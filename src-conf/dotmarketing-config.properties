--- conflicted
+++ resolved
@@ -1,699 +1,3 @@
-<<<<<<< HEAD
-##	EMAIL INFORMATION
-EMAIL_SYSTEM_ADDRESS = website@dotcms.com
-EMAIL_SENDING_THREADS = 10
-
-##	LANGUAGE AND CODING INFO
-CHARSET = text/html;charset=UTF-8
-DEFAULT_LANGUAGE_COUNTRY = United States
-DEFAULT_LANGUAGE = en_US
-DEFAULT_LANGUAGE_CODE = en
-DEFAULT_LANGUAGE_STR = English
-DEFAULT_LANGUAGE_COUNTRY_CODE = US
-
-##	if this variable is set true and the contentlet you are looking is not in the language you are on, 
-##	this will show the contentlet in the default language (Fallback to the default language). If is set to false
-##	this aditional search is avoided
-DEFAULT_CONTENT_TO_DEFAULT_LANGUAGE=false
-PER_PAGE = 40
-
-##	in minutes
-LANGUAGES_REFRESH_INTERVAL=5
-
-##	Spell Checker
-MASTER_DICTS_DIR=/WEB-INF/dicts/
-DEFAULT_DIC=english
-INIT_DICTS_AT_STARTUP=true
-
-##	PATHS
-CMS_STRUTS_PATH = /dotCMS/
-PATH_TO_REDIRECT = /redirectURL
-PATH_TO_IMAGES = /images
-
-##	To set the report path you can specific a relative path normally like /reports The path is relative to the asset path. 
-##	If you set the ASSETS_REAL_PATH variable usually because you have the assets on a shared windows path make the REPORT_PATH = a directory name 
-##	For example REPORT_PATH=myReports  this will put a directory under your REAL_ASSETS_PATH with the reports in it.  
-REPORT_PATH=/reports
-ASSET_PATH = /assets
-
-##	This variable should be used only if the assets and reports are located in a 
-##	shared folder in unix/linux enviroments we encourage you to use symbolic links
-##	If this variable is commented the system will work as usual using 
-##	the ASSET_PATH variable as the assets directory inside liferay web root
-#ASSET_REAL_PATH = \\\\server01\\dotdata\\users\\david\\assets
-
-##	This variable should be used if the dynamic content is to be placed outside of the web application.  By the default, the location
-##	is in dotCMS/dotsecure.  If running as war inside an application server, it is important to move this data to a location 
-##	outside of the web application, to prevent data such as the cache and the index from being deleted if the war is redeployed.
-#DYNAMIC_CONTENT_PATH=\\dotcms\\dotsecure
-
-##	REDIRECT_TO_LOGIN = /dotCMS/login   <---- add a redirect to the /portal/401.jsp instead.
-EMAIL_BACKUPS = /email_backups
-DEFAULT_REFERER = /index.jsp
-
-VERSION_FILE_PREFIX = /dotVersion
-SAVED_UPLOAD_FILES_PATH = /uploaded_files
-
-
-REINDEX_THREAD_INIT_DELAY=5000
-REINDEX_THREAD_SLEEP=500
-
-##	Distributed INDEX SYNCRONIZATION
-##	Required for cluster environments 
-##	Note the dotCMS cluster will set itself up by setting the DIST_INDEXATION_ENABLED=true. 
-DIST_INDEXATION_ENABLED=false
-##	In milliseconds
-DIST_INDEXATION_INIT_DELAY=5000
-DIST_INDEXATION_SLEEP=500
-DIST_INDEXATION_SERVER_ID=1
-DIST_INDEXATION_SERVERS_IDS=1,2  
-
-##	CLUSTERED CACHE SETTINGS
-CACHE_CLUSTER_THROUGH_DB=false
-
-
-CACHE_CLUSTER_THROUGH_DB=false 
-CACHE_PROTOCOL=tcp
-CACHE_BINDPORT=7801
-CACHE_BINDADDRESS=localhost
-#CACHE_MULTICAST_PORT=45589
-#CACHE_MULTICAST_ADDRESS=228.10.10.10
-
-CACHE_TCP_INITIAL_HOSTS=localhost[7800],localhost[7801]
-
-
-##	Assuming CACHE_CLUSTER_THROUGH_DB is false the cluster will try to use the network to communicate what needs to be invalidated with other nodes
-##	Currently you can use TCP or UDP to configure this communication. set to tcp or udp for the protocol
-#CACHE_PROTOCOL=udp
-
-##	The BINDPORT is the port to locally bind to.  The BINDADDRESS is the local address to bind to.  These are not always necessary. 
-##	For TCP the bind address and port are usually required. If you are having issues with UDP try to set the bindaddress. 
-
-##	The INITIAL_HOSTS is a comma separated list of hosts and port that are in the cluster. You must include the local server also. 
-#CACHE_BINDPORT=7800
-#CACHE_BINDADDRESS=10.0.1.110
-
-##	Some systems are not set up for UDP Multicast over IPv6 properly.
-#CACHE_FORCE_IPV4=true
-
-##	TCP Config
-##	The INITIAL_HOSTS is a comma separated list of hosts and port that are in the cluster. You must include the local server also. 
-#CACHE_TCP_INITIAL_HOSTS=10.0.1.110[7800],10.0.1.122[7800]
-
-##	UDP Config
-#CACHE_MULTICAST_PORT=45588
-#CACHE_MULTICAST_ADDRESS=228.10.10.10
-
-##	Cache compression is used because the Velocity files are very large and with many it can fill up disk space fast.
-##	No compression is faster but your average Velocty file can be around 40K-60K
-USE_CACHE_COMPRESSION=false
-
-##	Cache prepared statements
-##	This option enables caching of prepared SQL statements  
-CACHE_PREPARED_STATEMENTS=false
-
-
-##	This controls when content can be added to pages, if set true then the user will only 
-##	required add children permissions to add content to a page if set to false then the 
-##	adding to a page can be controlled at container level and the user will required add 
-##	children permission over the page but also view permissions over the container
-SIMPLE_PAGE_CONTENT_PERMISSIONING=true
-
-##	 CMS ROLES
-##	 to create these automatically at
-##	 startup, add them to the portal-ext.properties
-HIDE_CMS_ROLES = false
-CMS_ADMIN_MIDDLE_NAME = 
-CMS_ADMIN_EMAIL = admin@dotcms.com
-CMS_ADMIN_FIRST_NAME = Administrator ##Couldn\u00B4t be empty
-CMS_ADMIN_NICK_NAME = admin
-CMS_ADMIN_LAST_NAME = Administrator ##Couldn\u00B4t be empty
-CMS_ADMIN_PASSWORD = admin123
-CMS_ANONYMOUS_ROLE = CMS Anonymous
-CMS_EDITOR_ROLE = CMS User
-CMS_USER_ROLE = CMS User
-CMS_VIEWER_ROLE = LoggedIn Site User
-ADMINISTRATOR_ROLE = Administrator
-CMS_ADMINISTRATOR_ROLE = CMS Administrator
-CMS_OWNER_ROLE = CMS Owner
-CMS_LOGGED_IN_SITE_USER_ROLE = LoggedIn Site User
-MAILINGLISTS_ADMIN_ROLE = Mailing Lists Administrator
-MAILINGLISTS_EDITOR_ROLE=Mailing List Editor
-CAMPAIGN_MANAGER_ADMIN=Campaign Manager Admin
-CAMPAIGN_MANAGER_VIEWER=Campaign Manager Viewer
-CAMPAIGN_MANAGER_EDITOR=Campaign Manager Editor
-USER_MANAGER_ADMIN_ROLE=User Manager Administrator
-USER_MANAGER_EDIT_ROLE=User Manager Editor
-REPORT_ADMINISTRATOR=Report Administrator
-REPORT_VIEWER=Report Viewer
-REPORT_EDITOR=Report Editor
-
-##	This will write out the generated velocity files under /dotsecure/velocity
-SHOW_VELOCITYFILES=false
-
-##	This will log the name of a template before parsing it
-LOG_VELOCITY_TEMPLATES=false
-
-VELOCITY_PAGE_EXTENSION = dot
-VELOCITY_ROOT = /WEB-INF/velocity
-VELOCITY_HTMLPAGE_EXTENSION = dotpage
-VELOCITY_HOST_EXTENSION= host
-VELOCITY_INCLUDE_EXTENSION = vtl
-VELOCITY_TEMPLATE_EXTENSION = template
-VELOCITY_CONTENT_EXTENSION = content
-VELOCITY_CONTENT_MAP_EXTENSION = contentMap
-VELOCITY_STRUCTURE_EXTENSION = structure
-VELOCITY_CONTAINER_EXTENSION = container
-VELOCITY_FIELD_EXTENSION = field
-VELOCITY_BANNER_EXTENSION = banner
-HEADER_MENU_VELOCITY_FILE = header_navigation.vtl
-MENU_VELOCITY_FILE = left_navigation.vtl
-
-##	CACHE PROVIDER INFO
-CACHE_PROPERTIES_FILE =
-CACHE_BLOCKING_ARRAY_SIZE=100 
-
-##	OTHER
-number_levels = 2
-
-CONTENTLET_OTHER_TEXT = false
-CATEGORY_TEMPLATE_NAME = Category Template
-METADATA_DEFAULT =
-
-##	Basic Task executors params delays in seconds
-EXEC_NUM_OF_THREAD=10
-EXEC_INIT_DELAY=60
-
-##	Content review periodic task
-EXEC_CONTENT_REVIEW_DELAY=300
-
-##	every 5 minutes
-CONTENT_REVIEW_THREAD_CRON_EXPRESSION=0 0/5 * * * ? 
-ENABLE_CONTENT_REVIEW_THREAD=false
-
-##	Content Reindexation periodic Task (in seconds)
-EXEC_CONTENT_REINDEXATION_DELAY=86400
-EXEC_CONTENT_REINDEXATION_INIT_DELAY=86400
-ENABLE_CONTENT_REINDEXATION_THREAD=false
-
-##	DeliverCampaignThread
-ENABLE_DELIVER_CAMPAIGN_THREAD=true
-EXEC_DELIVER_CAMPAIGN_THREAD_DELAY=300
-DELIVER_CAMPAIGN_THREAD_INIT_DELAY=30
-DELIVER_CAMPAIGN_THREAD_REVIEW_DELAY=30
-
-##	every 5 minutes
-DELIVER_CAMPAIGN_THREAD_CRON_EXPRESSION=0 0/5 * * * ?   
-
-##	Pop 3 config for email bounces retrieval
-ENABLE_POP_BOUNCES_THREAD=false
-EXEC_POP_BOUNCES_INIT_DELAY=0
-
-##	every minute
-POP_BOUNCES_THREAD_CRON_EXPRESSION=0 0/30 * * * ?
-POP3_SERVER = pop.xxx
-
-##	110 default pop3 port - 995 default port for ssl connections
-POP3_PORT = 110  
-POP3_SSL_ENABLED = false
-
-##	pop accounts to use multiple accounts can be specified
-##	numerically using a number suffix starting from 1
-POP3_USER_1 = xxx@xxx
-POP3_PASSWORD_1 = xxx
-#POP3_USER_2 = xxx@xxx
-#POP3_PASSWORD_2 = xxx
-
-##	UpdateRatingThread
-ENABLE_UPDATE_RATINGS_THREAD=true
-
-##	every 30 minutes
-UPDATE_RATINGS_THREAD_CRON_EXPRESSION=0 0/10 2/14 * * ?   
-UPDATE_RATINGS_THREAD_INIT_DELAY=180
-RATING_MAX_VALUE=5
-
-##	UsersToDeleteThread
-ENABLE_USERS_TO_DELETE_THREAD=false
-USERS_TO_DELETE_THREAD_INIT_DELAY=60
-
-##	CalendarReminderThread
-CALENDAR_REMINDER_THREAD=false
-CALENDAR_REMINDER_THREAD_INIT_DELAY=0
-CALENDAR_REMINDER_THREAD_CRON_EXPRESSION=0 0/2 * * * ?
-CALENDAR_REMINDER_THREAD_TEMPLATE=/calendar/emailTemplate.dot
-CALENDAR_REMINDER_THREAD_EMAIL_SUBJECT=dotCMS Event Reminder
-CALENDAR_REMINDER_THREAD_FROM_EMAIL=support@dotcms.com
-CALENDAR_REMINDER_THREAD_FROM_NAME=dotCMS Reminder System
-
-##	every day
-USERS_TO_DELETE_THREAD_CRON_EXPRESSION=1 1 1 * * ? 
-
-##	To turn off the job comment out the cron expression.  If set the job will try to start
-TRASH_CLEANUP_JOB_CRON_EXPRESSION=0 0 0/1 * * ?
-WEBDAV_CLEANUP_JOB_CRON_EXPRESSION=0 0 12 * * ?
-WEBDAV_CLEANUP_FILE_LIFE_HOURS=12
-
-##	http://jira.dotmarketing.net/browse/DOTCMS-1073
-BINARY_CLEANUP_JOB_CRON_EXPRESSION=0 0 12 * * ?
-BINARY_CLEANUP_FILE_LIFE_HOURS=12
-DIST_REINDEX_JOURNAL_CLEANUP_CRON_EXPRESSION=0 0 0,12 * * ?
-DIST_REINDEX_JOURNAL_CLEANUP_DAYS=1
-DIST_REINDEX_JOURNAL_CLEANUP_2_CRON_EXPRESSION= 0 0/30 * * * ?
-DIST_REINDEX_JOURNAL_CLEANUP_MINUTES=30
-
-##	Content
-CONTENT_CHANGE_NOTIFICATIONS=false
-
-## 	WYSIWYG_CSS (defaults to /css/base.css)
-## 	Full path to the WYSIWYG css
-#WYSIWYG_CSS=/global/css/base.css
-##	
-##   or 
-##	
-#WYSIWYG_CSS=//myhost.dotcms.com/global/css/base.css
-
-##	UploadFileMaxSize
-UPLOAD_FILE_MAX_SIZE=10737418240
-
-##	LANGUAGE AND CODING INFO
-DEFAULT_COUNTRY_CODE = United States of America
-
-##	USERMANAGER ROW PER PAGE
-USERMANAGER_PER_PAGE=50
-
-##	max number of variable for user additional information
-MAX_NUMBER_VARIABLES_TO_SHOW=3
-ADDITIONAL_INFO_MIDDLE_NAME_PROPNAME=Middle_Name
-ADDITIONAL_INFO_DATE_OF_BIRTH_PROPNAME=Date_of_Birth
-ADDITIONAL_INFO_CELL_PROPNAME=Cell
-ADDITIONAL_INFO_CATEGORIES_PROPNAME=Categories
-ADDITIONAL_INFO_MIDDLE_NAME_VISIBILITY=false
-ADDITIONAL_INFO_DATE_OF_BIRTH_VISIBILITY=false
-ADDITIONAL_INFO_CELL_VISIBILITY=false
-ADDITIONAL_INFO_CATEGORIES_VISIBILITY=true
-ADDITIONAL_INFO_DEFAULT_VISIBILITY=false
-
-##	
-##	commentEmail
-##	
-commentSubject=There is a new comment for: ${commentQuestion}
-
-##	Scheduler
-#CONFIGURED_SCHEDULERS_FILE_NAME=WEB-INF/DotScheduler.xml
-
-##	JBoss Rules
-X_ITEMS_MINIMIZED_VIEW=10 
-CONFIGURED_JBOSS_RULES_FILE_NAME=WEB-INF/JBossRules.xml
-
-##	Turns clickstream tracking on/off
-ENABLE_CLICKSTREAM_TRACKING=false
-
-##	CLICKSTREAM_SAVE_INTERVAL (This variable controls the number of second the cms will wait 
-##	to save a clickstream to the database,
-##	if not set the clickstream will get saved when the session dies)
-CLICKSTREAM_SAVE_INTERVAL = 5
-
-##	Turns delete clickstream tracking on/off
-ENABLE_DELETE_OLDER_CLICKSTREAMS=true
-
-## takes a property that specifies how many days of clickstream data to keep. 
-DELETE_CLICKSTREAMS_OLDER_THAN=31
-
-## cron expression to trigger Once a day (at 3:00 am)
-DELETE_OLDER_CLICKSTREAMS_CRON_EXPRESSION=0 0 3 * * ?
-
-
-##	dotcms User Alerts
-PENDING_ALERTS_EXPIRATION_DAYS=10
-SEEN_ALERTS_EXPIRATION_DAYS=*
-MAX_ITEMS_MINIMIZED_VIEW=3
-
-##	Company Profile
-USE_CHALLENGE_QUESTION=false
-
-##	This property is exclusive with the USE_CHALLENGE_QUESTION if the USE_CHALLENGE_QUESTION is true this
-##	property will be ignored
-USE_RESET_PASSWORD_EMAIL=true
-FORGOT_PASSWORD_EMAIL_TEMPLATE=static/user_account/forgot_password_email.html
-CHALLENGE_QUESTION_EMAIL_TEMPLATE=static/user_account/forgot_password_email.html
-ACTIVATION_LINK_EMAIL_TEMPLATE=static/user_account/activation_link_email.html
-RESET_PASSWORD_LINK_EMAIL_TEMPLATE=static/user_account/reset_password_link_email.html
-ALLOW_INACTIVE_ACCOUNTS_TO_LOGIN=false
-CONTENT_CHANGE_NOTIFICATION_EMAIL_TEMPLATE=static/contents/content_change_notification_email_template.html
-
-##	WebForms Mail to Excel
-WEBFORMS_MAIL_EXCEL_FROM_ADDRESS=
-WEBFORMS_MAIL_EXCEL_FROM_NAME=
-WEBFORMS_MAIL_EXCEL_FROM_SUBJECT=
-WEBFORMS_MAIL_EXCEL_GROUP_NAME=
-WEBFORMS_MAIL_EXCEL_WEBFORM_TYPE=
-
-##	path to dojo version
-path.to.dojo=/html/js/dojo/release/dojo
-
-##	If the URLMap pattern matches, but no matching content is found, 
-##	you can use FALLTHROUGH to try to find a matching page/folder in the CMS
-URLMAP_FALLTHROUGH=true
-
-##	Reserved Folder Names
-RESERVEDFOLDERNAMES=WEB-INF,META-INF,assets,dotcms,html,portal,email_backups
-USER_PICTURES_FOLDER=/users/pictures/
-
-##	UNSUSCRIBERS LIST
-MAILING_LIST_UNSUBSCRIBERS =Do Not Send List
-
-##	Use this option when you have created a dotcms mailing list to be use on frontend create account action subscribe mailing list
-##	if no value is set by default is use the subscribeDotCMSMailingList
-#CREATE_ACCOUNT_MAILING_LIST=Test 01
-
-##	User session management
-KEEP_SESSION_ALIVE = true
-
-##	Submit Events
-SUBMIT_EVENT_EMAIL_SUBJECT=NEWS/CALENDAR EVENT SUBMITTED
-SUBMIT_EVENT_EMAIL_TEMPLATE=static/events/event_submit_info_email.html
-SUBMIT_EVENT_COPY_EMAIL=test@dotcms.com
-
-##	LDAP FrontEnd Configuration
-LDAP_FRONTEND_AUTH_IMPLEMENTATION=com.dotcms.enterprise.LDAPProxy
-
-##	Frontend Cas filter
-FRONTEND_CAS_FILTER_ON=false
-
-##	GOOGLE Maps KEY
-GOOGLE_MAPS_KEY=
-
-##	Path used within the cms tree to upload files when 
-##	submitting new events files
-CALENDAR_FILES_PATH=/calendar/files/
-
-##	startup options
-##	will only happen on first time start of dotcms.  Set to true to have the starter site load.
-STARTERSITE_BUILD=true
-
-##	To use a different starter the the starter.zip file set STARTER_DATA_LOAD to a relative path from the web root
-##	which is the dotCMS directory.  If you place you zip in the static_files directory of the plugin 
-##	it would deploy to /html/plugin.name/my_starter.zip
-#STARTER_DATA_LOAD=/html/plugin.name/my_starter.zip
-
-##	SendVCalendar Event Info
-PRODID=-//Microsoft Corporation//Outlook 9.0 MIMEDIR//EN
-METHOD=PUBLISH
-SCALE=GREGORIAN
-VERSION=2.0
-
-##	Fix Assets and incosistencies
-RUN_FIX_INCONSISTENCIES_ON_STARTUP=false
-
-## 	
-##	http://jira.dotmarketing.net/browse/DOTCMS-2273
-##	In milliseconds.  A 0 value will disable
-CONTENT_AUTOSAVE_INTERVAL=0
-
-##	Binary field exporters
-##	can be used/extended to transform binary field content
-CONTENT_EXPORTERS_DOTCMS_CORE=com.dotmarketing.portlets.contentlet.business.exporter.ImageResizeFieldExporter,com.dotmarketing.portlets.contentlet.business.exporter.RawFieldExporter,com.dotmarketing.portlets.contentlet.business.exporter.ImageFilterExporter,com.dotmarketing.portlets.contentlet.business.exporter.ImageThumbnailFieldExporter
-
-##	RESIZE - THUMBNAILS - Default values
-DEFAULT_HEIGHT=100
-DEFAULT_WIDTH=100
-DEFAULT_BG_R_COLOR=255
-DEFAULT_BG_G_COLOR=255
-DEFAULT_BG_B_COLOR=255
-DEFAULT_IMAGE_TYPE=java.awt.image.BufferedImage.TYPE_INT_RGB
-DEFAULT_KEY_INTERPOLATION=java.awt.RenderingHints.VALUE_INTERPOLATION_BICUBIC
-DEFAULT_KEY_RENDERING=java.awt.RenderingHints.VALUE_RENDER_QUALITY
-DEFAULT_KEY_ANTIALIASING=java.awt.RenderingHints.VALUE_ANTIALIAS_ON
-DEFAULT_KEY_COLOR_RENDERING=java.awt.RenderingHints.VALUE_COLOR_RENDER_QUALITY
-DEFAULT_KEY_ALPHA_INTERPOLATION=java.awt.RenderingHints.VALUE_ALPHA_INTERPOLATION_QUALITY
-
-##	This option allows to point the TinyMCE config to a different jsp.  
-##	This is mostly useful for  plugins that customize the TinyMCE
-#TINY_MCE_CONFIG_LOCATION=html/plugins/myplugin/tiny_mce_config.jsp;
-
-##	SCRIPTING CONGIG
-ENABLE_SCRIPTING=false
-
-##	STATISTICS SEARCH ENGINES QUERY
-SEARCH_ENGINES=www.google.com,http://www.google.com/%,http://www.google.com.%/%,http://%.bing.com/%,http://%.search.yahoo.com/%,http://search.yahoo.com/%,http://%.yhs.search.yahoo.com/%,http://%.ask.com/%,http://www.altavista.com/%
-
-##	SITE SEARCH CONFIG
-SEARCH_AGENT_NAME   = dotcms
-SEARCH_AGENT_DESC   = dotcms site search
-SEARCH_AGENT_URL    = www.dotcms.com
-SEARCH_AGENT_EMAIL  = test@dotcms.com
-
-##	determines the number of threads that will fetch in parallel.
-NUMBER_OF_THREADS   = 10
-
-##	indicates the link depth from the root page thaIt should be crawled.
-LINK_DEPTH          = 20
-
-##	determines the maximum number of pages that will be retrieved at each level up to the depth.(Leave 0 for max)
-MAX_PAGES_PER_LEVEL = 0
-
-##	LOGGING/PROFILING CONTROLS
-VELOCITY_PROFILING=false
-LUCENE_PROFILING=false
-
-##	Turns GZIP  on/off
-ENABLE_GZIP=false
-
-
-##	1.9.2 Additions --------------------------------------------------------------------------
-
-##	DASHBOARD
-DASHBOARD_POPULATE_TABLES_CRON_EXPRESSION=0 0 1 * * ?
-TIME_PICKER_DOJO_OPTIONS={clickableIncrement:'T00:15:00', visibleIncrement:'T00:15:00', visibleRange:'T01:00:00'}
-CLEAN_BLOCK_CACHE_JOB_CRON_EXPRESSION=0 5 3 * * ?
-
-##	Forms for submitting from front end. /dotCMS/sendEmail and /dotCMS/submitWebForm
-FORCE_CAPTCHA=true
-
-##	1.9.3.1 Additions --------------------------------------------------------------------------
-##	Set the folder and pattern for logfiles to display
-TAIL_LOG_LOG_FOLDER=../tomcat/logs/
-
-##	REGEX log has to match to be showable.
-##	set to !.* to prevent any file from showing
-TAIL_LOG_FILE_REGEX=.*\.log$|.*\.out$
-
-##	http://jira.dotmarketing.net/browse/DOTCMS-6298
-##	CREATE CONTENT FROM EMAIL JOB
-##	false by default, set to true to run the job
-ENABLE_CREATE_CONTENT_FROM_EMAIL=false
-## every 10 minutes
-CONTENT_FROM_EMAIL_CRON_EXPRESSION=0 0/10 * * * ?
-CONTENT_FROM_EMAIL_INIT_DELAY=180
-
-##	2.0 Additions --------------------------------------------------------------------------
-
-##	Tika-Parser conf
-CONTENT_PARSERS_MIMETYPES=application/pdf
-CONTENT_PARSERS=org.apache.tika.parser.pdf.PDFParser
-
-## Comma separated list of
-## custom workflow actionlets, e.g.
-#WORKFLOW_ACTIONLET_CLASSES=com.dotmarketing.portlets.workflows.actionlet.PublishContentActionlet
-
-##	This will allow management of files uploaded pre-2.0
-ENABLE_LEGACY_FILE_SUPPORT=true
-
-## ESURLEndPoint
-ES_URL_ENDPOINT=http://localhost:9200/
-
-##	This will set the $URLMapContent variable to the slower old skool Velocity
-##  ContentMap object.  If false, the $URLMapContent will be a ContentMap java object.
-#ENABLE_LEGACY_URLMAP_CONTENT=true
-
-
-
-##################### dotCMS Cache Configuration #####################
-#  Use the old cache (why?)
-#cache.locator.class=com.dotmarketing.business.DotJBCacheAdministratorImpl
-#INSTANCE_SIZE=small
-
-
-## Default Caching Settings
-cache.default.size=1000
-cache.default.disk=false
-cache.livecache.size=1000
-cache.livecache.disk=true
-cache.workingcache.size=1000
-cache.concurrencylevel=32
-
-
-## Region Specific Memory Settings
-cache.adminconfigpool.size=100
-cache.blockdirectivecache.size=1000
-cache.blockdirectivehtmlpagecache.size=1000
-cache.categorybykeycache.size=1000
-cache.categorycache.size=1000
-cache.categorychildrencache.size=1000
-cache.categoryparentscache.size=1000
-cache.companypool.size=10
-cache.contentletcache.size=5000
-cache.dotcmslayoutcache.size=1000
-cache.dotcmsrolecache.size=1000
-cache.dotcmsrolekeycache.size=1000
-cache.dotcmsuserrolecache.size=1000
-cache.fieldscache.size=1000
-cache.filecache.size=1000
-cache.foldercache.size=1000
-cache.hostaliascache.size=1000
-cache.hostcache.size=1000
-cache.hostvariablescache.size=1000
-cache.htmlpagecache.size=1000
-cache.identifiercache.size=50000
-cache.languagecacheimpl.size=1000
-cache.parentpermissionablecache.size=10000
-cache.permissioncache.size=50000
-cache.plugincache.size=1000
-cache.portletpool.size=100
-cache.structurecache.size=500
-cache.userdotcmscache.size=1000
-cache.useremaildotcmscache.size=1000
-cache.userproxycache.size=1000
-cache.velocitycache.size=1000
-cache.velocitymenucache.size=1000
-cache.velocitymisscache.size=1000
-cache.versioninfocache.size=50000
-cache.virtuallinkscache.size=1000
-cache.workflowcache.size=1000
-cache.workflowstepcache.size=1000
-cache.workflowtaskcache.size=1000
-
-##  Cache to disk Settings
-cache.contentletcache.disk=true
-cache.velocitycache.disk=true
-
-
-##	Disk cache settings (local java db)
-##  defaults if not set CACHE_DB_MAX_CONN=600, CACHE_DB_MAX_IDLE=100, CACHE_DB_MIN_IDLE=50
-#CACHE_DB_MAX_CONN=600
-#CACHE_DB_MAX_IDLE=100
-#CACHE_DB_MIN_IDLE=50
-
-
-
-
-
-
-##################### ElasticSearch Configuration #####################
-
-##  The name of your dotCMS cluster.  Each dotCMS cluster
-##  should have a unique name (all servers in a cluster share the same name)
-es.cluster.name=dotCMSContentIndex
-
-##  Default settings
-#es.node.master=true
-#es.node.data=true
-
-##  Network addr to bind to
-es.network.host=localhost
-es.transport.tcp.port=9301
-
-##  port to look for
-#es.network.port=9302
-#es.network.connect_timeout= 5s
-
-##  ElasticSearch gateway type, only change if you know what you are doing
-es.gateway.type=local
-#es.gateway.recover_after_nodes=1
-#es.gateway.recover_after_time=5m
-#es.gateway.expected_nodes=1
-
-##  Elasticsearch cluster config
-es.discovery.zen.ping.multicast.enabled=false
-#es.discovery.zen.ping.timeout=5s
-#es.discovery.zen.ping.unicast.hosts=localhost:9301,localhost:9302
-
-##  Elasticsearch index config rule of thumb:
-##  1. Having more *shards* enhances the _indexing_ performance and allows to
-##    _distribute_ a big index across machines.
-##    Make sure your ulimit -n is set to more than 1024
-##  2. Having more *replicas* enhances the _search_ performance and improves the
-##    cluster _availability_.
-##    If you are running a cluster, the number of replicas should be ~:
-##    (the number of servers in your dotCMS cluster / 2) + 1
-es.index.number_of_shards=2
-es.index.number_of_replicas=0
-
-
-##  Defaults to 1024, but that is to small for very large portfolio pages
-es.query.bool.max_clause_count=10240
-
-
-##  Paths to your esdata and to the logs
-##  You are going to want your index on a fast disk
-##  generally the es.path.data will match the config val for DYNAMIC_CONTENT_PATH
-es.path.data=dotCMS/dotsecure/esdata
-es.path.work=dotCMS/dotsecure/esdata/work
-
-##  Where logs go
-es.path.logs=tomcat/logs
-
-##  This enables the http restful API for elasticsearch.  Recommended to run
-##  this in a production enviroment with access limited to the port/ip address
-##  Running it wide open is a security risk.
-es.http.enabled=true
-es.http.port=9200
-
-##  Slow Log ---------------------------------
-
-##  Shard level query and fetch threshold logging.
-
-#es.index.search.slowlog.level=WARN
-#es.index.search.slowlog.threshold.query.warn=10s
-#es.index.search.slowlog.threshold.query.info=5s
-#es.index.search.slowlog.threshold.query.debug=2s
-#es.index.search.slowlog.threshold.query.trace=500ms
-#es.index.search.slowlog.threshold.fetch.warn=1s
-#es.index.search.slowlog.threshold.fetch.info=800ms
-#es.index.search.slowlog.threshold.fetch.debug=500ms
-#es.index.search.slowlog.threshold.fetch.trace=200ms
-
-
-
-
-
-
-
-
-
-
-
-
-##	QUARTZ SETTINGS
-##	This is used if you need to override the Quartz driver. We have seen cases where WebLogic needs to do this with Oracle. You can safely leave commented if you are not having issues.
-#QUARTZ_DRIVER_CLASS=org.quartz.impl.jdbcjobstore.oracle.weblogic.WebLogicOracleDelegate
-
-## FELIX CONFIGURATION
-felix.felix.org.osgi.framework.system.packages.extra=\
-org.apache.commons.httpclient,\
-org.apache.commons.lang,\
-org.apache.commons.logging,\
-com.dotmarketing.osgi,\
-org.apache.velocity.tools,\
-org.apache.velocity.tools.view,\
-org.apache.velocity.tools.view.tools,\
-com.dotmarketing.portlets.workflows.actionlet,\
-com.dotmarketing.portlets.workflows.model,\
-com.dotmarketing.portlets.workflows.business 
-
-felix.felix.auto.deploy.action=install,start
-
-felix.felix.log.level=20
-
-##	These lines should be last to allow plugins to override values - touche pas!
-## BEGIN PLUGINS
-## END PLUGINS
-
-
-
-
-
-=======
 ##	EMAIL INFORMATION
 EMAIL_SYSTEM_ADDRESS = website@dotcms.com
 EMAIL_SENDING_THREADS = 10
@@ -1395,6 +699,23 @@
 ##	This is used if you need to override the Quartz driver. We have seen cases where WebLogic needs to do this with Oracle. You can safely leave commented if you are not having issues.
 #QUARTZ_DRIVER_CLASS=org.quartz.impl.jdbcjobstore.oracle.weblogic.WebLogicOracleDelegate
 
+## FELIX CONFIGURATION
+felix.felix.org.osgi.framework.system.packages.extra=\
+org.apache.commons.httpclient,\
+org.apache.commons.lang,\
+org.apache.commons.logging,\
+com.dotmarketing.osgi,\
+org.apache.velocity.tools,\
+org.apache.velocity.tools.view,\
+org.apache.velocity.tools.view.tools,\
+com.dotmarketing.portlets.workflows.actionlet,\
+com.dotmarketing.portlets.workflows.model,\
+com.dotmarketing.portlets.workflows.business 
+
+felix.felix.auto.deploy.action=install,start
+
+felix.felix.log.level=20
+
 ##	These lines should be last to allow plugins to override values - touche pas!
 ## BEGIN PLUGINS
 ## END PLUGINS
@@ -1403,5 +724,3 @@
 
 
 
-
->>>>>>> 4ab414ac
