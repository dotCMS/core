--- conflicted
+++ resolved
@@ -802,8 +802,6 @@
 ##	every 2 minutes
 PUBLISHER_QUEUE_THREAD_CRON_EXPRESSION=0 0/2 * * * ?
 
-<<<<<<< HEAD
-
 ########################################
 ## CMS MAINTENANCE - Assets Search and Replace
 ########################################
@@ -813,8 +811,6 @@
 
 ##Alowed File assets
 ASSETS_SEARCH_AND_REPLACE_ALLOWED_FILE_TYPES=vtl,css,js,txt,html,htm,xml,php
-=======
 ## run link checker every 2 hours
 linkchecker.enablejob=true
-linkchecker.cronexp=0 0 0/2 * * ?
->>>>>>> 7eced263
+linkchecker.cronexp=0 0 0/2 * * ?