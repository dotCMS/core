SET TRANSACTION ISOLATION LEVEL READ COMMITTED;

create table Address (
	addressId varchar(100) not null primary key,
	companyId varchar(100) not null,
	userId varchar(100) not null,
	userName varchar(100) null,
	createDate datetime null,
	modifiedDate datetime null,
	className varchar(100) null,
	classPK varchar(100) null,
	description varchar(100) null,
	street1 varchar(100) null,
	street2 varchar(100) null,
	city varchar(100) null,
	state varchar(100) null,
	zip varchar(100) null,
	country varchar(100) null,
	phone varchar(100) null,
	fax varchar(100) null,
	cell varchar(100) null,
	priority int
);

create table AdminConfig (
	configId varchar(100) not null primary key,
	companyId varchar(100) not null,
	type_ varchar(100) null,
	name varchar(100) null,
	config text null
);

create table Company (
	companyId varchar(100) not null primary key,
	key_ text null,
	portalURL varchar(100) not null,
	homeURL varchar(100) not null,
	mx varchar(100) not null,
	name varchar(100) not null,
	shortName varchar(100) not null,
	type_ varchar(100) null,
	size_ varchar(100) null,
	street varchar(100) null,
	city varchar(100) null,
	state varchar(100) null,
	zip varchar(100) null,
	phone varchar(100) null,
	fax varchar(100) null,
	emailAddress varchar(100) null,
	authType varchar(100) null,
	autoLogin bit,
	strangers bit
);

create table Counter (
	name varchar(100) not null primary key,
	currentId int
);

create table Image (
	imageId varchar(200) not null primary key,
	text_ text not null
);

create table PasswordTracker (
	passwordTrackerId varchar(100) not null primary key,
	userId varchar(100) not null,
	createDate datetime not null,
	password_ varchar(100) not null
);

create table PollsChoice (
	choiceId varchar(100) not null,
	questionId varchar(100) not null,
	description varchar(1000) null,
	primary key (choiceId, questionId)
);

create table PollsDisplay (
	layoutId varchar(100) not null,
	userId varchar(100) not null,
	portletId varchar(100) not null,
	questionId varchar(100) not null,
	primary key (layoutId, userId, portletId)
);

create table PollsQuestion (
	questionId varchar(100) not null primary key,
	portletId varchar(100) not null,
	groupId varchar(100) not null,
	companyId varchar(100) not null,
	userId varchar(100) not null,
	userName varchar(100) null,
	createDate datetime null,
	modifiedDate datetime null,
	title varchar(100) null,
	description varchar(1000) null,
	expirationDate datetime null,
	lastVoteDate datetime null
);

create table PollsVote (
	questionId varchar(100) not null,
	userId varchar(100) not null,
	choiceId varchar(100) not null,
	voteDate datetime null,
	primary key (questionId, userId)
);

create table Portlet (
	portletId varchar(100) not null,
	groupId varchar(100) not null,
	companyId varchar(100) not null,
	defaultPreferences text null,
	narrow bit,
	roles varchar(1000) null,
	active_ bit,
	primary key (portletId, groupId, companyId)
);

create table PortletPreferences (
	portletId varchar(100) not null,
	userId varchar(100) not null,
	layoutId varchar(100) not null,
	preferences text null,
	primary key (portletId, userId, layoutId)
);

create table Release_ (
	releaseId varchar(100) not null primary key,
	createDate datetime null,
	modifiedDate datetime null,
	buildNumber int null,
	buildDate datetime null
);

create table User_ (
	userId varchar(100) not null primary key,
	companyId varchar(100) not null,
	createDate datetime null,
	mod_date   datetime null,
	password_ text null,
	passwordEncrypted bit,
	passwordExpirationDate datetime null,
	passwordReset bit,
	firstName varchar(100) null,
	middleName varchar(100) null,
	lastName varchar(100) null,
	nickName varchar(100) null,
	male bit,
	birthday datetime null,
	emailAddress varchar(100) null,
	smsId varchar(100) null,
	aimId varchar(100) null,
	icqId varchar(100) null,
	msnId varchar(100) null,
	ymId varchar(100) null,
	favoriteActivity varchar(100) null,
	favoriteBibleVerse varchar(100) null,
	favoriteFood varchar(100) null,
	favoriteMovie varchar(100) null,
	favoriteMusic varchar(100) null,
	languageId varchar(100) null,
	timeZoneId varchar(100) null,
	skinId varchar(100) null,
	dottedSkins bit,
	roundedSkins bit,
	greeting varchar(100) null,
	resolution varchar(100) null,
	refreshRate varchar(100) null,
	layoutIds varchar(100) null,
	comments varchar(1000) null,
	loginDate datetime null,
	loginIP varchar(100) null,
	lastLoginDate datetime null,
	lastLoginIP varchar(100) null,
	failedLoginAttempts int,
	agreedToTermsOfUse bit,
	active_ bit
);

create table UserTracker (
	userTrackerId varchar(100) not null primary key,
	companyId varchar(100) not null,
	userId varchar(100) not null,
	modifiedDate datetime null,
	remoteAddr varchar(100) null,
	remoteHost varchar(100) null,
	userAgent varchar(100) null
);

create table UserTrackerPath (
	userTrackerPathId varchar(100) not null primary key,
	userTrackerId varchar(100) not null,
	path varchar(1000) not null,
	pathDate datetime not null
);

--
-- Global
--

insert into Counter values ('com.liferay.portal.model.Address', 10);
insert into Counter values ('com.liferay.portal.model.Role', 100);
insert into Counter values ('com.liferay.portal.model.User.liferay.com', 10);
insert into Counter values ('com.liferay.portlet.polls.model.PollsQuestion', 10);

--
-- Liferay, LLC
--

insert into Company (companyId, portalURL, homeURL, mx, name, shortName, type_, size_, emailAddress, authType, autoLogin, strangers) values ('liferay.com', 'localhost', 'localhost', 'liferay.com', 'Liferay, LLC', 'Liferay', 'biz', '', 'test@liferay.com', 'emailAddress', '1', '1');
update Company set street = '1220 Brea Canyon Rd.', city = 'Diamond Bar', state = 'CA', zip = '91789' where companyId = 'liferay.com';

insert into PollsDisplay (layoutId, userId, portletId, questionId) values ('1.1', 'group.1', '59', '1');
insert into PollsChoice (choiceId, questionId, description) values ('a', '1', 'Chocolate');
insert into PollsChoice (choiceId, questionId, description) values ('b', '1', 'Strawberry');
insert into PollsChoice (choiceId, questionId, description) values ('c', '1', 'Vanilla');
insert into PollsQuestion (questionId, portletId, groupId, companyId, userId, userName, createDate, modifiedDate, title, description) values ('1', '25', '-1', 'liferay.com', 'liferay.com.1', 'John Wayne', GetDate(), GetDate(), 'What is your favorite ice cream flavor?', 'What is your favorite ice cream flavor?');

--
-- Default User
--

insert into User_ (userId, companyId, createDate, password_, passwordEncrypted, passwordReset, firstName, middleName, lastName, male, birthday, emailAddress, skinId, dottedSkins, roundedSkins, greeting, layoutIds, loginDate, failedLoginAttempts, agreedToTermsOfUse, active_) values ('liferay.com.default', 'default', GetDate(), 'password', '0', '0', '', '', '', '1', '19700101', 'default@liferay.com', '01', '0', '0', 'Welcome!', '', GetDate(), 0, '0', '1');

--
-- Test User
--

insert into User_ (userId, companyId, createDate, password_, passwordEncrypted, passwordReset, firstName, middleName, lastName, nickName, male, birthday, emailAddress, skinId, dottedSkins, roundedSkins, greeting, layoutIds, loginDate, failedLoginAttempts, agreedToTermsOfUse, active_) values ('liferay.com.1', 'liferay.com', GetDate(), 'test', '0', '0', 'John', '', 'Wayne', 'Duke', '1', '19700101', 'test@liferay.com', '01', '0', '1', 'Welcome John Wayne!', '1,', GetDate(), 0, '1', '1');

CREATE TABLE [dbo].[QRTZ_CALENDARS] (
  [CALENDAR_NAME] [VARCHAR] (80)  NOT NULL ,
  [CALENDAR] [IMAGE] NOT NULL
)
GO

CREATE TABLE [dbo].[QRTZ_CRON_TRIGGERS] (
  [TRIGGER_NAME] [VARCHAR] (80)  NOT NULL ,
  [TRIGGER_GROUP] [VARCHAR] (80)  NOT NULL ,
  [CRON_EXPRESSION] [VARCHAR] (80)  NOT NULL ,
  [TIME_ZONE_ID] [VARCHAR] (80)
)
GO

CREATE TABLE [dbo].[QRTZ_FIRED_TRIGGERS] (
  [ENTRY_ID] [VARCHAR] (95)  NOT NULL ,
  [TRIGGER_NAME] [VARCHAR] (80)  NOT NULL ,
  [TRIGGER_GROUP] [VARCHAR] (80)  NOT NULL ,
  [IS_VOLATILE] [VARCHAR] (1)  NOT NULL ,
  [INSTANCE_NAME] [VARCHAR] (80)  NOT NULL ,
  [FIRED_TIME] [BIGINT] NOT NULL ,
  [PRIORITY] [INTEGER] NOT NULL ,
  [STATE] [VARCHAR] (16)  NOT NULL,
  [JOB_NAME] [VARCHAR] (80)  NULL ,
  [JOB_GROUP] [VARCHAR] (80)  NULL ,
  [IS_STATEFUL] [VARCHAR] (1)  NULL ,
  [REQUESTS_RECOVERY] [VARCHAR] (1)  NULL
)
GO

CREATE TABLE [dbo].[QRTZ_PAUSED_TRIGGER_GRPS] (
  [TRIGGER_GROUP] [VARCHAR] (80)  NOT NULL
)
GO

CREATE TABLE [dbo].[QRTZ_SCHEDULER_STATE] (
  [INSTANCE_NAME] [VARCHAR] (80)  NOT NULL ,
  [LAST_CHECKIN_TIME] [BIGINT] NOT NULL ,
  [CHECKIN_INTERVAL] [BIGINT] NOT NULL
)
GO

CREATE TABLE [dbo].[QRTZ_LOCKS] (
  [LOCK_NAME] [VARCHAR] (40)  NOT NULL
)
GO

CREATE TABLE [dbo].[QRTZ_JOB_DETAILS] (
  [JOB_NAME] [VARCHAR] (80)  NOT NULL ,
  [JOB_GROUP] [VARCHAR] (80)  NOT NULL ,
  [DESCRIPTION] [VARCHAR] (120) NULL ,
  [JOB_CLASS_NAME] [VARCHAR] (128)  NOT NULL ,
  [IS_DURABLE] [VARCHAR] (1)  NOT NULL ,
  [IS_VOLATILE] [VARCHAR] (1)  NOT NULL ,
  [IS_STATEFUL] [VARCHAR] (1)  NOT NULL ,
  [REQUESTS_RECOVERY] [VARCHAR] (1)  NOT NULL ,
  [JOB_DATA] [IMAGE] NULL
)
GO

CREATE TABLE [dbo].[QRTZ_JOB_LISTENERS] (
  [JOB_NAME] [VARCHAR] (80)  NOT NULL ,
  [JOB_GROUP] [VARCHAR] (80)  NOT NULL ,
  [JOB_LISTENER] [VARCHAR] (80)  NOT NULL
)
GO

CREATE TABLE [dbo].[QRTZ_SIMPLE_TRIGGERS] (
  [TRIGGER_NAME] [VARCHAR] (80)  NOT NULL ,
  [TRIGGER_GROUP] [VARCHAR] (80)  NOT NULL ,
  [REPEAT_COUNT] [BIGINT] NOT NULL ,
  [REPEAT_INTERVAL] [BIGINT] NOT NULL ,
  [TIMES_TRIGGERED] [BIGINT] NOT NULL
)
GO

CREATE TABLE [dbo].[QRTZ_BLOB_TRIGGERS] (
  [TRIGGER_NAME] [VARCHAR] (80)  NOT NULL ,
  [TRIGGER_GROUP] [VARCHAR] (80)  NOT NULL ,
  [BLOB_DATA] [IMAGE] NULL
)
GO

CREATE TABLE [dbo].[QRTZ_TRIGGER_LISTENERS] (
  [TRIGGER_NAME] [VARCHAR] (80)  NOT NULL ,
  [TRIGGER_GROUP] [VARCHAR] (80)  NOT NULL ,
  [TRIGGER_LISTENER] [VARCHAR] (80)  NOT NULL
)
GO

CREATE TABLE [dbo].[QRTZ_TRIGGERS] (
  [TRIGGER_NAME] [VARCHAR] (80)  NOT NULL ,
  [TRIGGER_GROUP] [VARCHAR] (80)  NOT NULL ,
  [JOB_NAME] [VARCHAR] (80)  NOT NULL ,
  [JOB_GROUP] [VARCHAR] (80)  NOT NULL ,
  [IS_VOLATILE] [VARCHAR] (1)  NOT NULL ,
  [DESCRIPTION] [VARCHAR] (120) NULL ,
  [NEXT_FIRE_TIME] [BIGINT] NULL ,
  [PREV_FIRE_TIME] [BIGINT] NULL ,
  [PRIORITY] [INTEGER] NULL ,
  [TRIGGER_STATE] [VARCHAR] (16)  NOT NULL ,
  [TRIGGER_TYPE] [VARCHAR] (8)  NOT NULL ,
  [START_TIME] [BIGINT] NOT NULL ,
  [END_TIME] [BIGINT] NULL ,
  [CALENDAR_NAME] [VARCHAR] (80)  NULL ,
  [MISFIRE_INSTR] [SMALLINT] NULL ,
  [JOB_DATA] [IMAGE] NULL
)
GO

ALTER TABLE [dbo].[QRTZ_CALENDARS] WITH NOCHECK ADD
  CONSTRAINT [PK_QRTZ_CALENDARS] PRIMARY KEY  CLUSTERED
  (
    [CALENDAR_NAME]
  ) 
GO

ALTER TABLE [dbo].[QRTZ_CRON_TRIGGERS] WITH NOCHECK ADD
  CONSTRAINT [PK_QRTZ_CRON_TRIGGERS] PRIMARY KEY  CLUSTERED
  (
    [TRIGGER_NAME],
    [TRIGGER_GROUP]
  ) 
GO

ALTER TABLE [dbo].[QRTZ_FIRED_TRIGGERS] WITH NOCHECK ADD
  CONSTRAINT [PK_QRTZ_FIRED_TRIGGERS] PRIMARY KEY  CLUSTERED
  (
    [ENTRY_ID]
  ) 
GO

ALTER TABLE [dbo].[QRTZ_PAUSED_TRIGGER_GRPS] WITH NOCHECK ADD
  CONSTRAINT [PK_QRTZ_PAUSED_TRIGGER_GRPS] PRIMARY KEY  CLUSTERED
  (
    [TRIGGER_GROUP]
  ) 
GO

ALTER TABLE [dbo].[QRTZ_SCHEDULER_STATE] WITH NOCHECK ADD
  CONSTRAINT [PK_QRTZ_SCHEDULER_STATE] PRIMARY KEY  CLUSTERED
  (
    [INSTANCE_NAME]
  ) 
GO

ALTER TABLE [dbo].[QRTZ_LOCKS] WITH NOCHECK ADD
  CONSTRAINT [PK_QRTZ_LOCKS] PRIMARY KEY  CLUSTERED
  (
    [LOCK_NAME]
  ) 
GO

ALTER TABLE [dbo].[QRTZ_JOB_DETAILS] WITH NOCHECK ADD
  CONSTRAINT [PK_QRTZ_JOB_DETAILS] PRIMARY KEY  CLUSTERED
  (
    [JOB_NAME],
    [JOB_GROUP]
  ) 
GO

ALTER TABLE [dbo].[QRTZ_JOB_LISTENERS] WITH NOCHECK ADD
  CONSTRAINT [PK_QRTZ_JOB_LISTENERS] PRIMARY KEY  CLUSTERED
  (
    [JOB_NAME],
    [JOB_GROUP],
    [JOB_LISTENER]
  ) 
GO

ALTER TABLE [dbo].[QRTZ_SIMPLE_TRIGGERS] WITH NOCHECK ADD
  CONSTRAINT [PK_QRTZ_SIMPLE_TRIGGERS] PRIMARY KEY  CLUSTERED
  (
    [TRIGGER_NAME],
    [TRIGGER_GROUP]
  ) 
GO

ALTER TABLE [dbo].[QRTZ_TRIGGER_LISTENERS] WITH NOCHECK ADD
  CONSTRAINT [PK_QRTZ_TRIGGER_LISTENERS] PRIMARY KEY  CLUSTERED
  (
    [TRIGGER_NAME],
    [TRIGGER_GROUP],
    [TRIGGER_LISTENER]
  ) 
GO

ALTER TABLE [dbo].[QRTZ_TRIGGERS] WITH NOCHECK ADD
  CONSTRAINT [PK_QRTZ_TRIGGERS] PRIMARY KEY  CLUSTERED
  (
    [TRIGGER_NAME],
    [TRIGGER_GROUP]
  ) 
GO

ALTER TABLE [dbo].[QRTZ_CRON_TRIGGERS] ADD
  CONSTRAINT [FK_QRTZ_CRON_TRIGGERS_QRTZ_TRIGGERS] FOREIGN KEY
  (
    [TRIGGER_NAME],
    [TRIGGER_GROUP]
  ) REFERENCES [dbo].[QRTZ_TRIGGERS] (
    [TRIGGER_NAME],
    [TRIGGER_GROUP]
  ) ON DELETE CASCADE
GO

ALTER TABLE [dbo].[QRTZ_JOB_LISTENERS] ADD
  CONSTRAINT [FK_QRTZ_JOB_LISTENERS_QRTZ_JOB_DETAILS] FOREIGN KEY
  (
    [JOB_NAME],
    [JOB_GROUP]
  ) REFERENCES [dbo].[QRTZ_JOB_DETAILS] (
    [JOB_NAME],
    [JOB_GROUP]
  ) ON DELETE CASCADE
GO

ALTER TABLE [dbo].[QRTZ_SIMPLE_TRIGGERS] ADD
  CONSTRAINT [FK_QRTZ_SIMPLE_TRIGGERS_QRTZ_TRIGGERS] FOREIGN KEY
  (
    [TRIGGER_NAME],
    [TRIGGER_GROUP]
  ) REFERENCES [dbo].[QRTZ_TRIGGERS] (
    [TRIGGER_NAME],
    [TRIGGER_GROUP]
  ) ON DELETE CASCADE
GO

ALTER TABLE [dbo].[QRTZ_TRIGGER_LISTENERS] ADD
  CONSTRAINT [FK_QRTZ_TRIGGER_LISTENERS_QRTZ_TRIGGERS] FOREIGN KEY
  (
    [TRIGGER_NAME],
    [TRIGGER_GROUP]
  ) REFERENCES [dbo].[QRTZ_TRIGGERS] (
    [TRIGGER_NAME],
    [TRIGGER_GROUP]
  ) ON DELETE CASCADE
GO

ALTER TABLE [dbo].[QRTZ_TRIGGERS] ADD
  CONSTRAINT [FK_QRTZ_TRIGGERS_QRTZ_JOB_DETAILS] FOREIGN KEY
  (
    [JOB_NAME],
    [JOB_GROUP]
  ) REFERENCES [dbo].[QRTZ_JOB_DETAILS] (
    [JOB_NAME],
    [JOB_GROUP]
  )
GO

INSERT INTO [dbo].[QRTZ_LOCKS] VALUES('TRIGGER_ACCESS');
INSERT INTO [dbo].[QRTZ_LOCKS] VALUES('JOB_ACCESS');
INSERT INTO [dbo].[QRTZ_LOCKS] VALUES('CALENDAR_ACCESS');
INSERT INTO [dbo].[QRTZ_LOCKS] VALUES('STATE_ACCESS');
INSERT INTO [dbo].[QRTZ_LOCKS] VALUES('MISFIRE_ACCESS');

CREATE TABLE [dbo].[QRTZ_EXCL_CALENDARS] (
  [CALENDAR_NAME] [VARCHAR] (80)  NOT NULL ,
  [CALENDAR] [IMAGE] NOT NULL
)
GO

CREATE TABLE [dbo].[QRTZ_EXCL_CRON_TRIGGERS] (
  [TRIGGER_NAME] [VARCHAR] (80)  NOT NULL ,
  [TRIGGER_GROUP] [VARCHAR] (80)  NOT NULL ,
  [CRON_EXPRESSION] [VARCHAR] (80)  NOT NULL ,
  [TIME_ZONE_ID] [VARCHAR] (80)
)
GO

CREATE TABLE [dbo].[QRTZ_EXCL_FIRED_TRIGGERS] (
  [ENTRY_ID] [VARCHAR] (95)  NOT NULL ,
  [TRIGGER_NAME] [VARCHAR] (80)  NOT NULL ,
  [TRIGGER_GROUP] [VARCHAR] (80)  NOT NULL ,
  [IS_VOLATILE] [VARCHAR] (1)  NOT NULL ,
  [INSTANCE_NAME] [VARCHAR] (80)  NOT NULL ,
  [FIRED_TIME] [BIGINT] NOT NULL ,
  [PRIORITY] [INTEGER] NOT NULL ,
  [STATE] [VARCHAR] (16)  NOT NULL,
  [JOB_NAME] [VARCHAR] (80)  NULL ,
  [JOB_GROUP] [VARCHAR] (80)  NULL ,
  [IS_STATEFUL] [VARCHAR] (1)  NULL ,
  [REQUESTS_RECOVERY] [VARCHAR] (1)  NULL
)
GO

CREATE TABLE [dbo].[QRTZ_EXCL_PAUSED_TRIGGER_GRPS] (
  [TRIGGER_GROUP] [VARCHAR] (80)  NOT NULL
)
GO

CREATE TABLE [dbo].[QRTZ_EXCL_SCHEDULER_STATE] (
  [INSTANCE_NAME] [VARCHAR] (80)  NOT NULL ,
  [LAST_CHECKIN_TIME] [BIGINT] NOT NULL ,
  [CHECKIN_INTERVAL] [BIGINT] NOT NULL
)
GO

CREATE TABLE [dbo].[QRTZ_EXCL_LOCKS] (
  [LOCK_NAME] [VARCHAR] (40)  NOT NULL
)
GO

CREATE TABLE [dbo].[QRTZ_EXCL_JOB_DETAILS] (
  [JOB_NAME] [VARCHAR] (80)  NOT NULL ,
  [JOB_GROUP] [VARCHAR] (80)  NOT NULL ,
  [DESCRIPTION] [VARCHAR] (120) NULL ,
  [JOB_CLASS_NAME] [VARCHAR] (128)  NOT NULL ,
  [IS_DURABLE] [VARCHAR] (1)  NOT NULL ,
  [IS_VOLATILE] [VARCHAR] (1)  NOT NULL ,
  [IS_STATEFUL] [VARCHAR] (1)  NOT NULL ,
  [REQUESTS_RECOVERY] [VARCHAR] (1)  NOT NULL ,
  [JOB_DATA] [IMAGE] NULL
)
GO

CREATE TABLE [dbo].[QRTZ_EXCL_JOB_LISTENERS] (
  [JOB_NAME] [VARCHAR] (80)  NOT NULL ,
  [JOB_GROUP] [VARCHAR] (80)  NOT NULL ,
  [JOB_LISTENER] [VARCHAR] (80)  NOT NULL
)
GO

CREATE TABLE [dbo].[QRTZ_EXCL_SIMPLE_TRIGGERS] (
  [TRIGGER_NAME] [VARCHAR] (80)  NOT NULL ,
  [TRIGGER_GROUP] [VARCHAR] (80)  NOT NULL ,
  [REPEAT_COUNT] [BIGINT] NOT NULL ,
  [REPEAT_INTERVAL] [BIGINT] NOT NULL ,
  [TIMES_TRIGGERED] [BIGINT] NOT NULL
)
GO

CREATE TABLE [dbo].[QRTZ_EXCL_BLOB_TRIGGERS] (
  [TRIGGER_NAME] [VARCHAR] (80)  NOT NULL ,
  [TRIGGER_GROUP] [VARCHAR] (80)  NOT NULL ,
  [BLOB_DATA] [IMAGE] NULL
)
GO

CREATE TABLE [dbo].[QRTZ_EXCL_TRIGGER_LISTENERS] (
  [TRIGGER_NAME] [VARCHAR] (80)  NOT NULL ,
  [TRIGGER_GROUP] [VARCHAR] (80)  NOT NULL ,
  [TRIGGER_LISTENER] [VARCHAR] (80)  NOT NULL
)
GO

CREATE TABLE [dbo].[QRTZ_EXCL_TRIGGERS] (
  [TRIGGER_NAME] [VARCHAR] (80)  NOT NULL ,
  [TRIGGER_GROUP] [VARCHAR] (80)  NOT NULL ,
  [JOB_NAME] [VARCHAR] (80)  NOT NULL ,
  [JOB_GROUP] [VARCHAR] (80)  NOT NULL ,
  [IS_VOLATILE] [VARCHAR] (1)  NOT NULL ,
  [DESCRIPTION] [VARCHAR] (120) NULL ,
  [NEXT_FIRE_TIME] [BIGINT] NULL ,
  [PREV_FIRE_TIME] [BIGINT] NULL ,
  [PRIORITY] [INTEGER] NULL ,
  [TRIGGER_STATE] [VARCHAR] (16)  NOT NULL ,
  [TRIGGER_TYPE] [VARCHAR] (8)  NOT NULL ,
  [START_TIME] [BIGINT] NOT NULL ,
  [END_TIME] [BIGINT] NULL ,
  [CALENDAR_NAME] [VARCHAR] (80)  NULL ,
  [MISFIRE_INSTR] [SMALLINT] NULL ,
  [JOB_DATA] [IMAGE] NULL
)
GO

ALTER TABLE [dbo].[QRTZ_EXCL_CALENDARS] WITH NOCHECK ADD
  CONSTRAINT [PK_QRTZ_EXCL_CALENDARS] PRIMARY KEY  CLUSTERED
  (
    [CALENDAR_NAME]
  ) 
GO

ALTER TABLE [dbo].[QRTZ_EXCL_CRON_TRIGGERS] WITH NOCHECK ADD
  CONSTRAINT [PK_QRTZ_EXCL_CRON_TRIGGERS] PRIMARY KEY  CLUSTERED
  (
    [TRIGGER_NAME],
    [TRIGGER_GROUP]
  ) 
GO

ALTER TABLE [dbo].[QRTZ_EXCL_FIRED_TRIGGERS] WITH NOCHECK ADD
  CONSTRAINT [PK_QRTZ_EXCL_FIRED_TRIGGERS] PRIMARY KEY  CLUSTERED
  (
    [ENTRY_ID]
  ) 
GO

ALTER TABLE [dbo].[QRTZ_EXCL_PAUSED_TRIGGER_GRPS] WITH NOCHECK ADD
  CONSTRAINT [PK_QRTZ_EXCL_PAUSED_TRIGGER_GRPS] PRIMARY KEY  CLUSTERED
  (
    [TRIGGER_GROUP]
  ) 
GO

ALTER TABLE [dbo].[QRTZ_EXCL_SCHEDULER_STATE] WITH NOCHECK ADD
  CONSTRAINT [PK_QRTZ_EXCL_SCHEDULER_STATE] PRIMARY KEY  CLUSTERED
  (
    [INSTANCE_NAME]
  ) 
GO

ALTER TABLE [dbo].[QRTZ_EXCL_LOCKS] WITH NOCHECK ADD
  CONSTRAINT [PK_QRTZ_EXCL_LOCKS] PRIMARY KEY  CLUSTERED
  (
    [LOCK_NAME]
  ) 
GO

ALTER TABLE [dbo].[QRTZ_EXCL_JOB_DETAILS] WITH NOCHECK ADD
  CONSTRAINT [PK_QRTZ_EXCL_JOB_DETAILS] PRIMARY KEY  CLUSTERED
  (
    [JOB_NAME],
    [JOB_GROUP]
  ) 
GO

ALTER TABLE [dbo].[QRTZ_EXCL_JOB_LISTENERS] WITH NOCHECK ADD
  CONSTRAINT [PK_QRTZ_EXCL_JOB_LISTENERS] PRIMARY KEY  CLUSTERED
  (
    [JOB_NAME],
    [JOB_GROUP],
    [JOB_LISTENER]
  ) 
GO

ALTER TABLE [dbo].[QRTZ_EXCL_SIMPLE_TRIGGERS] WITH NOCHECK ADD
  CONSTRAINT [PK_QRTZ_EXCL_SIMPLE_TRIGGERS] PRIMARY KEY  CLUSTERED
  (
    [TRIGGER_NAME],
    [TRIGGER_GROUP]
  ) 
GO

ALTER TABLE [dbo].[QRTZ_EXCL_TRIGGER_LISTENERS] WITH NOCHECK ADD
  CONSTRAINT [PK_QRTZ_EXCL_TRIGGER_LISTENERS] PRIMARY KEY  CLUSTERED
  (
    [TRIGGER_NAME],
    [TRIGGER_GROUP],
    [TRIGGER_LISTENER]
  ) 
GO

ALTER TABLE [dbo].[QRTZ_EXCL_TRIGGERS] WITH NOCHECK ADD
  CONSTRAINT [PK_QRTZ_EXCL_TRIGGERS] PRIMARY KEY  CLUSTERED
  (
    [TRIGGER_NAME],
    [TRIGGER_GROUP]
  ) 
GO

ALTER TABLE [dbo].[QRTZ_EXCL_CRON_TRIGGERS] ADD
  CONSTRAINT [FK_QRTZ_EXCL_CRON_TRIGGERS_QRTZ_EXCL_TRIGGERS] FOREIGN KEY
  (
    [TRIGGER_NAME],
    [TRIGGER_GROUP]
  ) REFERENCES [dbo].[QRTZ_EXCL_TRIGGERS] (
    [TRIGGER_NAME],
    [TRIGGER_GROUP]
  ) ON DELETE CASCADE
GO

ALTER TABLE [dbo].[QRTZ_EXCL_JOB_LISTENERS] ADD
  CONSTRAINT [FK_QRTZ_EXCL_JOB_LISTENERS_QRTZ_EXCL_JOB_DETAILS] FOREIGN KEY
  (
    [JOB_NAME],
    [JOB_GROUP]
  ) REFERENCES [dbo].[QRTZ_EXCL_JOB_DETAILS] (
    [JOB_NAME],
    [JOB_GROUP]
  ) ON DELETE CASCADE
GO

ALTER TABLE [dbo].[QRTZ_EXCL_SIMPLE_TRIGGERS] ADD
  CONSTRAINT [FK_QRTZ_EXCL_SIMPLE_TRIGGERS_QRTZ_EXCL_TRIGGERS] FOREIGN KEY
  (
    [TRIGGER_NAME],
    [TRIGGER_GROUP]
  ) REFERENCES [dbo].[QRTZ_EXCL_TRIGGERS] (
    [TRIGGER_NAME],
    [TRIGGER_GROUP]
  ) ON DELETE CASCADE
GO

ALTER TABLE [dbo].[QRTZ_EXCL_TRIGGER_LISTENERS] ADD
  CONSTRAINT [FK_QRTZ_EXCL_TRIGGER_LISTENERS_QRTZ_EXCL_TRIGGERS] FOREIGN KEY
  (
    [TRIGGER_NAME],
    [TRIGGER_GROUP]
  ) REFERENCES [dbo].[QRTZ_EXCL_TRIGGERS] (
    [TRIGGER_NAME],
    [TRIGGER_GROUP]
  ) ON DELETE CASCADE
GO

ALTER TABLE [dbo].[QRTZ_EXCL_TRIGGERS] ADD
  CONSTRAINT [FK_QRTZ_EXCL_TRIGGERS_QRTZ_EXCL_JOB_DETAILS] FOREIGN KEY
  (
    [JOB_NAME],
    [JOB_GROUP]
  ) REFERENCES [dbo].[QRTZ_EXCL_JOB_DETAILS] (
    [JOB_NAME],
    [JOB_GROUP]
  )
GO

INSERT INTO [dbo].[QRTZ_EXCL_LOCKS] VALUES('TRIGGER_ACCESS');
INSERT INTO [dbo].[QRTZ_EXCL_LOCKS] VALUES('JOB_ACCESS');
INSERT INTO [dbo].[QRTZ_EXCL_LOCKS] VALUES('CALENDAR_ACCESS');
INSERT INTO [dbo].[QRTZ_EXCL_LOCKS] VALUES('STATE_ACCESS');
INSERT INTO [dbo].[QRTZ_EXCL_LOCKS] VALUES('MISFIRE_ACCESS');
create table calendar_reminder (
   user_id varchar(255) not null,
   event_id varchar(36) not null,
   send_date datetime not null,
   primary key (user_id, event_id, send_date)
);
create table analytic_summary_pages (
   id numeric(19,0) identity not null,
   summary_id numeric(19,0) not null,
   inode varchar(255) null,
   hits numeric(19,0) null,
   uri varchar(255) null,
   primary key (id)
);
create table tag (
   tag_id varchar(100) not null,
   tagname nvarchar(255) not null,
   host_id varchar(255) null,
   user_id varchar(255) null,
   persona tinyint default 0,
   mod_date datetime null,
   primary key (tag_id)
);
create table user_comments (
   inode varchar(36) not null,
   user_id varchar(255) null,
   cdate datetime null,
   comment_user_id varchar(100) null,
   type varchar(255) null,
   method varchar(255) null,
   subject varchar(255) null,
   ucomment text null,
   communication_id varchar(36) null,
   primary key (inode)
);
create table permission_reference (
   id numeric(19,0) identity not null,
   asset_id varchar(36) null,
   reference_id varchar(36) null,
   permission_type varchar(100) null,
   primary key (id),
   unique (asset_id)
);
create table contentlet_version_info (
   identifier varchar(36) not null,
   lang numeric(19,0) not null,
   working_inode varchar(36) not null,
   live_inode varchar(36) null,
   deleted tinyint not null,
   locked_by varchar(100) null,
   locked_on datetime null,
   version_ts datetime not null,
   primary key (identifier, lang)
);
create table fixes_audit (
   id varchar(36) not null,
   table_name varchar(255) null,
   action varchar(255) null,
   records_altered int null,
   datetime datetime null,
   primary key (id)
);
create table container_version_info (
   identifier varchar(36) not null,
   working_inode varchar(36) not null,
   live_inode varchar(36) null,
   deleted tinyint not null,
   locked_by varchar(100) null,
   locked_on datetime null,
   version_ts datetime not null,
   primary key (identifier)
);
create table trackback (
   id numeric(19,0) identity not null,
   asset_identifier varchar(36) null,
   title varchar(255) null,
   excerpt varchar(255) null,
   url varchar(255) null,
   blog_name varchar(255) null,
   track_date datetime not null,
   primary key (id)
);
create table plugin (
   id varchar(255) not null,
   plugin_name varchar(255) not null,
   plugin_version varchar(255) not null,
   author varchar(255) not null,
   first_deployed_date datetime not null,
   last_deployed_date datetime not null,
   primary key (id)
);
create table mailing_list (
   inode varchar(36) not null,
   title varchar(255) null,
   public_list tinyint null,
   user_id varchar(255) null,
   primary key (inode)
);
create table recipient (
   inode varchar(36) not null,
   name varchar(255) null,
   lastname varchar(255) null,
   email varchar(255) null,
   sent datetime null,
   opened datetime null,
   last_result int null,
   last_message varchar(255) null,
   user_id varchar(100) null,
   primary key (inode)
);
create table web_form (
   web_form_id varchar(36) not null,
   form_type varchar(255) null,
   submit_date datetime null,
   prefix varchar(255) null,
   first_name varchar(255) null,
   middle_initial varchar(255) null,
   middle_name varchar(255) null,
   full_name varchar(255) null,
   organization varchar(255) null,
   title varchar(255) null,
   last_name varchar(255) null,
   address varchar(255) null,
   address1 varchar(255) null,
   address2 varchar(255) null,
   city varchar(255) null,
   state varchar(255) null,
   zip varchar(255) null,
   country varchar(255) null,
   phone varchar(255) null,
   email varchar(255) null,
   custom_fields text null,
   user_inode varchar(36) null,
   categories varchar(255) null,
   primary key (web_form_id)
);
create table virtual_link (
   inode varchar(36) not null,
   title varchar(255) null,
   url varchar(255) null,
   uri varchar(255) null,
   active tinyint null,
   primary key (inode)
);
create table analytic_summary_period (
   id numeric(19,0) identity not null,
   full_date datetime null,
   day int null,
   week int null,
   month int null,
   year varchar(255) null,
   dayname varchar(50) not null,
   monthname varchar(50) not null,
   primary key (id),
   unique (full_date)
);
create table tree (
   child varchar(36) not null,
   parent varchar(36) not null,
   relation_type varchar(64) not null,
   tree_order int null,
   primary key (child, parent, relation_type)
);
create table analytic_summary (
   id numeric(19,0) identity not null,
   summary_period_id numeric(19,0) not null,
   host_id varchar(36) not null,
   visits numeric(19,0) null,
   page_views numeric(19,0) null,
   unique_visits numeric(19,0) null,
   new_visits numeric(19,0) null,
   direct_traffic numeric(19,0) null,
   referring_sites numeric(19,0) null,
   search_engines numeric(19,0) null,
   bounce_rate int null,
   avg_time_on_site datetime null,
   primary key (id),
   unique (summary_period_id, host_id)
);
create table users_cms_roles (
   id varchar(36) not null,
   user_id varchar(100) not null,
   role_id varchar(36) not null,
   primary key (id)
);
create table template (
   inode varchar(36) not null,
   show_on_menu tinyint null,
   title varchar(255) null,
   mod_date datetime null,
   mod_user varchar(100) null,
   sort_order int null,
   friendly_name varchar(255) null,
   body text null,
   header text null,
   footer text null,
   image varchar(36) null,
   identifier varchar(36) null,
   drawed tinyint null,
   drawed_body text null,
   add_container_links int null,
   containers_added int null,
   head_code text null,
   theme varchar(255) null,
   primary key (inode)
);
create table analytic_summary_content (
   id numeric(19,0) identity not null,
   summary_id numeric(19,0) not null,
   inode varchar(255) null,
   hits numeric(19,0) null,
   uri varchar(255) null,
   title varchar(255) null,
   primary key (id)
);
create table structure (
   inode varchar(36) not null,
   name varchar(255) null,
   description varchar(255) null,
   default_structure tinyint null,
   review_interval varchar(255) null,
   reviewer_role varchar(255) null,
   page_detail varchar(36) null,
   structuretype int null,
   system tinyint null,
   fixed tinyint not null,
   velocity_var_name varchar(255) null,
   url_map_pattern varchar(512) null,
   host varchar(36) not null,
   folder varchar(36) not null,
   expire_date_var varchar(255) null,
   publish_date_var varchar(255) null,
   mod_date datetime null,
   primary key (inode)
);
create table cms_role (
   id varchar(36) not null,
   role_name varchar(255) not null,
   description text null,
   role_key varchar(255) null,
   db_fqn varchar(1000) not null,
   parent varchar(36) not null,
   edit_permissions tinyint null,
   edit_users tinyint null,
   edit_layouts tinyint null,
   locked tinyint null,
   system tinyint null,
   primary key (id)
);
create table container_structures (
   id varchar(36) not null,
   container_id varchar(36) not null,
   container_inode varchar(36) not null,
   structure_id varchar(36) not null,
   code text null,
   primary key (id)
);
create table permission (
   id numeric(19,0) identity not null,
   permission_type varchar(100) null,
   inode_id varchar(36) null,
   roleid varchar(36) null,
   permission int null,
   primary key (id),
   unique (permission_type, inode_id, roleid)
);
	create table contentlet (inode varchar(36) not null,
	show_on_menu tinyint null,
	title varchar(255) null,
	mod_date datetime null,
	mod_user varchar(100) null,
	sort_order int null,
	friendly_name varchar(255) null,
	structure_inode varchar(36) null,
	last_review datetime null,
	next_review datetime null,
	review_interval varchar(255) null,
	disabled_wysiwyg varchar(255) null,
	identifier varchar(36) null,
	language_id numeric(19,0) null,
	date1 datetime null,
	date2 datetime null,
	date3 datetime null,
	date4 datetime null,
	date5 datetime null,
	date6 datetime null,
	date7 datetime null,
	date8 datetime null,
	date9 datetime null,
	date10 datetime null,
	date11 datetime null,
	date12 datetime null,
	date13 datetime null,
	date14 datetime null,
	date15 datetime null,
	date16 datetime null,
	date17 datetime null,
	date18 datetime null,
	date19 datetime null,
	date20 datetime null,
	date21 datetime null,
	date22 datetime null,
	date23 datetime null,
	date24 datetime null,
	date25 datetime null,
	text1 varchar(255) null,
	text2 varchar(255) null,
	text3 varchar(255) null,
	text4 varchar(255) null,
	text5 varchar(255) null,
	text6 varchar(255) null,
	text7 varchar(255) null,
	text8 varchar(255) null,
	text9 varchar(255) null,
	text10 varchar(255) null,
	text11 varchar(255) null,
	text12 varchar(255) null,
	text13 varchar(255) null,
	text14 varchar(255) null,
	text15 varchar(255) null,
	text16 varchar(255) null,
	text17 varchar(255) null,
	text18 varchar(255) null,
	text19 varchar(255) null,
	text20 varchar(255) null,
	text21 varchar(255) null,
	text22 varchar(255) null,
	text23 varchar(255) null,
	text24 varchar(255) null,
	text25 varchar(255) null,
	text_area1 text null,
	text_area2 text null,
	text_area3 text null,
	text_area4 text null,
	text_area5 text null,
	text_area6 text null,
	text_area7 text null,
	text_area8 text null,
	text_area9 text null,
	text_area10 text null,
	text_area11 text null,
	text_area12 text null,
	text_area13 text null,
	text_area14 text null,
	text_area15 text null,
	text_area16 text null,
	text_area17 text null,
	text_area18 text null,
	text_area19 text null,
	text_area20 text null,
	text_area21 text null,
	text_area22 text null,
	text_area23 text null,
	text_area24 text null,
	text_area25 text null,
	integer1 numeric(19,0) null,
	integer2 numeric(19,0) null,
	integer3 numeric(19,0) null,
	integer4 numeric(19,0) null,
	integer5 numeric(19,0) null,
	integer6 numeric(19,0) null,
	integer7 numeric(19,0) null,
	integer8 numeric(19,0) null,
	integer9 numeric(19,0) null,
	integer10 numeric(19,0) null,
	integer11 numeric(19,0) null,
	integer12 numeric(19,0) null,
	integer13 numeric(19,0) null,
	integer14 numeric(19,0) null,
	integer15 numeric(19,0) null,
	integer16 numeric(19,0) null,
	integer17 numeric(19,0) null,
	integer18 numeric(19,0) null,
	integer19 numeric(19,0) null,
	integer20 numeric(19,0) null,
	integer21 numeric(19,0) null,
	integer22 numeric(19,0) null,
	integer23 numeric(19,0) null,
	integer24 numeric(19,0) null,
	integer25 numeric(19,0) null,
	"float1" float null,
	"float2" float null,
	"float3" float null,
	"float4" float null,
	"float5" float null,
	"float6" float null,
	"float7" float null,
	"float8" float null,
	"float9" float null,
	"float10" float null,
	"float11" float null,
	"float12" float null,
	"float13" float null,
	"float14" float null,
	"float15" float null,
	"float16" float null,
	"float17" float null,
	"float18" float null,
	"float19" float null,
	"float20" float null,
	"float21" float null,
	"float22" float null,
	"float23" float null,
	"float24" float null,
	"float25" float null,
	bool1 tinyint null,
	bool2 tinyint null,
	bool3 tinyint null,
	bool4 tinyint null,
	bool5 tinyint null,
	bool6 tinyint null,
	bool7 tinyint null,
	bool8 tinyint null,
	bool9 tinyint null,
	bool10 tinyint null,
	bool11 tinyint null,
	bool12 tinyint null,
	bool13 tinyint null,
	bool14 tinyint null,
	bool15 tinyint null,
	bool16 tinyint null,
	bool17 tinyint null,
	bool18 tinyint null,
	bool19 tinyint null,
	bool20 tinyint null,
	bool21 tinyint null,
	bool22 tinyint null,
	bool23 tinyint null,
	bool24 tinyint null,
	bool25 tinyint null,
	primary key (inode));
create table analytic_summary_404 (
   id numeric(19,0) identity not null,
   summary_period_id numeric(19,0) not null,
   host_id varchar(36) null,
   uri varchar(255) null,
   referer_uri varchar(255) null,
   primary key (id)
);
create table cms_layouts_portlets (
   id varchar(36) not null,
   layout_id varchar(36) not null,
   portlet_id varchar(100) not null,
   portlet_order int null,
   primary key (id)
);
create table report_asset (
   inode varchar(36) not null,
   report_name varchar(255) not null,
   report_description varchar(1000) not null,
   requires_input tinyint null,
   ds varchar(100) not null,
   web_form_report tinyint null,
   primary key (inode)
);
create table workflow_comment (
   id varchar(36) not null,
   creation_date datetime null,
   posted_by varchar(255) null,
   wf_comment text null,
   workflowtask_id varchar(36) null,
   primary key (id)
);
create table category (
   inode varchar(36) not null,
   category_name varchar(255) null,
   category_key varchar(255) null,
   sort_order int null,
   active tinyint null,
   keywords text null,
   category_velocity_var_name varchar(255) null,
   mod_date datetime null,
   primary key (inode)
);
create table htmlpage (
   inode varchar(36) not null,
   show_on_menu tinyint null,
   title varchar(255) null,
   mod_date datetime null,
   mod_user varchar(100) null,
   sort_order int null,
   friendly_name varchar(255) null,
   metadata text null,
   start_date datetime null,
   end_date datetime null,
   page_url varchar(255) null,
   https_required tinyint null,
   redirect varchar(255) null,
   identifier varchar(36) null,
   seo_description text null,
   seo_keywords text null,
   cache_ttl numeric(19,0) null,
   template_id varchar(36) null,
   primary key (inode)
);
create table chain_link_code (
   id numeric(19,0) identity not null,
   class_name varchar(255) null unique,
   code text not null,
   last_mod_date datetime not null,
   language varchar(255) not null,
   primary key (id)
);
create table analytic_summary_visits (
   id numeric(19,0) identity not null,
   summary_period_id numeric(19,0) not null,
   host_id varchar(36) null,
   visit_time datetime null,
   visits numeric(19,0) null,
   primary key (id)
);
create table template_version_info (
   identifier varchar(36) not null,
   working_inode varchar(36) not null,
   live_inode varchar(36) null,
   deleted tinyint not null,
   locked_by varchar(100) null,
   locked_on datetime null,
   version_ts datetime not null,
   primary key (identifier)
);
create table user_preferences (
   id numeric(19,0) identity not null,
   user_id varchar(100) not null,
   preference varchar(255) null,
   pref_value text null,
   primary key (id)
);
create table language (
   id numeric(19,0) identity not null,
   language_code varchar(5) null,
   country_code varchar(255) null,
   language varchar(255) null,
   country varchar(255) null,
   primary key (id)
);
create table users_to_delete (
   id numeric(19,0) identity not null,
   user_id varchar(255) null,
   primary key (id)
);
create table identifier (
   id varchar(36) not null,
   parent_path varchar(255) null,
   asset_name varchar(255) null,
   host_inode varchar(36) null,
   asset_type varchar(64) null,
   syspublish_date datetime null,
   sysexpire_date datetime null,
   primary key (id),
   unique (parent_path, asset_name, host_inode)
);
create table clickstream (
   clickstream_id numeric(19,0) identity not null,
   cookie_id varchar(255) null,
   user_id varchar(255) null,
   start_date datetime null,
   end_date datetime null,
   referer varchar(255) null,
   remote_address varchar(255) null,
   remote_hostname varchar(255) null,
   user_agent varchar(255) null,
   bot tinyint null,
   number_of_requests int null,
   host_id varchar(36) null,
   last_page_id varchar(50) null,
   first_page_id varchar(50) null,
   operating_system varchar(50) null,
   browser_name varchar(50) null,
   browser_version varchar(50) null,
   mobile_device tinyint null,
   primary key (clickstream_id)
);
create table multi_tree (
   child varchar(36) not null,
   parent1 varchar(36) not null,
   parent2 varchar(36) not null,
   relation_type varchar(64) null,
   tree_order int null,
   primary key (child, parent1, parent2)
);
create table workflow_task (
   id varchar(36) not null,
   creation_date datetime null,
   mod_date datetime null,
   due_date datetime null,
   created_by varchar(255) null,
   assigned_to varchar(255) null,
   belongs_to varchar(255) null,
   title varchar(255) null,
   description text null,
   status varchar(255) null,
   webasset varchar(255) null,
   primary key (id)
);
create table tag_inode (
   tag_id varchar(100) not null,
   inode varchar(100) not null,
	 field_var_name varchar(255),
   mod_date datetime null,
   primary key (tag_id, inode)
);
create table click (
   inode varchar(36) not null,
   link varchar(255) null,
   click_count int null,
   primary key (inode)
);
create table challenge_question (
   cquestionid numeric(19,0) not null,
   cqtext varchar(255) null,
   primary key (cquestionid)
);
create table file_asset (
   inode varchar(36) not null,
   file_name varchar(255) null,
   file_size int null,
   width int null,
   height int null,
   mime_type varchar(255) null,
   author varchar(255) null,
   publish_date datetime null,
   show_on_menu tinyint null,
   title varchar(255) null,
   friendly_name varchar(255) null,
   mod_date datetime null,
   mod_user varchar(100) null,
   sort_order int null,
   identifier varchar(36) null,
   primary key (inode)
);
create table layouts_cms_roles (
   id varchar(36) not null,
   layout_id varchar(36) not null,
   role_id varchar(36) not null,
   primary key (id)
);
create table clickstream_request (
   clickstream_request_id numeric(19,0) identity not null,
   clickstream_id numeric(19,0) null,
   server_name varchar(255) null,
   protocol varchar(255) null,
   server_port int null,
   request_uri varchar(255) null,
   request_order int null,
   query_string text null,
   language_id numeric(19,0) null,
   timestampper datetime null,
   host_id varchar(36) null,
   associated_identifier varchar(36) null,
   primary key (clickstream_request_id)
);
create table content_rating (
   id numeric(19,0) identity not null,
   rating float null,
   user_id varchar(255) null,
   session_id varchar(255) null,
   identifier varchar(36) null,
   rating_date datetime null,
   user_ip varchar(255) null,
   long_live_cookie_id varchar(255) null,
   primary key (id)
);
create table chain_state (
   id numeric(19,0) identity not null,
   chain_id numeric(19,0) not null,
   link_code_id numeric(19,0) not null,
   state_order numeric(19,0) not null,
   primary key (id)
);
create table analytic_summary_workstream (
   id numeric(19,0) identity not null,
   inode varchar(255) null,
   asset_type varchar(255) null,
   mod_user_id varchar(255) null,
   host_id varchar(36) null,
   mod_date datetime null,
   action varchar(255) null,
   name varchar(255) null,
   primary key (id)
);
create table dashboard_user_preferences (
   id numeric(19,0) identity not null,
   summary_404_id numeric(19,0) null,
   user_id varchar(255) null,
   ignored tinyint null,
   mod_date datetime null,
   primary key (id)
);
create table campaign (
   inode varchar(36) not null,
   title varchar(255) null,
   from_email varchar(255) null,
   from_name varchar(255) null,
   subject varchar(255) null,
   message text null,
   user_id varchar(255) null,
   start_date datetime null,
   completed_date datetime null,
   active tinyint null,
   locked tinyint null,
   sends_per_hour varchar(15) null,
   sendemail tinyint null,
   communicationinode varchar(36) null,
   userfilterinode varchar(36) null,
   sendto varchar(15) null,
   isrecurrent tinyint null,
   wassent tinyint null,
   expiration_date datetime null,
   parent_campaign varchar(36) null,
   primary key (inode)
);
create table htmlpage_version_info (
   identifier varchar(36) not null,
   working_inode varchar(36) not null,
   live_inode varchar(36) null,
   deleted tinyint not null,
   locked_by varchar(100) null,
   locked_on datetime null,
   version_ts datetime not null,
   primary key (identifier)
);
create table workflowtask_files (
   id varchar(36) not null,
   workflowtask_id varchar(36) not null,
   file_inode varchar(36) not null,
   primary key (id)
);
create table analytic_summary_referer (
   id numeric(19,0) identity not null,
   summary_id numeric(19,0) not null,
   hits numeric(19,0) null,
   uri varchar(255) null,
   primary key (id)
);
create table dot_containers (
   inode varchar(36) not null,
   code text null,
   pre_loop text null,
   post_loop text null,
   show_on_menu tinyint null,
   title varchar(255) null,
   mod_date datetime null,
   mod_user varchar(100) null,
   sort_order int null,
   friendly_name varchar(255) null,
   max_contentlets int null,
   use_div tinyint null,
   staticify tinyint null,
   sort_contentlets_by varchar(255) null,
   lucene_query text null,
   notes varchar(255) null,
   identifier varchar(36) null,
   primary key (inode)
);
create table communication (
   inode varchar(36) not null,
   title varchar(255) null,
   trackback_link_inode varchar(36) null,
   communication_type varchar(255) null,
   from_name varchar(255) null,
   from_email varchar(255) null,
   email_subject varchar(255) null,
   html_page_inode varchar(36) null,
   text_message text null,
   mod_date datetime null,
   modified_by varchar(255) null,
   ext_comm_id varchar(255) null,
   primary key (inode)
);
create table fileasset_version_info (
   identifier varchar(36) not null,
   working_inode varchar(36) not null,
   live_inode varchar(36) null,
   deleted tinyint not null,
   locked_by varchar(100) null,
   locked_on datetime not null,
   version_ts datetime not null,
   primary key (identifier)
);
create table workflow_history (
   id varchar(36) not null,
   creation_date datetime null,
   made_by varchar(255) null,
   change_desc text null,
   workflowtask_id varchar(36) null,
   workflow_action_id varchar(36) null,
   workflow_step_id varchar(36) null,
   primary key (id)
);
create table host_variable (
   id varchar(36) not null,
   host_id varchar(36) null,
   variable_name varchar(255) null,
   variable_key varchar(255) null,
   variable_value varchar(255) null,
   user_id varchar(255) null,
   last_mod_date datetime null,
   primary key (id)
);
create table links (
   inode varchar(36) not null,
   show_on_menu tinyint null,
   title varchar(255) null,
   mod_date datetime null,
   mod_user varchar(100) null,
   sort_order int null,
   friendly_name varchar(255) null,
   protocal varchar(100) null,
   url varchar(255) null,
   target varchar(100) null,
   internal_link_identifier varchar(36) null,
   link_type varchar(255) null,
   link_code text null,
   identifier varchar(36) null,
   primary key (inode)
);
create table user_proxy (
   inode varchar(36) not null,
   user_id varchar(255) null,
   prefix varchar(255) null,
   suffix varchar(255) null,
   title varchar(255) null,
   school varchar(255) null,
   how_heard varchar(255) null,
   company varchar(255) null,
   long_lived_cookie varchar(255) null,
   website varchar(255) null,
   graduation_year int null,
   organization varchar(255) null,
   mail_subscription tinyint null,
   var1 varchar(255) null,
   var2 varchar(255) null,
   var3 varchar(255) null,
   var4 varchar(255) null,
   var5 varchar(255) null,
   var6 varchar(255) null,
   var7 varchar(255) null,
   var8 varchar(255) null,
   var9 varchar(255) null,
   var10 varchar(255) null,
   var11 varchar(255) null,
   var12 varchar(255) null,
   var13 varchar(255) null,
   var14 varchar(255) null,
   var15 varchar(255) null,
   var16 varchar(255) null,
   var17 varchar(255) null,
   var18 varchar(255) null,
   var19 varchar(255) null,
   var20 varchar(255) null,
   var21 varchar(255) null,
   var22 varchar(255) null,
   var23 varchar(255) null,
   var24 varchar(255) null,
   var25 varchar(255) null,
   last_result int null,
   last_message varchar(255) null,
   no_click_tracking tinyint null,
   cquestionid varchar(255) null,
   cqanswer varchar(255) null,
   chapter_officer varchar(255) null,
   primary key (inode),
   unique (user_id)
);
create table chain_state_parameter (
   id numeric(19,0) identity not null,
   chain_state_id numeric(19,0) not null,
   name varchar(255) not null,
   value varchar(255) not null,
   primary key (id)
);
create table field (
   inode varchar(36) not null,
   structure_inode varchar(255) null,
   field_name varchar(255) null,
   field_type varchar(255) null,
   field_relation_type varchar(255) null,
   field_contentlet varchar(255) null,
   required tinyint null,
   indexed tinyint null,
   listed tinyint null,
   velocity_var_name varchar(255) null,
   sort_order int null,
   field_values text null,
   regex_check varchar(255) null,
   hint varchar(255) null,
   default_value varchar(255) null,
   fixed tinyint null,
   read_only tinyint null,
   searchable tinyint null,
   unique_ tinyint null,
   mod_date datetime null,
   primary key (inode)
);
create table relationship (
   inode varchar(36) not null,
   parent_structure_inode varchar(255) null,
   child_structure_inode varchar(255) null,
   parent_relation_name varchar(255) null,
   child_relation_name varchar(255) null,
   relation_type_value varchar(255) null,
   cardinality int null,
   parent_required tinyint null,
   child_required tinyint null,
   fixed tinyint null,
   primary key (inode)
);
create table folder (
   inode varchar(36) not null,
   name varchar(255) null,
   title varchar(255) not null,
   show_on_menu tinyint null,
   sort_order int null,
   files_masks varchar(255) null,
   identifier varchar(36) null,
   default_file_type varchar(36) null,
   mod_date datetime null,
   primary key (inode)
);
create table clickstream_404 (
   clickstream_404_id numeric(19,0) identity not null,
   referer_uri varchar(255) null,
   query_string text null,
   request_uri varchar(255) null,
   user_id varchar(255) null,
   host_id varchar(36) null,
   timestampper datetime null,
   primary key (clickstream_404_id)
);
create table cms_layout (
   id varchar(36) not null,
   layout_name varchar(255) not null,
   description varchar(255) null,
   tab_order int null,
   primary key (id)
);
create table field_variable (
   id varchar(36) not null,
   field_id varchar(36) null,
   variable_name varchar(255) null,
   variable_key varchar(255) null,
   variable_value text null,
   user_id varchar(255) null,
   last_mod_date datetime null,
   primary key (id)
);
create table report_parameter (
   inode varchar(36) not null,
   report_inode varchar(36) null,
   parameter_description varchar(1000) null,
   parameter_name varchar(255) null,
   class_type varchar(250) null,
   default_value varchar(4000) null,
   primary key (inode),
   unique (report_inode, parameter_name)
);
create table chain (
   id numeric(19,0) identity not null,
   key_name varchar(255) null unique,
   name varchar(255) not null,
   success_value varchar(255) not null,
   failure_value varchar(255) not null,
   primary key (id)
);
create table link_version_info (
   identifier varchar(36) not null,
   working_inode varchar(36) not null,
   live_inode varchar(36) null,
   deleted tinyint not null,
   locked_by varchar(100) null,
   locked_on datetime null,
   version_ts datetime not null,
   primary key (identifier)
);
create table template_containers (
   id varchar(36) not null,
   template_id varchar(36) not null,
   container_id varchar(36) not null,
   primary key (id)
);
create table user_filter (
   inode varchar(36) not null,
   title varchar(255) null,
   firstname varchar(100) null,
   middlename varchar(100) null,
   lastname varchar(100) null,
   emailaddress varchar(100) null,
   birthdaytypesearch varchar(100) null,
   birthday datetime null,
   birthdayfrom datetime null,
   birthdayto datetime null,
   lastlogintypesearch varchar(100) null,
   lastloginsince varchar(100) null,
   loginfrom datetime null,
   loginto datetime null,
   createdtypesearch varchar(100) null,
   createdsince varchar(100) null,
   createdfrom datetime null,
   createdto datetime null,
   lastvisittypesearch varchar(100) null,
   lastvisitsince varchar(100) null,
   lastvisitfrom datetime null,
   lastvisitto datetime null,
   city varchar(100) null,
   state varchar(100) null,
   country varchar(100) null,
   zip varchar(100) null,
   cell varchar(100) null,
   phone varchar(100) null,
   fax varchar(100) null,
   active_ varchar(255) null,
   tagname varchar(255) null,
   var1 varchar(255) null,
   var2 varchar(255) null,
   var3 varchar(255) null,
   var4 varchar(255) null,
   var5 varchar(255) null,
   var6 varchar(255) null,
   var7 varchar(255) null,
   var8 varchar(255) null,
   var9 varchar(255) null,
   var10 varchar(255) null,
   var11 varchar(255) null,
   var12 varchar(255) null,
   var13 varchar(255) null,
   var14 varchar(255) null,
   var15 varchar(255) null,
   var16 varchar(255) null,
   var17 varchar(255) null,
   var18 varchar(255) null,
   var19 varchar(255) null,
   var20 varchar(255) null,
   var21 varchar(255) null,
   var22 varchar(255) null,
   var23 varchar(255) null,
   var24 varchar(255) null,
   var25 varchar(255) null,
   categories varchar(255) null,
   primary key (inode)
);
create table inode (
   inode varchar(36) not null,
   owner varchar(255) null,
   idate datetime null,
   type varchar(64) null,
   primary key (inode)
);
alter table analytic_summary_pages add constraint fka1ad33b9ed30e054 foreign key (summary_id) references analytic_summary;
create index idx_user_comments_1 on user_comments (user_id);
alter table user_comments add constraint fkdf1b37e85fb51eb foreign key (inode) references inode;
create index idx_trackback_2 on trackback (url);
create index idx_trackback_1 on trackback (asset_identifier);
create index idx_mailinglist_1 on mailing_list (user_id);
alter table mailing_list add constraint fk7bc2cd925fb51eb foreign key (inode) references inode;
create index idx_communication_user_id on recipient (user_id);
create index idx_recipiets_1 on recipient (email);
create index idx_recipiets_2 on recipient (sent);
alter table recipient add constraint fk30e172195fb51eb foreign key (inode) references inode;
create index idx_user_webform_1 on web_form (form_type);
create index idx_virtual_link_1 on virtual_link (url);
alter table virtual_link add constraint fkd844f8ae5fb51eb foreign key (inode) references inode;
create index idx_analytic_summary_period_4 on analytic_summary_period (month);
create index idx_analytic_summary_period_3 on analytic_summary_period (week);
create index idx_analytic_summary_period_2 on analytic_summary_period (day);
create index idx_analytic_summary_period_5 on analytic_summary_period (year);
create index idx_analytic_summary_1 on analytic_summary (host_id);
create index idx_analytic_summary_2 on analytic_summary (visits);
create index idx_analytic_summary_3 on analytic_summary (page_views);
alter table analytic_summary add constraint fk9e1a7f4b7b46300 foreign key (summary_period_id) references analytic_summary_period;
alter table template add constraint fkb13acc7a5fb51eb foreign key (inode) references inode;
alter table analytic_summary_content add constraint fk53cb4f2eed30e054 foreign key (summary_id) references analytic_summary;
alter table structure add constraint fk89d2d735fb51eb foreign key (inode) references inode;
create index idx_permission_2 on permission (permission_type, inode_id);
create index idx_permission_3 on permission (roleid);
alter table contentlet add constraint fkfc4ef025fb51eb foreign key (inode) references inode;
create index idx_analytic_summary_404_1 on analytic_summary_404 (host_id);
alter table analytic_summary_404 add constraint fk7050866db7b46300 foreign key (summary_period_id) references analytic_summary_period;
alter table report_asset add constraint fk3765ec255fb51eb foreign key (inode) references inode;
create index idx_category_1 on category (category_name);
create index idx_category_2 on category (category_key);
alter table category add constraint fk302bcfe5fb51eb foreign key (inode) references inode;
alter table htmlpage add constraint fkebf39cba5fb51eb foreign key (inode) references inode;
create index idx_chain_link_code_classname on chain_link_code (class_name);
create index idx_analytic_summary_visits_2 on analytic_summary_visits (visit_time);
create index idx_analytic_summary_visits_1 on analytic_summary_visits (host_id);
alter table analytic_summary_visits add constraint fk9eac9733b7b46300 foreign key (summary_period_id) references analytic_summary_period;
create index idx_preference_1 on user_preferences (preference);
create index idx_identifier_pub on identifier (syspublish_date);
create index idx_identifier_exp on identifier (sysexpire_date);
create index idx_user_clickstream11 on clickstream (host_id);
create index idx_user_clickstream12 on clickstream (last_page_id);
create index idx_user_clickstream15 on clickstream (browser_name);
create index idx_user_clickstream_2 on clickstream (user_id);
create index idx_user_clickstream16 on clickstream (browser_version);
create index idx_user_clickstream_1 on clickstream (cookie_id);
create index idx_user_clickstream13 on clickstream (first_page_id);
create index idx_user_clickstream14 on clickstream (operating_system);
create index idx_user_clickstream17 on clickstream (remote_address);
create index idx_multitree_1 on multi_tree (relation_type);
create index idx_workflow_4 on workflow_task (webasset);
create index idx_workflow_5 on workflow_task (created_by);
create index idx_workflow_2 on workflow_task (belongs_to);
create index idx_workflow_3 on workflow_task (status);
create index idx_workflow_1 on workflow_task (assigned_to);
create index idx_click_1 on click (link);
alter table click add constraint fk5a5c5885fb51eb foreign key (inode) references inode;
alter table file_asset add constraint fk7ed2366d5fb51eb foreign key (inode) references inode;
create index idx_user_clickstream_request_2 on clickstream_request (request_uri);
create index idx_user_clickstream_request_1 on clickstream_request (clickstream_id);
create index idx_user_clickstream_request_4 on clickstream_request (timestampper);
create index idx_user_clickstream_request_3 on clickstream_request (associated_identifier);
create index idx_dashboard_workstream_2 on analytic_summary_workstream (host_id);
create index idx_dashboard_workstream_1 on analytic_summary_workstream (mod_user_id);
create index idx_dashboard_workstream_3 on analytic_summary_workstream (mod_date);
create index idx_dashboard_prefs_2 on dashboard_user_preferences (user_id);
alter table dashboard_user_preferences add constraint fk496242cfd12c0c3b foreign key (summary_404_id) references analytic_summary_404;
create index idx_campaign_4 on campaign (expiration_date);
create index idx_campaign_3 on campaign (completed_date);
create index idx_campaign_2 on campaign (start_date);
create index idx_campaign_1 on campaign (user_id);
alter table campaign add constraint fkf7a901105fb51eb foreign key (inode) references inode;
alter table analytic_summary_referer add constraint fk5bc0f3e2ed30e054 foreign key (summary_id) references analytic_summary;
alter table dot_containers add constraint fk8a844125fb51eb foreign key (inode) references inode;
alter table communication add constraint fkc24acfd65fb51eb foreign key (inode) references inode;
alter table links add constraint fk6234fb95fb51eb foreign key (inode) references inode;
alter table user_proxy add constraint fk7327d4fa5fb51eb foreign key (inode) references inode;
create index idx_field_1 on field (structure_inode);
alter table field add constraint fk5cea0fa5fb51eb foreign key (inode) references inode;
create index idx_relationship_1 on relationship (parent_structure_inode);
create index idx_relationship_2 on relationship (child_structure_inode);
alter table relationship add constraint fkf06476385fb51eb foreign key (inode) references inode;
create index idx_folder_1 on folder (name);
alter table folder add constraint fkb45d1c6e5fb51eb foreign key (inode) references inode;
create index idx_user_clickstream_404_2 on clickstream_404 (user_id);
create index idx_user_clickstream_404_3 on clickstream_404 (host_id);
create index idx_user_clickstream_404_1 on clickstream_404 (request_uri);
alter table report_parameter add constraint fk22da125e5fb51eb foreign key (inode) references inode;
create index idx_chain_key_name on chain (key_name);
alter table user_filter add constraint fke042126c5fb51eb foreign key (inode) references inode;
create index idx_index_1 on inode (type);
--mssql
CREATE INDEX idx_tree ON tree (child, parent, relation_type);
CREATE INDEX idx_tree_1 ON tree (parent);
CREATE INDEX idx_tree_2 ON tree (child);
CREATE INDEX idx_tree_3 ON tree (relation_type);
CREATE INDEX idx_tree_4 ON tree (parent, child, relation_type);
CREATE INDEX idx_tree_5 ON tree (parent, relation_type);
CREATE INDEX idx_tree_6 ON tree (child, relation_type);

CREATE INDEX idx_contentlet_3 ON contentlet (inode);

CREATE INDEX idx_identifier ON identifier (id);
CREATE INDEX idx_permisision_4 ON permission (permission_type);


CREATE INDEX idx_permission_reference_2 ON permission_reference (reference_id);
CREATE INDEX idx_permission_reference_3 ON permission_reference (reference_id,permission_type);
CREATE INDEX idx_permission_reference_4 ON permission_reference (asset_id,permission_type);
CREATE INDEX idx_permission_reference_5 ON permission_reference (asset_id,reference_id,permission_type);
CREATE INDEX idx_permission_reference_6 ON permission_reference (permission_type);

CREATE UNIQUE INDEX idx_field_velocity_structure ON field (velocity_var_name,structure_inode);

alter table chain_state add constraint fk_state_chain foreign key (chain_id) references chain(id);
alter table chain_state add constraint fk_state_code foreign key (link_code_id) references chain_link_code(id);
alter table chain_state_parameter add constraint fk_parameter_state foreign key (chain_state_id) references chain_state(id);

alter table permission add constraint permission_role_fk foreign key (roleid) references cms_role(id);

alter table contentlet add constraint FK_structure_inode foreign key (structure_inode) references structure(inode);

ALTER TABLE structure ALTER COLUMN fixed tinyint NOT NULL;
alter table structure add CONSTRAINT [DF_structure_fixed]  DEFAULT ((0)) for fixed;

ALTER TABLE field ALTER COLUMN fixed tinyint NOT NULL;
ALTER TABLE field ALTER COLUMN read_only tinyint  NOT NULL;
ALTER TABLE campaign ALTER COLUMN active tinyint NOT NULL;
alter table field add CONSTRAINT [DF_field_fixed]  DEFAULT ((0)) for fixed;
alter table field add CONSTRAINT [DF_field_read_only]  DEFAULT ((0)) for read_only;

insert into User_ (userId, companyId, createDate, password_, passwordEncrypted, passwordReset, firstName, middleName, lastName, male, birthday, emailAddress, skinId, dottedSkins, roundedSkins, greeting, layoutIds, loginDate, failedLoginAttempts, agreedToTermsOfUse, active_) values ('dotcms.org.default', 'default', GetDate(), 'password', '0', '0', '', '', '', '1', '19700101', 'default@dotcms.org', '01', '0', '0', 'Welcome!', '', GetDate(), 0, '0', '1');

create index addres_userid_index on address(userid);
create index tag_user_id_index on tag(user_id);
create index tag_is_persona_index on tag(persona);
create index tag_inode_tagid on tag_inode(tag_id);
create index tag_inode_inode on tag_inode(inode);
CREATE TABLE dist_journal
	   (
       id bigint NOT NULL IDENTITY (1, 1),
       object_to_index VARCHAR(1024) NOT NULL,
       serverid varchar(64) NOT NULL,
       journal_type int NOT NULL,
       time_entered datetime NOT NULL
       ) ;

ALTER TABLE dist_journal ADD CONSTRAINT
       PK_dist_journal PRIMARY KEY CLUSTERED
       (
       id
       );


ALTER TABLE dist_journal ADD CONSTRAINT
       IX_dist_journal UNIQUE NONCLUSTERED
       (
       object_to_index,
       serverid,
       journal_type
       );
CREATE TABLE dist_process ( id bigint NOT NULL IDENTITY (1, 1), object_to_index varchar(1024) NOT NULL, serverid varchar(64) NOT NULL, journal_type int NOT NULL, time_entered datetime NOT NULL ) ;
ALTER TABLE dist_process ADD CONSTRAINT PK_dist_process PRIMARY KEY CLUSTERED ( id);

create table plugin_property (
   plugin_id varchar(255) not null,
   propkey varchar(255) not null,
   original_value varchar(255) not null,
   current_value varchar(255) not null,
   primary key (plugin_id, propkey)
);

alter table plugin_property add constraint fk_plugin_plugin_property foreign key (plugin_id) references plugin(id);

CREATE TABLE dist_reindex_journal ( id bigint NOT NULL IDENTITY (1, 1), inode_to_index varchar(100) NOT NULL,ident_to_index varchar(100) NOT NULL, serverid varchar(64), priority int NOT NULL, time_entered datetime DEFAULT getDate(), index_val varchar(325),dist_action integer NOT NULL DEFAULT 1);

CREATE INDEX dist_reindex_index1 on dist_reindex_journal (inode_to_index);
CREATE INDEX dist_reindex_index2 on dist_reindex_journal (dist_action);
CREATE INDEX dist_reindex_index3 on dist_reindex_journal (serverid);
CREATE INDEX dist_reindex_index4 on dist_reindex_journal (ident_to_index,serverid);
CREATE INDEX dist_reindex_index on dist_reindex_journal (serverid,dist_action);
CREATE INDEX dist_reindex_index5 ON dist_reindex_journal (priority, time_entered);
CREATE INDEX dist_reindex_index6 ON dist_reindex_journal (priority);

ALTER TABLE dist_reindex_journal ADD CONSTRAINT PK_dist_reindex_journal PRIMARY KEY CLUSTERED ( id);

CREATE TABLE quartz_log ( id bigint NOT NULL IDENTITY (1, 1), JOB_NAME varchar(255) NOT NULL, serverid varchar(64) , time_started datetime NOT NULL, primary key (id));

CREATE TRIGGER check_role_key_uniqueness
ON cms_role
FOR INSERT, UPDATE
AS
DECLARE @c varchar(100)
SELECT @c = count(*)
FROM cms_role e INNER JOIN inserted i ON i.role_key = e.role_key WHERE i.role_key IS NOT NULL AND i.id <> e.id
IF (@c > 0)
BEGIN
   RAISERROR ('Duplicated role key.', 16, 1)
   ROLLBACK TRANSACTION
END;

CREATE TRIGGER check_identifier_host_inode
ON identifier
FOR INSERT, UPDATE AS
DECLARE @assetType varchar(10)
DECLARE @hostInode varchar(50)
DECLARE cur_Inserted cursor
LOCAL FAST_FORWARD for
 Select asset_type, host_inode
 from inserted
 for Read Only
open cur_Inserted
fetch next from cur_Inserted into @assetType,@hostInode
while @@FETCH_STATUS <> -1
BEGIN
 IF(@assetType <> 'content' AND (@hostInode is null OR @hostInode = ''))
 BEGIN
	RAISERROR (N'Cannot insert/update a null or empty host inode for this kind of identifier', 10, 1)
	ROLLBACK WORK
 END
fetch next from cur_Inserted into @assetType,@hostInode
END;

ALTER TABLE cms_role ADD CONSTRAINT IX_cms_role2 UNIQUE NONCLUSTERED (db_fqn);
alter table cms_role add constraint fkcms_role_parent foreign key (parent) references cms_role;

ALTER TABLE users_cms_roles ADD CONSTRAINT IX_cms_role UNIQUE NONCLUSTERED (role_id, user_id);
alter table users_cms_roles add constraint fkusers_cms_roles1 foreign key (role_id) references cms_role;
alter table users_cms_roles add constraint fkusers_cms_roles2 foreign key (user_id) references user_;

ALTER TABLE cms_layout ADD CONSTRAINT IX_cms_layout UNIQUE NONCLUSTERED (layout_name);

ALTER TABLE portlet ADD CONSTRAINT IX_portletid UNIQUE NONCLUSTERED (portletid);

ALTER TABLE cms_layouts_portlets ADD CONSTRAINT IX_cms_layouts_portlets UNIQUE NONCLUSTERED (portlet_id, layout_id);
alter table cms_layouts_portlets add constraint fklcms_layouts_portlets foreign key (layout_id) references cms_layout;

ALTER TABLE layouts_cms_roles ADD CONSTRAINT IX_layouts_cms_roles UNIQUE NONCLUSTERED (role_id, layout_id);
alter table layouts_cms_roles add constraint fklayouts_cms_roles1 foreign key (role_id) references cms_role;
alter table layouts_cms_roles add constraint fklayouts_cms_roles2 foreign key (layout_id) references cms_layout;

ALTER TABLE dot_containers add constraint containers_identifier_fk foreign key (identifier) references identifier(id);
ALTER TABLE template add constraint template_identifier_fk foreign key (identifier) references identifier(id);
ALTER TABLE htmlpage add constraint htmlpage_identifier_fk foreign key (identifier) references identifier(id);
ALTER TABLE file_asset add constraint file_identifier_fk foreign key (identifier) references identifier(id);
ALTER TABLE contentlet add constraint content_identifier_fk foreign key (identifier) references identifier(id);
ALTER TABLE links add constraint links_identifier_fk foreign key (identifier) references identifier(id);


create table dist_reindex_lock (dummy int not null);
ALTER TABLE dist_reindex_lock ADD CONSTRAINT PK_dist_reindex_lock PRIMARY KEY CLUSTERED (dummy);
create table dist_lock (dummy int not null);
ALTER TABLE dist_lock ADD CONSTRAINT PK_dist_lock PRIMARY KEY CLUSTERED (dummy);
insert into dist_reindex_lock (dummy) values (1);
insert into dist_lock (dummy) values (1);

create table import_audit (
	id bigint not null,
	start_date datetime,
	userid varchar(255),
	filename varchar(512),
	status int,
	last_inode varchar(100),
	records_to_import bigint,
	serverid varchar(255),
	primary key (id)
	);

alter table category alter column category_velocity_var_name varchar(255) not null;

alter table import_audit add warnings text,
	errors text,
	results text,
	messages text;

alter table structure add CONSTRAINT [DF_structure_host] DEFAULT 'SYSTEM_HOST' for host;
alter table structure add CONSTRAINT [DF_structure_folder] DEFAULT 'SYSTEM_FOLDER' for folder;
alter table structure add CONSTRAINT [CK_structure_host] CHECK(host <> '' AND host IS NOT NULL)
alter table structure add constraint fk_structure_folder foreign key (folder) references folder(inode);
alter table structure alter column velocity_var_name varchar(255) not null;
alter table structure add constraint unique_struct_vel_var_name unique (velocity_var_name);

CREATE TRIGGER structure_host_folder_trigger
ON structure
FOR INSERT, UPDATE AS
DECLARE @newFolder varchar(100)
DECLARE @newHost varchar(100)
DECLARE @folderInode varchar(100)
DECLARE @hostInode varchar(100)
DECLARE cur_Inserted cursor
LOCAL FAST_FORWARD for
 Select folder, host
 from inserted
 for Read Only
open cur_Inserted
fetch next from cur_Inserted into @newFolder,@newHost
while @@FETCH_STATUS <> -1
BEGIN
   IF (@newHost <> 'SYSTEM_HOST' AND @newFolder <> 'SYSTEM_FOLDER')
   BEGIN
	  SELECT @hostInode = identifier.host_inode, @folderInode = folder.inode from folder,identifier where folder.identifier = identifier.id and folder.inode = @newFolder
      IF (@folderInode IS NULL OR @folderInode = '' OR @newHost <> @hostInode)
      BEGIN
	    RAISERROR (N'Cannot assign host/folder to structure, folder does not belong to given host', 10, 1)
	    ROLLBACK WORK
	  END
  END
fetch next from cur_Inserted into @newFolder,@newHost
END;

CREATE PROCEDURE load_records_to_index(@server_id VARCHAR(100), @records_to_fetch INT, @priority_level INT)
AS
BEGIN
WITH cte AS (
  SELECT TOP(@records_to_fetch) *
  FROM dist_reindex_journal WITH (ROWLOCK, READPAST, UPDLOCK)
  WHERE serverid IS NULL
  AND priority <= @priority_level
  ORDER BY priority ASC)
UPDATE cte
  SET serverid=@server_id
OUTPUT
  INSERTED.*
END;

CREATE Trigger check_file_versions
ON file_asset
FOR DELETE AS
 DECLARE @totalCount int
 DECLARE @identifier varchar(100)
 DECLARE file_cur_Deleted cursor LOCAL FAST_FORWARD for
 Select identifier
  from deleted
  for Read Only
 open file_cur_Deleted
 fetch next from file_cur_Deleted into @identifier
 while @@FETCH_STATUS <> -1
 BEGIN
 select @totalCount = count(*) from file_asset where identifier = @identifier
 IF (@totalCount = 0)
  BEGIN
    DELETE from identifier where id = @identifier
  END
fetch next from file_cur_Deleted into @identifier
END;
CREATE Trigger check_content_versions
ON contentlet
FOR DELETE AS
 DECLARE @totalCount int
 DECLARE @identifier varchar(100)
 DECLARE content_cur_Deleted cursor LOCAL FAST_FORWARD for
 Select identifier
  from deleted
  for Read Only
 open content_cur_Deleted
 fetch next from content_cur_Deleted into @identifier
 while @@FETCH_STATUS <> -1
 BEGIN
 select @totalCount = count(*) from contentlet where identifier = @identifier
 IF (@totalCount = 0)
  BEGIN
   DELETE from identifier where id = @identifier
  END
fetch next from content_cur_Deleted into @identifier
END;

CREATE Trigger check_link_versions
ON links
FOR DELETE AS
 DECLARE @totalCount int
 DECLARE @identifier varchar(100)
 DECLARE link_cur_Deleted cursor LOCAL FAST_FORWARD for
 Select identifier
  from deleted
  for Read Only
 open link_cur_Deleted
 fetch next from link_cur_Deleted into @identifier
 while @@FETCH_STATUS <> -1
 BEGIN
 select @totalCount = count(*) from links where identifier = @identifier
 IF (@totalCount = 0)
  BEGIN
   DELETE from identifier where id = @identifier
  END
fetch next from link_cur_Deleted into @identifier
END;

CREATE Trigger check_container_versions
ON dot_containers
FOR DELETE AS
 DECLARE @totalCount int
 DECLARE @identifier varchar(100)
 DECLARE container_cur_Deleted cursor LOCAL FAST_FORWARD for
 Select identifier
  from deleted
  for Read Only
 open container_cur_Deleted
 fetch next from container_cur_Deleted into @identifier
 while @@FETCH_STATUS <> -1
 BEGIN
 select @totalCount = count(*) from dot_containers where identifier = @identifier
 IF (@totalCount = 0)
  BEGIN
   DELETE from identifier where id = @identifier
  END
fetch next from container_cur_Deleted into @identifier
END;


CREATE Trigger check_template_versions
ON template
FOR DELETE AS
 DECLARE @totalCount int
 DECLARE @identifier varchar(100)
 DECLARE template_cur_Deleted cursor LOCAL FAST_FORWARD for
 Select identifier
  from deleted
  for Read Only
 open template_cur_Deleted
 fetch next from template_cur_Deleted into @identifier
 while @@FETCH_STATUS <> -1
 BEGIN
 select @totalCount = count(*) from template where identifier = @identifier
 IF (@totalCount = 0)
  BEGIN
   DELETE from identifier where id = @identifier
  END
fetch next from template_cur_Deleted into @identifier
END;

CREATE Trigger check_htmlpage_versions
ON htmlpage
FOR DELETE AS
 DECLARE @totalCount int
 DECLARE @identifier varchar(100)
 DECLARE htmlpage_cur_Deleted cursor LOCAL FAST_FORWARD for
 Select identifier
  from deleted
  for Read Only
 open htmlpage_cur_Deleted
 fetch next from htmlpage_cur_Deleted into @identifier
 while @@FETCH_STATUS <> -1
 BEGIN
 select @totalCount = count(*) from htmlpage where identifier = @identifier
 IF (@totalCount = 0)
  BEGIN
   DELETE from identifier where id = @identifier
  END
fetch next from htmlpage_cur_Deleted into @identifier
END;

CREATE Trigger check_identifier_parent_path
 ON identifier
 FOR INSERT,UPDATE AS
 DECLARE @folderId varchar(100)
 DECLARE @id varchar(100)
 DECLARE @assetType varchar(100)
 DECLARE @parentPath varchar(255)
 DECLARE @hostInode varchar(100)
 DECLARE cur_Inserted cursor LOCAL FAST_FORWARD for
 Select id,asset_type,parent_path,host_inode
  from inserted
  for Read Only
 open cur_Inserted
 fetch next from cur_Inserted into @id,@assetType,@parentPath,@hostInode
 while @@FETCH_STATUS <> -1
 BEGIN
  IF(@parentPath <>'/' AND @parentPath <>'/System folder')
  BEGIN
    select @folderId = id from identifier where asset_type='folder' and host_inode = @hostInode and parent_path+asset_name+'/' = @parentPath and id <>@id
    IF (@folderId IS NULL)
     BEGIN
       RAISERROR (N'Cannot insert/update for this path does not exist for the given host', 10, 1)
       ROLLBACK WORK
     END
  END
 fetch next from cur_Inserted into @id,@assetType,@parentPath,@hostInode
END;

alter table structure add constraint fk_structure_host foreign key (host) references identifier(id);

create index idx_template3 on template (title);

CREATE INDEX idx_contentlet_4 ON contentlet (structure_inode);

CREATE INDEX idx_contentlet_identifier ON contentlet (identifier);

ALTER TABLE Folder add constraint folder_identifier_fk foreign key (identifier) references identifier(id);
--ALTER TABLE dot_containers add constraint structure_fk foreign key (structure_inode) references structure(inode);
ALTER TABLE htmlpage add constraint template_id_fk foreign key (template_id) references identifier(id);

CREATE Trigger check_template_identifier
ON htmlpage
FOR INSERT,UPDATE AS
DECLARE @templateId varchar(100)
DECLARE @tempIdentifier varchar(100)
DECLARE htmlpage_cur_Inserted cursor LOCAL FAST_FORWARD for
 Select template_id
 from inserted
 for Read Only
open htmlpage_cur_Inserted
fetch next from htmlpage_cur_Inserted into @templateId
while @@FETCH_STATUS <> -1
BEGIN
 select @tempIdentifier = id from identifier where asset_type='template' and id = @templateId
 IF (@tempIdentifier IS NULL)
 BEGIN
   RAISERROR (N'Template Id should be the identifier of a template', 10, 1)
   ROLLBACK WORK
 END
fetch next from htmlpage_cur_Inserted into @templateId
END;

CREATE Trigger folder_identifier_check
ON folder
FOR DELETE AS
DECLARE @totalCount int
DECLARE @identifier varchar(100)
DECLARE folder_cur_Deleted cursor LOCAL FAST_FORWARD for
 Select identifier
 from deleted
 for Read Only
 open folder_cur_Deleted
 fetch next from folder_cur_Deleted into @identifier
 while @@FETCH_STATUS <> -1
  BEGIN
   select @totalCount = count(*) from folder where identifier = @identifier
   IF (@totalCount = 0)
   BEGIN
     DELETE from identifier where id = @identifier
   END
   fetch next from folder_cur_Deleted into @identifier
END;

alter table contentlet add constraint fk_user_contentlet foreign key (mod_user) references user_(userid);
alter table htmlpage add constraint fk_user_htmlpage foreign key (mod_user) references user_(userid);
alter table dot_containers add constraint fk_user_containers foreign key (mod_user) references user_(userid);
alter table template add constraint fk_user_template foreign key (mod_user) references user_(userid);
alter table file_asset add constraint fk_user_file_asset foreign key (mod_user) references user_(userid);
alter table links add constraint fk_user_links foreign key (mod_user) references user_(userid);

create index idx_template_id on template_containers(template_id);
alter table template_containers add constraint FK_template_id foreign key (template_id) references identifier(id);
alter table template_containers add constraint FK_container_id foreign key (container_id) references identifier(id);

CREATE Trigger check_child_assets
on identifier
FOR DELETE AS
DECLARE @pathCount int
DECLARE @identifier varchar(100)
DECLARE @assetType varchar(100)
DECLARE @assetName varchar(255)
DECLARE @parentPath varchar(255)
DECLARE @hostInode varchar(100)
DECLARE cur_Deleted cursor LOCAL FAST_FORWARD for
 Select id,asset_type,asset_name,parent_path,host_inode
  from deleted
  for Read Only
 open cur_Deleted
 fetch next from cur_Deleted into @identifier,@assetType,@assetName,@parentPath,@hostInode
 while @@FETCH_STATUS <> -1
 BEGIN
   IF(@assetType='folder')
   BEGIN
     select @pathCount = count(*) from identifier where parent_path= @parentPath+@assetName+'/'  and host_inode = @hostInode
   END
   IF(@assetType='contentlet')
   BEGIN
     select @pathCount = count(*) from identifier where host_inode = @identifier
   END
   IF (@pathCount > 0)
    BEGIN
     RAISERROR (N'Cannot delete as this path has children', 10, 1)
     ROLLBACK WORK
    END
fetch next from cur_Deleted into @identifier,@assetType,@assetName,@parentPath,@hostInode
END;

CREATE PROCEDURE renameFolderChildren @oldPath varchar(255),@newPath varchar(255),@hostInode varchar(100) AS
DECLARE @newFolderPath varchar(255)
DECLARE @oldFolderPath varchar(255)
DECLARE @assetName varchar(255)
DECLARE @folderPathLength INT
DECLARE @errorMsg VARCHAR(1000)
UPDATE identifier SET  parent_path  = @newPath where parent_path = @oldPath and host_inode = @hostInode
DECLARE folder_data_cursor CURSOR LOCAL FAST_FORWARD for
select asset_name from identifier where asset_type='folder' and parent_path = @newPath and host_inode = @hostInode
OPEN folder_data_cursor
FETCH NEXT FROM folder_data_cursor INTO @assetName
while @@FETCH_STATUS <> -1
BEGIN
	 SET @folderPathLength = 0
     SET @newFolderPath = @newPath + @assetName + '/'
     SET @folderPathLength = LEN(@newPath) + LEN(@assetName) + 1
     IF (@folderPathLength > 255)
        BEGIN
	        SET @errorMsg = 'Folder path ' + @newPath + @assetName + '/' + ' is longer than 255 characters'
	        RAISERROR (@errorMsg, 16, 1)
	        ROLLBACK WORK
	        RETURN
        END 
     SET @oldFolderPath = @oldPath + @assetName + '/'
     EXEC renameFolderChildren @oldFolderPath,@newFolderPath,@hostInode
fetch next from folder_data_cursor into @assetName
END;

CREATE Trigger rename_folder_assets_trigger
on Folder
FOR UPDATE AS
DECLARE @oldPath varchar(255)
DECLARE @newPath varchar(255)
DECLARE @newName varchar(255)
DECLARE @hostInode varchar(100)
DECLARE @ident varchar(100)
DECLARE @folderPathLength INT
DECLARE @errorMsg VARCHAR(1000)
DECLARE folder_cur_Updated cursor LOCAL FAST_FORWARD for
 Select inserted.identifier,inserted.name
 from inserted join deleted on (inserted.inode=deleted.inode)
 where inserted.name<>deleted.name
 for Read Only
open folder_cur_Updated
fetch next from folder_cur_Updated into @ident,@newName
while @@FETCH_STATUS <> -1
BEGIN
  SET @folderPathLength = 0
  SELECT @oldPath = parent_path+asset_name+'/',@newPath = parent_path +@newName+'/',@hostInode = host_inode from identifier where id = @ident
  SET @folderPathLength = LEN(@newPath)
  IF (@folderPathLength > 255)
    BEGIN
	    SET @errorMsg = 'Folder path ' + @newPath + ' is longer than 255 characters'
	    RAISERROR (@errorMsg, 16, 1)
	    ROLLBACK WORK
	    RETURN
    END 
  UPDATE identifier SET asset_name = @newName where id = @ident
  EXEC renameFolderChildren @oldPath,@newPath,@hostInode
fetch next from folder_cur_Updated into @ident,@newName
END;

CREATE FUNCTION dbo.dotFolderPath(@parent_path varchar(36), @asset_name varchar(36))
RETURNS varchar(36)
BEGIN
  IF(@parent_path='/System folder')
  BEGIN
    RETURN '/'
  END
  RETURN @parent_path+@asset_name+'/'
END;

alter table contentlet_version_info add constraint fk_contentlet_version_info_identifier foreign key (identifier) references identifier(id) on delete cascade;
alter table container_version_info  add constraint fk_container_version_info_identifier  foreign key (identifier) references identifier(id);
alter table template_version_info   add constraint fk_template_version_info_identifier   foreign key (identifier) references identifier(id);
alter table htmlpage_version_info   add constraint fk_htmlpage_version_info_identifier   foreign key (identifier) references identifier(id);
alter table fileasset_version_info  add constraint fk_fileasset_version_info_identifier  foreign key (identifier) references identifier(id);
alter table link_version_info       add constraint fk_link_version_info_identifier       foreign key (identifier) references identifier(id);

alter table contentlet_version_info add constraint fk_contentlet_version_info_working foreign key (working_inode) references contentlet(inode);
alter table container_version_info  add constraint fk_container_version_info_working  foreign key (working_inode) references dot_containers(inode);
alter table template_version_info   add constraint fk_template_version_info_working   foreign key (working_inode) references template(inode);
alter table htmlpage_version_info   add constraint fk_htmlpage_version_info_working   foreign key (working_inode) references htmlpage(inode);
alter table fileasset_version_info  add constraint fk_fileasset_version_info_working  foreign key (working_inode) references file_asset(inode);
alter table link_version_info       add constraint fk_link_version_info_working       foreign key (working_inode) references links(inode);

alter table contentlet_version_info add constraint fk_contentlet_version_info_live foreign key (live_inode) references contentlet(inode);
alter table container_version_info  add constraint fk_container_version_info_live  foreign key (live_inode) references dot_containers(inode);
alter table template_version_info   add constraint fk_template_version_info_live   foreign key (live_inode) references template(inode);
alter table htmlpage_version_info   add constraint fk_htmlpage_version_info_live   foreign key (live_inode) references htmlpage(inode);
alter table fileasset_version_info  add constraint fk_fileasset_version_info_live  foreign key (live_inode) references file_asset(inode);
alter table link_version_info       add constraint fk_link_version_info_live       foreign key (live_inode) references links(inode);

alter table contentlet_version_info add constraint fk_contentlet_version_info_lang foreign key (lang) references language(id);

alter table folder add constraint fk_folder_file_structure_type foreign key(default_file_type) references structure(inode);

alter table workflowtask_files add constraint FK_workflow_id foreign key (workflowtask_id) references workflow_task(id);
--alter table workflowtask_files add constraint FK_task_file_inode foreign key (file_inode) references file_asset(inode);
alter table workflow_comment add constraint workflowtask_id_comment_FK foreign key (workflowtask_id) references workflow_task(id);
alter table workflow_history add constraint workflowtask_id_history_FK foreign key (workflowtask_id) references workflow_task(id);

alter table contentlet add constraint fk_contentlet_lang foreign key (language_id) references language(id);

create table workflow_scheme(
    id varchar(36) primary key,
    name varchar(255) not null,
    description varchar(255),
    archived tinyint default 0,
    mandatory tinyint default 0,
    default_scheme tinyint default 0,
    entry_action_id varchar(36),
    mod_date datetime
);
alter table workflow_scheme add constraint unique_workflow_scheme_name unique (name);

create table workflow_step(
    id varchar(36) primary key,
    name varchar(255) not null,
    scheme_id varchar(36) references workflow_scheme(id),
    my_order int default 0,
    resolved tinyint default 0,
    escalation_enable tinyint default 0,
    escalation_action varchar(36),
    escalation_time int default 0
);
create index workflow_idx_step_scheme on workflow_step(scheme_id);

-- Permissionable ---
create table workflow_action(
    id varchar(36) primary key,
    step_id varchar(36) not null  references workflow_step(id),
    name varchar(255) not null,
    condition_to_progress text,
    next_step_id varchar(36) not null references workflow_step(id),
    next_assign varchar(36) not null references cms_role(id),
    my_order int default 0,
    assignable tinyint default 0,
    commentable tinyint default 0,
    requires_checkout tinyint default 0,
    icon varchar(255) default 'defaultWfIcon',
    use_role_hierarchy_assign tinyint default 0
);
create index workflow_idx_action_step on workflow_action(step_id);


create table workflow_action_class(
    id varchar(36) primary key,
    action_id varchar(36) references workflow_action(id),
    name varchar(255) not null,
    my_order int default 0,
    clazz text
);
create index workflow_idx_action_class_action on workflow_action_class(action_id);

create table workflow_action_class_pars(
    id varchar(36) primary key,
    workflow_action_class_id varchar(36) not null references workflow_action_class(id),
    "key" varchar(255) not null,
    value text
);
create index workflow_idx_action_class_param_action on
    workflow_action_class_pars(workflow_action_class_id);


create table workflow_scheme_x_structure(
    id varchar(36) primary key,
    scheme_id varchar(36) references workflow_scheme(id),
    structure_id varchar(36) references structure(inode)
);
create index workflow_idx_scheme_structure_1 on
    workflow_scheme_x_structure(structure_id);

create unique index workflow_idx_scheme_structure_2 on
    workflow_scheme_x_structure(structure_id);

alter table workflow_step add constraint fk_escalation_action foreign key (escalation_action) references workflow_action(id);

alter table contentlet_version_info add constraint FK_con_ver_lockedby foreign key (locked_by) references user_(userid);
alter table container_version_info  add constraint FK_tainer_ver_info_lockedby  foreign key (locked_by) references user_(userid);
alter table template_version_info   add constraint FK_temp_ver_info_lockedby   foreign key (locked_by) references user_(userid);
alter table htmlpage_version_info   add constraint FK_page_ver_info_lockedby   foreign key (locked_by) references user_(userid);
alter table fileasset_version_info  add constraint FK_fil_ver_info_lockedby  foreign key (locked_by) references user_(userid);
alter table link_version_info       add constraint FK_link_ver_info_lockedby       foreign key (locked_by) references user_(userid);

ALTER TABLE tag add CONSTRAINT [DF_tag_host] DEFAULT 'SYSTEM_HOST' for host_id;
alter table tag add constraint tag_tagname_host unique (tagname, host_id);
alter table tag_inode add constraint fk_tag_inode_tagid foreign key (tag_id) references tag (tag_id);

drop index tag_user_id_index on tag;
alter table tag alter column user_id text;


-- ****** Indicies Data Storage *******
create table indicies (
  index_name varchar(30) primary key,
  index_type varchar(16) not null unique
);
-- ****** Log Console Table *******
  CREATE TABLE log_mapper (
    enabled   	 numeric(1,0) not null,
    log_name 	 varchar(30) not null,
    description  varchar(50) not null,
    primary key (log_name)
  );

  insert into log_mapper (ENABLED,LOG_NAME,DESCRIPTION) values ('1','dotcms-userActivity.log','Log Users action on pages, structures, documents.');
  insert into log_mapper (ENABLED,LOG_NAME,DESCRIPTION) values ('1','dotcms-security.log','Log users login activity into dotCMS.');
  insert into log_mapper (ENABLED,LOG_NAME,DESCRIPTION) values ('1','dotcms-adminaudit.log','Log Admin activity on dotCMS.');
  insert into log_mapper (ENABLED,LOG_NAME,DESCRIPTION) values ('1','dotcms-pushpublish.log','Log Push Publishing activity on dotCMS.');


create index idx_identifier_perm on identifier (asset_type,host_inode);

CREATE TABLE broken_link (
   id VARCHAR(36) PRIMARY KEY,
   inode VARCHAR(36) NOT NULL,
   field VARCHAR(36) NOT NULL,
   link VARCHAR(255) NOT NULL,
   title VARCHAR(255) NOT NULL,
   status_code bigint NOT NULL
);

alter table broken_link add CONSTRAINT fk_brokenl_content
    FOREIGN KEY (inode) REFERENCES contentlet(inode) ON DELETE CASCADE;

alter table broken_link add CONSTRAINT fk_brokenl_field
    FOREIGN KEY (field) REFERENCES field(inode) ON DELETE CASCADE;

-- ****** Content Publishing Framework *******
CREATE TABLE publishing_queue
(id bigint IDENTITY (1, 1)PRIMARY KEY NOT NULL,
operation numeric(19,0), asset VARCHAR(2000) NOT NULL,
language_id numeric(19,0) NOT NULL, entered_date DATETIME,
last_try DATETIME, num_of_tries numeric(19,0) NOT NULL DEFAULT 0,
in_error tinyint DEFAULT 0, last_results TEXT,
publish_date DATETIME, server_id VARCHAR(256),
type VARCHAR(256), bundle_id VARCHAR(256), target text);

CREATE TABLE publishing_queue_audit
(bundle_id VARCHAR(256) PRIMARY KEY NOT NULL,
status INTEGER,
status_pojo text,
status_updated DATETIME,
create_date DATETIME);

-- ****** Content Publishing Framework - End Point Management *******
CREATE TABLE publishing_end_point (
	id varchar(36) PRIMARY KEY,
	group_id varchar(700),
	server_name varchar(700) unique,
	address varchar(250),
	port varchar(10),
	protocol varchar(10),
	enabled tinyint DEFAULT 0,
	auth_key text,
	sending tinyint DEFAULT 0);

create table publishing_environment(
	id varchar(36) NOT NULL  primary key,
	name varchar(255) NOT NULL unique,
	push_to_all tinyint NOT NULL
);


create table sitesearch_audit (
    job_id varchar(36),
    job_name varchar(255) not null,
    fire_date DATETIME not null,
    incremental tinyint not null,
    start_date DATETIME,
    end_date DATETIME,
    host_list varchar(500) not null,
    all_hosts tinyint not null,
    lang_list varchar(500) not null,
    path varchar(500) not null,
    path_include tinyint not null,
    files_count numeric(19,0) not null,
    pages_count numeric(19,0) not null,
    urlmaps_count numeric(19,0) not null,
    index_name varchar(100) not null,
    primary key(job_id,fire_date)
);

drop table publishing_queue;

CREATE TABLE publishing_queue (
      id bigint IDENTITY (1, 1)PRIMARY KEY NOT NULL,
      operation numeric(19,0),
      asset VARCHAR(2000) NOT NULL,
      language_id numeric(19,0) NOT NULL,
      entered_date DATETIME,
      publish_date DATETIME,
      type VARCHAR(256),
      bundle_id VARCHAR(256)
);

create table publishing_bundle(
	id varchar(36) NOT NULL  primary key,
	name varchar(255) NOT NULL,
	publish_date DATETIME,
	expire_date DATETIME,
	owner varchar(100)
);

create table publishing_bundle_environment(
	id varchar(36) NOT NULL primary key,
	bundle_id varchar(36) NOT NULL,
	environment_id varchar(36) NOT NULL
);

alter table publishing_bundle_environment add constraint FK_bundle_id foreign key (bundle_id) references publishing_bundle(id);
alter table publishing_bundle_environment add constraint FK_environment_id foreign key (environment_id) references publishing_environment(id);

create table publishing_pushed_assets(
	bundle_id varchar(36) NOT NULL,
	asset_id varchar(36) NOT NULL,
	asset_type varchar(255) NOT NULL,
	push_date DATETIME,
	environment_id varchar(36) NOT NULL
);

CREATE INDEX idx_pushed_assets_1 ON publishing_pushed_assets (bundle_id);
CREATE INDEX idx_pushed_assets_2 ON publishing_pushed_assets (environment_id);
CREATE INDEX idx_pushed_assets_3 ON publishing_pushed_assets (asset_id, environment_id);

alter table publishing_bundle add force_push tinyint ;

CREATE INDEX idx_pub_qa_1 ON publishing_queue_audit (status);

--Cluster Tables

CREATE TABLE dot_cluster(cluster_id varchar(36), PRIMARY KEY (cluster_id) );
CREATE TABLE cluster_server(server_id varchar(36) NOT NULL, cluster_id varchar(36) NOT NULL, name varchar(100), ip_address varchar(39) NOT NULL, host varchar(36), cache_port SMALLINT, es_transport_tcp_port SMALLINT, es_network_port SMALLINT, es_http_port SMALLINT, key_ varchar(100), PRIMARY KEY (server_id) );
ALTER TABLE cluster_server add constraint fk_cluster_id foreign key (cluster_id) REFERENCES dot_cluster(cluster_id);
CREATE TABLE cluster_server_uptime(id varchar(36) NOT NULL, server_id varchar(36) NOT NULL, startup datetime null, heartbeat datetime null, PRIMARY KEY (id) );
ALTER TABLE cluster_server_uptime add constraint fk_cluster_server_id foreign key (server_id) REFERENCES cluster_server(server_id);

-- Notifications Table
create table notification(id varchar(36) NOT NULL,message text NOT NULL, notification_type varchar(100), notification_level varchar(100), user_id varchar(255) NOT NULL, time_sent DATETIME NOT NULL, was_read tinyint default 0, PRIMARY KEY (id));
create index idx_not_user ON notification (user_id);
create index idx_not_read ON notification (was_read);

-- indices for version_info tables on version_ts
create index idx_contentlet_vi_version_ts on contentlet_version_info(version_ts);
create index idx_container_vi_version_ts on container_version_info(version_ts);
create index idx_template_vi_version_ts on template_version_info(version_ts);
create index idx_htmlpage_vi_version_ts on htmlpage_version_info(version_ts);
create index idx_fileasset_vi_version_ts on fileasset_version_info(version_ts);
create index idx_link_vi_version_ts on link_version_info(version_ts);

-- container multiple structures
create index idx_container_id on container_structures(container_id);
alter table container_structures add constraint FK_cs_container_id foreign key (container_id) references identifier(id);
alter table container_structures add constraint FK_cs_inode foreign key (container_inode) references inode(inode);


-- license repo
create table sitelic(id varchar(36) primary key, serverid varchar(100), license text not null, lastping datetime not null);

-- Integrity Checker
create table folders_ir(folder varchar(255), local_inode varchar(36), remote_inode varchar(36), local_identifier varchar(36), remote_identifier varchar(36), endpoint_id varchar(36), PRIMARY KEY (local_inode, endpoint_id));
create table structures_ir(velocity_name varchar(255), local_inode varchar(36), remote_inode varchar(36), endpoint_id varchar(36), PRIMARY KEY (local_inode, endpoint_id));
create table schemes_ir(name varchar(255), local_inode varchar(36), remote_inode varchar(36), endpoint_id varchar(36), PRIMARY KEY (local_inode, endpoint_id));
create table htmlpages_ir(html_page varchar(255), local_working_inode varchar(36), local_live_inode varchar(36), remote_working_inode varchar(36), remote_live_inode varchar(36),local_identifier varchar(36), remote_identifier varchar(36), endpoint_id varchar(36), language_id bigint, PRIMARY KEY (local_working_inode, language_id, endpoint_id));
create table fileassets_ir(file_name varchar(255), local_working_inode varchar(36), local_live_inode varchar(36), remote_working_inode varchar(36), remote_live_inode varchar(36),local_identifier varchar(36), remote_identifier varchar(36), endpoint_id varchar(36), language_id bigint, PRIMARY KEY (local_working_inode, language_id, endpoint_id));

---Server Action
create table cluster_server_action(
	server_action_id varchar(36) not null, 
	originator_id varchar(36) not null, 
	server_id varchar(36) not null, 
	failed bit not null, 
	response varchar(2048), 
	action_id varchar(1024) not null,
	completed bit not null, 
	entered_date datetime not null,
	time_out_seconds bigint not null,
	PRIMARY KEY (server_action_id)
);

-- Rules Engine
create table dot_rule(id varchar(36) primary key,name varchar(255) not null,fire_on varchar(20),short_circuit tinyint default 0,parent_id varchar(36) not null,folder varchar(36) not null,priority int default 0,enabled tinyint default 0,mod_date datetime);
create table rule_condition_group(id varchar(36) primary key,rule_id varchar(36) references dot_rule(id),operator varchar(10) not null,priority int default 0,mod_date datetime);
create table rule_condition(id varchar(36) primary key,conditionlet text not null,condition_group varchar(36) references rule_condition_group(id),comparison varchar(36) not null,operator varchar(10) not null,priority int default 0,mod_date datetime);
create table rule_condition_value (id varchar(36) primary key,condition_id varchar(36) references rule_condition(id), paramkey varchar(255) not null, value text,priority int default 0);
create table rule_action (id varchar(36) primary key,rule_id varchar(36) references dot_rule(id),priority int default 0,actionlet text not null,mod_date datetime);
create table rule_action_pars(id varchar(36) primary key,rule_action_id varchar(36) references rule_action(id), paramkey varchar(255) not null,value text);
create index idx_rules_fire_on on dot_rule (fire_on);

<<<<<<< HEAD
CREATE TABLE system_event (
    identifier VARCHAR(36) NOT NULL,
    event_type VARCHAR(50) NOT NULL,
    payload TEXT NOT NULL,
    created BIGINT NOT NULL,
    PRIMARY KEY (identifier)
);
CREATE INDEX idx_system_event ON system_event (created);
=======

-- Delete User
ALTER TABLE user_ ADD delete_in_progress TINYINT DEFAULT 0;
ALTER TABLE user_ ADD delete_date DATETIME NULL;
>>>>>>> e976559a
<|MERGE_RESOLUTION|>--- conflicted
+++ resolved
@@ -2759,7 +2759,6 @@
 create table rule_action_pars(id varchar(36) primary key,rule_action_id varchar(36) references rule_action(id), paramkey varchar(255) not null,value text);
 create index idx_rules_fire_on on dot_rule (fire_on);
 
-<<<<<<< HEAD
 CREATE TABLE system_event (
     identifier VARCHAR(36) NOT NULL,
     event_type VARCHAR(50) NOT NULL,
@@ -2768,9 +2767,7 @@
     PRIMARY KEY (identifier)
 );
 CREATE INDEX idx_system_event ON system_event (created);
-=======
-
--- Delete User
-ALTER TABLE user_ ADD delete_in_progress TINYINT DEFAULT 0;
-ALTER TABLE user_ ADD delete_date DATETIME NULL;
->>>>>>> e976559a
+
+  -- Delete User
+  ALTER TABLE user_ ADD delete_in_progress TINYINT DEFAULT 0;
+  ALTER TABLE user_ ADD delete_date DATETIME NULL;