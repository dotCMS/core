create table Address (
	addressId varchar(100) not null primary key,
	companyId varchar(100) not null,
	userId varchar(100) not null,
	userName varchar(100) null,
	createDate datetime null,
	modifiedDate datetime null,
	className varchar(100) null,
	classPK varchar(100) null,
	description varchar(100) null,
	street1 varchar(100) null,
	street2 varchar(100) null,
	city varchar(100) null,
	state varchar(100) null,
	zip varchar(100) null,
	country varchar(100) null,
	phone varchar(100) null,
	fax varchar(100) null,
	cell varchar(100) null,
	priority integer
);

create table AdminConfig (
	configId varchar(100) not null primary key,
	companyId varchar(100) not null,
	type_ varchar(100) null,
	name varchar(100) null,
	config longtext null
);

create table Company (
	companyId varchar(100) not null primary key,
	key_ longtext null,
	portalURL varchar(100) not null,
	homeURL varchar(100) not null,
	mx varchar(100) not null,
	name varchar(100) not null,
	shortName varchar(100) not null,
	type_ varchar(100) null,
	size_ varchar(100) null,
	street varchar(100) null,
	city varchar(100) null,
	state varchar(100) null,
	zip varchar(100) null,
	phone varchar(100) null,
	fax varchar(100) null,
	emailAddress varchar(100) null,
	authType varchar(100) null,
	autoLogin tinyint,
	strangers tinyint
);

create table Counter (
	name varchar(100) not null primary key,
	currentId integer
);

create table Image (
	imageId varchar(200) not null primary key,
	text_ longtext not null
);

create table PasswordTracker (
	passwordTrackerId varchar(100) not null primary key,
	userId varchar(100) not null,
	createDate datetime not null,
	password_ varchar(100) not null
);

create table PollsChoice (
	choiceId varchar(100) not null,
	questionId varchar(100) not null,
	description longtext null,
	primary key (choiceId, questionId)
);

create table PollsDisplay (
	layoutId varchar(100) not null,
	userId varchar(100) not null,
	portletId varchar(100) not null,
	questionId varchar(100) not null,
	primary key (layoutId, userId, portletId)
);

create table PollsQuestion (
	questionId varchar(100) not null primary key,
	portletId varchar(100) not null,
	groupId varchar(100) not null,
	companyId varchar(100) not null,
	userId varchar(100) not null,
	userName varchar(100) null,
	createDate datetime null,
	modifiedDate datetime null,
	title varchar(100) null,
	description longtext null,
	expirationDate datetime null,
	lastVoteDate datetime null
);

create table PollsVote (
	questionId varchar(100) not null,
	userId varchar(100) not null,
	choiceId varchar(100) not null,
	voteDate datetime null,
	primary key (questionId, userId)
);

create table Portlet (
	portletId varchar(100) not null,
	groupId varchar(100) not null,
	companyId varchar(100) not null,
	defaultPreferences longtext null,
	narrow tinyint,
	roles longtext null,
	active_ tinyint,
	primary key (portletId, groupId, companyId)
);

create table PortletPreferences (
	portletId varchar(100) not null,
	userId varchar(100) not null,
	layoutId varchar(100) not null,
	preferences longtext null,
	primary key (portletId, userId, layoutId)
);

create table Release_ (
	releaseId varchar(100) not null primary key,
	createDate datetime null,
	modifiedDate datetime null,
	buildNumber integer null,
	buildDate datetime null
);

create table User_ (
	userId varchar(100) not null primary key,
	companyId varchar(100) not null,
	createDate datetime null,
	mod_date   datetime null,
	password_ longtext null,
	passwordEncrypted tinyint,
	passwordExpirationDate datetime null,
	passwordReset tinyint,
	firstName varchar(100) null,
	middleName varchar(100) null,
	lastName varchar(100) null,
	nickName varchar(100) null,
	male tinyint,
	birthday datetime null,
	emailAddress varchar(100) null,
	smsId varchar(100) null,
	aimId varchar(100) null,
	icqId varchar(100) null,
	msnId varchar(100) null,
	ymId varchar(100) null,
	favoriteActivity varchar(100) null,
	favoriteBibleVerse varchar(100) null,
	favoriteFood varchar(100) null,
	favoriteMovie varchar(100) null,
	favoriteMusic varchar(100) null,
	languageId varchar(100) null,
	timeZoneId varchar(100) null,
	skinId varchar(100) null,
	dottedSkins tinyint,
	roundedSkins tinyint,
	greeting varchar(100) null,
	resolution varchar(100) null,
	refreshRate varchar(100) null,
	layoutIds varchar(100) null,
	comments longtext null,
	loginDate datetime null,
	loginIP varchar(100) null,
	lastLoginDate datetime null,
	lastLoginIP varchar(100) null,
	failedLoginAttempts integer,
	agreedToTermsOfUse tinyint,
	active_ tinyint
);

create table UserTracker (
	userTrackerId varchar(100) not null primary key,
	companyId varchar(100) not null,
	userId varchar(100) not null,
	modifiedDate datetime null,
	remoteAddr varchar(100) null,
	remoteHost varchar(100) null,
	userAgent varchar(100) null
);

create table UserTrackerPath (
	userTrackerPathId varchar(100) not null primary key,
	userTrackerId varchar(100) not null,
	path longtext not null,
	pathDate datetime not null
);

##
## Global
##

insert into Counter values ('com.liferay.portal.model.Address', 10);
insert into Counter values ('com.liferay.portal.model.Role', 100);
insert into Counter values ('com.liferay.portal.model.User.liferay.com', 10);
insert into Counter values ('com.liferay.portlet.polls.model.PollsQuestion', 10);
##
## Liferay, LLC
##

insert into Company (companyId, portalURL, homeURL, mx, name, shortName, type_, size_, emailAddress, authType, autoLogin, strangers) values ('liferay.com', 'localhost', 'localhost', 'liferay.com', 'Liferay, LLC', 'Liferay', 'biz', '', 'test@liferay.com', 'emailAddress', '1', '1');
update Company set street = '1220 Brea Canyon Rd.', city = 'Diamond Bar', state = 'CA', zip = '91789' where companyId = 'liferay.com';

insert into PollsDisplay (layoutId, userId, portletId, questionId) values ('1.1', 'group.1', '59', '1');
insert into PollsChoice (choiceId, questionId, description) values ('a', '1', 'Chocolate');
insert into PollsChoice (choiceId, questionId, description) values ('b', '1', 'Strawberry');
insert into PollsChoice (choiceId, questionId, description) values ('c', '1', 'Vanilla');
insert into PollsQuestion (questionId, portletId, groupId, companyId, userId, userName, createDate, modifiedDate, title, description) values ('1', '25', '-1', 'liferay.com', 'liferay.com.1', 'John Wayne', now(), now(), 'What is your favorite ice cream flavor?', 'What is your favorite ice cream flavor?');

##
## Default User
##

insert into User_ (userId, companyId, createDate, password_, passwordEncrypted, passwordReset, firstName, middleName, lastName, male, birthday, emailAddress, skinId, dottedSkins, roundedSkins, greeting, layoutIds, loginDate, failedLoginAttempts, agreedToTermsOfUse, active_) values ('liferay.com.default', 'default', now(), 'password', '0', '0', '', '', '', '1', '1970-01-01', 'default@liferay.com', '01', '0', '0', 'Welcome!', '', now(), 0, '0', '1');

##
## Test User
##

insert into User_ (userId, companyId, createDate, password_, passwordEncrypted, passwordReset, firstName, middleName, lastName, nickName, male, birthday, emailAddress, skinId, dottedSkins, roundedSkins, greeting, layoutIds, loginDate, failedLoginAttempts, agreedToTermsOfUse, active_) values ('liferay.com.1', 'liferay.com', now(), 'test', '0', '0', 'John', '', 'Wayne', 'Duke', '1', '1970-01-01', 'test@liferay.com', '01', '0', '1', 'Welcome John Wayne!', '1,', now(), 0, '1', '1');
CREATE TABLE QRTZ_JOB_DETAILS
  (
    JOB_NAME  VARCHAR(80) NOT NULL,
    JOB_GROUP VARCHAR(80) NOT NULL,
    DESCRIPTION VARCHAR(120) NULL,
    JOB_CLASS_NAME   VARCHAR(128) NOT NULL,
    IS_DURABLE tinyint(1) NOT NULL,
    IS_VOLATILE tinyint(1) NOT NULL,
    IS_STATEFUL tinyint(1) NOT NULL,
    REQUESTS_RECOVERY tinyint(1) NOT NULL,
    JOB_DATA BLOB NULL,
    PRIMARY KEY (JOB_NAME,JOB_GROUP)
);

CREATE TABLE QRTZ_JOB_LISTENERS
  (
    JOB_NAME  VARCHAR(80) NOT NULL,
    JOB_GROUP VARCHAR(80) NOT NULL,
    JOB_LISTENER VARCHAR(80) NOT NULL,
    PRIMARY KEY (JOB_NAME,JOB_GROUP,JOB_LISTENER),
    FOREIGN KEY (JOB_NAME,JOB_GROUP)
        REFERENCES QRTZ_JOB_DETAILS(JOB_NAME,JOB_GROUP)
);

CREATE TABLE QRTZ_TRIGGERS
  (
    TRIGGER_NAME VARCHAR(80) NOT NULL,
    TRIGGER_GROUP VARCHAR(80) NOT NULL,
    JOB_NAME  VARCHAR(80) NOT NULL,
    JOB_GROUP VARCHAR(80) NOT NULL,
    IS_VOLATILE tinyint(1) NOT NULL,
    DESCRIPTION VARCHAR(120) NULL,
    NEXT_FIRE_TIME BIGINT(13) NULL,
    PREV_FIRE_TIME BIGINT(13) NULL,
    PRIORITY INTEGER NULL,
    TRIGGER_STATE VARCHAR(16) NOT NULL,
    TRIGGER_TYPE VARCHAR(8) NOT NULL,
    START_TIME BIGINT(13) NOT NULL,
    END_TIME BIGINT(13) NULL,
    CALENDAR_NAME VARCHAR(80) NULL,
    MISFIRE_INSTR SMALLINT(2) NULL,
    JOB_DATA BLOB NULL,
    PRIMARY KEY (TRIGGER_NAME,TRIGGER_GROUP),
    FOREIGN KEY (JOB_NAME,JOB_GROUP)
        REFERENCES QRTZ_JOB_DETAILS(JOB_NAME,JOB_GROUP)
);

CREATE TABLE QRTZ_SIMPLE_TRIGGERS
  (
    TRIGGER_NAME VARCHAR(80) NOT NULL,
    TRIGGER_GROUP VARCHAR(80) NOT NULL,
    REPEAT_COUNT BIGINT(7) NOT NULL,
    REPEAT_INTERVAL BIGINT(12) NOT NULL,
    TIMES_TRIGGERED BIGINT(7) NOT NULL,
    PRIMARY KEY (TRIGGER_NAME,TRIGGER_GROUP),
    FOREIGN KEY (TRIGGER_NAME,TRIGGER_GROUP)
        REFERENCES QRTZ_TRIGGERS(TRIGGER_NAME,TRIGGER_GROUP)
);

CREATE TABLE QRTZ_CRON_TRIGGERS
  (
    TRIGGER_NAME VARCHAR(80) NOT NULL,
    TRIGGER_GROUP VARCHAR(80) NOT NULL,
    CRON_EXPRESSION VARCHAR(80) NOT NULL,
    TIME_ZONE_ID VARCHAR(80),
    PRIMARY KEY (TRIGGER_NAME,TRIGGER_GROUP),
    FOREIGN KEY (TRIGGER_NAME,TRIGGER_GROUP)
        REFERENCES QRTZ_TRIGGERS(TRIGGER_NAME,TRIGGER_GROUP)
);

CREATE TABLE QRTZ_BLOB_TRIGGERS
  (
    TRIGGER_NAME VARCHAR(80) NOT NULL,
    TRIGGER_GROUP VARCHAR(80) NOT NULL,
    BLOB_DATA BLOB NULL,
    PRIMARY KEY (TRIGGER_NAME,TRIGGER_GROUP),
    FOREIGN KEY (TRIGGER_NAME,TRIGGER_GROUP)
        REFERENCES QRTZ_TRIGGERS(TRIGGER_NAME,TRIGGER_GROUP)
);

CREATE TABLE QRTZ_TRIGGER_LISTENERS
  (
    TRIGGER_NAME  VARCHAR(80) NOT NULL,
    TRIGGER_GROUP VARCHAR(80) NOT NULL,
    TRIGGER_LISTENER VARCHAR(80) NOT NULL,
    PRIMARY KEY (TRIGGER_NAME,TRIGGER_GROUP,TRIGGER_LISTENER),
    FOREIGN KEY (TRIGGER_NAME,TRIGGER_GROUP)
        REFERENCES QRTZ_TRIGGERS(TRIGGER_NAME,TRIGGER_GROUP)
);


CREATE TABLE QRTZ_CALENDARS
  (
    CALENDAR_NAME  VARCHAR(80) NOT NULL,
    CALENDAR BLOB NOT NULL,
    PRIMARY KEY (CALENDAR_NAME)
);



CREATE TABLE QRTZ_PAUSED_TRIGGER_GRPS
  (
    TRIGGER_GROUP  VARCHAR(80) NOT NULL,
    PRIMARY KEY (TRIGGER_GROUP)
);

CREATE TABLE QRTZ_FIRED_TRIGGERS
  (
    ENTRY_ID VARCHAR(95) NOT NULL,
    TRIGGER_NAME VARCHAR(80) NOT NULL,
    TRIGGER_GROUP VARCHAR(80) NOT NULL,
    IS_VOLATILE tinyint(1) NOT NULL,
    INSTANCE_NAME VARCHAR(80) NOT NULL,
    FIRED_TIME BIGINT(13) NOT NULL,
    PRIORITY INTEGER NOT NULL,
    STATE VARCHAR(16) NOT NULL,
    JOB_NAME VARCHAR(80) NULL,
    JOB_GROUP VARCHAR(80) NULL,
    IS_STATEFUL tinyint(1) NULL,
    REQUESTS_RECOVERY tinyint(1) NULL,
    PRIMARY KEY (ENTRY_ID)
);

CREATE TABLE QRTZ_SCHEDULER_STATE
  (
    INSTANCE_NAME VARCHAR(80) NOT NULL,
    LAST_CHECKIN_TIME BIGINT(13) NOT NULL,
    CHECKIN_INTERVAL BIGINT(13) NOT NULL,
    PRIMARY KEY (INSTANCE_NAME)
);

CREATE TABLE QRTZ_LOCKS
  (
    LOCK_NAME  VARCHAR(40) NOT NULL,
    PRIMARY KEY (LOCK_NAME)
);


INSERT INTO QRTZ_LOCKS values('TRIGGER_ACCESS');
INSERT INTO QRTZ_LOCKS values('JOB_ACCESS');
INSERT INTO QRTZ_LOCKS values('CALENDAR_ACCESS');
INSERT INTO QRTZ_LOCKS values('STATE_ACCESS');
INSERT INTO QRTZ_LOCKS values('MISFIRE_ACCESS');

CREATE TABLE QRTZ_EXCL_JOB_DETAILS
  (
    JOB_NAME  VARCHAR(80) NOT NULL,
    JOB_GROUP VARCHAR(80) NOT NULL,
    DESCRIPTION VARCHAR(120) NULL,
    JOB_CLASS_NAME   VARCHAR(128) NOT NULL,
    IS_DURABLE tinyint(1) NOT NULL,
    IS_VOLATILE tinyint(1) NOT NULL,
    IS_STATEFUL tinyint(1) NOT NULL,
    REQUESTS_RECOVERY tinyint(1) NOT NULL,
    JOB_DATA BLOB NULL,
    PRIMARY KEY (JOB_NAME,JOB_GROUP)
);

CREATE TABLE QRTZ_EXCL_JOB_LISTENERS
  (
    JOB_NAME  VARCHAR(80) NOT NULL,
    JOB_GROUP VARCHAR(80) NOT NULL,
    JOB_LISTENER VARCHAR(80) NOT NULL,
    PRIMARY KEY (JOB_NAME,JOB_GROUP,JOB_LISTENER),
    FOREIGN KEY (JOB_NAME,JOB_GROUP)
        REFERENCES QRTZ_EXCL_JOB_DETAILS(JOB_NAME,JOB_GROUP)
);

CREATE TABLE QRTZ_EXCL_TRIGGERS
  (
    TRIGGER_NAME VARCHAR(80) NOT NULL,
    TRIGGER_GROUP VARCHAR(80) NOT NULL,
    JOB_NAME  VARCHAR(80) NOT NULL,
    JOB_GROUP VARCHAR(80) NOT NULL,
    IS_VOLATILE tinyint(1) NOT NULL,
    DESCRIPTION VARCHAR(120) NULL,
    NEXT_FIRE_TIME BIGINT(13) NULL,
    PREV_FIRE_TIME BIGINT(13) NULL,
    PRIORITY INTEGER NULL,
    TRIGGER_STATE VARCHAR(16) NOT NULL,
    TRIGGER_TYPE VARCHAR(8) NOT NULL,
    START_TIME BIGINT(13) NOT NULL,
    END_TIME BIGINT(13) NULL,
    CALENDAR_NAME VARCHAR(80) NULL,
    MISFIRE_INSTR SMALLINT(2) NULL,
    JOB_DATA BLOB NULL,
    PRIMARY KEY (TRIGGER_NAME,TRIGGER_GROUP),
    FOREIGN KEY (JOB_NAME,JOB_GROUP)
        REFERENCES QRTZ_EXCL_JOB_DETAILS(JOB_NAME,JOB_GROUP)
);

CREATE TABLE QRTZ_EXCL_SIMPLE_TRIGGERS
  (
    TRIGGER_NAME VARCHAR(80) NOT NULL,
    TRIGGER_GROUP VARCHAR(80) NOT NULL,
    REPEAT_COUNT BIGINT(7) NOT NULL,
    REPEAT_INTERVAL BIGINT(12) NOT NULL,
    TIMES_TRIGGERED BIGINT(7) NOT NULL,
    PRIMARY KEY (TRIGGER_NAME,TRIGGER_GROUP),
    FOREIGN KEY (TRIGGER_NAME,TRIGGER_GROUP)
        REFERENCES QRTZ_EXCL_TRIGGERS(TRIGGER_NAME,TRIGGER_GROUP)
);

CREATE TABLE QRTZ_EXCL_CRON_TRIGGERS
  (
    TRIGGER_NAME VARCHAR(80) NOT NULL,
    TRIGGER_GROUP VARCHAR(80) NOT NULL,
    CRON_EXPRESSION VARCHAR(80) NOT NULL,
    TIME_ZONE_ID VARCHAR(80),
    PRIMARY KEY (TRIGGER_NAME,TRIGGER_GROUP),
    FOREIGN KEY (TRIGGER_NAME,TRIGGER_GROUP)
        REFERENCES QRTZ_EXCL_TRIGGERS(TRIGGER_NAME,TRIGGER_GROUP)
);

CREATE TABLE QRTZ_EXCL_BLOB_TRIGGERS
  (
    TRIGGER_NAME VARCHAR(80) NOT NULL,
    TRIGGER_GROUP VARCHAR(80) NOT NULL,
    BLOB_DATA BLOB NULL,
    PRIMARY KEY (TRIGGER_NAME,TRIGGER_GROUP),
    FOREIGN KEY (TRIGGER_NAME,TRIGGER_GROUP)
        REFERENCES QRTZ_EXCL_TRIGGERS(TRIGGER_NAME,TRIGGER_GROUP)
);

CREATE TABLE QRTZ_EXCL_TRIGGER_LISTENERS
  (
    TRIGGER_NAME  VARCHAR(80) NOT NULL,
    TRIGGER_GROUP VARCHAR(80) NOT NULL,
    TRIGGER_LISTENER VARCHAR(80) NOT NULL,
    PRIMARY KEY (TRIGGER_NAME,TRIGGER_GROUP,TRIGGER_LISTENER),
    FOREIGN KEY (TRIGGER_NAME,TRIGGER_GROUP)
        REFERENCES QRTZ_EXCL_TRIGGERS(TRIGGER_NAME,TRIGGER_GROUP)
);


CREATE TABLE QRTZ_EXCL_CALENDARS
  (
    CALENDAR_NAME  VARCHAR(80) NOT NULL,
    CALENDAR BLOB NOT NULL,
    PRIMARY KEY (CALENDAR_NAME)
);



CREATE TABLE QRTZ_EXCL_PAUSED_TRIGGER_GRPS
  (
    TRIGGER_GROUP  VARCHAR(80) NOT NULL,
    PRIMARY KEY (TRIGGER_GROUP)
);

CREATE TABLE QRTZ_EXCL_FIRED_TRIGGERS
  (
    ENTRY_ID VARCHAR(95) NOT NULL,
    TRIGGER_NAME VARCHAR(80) NOT NULL,
    TRIGGER_GROUP VARCHAR(80) NOT NULL,
    IS_VOLATILE tinyint(1) NOT NULL,
    INSTANCE_NAME VARCHAR(80) NOT NULL,
    FIRED_TIME BIGINT(13) NOT NULL,
    PRIORITY INTEGER NOT NULL,
    STATE VARCHAR(16) NOT NULL,
    JOB_NAME VARCHAR(80) NULL,
    JOB_GROUP VARCHAR(80) NULL,
    IS_STATEFUL tinyint(1) NULL,
    REQUESTS_RECOVERY tinyint(1) NULL,
    PRIMARY KEY (ENTRY_ID)
);

CREATE TABLE QRTZ_EXCL_SCHEDULER_STATE
  (
    INSTANCE_NAME VARCHAR(80) NOT NULL,
    LAST_CHECKIN_TIME BIGINT(13) NOT NULL,
    CHECKIN_INTERVAL BIGINT(13) NOT NULL,
    PRIMARY KEY (INSTANCE_NAME)
);

CREATE TABLE QRTZ_EXCL_LOCKS
  (
    LOCK_NAME  VARCHAR(40) NOT NULL,
    PRIMARY KEY (LOCK_NAME)
);


INSERT INTO QRTZ_EXCL_LOCKS values('TRIGGER_ACCESS');
INSERT INTO QRTZ_EXCL_LOCKS values('JOB_ACCESS');
INSERT INTO QRTZ_EXCL_LOCKS values('CALENDAR_ACCESS');
INSERT INTO QRTZ_EXCL_LOCKS values('STATE_ACCESS');
INSERT INTO QRTZ_EXCL_LOCKS values('MISFIRE_ACCESS');
create table calendar_reminder (
   user_id varchar(255) not null,
   event_id varchar(36) not null,
   send_date datetime not null,
   primary key (user_id, event_id, send_date)
);
create table analytic_summary_pages (
   id bigint not null auto_increment,
   summary_id bigint not null,
   inode varchar(255),
   hits bigint,
   uri varchar(255),
   primary key (id)
);
create table tag (
   tag_id varchar(100) not null,
   tagname varchar(255) not null,
   host_id varchar(255),
   user_id varchar(255),
   persona boolean default false,
   mod_date datetime,
   primary key (tag_id)
);
create table user_comments (
   inode varchar(36) not null,
   user_id varchar(255),
   cdate datetime,
   comment_user_id varchar(100),
   type varchar(255),
   method varchar(255),
   subject varchar(255),
   ucomment longtext,
   communication_id varchar(36),
   primary key (inode)
);
create table permission_reference (
   id bigint not null auto_increment,
   asset_id varchar(36),
   reference_id varchar(36),
   permission_type varchar(100),
   primary key (id),
   unique (asset_id)
);
create table contentlet_version_info (
   identifier varchar(36) not null,
   lang bigint not null,
   working_inode varchar(36) not null,
   live_inode varchar(36),
   deleted bit not null,
   locked_by varchar(100),
   locked_on datetime,
   version_ts datetime not null,
   primary key (identifier, lang)
);
create table fixes_audit (
   id varchar(36) not null,
   table_name varchar(255),
   action varchar(255),
   records_altered integer,
   datetime datetime,
   primary key (id)
);
create table container_version_info (
   identifier varchar(36) not null,
   working_inode varchar(36) not null,
   live_inode varchar(36),
   deleted bit not null,
   locked_by varchar(100),
   locked_on datetime,
   version_ts datetime not null,
   primary key (identifier)
);
create table trackback (
   id bigint not null auto_increment,
   asset_identifier varchar(36),
   title varchar(255),
   excerpt varchar(255),
   url varchar(255),
   blog_name varchar(255),
   track_date datetime not null,
   primary key (id)
);
create table plugin (
   id varchar(255) not null,
   plugin_name varchar(255) not null,
   plugin_version varchar(255) not null,
   author varchar(255) not null,
   first_deployed_date datetime not null,
   last_deployed_date datetime not null,
   primary key (id)
);
create table mailing_list (
   inode varchar(36) not null,
   title varchar(255),
   public_list tinyint(1),
   user_id varchar(255),
   primary key (inode)
);
create table recipient (
   inode varchar(36) not null,
   name varchar(255),
   lastname varchar(255),
   email varchar(255),
   sent datetime,
   opened datetime,
   last_result integer,
   last_message varchar(255),
   user_id varchar(100),
   primary key (inode)
);
create table web_form (
   web_form_id varchar(36) not null,
   form_type varchar(255),
   submit_date datetime,
   prefix varchar(255),
   first_name varchar(255),
   middle_initial varchar(255),
   middle_name varchar(255),
   full_name varchar(255),
   organization varchar(255),
   title varchar(255),
   last_name varchar(255),
   address varchar(255),
   address1 varchar(255),
   address2 varchar(255),
   city varchar(255),
   state varchar(255),
   zip varchar(255),
   country varchar(255),
   phone varchar(255),
   email varchar(255),
   custom_fields longtext,
   user_inode varchar(36),
   categories varchar(255),
   primary key (web_form_id)
);
create table virtual_link (
   inode varchar(36) not null,
   title varchar(255),
   url varchar(255),
   uri varchar(255),
   active tinyint(1),
   primary key (inode)
);
create table analytic_summary_period (
   id bigint not null auto_increment,
   full_date datetime,
   day integer,
   week integer,
   month integer,
   year varchar(255),
   dayname varchar(50) not null,
   monthname varchar(50) not null,
   primary key (id),
   unique (full_date)
);
create table tree (
   child varchar(36) not null,
   parent varchar(36) not null,
   relation_type varchar(64) not null,
   tree_order integer,
   primary key (child, parent, relation_type)
);
create table analytic_summary (
   id bigint not null auto_increment,
   summary_period_id bigint not null,
   host_id varchar(36) not null,
   visits bigint,
   page_views bigint,
   unique_visits bigint,
   new_visits bigint,
   direct_traffic bigint,
   referring_sites bigint,
   search_engines bigint,
   bounce_rate integer,
   avg_time_on_site datetime,
   primary key (id),
   unique (summary_period_id, host_id)
);
create table users_cms_roles (
   id varchar(36) not null,
   user_id varchar(100) not null,
   role_id varchar(36) not null,
   primary key (id)
);
create table template (
   inode varchar(36) not null,
   show_on_menu tinyint(1),
   title varchar(255),
   mod_date datetime,
   mod_user varchar(100),
   sort_order integer,
   friendly_name varchar(255),
   body longtext,
   header longtext,
   footer longtext,
   image varchar(36),
   identifier varchar(36),
   drawed tinyint(1),
   drawed_body longtext,
   add_container_links integer,
   containers_added integer,
   head_code longtext,
   theme varchar(255),
   primary key (inode)
);
create table analytic_summary_content (
   id bigint not null auto_increment,
   summary_id bigint not null,
   inode varchar(255),
   hits bigint,
   uri varchar(255),
   title varchar(255),
   primary key (id)
);
create table structure (
   inode varchar(36) not null,
   name varchar(255),
   description varchar(255),
   default_structure tinyint(1),
   review_interval varchar(255),
   reviewer_role varchar(255),
   page_detail varchar(36),
   structuretype integer,
   system tinyint(1),
   fixed bit not null,
   velocity_var_name varchar(255),
   url_map_pattern text,
   host varchar(36) not null,
   folder varchar(36) not null,
   expire_date_var varchar(255),
   publish_date_var varchar(255),
   mod_date datetime,
   primary key (inode)
);
create table cms_role (
   id varchar(36) not null,
   role_name varchar(255) not null,
   description longtext,
   role_key varchar(255),
   db_fqn text not null,
   parent varchar(36) not null,
   edit_permissions tinyint(1),
   edit_users tinyint(1),
   edit_layouts tinyint(1),
   locked tinyint(1),
   system tinyint(1),
   primary key (id)
);
create table container_structures (
   id varchar(36) not null,
   container_id varchar(36) not null,
   container_inode varchar(36) not null,
   structure_id varchar(36) not null,
   code longtext,
   primary key (id)
);
create table permission (
   id bigint not null auto_increment,
   permission_type varchar(100),
   inode_id varchar(36),
   roleid varchar(36),
   permission integer,
   primary key (id),
   unique (permission_type, inode_id, roleid)
);
create table contentlet (
   inode varchar(36) not null,
   show_on_menu tinyint(1),
   title varchar(255),
   mod_date datetime,
   mod_user varchar(100),
   sort_order integer,
   friendly_name varchar(255),
   structure_inode varchar(36),
   last_review datetime,
   next_review datetime,
   review_interval varchar(255),
   disabled_wysiwyg varchar(255),
   identifier varchar(36),
   language_id bigint,
   date1 datetime,
   date2 datetime,
   date3 datetime,
   date4 datetime,
   date5 datetime,
   date6 datetime,
   date7 datetime,
   date8 datetime,
   date9 datetime,
   date10 datetime,
   date11 datetime,
   date12 datetime,
   date13 datetime,
   date14 datetime,
   date15 datetime,
   date16 datetime,
   date17 datetime,
   date18 datetime,
   date19 datetime,
   date20 datetime,
   date21 datetime,
   date22 datetime,
   date23 datetime,
   date24 datetime,
   date25 datetime,
   text1 varchar(255),
   text2 varchar(255),
   text3 varchar(255),
   text4 varchar(255),
   text5 varchar(255),
   text6 varchar(255),
   text7 varchar(255),
   text8 varchar(255),
   text9 varchar(255),
   text10 varchar(255),
   text11 varchar(255),
   text12 varchar(255),
   text13 varchar(255),
   text14 varchar(255),
   text15 varchar(255),
   text16 varchar(255),
   text17 varchar(255),
   text18 varchar(255),
   text19 varchar(255),
   text20 varchar(255),
   text21 varchar(255),
   text22 varchar(255),
   text23 varchar(255),
   text24 varchar(255),
   text25 varchar(255),
   text_area1 longtext,
   text_area2 longtext,
   text_area3 longtext,
   text_area4 longtext,
   text_area5 longtext,
   text_area6 longtext,
   text_area7 longtext,
   text_area8 longtext,
   text_area9 longtext,
   text_area10 longtext,
   text_area11 longtext,
   text_area12 longtext,
   text_area13 longtext,
   text_area14 longtext,
   text_area15 longtext,
   text_area16 longtext,
   text_area17 longtext,
   text_area18 longtext,
   text_area19 longtext,
   text_area20 longtext,
   text_area21 longtext,
   text_area22 longtext,
   text_area23 longtext,
   text_area24 longtext,
   text_area25 longtext,
   integer1 bigint,
   integer2 bigint,
   integer3 bigint,
   integer4 bigint,
   integer5 bigint,
   integer6 bigint,
   integer7 bigint,
   integer8 bigint,
   integer9 bigint,
   integer10 bigint,
   integer11 bigint,
   integer12 bigint,
   integer13 bigint,
   integer14 bigint,
   integer15 bigint,
   integer16 bigint,
   integer17 bigint,
   integer18 bigint,
   integer19 bigint,
   integer20 bigint,
   integer21 bigint,
   integer22 bigint,
   integer23 bigint,
   integer24 bigint,
   integer25 bigint,
   `float1` float,
   `float2` float,
   `float3` float,
   `float4` float,
   `float5` float,
   `float6` float,
   `float7` float,
   `float8` float,
   `float9` float,
   `float10` float,
   `float11` float,
   `float12` float,
   `float13` float,
   `float14` float,
   `float15` float,
   `float16` float,
   `float17` float,
   `float18` float,
   `float19` float,
   `float20` float,
   `float21` float,
   `float22` float,
   `float23` float,
   `float24` float,
   `float25` float,
   bool1 tinyint(1),
   bool2 tinyint(1),
   bool3 tinyint(1),
   bool4 tinyint(1),
   bool5 tinyint(1),
   bool6 tinyint(1),
   bool7 tinyint(1),
   bool8 tinyint(1),
   bool9 tinyint(1),
   bool10 tinyint(1),
   bool11 tinyint(1),
   bool12 tinyint(1),
   bool13 tinyint(1),
   bool14 tinyint(1),
   bool15 tinyint(1),
   bool16 tinyint(1),
   bool17 tinyint(1),
   bool18 tinyint(1),
   bool19 tinyint(1),
   bool20 tinyint(1),
   bool21 tinyint(1),
   bool22 tinyint(1),
   bool23 tinyint(1),
   bool24 tinyint(1),
   bool25 tinyint(1),
   primary key (inode)
);
create table analytic_summary_404 (
   id bigint not null auto_increment,
   summary_period_id bigint not null,
   host_id varchar(36),
   uri varchar(255),
   referer_uri varchar(255),
   primary key (id)
);
create table cms_layouts_portlets (
   id varchar(36) not null,
   layout_id varchar(36) not null,
   portlet_id varchar(100) not null,
   portlet_order integer,
   primary key (id)
);
create table report_asset (
   inode varchar(36) not null,
   report_name varchar(255) not null,
   report_description text not null,
   requires_input tinyint(1),
   ds varchar(100) not null,
   web_form_report tinyint(1),
   primary key (inode)
);
create table workflow_comment (
   id varchar(36) not null,
   creation_date datetime,
   posted_by varchar(255),
   wf_comment longtext,
   workflowtask_id varchar(36),
   primary key (id)
);
create table category (
   inode varchar(36) not null,
   category_name varchar(255),
   category_key varchar(255),
   sort_order integer,
   active tinyint(1),
   keywords longtext,
   category_velocity_var_name varchar(255),
   mod_date datetime,
   primary key (inode)
);
create table htmlpage (
   inode varchar(36) not null,
   show_on_menu tinyint(1),
   title varchar(255),
   mod_date datetime,
   mod_user varchar(100),
   sort_order integer,
   friendly_name varchar(255),
   metadata longtext,
   start_date datetime,
   end_date datetime,
   page_url varchar(255),
   https_required tinyint(1),
   redirect varchar(255),
   identifier varchar(36),
   seo_description longtext,
   seo_keywords longtext,
   cache_ttl bigint,
   template_id varchar(36),
   primary key (inode)
);
create table chain_link_code (
   id bigint not null auto_increment,
   class_name varchar(255) unique,
   code longtext not null,
   last_mod_date datetime not null,
   language varchar(255) not null,
   primary key (id)
);
create table analytic_summary_visits (
   id bigint not null auto_increment,
   summary_period_id bigint not null,
   host_id varchar(36),
   visit_time datetime,
   visits bigint,
   primary key (id)
);
create table template_version_info (
   identifier varchar(36) not null,
   working_inode varchar(36) not null,
   live_inode varchar(36),
   deleted bit not null,
   locked_by varchar(100),
   locked_on datetime,
   version_ts datetime not null,
   primary key (identifier)
);
create table user_preferences (
   id bigint not null auto_increment,
   user_id varchar(100) not null,
   preference varchar(255),
   pref_value longtext,
   primary key (id)
);
create table language (
   id bigint not null auto_increment,
   language_code varchar(5),
   country_code varchar(255),
   language varchar(255),
   country varchar(255),
   primary key (id)
);
create table users_to_delete (
   id bigint not null auto_increment,
   user_id varchar(255),
   primary key (id)
);
create table identifier (
   id varchar(36) not null,
   parent_path varchar(255),
   asset_name varchar(255),
   host_inode varchar(36),
   asset_type varchar(64),
   syspublish_date datetime,
   sysexpire_date datetime,
   primary key (id),
   unique (parent_path, asset_name, host_inode)
);
create table clickstream (
   clickstream_id bigint not null auto_increment,
   cookie_id varchar(255),
   user_id varchar(255),
   start_date datetime,
   end_date datetime,
   referer varchar(255),
   remote_address varchar(255),
   remote_hostname varchar(255),
   user_agent varchar(255),
   bot tinyint(1),
   number_of_requests integer,
   host_id varchar(36),
   last_page_id varchar(50),
   first_page_id varchar(50),
   operating_system varchar(50),
   browser_name varchar(50),
   browser_version varchar(50),
   mobile_device tinyint(1),
   primary key (clickstream_id)
);
create table multi_tree (
   child varchar(36) not null,
   parent1 varchar(36) not null,
   parent2 varchar(36) not null,
   relation_type varchar(64),
   tree_order integer,
   primary key (child, parent1, parent2)
);
create table workflow_task (
   id varchar(36) not null,
   creation_date datetime,
   mod_date datetime,
   due_date datetime,
   created_by varchar(255),
   assigned_to varchar(255),
   belongs_to varchar(255),
   title varchar(255),
   description longtext,
   status varchar(255),
   webasset varchar(255),
   primary key (id)
);
create table tag_inode (
   tag_id varchar(100) not null,
   inode varchar(100) not null,
   field_var_name varchar(255),
   mod_date datetime,
   primary key (tag_id, inode)
);
create table click (
   inode varchar(36) not null,
   link varchar(255),
   click_count integer,
   primary key (inode)
);
create table challenge_question (
   cquestionid bigint not null,
   cqtext varchar(255),
   primary key (cquestionid)
);
create table file_asset (
   inode varchar(36) not null,
   file_name varchar(255),
   file_size integer,
   width integer,
   height integer,
   mime_type varchar(255),
   author varchar(255),
   publish_date datetime,
   show_on_menu tinyint(1),
   title varchar(255),
   friendly_name varchar(255),
   mod_date datetime,
   mod_user varchar(100),
   sort_order integer,
   identifier varchar(36),
   primary key (inode)
);
create table layouts_cms_roles (
   id varchar(36) not null,
   layout_id varchar(36) not null,
   role_id varchar(36) not null,
   primary key (id)
);
create table clickstream_request (
   clickstream_request_id bigint not null auto_increment,
   clickstream_id bigint,
   server_name varchar(255),
   protocol varchar(255),
   server_port integer,
   request_uri varchar(255),
   request_order integer,
   query_string longtext,
   language_id bigint,
   timestampper datetime,
   host_id varchar(36),
   associated_identifier varchar(36),
   primary key (clickstream_request_id)
);
create table content_rating (
   id bigint not null auto_increment,
   rating float,
   user_id varchar(255),
   session_id varchar(255),
   identifier varchar(36),
   rating_date datetime,
   user_ip varchar(255),
   long_live_cookie_id varchar(255),
   primary key (id)
);
create table chain_state (
   id bigint not null auto_increment,
   chain_id bigint not null,
   link_code_id bigint not null,
   state_order bigint not null,
   primary key (id)
);
create table analytic_summary_workstream (
   id bigint not null auto_increment,
   inode varchar(255),
   asset_type varchar(255),
   mod_user_id varchar(255),
   host_id varchar(36),
   mod_date datetime,
   action varchar(255),
   name varchar(255),
   primary key (id)
);
create table dashboard_user_preferences (
   id bigint not null auto_increment,
   summary_404_id bigint,
   user_id varchar(255),
   ignored tinyint(1),
   mod_date datetime,
   primary key (id)
);
create table campaign (
   inode varchar(36) not null,
   title varchar(255),
   from_email varchar(255),
   from_name varchar(255),
   subject varchar(255),
   message longtext,
   user_id varchar(255),
   start_date datetime,
   completed_date datetime,
   active tinyint(1),
   locked tinyint(1),
   sends_per_hour varchar(15),
   sendemail tinyint(1),
   communicationinode varchar(36),
   userfilterinode varchar(36),
   sendto varchar(15),
   isrecurrent tinyint(1),
   wassent tinyint(1),
   expiration_date datetime,
   parent_campaign varchar(36),
   primary key (inode)
);
create table htmlpage_version_info (
   identifier varchar(36) not null,
   working_inode varchar(36) not null,
   live_inode varchar(36),
   deleted bit not null,
   locked_by varchar(100),
   locked_on datetime,
   version_ts datetime not null,
   primary key (identifier)
);
create table workflowtask_files (
   id varchar(36) not null,
   workflowtask_id varchar(36) not null,
   file_inode varchar(36) not null,
   primary key (id)
);
create table analytic_summary_referer (
   id bigint not null auto_increment,
   summary_id bigint not null,
   hits bigint,
   uri varchar(255),
   primary key (id)
);
create table dot_containers (
   inode varchar(36) not null,
   code longtext,
   pre_loop longtext,
   post_loop longtext,
   show_on_menu tinyint(1),
   title varchar(255),
   mod_date datetime,
   mod_user varchar(100),
   sort_order integer,
   friendly_name varchar(255),
   max_contentlets integer,
   use_div tinyint(1),
   staticify tinyint(1),
   sort_contentlets_by varchar(255),
   lucene_query longtext,
   notes varchar(255),
   identifier varchar(36),
   primary key (inode)
);
create table communication (
   inode varchar(36) not null,
   title varchar(255),
   trackback_link_inode varchar(36),
   communication_type varchar(255),
   from_name varchar(255),
   from_email varchar(255),
   email_subject varchar(255),
   html_page_inode varchar(36),
   text_message longtext,
   mod_date datetime,
   modified_by varchar(255),
   ext_comm_id varchar(255),
   primary key (inode)
);
create table fileasset_version_info (
   identifier varchar(36) not null,
   working_inode varchar(36) not null,
   live_inode varchar(36),
   deleted bit not null,
   locked_by varchar(100),
   locked_on datetime not null,
   version_ts datetime not null,
   primary key (identifier)
);
create table workflow_history (
   id varchar(36) not null,
   creation_date datetime,
   made_by varchar(255),
   change_desc longtext,
   workflowtask_id varchar(36),
   workflow_action_id varchar(36),
   workflow_step_id varchar(36),
   primary key (id)
);
create table host_variable (
   id varchar(36) not null,
   host_id varchar(36),
   variable_name varchar(255),
   variable_key varchar(255),
   variable_value varchar(255),
   user_id varchar(255),
   last_mod_date datetime,
   primary key (id)
);
create table links (
   inode varchar(36) not null,
   show_on_menu tinyint(1),
   title varchar(255),
   mod_date datetime,
   mod_user varchar(100),
   sort_order integer,
   friendly_name varchar(255),
   protocal varchar(100),
   url varchar(255),
   target varchar(100),
   internal_link_identifier varchar(36),
   link_type varchar(255),
   link_code longtext,
   identifier varchar(36),
   primary key (inode)
);
create table user_proxy (
   inode varchar(36) not null,
   user_id varchar(255),
   prefix varchar(255),
   suffix varchar(255),
   title varchar(255),
   school varchar(255),
   how_heard varchar(255),
   company varchar(255),
   long_lived_cookie varchar(255),
   website varchar(255),
   graduation_year integer,
   organization varchar(255),
   mail_subscription tinyint(1),
   var1 varchar(255),
   var2 varchar(255),
   var3 varchar(255),
   var4 varchar(255),
   var5 varchar(255),
   var6 varchar(255),
   var7 varchar(255),
   var8 varchar(255),
   var9 varchar(255),
   var10 varchar(255),
   var11 varchar(255),
   var12 varchar(255),
   var13 varchar(255),
   var14 varchar(255),
   var15 varchar(255),
   var16 varchar(255),
   var17 varchar(255),
   var18 varchar(255),
   var19 varchar(255),
   var20 varchar(255),
   var21 varchar(255),
   var22 varchar(255),
   var23 varchar(255),
   var24 varchar(255),
   var25 varchar(255),
   last_result integer,
   last_message varchar(255),
   no_click_tracking tinyint(1),
   cquestionid varchar(255),
   cqanswer varchar(255),
   chapter_officer varchar(255),
   primary key (inode),
   unique (user_id)
);
create table chain_state_parameter (
   id bigint not null auto_increment,
   chain_state_id bigint not null,
   name varchar(255) not null,
   value varchar(255) not null,
   primary key (id)
);
create table field (
   inode varchar(36) not null,
   structure_inode varchar(255),
   field_name varchar(255),
   field_type varchar(255),
   field_relation_type varchar(255),
   field_contentlet varchar(255),
   required tinyint(1),
   indexed tinyint(1),
   listed tinyint(1),
   velocity_var_name varchar(255),
   sort_order integer,
   field_values longtext,
   regex_check varchar(255),
   hint varchar(255),
   default_value varchar(255),
   fixed tinyint(1),
   read_only tinyint(1),
   searchable tinyint(1),
   unique_ tinyint(1),
   mod_date datetime,
   primary key (inode)
);
create table relationship (
   inode varchar(36) not null,
   parent_structure_inode varchar(255),
   child_structure_inode varchar(255),
   parent_relation_name varchar(255),
   child_relation_name varchar(255),
   relation_type_value varchar(255),
   cardinality integer,
   parent_required tinyint(1),
   child_required tinyint(1),
   fixed tinyint(1),
   primary key (inode)
);
create table folder (
   inode varchar(36) not null,
   name varchar(255),
   title varchar(255) not null,
   show_on_menu tinyint(1),
   sort_order integer,
   files_masks varchar(255),
   identifier varchar(36),
   default_file_type varchar(36),
   mod_date datetime,
   primary key (inode)
);
create table clickstream_404 (
   clickstream_404_id bigint not null auto_increment,
   referer_uri varchar(255),
   query_string longtext,
   request_uri varchar(255),
   user_id varchar(255),
   host_id varchar(36),
   timestampper datetime,
   primary key (clickstream_404_id)
);
create table cms_layout (
   id varchar(36) not null,
   layout_name varchar(255) not null,
   description varchar(255),
   tab_order integer,
   primary key (id)
);
create table field_variable (
   id varchar(36) not null,
   field_id varchar(36),
   variable_name varchar(255),
   variable_key varchar(255),
   variable_value longtext,
   user_id varchar(255),
   last_mod_date datetime,
   primary key (id)
);
create table report_parameter (
   inode varchar(36) not null,
   report_inode varchar(36),
   parameter_description text,
   parameter_name varchar(255),
   class_type varchar(250),
   default_value text,
   primary key (inode),
   unique (report_inode, parameter_name)
);
create table chain (
   id bigint not null auto_increment,
   key_name varchar(255) unique,
   name varchar(255) not null,
   success_value varchar(255) not null,
   failure_value varchar(255) not null,
   primary key (id)
);
create table link_version_info (
   identifier varchar(36) not null,
   working_inode varchar(36) not null,
   live_inode varchar(36),
   deleted bit not null,
   locked_by varchar(100),
   locked_on datetime,
   version_ts datetime not null,
   primary key (identifier)
);
create table template_containers (
   id varchar(36) not null,
   template_id varchar(36) not null,
   container_id varchar(36) not null,
   primary key (id)
);
create table user_filter (
   inode varchar(36) not null,
   title varchar(255),
   firstname varchar(100),
   middlename varchar(100),
   lastname varchar(100),
   emailaddress varchar(100),
   birthdaytypesearch varchar(100),
   birthday datetime,
   birthdayfrom datetime,
   birthdayto datetime,
   lastlogintypesearch varchar(100),
   lastloginsince varchar(100),
   loginfrom datetime,
   loginto datetime,
   createdtypesearch varchar(100),
   createdsince varchar(100),
   createdfrom datetime,
   createdto datetime,
   lastvisittypesearch varchar(100),
   lastvisitsince varchar(100),
   lastvisitfrom datetime,
   lastvisitto datetime,
   city varchar(100),
   state varchar(100),
   country varchar(100),
   zip varchar(100),
   cell varchar(100),
   phone varchar(100),
   fax varchar(100),
   active_ varchar(255),
   tagname varchar(255),
   var1 varchar(255),
   var2 varchar(255),
   var3 varchar(255),
   var4 varchar(255),
   var5 varchar(255),
   var6 varchar(255),
   var7 varchar(255),
   var8 varchar(255),
   var9 varchar(255),
   var10 varchar(255),
   var11 varchar(255),
   var12 varchar(255),
   var13 varchar(255),
   var14 varchar(255),
   var15 varchar(255),
   var16 varchar(255),
   var17 varchar(255),
   var18 varchar(255),
   var19 varchar(255),
   var20 varchar(255),
   var21 varchar(255),
   var22 varchar(255),
   var23 varchar(255),
   var24 varchar(255),
   var25 varchar(255),
   categories varchar(255),
   primary key (inode)
);
create table inode (
   inode varchar(36) not null,
   owner varchar(255),
   idate datetime,
   type varchar(64),
   primary key (inode)
);
alter table analytic_summary_pages add index fka1ad33b9ed30e054 (summary_id), add constraint fka1ad33b9ed30e054 foreign key (summary_id) references analytic_summary (id);
create index idx_user_comments_1 on user_comments (user_id);
alter table user_comments add index fkdf1b37e85fb51eb (inode), add constraint fkdf1b37e85fb51eb foreign key (inode) references inode (inode);
create index idx_trackback_2 on trackback (url);
create index idx_trackback_1 on trackback (asset_identifier);
create index idx_mailinglist_1 on mailing_list (user_id);
alter table mailing_list add index fk7bc2cd925fb51eb (inode), add constraint fk7bc2cd925fb51eb foreign key (inode) references inode (inode);
create index idx_communication_user_id on recipient (user_id);
create index idx_recipiets_1 on recipient (email);
create index idx_recipiets_2 on recipient (sent);
alter table recipient add index fk30e172195fb51eb (inode), add constraint fk30e172195fb51eb foreign key (inode) references inode (inode);
create index idx_user_webform_1 on web_form (form_type);
create index idx_virtual_link_1 on virtual_link (url);
alter table virtual_link add index fkd844f8ae5fb51eb (inode), add constraint fkd844f8ae5fb51eb foreign key (inode) references inode (inode);
create index idx_analytic_summary_period_4 on analytic_summary_period (month);
create index idx_analytic_summary_period_3 on analytic_summary_period (week);
create index idx_analytic_summary_period_2 on analytic_summary_period (day);
create index idx_analytic_summary_period_5 on analytic_summary_period (year);
create index idx_analytic_summary_1 on analytic_summary (host_id);
create index idx_analytic_summary_2 on analytic_summary (visits);
create index idx_analytic_summary_3 on analytic_summary (page_views);
alter table analytic_summary add index fk9e1a7f4b7b46300 (summary_period_id), add constraint fk9e1a7f4b7b46300 foreign key (summary_period_id) references analytic_summary_period (id);
alter table template add index fkb13acc7a5fb51eb (inode), add constraint fkb13acc7a5fb51eb foreign key (inode) references inode (inode);
alter table analytic_summary_content add index fk53cb4f2eed30e054 (summary_id), add constraint fk53cb4f2eed30e054 foreign key (summary_id) references analytic_summary (id);
alter table structure add index fk89d2d735fb51eb (inode), add constraint fk89d2d735fb51eb foreign key (inode) references inode (inode);
create index idx_permission_2 on permission (permission_type, inode_id);
create index idx_permission_3 on permission (roleid);
alter table contentlet add index fkfc4ef025fb51eb (inode), add constraint fkfc4ef025fb51eb foreign key (inode) references inode (inode);
create index idx_analytic_summary_404_1 on analytic_summary_404 (host_id);
alter table analytic_summary_404 add index fk7050866db7b46300 (summary_period_id), add constraint fk7050866db7b46300 foreign key (summary_period_id) references analytic_summary_period (id);
alter table report_asset add index fk3765ec255fb51eb (inode), add constraint fk3765ec255fb51eb foreign key (inode) references inode (inode);
create index idx_category_1 on category (category_name);
create index idx_category_2 on category (category_key);
alter table category add index fk302bcfe5fb51eb (inode), add constraint fk302bcfe5fb51eb foreign key (inode) references inode (inode);
alter table htmlpage add index fkebf39cba5fb51eb (inode), add constraint fkebf39cba5fb51eb foreign key (inode) references inode (inode);
create index idx_chain_link_code_classname on chain_link_code (class_name);
create index idx_analytic_summary_visits_2 on analytic_summary_visits (visit_time);
create index idx_analytic_summary_visits_1 on analytic_summary_visits (host_id);
alter table analytic_summary_visits add index fk9eac9733b7b46300 (summary_period_id), add constraint fk9eac9733b7b46300 foreign key (summary_period_id) references analytic_summary_period (id);
create index idx_preference_1 on user_preferences (preference);
create index idx_identifier_pub on identifier (syspublish_date);
create index idx_identifier_exp on identifier (sysexpire_date);
create index idx_user_clickstream11 on clickstream (host_id);
create index idx_user_clickstream12 on clickstream (last_page_id);
create index idx_user_clickstream15 on clickstream (browser_name);
create index idx_user_clickstream_2 on clickstream (user_id);
create index idx_user_clickstream16 on clickstream (browser_version);
create index idx_user_clickstream_1 on clickstream (cookie_id);
create index idx_user_clickstream13 on clickstream (first_page_id);
create index idx_user_clickstream14 on clickstream (operating_system);
create index idx_user_clickstream17 on clickstream (remote_address);
create index idx_multitree_1 on multi_tree (relation_type);
create index idx_workflow_4 on workflow_task (webasset);
create index idx_workflow_5 on workflow_task (created_by);
create index idx_workflow_2 on workflow_task (belongs_to);
create index idx_workflow_3 on workflow_task (status);
create index idx_workflow_1 on workflow_task (assigned_to);
create index idx_click_1 on click (link);
alter table click add index fk5a5c5885fb51eb (inode), add constraint fk5a5c5885fb51eb foreign key (inode) references inode (inode);
alter table file_asset add index fk7ed2366d5fb51eb (inode), add constraint fk7ed2366d5fb51eb foreign key (inode) references inode (inode);
create index idx_user_clickstream_request_2 on clickstream_request (request_uri);
create index idx_user_clickstream_request_1 on clickstream_request (clickstream_id);
create index idx_user_clickstream_request_4 on clickstream_request (timestampper);
create index idx_user_clickstream_request_3 on clickstream_request (associated_identifier);
create index idx_dashboard_workstream_2 on analytic_summary_workstream (host_id);
create index idx_dashboard_workstream_1 on analytic_summary_workstream (mod_user_id);
create index idx_dashboard_workstream_3 on analytic_summary_workstream (mod_date);
create index idx_dashboard_prefs_2 on dashboard_user_preferences (user_id);
alter table dashboard_user_preferences add index fk496242cfd12c0c3b (summary_404_id), add constraint fk496242cfd12c0c3b foreign key (summary_404_id) references analytic_summary_404 (id);
create index idx_campaign_4 on campaign (expiration_date);
create index idx_campaign_3 on campaign (completed_date);
create index idx_campaign_2 on campaign (start_date);
create index idx_campaign_1 on campaign (user_id);
alter table campaign add index fkf7a901105fb51eb (inode), add constraint fkf7a901105fb51eb foreign key (inode) references inode (inode);
alter table analytic_summary_referer add index fk5bc0f3e2ed30e054 (summary_id), add constraint fk5bc0f3e2ed30e054 foreign key (summary_id) references analytic_summary (id);
alter table dot_containers add index fk8a844125fb51eb (inode), add constraint fk8a844125fb51eb foreign key (inode) references inode (inode);
alter table communication add index fkc24acfd65fb51eb (inode), add constraint fkc24acfd65fb51eb foreign key (inode) references inode (inode);
alter table links add index fk6234fb95fb51eb (inode), add constraint fk6234fb95fb51eb foreign key (inode) references inode (inode);
alter table user_proxy add index fk7327d4fa5fb51eb (inode), add constraint fk7327d4fa5fb51eb foreign key (inode) references inode (inode);
create index idx_field_1 on field (structure_inode);
alter table field add index fk5cea0fa5fb51eb (inode), add constraint fk5cea0fa5fb51eb foreign key (inode) references inode (inode);
create index idx_relationship_1 on relationship (parent_structure_inode);
create index idx_relationship_2 on relationship (child_structure_inode);
alter table relationship add index fkf06476385fb51eb (inode), add constraint fkf06476385fb51eb foreign key (inode) references inode (inode);
create index idx_folder_1 on folder (name);
alter table folder add index fkb45d1c6e5fb51eb (inode), add constraint fkb45d1c6e5fb51eb foreign key (inode) references inode (inode);
create index idx_user_clickstream_404_2 on clickstream_404 (user_id);
create index idx_user_clickstream_404_3 on clickstream_404 (host_id);
create index idx_user_clickstream_404_1 on clickstream_404 (request_uri);
alter table report_parameter add index fk22da125e5fb51eb (inode), add constraint fk22da125e5fb51eb foreign key (inode) references inode (inode);
create index idx_chain_key_name on chain (key_name);
alter table user_filter add index fke042126c5fb51eb (inode), add constraint fke042126c5fb51eb foreign key (inode) references inode (inode);
create index idx_index_1 on inode (type);
-- mysql
CREATE INDEX idx_tree ON tree (child, parent, relation_type);
CREATE INDEX idx_tree_1 ON tree (parent);
CREATE INDEX idx_tree_2 ON tree (child);
CREATE INDEX idx_tree_3 ON tree (relation_type);
CREATE INDEX idx_tree_4 ON tree (parent, child, relation_type);
CREATE INDEX idx_tree_5 ON tree (parent, relation_type);
CREATE INDEX idx_tree_6 ON tree (child, relation_type);

CREATE INDEX idx_contentlet_3 ON contentlet (inode);


CREATE INDEX idx_identifier ON identifier (id);
CREATE INDEX idx_permisision_4 ON permission (permission_type);


CREATE INDEX idx_permission_reference_2 ON permission_reference (reference_id);
CREATE INDEX idx_permission_reference_3 ON permission_reference (reference_id,permission_type);
CREATE INDEX idx_permission_reference_4 ON permission_reference (asset_id,permission_type);
CREATE INDEX idx_permission_reference_5 ON permission_reference (asset_id,reference_id,permission_type);
CREATE INDEX idx_permission_reference_6 ON permission_reference (permission_type);

CREATE UNIQUE INDEX idx_field_velocity_structure ON field (velocity_var_name,structure_inode);

alter table tree add index (parent);
alter table tree add index (child);

alter table chain_state add constraint fk_state_chain foreign key (chain_id) references chain(id);
alter table chain_state add constraint fk_state_code foreign key (link_code_id) references chain_link_code(id);
alter table chain_state_parameter add constraint fk_parameter_state foreign key (chain_state_id) references chain_state(id);

alter table permission add constraint permission_role_fk foreign key (roleid) references cms_role(id);

alter table contentlet add constraint FK_structure_inode foreign key (structure_inode) references structure(inode);

ALTER TABLE structure MODIFY fixed tinyint(1) DEFAULT '0' NOT NULL;

ALTER TABLE field MODIFY fixed tinyint(1) DEFAULT '0' NOT NULL;
ALTER TABLE field MODIFY read_only tinyint(1) DEFAULT '1' NOT NULL;

ALTER TABLE campaign MODIFY active tinyint(1) DEFAULT '0' NOT NULL;

insert into User_ (userId, companyId, createDate, password_, passwordEncrypted, passwordReset, firstName, middleName, lastName, male, birthday, emailAddress, skinId, dottedSkins, roundedSkins, greeting, layoutIds, loginDate, failedLoginAttempts, agreedToTermsOfUse, active_) values ('dotcms.org.default', 'default', now(), 'password', '0', '0', '', '', '', '1', '1970-01-01', 'default@dotcms.org', '01', '0', '0', 'Welcome!', '', now(), 0, '0', '1');

create index addres_userid_index on address(userid);
create index tag_user_id_index on tag(user_id);
create index tag_is_persona_index on tag(persona);
create index tag_inode_tagid on tag_inode(tag_id);
create index tag_inode_inode on tag_inode(inode);
CREATE TABLE `dist_journal` (
  `id` BIGINT  NOT NULL AUTO_INCREMENT,
  `object_to_index` VARCHAR(1024)  NOT NULL,
  `serverid` VARCHAR(64)  NOT NULL,
  `journal_type` INTEGER  NOT NULL,
  `time_entered` DATETIME  NOT NULL,
  PRIMARY KEY (`id`)
);
ALTER TABLE dist_journal ADD UNIQUE (object_to_index(255), serverid,journal_type);

create table plugin_property (
   plugin_id varchar(255) not null,
   propkey varchar(255) not null,
   original_value varchar(255) not null,
   current_value varchar(255) not null
);
alter table plugin_property add constraint fk_plugin_plugin_property foreign key (plugin_id) references plugin(id);

CREATE TABLE `dist_process` (`id` BIGINT  NOT NULL AUTO_INCREMENT,`object_to_index` VARCHAR(1024)  NOT NULL,`serverid` VARCHAR(64)  NOT NULL,`journal_type` INTEGER  NOT NULL,`time_entered` DATETIME  NOT NULL, PRIMARY KEY (`id`));
CREATE INDEX dist_process_index USING BTREE on dist_process (object_to_index (255), serverid,journal_type);

CREATE TABLE `dist_reindex_journal` (`id` BIGINT  NOT NULL AUTO_INCREMENT,`inode_to_index` VARCHAR(100)  NOT NULL,`ident_to_index` VARCHAR(100)  NOT NULL,`serverid` VARCHAR(64),`priority` INTEGER  NOT NULL,`time_entered` TIMESTAMP DEFAULT CURRENT_TIMESTAMP ON UPDATE CURRENT_TIMESTAMP, index_val varchar(325), dist_action integer NOT NULL DEFAULT 1, PRIMARY KEY (`id`));

CREATE INDEX dist_reindex_index1 USING BTREE on dist_reindex_journal (inode_to_index (100));
CREATE INDEX dist_reindex_index2 USING BTREE on dist_reindex_journal (dist_action);
CREATE INDEX dist_reindex_index3 USING BTREE on dist_reindex_journal (serverid);
CREATE INDEX dist_reindex_index4 USING BTREE on dist_reindex_journal (ident_to_index,serverid);
CREATE INDEX dist_reindex_index  USING BTREE on dist_reindex_journal (serverid,dist_action);
CREATE INDEX dist_reindex_index5 USING BTREE ON dist_reindex_journal (priority, time_entered);
CREATE INDEX dist_reindex_index6 USING BTREE ON dist_reindex_journal (priority);

CREATE TABLE `quartz_log` (`id` BIGINT  NOT NULL AUTO_INCREMENT,`JOB_NAME` VARCHAR(255)  NOT NULL,`serverid` VARCHAR(64) ,`time_started` DATETIME  NOT NULL, PRIMARY KEY (`id`));


ALTER TABLE cms_role ADD UNIQUE (role_key);

alter table cms_role add constraint fkcms_role_parent foreign key (parent) references cms_role (id) ON DELETE CASCADE;


ALTER TABLE cms_layout ADD UNIQUE (layout_name);
ALTER TABLE portlet ADD UNIQUE (portletid);
ALTER TABLE cms_layouts_portlets ADD UNIQUE (portlet_id, layout_id);
alter table cms_layouts_portlets add constraint fkcms_layouts_portlets foreign key (layout_id) references cms_layout(id);

ALTER TABLE users_cms_roles ADD UNIQUE (role_id, user_id);
alter table users_cms_roles add constraint fkusers_cms_roles1 foreign key (role_id) references cms_role (id);
alter table users_cms_roles add constraint fkusers_cms_roles2 foreign key (user_id) references user_ (userid);

ALTER TABLE layouts_cms_roles ADD UNIQUE (role_id, layout_id);
alter table layouts_cms_roles add constraint fklayouts_cms_roles1 foreign key (role_id) references cms_role (id);
alter table layouts_cms_roles add constraint fklayouts_cms_roles2 foreign key (layout_id) references cms_layout (id);

ALTER TABLE dot_containers add constraint containers_identifier_fk foreign key (identifier) references identifier(id);
ALTER TABLE template add constraint template_identifier_fk foreign key (identifier) references identifier(id);
ALTER TABLE htmlpage add constraint htmlpage_identifier_fk foreign key (identifier) references identifier(id);
ALTER TABLE file_asset add constraint file_identifier_fk foreign key (identifier) references identifier(id);
ALTER TABLE contentlet add constraint content_identifier_fk foreign key (identifier) references identifier(id);
ALTER TABLE links add constraint links_identifier_fk foreign key (identifier) references identifier(id);


create table dist_reindex_lock (dummy int);
create table dist_lock (dummy int);

create table import_audit (
	id bigint not null,
	start_date timestamp,
	userid varchar(255),
	filename varchar(512),
	status int,
	last_inode varchar(100),
	records_to_import bigint,
	serverid varchar(255),
	primary key (id)
	);

alter table category modify column category_velocity_var_name varchar(255) not null;

alter table import_audit add column warnings text,
	add column errors text,
	add column results text,
	add column messages text;

alter table structure modify host varchar(100) default 'SYSTEM_HOST' not null;
alter table structure modify folder varchar(100) default 'SYSTEM_FOLDER' not null;
alter table structure add constraint fk_structure_folder foreign key (folder) references folder(inode);
alter table structure modify column velocity_var_name varchar(255) not null;
alter table structure add constraint unique_struct_vel_var_name unique (velocity_var_name);

DROP PROCEDURE IF EXISTS load_records_to_index;
CREATE PROCEDURE load_records_to_index(IN server_id VARCHAR(100), IN records_to_fetch INT, IN priority_level INT)
BEGIN
DECLARE v_id BIGINT;
DECLARE v_inode_to_index VARCHAR(100);
DECLARE v_ident_to_index VARCHAR(100);
DECLARE v_serverid VARCHAR(64);
DECLARE v_priority INT;
DECLARE v_time_entered TIMESTAMP;
DECLARE v_index_val VARCHAR(325);
DECLARE v_dist_action INT;
DECLARE cursor_end BOOL DEFAULT FALSE;
DECLARE cur1 CURSOR FOR SELECT * FROM dist_reindex_journal WHERE serverid IS NULL or serverid='' AND priority <= priority_level ORDER BY priority ASC LIMIT records_to_fetch FOR UPDATE;
DECLARE CONTINUE HANDLER FOR NOT FOUND SET cursor_end:=TRUE;

DROP TEMPORARY TABLE IF EXISTS tmp_records_reindex;
CREATE TEMPORARY TABLE tmp_records_reindex (
  id BIGINT PRIMARY KEY,
  inode_to_index varchar(36),
  ident_to_index varchar(36),
  dist_action INT,
  priority INT
) ENGINE=MEMORY;

OPEN cur1;
WHILE (NOT cursor_end) DO
  FETCH cur1 INTO v_id,v_inode_to_index,v_ident_to_index,v_serverid,v_priority,v_time_entered,v_index_val,v_dist_action;
  IF (NOT cursor_end) THEN
    UPDATE dist_reindex_journal SET serverid=server_id WHERE id=v_id;
    INSERT INTO tmp_records_reindex VALUES (v_id, v_inode_to_index, v_ident_to_index, v_dist_action, v_priority);
  END IF;
END WHILE;
CLOSE cur1;

SELECT * FROM tmp_records_reindex;

END;
#
DROP TRIGGER IF EXISTS check_parent_path_when_update;
CREATE TRIGGER check_parent_path_when_update  BEFORE UPDATE
on identifier
FOR EACH ROW
BEGIN
DECLARE idCount INT;
DECLARE canUpdate boolean default false;
 IF @disable_trigger IS NULL THEN
   select count(id)into idCount from identifier where asset_type='folder' and CONCAT(parent_path,asset_name,'/')= NEW.parent_path and host_inode = NEW.host_inode and id <> NEW.id;
   IF(idCount > 0 OR NEW.parent_path = '/' OR NEW.parent_path = '/System folder') THEN
     SET canUpdate := TRUE;
   END IF;
   IF(canUpdate = FALSE) THEN
     delete from Cannot_update_for_this_path_does_not_exist_for_the_given_host;
   END IF;
 END IF;
END
#
DROP TRIGGER IF EXISTS check_parent_path_when_insert;
CREATE TRIGGER check_parent_path_when_insert  BEFORE INSERT
on identifier
FOR EACH ROW
BEGIN
DECLARE idCount INT;
DECLARE canInsert boolean default false;
 select count(id)into idCount from identifier where asset_type='folder' and CONCAT(parent_path,asset_name,'/')= NEW.parent_path and host_inode = NEW.host_inode and id <> NEW.id;
 IF(idCount > 0 OR NEW.parent_path = '/' OR NEW.parent_path = '/System folder') THEN
   SET canInsert := TRUE;
 END IF;
 IF(canInsert = FALSE) THEN
  delete from Cannot_insert_for_this_path_does_not_exist_for_the_given_host;
 END IF;
END
#
DROP PROCEDURE IF EXISTS checkVersions;
CREATE PROCEDURE checkVersions(IN ident VARCHAR(100),IN tableName VARCHAR(20), OUT versionsCount INT)
BEGIN
  SET versionsCount := 0;
  IF(tableName = 'htmlpage') THEN
    select count(inode) into versionsCount from htmlpage where identifier = ident;
  END IF;
  IF(tableName = 'file_asset') THEN
    select count(inode) into versionsCount from file_asset where identifier = ident;
  END IF;
  IF(tableName = 'links') THEN
    select count(inode) into versionsCount from links where identifier = ident;
  END IF;
  IF(tableName = 'dot_containers') THEN
    select count(inode) into versionsCount from dot_containers where identifier = ident;
  END IF;
  IF(tableName = 'template') THEN
    select count(inode) into versionsCount from template where identifier = ident;
  END IF;
  IF(tableName = 'contentlet') THEN
    select count(inode) into versionsCount from contentlet where identifier = ident;
  END IF;
  IF(tableName = 'folder') THEN
    select count(inode) into versionsCount from folder where identifier = ident;
  END IF;
END
#

DROP TRIGGER IF EXISTS check_htmlpage_versions;
CREATE TRIGGER check_htmlpage_versions AFTER DELETE
on htmlpage
FOR EACH ROW
BEGIN
DECLARE tableName VARCHAR(20);
DECLARE count INT;
SET tableName = 'htmlpage';
CALL checkVersions(OLD.identifier,tableName,count);
IF(count = 0)THEN
 delete from identifier where id = OLD.identifier;
END IF;
END
#

DROP TRIGGER IF EXISTS check_file_versions;
CREATE TRIGGER check_file_versions AFTER DELETE
on file_asset
FOR EACH ROW
BEGIN
DECLARE tableName VARCHAR(20);
DECLARE count INT;
SET tableName = 'file_asset';
CALL checkVersions(OLD.identifier,tableName,count);
IF(count = 0)THEN
 delete from identifier where id = OLD.identifier;
END IF;
END
#
DROP TRIGGER IF EXISTS check_links_versions;
CREATE TRIGGER check_links_versions AFTER DELETE
on links
FOR EACH ROW
BEGIN
DECLARE tableName VARCHAR(20);
DECLARE count INT;
SET tableName = 'links';
CALL checkVersions(OLD.identifier,tableName,count);
IF(count = 0)THEN
 delete from identifier where id = OLD.identifier;
END IF;
END
#
DROP TRIGGER IF EXISTS check_container_versions;
CREATE TRIGGER check_container_versions AFTER DELETE
on dot_containers
FOR EACH ROW
BEGIN
DECLARE tableName VARCHAR(20);
DECLARE count INT;
SET tableName = 'dot_containers';
CALL checkVersions(OLD.identifier,tableName,count);
IF(count = 0)THEN
 delete from identifier where id = OLD.identifier;
END IF;
END
#
DROP TRIGGER IF EXISTS check_template_versions;
CREATE TRIGGER check_template_versions AFTER DELETE
on template
FOR EACH ROW
BEGIN
DECLARE tableName VARCHAR(20);
DECLARE count INT;
SET tableName = 'template';
CALL checkVersions(OLD.identifier,tableName,count);
IF(count = 0)THEN
 delete from identifier where id = OLD.identifier;
END IF;
END
#
DROP TRIGGER IF EXISTS check_content_versions;
CREATE TRIGGER check_content_versions AFTER DELETE
on contentlet
FOR EACH ROW
BEGIN
DECLARE tableName VARCHAR(20);
DECLARE count INT;
SET tableName = 'contentlet';
CALL checkVersions(OLD.identifier,tableName,count);
IF(count = 0)THEN
 delete from identifier where id = OLD.identifier;
END IF;
END
#
alter table structure add constraint fk_structure_host foreign key (host) references identifier(id);

create index idx_template3 on template (title);

CREATE INDEX idx_contentlet_4 ON contentlet (structure_inode);

CREATE INDEX idx_contentlet_identifier ON contentlet (identifier);

ALTER TABLE Folder add constraint folder_identifier_fk foreign key (identifier) references identifier(id);
--ALTER TABLE dot_containers add constraint structure_fk foreign key (structure_inode) references structure(inode);
ALTER TABLE htmlpage add constraint template_id_fk foreign key (template_id) references identifier(id);

DROP TRIGGER IF EXISTS check_templateId_when_insert;
CREATE TRIGGER check_templateId_when_insert BEFORE INSERT
on htmlpage
FOR EACH ROW
BEGIN
DECLARE identCount INT;
select count(id) into identCount from identifier where id = NEW.template_id and asset_type='template';
IF(identCount = 0) THEN
delete from Template_Id_should_be_the_identifier_of_a_template;
END IF;
END
#
DROP TRIGGER IF EXISTS check_templateId_when_update;
CREATE TRIGGER check_templateId_when_update  BEFORE UPDATE
on htmlpage
FOR EACH ROW
BEGIN
DECLARE identCount INT;
select count(id)into identCount from identifier where id = NEW.template_id and asset_type='template';
IF(identCount = 0) THEN
delete from Template_Id_should_be_the_identifier_of_a_template;
END IF;
END
#
DROP TRIGGER IF EXISTS folder_identifier_check;
CREATE TRIGGER folder_identifier_check AFTER DELETE
on folder
FOR EACH ROW
BEGIN
DECLARE tableName VARCHAR(20);
DECLARE count INT;
SET tableName = 'folder';
CALL checkVersions(OLD.identifier,tableName,count);
IF(count = 0)THEN
delete from identifier where id = OLD.identifier;
END IF;
END
#
alter table contentlet add constraint fk_user_contentlet foreign key (mod_user) references user_(userid);
alter table htmlpage add constraint fk_user_htmlpage foreign key (mod_user) references user_(userid);
alter table dot_containers add constraint fk_user_containers foreign key (mod_user) references user_(userid);
alter table template add constraint fk_user_template foreign key (mod_user) references user_(userid);
alter table file_asset add constraint fk_user_file_asset foreign key (mod_user) references user_(userid);
alter table links add constraint fk_user_links foreign key (mod_user) references user_(userid);

create index idx_template_id on template_containers(template_id);
alter table template_containers add constraint FK_template_id foreign key (template_id) references identifier(id);
alter table template_containers add constraint FK_container_id foreign key (container_id) references identifier(id);

DROP TRIGGER IF EXISTS check_child_assets;
CREATE TRIGGER check_child_assets BEFORE DELETE
ON IDENTIFIER
FOR EACH ROW
BEGIN
  DECLARE pathCount INT;
    IF(OLD.asset_type ='folder') THEN
      select count(*) into pathCount from identifier where parent_path = CONCAT(OLD.parent_path,OLD.asset_name,'/') and host_inode = OLD.host_inode;
    END IF;
    IF(OLD.asset_type ='contentlet') THEN
	 select count(*) into pathCount from identifier where host_inode = OLD.id;
    END IF;
 IF(pathCount > 0) THEN
   delete from Cannot_delete_as_this_path_has_children;
 END IF;
END
#
DROP PROCEDURE IF EXISTS renameFolderChildren;
CREATE PROCEDURE renameFolderChildren(IN old_path varchar(255),IN new_path varchar(255),IN hostInode varchar(100))
BEGIN
 DECLARE new_folder_path varchar(255);
 DECLARE old_folder_path varchar(255);
 DECLARE assetName varchar(255);
 DECLARE no_more_rows boolean;
 DECLARE cur1 CURSOR FOR select asset_name from identifier where asset_type='folder' and parent_path = new_path and host_inode = hostInode;
 DECLARE CONTINUE HANDLER FOR NOT FOUND
 SET no_more_rows := TRUE;
 SET max_sp_recursion_depth=255;
 SET @disable_trigger = 1;
 UPDATE identifier SET  parent_path  = new_path where parent_path = old_path and host_inode = hostInode;
 SET @disable_trigger = NULL;
 OPEN cur1;
 cur1_loop:LOOP
 FETCH cur1 INTO assetName;
 IF no_more_rows THEN
   LEAVE cur1_loop;
 END IF;
 select CONCAT(new_path,assetName,'/')INTO new_folder_path;
 select CONCAT(old_path,assetName,'/')INTO old_folder_path;
 CALL renameFolderChildren(old_folder_path,new_folder_path,hostInode);
END LOOP;
CLOSE cur1;
END
#
DROP TRIGGER IF EXISTS rename_folder_assets_trigger;
CREATE TRIGGER rename_folder_assets_trigger AFTER UPDATE
on Folder
FOR EACH ROW
BEGIN
DECLARE old_parent_path varchar(255);
DECLARE old_path varchar(255);
DECLARE new_path varchar(255);
DECLARE old_name varchar(255);
DECLARE hostInode varchar(100);
IF @disable_trigger IS NULL AND NEW.name<>OLD.name THEN
	select asset_name,parent_path,host_inode INTO old_name,old_parent_path,hostInode from identifier where id = NEW.identifier;
	SELECT CONCAT(old_parent_path,old_name,'/')INTO old_path;
	SELECT CONCAT(old_parent_path,NEW.name,'/')INTO new_path;
	SET @disable_trigger = 1;
	UPDATE identifier SET asset_name = NEW.name where id = NEW.identifier;
	SET @disable_trigger = NULL;
	CALL renameFolderChildren(old_path,new_path,hostInode);
END IF;
END
#

DROP FUNCTION IF EXISTS dotFolderPath;
CREATE FUNCTION dotFolderPath (parent_path char(255), asset_name char(255)) RETURNS char(255)
DETERMINISTIC
BEGIN
IF (parent_path='/System folder') THEN
  RETURN '/';
ELSE
  RETURN CONCAT(parent_path,asset_name,'/');
END IF;
END
#
alter table contentlet_version_info add constraint fk_contentlet_version_info_identifier foreign key (identifier) references identifier(id) on delete cascade;
alter table container_version_info  add constraint fk_container_version_info_identifier  foreign key (identifier) references identifier(id);
alter table template_version_info   add constraint fk_template_version_info_identifier   foreign key (identifier) references identifier(id);
alter table htmlpage_version_info   add constraint fk_htmlpage_version_info_identifier   foreign key (identifier) references identifier(id);
alter table fileasset_version_info  add constraint fk_fileasset_version_info_identifier  foreign key (identifier) references identifier(id);
alter table link_version_info       add constraint fk_link_version_info_identifier       foreign key (identifier) references identifier(id);

alter table contentlet_version_info add constraint fk_contentlet_version_info_working foreign key (working_inode) references contentlet(inode);
alter table container_version_info  add constraint fk_container_version_info_working  foreign key (working_inode) references dot_containers(inode);
alter table template_version_info   add constraint fk_template_version_info_working   foreign key (working_inode) references template(inode);
alter table htmlpage_version_info   add constraint fk_htmlpage_version_info_working   foreign key (working_inode) references htmlpage(inode);
alter table fileasset_version_info  add constraint fk_fileasset_version_info_working  foreign key (working_inode) references file_asset(inode);
alter table link_version_info       add constraint fk_link_version_info_working       foreign key (working_inode) references links(inode);

alter table contentlet_version_info add constraint fk_contentlet_version_info_live foreign key (live_inode) references contentlet(inode);
alter table container_version_info  add constraint fk_container_version_info_live  foreign key (live_inode) references dot_containers(inode);
alter table template_version_info   add constraint fk_template_version_info_live   foreign key (live_inode) references template(inode);
alter table htmlpage_version_info   add constraint fk_htmlpage_version_info_live   foreign key (live_inode) references htmlpage(inode);
alter table fileasset_version_info  add constraint fk_fileasset_version_info_live  foreign key (live_inode) references file_asset(inode);
alter table link_version_info       add constraint fk_link_version_info_live       foreign key (live_inode) references links(inode);

alter table contentlet_version_info add constraint fk_contentlet_version_info_lang foreign key (lang) references language(id);

alter table folder add constraint fk_folder_file_structure_type foreign key(default_file_type) references structure(inode);

alter table workflowtask_files add constraint FK_workflow_id foreign key (workflowtask_id) references workflow_task(id);
-- alter table workflowtask_files add constraint FK_task_file_inode foreign key (file_inode) references file_asset(inode);
alter table workflow_comment add constraint workflowtask_id_comment_FK foreign key (workflowtask_id) references workflow_task(id);
alter table workflow_history add constraint workflowtask_id_history_FK foreign key (workflowtask_id) references workflow_task(id);

alter table contentlet add constraint fk_contentlet_lang foreign key (language_id) references language(id);

create table workflow_scheme(
    id varchar(36) primary key,
    name varchar(255) not null,
    description varchar(255),
    archived boolean default false,
    mandatory boolean default false,
    default_scheme boolean default false,
    entry_action_id varchar(36),
    mod_date datetime
);
alter table workflow_scheme add constraint unique_workflow_scheme_name unique (name);

create table workflow_step(
    id varchar(36) primary key,
    name varchar(255) not null,
    scheme_id varchar(36) references workflow_scheme(id),
    my_order int default 0,
    resolved boolean default false,
    escalation_enable boolean default false,
    escalation_action varchar(36),
    escalation_time int default 0

);
create index workflow_idx_step_scheme on workflow_step(scheme_id);

-- Permissionable ---
create table workflow_action(
    id varchar(36) primary key,
    step_id varchar(36) not null  references workflow_step(id),
    name varchar(255) not null,
    condition_to_progress text,
    next_step_id varchar(36) not null references workflow_step(id),
    next_assign varchar(36) not null references cms_role(id),
    my_order int default 0,
    assignable boolean default false,
    commentable boolean default false,
    requires_checkout boolean default false,
    icon varchar(255) default 'defaultWfIcon',
    use_role_hierarchy_assign bool default false
);
create index workflow_idx_action_step on workflow_action(step_id);


create table workflow_action_class(
    id varchar(36) primary key,
    action_id varchar(36) references workflow_action(id),
    name varchar(255) not null,
    my_order int default 0,
    clazz text
);
create index workflow_idx_action_class_action on workflow_action_class(action_id);
SET sql_mode='ANSI_QUOTES';
create table workflow_action_class_pars(
    id varchar(36) primary key,
    workflow_action_class_id char(36) references workflow_action_class(id),
    "key" varchar(255) not null,
    value text
);
create index workflow_idx_action_class_param_action on
    workflow_action_class_pars(workflow_action_class_id);


create table workflow_scheme_x_structure(
    id varchar(36) primary key,
    scheme_id varchar(36) not null references workflow_scheme(id),
    structure_id varchar(36) not null references structure(inode)
);
create index workflow_idx_scheme_structure_1 on
    workflow_scheme_x_structure(structure_id);

create unique index workflow_idx_scheme_structure_2 on
    workflow_scheme_x_structure(structure_id);

alter table workflow_step add constraint fk_escalation_action foreign key (escalation_action) references workflow_action(id);

alter table contentlet_version_info add constraint FK_con_ver_lockedby foreign key (locked_by) references user_(userid);
alter table container_version_info  add constraint FK_tainer_ver_info_lockedby  foreign key (locked_by) references user_(userid);
alter table template_version_info   add constraint FK_temp_ver_info_lockedby   foreign key (locked_by) references user_(userid);
alter table htmlpage_version_info   add constraint FK_page_ver_info_lockedby   foreign key (locked_by) references user_(userid);
alter table fileasset_version_info  add constraint FK_fil_ver_info_lockedby  foreign key (locked_by) references user_(userid);
alter table link_version_info       add constraint FK_link_ver_info_lockedby       foreign key (locked_by) references user_(userid);

ALTER TABLE tag ALTER COLUMN host_id set default 'SYSTEM_HOST';
alter table tag add constraint tag_tagname_host unique (tagname, host_id);
alter table tag_inode add constraint fk_tag_inode_tagid foreign key (tag_id) references tag (tag_id);

-- ****** Indicies Data Storage *******
create table indicies (
  index_name varchar(30) primary key,
  index_type varchar(16) not null unique
);

-- ****** Log Console Table *******
  CREATE TABLE log_mapper (
    enabled   	 tinyint(1) not null,
    log_name 	 varchar(30) not null,
    description  varchar(50) not null,
    primary key (log_name)
  );

  insert into log_mapper (ENABLED,LOG_NAME,DESCRIPTION) values ('1','dotcms-userActivity.log','Log Users action on pages, structures, documents.');
  insert into log_mapper (ENABLED,LOG_NAME,DESCRIPTION) values ('1','dotcms-security.log','Log users login activity into dotCMS.');
  insert into log_mapper (ENABLED,LOG_NAME,DESCRIPTION) values ('1','dotcms-adminaudit.log','Log Admin activity on dotCMS.');
  insert into log_mapper (ENABLED,LOG_NAME,DESCRIPTION) values ('1','dotcms-pushpublish.log','Log Push Publishing activity on dotCMS.');

create index idx_identifier_perm on identifier (asset_type,host_inode);

CREATE TABLE broken_link (
   id VARCHAR(36) PRIMARY KEY,
   inode VARCHAR(36) NOT NULL,
   field VARCHAR(36) NOT NULL,
   link VARCHAR(255) NOT NULL,
   title VARCHAR(255) NOT NULL,
   status_code integer NOT NULL
);

alter table broken_link add CONSTRAINT fk_brokenl_content
    FOREIGN KEY (inode) REFERENCES contentlet(inode) ON DELETE CASCADE;

alter table broken_link add CONSTRAINT fk_brokenl_field
    FOREIGN KEY (field) REFERENCES field(inode) ON DELETE CASCADE;

-- ****** Content Publishing Framework *******
create table publishing_queue (id BIGINT AUTO_INCREMENT PRIMARY KEY NOT NULL, operation bigint, asset VARCHAR(2000) NOT NULL, language_id bigint NOT NULL,
entered_date DATETIME,last_try DATETIME, num_of_tries bigint NOT NULL DEFAULT 0, in_error tinyint(1) DEFAULT '0', last_results LONGTEXT,
publish_date DATETIME, server_id VARCHAR(256),
type VARCHAR(256), bundle_id VARCHAR(256) , target text);

CREATE TABLE IF NOT EXISTS publishing_queue_audit (
	bundle_id VARCHAR(36) PRIMARY KEY NOT NULL,
	status INTEGER,
	status_pojo LONGTEXT,
	status_updated DATETIME,
	create_date DATETIME);

-- ****** Content Publishing Framework - End Point Management *******
CREATE TABLE IF NOT EXISTS publishing_end_point (
	id varchar(36) PRIMARY KEY,
	group_id varchar(700),
	server_name varchar(255) unique,
	address varchar(250),
	port varchar(10),
	protocol varchar(10),
	enabled tinyint,
	auth_key text,
	sending tinyint
);

create table publishing_environment(
	id varchar(36) NOT NULL  primary key,
	name varchar(255) NOT NULL unique,
	push_to_all bool NOT NULL
);

create table sitesearch_audit (
    job_id varchar(36),
    job_name varchar(255) not null,
    fire_date datetime not null,
    incremental tinyint not null,
    start_date datetime,
    end_date datetime,
    host_list varchar(500) not null,
    all_hosts tinyint not null,
    lang_list varchar(500) not null,
    path varchar(500) not null,
    path_include tinyint not null,
    files_count integer not null,
    pages_count integer not null,
    urlmaps_count integer not null,
    index_name varchar(100) not null,
    primary key(job_id,fire_date)
);

drop table publishing_queue;

CREATE TABLE publishing_queue (
    id BIGINT AUTO_INCREMENT PRIMARY KEY NOT NULL,
    operation bigint,
    asset VARCHAR(2000) NOT NULL,
    language_id bigint NOT NULL,
    entered_date DATETIME,
    publish_date DATETIME,
    type VARCHAR(256),
    bundle_id VARCHAR(256)
);

create table publishing_bundle(
	  id varchar(36) NOT NULL  primary key,
	  name varchar(255) NOT NULL,
	  publish_date DATETIME,
	  expire_date DATETIME,
	  owner varchar(100)
);

create table publishing_bundle_environment(id varchar(36) NOT NULL primary key,bundle_id varchar(36) NOT NULL, environment_id varchar(36) NOT NULL);

alter table publishing_bundle_environment add constraint FK_bundle_id foreign key (bundle_id) references publishing_bundle(id);
alter table publishing_bundle_environment add constraint FK_environment_id foreign key (environment_id) references publishing_environment(id);

create table publishing_pushed_assets(
	bundle_id varchar(36) NOT NULL,
	asset_id varchar(36) NOT NULL,
	asset_type varchar(255) NOT NULL,
	push_date DATETIME,
	environment_id varchar(36) NOT NULL
);

CREATE INDEX idx_pushed_assets_1 ON publishing_pushed_assets (bundle_id);
CREATE INDEX idx_pushed_assets_2 ON publishing_pushed_assets (environment_id);
CREATE INDEX idx_pushed_assets_3 ON publishing_pushed_assets (asset_id, environment_id);

CREATE INDEX idx_pub_qa_1 ON publishing_queue_audit (status);


alter table publishing_bundle add force_push tinyint(1) ;

-- Cluster Tables

CREATE TABLE dot_cluster(cluster_id varchar(36), PRIMARY KEY (cluster_id) );
CREATE TABLE cluster_server(server_id varchar(36), cluster_id varchar(36) NOT NULL, name varchar(100), ip_address varchar(39) NOT NULL, host varchar(36), cache_port SMALLINT, es_transport_tcp_port SMALLINT, es_network_port SMALLINT, es_http_port SMALLINT, key_ varchar(100), PRIMARY KEY (server_id) );
ALTER TABLE cluster_server add constraint fk_cluster_id foreign key (cluster_id) REFERENCES dot_cluster(cluster_id);
CREATE TABLE cluster_server_uptime(id varchar(36),server_id varchar(36) NOT NULL, startup datetime, heartbeat datetime, PRIMARY KEY (id)) ;
ALTER TABLE cluster_server_uptime add constraint fk_cluster_server_id foreign key (server_id) REFERENCES cluster_server(server_id);


-- Notifications Table
create table notification(id varchar(36) NOT NULL,message text NOT NULL, notification_type varchar(100), notification_level varchar(100), user_id varchar(255) NOT NULL, time_sent DATETIME NOT NULL, was_read bit default 0, PRIMARY KEY (id));
create index idx_not_user ON notification (user_id);
create index idx_not_read ON notification (was_read);

-- indices for version_info tables on version_ts
create index idx_contentlet_vi_version_ts on contentlet_version_info(version_ts);
create index idx_container_vi_version_ts on container_version_info(version_ts);
create index idx_template_vi_version_ts on template_version_info(version_ts);
create index idx_htmlpage_vi_version_ts on htmlpage_version_info(version_ts);
create index idx_fileasset_vi_version_ts on fileasset_version_info(version_ts);
create index idx_link_vi_version_ts on link_version_info(version_ts);

-- container multiple structures
create index idx_container_id on container_structures(container_id);
alter table container_structures add constraint FK_cs_container_id foreign key (container_id) references identifier(id);
alter table container_structures add constraint FK_cs_inode foreign key (container_inode) references inode(inode);

-- license repo
create table sitelic(id varchar(36) primary key, serverid varchar(100), license longtext not null, lastping datetime not null);

-- Integrity Checker
create table folders_ir(folder varchar(255), local_inode varchar(36), remote_inode varchar(36), local_identifier varchar(36), remote_identifier varchar(36), endpoint_id varchar(36), PRIMARY KEY (local_inode, endpoint_id));
create table structures_ir(velocity_name varchar(255), local_inode varchar(36), remote_inode varchar(36), endpoint_id varchar(36), PRIMARY KEY (local_inode, endpoint_id));
create table schemes_ir(name varchar(255), local_inode varchar(36), remote_inode varchar(36), endpoint_id varchar(36), PRIMARY KEY (local_inode, endpoint_id));
create table htmlpages_ir(html_page varchar(255), local_working_inode varchar(36), local_live_inode varchar(36), remote_working_inode varchar(36), remote_live_inode varchar(36),local_identifier varchar(36), remote_identifier varchar(36), endpoint_id varchar(36), language_id bigint, PRIMARY KEY (local_working_inode, language_id, endpoint_id));
create table fileassets_ir(file_name varchar(255), local_working_inode varchar(36), local_live_inode varchar(36), remote_working_inode varchar(36), remote_live_inode varchar(36),local_identifier varchar(36), remote_identifier varchar(36), endpoint_id varchar(36), language_id bigint, PRIMARY KEY (local_working_inode, language_id, endpoint_id));

---Server Action
create table cluster_server_action(
	server_action_id varchar(36) not null, 
	originator_id varchar(36) not null, 
	server_id varchar(36) not null, 
	failed boolean default false, 
	response varchar(2048), 
	action_id varchar(1024) not null,
	completed boolean default false, 
	entered_date datetime not null,
	time_out_seconds bigint not null,
	PRIMARY KEY (server_action_id)
);

-- Rules Engine
create table dot_rule(id varchar(36) primary key,name varchar(255) not null,fire_on varchar(20),short_circuit boolean,parent_id varchar(36) not null,folder varchar(36) not null,priority int default 0,enabled boolean default false,mod_date datetime);
create table rule_condition_group(id varchar(36) primary key,rule_id varchar(36) references dot_rule(id),operator varchar(10) not null,priority int default 0,mod_date datetime);
create table rule_condition(id varchar(36) primary key,conditionlet text not null,condition_group varchar(36) references rule_condition_group(id),comparison varchar(36) not null,operator varchar(10) not null,priority int default 0,mod_date datetime);
create table rule_condition_value (id varchar(36) primary key,
	condition_id varchar(36) references rule_condition(id),paramkey VARCHAR(255) NOT NULL,value text,priority int default 0);
create table rule_action (id varchar(36) primary key,rule_id varchar(36) references dot_rule(id),priority int default 0,actionlet text not null,mod_date datetime);
create table rule_action_pars(id varchar(36) primary key,rule_action_id varchar(36) references rule_action(id), paramkey varchar(255) not null,value text);
create index idx_rules_fire_on on dot_rule (fire_on);

<<<<<<< HEAD
CREATE TABLE system_event (
    identifier VARCHAR(36) NOT NULL,
    event_type VARCHAR(50) NOT NULL,
    payload LONGTEXT NOT NULL,
    created BIGINT NOT NULL,
    PRIMARY KEY (identifier)
);
CREATE INDEX idx_system_event ON system_event (created);
=======
-- Delete User
ALTER TABLE user_ ADD delete_in_progress BOOLEAN DEFAULT FALSE;
ALTER TABLE user_ ADD delete_date DATETIME;
>>>>>>> e976559a
<|MERGE_RESOLUTION|>--- conflicted
+++ resolved
@@ -2425,7 +2425,6 @@
 create table rule_action_pars(id varchar(36) primary key,rule_action_id varchar(36) references rule_action(id), paramkey varchar(255) not null,value text);
 create index idx_rules_fire_on on dot_rule (fire_on);
 
-<<<<<<< HEAD
 CREATE TABLE system_event (
     identifier VARCHAR(36) NOT NULL,
     event_type VARCHAR(50) NOT NULL,
@@ -2434,8 +2433,7 @@
     PRIMARY KEY (identifier)
 );
 CREATE INDEX idx_system_event ON system_event (created);
-=======
+
 -- Delete User
 ALTER TABLE user_ ADD delete_in_progress BOOLEAN DEFAULT FALSE;
-ALTER TABLE user_ ADD delete_date DATETIME;
->>>>>>> e976559a
+ALTER TABLE user_ ADD delete_date DATETIME;