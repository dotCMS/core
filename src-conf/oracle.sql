--- conflicted
+++ resolved
@@ -2633,7 +2633,6 @@
 create table rule_action_pars(id varchar2(36) primary key,rule_action_id varchar2(36) references rule_action(id), paramkey varchar2(255) not null,value nclob);
 create index idx_rules_fire_on on dot_rule (fire_on);
 
-<<<<<<< HEAD
 CREATE TABLE system_event (
 	identifier VARCHAR(36) NOT NULL,
 	event_type VARCHAR(50) NOT NULL,
@@ -2642,9 +2641,7 @@
 	PRIMARY KEY (identifier)
 );
 CREATE INDEX idx_system_event ON system_event (created);
-=======
 
 -- Delete User
 ALTER TABLE user_ ADD delete_in_progress number(1,0) default 0;
-ALTER TABLE user_ ADD delete_date DATE;
->>>>>>> e976559a
+ALTER TABLE user_ ADD delete_date DATE;