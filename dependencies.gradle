--- conflicted
+++ resolved
@@ -268,13 +268,8 @@
     /**** And now the libs we pull in from internal company sources - libs stored in ./plugins, ./bin, ./libs, the starter site, etc. ****/
     compile fileTree("${project.projectDir}/plugins/com.dotcms.config/build/jar").include('plugin-com.dotcms.config.jar')
 
-<<<<<<< HEAD
     compile group: 'com.dotcms', name: 'starter', version: '20160622-SNAPSHOT', ext: 'zip'
-    coreWeb group: 'com.dotcms', name: 'core-web', version: '3.5.0', ext: 'zip'
-=======
-    compile group: 'com.dotcms', name: 'starter', version: '20160404', ext: 'zip'
     coreWeb group: 'com.dotcms', name: 'core-web', version: '3.6.0-SNAPSHOT', ext: 'zip', changing: true
->>>>>>> b0a8131c
 
     provided fileTree("${project.projectDir}/libs/buildlibs").include('**/*.jar')
     provided fileTree("${project.projectDir}/libs/buildlibs").include('jtds-*.jar', 'mail.jar', 'mysql-conn*.jar', 'ojdbc*.jar', 'postgres*.jar', 'sqljdbc*.jar')
