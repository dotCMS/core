//noinspection GroovyAssignabilityCheck
dependencies {

    compile group: 'com.dotcms.enterprise', name: 'ee', version: '3.6-SNAPSHOT', changing: true
    compile group: 'com.dotcms.enterprise', name: 'eelic', version: '3.6-SNAPSHOT', changing: true

    compile group: 'com.dotcms', name: 'ant-tooling', version: '1.2'

    compile group: 'com.dotcms.lib', name: 'dot.abdera-client', version:'0.4.0-incubating_2'
    compile group: 'com.dotcms.lib', name: 'dot.abdera-core', version:'0.4.0-incubating_2'
    compile group: 'com.dotcms.lib', name: 'dot.abdera-extensions-html', version:'0.4.0-incubating_2'
    compile group: 'com.dotcms.lib', name: 'dot.abdera-extensions-json', version:'0.4.0-incubating_2'
    compile group: 'com.dotcms.lib', name: 'dot.abdera-extensions-main', version:'0.4.0-incubating_2'
    compile group: 'com.dotcms.lib', name: 'dot.abdera-i18n', version:'0.4.0-incubating_2'
    compile group: 'com.dotcms.lib', name: 'dot.abdera-parser', version:'0.4.0-incubating_2'
    compile group: 'com.dotcms.lib', name: 'dot.abdera-server', version:'0.4.0-incubating_2'
    compile group: 'com.dotcms.lib', name: 'dot.antlr', version:'3.1.2_2'
    compile group: 'com.dotcms.lib', name: 'dot.apache-solr-core', version:'1.4.0_2'
    compile group: 'com.dotcms.lib', name: 'dot.apache-solr-solrj', version:'1.4.0_2'
    compile group: 'com.dotcms.lib', name: 'dot.asm', version:'3.1_2'
    compile group: 'com.dotcms.lib', name: 'dot.axiom-api', version:'1.2.5_2'
    compile group: 'com.dotcms.lib', name: 'dot.axiom-impl', version:'1.2.5_2'
    compile group: 'com.dotcms.lib', name: 'dot.backport-util-concurrent', version:'3.1_2'
    compile group: 'com.dotcms.lib', name: 'dot.bsf', version:'ukv_2'
    compile group: 'com.dotcms.lib', name: 'dot.bsh', version:'2.0b4_3'
    compile group: 'com.dotcms.lib', name: 'dot.cactus.integration.ant', version:'1.8.0_2'
    compile group: 'com.dotcms.lib', name: 'dot.cargo-ant', version:'0.9_2'
    compile group: 'com.dotcms.lib', name: 'dot.cargo-core-uberjar', version:'0.9_2'
    compile group: 'com.dotcms.lib', name: 'dot.castor', version:'ukv_2'
    compile group: 'com.dotcms.lib', name: 'dot.cglib-nodep', version:'2.2_2'
    compile group: 'com.dotcms.lib', name: 'dot.chemistry-commons', version:'0.5-SNAPSHOT_4'
    compile group: 'com.dotcms.lib', name: 'dot.chemistry-opencmis-commons-api', version:'0.8.0_4'
    compile group: 'com.dotcms.lib', name: 'dot.chemistry-opencmis-commons-impl', version:'0.8.0_4'
    compile group: 'com.dotcms.lib', name: 'dot.chemistry-opencmis-server-bindings', version:'0.8.0_4'
    compile group: 'com.dotcms.lib', name: 'dot.chemistry-opencmis-server-support', version:'0.8.0_4'
    compile group: 'com.dotcms.lib', name: 'dot.chemistry-opencmis-test-util', version:'0.8.0_4'
    compile group: 'com.dotcms.lib', name: 'dot.com.dotmarketing.jhlabs.images.filters', version:'ukv_2'
    compile group: 'com.dotcms.lib', name: 'dot.commons-beanutils', version:'1.6.1_2'
    compile group: 'com.dotcms.lib', name: 'dot.commons-cli', version:'1.2_2'
    compile group: 'com.dotcms.lib', name: 'dot.commons-collections', version:'3.2_2'
    compile group: 'com.dotcms.lib', name: 'dot.commons-configuration', version:'1.0_2'
    compile group: 'com.dotcms.lib', name: 'dot.commons-dbcp', version:'1.3_2'
    compile group: 'com.dotcms.lib', name: 'dot.commons-digester', version:'1.7_2'
    compile group: 'com.dotcms.lib', name: 'dot.commons-fileupload', version:'1.2_2'
    compile group: 'com.dotcms.lib', name: 'dot.commons-httpclient', version:'3.1_2'
    compile group: 'com.dotcms.lib', name: 'dot.commons-io', version:'2.0.1_2'
    compile group: 'com.dotcms.lib', name: 'dot.commons-jci-core', version:'1.0.406301_2'
    compile group: 'com.dotcms.lib', name: 'dot.commons-jci-eclipse', version:'3.2.0.666_2'
    compile group: 'com.dotcms.lib', name: 'dot.commons-lang', version:'2.4_2'
    compile group: 'com.dotcms.lib', name: 'dot.commons-net', version:'3.3_2'
    compile group: 'com.dotcms.lib', name: 'dot.commons-pool', version:'1.5.4_2'
    compile group: 'com.dotcms.lib', name: 'dot.commons-validator', version:'1.1.3_2'
    compile group: 'com.dotcms.lib', name: 'dot.compression-filter', version:'ukv_2'
    compile group: 'com.dotcms.lib', name: 'dot.concurrent', version:'1.3.4_2'
    compile group: 'com.dotcms.lib', name: 'dot.core-renderer-modified', version:'ukv_2'
    compile group: 'com.dotcms.lib', name: 'dot.cos', version:'ukv_2'
    compile group: 'com.dotcms.lib', name: 'dot.counter-ejb', version:'ukv_2'
    compile group: 'com.dotcms.lib', name: 'dot.daisydiff', version:'ukv_2'
    compile group: 'com.dotcms.lib', name: 'dot.dnsjava', version:'2.0.8_2'
    compile group: 'com.dotcms.lib', name: 'dot.drools-compiler', version:'3.0.5_2'
    compile group: 'com.dotcms.lib', name: 'dot.drools-core', version:'3.0.5_2'
    compile group: 'com.dotcms.lib', name: 'dot.drools-decisiontables', version:'3.0.5_2'
    compile group: 'com.dotcms.lib', name: 'dot.drools-jsr94', version:'3.0.5_2'
    compile group: 'com.dotcms.lib', name: 'dot.dwr', version:'3rc2modified_2'
    compile group: 'com.dotcms.lib', name: 'dot.ehcache', version:'1.6.1_2'
    compile group: 'com.dotcms.lib', name: 'dot.elasticsearch', version:'1.7.3_1'
    compile group: 'com.dotcms.lib', name: 'dot.fileupload-ext', version:'ukv_2'
    compile group: 'com.dotcms.lib', name: 'dot.fop', version:'0.20.1_3'
    compile group: 'com.dotcms.lib', name: 'dot.gif89', version:'ukv_2'
    compile group: 'com.dotcms.lib', name: 'dot.google', version:'ukv_2'
    compile group: 'com.dotcms.lib', name: 'dot.groovy-all', version:'2.3.2_2'
    compile group: 'com.dotcms.lib', name: 'dot.guava', version:'11.0.1_2'
    compile group: 'com.dotcms.lib', name: 'dot.hadoop-dev-core', version:'0.20.3_2'
    compile group: 'com.dotcms.lib', name: 'dot.hadoop-dev-tools', version:'0.20.3_2'
    compile group: 'com.dotcms.lib', name: 'dot.hibernate', version:'2.1.7_2'
    compile group: 'com.dotcms.lib', name: 'dot.httpbridge', version:'ukv_2'
    compile group: 'com.dotcms.lib', name: 'dot.httpclient', version:'4.2.2_2'
    compile group: 'com.dotcms.lib', name: 'dot.httpcore', version:'4.2.2_2'
    compile group: 'com.dotcms.lib', name: 'dot.icu4j', version:'4.0.1_2'
    compile group: 'com.dotcms.lib', name: 'dot.iText', version:'2.1.0_2'
    compile group: 'com.dotcms.lib', name: 'dot.jackson-core', version:'2.4.3_2'
    compile group: 'com.dotcms.lib', name: 'dot.jackson-annotations', version:'2.4.0_2'
    compile group: 'com.dotcms.lib', name: 'dot.jackson-databind', version:'2.4.3_2'
    compile group: 'com.dotcms.lib', name: 'dot.jackson-jaxrs-json-provider', version:'2.6.0-rc1_2'
    compile group: 'com.dotcms.lib', name: 'dot.jackson-jaxrs-base', version:'2.6.0-rc1_2'
    compile group: 'com.dotcms.lib', name: 'dot.jackson-module-jaxb-annotations', version:'2.6.0-rc2_2'

    compile group: 'com.dotcms.lib', name: 'dot.jamm', version:'0.2.5_2'
    compile group: 'com.dotcms.lib', name: 'dot.jasperreports', version:'3.5.0_1'
    compile group: 'com.dotcms.lib', name: 'dot.javacsv', version:'ukv_2'
    compile group: 'com.dotcms.lib', name: 'dot.jaxb-api', version:'2.2.7_3'
    compile group: 'com.dotcms.lib', name: 'dot.jaxb-core', version:'2.2.7_3'
    compile group: 'com.dotcms.lib', name: 'dot.jaxb-impl', version:'2.2.7_3'
    compile group: 'com.dotcms.lib', name: 'dot.jaxen', version:'1.1.3_2'
    compile group: 'com.dotcms.lib', name: 'dot.jaxws-api', version:'2.2.9_2'
    compile group: 'com.dotcms.lib', name: 'dot.jaxws-rt', version:'2.2.8_2'
    compile group: 'com.dotcms.lib', name: 'dot.jazzy-core', version:'ukv_2'
    compile group: 'com.dotcms.lib', name: 'dot.jboss-common-core', version:'2.2.3.GA_2'
    compile group: 'com.dotcms.lib', name: 'dot.jbosscache-core', version:'3.2.5.GA_2'
    compile group: 'com.dotcms.lib', name: 'dot.jcaptcha-mod', version:'ukv_2'
    compile group: 'com.dotcms.lib', name: 'dot.jempbox', version:'1.6.0_2'
    compile group: 'com.dotcms.lib', name: 'dot.jep', version:'2.4.1_2'
    compile group: 'com.dotcms.lib', name: 'dot.jersey-client', version:'2.22.1_1'
    compile group: 'com.dotcms.lib', name: 'dot.jersey-common', version:'2.22.1_1'
    compile group: 'com.dotcms.lib', name: 'dot.jersey-container-servlet-core', version:'2.22.1_1'
    compile group: 'com.dotcms.lib', name: 'dot.jersey-container-servlet', version:'2.22.1_1'
    compile group: 'com.dotcms.lib', name: 'dot.jersey-guava', version:'2.22.1_1'
    compile group: 'com.dotcms.lib', name: 'dot.jersey-media-jaxb', version:'2.22.1_1'
    compile group: 'com.dotcms.lib', name: 'dot.jersey-media-multipart', version:'2.22.1_1'
    compile group: 'com.dotcms.lib', name: 'dot.jersey-media-json-jackson', version:'2.22.1_1'
    compile group: 'com.dotcms.lib', name: 'dot.jersey-server', version:'2.22.1_1'
    compile group: 'com.dotcms.lib', name: 'dot.jersey-entity-filtering', version:'2.22.1_1'
    compile group: 'com.dotcms.lib', name: 'dot.jettison', version:'1.1_2'
    compile group: 'com.dotcms.lib', name: 'dot.jfreechart', version:'1.0.13_2'
    compile group: 'com.dotcms.lib', name: 'dot.jgroups', version:'3.6.1.Final_2'
    compile group: 'com.dotcms.lib', name: 'dot.jid3lib', version:'0.5.4_2'
    compile group: 'com.dotcms.lib', name: 'dot.JLinkPointTxn', version:'ukv_2'
    compile group: 'com.dotcms.lib', name: 'dot.json-jspellchecker-dep', version:'ukv_2'
    compile group: 'com.dotcms.lib', name: 'dot.json', version:'ukv_2'
    compile group: 'com.dotcms.lib', name: 'dot.jsoup', version:'1.6.1_2'
    compile group: 'com.dotcms.lib', name: 'dot.jstl', version:'1.0.5_2'
    compile group: 'com.dotcms.lib', name: 'dot.jta', version:'1.1_2'
    compile group: 'com.dotcms.lib', name: 'dot.jxl', version:'2.6_2'
    compile group: 'com.dotcms.lib', name: 'dot.jython', version:'2.2.1_2'
    compile group: 'com.dotcms.lib', name: 'dot.ldap', version:'ukv_2'
    compile group: 'com.dotcms.lib', name: 'dot.lesscss', version:'1.5.1-SNAPSHOT_3'
    compile group: 'com.dotcms.lib', name: 'dot.log4j-1.2-api', version:'2.3_1'
    compile group: 'com.dotcms.lib', name: 'dot.log4j-api', version:'2.3_1'
    compile group: 'com.dotcms.lib', name: 'dot.log4j-core', version:'2.3_2'
    compile group: 'com.dotcms.lib', name: 'dot.log4j-jcl', version:'2.3_1'
    compile group: 'com.dotcms.lib', name: 'dot.log4j-web', version:'2.3_2'
    compile group: 'com.dotcms.lib', name: 'dot.lucene-analyzers-common', version:'4.10.4_1'
    compile group: 'com.dotcms.lib', name: 'dot.lucene-core', version:'4.10.4_1'
    compile group: 'com.dotcms.lib', name: 'dot.lucene-expressions', version:'4.10.4_1'
    compile group: 'com.dotcms.lib', name: 'dot.lucene-highlighter', version:'4.10.4_1'
    compile group: 'com.dotcms.lib', name: 'dot.lucene-join', version:'4.10.4_1'
    compile group: 'com.dotcms.lib', name: 'dot.lucene-memory', version:'4.10.4_1'
    compile group: 'com.dotcms.lib', name: 'dot.lucene-queries', version:'4.10.4_1'
    compile group: 'com.dotcms.lib', name: 'dot.lucene-queryparser', version:'4.10.4_1'
    compile group: 'com.dotcms.lib', name: 'dot.lucene-sandbox', version:'4.10.4_1'
    compile group: 'com.dotcms.lib', name: 'dot.lucene-suggest', version:'4.10.4_1'
    compile group: 'com.dotcms.lib', name: 'dot.mail-ejb', version:'ukv_2'
    compile group: 'com.dotcms.lib', name: 'dot.milton-api', version:'1.8.1.4_2'
    compile group: 'com.dotcms.lib', name: 'dot.milton-servlet', version:'1.8.1.4_2'
    compile group: 'com.dotcms.lib', name: 'dot.mime-util', version:'2.1.3_2'
    compile group: 'com.dotcms.lib', name: 'dot.mimepull', version:'1.6_2'
    compile group: 'com.dotcms.lib', name: 'dot.msnm', version:'ukv_2'
    compile group: 'com.dotcms.lib', name: 'dot.myspell', version:'ukv_2'
    compile group: 'com.dotcms.lib', name: 'dot.nekohtml', version:'1.9.17_2'
    compile group: 'com.dotcms.lib', name: 'dot.odmg', version:'ukv_2'
    compile group: 'com.dotcms.lib', name: 'dot.org.eclipse.mylyn.wikitext.confluence.core', version:'1.8.0.I20120918-1109_2'
    compile group: 'com.dotcms.lib', name: 'dot.org.eclipse.mylyn.wikitext.core', version:'1.8.0.I20120918-1109_2'
    compile group: 'com.dotcms.lib', name: 'dot.org.eclipse.mylyn.wikitext.mediawiki.core', version:'1.8.0.I20120918-1109_2'
    compile group: 'com.dotcms.lib', name: 'dot.org.eclipse.mylyn.wikitext.textile.core', version:'1.8.0.I20120918-1109_2'
    compile group: 'com.dotcms.lib', name: 'dot.org.eclipse.mylyn.wikitext.tracwiki.core', version:'1.8.0.I20120918-1109_2'
    compile group: 'com.dotcms.lib', name: 'dot.org.eclipse.mylyn.wikitext.twiki.core', version:'1.8.0.I20120918-1109_2'
    compile group: 'com.dotcms.lib', name: 'dot.oro', version:'2.0.8_2'
    compile group: 'com.dotcms.lib', name: 'dot.platform', version:'ukv_2'
    compile group: 'com.dotcms.lib', name: 'dot.portlet', version:'1.0_2'
    compile group: 'com.dotcms.lib', name: 'dot.quartz-all', version:'1.8.6_2'
    compile group: 'com.dotcms.lib', name: 'dot.rhino', version:'1.7R4_2'
    compile group: 'com.dotcms.lib', name: 'dot.secure-filter', version:'ukv_2'
    compile group: 'com.dotcms.lib', name: 'dot.simplecaptcha', version:'1.2.1_2'
    compile group: 'com.dotcms.lib', name: 'dot.snappy-java', version:'1.0.4.1_2'
    compile group: 'com.dotcms.lib', name: 'dot.sslext', version:'1.2_2'
    compile group: 'com.dotcms.lib', name: 'dot.stax2-api', version:'3.1.1_2'
    compile group: 'com.dotcms.lib', name: 'dot.struts', version:'1.2.4_2'
    compile group: 'com.dotcms.lib', name: 'dot.stxx', version:'1.3_2'
    compile group: 'com.dotcms.lib', name: 'dot.tagsoup', version:'1.2_2'
    compile group: 'com.dotcms.lib', name: 'dot.Tidy', version:'ukv_2'
    compile group: 'com.dotcms.lib', name: 'dot.trove', version:'1.0.2_2'
    compile group: 'com.dotcms.lib', name: 'dot.twitter4j-core', version:'3.0.3_2'
    compile group: 'com.dotcms.lib', name: 'dot.urlrewritefilter', version:'4.0.3_2'
    compile group: 'com.dotcms.lib', name: 'dot.util-taglib', version:'ukv_2'
    compile group: 'com.dotcms.lib', name: 'dot.Verisign', version:'ukv_2'
    compile group: 'com.dotcms.lib', name: 'dot.wbmp', version:'ukv_2'
    compile group: 'com.dotcms.lib', name: 'dot.werken-xpath', version:'0.9.4_2'
    compile group: 'com.dotcms.lib', name: 'dot.woodstox-core-lgpl', version:'4.2.0_2'
    compile group: 'com.dotcms.lib', name: 'dot.xalan', version:'2.7.0_2'
    compile group: 'com.dotcms.lib', name: 'dot.xmlpull', version:'1.1.3.1_2'
    compile group: 'com.dotcms.lib', name: 'dot.xpp3-min', version:'1.1.4c_2'
    compile group: 'com.dotcms.lib', name: 'dot.xstream', version:'1.4.8_2'
    compile group: 'com.dotcms.lib', name: 'dot.slf4j-api', version:'1.7.12_2'
    compile group: 'com.dotcms.lib', name: 'dot.slf4j-jcl', version:'1.7.12_2'
    compile group: 'com.dotcms.lib', name: 'dot.tika-app', version:'1.3_3'
    compile group: 'redis.clients', name: 'jedis', version:'2.7.3'
    compile group: 'org.apache.commons', name: 'commons-pool2', version:'2.0'
    compile group: 'com.dotcms.lib', name: 'dot.maxmind-db', version:'1.0.0_2'
    compile group: 'com.dotcms.lib', name: 'dot.geoip2', version:'2.1.0_2'
    compile group: 'com.dotcms.lib', name: 'dot.aopalliance-repackaged', version:'2.4.0-b10_2'
	compile group: 'com.dotcms.lib', name: 'dot.hk2-api', version:'2.4.0-b10_2'
	compile group: 'com.dotcms.lib', name: 'dot.hk2-locator', version:'2.4.0-b10_2'
	compile group: 'com.dotcms.lib', name: 'dot.hk2-utils', version:'2.4.0-b10_2'
	compile group: 'com.dotcms.lib', name: 'dot.javassist', version:'3.18.1-GA_2'
	compile group: 'com.dotcms.lib', name: 'dot.javax.annotation-api', version:'1.2_2'
	compile group: 'com.dotcms.lib', name: 'dot.javax.inject', version:'2.4.0-b10_2'
	compile group: 'com.dotcms.lib', name: 'dot.javax.ws.rs-api', version:'2.0.1_2'
	compile group: 'com.dotcms.lib', name: 'dot.persistence-api', version:'1.0_2'
	compile group: 'com.dotcms.lib', name: 'dot.validation-api', version:'1.1.0.Final_2'
	compile group: 'com.dotcms.lib', name: 'dot.hibernate-validator', version:'4.3.2.Final_2'
	compile group: 'com.dotcms.lib', name: 'dot.jboss-logging', version:'3.3.0.Final_2'
	compile group: 'com.dotcms.lib', name: 'dot.txtmark', version:'0.14-SNAPSHOT_1'
<<<<<<< HEAD
	compile group: 'org.immutables', name: 'value', version:'2.2.8'
	compile group: 'org.immutables', name: 'generator', version:'2.2.8'
    compile group: 'com.zaxxer', name: 'HikariCP', version:'2.4.6'
=======
	compile group: 'com.dotcms.lib', name: 'dot.HikariCP', version:'2.4.6_1'
>>>>>>> 861dcf16
    compile group: 'org.springframework', name: 'spring-asm', version:'3.1.0.RELEASE'
    compile(group: 'org.springframework', name: 'spring-beans', version:'3.1.0.RELEASE') {
        exclude(module: 'commons-logging')
    }
    compile(group: 'org.springframework', name: 'spring-context', version:'3.1.0.RELEASE') {
        exclude(module: 'commons-logging')
        exclude(module: 'aopalliance')
        exclude(module: 'spring-aop')
        exclude(module: 'spring-context-support')
    }
    compile(group: 'org.springframework', name: 'spring-core', version:'3.1.0.RELEASE') {
        exclude(module: 'commons-logging')
    }
    compile(group: 'org.springframework', name: 'spring-expression', version:'3.1.0.RELEASE') {
        exclude(module: 'commons-logging')
    }
    compile(group: 'org.springframework', name: 'spring-jdbc', version:'3.1.0.RELEASE') {
        exclude(module: 'commons-logging')
        exclude(module: 'aopalliance')
        exclude(module: 'spring-aop')
    }
    compile(group: 'org.springframework', name: 'spring-tx', version:'3.1.0.RELEASE') {
        exclude(module: 'commons-logging')
        exclude(module: 'aopalliance')
        exclude(module: 'spring-aop')
    }
    compile(group: 'org.springframework', name: 'spring-web', version:'3.1.0.RELEASE') {
        exclude(module: 'commons-logging')
        exclude(module: 'aopalliance')
        exclude(module: 'spring-aop')
    }
    compile(group: 'org.springframework', name: 'spring-webmvc', version:'3.1.0.RELEASE') {
        exclude(module: 'spring-aop')
        exclude(module: 'aopalliance')
        exclude(module: 'commons-logging')
        exclude(module: 'spring-context-support')
    }
    compile group: 'com.dotcms.lib', name: 'compass-gems', version:'1.0.3_1'
    compile group: 'org.jruby', name: 'jruby-complete', version:'1.7.19'
    compile group: 'com.h2database', name: 'h2', version:'1.3.176'
    compile group: 'eu.bitwalker', name: 'UserAgentUtils', version:'1.19'

    /**
     * Order matters here: JUNIT must come after hamcrest.
     */
    compile group: 'org.hamcrest', name: 'hamcrest-all', version: '1.3'
    compile 'junit:junit:4.12'
    compile "org.mockito:mockito-core:1.+"
    compile "org.testng:testng:6.9.10"

    /**
     * Order matters here: OSGI-Core must come after felix.
     */
    compile group: 'com.dotcms.lib', name: 'dot.felix', version:'4.2.1_3'
    compile group: 'com.dotcms.lib', name: 'dot.osgi-resource-locator', version:'1.0.1_2'
    compile group: 'com.dotcms.lib', name: 'dot.org.apache.felix.http.proxy', version:'2.2.0_2'

    /*****  Felix libs need to be placed in the WEB-INF/felix/bundle directory. This was previously handled using a pre-build copy task.  *****/
    compile group: 'com.dotcms.lib', name: 'dot.org.apache.felix.bundlerepository', version:'1.6.6_3'
    compile group: 'com.dotcms.lib', name: 'dot.org.apache.felix.fileinstall', version:'3.1.10_3'
    compile group: 'com.dotcms.lib', name: 'dot.org.apache.felix.gogo.command', version:'0.12.0_3'
    compile group: 'com.dotcms.lib', name: 'dot.org.apache.felix.gogo.runtime', version:'0.10.0_3'
    compile group: 'com.dotcms.lib', name: 'dot.org.apache.felix.gogo.shell', version:'0.10.0_3'
    compile group: 'com.dotcms.lib', name: 'dot.org.apache.felix.http.bundle', version:'2.2.0_3'

    /**** And now the libs we pull in from internal company sources - libs stored in ./plugins, ./bin, ./libs, the starter site, etc. ****/
    compile fileTree("${project.projectDir}/plugins/com.dotcms.config/build/jar").include('plugin-com.dotcms.config.jar')

    compile group: 'com.dotcms', name: 'starter', version: '20160622-SNAPSHOT', ext: 'zip'
    coreWeb group: 'com.dotcms', name: 'core-web', version: '3.6.0-SNAPSHOT', ext: 'zip', changing: true

    provided fileTree("${project.projectDir}/libs/buildlibs").include('**/*.jar')
    provided fileTree("${project.projectDir}/libs/buildlibs").include('jtds-*.jar', 'mail.jar', 'mysql-conn*.jar', 'ojdbc*.jar', 'postgres*.jar', 'sqljdbc*.jar')

    compile group: 'org.apache.xmlgraphics', name: 'batik-rasterizer', version:'1.8'
}<|MERGE_RESOLUTION|>--- conflicted
+++ resolved
@@ -200,13 +200,12 @@
 	compile group: 'com.dotcms.lib', name: 'dot.hibernate-validator', version:'4.3.2.Final_2'
 	compile group: 'com.dotcms.lib', name: 'dot.jboss-logging', version:'3.3.0.Final_2'
 	compile group: 'com.dotcms.lib', name: 'dot.txtmark', version:'0.14-SNAPSHOT_1'
-<<<<<<< HEAD
+
+	compile group: 'com.dotcms.lib', name: 'dot.HikariCP', version:'2.4.6_1'
+	
 	compile group: 'org.immutables', name: 'value', version:'2.2.8'
 	compile group: 'org.immutables', name: 'generator', version:'2.2.8'
-    compile group: 'com.zaxxer', name: 'HikariCP', version:'2.4.6'
-=======
-	compile group: 'com.dotcms.lib', name: 'dot.HikariCP', version:'2.4.6_1'
->>>>>>> 861dcf16
+	
     compile group: 'org.springframework', name: 'spring-asm', version:'3.1.0.RELEASE'
     compile(group: 'org.springframework', name: 'spring-beans', version:'3.1.0.RELEASE') {
         exclude(module: 'commons-logging')
