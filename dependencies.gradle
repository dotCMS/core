--- conflicted
+++ resolved
@@ -268,14 +268,9 @@
     /**** And now the libs we pull in from internal company sources - libs stored in ./plugins, ./bin, ./libs, the starter site, etc. ****/
     compile fileTree("${project.projectDir}/plugins/com.dotcms.config/build/jar").include('plugin-com.dotcms.config.jar')
 
-
-<<<<<<< HEAD
-    compile group: 'com.dotcms', name: 'starter', version: '20160201-SNAPSHOT', ext: 'zip'
+    compile group: 'com.dotcms', name: 'starter', version: '20160219-SNAPSHOT', ext: 'zip'
     coreWeb group: 'com.dotcms', name: 'core-web', version: '3.5.0-beta-SNAPSHOT', ext: 'zip'
-=======
-    compile group: 'com.dotcms', name: 'starter', version: '20160219-SNAPSHOT', ext: 'zip'
-    coreWeb group: 'com.dotcms', name: 'core-web', version: '3.5.0-alpha-SNAPSHOT', ext: 'zip'
->>>>>>> 600269ff
+    
     provided fileTree("${project.projectDir}/libs/buildlibs").include('**/*.jar')
     provided fileTree("${project.projectDir}/libs/buildlibs").include('jtds-*.jar', 'mail.jar', 'mysql-conn*.jar', 'ojdbc*.jar', 'postgres*.jar', 'sqljdbc*.jar')
 }