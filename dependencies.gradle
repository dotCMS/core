--- conflicted
+++ resolved
@@ -1,11 +1,7 @@
 //noinspection GroovyAssignabilityCheck
 dependencies {
 
-<<<<<<< HEAD
-    compile group: 'com.dotcms.enterprise', name: 'ee', version: 'g977d8f4-SNAPSHOT'
-=======
     compile group: 'com.dotcms.enterprise', name: 'ee', version: 'g1358b33-SNAPSHOT'
->>>>>>> 0d2b6dfe
     compile group: 'com.dotcms.enterprise', name: 'eelic', version: 'gaeb6cd0'
 
     compile group: 'com.dotcms', name: 'ant-tooling', version: '1.2'
