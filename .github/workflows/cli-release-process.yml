name: dotCLI Release
on:
  workflow_dispatch:
    inputs:
      version:
        description: 'Release version'
        required: true
      skipTests:
        description: 'Skip tests'
        default: 'true'
        required: false

concurrency:
  group: ${{ github.workflow }}-${{ github.ref || github.run_id }}
  cancel-in-progress: true

defaults:
  run:
    shell: bash

env:
  JAVA_VERSION: 11
  JAVA_DISTRO: temurin
  GRAALVM_VERSION: '22.1.0'
  MVN_PACKAGE_TYPE: 'uber-jar'
  NPM_PACKAGE_SCOPE: '@dotcms'
  NPM_PACKAGE_NAME: 'dotcli'
  MVN_PACKAGE_NAME: 'dotcms-cli'
  NODE_VERSION: 19

jobs:
<<<<<<< HEAD
  build:
    uses: ./.github/workflows/cli-build-artifacts.yml
    with:
      skipTests: true
      buildNativeImage: true
      uploadArtifacts: true
      branch: ${{ github.ref_name }}
    secrets: inherit

#  precheck:
#    name: 'Pre-check'
#    runs-on: ubuntu-latest
#    outputs:
#      RELEASE_VERSION: ${{ steps.version.outputs.RELEASE_VERSION }}
#      HEAD: ${{ steps.version.outputs.HEAD }}
#      AUXILIARY_BRANCH: ${{ steps.version.outputs.AUXILIARY_BRANCH }}
#    steps:
#      - name: 'Log GitHub context'
#        env:
#          GITHUB_CONTEXT: ${{ toJson(github) }}
#        run: echo "$GITHUB_CONTEXT"
#
#      - name: 'Checkout'
#        uses: actions/checkout@v4
#        with:
#          token: ${{ secrets.CI_MACHINE_TOKEN }}
#
#      - uses: ./.github/actions/cleanup-runner
#
#      - name: 'Setup Java'
#        uses: actions/setup-java@v4
#        with:
#          java-version: ${{ env.JAVA_VERSION }}
#          distribution: ${{ env.JAVA_DISTRO }}
#
#      - name: 'Get Date'
#        id: get-date
#        run: |
#          echo "date=$(/bin/date -u "+%Y-%m")" >> $GITHUB_OUTPUT
#        shell: bash
#
#      - name: 'Restore Maven Repository'
#        id: cache-maven
#        uses: actions/cache@v4
#        with:
#          path: ~/.m2/repository
#          key: maven-${{ steps.get-date.outputs.date }}-${{ github.run_id }}
#
#      - name: 'Setup git config'
#        run: |
#          git config user.name "${{ secrets.CI_MACHINE_USER }}"
#          git config user.email "dotCMS-Machine-User@dotcms.com"
#
#      # Sets the release version and the next version
#      # Creates an auxiliary branch for versioning updates
#      - name: 'Set release version'
#        id: version
#        working-directory: ${{ github.workspace }}/tools/dotcms-cli
#        run: |
#          RELEASE_VERSION=${{ github.event.inputs.version }}
#          HEAD=${{ github.ref_name }}
#
#          # Create a release branch for versioning updates
#          AUXILIARY_BRANCH=version-update-${RELEASE_VERSION}-${{ github.run_id }}
#          git checkout -b $AUXILIARY_BRANCH
#
#          # Update version in pom.xml
#          ./mvnw -B -ntp versions:set versions:commit -DnewVersion=$RELEASE_VERSION
#
#          # Commit version changes
#          git commit --allow-empty -a -m "Update dotCLI version to $RELEASE_VERSION"
#          git push origin $AUXILIARY_BRANCH
#
#          echo "RELEASE_VERSION=$RELEASE_VERSION" >> "$GITHUB_OUTPUT"
#          echo "HEAD=$HEAD" >> "$GITHUB_OUTPUT"
#          echo "AUXILIARY_BRANCH=$AUXILIARY_BRANCH" >> "$GITHUB_OUTPUT"

  # Build native executable per runner
#  build:
#    needs: [ precheck ]
#    name: 'Build native image on ${{ matrix.os }}'
#    strategy:
#      fail-fast: true
#      matrix:
#        os: [ macos-13-xlarge, macOS-latest, ubuntu-latest ]
#
#    runs-on: ${{ matrix.os }}
#    steps:
#      - name: Checkout Repository
#        uses: actions/checkout@v4
#        with:
#          ref: ${{ needs.precheck.outputs.AUXILIARY_BRANCH }}
#
#      - name: 'Cleanup Runner'
#        if: ${{ matrix.os == 'ubuntu-latest' }}
#        uses: ./.github/actions/cleanup-runner
#
#      # Sets up GraalVM for native image compilation (Linux/macOS)
#      # Downloads and installs GraalVM
#      # Configures environment variables
#      - name: 'Set up GraalVM for (Linux/MacOS)'
#        if: ${{ matrix.os != 'windows-latest' }}
#        run: |
#          if [ "${{ matrix.os }}" == "ubuntu-latest" ]; then
#            echo "GraalVM on Linux (AMD64)"
#
#            ARCH=amd64
#            PLATFORM=linux
#            INSTALLATION_PATH=/usr/lib/jvm
#
#          else
#            if [ "${{ matrix.os }}" == "macos-13-xlarge" ]; then
#              echo "GraalVM on Mac (AARCH64)"
#              ARCH=aarch64
#            else
#              echo "GraalVM on Mac (AMD64)"
#              ARCH=amd64
#            fi
#
#            PLATFORM=darwin
#            INSTALLATION_PATH=/Library/Java/JavaVirtualMachines
#          fi
#
#          echo "PLATFORM=$PLATFORM"
#          echo "ARCH=$ARCH"
#          echo "INSTALLATION_PATH=$INSTALLATION_PATH"
#
#          wget https://github.com/graalvm/graalvm-ce-builds/releases/download/vm-${{ env.GRAALVM_VERSION }}/graalvm-ce-java11-${PLATFORM}-${ARCH}-${{ env.GRAALVM_VERSION }}.tar.gz
#          sudo mkdir -p $INSTALLATION_PATH
#          tar -xzf graalvm-ce-java11-${PLATFORM}-${ARCH}-${{ env.GRAALVM_VERSION }}.tar.gz
#          sudo mv graalvm-ce-java11-${{ env.GRAALVM_VERSION }} $INSTALLATION_PATH
#
#          if [ "${{ matrix.os }}" != "ubuntu-latest" ]; then
#            sudo xattr -r -d com.apple.quarantine /Library/Java/JavaVirtualMachines/graalvm-ce-java11-${{ env.GRAALVM_VERSION }}/Contents/Home
#            GRAALVM_HOME="${INSTALLATION_PATH}/graalvm-ce-java11-${{ env.GRAALVM_VERSION }}/Contents/Home"
#          else
#            GRAALVM_HOME="${INSTALLATION_PATH}/graalvm-ce-java11-${{ env.GRAALVM_VERSION }}"
#          fi
#
#          echo "GRAALVM_HOME=$GRAALVM_HOME" >> $GITHUB_ENV
#          echo "JAVA_HOME=$GRAALVM_HOME" >> $GITHUB_ENV
#          PATH="$GRAALVM_HOME/bin:$PATH"
#          echo "PATH=$PATH" >> $GITHUB_ENV
#          gu install native-image
#
#      - name: 'Set up GraalVM for (Windows)'
#        if: ${{ matrix.os == 'windows-latest' }}
#        shell: pwsh
#        run: |
#          $ARCH="amd64"
#          $DOWNLOAD_URL="https://github.com/graalvm/graalvm-ce-builds/releases/download/vm-${{ env.GRAALVM_VERSION }}/graalvm-ce-java11-windows-${ARCH}-${{ env.GRAALVM_VERSION }}.zip"
#          $OUTPUT_PATH="C:\graalvm-ce-java11-windows-${ARCH}-${{ env.GRAALVM_VERSION }}.zip"
#          $GRAALVM_INSTALLATION_PATH="C:\Program Files (x86)\Java"
#
#          Invoke-WebRequest -Uri $DOWNLOAD_URL -OutFile $OUTPUT_PATH
#
#          if (Test-Path -Path $GRAALVM_INSTALLATION_PATH -PathType Container) {
#            Write-Host "GRAALVM installation path exists."
#          } else {
#            Write-Host "Creating GRAALVM installation path."
#            New-Item -ItemType Directory -Path $GRAALVM_INSTALLATION_PATH
#          }
#
#          Expand-Archive -Path $OUTPUT_PATH -DestinationPath $GRAALVM_INSTALLATION_PATH
#
#          $env:JAVA_HOME="${GRAALVM_INSTALLATION_PATH}\graalvm-ce-java11-22.1.0"
#          $env:Path="${env:Path};${env:JAVA_HOME}\bin;C:\Program Files\Microsoft Visual Studio\2022\Enterprise\VC\Auxiliary\Build;C:\Program Files\Microsoft Visual Studio\2022\Enterprise\VC\Tools\MSVC\14.38.33130\bin\HostX86\x64"
#
#          echo "JAVA_HOME=${env:JAVA_HOME}" >> "$env:GITHUB_ENV"
#          echo "Path=${env:Path}" >> "$env:GITHUB_ENV"
#
#          gu.cmd install native-image
#
#      - name: 'Cache Maven packages'
#        uses: actions/cache@v4
#        with:
#          path: ~/.m2/repository
#          key: maven-${{ steps.get-date.outputs.date }}-${{ github.run_id }}
#
#      - name: 'Prepare dotCMS license'
#        env:
#          DOTCMS_LICENSE_KEY: ${{ secrets.DOTCMS_LICENSE }}
#        run: |
#          DOTCMS_LICENSE_PATH=${GITHUB_WORKSPACE}/tools/dotcms-cli/license
#          mkdir -p ${DOTCMS_LICENSE_PATH}
#          echo "${DOTCMS_LICENSE_KEY}" > ${DOTCMS_LICENSE_PATH}/license.dat
#          echo "DOTCMS_LICENSE_FILE=${DOTCMS_LICENSE_PATH}/license.dat" >> "$GITHUB_ENV"
#
#      - name: 'Compile source code'
#        working-directory: ${{ github.workspace }}
#        run: |
#          ./mvnw clean install -Dtest.failure.ignore=true -DskipTests=${{ github.event.inputs.skipTests }} -am -pl :dotcms-cli
#
#      - name: 'Build uber-jar'
#        working-directory: ${{ github.workspace }}
#        run: |
#          ./mvnw package -Dquarkus.package.type=${{ env.MVN_PACKAGE_TYPE }} -DskipTests=${{ github.event.inputs.skipTests }} -pl :dotcms-cli
#
#      # Builds a native image of the CLI using GraalVM (Linux/macOS)
#      # Runs on a matrix for different operating systems
#      - name: 'Build Native Image (Linux/MacOS)'
#        if: ${{ matrix.os != 'windows-latest' }}
#        working-directory: ${{ github.workspace }}
#        run: |
#          ./mvnw package -Pnative -DskipTests=${{ github.event.inputs.skipTests }} -pl :dotcms-cli
#
#      # Builds a native image of the CLI using GraalVM on Windows
#      # Uses PowerShell for setup and execution
#      - name: 'Build Native Image (Windows)'
#        if: ${{ matrix.os == 'windows-latest' }}
#        working-directory: ${{ github.workspace }}
#        shell: pwsh
#        run: |
#          cmd /c 'call "C:\Program Files\Microsoft Visual Studio\2022\Enterprise\VC\Auxiliary\Build\vcvars64.bat" && .\mvnw.cmd package -Dnative -DskipTests=true -pl :dotcms-cli'
#
#      - name: 'Create distribution'
#        working-directory: ${{ github.workspace }}
#        run: |
#          ./mvnw -B -ntp -Pdist package -DskipTests=${{ github.event.inputs.skipTests }} -pl :dotcms-cli
#
#      - name: 'Distribution tree'
#        working-directory: ${{ github.workspace }}/tools/dotcms-cli/
#        run: |
#          ls -ltr cli/target/distributions
#
#      - name: 'Upload build artifact'
#        uses: actions/upload-artifact@v4
#        with:
#          name: artifacts-${{ matrix.os }}
#          path: |
#            ${{ github.workspace }}/tools/dotcms-cli/cli/target/*-runner.jar
#            ${{ github.workspace }}/tools/dotcms-cli/cli/target/distributions/*.zip
#            ${{ github.workspace }}/tools/dotcms-cli/cli/target/distributions/*.tar.gz
#
#  release:
#    needs: [ precheck, build ]
#    runs-on: ubuntu-latest
#    steps:
#      - name: 'Check out repository'
#        uses: actions/checkout@v4
#        with:
#          token: ${{ secrets.CI_MACHINE_TOKEN }}
#          ref: ${{ needs.precheck.outputs.AUXILIARY_BRANCH }}
#
#      - uses: ./.github/actions/cleanup-runner
#
#      - name: 'Create artifacts directory'
#        run: |
#          mkdir -p ${{ github.workspace }}/artifacts
#          echo "artifactsDir=${{ github.workspace }}/artifacts" >> "$GITHUB_ENV"
#
#      - name: 'Download all build artifacts'
#        uses: actions/download-artifact@v4
#        with:
#          path: ${{ github.workspace }}/artifacts
#          pattern: artifacts-*
#          merge-multiple: true
#
#      - name: 'List artifacts'
#        run: |
#          ls -R
#
#      - name: 'Set up Java'
#        uses: actions/setup-java@v4
#        with:
#          java-version: ${{ env.JAVA_VERSION }}
#          distribution: ${{ env.JAVA_DISTRO }}
#
#      - name: 'Cache Maven packages'
#        uses: actions/cache@v4
#        with:
#          path: ~/.m2/repository
#          key: maven-${{ steps.get-date.outputs.date }}-${{ github.run_id }}
#
#      # Creates automated releases using JReleaser
#      # Generates builds for different platforms
#      # Signs artifacts
#      # Publishes to artifact repositories
#      - name: 'JReleaser'
#        env:
#          JRELEASER_GITHUB_TOKEN: ${{ secrets.GITHUB_TOKEN }}
#          JRELEASER_PROJECT_VERSION: ${{ needs.precheck.outputs.RELEASE_VERSION }}
#          JRELEASER_ARTIFACTORY_USERNAME: ${{ secrets.EE_REPO_USERNAME }}
#          JRELEASER_ARTIFACTORY_PASSWORD: ${{ secrets.EE_REPO_PASSWORD }}
#          JRELEASER_SLACK_WEBHOOK: ${{ secrets.RELEASE_SLACK_WEBHOOK }}
#          JRELEASER_SLACK_TOKEN: ${{ secrets.SLACK_BOT_TOKEN }}
#          JRELEASER_UPLOAD_ACTIVE: NEVER
#        working-directory: ${{ github.workspace }}
#        run: |
#          tools/dotcms-cli/mvnw -B -Prelease jreleaser:full-release -DartifactsDir=artifacts -Djreleaser.git.root.search=true -pl :dotcms-cli-parent -Dmaven.plugin.validation=VERBOSE
#
#      - name: 'Setup git config'
#        run: |
#          git config user.name "${{ secrets.CI_MACHINE_USER }}"
#          git config user.email "dotCMS-Machine-User@dotcms.com"
#
#      - name: 'Tag release version in ${{ github.ref }}'
#        if: ${{ !contains(github.event.inputs.version, 'SNAPSHOT') }}
#        run: |
#          git checkout ${{ needs.precheck.outputs.HEAD }}
#          git tag -a "dotcms-cli${{ needs.precheck.outputs.RELEASE_VERSION }}" -m "Release dotCLI version ${{ needs.precheck.outputs.RELEASE_VERSION }}"
#          git push origin "dotcms-cli${{ needs.precheck.outputs.RELEASE_VERSION }}"
#
#  publish-npm-package:
#    name: "Publish NPM Package"
#    if: success()  # Run only if explicitly indicated and successful
#    needs: [ build, release ]
#    runs-on: ubuntu-latest
#    steps:
#      - name: 'Checkout code'
#        uses: actions/checkout@v4
#        with:
#          ref: ${{ needs.precheck.outputs.HEAD }}
#
#      - uses: ./.github/actions/cleanup-runner
#
#      - name: 'Set up Node.js'
#        uses: actions/setup-node@v4
#        with:
#          node-version: ${{ env.NODE_VERSION }}
#
#      - name: 'Install Jinja2'
#        run: pip install jinja2-cli
#
#      - name: 'Download all build artifacts'
#        uses: actions/download-artifact@v4
#        with:
#          path: ${{ github.workspace }}/artifacts
#          pattern: artifacts-*
#          merge-multiple: true
#
#      # Determines the NPM package version suffix (RC_SUFFIX)
#      # Distinguishes between snapshots and releases
#      - name: 'Generate package version suffix'
#        id: generate-version-suffix
#        env:
#          MVN_PACKAGE_VERSION: ${{ github.event.inputs.version }}
#          IS_SNAPSHOT_VERSION: ${{ contains(github.event.inputs.version, 'SNAPSHOT') }}
#        run: |
#          if [ "$IS_SNAPSHOT_VERSION" = "true" ]; then
#              echo "Snapshot version found.";
#              TAG="rc"
#              PACKAGE_FULL_NAME="${NPM_PACKAGE_SCOPE}/${NPM_PACKAGE_NAME}"
#
#              if npm view $PACKAGE_FULL_NAME &> /dev/null; then
#                echo "${PACKAGE_FULL_NAME} found.";
#                LAST_RC_VERSION=$(npm view $PACKAGE_FULL_NAME versions --json | jq -r 'map(select(test("-rc\\d+$"))) | max')
#                echo $LAST_RC_VERSION
#                NEXT_RC_VERSION=$(echo "$LAST_RC_VERSION" | awk -F '-rc' '{print $1 "-rc" $2 + 1}')
#                echo $NEXT_RC_VERSION
#                RC_SUFFIX=$(echo "$NEXT_RC_VERSION" | sed -n 's/.*-rc\([0-9]*\)/-rc\1/p')
#                echo $RC_SUFFIX
#              else
#                echo "${PACKAGE_FULL_NAME} not found.";
#                RC_SUFFIX="-rc1"
#              fi;
#          else
#            echo "Release version found.";
#            TAG="latest"
#            RC_SUFFIX=""
#          fi;
#
#          VERSION=$(echo "$MVN_PACKAGE_VERSION" | sed 's/-SNAPSHOT//I')
#          echo "NPM_PACKAGE_VERSION=${VERSION}${RC_SUFFIX}" >> $GITHUB_ENV
#          echo "NPM_PACKAGE_VERSION_TAG=$TAG" >> $GITHUB_ENV
#
#      # Sets up the NPM package
#      # Creates the bin folder with the binaries
#      # Adds the postinstall.js script
#      # Generates the package.json file with Jinja2
#      - name: 'NPM Package setup'
#        working-directory: ${{ github.workspace }}/tools/dotcms-cli/npm/
#        env:
#          MVN_PACKAGE_VERSION: ${{ github.event.inputs.version }}
#        run: |
#          echo "Adding bin folder with all the binaries"
#          mkdir -p bin
#          find ${{ github.workspace }}/artifacts/distributions/ -name "*.zip" -exec unzip -d bin {} \;
#
#          echo "Adding wrapper script"
#          mv src/postinstall.js.seed src/postinstall.js
#
#          echo "Adding README.md file"
#          cp ${{ github.workspace }}/tools/dotcms-cli/README.md .
#
#          echo "Adding package.json file"
#          jinja2 package.j2 -D packageName=${MVN_PACKAGE_NAME} -D npmPackageName=${NPM_PACKAGE_NAME} -D npmPackageVersion=${NPM_PACKAGE_VERSION} -D packageVersion=${MVN_PACKAGE_VERSION} --format json -o package.json
#          rm -f package.j2
#
#          cat package.json
#          cat src/postinstall.js
#
#      - name: 'NPM Package tree'
#        run: ls -R ${{ github.workspace }}/tools/dotcms-cli/npm/
#
#      - name: 'Publish to NPM registry'
#        working-directory: ${{ github.workspace }}/tools/dotcms-cli/npm/
#        env:
#          NPM_AUTH_TOKEN: ${{ secrets.NPM_ORG_TOKEN }}
#        run: |
#          echo "//registry.npmjs.org/:_authToken=${NPM_AUTH_TOKEN}" > ~/.npmrc
#          npm publish --access public --tag ${NPM_PACKAGE_VERSION_TAG}
#
#  clean-up:
#    name: "Clean Up"
#    if: always()
#    needs: [ precheck, build, release, publish-npm-package ]
#    runs-on: ubuntu-latest
#    steps:
#      - name: Checkout Repository
#        uses: actions/checkout@v4
#        with:
#          ref: ${{ needs.precheck.outputs.HEAD }}
#
#      - name: 'Delete release auxiliary branch - ${{ needs.precheck.outputs.AUXILIARY_BRANCH }}'
#        run: |
#          git push origin --delete ${{ needs.precheck.outputs.AUXILIARY_BRANCH }}
=======
  precheck:
    name: 'Pre-check'
    runs-on: ubuntu-latest
    outputs:
      RELEASE_VERSION: ${{ steps.version.outputs.RELEASE_VERSION }}
      HEAD: ${{ steps.version.outputs.HEAD }}
      AUXILIARY_BRANCH: ${{ steps.version.outputs.AUXILIARY_BRANCH }}
      DATE: ${{ steps.get-date.outputs.DATE }}
    steps:
      - name: 'Log GitHub context'
        env:
          GITHUB_CONTEXT: ${{ toJson(github) }}
        run: echo "$GITHUB_CONTEXT"

      - name: 'Checkout'
        uses: actions/checkout@v4
        with:
          token: ${{ secrets.CI_MACHINE_TOKEN }}



      - name: 'Setup Java'
        uses: actions/setup-java@v4
        with:
          java-version: ${{ env.JAVA_VERSION }}
          distribution: ${{ env.JAVA_DISTRO }}
      - uses: ./.github/actions/cleanup-runner
      - name: 'Get Date'
        id: get-date
        run: |
          echo "DATE=$(/bin/date -u "+%Y-%m")" >> $GITHUB_OUTPUT
        shell: bash

      - name: 'Restore Maven Repository'
        id: cache-maven
        uses: actions/cache@v4
        with:
          path: ~/.m2/repository
          key: maven-${{ steps.get-date.outputs.DATE }}-${{ github.run_id }}

      - name: 'Setup git config'
        run: |
          git config user.name "${{ secrets.CI_MACHINE_USER }}"
          git config user.email "dotCMS-Machine-User@dotcms.com"

      # Sets the release version and the next version
      # Creates an auxiliary branch for versioning updates
      - name: 'Set release version'
        id: version
        working-directory: ${{ github.workspace }}/tools/dotcms-cli
        run: |
          RELEASE_VERSION=${{ github.event.inputs.version }}
          HEAD=${{ github.ref_name }}

          # Create a release branch for versioning updates
          AUXILIARY_BRANCH=version-update-${RELEASE_VERSION}-${{ github.run_id }}
          git checkout -b $AUXILIARY_BRANCH

          # Update version in pom.xml
          ./mvnw -B -ntp versions:set versions:commit -DnewVersion=$RELEASE_VERSION

          # Commit version changes
          git commit --allow-empty -a -m "Update dotCLI version to $RELEASE_VERSION"
          git push origin $AUXILIARY_BRANCH

          echo "RELEASE_VERSION=$RELEASE_VERSION" >> "$GITHUB_OUTPUT"
          echo "HEAD=$HEAD" >> "$GITHUB_OUTPUT"
          echo "AUXILIARY_BRANCH=$AUXILIARY_BRANCH" >> "$GITHUB_OUTPUT"

  # Build native executable per runner
  build:
    needs: [ precheck ]
    name: 'Build native image on ${{ matrix.os }}'
    strategy:
      fail-fast: true
      matrix:
        os: [ macos-13-xlarge, macOS-latest, ubuntu-latest ]

    runs-on: ${{ matrix.os }}
    steps:
      - name: Checkout Repository
        uses: actions/checkout@v4
        with:
          ref: ${{ needs.precheck.outputs.AUXILIARY_BRANCH }}

      - name: 'Cleanup Runner'
        if: ${{ matrix.os == 'ubuntu-latest' }}
        uses: ./.github/actions/cleanup-runner

      - name: 'Cleanup macOS Runner'
        if: ${{ contains(matrix.os, 'macos-') }}
        uses: ./.github/actions/cleanup-macos-runner

      # Sets up GraalVM for native image compilation (Linux/macOS)
      # Downloads and installs GraalVM
      # Configures environment variables
      - name: 'Set up GraalVM for (Linux/MacOS)'
        if: ${{ matrix.os != 'windows-latest' }}
        run: |
          if [ "${{ matrix.os }}" == "ubuntu-latest" ]; then
            echo "GraalVM on Linux (AMD64)"

            ARCH=amd64
            PLATFORM=linux
            INSTALLATION_PATH=/usr/lib/jvm

          else
            if [ "${{ matrix.os }}" == "macos-13-xlarge" ]; then
              echo "GraalVM on Mac (AARCH64)"
              ARCH=aarch64
            else
              echo "GraalVM on Mac (AMD64)"
              ARCH=amd64
            fi

            PLATFORM=darwin
            INSTALLATION_PATH=/Library/Java/JavaVirtualMachines
          fi

          echo "PLATFORM=$PLATFORM"
          echo "ARCH=$ARCH"
          echo "INSTALLATION_PATH=$INSTALLATION_PATH"

          wget https://github.com/graalvm/graalvm-ce-builds/releases/download/vm-${{ env.GRAALVM_VERSION }}/graalvm-ce-java11-${PLATFORM}-${ARCH}-${{ env.GRAALVM_VERSION }}.tar.gz
          sudo mkdir -p $INSTALLATION_PATH
          tar -xzf graalvm-ce-java11-${PLATFORM}-${ARCH}-${{ env.GRAALVM_VERSION }}.tar.gz
          sudo mv graalvm-ce-java11-${{ env.GRAALVM_VERSION }} $INSTALLATION_PATH

          if [ "${{ matrix.os }}" != "ubuntu-latest" ]; then
            sudo xattr -r -d com.apple.quarantine /Library/Java/JavaVirtualMachines/graalvm-ce-java11-${{ env.GRAALVM_VERSION }}/Contents/Home
            GRAALVM_HOME="${INSTALLATION_PATH}/graalvm-ce-java11-${{ env.GRAALVM_VERSION }}/Contents/Home"
          else
            GRAALVM_HOME="${INSTALLATION_PATH}/graalvm-ce-java11-${{ env.GRAALVM_VERSION }}"
          fi

          echo "GRAALVM_HOME=$GRAALVM_HOME" >> $GITHUB_ENV
          echo "JAVA_HOME=$GRAALVM_HOME" >> $GITHUB_ENV
          PATH="$GRAALVM_HOME/bin:$PATH"
          echo "PATH=$PATH" >> $GITHUB_ENV
          gu install native-image

      - name: 'Set up GraalVM for (Windows)'
        if: ${{ matrix.os == 'windows-latest' }}
        shell: pwsh
        run: |
          $ARCH="amd64"
          $DOWNLOAD_URL="https://github.com/graalvm/graalvm-ce-builds/releases/download/vm-${{ env.GRAALVM_VERSION }}/graalvm-ce-java11-windows-${ARCH}-${{ env.GRAALVM_VERSION }}.zip"
          $OUTPUT_PATH="C:\graalvm-ce-java11-windows-${ARCH}-${{ env.GRAALVM_VERSION }}.zip"
          $GRAALVM_INSTALLATION_PATH="C:\Program Files (x86)\Java"

          Invoke-WebRequest -Uri $DOWNLOAD_URL -OutFile $OUTPUT_PATH

          if (Test-Path -Path $GRAALVM_INSTALLATION_PATH -PathType Container) {
            Write-Host "GRAALVM installation path exists."
          } else {
            Write-Host "Creating GRAALVM installation path."
            New-Item -ItemType Directory -Path $GRAALVM_INSTALLATION_PATH
          }

          Expand-Archive -Path $OUTPUT_PATH -DestinationPath $GRAALVM_INSTALLATION_PATH

          $env:JAVA_HOME="${GRAALVM_INSTALLATION_PATH}\graalvm-ce-java11-22.1.0"
          $env:Path="${env:Path};${env:JAVA_HOME}\bin;C:\Program Files\Microsoft Visual Studio\2022\Enterprise\VC\Auxiliary\Build;C:\Program Files\Microsoft Visual Studio\2022\Enterprise\VC\Tools\MSVC\14.38.33130\bin\HostX86\x64"

          echo "JAVA_HOME=${env:JAVA_HOME}" >> "$env:GITHUB_ENV"
          echo "Path=${env:Path}" >> "$env:GITHUB_ENV"

          gu.cmd install native-image

      - name: 'Cache Maven packages'
        uses: actions/cache@v4
        with:
          path: ~/.m2/repository
          key: maven-${{ needs.precheck.outputs.DATE }}-${{ github.run_id }}

      - name: 'Prepare dotCMS license'
        env:
          DOTCMS_LICENSE_KEY: ${{ secrets.DOTCMS_LICENSE }}
        run: |
          DOTCMS_LICENSE_PATH=${GITHUB_WORKSPACE}/tools/dotcms-cli/license
          mkdir -p ${DOTCMS_LICENSE_PATH}
          echo "${DOTCMS_LICENSE_KEY}" > ${DOTCMS_LICENSE_PATH}/license.dat
          echo "DOTCMS_LICENSE_FILE=${DOTCMS_LICENSE_PATH}/license.dat" >> "$GITHUB_ENV"

      - name: 'Compile source code'
        working-directory: ${{ github.workspace }}
        run: |
          ./mvnw clean install -Dtest.failure.ignore=true -DskipTests=${{ github.event.inputs.skipTests }} -am -pl :dotcms-cli

      - name: 'Build uber-jar'
        working-directory: ${{ github.workspace }}
        run: |
          ./mvnw package -Dquarkus.package.type=${{ env.MVN_PACKAGE_TYPE }} -DskipTests=${{ github.event.inputs.skipTests }} -pl :dotcms-cli

      # Builds a native image of the CLI using GraalVM (Linux/macOS)
      # Runs on a matrix for different operating systems
      - name: 'Build Native Image (Linux/MacOS)'
        if: ${{ matrix.os != 'windows-latest' }}
        working-directory: ${{ github.workspace }}
        run: |
          ./mvnw package -Pnative -DskipTests=${{ github.event.inputs.skipTests }} -pl :dotcms-cli

      # Builds a native image of the CLI using GraalVM on Windows
      # Uses PowerShell for setup and execution
      - name: 'Build Native Image (Windows)'
        if: ${{ matrix.os == 'windows-latest' }}
        working-directory: ${{ github.workspace }}
        shell: pwsh
        run: |
          cmd /c 'call "C:\Program Files\Microsoft Visual Studio\2022\Enterprise\VC\Auxiliary\Build\vcvars64.bat" && .\mvnw.cmd package -Dnative -DskipTests=true -pl :dotcms-cli'

      - name: 'Create distribution'
        working-directory: ${{ github.workspace }}
        run: |
          ./mvnw -B -ntp -Pdist package -DskipTests=${{ github.event.inputs.skipTests }} -pl :dotcms-cli

      - name: 'Distribution tree'
        working-directory: ${{ github.workspace }}/tools/dotcms-cli/
        run: |
          ls -ltr cli/target/distributions

      - name: 'Upload build artifact'
        uses: actions/upload-artifact@v4
        with:
          name: artifacts-${{ matrix.os }}
          path: |
            ${{ github.workspace }}/tools/dotcms-cli/cli/target/*-runner.jar
            ${{ github.workspace }}/tools/dotcms-cli/cli/target/distributions/*.zip
            ${{ github.workspace }}/tools/dotcms-cli/cli/target/distributions/*.tar.gz

  release:
    needs: [ precheck, build ]
    runs-on: ubuntu-latest
    steps:
      - name: 'Check out repository'
        uses: actions/checkout@v4
        with:
          token: ${{ secrets.CI_MACHINE_TOKEN }}
          ref: ${{ needs.precheck.outputs.AUXILIARY_BRANCH }}

      - uses: ./.github/actions/cleanup-runner

      - name: 'Create artifacts directory'
        run: |
          mkdir -p ${{ github.workspace }}/artifacts
          echo "artifactsDir=${{ github.workspace }}/artifacts" >> "$GITHUB_ENV"

      - name: 'Download all build artifacts'
        uses: actions/download-artifact@v4
        with:
          path: ${{ github.workspace }}/artifacts
          pattern: artifacts-*
          merge-multiple: true

      - name: 'List artifacts'
        run: |
          ls -R

      - name: 'Set up Java'
        uses: actions/setup-java@v4
        with:
          java-version: ${{ env.JAVA_VERSION }}
          distribution: ${{ env.JAVA_DISTRO }}

      - name: 'Cache Maven packages'
        uses: actions/cache@v4
        with:
          path: ~/.m2/repository
          key: maven-${{ needs.precheck.outputs.DATE }}-${{ github.run_id }}

      # Creates automated releases using JReleaser
      # Generates builds for different platforms
      # Signs artifacts
      # Publishes to artifact repositories
      - name: 'JReleaser'
        env:
          JRELEASER_GITHUB_TOKEN: ${{ secrets.GITHUB_TOKEN }}
          JRELEASER_PROJECT_VERSION: ${{ needs.precheck.outputs.RELEASE_VERSION }}
          JRELEASER_ARTIFACTORY_USERNAME: ${{ secrets.EE_REPO_USERNAME }}
          JRELEASER_ARTIFACTORY_PASSWORD: ${{ secrets.EE_REPO_PASSWORD }}
          JRELEASER_SLACK_WEBHOOK: ${{ secrets.RELEASE_SLACK_WEBHOOK }}
          JRELEASER_SLACK_TOKEN: ${{ secrets.SLACK_BOT_TOKEN }}
        working-directory: ${{ github.workspace }}
        run: |
          tools/dotcms-cli/mvnw -B -Prelease jreleaser:full-release -DartifactsDir=artifacts -Djreleaser.git.root.search=true -pl :dotcms-cli-parent -Dmaven.plugin.validation=VERBOSE

  publish-npm-package:
    name: "Publish NPM Package"
    if: success()  # Run only if explicitly indicated and successful
    needs: [ precheck, build, release ]
    runs-on: ubuntu-latest
    steps:
      - name: 'Checkout code'
        uses: actions/checkout@v4
        with:
          ref: ${{ needs.precheck.outputs.HEAD }}

      - uses: ./.github/actions/cleanup-runner

      - name: 'Set up Node.js'
        uses: actions/setup-node@v4
        with:
          node-version: ${{ env.NODE_VERSION }}

      - name: 'Install Jinja2'
        run: pip install jinja2-cli

      - name: 'Download all build artifacts'
        uses: actions/download-artifact@v4
        with:
          path: ${{ github.workspace }}/artifacts
          pattern: artifacts-*
          merge-multiple: true

      # Determines the NPM package version and tag
      # Distinguishes between snapshots and releases
      - name: 'Dynamic configuration of NPM package Version and Tag'
        run: |
          MVN_PACKAGE_VERSION=$(echo ${{ github.event.inputs.version }} | tr '[:lower:]' '[:upper:]') 
          PACKAGE_FULL_NAME=${{ env.NPM_PACKAGE_SCOPE }}/${{ env.NPM_PACKAGE_NAME }}
          
          # Check if the npm package exists
          if ! npm view $PACKAGE_FULL_NAME &> /dev/null; then
            echo "The package $PACKAGE_FULL_NAME does not exist on npm."
            exit 1
          fi
          
          # Check if the package is a snapshot
          REGEX="([0-9]+\.[0-9]+\.[0-9]+)-SNAPSHOT"
          
          if [[ $MVN_PACKAGE_VERSION =~ $REGEX ]]; then
            echo "Snapshot version found."
          
            NPM_PACKAGE_VERSION_TAG="rc"
            MVN_BASE_VERSION="${BASH_REMATCH[1]}"
            MVN_PACKAGE_VERSION_WITHOUT_DOTS=$(echo "$MVN_BASE_VERSION" | sed "s/\.//g")
            VERSION_NPM_FORMAT=$(date -d "$MVN_PACKAGE_VERSION_WITHOUT_DOTS" "+%y.%-m.%d")            
            LAST_RC_VERSION=$(npm view $PACKAGE_FULL_NAME versions --json | jq -r 'map(select(test("-rc\\d+$"))) | max')
          
            if [[ $LAST_RC_VERSION == "$VERSION_NPM_FORMAT"* ]]; then
              NEXT_RC_VERSION=$(echo "$LAST_RC_VERSION" | awk -F '-rc' '{print $1 "-rc" $2 + 1}')
              RC_SUFFIX=$(echo "$NEXT_RC_VERSION" | sed -n 's/.*-rc\([0-9]*\)/-rc\1/p')
            else
              RC_SUFFIX="-rc1"
            fi;
          
            NPM_PACKAGE_VERSION=${MVN_BASE_VERSION}${RC_SUFFIX}
          else
            echo "Release version found."
            NPM_PACKAGE_VERSION_TAG="latest"
            NPM_PACKAGE_VERSION=${MVN_PACKAGE_VERSION}
          fi;          

          echo "NPM_PACKAGE_VERSION=$NPM_PACKAGE_VERSION" >> $GITHUB_ENV
          echo "NPM_PACKAGE_VERSION_TAG=$NPM_PACKAGE_VERSION_TAG" >> $GITHUB_ENV

      # Sets up the NPM package
      # Creates the bin folder with the binaries
      # Adds the postinstall.js script
      # Generates the package.json file with Jinja2
      - name: 'NPM Package setup'
        working-directory: ${{ github.workspace }}/tools/dotcms-cli/npm/
        env:
          MVN_PACKAGE_VERSION: ${{ github.event.inputs.version }}
        run: |
          echo "Adding bin folder with all the binaries"
          mkdir -p bin
          find ${{ github.workspace }}/artifacts/distributions/ -name "*.zip" -exec unzip -d bin {} \;

          echo "Adding wrapper script"
          mv src/postinstall.js.seed src/postinstall.js

          echo "Adding README.md file"
          cp ${{ github.workspace }}/tools/dotcms-cli/README.md .

          echo "Adding package.json file"
          jinja2 package.j2 -D packageName=${MVN_PACKAGE_NAME} -D npmPackageName=${NPM_PACKAGE_NAME} -D npmPackageVersion=${NPM_PACKAGE_VERSION} -D packageVersion=${MVN_PACKAGE_VERSION} --format json -o package.json
          rm -f package.j2

          cat package.json
          cat src/postinstall.js

      - name: 'NPM Package tree'
        run: ls -R ${{ github.workspace }}/tools/dotcms-cli/npm/

      - name: 'Publish to NPM registry'
        working-directory: ${{ github.workspace }}/tools/dotcms-cli/npm/
        env:
          NPM_AUTH_TOKEN: ${{ secrets.NPM_ORG_TOKEN }}
        run: |
          echo "//registry.npmjs.org/:_authToken=${NPM_AUTH_TOKEN}" > ~/.npmrc
          npm publish --access public --tag ${NPM_PACKAGE_VERSION_TAG}

  clean-up:
    name: "Clean Up"
    if: always()
    needs: [ precheck, build, release, publish-npm-package ]
    runs-on: ubuntu-latest
    steps:
      - name: Checkout Repository
        uses: actions/checkout@v4
        with:
          ref: ${{ needs.precheck.outputs.HEAD }}

      - name: 'Delete release auxiliary branch - ${{ needs.precheck.outputs.AUXILIARY_BRANCH }}'
        run: |
          git push origin --delete ${{ needs.precheck.outputs.AUXILIARY_BRANCH }}
>>>>>>> 87ad624e
<|MERGE_RESOLUTION|>--- conflicted
+++ resolved
@@ -29,425 +29,6 @@
   NODE_VERSION: 19
 
 jobs:
-<<<<<<< HEAD
-  build:
-    uses: ./.github/workflows/cli-build-artifacts.yml
-    with:
-      skipTests: true
-      buildNativeImage: true
-      uploadArtifacts: true
-      branch: ${{ github.ref_name }}
-    secrets: inherit
-
-#  precheck:
-#    name: 'Pre-check'
-#    runs-on: ubuntu-latest
-#    outputs:
-#      RELEASE_VERSION: ${{ steps.version.outputs.RELEASE_VERSION }}
-#      HEAD: ${{ steps.version.outputs.HEAD }}
-#      AUXILIARY_BRANCH: ${{ steps.version.outputs.AUXILIARY_BRANCH }}
-#    steps:
-#      - name: 'Log GitHub context'
-#        env:
-#          GITHUB_CONTEXT: ${{ toJson(github) }}
-#        run: echo "$GITHUB_CONTEXT"
-#
-#      - name: 'Checkout'
-#        uses: actions/checkout@v4
-#        with:
-#          token: ${{ secrets.CI_MACHINE_TOKEN }}
-#
-#      - uses: ./.github/actions/cleanup-runner
-#
-#      - name: 'Setup Java'
-#        uses: actions/setup-java@v4
-#        with:
-#          java-version: ${{ env.JAVA_VERSION }}
-#          distribution: ${{ env.JAVA_DISTRO }}
-#
-#      - name: 'Get Date'
-#        id: get-date
-#        run: |
-#          echo "date=$(/bin/date -u "+%Y-%m")" >> $GITHUB_OUTPUT
-#        shell: bash
-#
-#      - name: 'Restore Maven Repository'
-#        id: cache-maven
-#        uses: actions/cache@v4
-#        with:
-#          path: ~/.m2/repository
-#          key: maven-${{ steps.get-date.outputs.date }}-${{ github.run_id }}
-#
-#      - name: 'Setup git config'
-#        run: |
-#          git config user.name "${{ secrets.CI_MACHINE_USER }}"
-#          git config user.email "dotCMS-Machine-User@dotcms.com"
-#
-#      # Sets the release version and the next version
-#      # Creates an auxiliary branch for versioning updates
-#      - name: 'Set release version'
-#        id: version
-#        working-directory: ${{ github.workspace }}/tools/dotcms-cli
-#        run: |
-#          RELEASE_VERSION=${{ github.event.inputs.version }}
-#          HEAD=${{ github.ref_name }}
-#
-#          # Create a release branch for versioning updates
-#          AUXILIARY_BRANCH=version-update-${RELEASE_VERSION}-${{ github.run_id }}
-#          git checkout -b $AUXILIARY_BRANCH
-#
-#          # Update version in pom.xml
-#          ./mvnw -B -ntp versions:set versions:commit -DnewVersion=$RELEASE_VERSION
-#
-#          # Commit version changes
-#          git commit --allow-empty -a -m "Update dotCLI version to $RELEASE_VERSION"
-#          git push origin $AUXILIARY_BRANCH
-#
-#          echo "RELEASE_VERSION=$RELEASE_VERSION" >> "$GITHUB_OUTPUT"
-#          echo "HEAD=$HEAD" >> "$GITHUB_OUTPUT"
-#          echo "AUXILIARY_BRANCH=$AUXILIARY_BRANCH" >> "$GITHUB_OUTPUT"
-
-  # Build native executable per runner
-#  build:
-#    needs: [ precheck ]
-#    name: 'Build native image on ${{ matrix.os }}'
-#    strategy:
-#      fail-fast: true
-#      matrix:
-#        os: [ macos-13-xlarge, macOS-latest, ubuntu-latest ]
-#
-#    runs-on: ${{ matrix.os }}
-#    steps:
-#      - name: Checkout Repository
-#        uses: actions/checkout@v4
-#        with:
-#          ref: ${{ needs.precheck.outputs.AUXILIARY_BRANCH }}
-#
-#      - name: 'Cleanup Runner'
-#        if: ${{ matrix.os == 'ubuntu-latest' }}
-#        uses: ./.github/actions/cleanup-runner
-#
-#      # Sets up GraalVM for native image compilation (Linux/macOS)
-#      # Downloads and installs GraalVM
-#      # Configures environment variables
-#      - name: 'Set up GraalVM for (Linux/MacOS)'
-#        if: ${{ matrix.os != 'windows-latest' }}
-#        run: |
-#          if [ "${{ matrix.os }}" == "ubuntu-latest" ]; then
-#            echo "GraalVM on Linux (AMD64)"
-#
-#            ARCH=amd64
-#            PLATFORM=linux
-#            INSTALLATION_PATH=/usr/lib/jvm
-#
-#          else
-#            if [ "${{ matrix.os }}" == "macos-13-xlarge" ]; then
-#              echo "GraalVM on Mac (AARCH64)"
-#              ARCH=aarch64
-#            else
-#              echo "GraalVM on Mac (AMD64)"
-#              ARCH=amd64
-#            fi
-#
-#            PLATFORM=darwin
-#            INSTALLATION_PATH=/Library/Java/JavaVirtualMachines
-#          fi
-#
-#          echo "PLATFORM=$PLATFORM"
-#          echo "ARCH=$ARCH"
-#          echo "INSTALLATION_PATH=$INSTALLATION_PATH"
-#
-#          wget https://github.com/graalvm/graalvm-ce-builds/releases/download/vm-${{ env.GRAALVM_VERSION }}/graalvm-ce-java11-${PLATFORM}-${ARCH}-${{ env.GRAALVM_VERSION }}.tar.gz
-#          sudo mkdir -p $INSTALLATION_PATH
-#          tar -xzf graalvm-ce-java11-${PLATFORM}-${ARCH}-${{ env.GRAALVM_VERSION }}.tar.gz
-#          sudo mv graalvm-ce-java11-${{ env.GRAALVM_VERSION }} $INSTALLATION_PATH
-#
-#          if [ "${{ matrix.os }}" != "ubuntu-latest" ]; then
-#            sudo xattr -r -d com.apple.quarantine /Library/Java/JavaVirtualMachines/graalvm-ce-java11-${{ env.GRAALVM_VERSION }}/Contents/Home
-#            GRAALVM_HOME="${INSTALLATION_PATH}/graalvm-ce-java11-${{ env.GRAALVM_VERSION }}/Contents/Home"
-#          else
-#            GRAALVM_HOME="${INSTALLATION_PATH}/graalvm-ce-java11-${{ env.GRAALVM_VERSION }}"
-#          fi
-#
-#          echo "GRAALVM_HOME=$GRAALVM_HOME" >> $GITHUB_ENV
-#          echo "JAVA_HOME=$GRAALVM_HOME" >> $GITHUB_ENV
-#          PATH="$GRAALVM_HOME/bin:$PATH"
-#          echo "PATH=$PATH" >> $GITHUB_ENV
-#          gu install native-image
-#
-#      - name: 'Set up GraalVM for (Windows)'
-#        if: ${{ matrix.os == 'windows-latest' }}
-#        shell: pwsh
-#        run: |
-#          $ARCH="amd64"
-#          $DOWNLOAD_URL="https://github.com/graalvm/graalvm-ce-builds/releases/download/vm-${{ env.GRAALVM_VERSION }}/graalvm-ce-java11-windows-${ARCH}-${{ env.GRAALVM_VERSION }}.zip"
-#          $OUTPUT_PATH="C:\graalvm-ce-java11-windows-${ARCH}-${{ env.GRAALVM_VERSION }}.zip"
-#          $GRAALVM_INSTALLATION_PATH="C:\Program Files (x86)\Java"
-#
-#          Invoke-WebRequest -Uri $DOWNLOAD_URL -OutFile $OUTPUT_PATH
-#
-#          if (Test-Path -Path $GRAALVM_INSTALLATION_PATH -PathType Container) {
-#            Write-Host "GRAALVM installation path exists."
-#          } else {
-#            Write-Host "Creating GRAALVM installation path."
-#            New-Item -ItemType Directory -Path $GRAALVM_INSTALLATION_PATH
-#          }
-#
-#          Expand-Archive -Path $OUTPUT_PATH -DestinationPath $GRAALVM_INSTALLATION_PATH
-#
-#          $env:JAVA_HOME="${GRAALVM_INSTALLATION_PATH}\graalvm-ce-java11-22.1.0"
-#          $env:Path="${env:Path};${env:JAVA_HOME}\bin;C:\Program Files\Microsoft Visual Studio\2022\Enterprise\VC\Auxiliary\Build;C:\Program Files\Microsoft Visual Studio\2022\Enterprise\VC\Tools\MSVC\14.38.33130\bin\HostX86\x64"
-#
-#          echo "JAVA_HOME=${env:JAVA_HOME}" >> "$env:GITHUB_ENV"
-#          echo "Path=${env:Path}" >> "$env:GITHUB_ENV"
-#
-#          gu.cmd install native-image
-#
-#      - name: 'Cache Maven packages'
-#        uses: actions/cache@v4
-#        with:
-#          path: ~/.m2/repository
-#          key: maven-${{ steps.get-date.outputs.date }}-${{ github.run_id }}
-#
-#      - name: 'Prepare dotCMS license'
-#        env:
-#          DOTCMS_LICENSE_KEY: ${{ secrets.DOTCMS_LICENSE }}
-#        run: |
-#          DOTCMS_LICENSE_PATH=${GITHUB_WORKSPACE}/tools/dotcms-cli/license
-#          mkdir -p ${DOTCMS_LICENSE_PATH}
-#          echo "${DOTCMS_LICENSE_KEY}" > ${DOTCMS_LICENSE_PATH}/license.dat
-#          echo "DOTCMS_LICENSE_FILE=${DOTCMS_LICENSE_PATH}/license.dat" >> "$GITHUB_ENV"
-#
-#      - name: 'Compile source code'
-#        working-directory: ${{ github.workspace }}
-#        run: |
-#          ./mvnw clean install -Dtest.failure.ignore=true -DskipTests=${{ github.event.inputs.skipTests }} -am -pl :dotcms-cli
-#
-#      - name: 'Build uber-jar'
-#        working-directory: ${{ github.workspace }}
-#        run: |
-#          ./mvnw package -Dquarkus.package.type=${{ env.MVN_PACKAGE_TYPE }} -DskipTests=${{ github.event.inputs.skipTests }} -pl :dotcms-cli
-#
-#      # Builds a native image of the CLI using GraalVM (Linux/macOS)
-#      # Runs on a matrix for different operating systems
-#      - name: 'Build Native Image (Linux/MacOS)'
-#        if: ${{ matrix.os != 'windows-latest' }}
-#        working-directory: ${{ github.workspace }}
-#        run: |
-#          ./mvnw package -Pnative -DskipTests=${{ github.event.inputs.skipTests }} -pl :dotcms-cli
-#
-#      # Builds a native image of the CLI using GraalVM on Windows
-#      # Uses PowerShell for setup and execution
-#      - name: 'Build Native Image (Windows)'
-#        if: ${{ matrix.os == 'windows-latest' }}
-#        working-directory: ${{ github.workspace }}
-#        shell: pwsh
-#        run: |
-#          cmd /c 'call "C:\Program Files\Microsoft Visual Studio\2022\Enterprise\VC\Auxiliary\Build\vcvars64.bat" && .\mvnw.cmd package -Dnative -DskipTests=true -pl :dotcms-cli'
-#
-#      - name: 'Create distribution'
-#        working-directory: ${{ github.workspace }}
-#        run: |
-#          ./mvnw -B -ntp -Pdist package -DskipTests=${{ github.event.inputs.skipTests }} -pl :dotcms-cli
-#
-#      - name: 'Distribution tree'
-#        working-directory: ${{ github.workspace }}/tools/dotcms-cli/
-#        run: |
-#          ls -ltr cli/target/distributions
-#
-#      - name: 'Upload build artifact'
-#        uses: actions/upload-artifact@v4
-#        with:
-#          name: artifacts-${{ matrix.os }}
-#          path: |
-#            ${{ github.workspace }}/tools/dotcms-cli/cli/target/*-runner.jar
-#            ${{ github.workspace }}/tools/dotcms-cli/cli/target/distributions/*.zip
-#            ${{ github.workspace }}/tools/dotcms-cli/cli/target/distributions/*.tar.gz
-#
-#  release:
-#    needs: [ precheck, build ]
-#    runs-on: ubuntu-latest
-#    steps:
-#      - name: 'Check out repository'
-#        uses: actions/checkout@v4
-#        with:
-#          token: ${{ secrets.CI_MACHINE_TOKEN }}
-#          ref: ${{ needs.precheck.outputs.AUXILIARY_BRANCH }}
-#
-#      - uses: ./.github/actions/cleanup-runner
-#
-#      - name: 'Create artifacts directory'
-#        run: |
-#          mkdir -p ${{ github.workspace }}/artifacts
-#          echo "artifactsDir=${{ github.workspace }}/artifacts" >> "$GITHUB_ENV"
-#
-#      - name: 'Download all build artifacts'
-#        uses: actions/download-artifact@v4
-#        with:
-#          path: ${{ github.workspace }}/artifacts
-#          pattern: artifacts-*
-#          merge-multiple: true
-#
-#      - name: 'List artifacts'
-#        run: |
-#          ls -R
-#
-#      - name: 'Set up Java'
-#        uses: actions/setup-java@v4
-#        with:
-#          java-version: ${{ env.JAVA_VERSION }}
-#          distribution: ${{ env.JAVA_DISTRO }}
-#
-#      - name: 'Cache Maven packages'
-#        uses: actions/cache@v4
-#        with:
-#          path: ~/.m2/repository
-#          key: maven-${{ steps.get-date.outputs.date }}-${{ github.run_id }}
-#
-#      # Creates automated releases using JReleaser
-#      # Generates builds for different platforms
-#      # Signs artifacts
-#      # Publishes to artifact repositories
-#      - name: 'JReleaser'
-#        env:
-#          JRELEASER_GITHUB_TOKEN: ${{ secrets.GITHUB_TOKEN }}
-#          JRELEASER_PROJECT_VERSION: ${{ needs.precheck.outputs.RELEASE_VERSION }}
-#          JRELEASER_ARTIFACTORY_USERNAME: ${{ secrets.EE_REPO_USERNAME }}
-#          JRELEASER_ARTIFACTORY_PASSWORD: ${{ secrets.EE_REPO_PASSWORD }}
-#          JRELEASER_SLACK_WEBHOOK: ${{ secrets.RELEASE_SLACK_WEBHOOK }}
-#          JRELEASER_SLACK_TOKEN: ${{ secrets.SLACK_BOT_TOKEN }}
-#          JRELEASER_UPLOAD_ACTIVE: NEVER
-#        working-directory: ${{ github.workspace }}
-#        run: |
-#          tools/dotcms-cli/mvnw -B -Prelease jreleaser:full-release -DartifactsDir=artifacts -Djreleaser.git.root.search=true -pl :dotcms-cli-parent -Dmaven.plugin.validation=VERBOSE
-#
-#      - name: 'Setup git config'
-#        run: |
-#          git config user.name "${{ secrets.CI_MACHINE_USER }}"
-#          git config user.email "dotCMS-Machine-User@dotcms.com"
-#
-#      - name: 'Tag release version in ${{ github.ref }}'
-#        if: ${{ !contains(github.event.inputs.version, 'SNAPSHOT') }}
-#        run: |
-#          git checkout ${{ needs.precheck.outputs.HEAD }}
-#          git tag -a "dotcms-cli${{ needs.precheck.outputs.RELEASE_VERSION }}" -m "Release dotCLI version ${{ needs.precheck.outputs.RELEASE_VERSION }}"
-#          git push origin "dotcms-cli${{ needs.precheck.outputs.RELEASE_VERSION }}"
-#
-#  publish-npm-package:
-#    name: "Publish NPM Package"
-#    if: success()  # Run only if explicitly indicated and successful
-#    needs: [ build, release ]
-#    runs-on: ubuntu-latest
-#    steps:
-#      - name: 'Checkout code'
-#        uses: actions/checkout@v4
-#        with:
-#          ref: ${{ needs.precheck.outputs.HEAD }}
-#
-#      - uses: ./.github/actions/cleanup-runner
-#
-#      - name: 'Set up Node.js'
-#        uses: actions/setup-node@v4
-#        with:
-#          node-version: ${{ env.NODE_VERSION }}
-#
-#      - name: 'Install Jinja2'
-#        run: pip install jinja2-cli
-#
-#      - name: 'Download all build artifacts'
-#        uses: actions/download-artifact@v4
-#        with:
-#          path: ${{ github.workspace }}/artifacts
-#          pattern: artifacts-*
-#          merge-multiple: true
-#
-#      # Determines the NPM package version suffix (RC_SUFFIX)
-#      # Distinguishes between snapshots and releases
-#      - name: 'Generate package version suffix'
-#        id: generate-version-suffix
-#        env:
-#          MVN_PACKAGE_VERSION: ${{ github.event.inputs.version }}
-#          IS_SNAPSHOT_VERSION: ${{ contains(github.event.inputs.version, 'SNAPSHOT') }}
-#        run: |
-#          if [ "$IS_SNAPSHOT_VERSION" = "true" ]; then
-#              echo "Snapshot version found.";
-#              TAG="rc"
-#              PACKAGE_FULL_NAME="${NPM_PACKAGE_SCOPE}/${NPM_PACKAGE_NAME}"
-#
-#              if npm view $PACKAGE_FULL_NAME &> /dev/null; then
-#                echo "${PACKAGE_FULL_NAME} found.";
-#                LAST_RC_VERSION=$(npm view $PACKAGE_FULL_NAME versions --json | jq -r 'map(select(test("-rc\\d+$"))) | max')
-#                echo $LAST_RC_VERSION
-#                NEXT_RC_VERSION=$(echo "$LAST_RC_VERSION" | awk -F '-rc' '{print $1 "-rc" $2 + 1}')
-#                echo $NEXT_RC_VERSION
-#                RC_SUFFIX=$(echo "$NEXT_RC_VERSION" | sed -n 's/.*-rc\([0-9]*\)/-rc\1/p')
-#                echo $RC_SUFFIX
-#              else
-#                echo "${PACKAGE_FULL_NAME} not found.";
-#                RC_SUFFIX="-rc1"
-#              fi;
-#          else
-#            echo "Release version found.";
-#            TAG="latest"
-#            RC_SUFFIX=""
-#          fi;
-#
-#          VERSION=$(echo "$MVN_PACKAGE_VERSION" | sed 's/-SNAPSHOT//I')
-#          echo "NPM_PACKAGE_VERSION=${VERSION}${RC_SUFFIX}" >> $GITHUB_ENV
-#          echo "NPM_PACKAGE_VERSION_TAG=$TAG" >> $GITHUB_ENV
-#
-#      # Sets up the NPM package
-#      # Creates the bin folder with the binaries
-#      # Adds the postinstall.js script
-#      # Generates the package.json file with Jinja2
-#      - name: 'NPM Package setup'
-#        working-directory: ${{ github.workspace }}/tools/dotcms-cli/npm/
-#        env:
-#          MVN_PACKAGE_VERSION: ${{ github.event.inputs.version }}
-#        run: |
-#          echo "Adding bin folder with all the binaries"
-#          mkdir -p bin
-#          find ${{ github.workspace }}/artifacts/distributions/ -name "*.zip" -exec unzip -d bin {} \;
-#
-#          echo "Adding wrapper script"
-#          mv src/postinstall.js.seed src/postinstall.js
-#
-#          echo "Adding README.md file"
-#          cp ${{ github.workspace }}/tools/dotcms-cli/README.md .
-#
-#          echo "Adding package.json file"
-#          jinja2 package.j2 -D packageName=${MVN_PACKAGE_NAME} -D npmPackageName=${NPM_PACKAGE_NAME} -D npmPackageVersion=${NPM_PACKAGE_VERSION} -D packageVersion=${MVN_PACKAGE_VERSION} --format json -o package.json
-#          rm -f package.j2
-#
-#          cat package.json
-#          cat src/postinstall.js
-#
-#      - name: 'NPM Package tree'
-#        run: ls -R ${{ github.workspace }}/tools/dotcms-cli/npm/
-#
-#      - name: 'Publish to NPM registry'
-#        working-directory: ${{ github.workspace }}/tools/dotcms-cli/npm/
-#        env:
-#          NPM_AUTH_TOKEN: ${{ secrets.NPM_ORG_TOKEN }}
-#        run: |
-#          echo "//registry.npmjs.org/:_authToken=${NPM_AUTH_TOKEN}" > ~/.npmrc
-#          npm publish --access public --tag ${NPM_PACKAGE_VERSION_TAG}
-#
-#  clean-up:
-#    name: "Clean Up"
-#    if: always()
-#    needs: [ precheck, build, release, publish-npm-package ]
-#    runs-on: ubuntu-latest
-#    steps:
-#      - name: Checkout Repository
-#        uses: actions/checkout@v4
-#        with:
-#          ref: ${{ needs.precheck.outputs.HEAD }}
-#
-#      - name: 'Delete release auxiliary branch - ${{ needs.precheck.outputs.AUXILIARY_BRANCH }}'
-#        run: |
-#          git push origin --delete ${{ needs.precheck.outputs.AUXILIARY_BRANCH }}
-=======
   precheck:
     name: 'Pre-check'
     runs-on: ubuntu-latest
@@ -854,5 +435,4 @@
 
       - name: 'Delete release auxiliary branch - ${{ needs.precheck.outputs.AUXILIARY_BRANCH }}'
         run: |
-          git push origin --delete ${{ needs.precheck.outputs.AUXILIARY_BRANCH }}
->>>>>>> 87ad624e
+          git push origin --delete ${{ needs.precheck.outputs.AUXILIARY_BRANCH }}