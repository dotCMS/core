--- conflicted
+++ resolved
@@ -40,25 +40,17 @@
         shell: bash
         run: |
           VERSION=${{ github.event.inputs.version || '1.1.0-SNAPSHOT' }}
-<<<<<<< HEAD
           BRANCH=${{ github.event.inputs.branch || '25951-implement-gha-generate-cli-release'}}
-=======
-          BRANCH=${{ github.event.inputs.branch || github.ref }}
 
           git checkout -b $BRANCH
->>>>>>> 486090ef
           
           ./mvnw -B versions:set versions:commit -DnewVersion=$VERSION
           
           git config --global user.name "dcolina"
           git config --global user.email "daniel.colina@dotcms.com"
-<<<<<<< HEAD
-          git checkout -b "$BRANCH"
-=======
           
->>>>>>> 486090ef
           git commit -a -m "Releasing version $VERSION"
-          git push origin $BRANCH
+          git push origin "$BRANCH"
 
   release:
     needs: [ precheck ]
