name: Publish Starter
on:
  workflow_dispatch:
    inputs:
      type:
        description: 'Select a Starter type'
        required: true
        type: choice
        options:
          - 'full'
          - 'empty'
      changelog:
        description: 'Changes description'
        required: true
        type: string
      dry-run:
        description: 'Enable dry-run mode'
        required: true
        type: boolean

defaults:
  run:
    shell: bash

env:
  STARTER_TYPE: ${{ github.event.inputs.type }}
  EMPTY_STARTER_URL: ${{ vars.DOT_EMPTY_STARTER_URL }}
  EMPTY_STARTER_TOKEN: ${{ secrets.DOT_EMPTY_STARTER_ACCESS_TOKEN }}
  FULL_STARTER_URL: ${{ vars.DOT_STARTER_URL }}
  FULL_STARTER_TOKEN: ${{ secrets.DOT_STARTER_ACCESS_TOKEN }}
  DOWNLOAD_ENDPOINT: api/v1/maintenance/_downloadStarterWithAssets?oldAssets=true

jobs:
  get-starter:
    runs-on: macos-13
    if: github.repository == 'dotcms/core'
    environment: trunk
    steps:
      - name: 'Github context'
        run: |
          echo "::group::Github context"
          echo "${{ toJSON(github.event.inputs) }}"
          echo "::endgroup::"
       
      - name: 'Get zip file'
        id: get-zip-file
        run: |
          echo "::group::Getting zip file"
          echo "::notice::Starter type: $STARTER_TYPE"
          function download_starter {
            URL=$1/${{ env.DOWNLOAD_ENDPOINT }}
            ACCESS_TOKEN=$2
            OUTPUT_FILENAME=$3
            curl -s -w "%{http_code}" --output ${OUTPUT_FILENAME} $URL \
              -H "Content-Type: application/json" \
              -H "Accept: application/octet-stream" \
              -H "Authorization: Bearer $ACCESS_TOKEN"
          }
          mkdir -p starter && cd starter
          DATE=$(date +'%Y%m%d')
          if [[ "$STARTER_TYPE" == "empty" ]]; then
            echo "::debug::Empty Starter: downloading from [${{ env.EMPTY_STARTER_URL }}/${{ env.DOWNLOAD_ENDPOINT }}]"
            FILENAME="empty_${DATE}.zip"
            RESPONSE=$(download_starter ${{ env.EMPTY_STARTER_URL }} ${{ env.EMPTY_STARTER_TOKEN }} $FILENAME)            
          else
            echo "::debut::Full Starter: downloading from [${{ env.FULL_STARTER_URL }}/${{ env.DOWNLOAD_ENDPOINT }}]"
            FILENAME="${DATE}.zip"
            RESPONSE=$(download_starter ${{ env.FULL_STARTER_URL }} ${{ env.FULL_STARTER_TOKEN }} $FILENAME)             
          fi                    
          echo "::notice::Status Code: $RESPONSE" 
          if [[ "$RESPONSE" != "200" ]]; then
            echo "::error::Failed with status code: $RESPONSE"
            exit 1
          fi
          ls -ltrh
          echo "::endgroup::"

      - name: 'Upload artifacts'
        id: upload-artifacts
        uses: actions/upload-artifact@v4
        with:
          name: ${{ env.STARTER_TYPE }}-starter
          path: |
            ${{ github.workspace }}/starter/*.zip
          retention-days: 2
          if-no-files-found: ignore   
          
  deploy-artifacts:
    needs: [ get-starter ]
    runs-on: ubuntu-20.04
    environment: trunk
    outputs:
      filename: ${{ steps.deploy-artifacts.outputs.filename }}
      url: ${{ steps.deploy-artifacts.outputs.url }}
    steps:
      - uses: jfrog/setup-jfrog-cli@v4
        env:
          JF_URL: ${{ vars.ARTIFACTORY_URL }}
          JF_USER: ${{ secrets.EE_REPO_USERNAME }}
          JF_PASSWORD: ${{ secrets.EE_REPO_PASSWORD }}          
                    
      - name: 'JFrog CLI context'
        run: |
          echo "::group::JFrog CLI context"
          jf rt ping
          echo "::endgroup::"
          
      - name: 'Download artifacts'
        uses: actions/download-artifact@v4
        with:
          github-token: ${{ github.token }}
          name: ${{ env.STARTER_TYPE }}-starter
          path: ${{ github.workspace }}/starter

      - name: 'Listing artifacts'
        run: ls -R
  
      - name: 'Deploy artifacts'
        id: deploy-artifacts
        working-directory: ${{ github.workspace }}/starter
        env:
          ARTIFACTORY_URL: ${{ vars.ARTIFACTORY_URL }}
          ARTIFACTORY_REPO: ${{ vars.ARTIFACTORY_REPO }}
          GROUP_ID: com.dotcms
          ARTIFACT_ID: starter
          PACKAGING: zip
          DRY_RUN_MODE: ${{ github.event.inputs.dry-run }}
        run: |
          echo "::group::Deploy Artifacts"
          
          if [[ $DRY_RUN_MODE == true ]]; then
            DRY_RUN='--dry-run'
          fi
          
          FILENAME=$(ls -ltr | awk 'END {print $NF}')
          VERSION="${FILENAME%.*}"
          SOURCE="./${FILENAME}"
          TARGET="${ARTIFACTORY_REPO}/com/dotcms/${ARTIFACT_ID}/${VERSION}/${ARTIFACT_ID}-${FILENAME}"
          PROPS="groupId=${GROUP_ID};artifactId=${ARTIFACT_ID};version=${VERSION};packaging=${PACKAGING}"
          URL="${ARTIFACTORY_URL}/artifactory/${TARGET}"
          
          echo "FILENAME=${FILENAME}"
          echo "VERSION=${VERSION}"
          echo "::notice::Uploading ${SOURCE} to ${TARGET} with props ${PROPS}"
          jfrog rt u "${SOURCE}" ${TARGET} \
            --target-props="${PROPS}" \
            --flat=false \
            $DRY_RUN
          echo "filename=${FILENAME}" >> $GITHUB_OUTPUT
          echo "url=${URL}" >> $GITHUB_OUTPUT  
          echo "::notice::Artifact URL ${URL}"
          echo "::notice::Changelog: ${{ github.event.inputs.changelog }}"
          echo "::endgroup::"

  update-pom:
    if: ${{ github.event.inputs.type == 'empty' && github.event.inputs.dry-run == false }}
    needs: [ deploy-artifacts ]
    runs-on: ubuntu-20.04
    environment: trunk
    outputs:
      pull-request-url: ${{ steps.create-pull-request.outputs.pull-request-url }}
    steps:
      - uses: actions/checkout@v4
      
      - name: 'Update pom.xml'
        id: update-pom
        working-directory: ${{ github.workspace }}/parent
        env:
          FILENAME: ${{ needs.deploy-artifacts.outputs.filename }}
        run: |
          echo "::group::Update pom.xml"
          echo "Updating pom.xml"
        
          VERSION="${FILENAME%.*}"
          
          # Create an auxiliary branch for versioning updates
          AUXILIARY_BRANCH=update-starter-version-${VERSION}-${{ github.run_id }}

          sed -i "s/<starter.deploy.version>.*<\/starter.deploy.version>/<starter.deploy.version>${VERSION}<\/starter.deploy.version>/" pom.xml

          POM=$(cat pom.xml)
          echo "POM file: ${POM}"

          echo auxiliary-branch=${AUXILIARY_BRANCH} >> $GITHUB_OUTPUT
          echo starter-version=${VERSION} >> $GITHUB_OUTPUT
          echo "::notice::Auxiliary Branch: ${AUXILIARY_BRANCH}"
          echo "::endgroup::"      

      - name: 'Create Pull Request'
        id: create-pull-request
        uses: peter-evans/create-pull-request@v6
        with:
          token: ${{ secrets.GITHUB_TOKEN }}
          branch: ${{ steps.update-pom.outputs.auxiliary-branch }}
          commit-message: "📦 Publishing an Empty Starter version [${{ steps.update-pom.outputs.starter-version }}]"
          title: 'Update starter.deploy.version to [${{ steps.update-pom.outputs.starter-version }}]'
          body: >
            This PR was created automatically to update the **starter.deploy.version** in pom.xml to [**${{ steps.update-pom.outputs.starter-version }}**].
          labels: |
            empty-starter
            automated pr          
        
  send-notification:
    needs: [ deploy-artifacts, update-pom ]
    runs-on: ubuntu-20.04
    environment: trunk
    if: always() && github.event.inputs.dry-run == false
    steps:
<<<<<<< HEAD
      - name: Compose Message
        id: compose-message
        run: |
          echo "::group::Compose Message"
          BASE_MESSAGE="> :large_green_circle: *Attention dotters:* a new Starter published!\n \n>This automated script is happy to announce that a new *_${{ env.STARTER_TYPE }} starter_* :package: \`${{ needs.deploy-artifacts.outputs.filename }}\` is now available on \`ARTIFACTORY\` :frog:!\n \n> \n>:link: ${{ needs.deploy-artifacts.outputs.url }}\n>*Changelog* \n>\`\`\`${{ github.event.inputs.changelog }}\`\`\`"
          if [ "$STARTER_TYPE" == "empty" ]; then
            PR_ALERT="\n \n> \n> :bangbang: Approvals required to apply the latest version of *_Empty Starter_* to the project. \n \n> :globe_with_meridians: ${{ needs.update-pom.outputs.pull-request-url }}"  
          fi  
          MESSAGE=${BASE_MESSAGE}${PR_ALERT}
          
          echo "Message: ${MESSAGE}"
          echo "message=${MESSAGE}" >> $GITHUB_OUTPUT
          echo "::endgroup::"
          
=======
      - uses: actions/checkout@v4
>>>>>>> 0773e60c
      - name: Slack Notification
        uses: ./.github/actions/core-cicd/notification/notify-slack
        with:
          channel-id: "log-starter"
          payload: |
<<<<<<< HEAD
            {
              "blocks": [              
                {
                  "type": "section",
                  "text": {
                    "type": "mrkdwn",
                    "text": "${{ steps.compose-message.outputs.message }}"
                  }
                }
              ]
            }
        env:
          SLACK_BOT_TOKEN: ${{ secrets.SLACK_BOT_TOKEN }}
=======
            > :large_green_circle: *Attention dotters:* a new Starter published!
            >
            > This automated script is happy to announce that a new *_${{ env.STARTER_TYPE }}_* :package: `${{ needs.deploy-artifacts.outputs.filename }}` is now available on `ARTIFACTORY` :frog:!
            > :link:${{ needs.deploy-artifacts.outputs.url }}
            > *Changelog*
            > ```${{ github.event.inputs.changelog }}```
          slack-bot-token: ${{ secrets.SLACK_BOT_TOKEN }}       
>>>>>>> 0773e60c
<|MERGE_RESOLUTION|>--- conflicted
+++ resolved
@@ -206,7 +206,9 @@
     environment: trunk
     if: always() && github.event.inputs.dry-run == false
     steps:
-<<<<<<< HEAD
+
+      - uses: actions/checkout@v4
+
       - name: Compose Message
         id: compose-message
         run: |
@@ -221,34 +223,9 @@
           echo "message=${MESSAGE}" >> $GITHUB_OUTPUT
           echo "::endgroup::"
           
-=======
-      - uses: actions/checkout@v4
->>>>>>> 0773e60c
       - name: Slack Notification
         uses: ./.github/actions/core-cicd/notification/notify-slack
         with:
           channel-id: "log-starter"
-          payload: |
-<<<<<<< HEAD
-            {
-              "blocks": [              
-                {
-                  "type": "section",
-                  "text": {
-                    "type": "mrkdwn",
-                    "text": "${{ steps.compose-message.outputs.message }}"
-                  }
-                }
-              ]
-            }
-        env:
-          SLACK_BOT_TOKEN: ${{ secrets.SLACK_BOT_TOKEN }}
-=======
-            > :large_green_circle: *Attention dotters:* a new Starter published!
-            >
-            > This automated script is happy to announce that a new *_${{ env.STARTER_TYPE }}_* :package: `${{ needs.deploy-artifacts.outputs.filename }}` is now available on `ARTIFACTORY` :frog:!
-            > :link:${{ needs.deploy-artifacts.outputs.url }}
-            > *Changelog*
-            > ```${{ github.event.inputs.changelog }}```
+          payload: ${{ steps.compose-message.outputs.message }}
           slack-bot-token: ${{ secrets.SLACK_BOT_TOKEN }}       
->>>>>>> 0773e60c
