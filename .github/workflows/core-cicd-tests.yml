name: Core
on:
  pull_request:
  push:
    branches:
      - master
<<<<<<< HEAD
      - release-*
      - test-*
=======
>>>>>>> 61a39be5
jobs:
  run-unit-tests-job:
    name: Unit Tests
    runs-on: ubuntu-latest
    env:
      DOT_CICD_CLOUD_PROVIDER: github
      DOT_CICD_TARGET: core
      EXPORT_REPORTS: true
      GITHUB_TOKEN: ${{ secrets.GITHUB_TOKEN }}
      GITHUB_USER: dotcmsbuild
      GITHUB_USER_TOKEN: ${{ secrets.USER_TOKEN }}
      PULL_REQUEST: ${{ github.event.number }}
<<<<<<< HEAD
=======
    if: github.event_name == 'pull_request' || github.ref == 'refs/heads/master' || startsWith(github.ref, 'refs/heads/release-') || startsWith(github.ref, 'refs/heads/test-')
>>>>>>> 61a39be5
    steps:
      - name: Checkout core
        uses: actions/checkout@v2
        with:
          fetch-depth: 1
      - name: GITHUB CONTEXT
        env:
          GITHUB_CONTEXT: ${{ toJson(github) }}
        run: echo "$GITHUB_CONTEXT"
      - name: Set Common Vars
        run: |
          if [[ "${{ github.event_name }}" == "pull_request" ]]; then
            BRANCH="${{ github.head_ref }}"
            COMMIT_MESSG=$(git log -1 --pretty=format:%s)
            echo ::set-env name=CURRENT_BRANCH::"${{ github.head_ref }}"
            echo ::set-env name=commitMsg::$(git log -1 --pretty=format:%s)
          else
            BRANCH=$(basename "${{ github.ref }}")
            COMMIT_MESSG=$(git log --format=%s -n 1 ${{ github.event.after }})
            echo ::set-env name=CURRENT_BRANCH::$(basename "${{ github.ref }}")
            echo ::set-env name=commitMsg::$(git log --format=%s -n 1 ${{ github.event.after }})
          fi

<<<<<<< HEAD
          if [[ "${{ github.event_name }}" == "pull_request" || ${BRANCH} =~ master|^release-.*|^test-.* || ${COMMIT_MESSG} =~ github-all|github-unit ]]; then
=======
          if [[ "${{ github.event_name }}" == "pull_request" || "${BRANCH}" == "master" || "${BRANCH}" =~ '^release-.*|^test-.*' || "${COMMIT_MESSG}" =~ '\[github\]|\[github unit\]' ]]; then
>>>>>>> 61a39be5
            echo ::set-env name=jobRun::'true'
          else
            echo ::set-env name=jobRun::'false'
          fi
      - name: Prepare dot-cicd
        run: |
          chmod +x .cicd/discover.sh && .cicd/discover.sh
        if: env.jobRun == 'true'
      - name: Check Provider
        run: |
          dotcicd/library/checkProvider.sh github
        if: env.jobRun == 'true'
      - name: Fail provider
        run: |
          echo ::set-env name=jobRun::'false'
<<<<<<< HEAD
        if: env.jobRun == 'true' && failure()
=======
        if: failure()
>>>>>>> 61a39be5
      - name: Build Tests Base Image
        run: |
          dotcicd/library/pipeline.sh buildTestsBase
        env:
          LICENSE_KEY: ${{ secrets.DOTCMS_LICENSE }}
        if: env.jobRun == 'true'
      - name: Run Unit Tests
        run: |
          dotcicd/library/pipeline.sh runUnit
        if: env.jobRun == 'true'
  run-curl-tests-job:
    name: Curl Tests
    runs-on: ubuntu-latest
    env:
      DOT_CICD_CLOUD_PROVIDER: github
      DOT_CICD_TARGET: core
      EXPORT_REPORTS: true
      GITHUB_TOKEN: ${{ secrets.GITHUB_TOKEN }}
      GITHUB_USER: dotcmsbuild
      GITHUB_USER_TOKEN: ${{ secrets.USER_TOKEN }}
      PULL_REQUEST: ${{ github.event.number }}
<<<<<<< HEAD
=======
    if: github.event_name == 'pull_request' || github.ref == 'refs/heads/master' || startsWith(github.ref, 'refs/heads/release-') || startsWith(github.ref, 'refs/heads/test-')
>>>>>>> 61a39be5
    steps:
      - name: Checkout core
        uses: actions/checkout@v2
        with:
          fetch-depth: 1
      - name: GITHUB CONTEXT
        env:
          GITHUB_CONTEXT: ${{ toJson(github) }}
        run: echo "$GITHUB_CONTEXT"
      - name: Set Common Vars
        run: |
          if [[ "${{ github.event_name }}" == "pull_request" ]]; then
<<<<<<< HEAD
            IS_PR=true
          else
            IS_PR=false
          fi

          if [[ ${IS_PR} == true ]]; then
=======
>>>>>>> 61a39be5
            BRANCH="${{ github.head_ref }}"
            COMMIT_MESSG=$(git log -1 --pretty=format:%s)
            echo ::set-env name=CURRENT_BRANCH::"${{ github.head_ref }}"
            echo ::set-env name=commitMsg::$(git log -1 --pretty=format:%s)
          else
            BRANCH=$(basename "${{ github.ref }}")
            COMMIT_MESSG=$(git log --format=%s -n 1 ${{ github.event.after }})
            echo ::set-env name=CURRENT_BRANCH::$(basename "${{ github.ref }}")
            echo ::set-env name=commitMsg::$(git log --format=%s -n 1 ${{ github.event.after }})
<<<<<<< HEAD
          fi

          if [[ ${BRANCH} =~ master|^release-.*|^test-.* ]]; then
            SPECIAL_BRANCH=true
          else
            SPECIAL_BRANCH=false
          fi

          if [[ ${IS_PR} == true || ${SPECIAL_BRANCH} == true || ${COMMIT_MESSG} =~ github-all|github-postgres|github-mysql|github-oracle|github-mssql|github-unit ]]; then
=======
          fi

          if [[ "${{ github.event_name }}" == "pull_request" || "${BRANCH}" == "master" || "${BRANCH}" =~ '^release-.*|^test-.*' || "${COMMIT_MESSG}" =~ '\[github\]|\[github postgres\]|\[github mysql\]|\[github oracle\]|\[github mssql\]|\[github unit]\' ]]; then
>>>>>>> 61a39be5
            echo ::set-env name=jobRun::'true'
          else
            echo ::set-env name=jobRun::'false'
          fi

<<<<<<< HEAD
          if [[ ${IS_PR} == false && ${SPECIAL_BRANCH} == true ]]; then
=======
          if [[ "${{ github.event_name }}" != "pull_request" && ("${BRANCH}" == "master" || "${BRANCH}" =~ '^release-.*|^test-.*') ]]; then
>>>>>>> 61a39be5
            PUSH_AND_SPECIAL_BRANCH=true
          else
            PUSH_AND_SPECIAL_BRANCH=false
          fi

<<<<<<< HEAD
          if [[ (! ${COMMIT_MESSG} =~ github-mysql|github-oracle|github-mssql ) || ${COMMIT_MESSG} =~ github-all|github-postgres ]]; then
=======
          if [[ (! "${COMMIT_MESSG}" =~ '\[github mysql\]|\[github oracle\]|\[github mssql\]') || "${COMMIT_MESSG}" =~ '\[github\]|\[github postgres\]' ]]; then
>>>>>>> 61a39be5
            echo ::set-env name=runPostgres::'true'
          else
            echo ::set-env name=runPostgres::'false'
          fi

<<<<<<< HEAD
          if [[ ${PUSH_AND_SPECIAL_BRANCH} == true || ${COMMIT_MESSG} =~ github-all|github-mysql ]]; then
=======
          if [[ ${PUSH_AND_SPECIAL_BRANCH} == true || "${COMMIT_MESSG}" =~ '\[github\]|\[github mysql\]' ]]; then
>>>>>>> 61a39be5
            echo ::set-env name=runMysql::'true'
          else
            echo ::set-env name=runMysql::'false'
          fi

<<<<<<< HEAD
          if [[ ${PUSH_AND_SPECIAL_BRANCH} == true || ${COMMIT_MESSG} =~ github-all|github-oracle ]]; then
=======
          if [[ ${PUSH_AND_SPECIAL_BRANCH} == true || "${COMMIT_MESSG}" =~ '\[github\]|\[github oracle\]' ]]; then
>>>>>>> 61a39be5
            echo ::set-env name=runOracle::'true'
          else
            echo ::set-env name=runOracle::'false'
          fi

<<<<<<< HEAD
          if [[ ${PUSH_AND_SPECIAL_BRANCH} == true || ${COMMIT_MESSG} =~ github-all|github-mssql ]]; then
=======
          if [[ ${PUSH_AND_SPECIAL_BRANCH} == true || "${COMMIT_MESSG}" =~ '\[github\]|\[github mssql\]' ]]; then
>>>>>>> 61a39be5
            echo ::set-env name=runMssql::'true'
          else
            echo ::set-env name=runMssql::'false'
          fi
      - name: Prepare dot-cicd
        run: |
          chmod +x .cicd/discover.sh && .cicd/discover.sh
        if: env.jobRun == 'true'
      - name: Check Provider
        run: |
          dotcicd/library/checkProvider.sh github
        if: env.jobRun == 'true'
      - name: Fail provider
        run: |
          echo ::set-env name=jobRun::'false'
<<<<<<< HEAD
        if: env.jobRun == 'true' && failure()
=======
        if: failure()
>>>>>>> 61a39be5
      - name: Build DotCMS Image
        run: |
          dotcicd/library/pipeline.sh buildBase
        env:
          LICENSE_KEY: ${{ secrets.DOTCMS_LICENSE }}
        if: env.jobRun == 'true'
      - name: Build Tests Base Image
        run: |
          dotcicd/library/pipeline.sh buildTestsBase
        env:
          LICENSE_KEY: ${{ secrets.DOTCMS_LICENSE }}
        if: env.jobRun == 'true'
      - name: Run Curl Tests - postgres
        run: |
          dotcicd/library/pipeline.sh runCurl
        env:
          LICENSE_KEY: ${{ secrets.DOTCMS_LICENSE }}
          databaseType: postgres
          PROVIDER_DB_USERNAME: postgres
          PROVIDER_DB_PASSWORD: postgres
        if: (success() || failure()) && env.jobRun == 'true' && env.runPostgres == 'true'
      - name: Run Curl Tests - mysql
        run: |
          dotcicd/library/pipeline.sh runCurl
        env:
          LICENSE_KEY: ${{ secrets.DOTCMS_LICENSE }}
          databaseType: mysql
          PROVIDER_DB_USERNAME: mysql
          PROVIDER_DB_PASSWORD: mysql
        if: (success() || failure()) && env.jobRun == 'true' && env.runMysql == 'true'
      - name: Run Curl Tests - oracle
        run: |
          dotcicd/library/pipeline.sh runCurl
        env:
          LICENSE_KEY: ${{ secrets.DOTCMS_LICENSE }}
          databaseType: oracle
          PROVIDER_DB_USERNAME: oracle
          PROVIDER_DB_PASSWORD: oracle
        if: false #(success() || failure()) && env.jobRun == 'true' && env.runOracle == 'true'
      - name: Run Curl Tests - mssql
        run: |
          dotcicd/library/pipeline.sh runCurl
        env:
          LICENSE_KEY: ${{ secrets.DOTCMS_LICENSE }}
          databaseType: mssql
          PROVIDER_DB_USERNAME: sa
          PROVIDER_DB_PASSWORD: mssqldotCMS2019
        if: (success() || failure()) && env.jobRun == 'true' && env.runMssql == 'true'
  run-integration-tests-job:
    name: Integration Tests
    runs-on: ubuntu-latest
    env:
      DOT_CICD_CLOUD_PROVIDER: github
      DOT_CICD_TARGET: core
      EXPORT_REPORTS: true
      GITHUB_TOKEN: ${{ secrets.GITHUB_TOKEN }}
      GITHUB_USER: dotcmsbuild
      GITHUB_USER_TOKEN: ${{ secrets.USER_TOKEN }}
      PULL_REQUEST: ${{ github.event.number }}
<<<<<<< HEAD
=======
    if: github.event_name == 'pull_request' || github.ref == 'refs/heads/master' || startsWith(github.ref, 'refs/heads/release-') || startsWith(github.ref, 'refs/heads/test-')
>>>>>>> 61a39be5
    steps:
      - name: Checkout core
        uses: actions/checkout@v2
        with:
          fetch-depth: 1
      - name: GITHUB CONTEXT
        env:
          GITHUB_CONTEXT: ${{ toJson(github) }}
        run: echo "$GITHUB_CONTEXT"
      - name: Set Common Vars
        run: |
          if [[ "${{ github.event_name }}" == "pull_request" ]]; then
<<<<<<< HEAD
            IS_PR=true
          else
            IS_PR=false
          fi

          if [[ ${IS_PR} == true ]]; then
=======
>>>>>>> 61a39be5
            BRANCH="${{ github.head_ref }}"
            COMMIT_MESSG=$(git log -1 --pretty=format:%s)
            echo ::set-env name=CURRENT_BRANCH::"${{ github.head_ref }}"
            echo ::set-env name=commitMsg::$(git log -1 --pretty=format:%s)
          else
            BRANCH=$(basename "${{ github.ref }}")
            COMMIT_MESSG=$(git log --format=%s -n 1 ${{ github.event.after }})
            echo ::set-env name=CURRENT_BRANCH::$(basename "${{ github.ref }}")
            echo ::set-env name=commitMsg::$(git log --format=%s -n 1 ${{ github.event.after }})
<<<<<<< HEAD
          fi

          if [[ ${BRANCH} =~ master|^release-.*|^test-.* ]]; then
            SPECIAL_BRANCH=true
          else
            SPECIAL_BRANCH=false
          fi

          if [[ ${IS_PR} == true || ${SPECIAL_BRANCH} == true || ${COMMIT_MESSG} =~ github-all|github-postgres|github-mysql|github-oracle|github-mssql|github-unit ]]; then
=======
          fi

          if [[ "${{ github.event_name }}" == "pull_request" || "${BRANCH}" == "master" || "${BRANCH}" =~ '^release-.*|^test-.*' || "${COMMIT_MESSG}" =~ '\[github\]|\[github postgres\]|\[github mysql\]|\[github oracle\]|\[github mssql\]|\[github unit]\' ]]; then
>>>>>>> 61a39be5
            echo ::set-env name=jobRun::'true'
          else
            echo ::set-env name=jobRun::'false'
          fi

<<<<<<< HEAD
          if [[ ${IS_PR} == false && ${SPECIAL_BRANCH} == true ]]; then
=======
          if [[ "${{ github.event_name }}" != "pull_request" && ("${BRANCH}" == "master" || "${BRANCH}" =~ '^release-.*|^test-.*') ]]; then
>>>>>>> 61a39be5
            PUSH_AND_SPECIAL_BRANCH=true
          else
            PUSH_AND_SPECIAL_BRANCH=false
          fi

<<<<<<< HEAD
          if [[ (! ${COMMIT_MESSG} =~ github-mysql|github-oracle|github-mssql ) || ${COMMIT_MESSG} =~ github-all|github-postgres ]]; then
=======
          if [[ (! "${COMMIT_MESSG}" =~ '\[github mysql\]|\[github oracle\]|\[github mssql\]|\[github unit]\') || "${COMMIT_MESSG}" =~ '\[github\]|\[github postgres\]' ]]; then
>>>>>>> 61a39be5
            echo ::set-env name=runPostgres::'true'
          else
            echo ::set-env name=runPostgres::'false'
          fi

<<<<<<< HEAD
          if [[ ${PUSH_AND_SPECIAL_BRANCH} == true || ${COMMIT_MESSG} =~ github-all|github-mysql ]]; then
=======
          if [[ ${PUSH_AND_SPECIAL_BRANCH} == true || "${COMMIT_MESSG}" =~ '\[github\]|\[github mysql\]' ]]; then
>>>>>>> 61a39be5
            echo ::set-env name=runMysql::'true'
          else
            echo ::set-env name=runMysql::'false'
          fi

<<<<<<< HEAD
          if [[ ${PUSH_AND_SPECIAL_BRANCH} == true || ${COMMIT_MESSG} =~ github-all|github-oracle ]]; then
=======
          if [[ ${PUSH_AND_SPECIAL_BRANCH} == true || "${COMMIT_MESSG}" =~ '\[github\]|\[github oracle\]' ]]; then
>>>>>>> 61a39be5
            echo ::set-env name=runOracle::'true'
          else
            echo ::set-env name=runOracle::'false'
          fi

<<<<<<< HEAD
          if [[ ${PUSH_AND_SPECIAL_BRANCH} == true || ${COMMIT_MESSG} =~ github-all|github-mssql ]]; then
=======
          if [[ ${PUSH_AND_SPECIAL_BRANCH} == true || "${COMMIT_MESSG}" =~ '\[github\]|\[github mssql\]' ]]; then
>>>>>>> 61a39be5
            echo ::set-env name=runMssql::'true'
          else
            echo ::set-env name=runMssql::'false'
          fi
      - name: Prepare dot-cicd
        run: |
          chmod +x .cicd/discover.sh && .cicd/discover.sh
        if: env.jobRun == 'true'
      - name: Check Provider
        run: |
          dotcicd/library/checkProvider.sh github
        if: env.jobRun == 'true'
      - name: Fail provider
        run: |
          echo ::set-env name=jobRun::'false'
<<<<<<< HEAD
        if: env.jobRun == 'true' && failure()
=======
        if: failure()
>>>>>>> 61a39be5
      - name: Build Tests Base Image
        run: |
          dotcicd/library/pipeline.sh buildTestsBase
        env:
          LICENSE_KEY: ${{ secrets.DOTCMS_LICENSE }}
        if: env.jobRun == 'true'
      - name: Run Integration Tests - postgres
        run: |
          dotcicd/library/pipeline.sh runIntegration
        env:
          databaseType: postgres
        if: (success() || failure()) && env.jobRun == 'true' && env.runPostgres == 'true'
      - name: Run Integration Tests - mysql
        run: |
          dotcicd/library/pipeline.sh runIntegration
        env:
          databaseType: mysql
        if: (success() || failure()) && env.jobRun == 'true' && env.runMysql == 'true'
      - name: Run Integration Tests - oracle
        run: |
          dotcicd/library/pipeline.sh runIntegration
        env:
          databaseType: oracle
        if: (success() || failure()) && env.jobRun == 'true' && env.runOracle == 'true'
      - name: Run Integration Tests - mssql
        run: |
          dotcicd/library/pipeline.sh runIntegration
        env:
          databaseType: mssql
        if: (success() || failure()) && env.jobRun == 'true' && env.runMssql == 'true'
  slack-notification:
    name: Notification
    runs-on: ubuntu-latest
    env:
      DOT_CICD_TARGET: core
      GITHUB_USER: dotcmsbuild
      GITHUB_USER_TOKEN: ${{ secrets.USER_TOKEN }}
      PULL_REQUEST: ${{ github.event.number }}
    if: success() || failure()
    needs: [run-unit-tests-job, run-curl-tests-job, run-integration-tests-job]
    steps:
      - name: GITHUB CONTEXT
        env:
          GITHUB_CONTEXT: ${{ toJson(github) }}
        run: echo "$GITHUB_CONTEXT"
      - name: Set Common Vars
        run: |
          if [[ "${{ github.event_name }}" == "pull_request" ]]; then
            echo ::set-env name=CURRENT_BRANCH::"${{ github.head_ref }}"
          else
            echo ::set-env name=CURRENT_BRANCH::$(basename "${{ github.ref }}")
          fi
      - name: Notify through CI/CD slack action
        env:
          SLACK_BOT_TOKEN: ${{ secrets.SLACK_BOT_TOKEN }}
        uses: dotcms/cicd-slack-action@master
        with:
          github-user: ${{ github.actor }}
          branch: ${{ env.CURRENT_BRANCH }}<|MERGE_RESOLUTION|>--- conflicted
+++ resolved
@@ -4,11 +4,8 @@
   push:
     branches:
       - master
-<<<<<<< HEAD
       - release-*
       - test-*
-=======
->>>>>>> 61a39be5
 jobs:
   run-unit-tests-job:
     name: Unit Tests
@@ -21,10 +18,6 @@
       GITHUB_USER: dotcmsbuild
       GITHUB_USER_TOKEN: ${{ secrets.USER_TOKEN }}
       PULL_REQUEST: ${{ github.event.number }}
-<<<<<<< HEAD
-=======
-    if: github.event_name == 'pull_request' || github.ref == 'refs/heads/master' || startsWith(github.ref, 'refs/heads/release-') || startsWith(github.ref, 'refs/heads/test-')
->>>>>>> 61a39be5
     steps:
       - name: Checkout core
         uses: actions/checkout@v2
@@ -48,11 +41,7 @@
             echo ::set-env name=commitMsg::$(git log --format=%s -n 1 ${{ github.event.after }})
           fi
 
-<<<<<<< HEAD
           if [[ "${{ github.event_name }}" == "pull_request" || ${BRANCH} =~ master|^release-.*|^test-.* || ${COMMIT_MESSG} =~ github-all|github-unit ]]; then
-=======
-          if [[ "${{ github.event_name }}" == "pull_request" || "${BRANCH}" == "master" || "${BRANCH}" =~ '^release-.*|^test-.*' || "${COMMIT_MESSG}" =~ '\[github\]|\[github unit\]' ]]; then
->>>>>>> 61a39be5
             echo ::set-env name=jobRun::'true'
           else
             echo ::set-env name=jobRun::'false'
@@ -68,11 +57,7 @@
       - name: Fail provider
         run: |
           echo ::set-env name=jobRun::'false'
-<<<<<<< HEAD
         if: env.jobRun == 'true' && failure()
-=======
-        if: failure()
->>>>>>> 61a39be5
       - name: Build Tests Base Image
         run: |
           dotcicd/library/pipeline.sh buildTestsBase
@@ -94,10 +79,6 @@
       GITHUB_USER: dotcmsbuild
       GITHUB_USER_TOKEN: ${{ secrets.USER_TOKEN }}
       PULL_REQUEST: ${{ github.event.number }}
-<<<<<<< HEAD
-=======
-    if: github.event_name == 'pull_request' || github.ref == 'refs/heads/master' || startsWith(github.ref, 'refs/heads/release-') || startsWith(github.ref, 'refs/heads/test-')
->>>>>>> 61a39be5
     steps:
       - name: Checkout core
         uses: actions/checkout@v2
@@ -110,15 +91,12 @@
       - name: Set Common Vars
         run: |
           if [[ "${{ github.event_name }}" == "pull_request" ]]; then
-<<<<<<< HEAD
             IS_PR=true
           else
             IS_PR=false
           fi
 
           if [[ ${IS_PR} == true ]]; then
-=======
->>>>>>> 61a39be5
             BRANCH="${{ github.head_ref }}"
             COMMIT_MESSG=$(git log -1 --pretty=format:%s)
             echo ::set-env name=CURRENT_BRANCH::"${{ github.head_ref }}"
@@ -128,7 +106,6 @@
             COMMIT_MESSG=$(git log --format=%s -n 1 ${{ github.event.after }})
             echo ::set-env name=CURRENT_BRANCH::$(basename "${{ github.ref }}")
             echo ::set-env name=commitMsg::$(git log --format=%s -n 1 ${{ github.event.after }})
-<<<<<<< HEAD
           fi
 
           if [[ ${BRANCH} =~ master|^release-.*|^test-.* ]]; then
@@ -138,61 +115,36 @@
           fi
 
           if [[ ${IS_PR} == true || ${SPECIAL_BRANCH} == true || ${COMMIT_MESSG} =~ github-all|github-postgres|github-mysql|github-oracle|github-mssql|github-unit ]]; then
-=======
-          fi
-
-          if [[ "${{ github.event_name }}" == "pull_request" || "${BRANCH}" == "master" || "${BRANCH}" =~ '^release-.*|^test-.*' || "${COMMIT_MESSG}" =~ '\[github\]|\[github postgres\]|\[github mysql\]|\[github oracle\]|\[github mssql\]|\[github unit]\' ]]; then
->>>>>>> 61a39be5
             echo ::set-env name=jobRun::'true'
           else
             echo ::set-env name=jobRun::'false'
           fi
 
-<<<<<<< HEAD
           if [[ ${IS_PR} == false && ${SPECIAL_BRANCH} == true ]]; then
-=======
-          if [[ "${{ github.event_name }}" != "pull_request" && ("${BRANCH}" == "master" || "${BRANCH}" =~ '^release-.*|^test-.*') ]]; then
->>>>>>> 61a39be5
             PUSH_AND_SPECIAL_BRANCH=true
           else
             PUSH_AND_SPECIAL_BRANCH=false
           fi
 
-<<<<<<< HEAD
           if [[ (! ${COMMIT_MESSG} =~ github-mysql|github-oracle|github-mssql ) || ${COMMIT_MESSG} =~ github-all|github-postgres ]]; then
-=======
-          if [[ (! "${COMMIT_MESSG}" =~ '\[github mysql\]|\[github oracle\]|\[github mssql\]') || "${COMMIT_MESSG}" =~ '\[github\]|\[github postgres\]' ]]; then
->>>>>>> 61a39be5
             echo ::set-env name=runPostgres::'true'
           else
             echo ::set-env name=runPostgres::'false'
           fi
 
-<<<<<<< HEAD
           if [[ ${PUSH_AND_SPECIAL_BRANCH} == true || ${COMMIT_MESSG} =~ github-all|github-mysql ]]; then
-=======
-          if [[ ${PUSH_AND_SPECIAL_BRANCH} == true || "${COMMIT_MESSG}" =~ '\[github\]|\[github mysql\]' ]]; then
->>>>>>> 61a39be5
             echo ::set-env name=runMysql::'true'
           else
             echo ::set-env name=runMysql::'false'
           fi
 
-<<<<<<< HEAD
           if [[ ${PUSH_AND_SPECIAL_BRANCH} == true || ${COMMIT_MESSG} =~ github-all|github-oracle ]]; then
-=======
-          if [[ ${PUSH_AND_SPECIAL_BRANCH} == true || "${COMMIT_MESSG}" =~ '\[github\]|\[github oracle\]' ]]; then
->>>>>>> 61a39be5
             echo ::set-env name=runOracle::'true'
           else
             echo ::set-env name=runOracle::'false'
           fi
 
-<<<<<<< HEAD
           if [[ ${PUSH_AND_SPECIAL_BRANCH} == true || ${COMMIT_MESSG} =~ github-all|github-mssql ]]; then
-=======
-          if [[ ${PUSH_AND_SPECIAL_BRANCH} == true || "${COMMIT_MESSG}" =~ '\[github\]|\[github mssql\]' ]]; then
->>>>>>> 61a39be5
             echo ::set-env name=runMssql::'true'
           else
             echo ::set-env name=runMssql::'false'
@@ -208,11 +160,7 @@
       - name: Fail provider
         run: |
           echo ::set-env name=jobRun::'false'
-<<<<<<< HEAD
         if: env.jobRun == 'true' && failure()
-=======
-        if: failure()
->>>>>>> 61a39be5
       - name: Build DotCMS Image
         run: |
           dotcicd/library/pipeline.sh buildBase
@@ -272,10 +220,6 @@
       GITHUB_USER: dotcmsbuild
       GITHUB_USER_TOKEN: ${{ secrets.USER_TOKEN }}
       PULL_REQUEST: ${{ github.event.number }}
-<<<<<<< HEAD
-=======
-    if: github.event_name == 'pull_request' || github.ref == 'refs/heads/master' || startsWith(github.ref, 'refs/heads/release-') || startsWith(github.ref, 'refs/heads/test-')
->>>>>>> 61a39be5
     steps:
       - name: Checkout core
         uses: actions/checkout@v2
@@ -288,15 +232,12 @@
       - name: Set Common Vars
         run: |
           if [[ "${{ github.event_name }}" == "pull_request" ]]; then
-<<<<<<< HEAD
             IS_PR=true
           else
             IS_PR=false
           fi
 
           if [[ ${IS_PR} == true ]]; then
-=======
->>>>>>> 61a39be5
             BRANCH="${{ github.head_ref }}"
             COMMIT_MESSG=$(git log -1 --pretty=format:%s)
             echo ::set-env name=CURRENT_BRANCH::"${{ github.head_ref }}"
@@ -306,7 +247,6 @@
             COMMIT_MESSG=$(git log --format=%s -n 1 ${{ github.event.after }})
             echo ::set-env name=CURRENT_BRANCH::$(basename "${{ github.ref }}")
             echo ::set-env name=commitMsg::$(git log --format=%s -n 1 ${{ github.event.after }})
-<<<<<<< HEAD
           fi
 
           if [[ ${BRANCH} =~ master|^release-.*|^test-.* ]]; then
@@ -316,61 +256,36 @@
           fi
 
           if [[ ${IS_PR} == true || ${SPECIAL_BRANCH} == true || ${COMMIT_MESSG} =~ github-all|github-postgres|github-mysql|github-oracle|github-mssql|github-unit ]]; then
-=======
-          fi
-
-          if [[ "${{ github.event_name }}" == "pull_request" || "${BRANCH}" == "master" || "${BRANCH}" =~ '^release-.*|^test-.*' || "${COMMIT_MESSG}" =~ '\[github\]|\[github postgres\]|\[github mysql\]|\[github oracle\]|\[github mssql\]|\[github unit]\' ]]; then
->>>>>>> 61a39be5
             echo ::set-env name=jobRun::'true'
           else
             echo ::set-env name=jobRun::'false'
           fi
 
-<<<<<<< HEAD
           if [[ ${IS_PR} == false && ${SPECIAL_BRANCH} == true ]]; then
-=======
-          if [[ "${{ github.event_name }}" != "pull_request" && ("${BRANCH}" == "master" || "${BRANCH}" =~ '^release-.*|^test-.*') ]]; then
->>>>>>> 61a39be5
             PUSH_AND_SPECIAL_BRANCH=true
           else
             PUSH_AND_SPECIAL_BRANCH=false
           fi
 
-<<<<<<< HEAD
           if [[ (! ${COMMIT_MESSG} =~ github-mysql|github-oracle|github-mssql ) || ${COMMIT_MESSG} =~ github-all|github-postgres ]]; then
-=======
-          if [[ (! "${COMMIT_MESSG}" =~ '\[github mysql\]|\[github oracle\]|\[github mssql\]|\[github unit]\') || "${COMMIT_MESSG}" =~ '\[github\]|\[github postgres\]' ]]; then
->>>>>>> 61a39be5
             echo ::set-env name=runPostgres::'true'
           else
             echo ::set-env name=runPostgres::'false'
           fi
 
-<<<<<<< HEAD
           if [[ ${PUSH_AND_SPECIAL_BRANCH} == true || ${COMMIT_MESSG} =~ github-all|github-mysql ]]; then
-=======
-          if [[ ${PUSH_AND_SPECIAL_BRANCH} == true || "${COMMIT_MESSG}" =~ '\[github\]|\[github mysql\]' ]]; then
->>>>>>> 61a39be5
             echo ::set-env name=runMysql::'true'
           else
             echo ::set-env name=runMysql::'false'
           fi
 
-<<<<<<< HEAD
           if [[ ${PUSH_AND_SPECIAL_BRANCH} == true || ${COMMIT_MESSG} =~ github-all|github-oracle ]]; then
-=======
-          if [[ ${PUSH_AND_SPECIAL_BRANCH} == true || "${COMMIT_MESSG}" =~ '\[github\]|\[github oracle\]' ]]; then
->>>>>>> 61a39be5
             echo ::set-env name=runOracle::'true'
           else
             echo ::set-env name=runOracle::'false'
           fi
 
-<<<<<<< HEAD
           if [[ ${PUSH_AND_SPECIAL_BRANCH} == true || ${COMMIT_MESSG} =~ github-all|github-mssql ]]; then
-=======
-          if [[ ${PUSH_AND_SPECIAL_BRANCH} == true || "${COMMIT_MESSG}" =~ '\[github\]|\[github mssql\]' ]]; then
->>>>>>> 61a39be5
             echo ::set-env name=runMssql::'true'
           else
             echo ::set-env name=runMssql::'false'
@@ -386,11 +301,7 @@
       - name: Fail provider
         run: |
           echo ::set-env name=jobRun::'false'
-<<<<<<< HEAD
         if: env.jobRun == 'true' && failure()
-=======
-        if: failure()
->>>>>>> 61a39be5
       - name: Build Tests Base Image
         run: |
           dotcicd/library/pipeline.sh buildTestsBase
