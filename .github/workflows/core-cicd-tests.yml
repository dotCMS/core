name: Core
on:
  pull_request:
  push:
    branches:
      - master
      - release-*
jobs:
  repo-metadata-job:
    name: Get Github Metadata
    runs-on: ubuntu-latest
    outputs:
      commit_message: ${{ steps.get-commit-message.outputs.commit_message }}
      module_found: ${{ steps.module-matcher.outputs.module_found }}
    steps:
      - id: fetch-core
        name: Fetch Core repo
        uses: actions/checkout@v3
        with:
          fetch-depth: 0
      - id: read-cicd-local-env
        name: Read CICD local library
        run: source ${GITHUB_WORKSPACE}/cicd/local-env.sh
      - id: module-matcher
        name: Module Matcher
        uses: ./.github/actions/module-matcher
        with:
          build_id: ${{ env.BUILD_ID }}
          current: core
      - id: get-commit-message
        name: Get commit message
        uses: dotcms/get-commit-message@master
        with:
          accessToken: ${{ secrets.GITHUB_TOKEN }}
  build-core-job:
    name: Build Core
    runs-on: ubuntu-latest
    needs: repo-metadata-job
    if: needs.repo-metadata-job.outputs.module_found == 'true'
    env:
      DEBUG: true
    outputs:
      cache_metadata: ${{ steps.cache-core.outputs.cache_metadata }}
    steps:
      - id: fetch-core
        name: Fetch Core repo
        uses: actions/checkout@v3
      - id: read-cicd-local-env
        name: Read CICD local library
        run: source ${GITHUB_WORKSPACE}/cicd/local-env.sh
        if: success()
      - id: build-core
        name: Build Core
        uses: ./.github/actions/build-core
        with:
          build_env: ${{ env.BUILD_ENV }}
        if: success()
      - id: core-cache-locator
        name: Core Cache Locator
        uses: ./.github/actions/core-cache-locator
        with:
          build_env: ${{ env.BUILD_ENV }}
          cache_build_output: false
        if: success()
      - id: cache-core
        name: Cache Core
        uses: ./.github/actions/cache-core
        with:
          build_env: ${{ env.BUILD_ENV }}
          cache_locations: ${{ steps.core-cache-locator.outputs.cache_locations }}
        if: success()
  run-unit-tests-job:
    name: Run Unit Tests
    runs-on: ubuntu-latest
    needs: [repo-metadata-job, build-core-job]
    if: success()
    outputs:
      tests_results_status: ${{ steps.run-unit-tests.outputs.tests_results_status }}
      tests_results_skip_report: ${{ steps.run-unit-tests.outputs.tests_results_skip_report }}
      tests_results_report_url: ${{ steps.github-publish-unit-tests.outputs.tests_report_url }}
      tests_results_log_url: ${{ steps.github-publish-unit-tests.outputs.test_logs_url }}
      testmo_tests_results_report_url: ${{ steps.publish-unit-tests.outputs.tests_report_url }}
    env:
      DEBUG: true
    steps:
      - id: fetch-core
        name: Fetch Core Repo
        uses: actions/checkout@v3
      - id: read-cicd-local-env
        name: Read CICD local library
        run: source ${GITHUB_WORKSPACE}/cicd/local-env.sh
        if: success()
      - id: restore-core
        name: Restore Core Cache
        uses: ./.github/actions/restore-core
        with:
          cache_metadata: ${{ needs.build-core-job.outputs.cache_metadata }}
        if: success()
      - id: run-unit-tests
        name: Run Unit Tests
        uses: ./.github/actions/run-unit-tests
        with:
          build_env: ${{ env.BUILD_ENV }}
          tests: ${{ needs.repo-metadata-job.outputs.commit_message }}
      - id: unit-tests-comment
        name: Unit Test Comment
        uses: EnricoMi/publish-unit-test-result-action@v1
        with:
          files: ${{ steps.run-unit-tests.outputs.tests_results_location }}/*.xml
          check_name: 'Unit Tests Report'
        if: (success() || failure()) && steps.run-unit-tests.outputs.tests_results_skip_report != 'true'
      - id: github-publish-unit-tests
        name: Github publish unit tests
        uses: ./.github/actions/publish-test-results
        with:
          build_id: ${{ env.BUILD_ID }}
          build_hash: ${{ env.BUILD_HASH }}
          test_type: unit
          pull_request: ${{ github.event.number }}
          tests_results_status: ${{ steps.run-unit-tests.outputs.tests_results_status }}
          tests_results_report_location: ${{ steps.run-unit-tests.outputs.tests_results_report_location }}
          cicd_github_token: ${{ secrets.CICD_GITHUB_TOKEN }}
        if: (success() || failure()) && steps.run-unit-tests.outputs.tests_results_skip_report != 'true'
      - id: publish-unit-tests
        name: Publish unit tests to Testmo
        uses: ./.github/actions/testmo-wrapper
        with:
          operation: submit
          github_sha: ${{ env.BUILD_HASH }}
          build_id: ${{ env.BUILD_ID }}
          testmo_token: ${{ secrets.TESTMO_TOKEN }}
          testmo_project_id: 1
          test_type: unit
          tests_results_location: ${{ steps.run-unit-tests.outputs.tests_results_location }}/*.xml
          debug: true
        if: (success() || failure()) && steps.run-unit-tests.outputs.tests_results_skip_report != 'true'
      - id: github-status
        name: Send Github Status
        uses: ./.github/actions/github-status
        with:
          test_type: unit
          test_results_status: ${{ steps.run-unit-tests.outputs.tests_results_status }}
          pull_request: ${{ github.event.number }}
          github_user: ${{ env.GITHUB_USER }}
          cicd_github_token: ${{ secrets.CICD_GITHUB_TOKEN }}
          tests_report_url: ${{ steps.github-publish-unit-tests.outputs.test_logs_url }}
        if: (success() || failure()) && steps.github-publish-unit-tests.outputs.tests_report_url != ''
  integration-tests-thread-setup-job:
    name: Integration tests thread (matrix) setup
    runs-on: ubuntu-latest
    needs: build-core-job
    outputs:
      testmo_run_id: ${{ steps.thread-setup.outputs.testmo_run_id }}
    steps:
      - id: fetch-core
        name: Fetch Core Repo
        uses: actions/checkout@v3
      - id: read-cicd-local-env
        name: Read CICD local library
        run: source ${GITHUB_WORKSPACE}/cicd/local-env.sh
        if: success()
      - id: thread-setup
        name: Initial thread (matrix) setup
        uses: ./.github/actions/testmo-wrapper
        with:
          operation: thread-resources
          github_sha: ${{ env.BUILD_HASH }}
          build_id: ${{ env.BUILD_ID }}
          testmo_token: ${{ secrets.TESTMO_TOKEN }}
          testmo_project_id: 1
          test_type: integration
          debug: true
        if: success()
  run-integration-tests-job:
    name: Run Integration Tests
    runs-on: ubuntu-latest
    needs: [repo-metadata-job, build-core-job, integration-tests-thread-setup-job]
    strategy:
      fail-fast: false
      matrix:
        db_type: [ postgres, mssql ]
    if: success()
    outputs:
      postgres_tests_results_status: ${{ steps.run-integration-tests.outputs.postgres_tests_results_status }}
      postgres_tests_results_skip_report: ${{ steps.run-integration-tests.outputs.postgres_tests_results_skip_report }}
      postgres_tests_results_report_url: ${{ steps.github-publish-integration-tests.outputs.postgres_tests_report_url }}
      postgres_tests_results_log_url: ${{ steps.github-publish-integration-tests.outputs.postgres_test_logs_url }}
      testmo_postgres_tests_results_report_url: ${{ steps.publish-integration-tests.outputs.postgres_tests_report_url }}
      mssql_tests_results_status: ${{ steps.run-integration-tests.outputs.mssql_tests_results_status }}
      mssql_tests_results_skip_report: ${{ steps.run-integration-tests.outputs.mssql_tests_results_skip_report }}
      mssql_tests_results_report_url: ${{ steps.github-publish-integration-tests.outputs.mssql_tests_report_url }}
      mssql_tests_results_log_url: ${{ steps.github-publish-integration-tests.outputs.mssql_test_logs_url }}
      testmo_mssql_tests_results_report_url: ${{ steps.publish-integration-tests.outputs.mssql_tests_report_url }}
    env:
      DEBUG: true
    steps:
      - id: fetch-core
        name: Fetch Core Repo
        uses: actions/checkout@v3
      - id: read-cicd-local-env
        name: Read CICD local library
        run: source ${GITHUB_WORKSPACE}/cicd/local-env.sh
        if: success()
      - id: restore-core
        name: Restore Core Cache
        uses: ./.github/actions/restore-core
        with:
          cache_metadata: ${{ needs.build-core-job.outputs.cache_metadata }}
        if: success()
      - id: run-integration-tests
        name: Run Integration Tests
        uses: ./.github/actions/run-integration-tests
        with:
          build_env: ${{ env.BUILD_ENV }}
          db_type: ${{ matrix.db_type }}
          license_key: ${{ secrets.DOTCMS_LICENSE }}
          tests: ${{ needs.repo-metadata-job.outputs.commit_message }}
        if: success()
      - id: integration-tests-comment
        name: Integration Test Comment
        uses: EnricoMi/publish-unit-test-result-action@v1
        with:
          files: ${{ steps.run-integration-tests.outputs.tests_results_location }}/*.xml
          check_name: 'Integration Tests [${{ matrix.db_type }}] Report'
        if: (success() || failure()) && steps.run-integration-tests.outputs.tests_results_skip_report != 'true'
      - id: github-publish-integration-tests
        name: Github publish integration tests
        uses: ./.github/actions/publish-test-results
        with:
          build_id: ${{ env.BUILD_ID }}
          build_hash: ${{ env.BUILD_HASH }}
          test_type: integration
          db_type: ${{ matrix.db_type }}
          pull_request: ${{ github.event.number }}
          tests_results_status: ${{ steps.run-integration-tests.outputs.tests_results_status }}
          tests_results_report_location: ${{ steps.run-integration-tests.outputs.tests_results_report_location }}
          cicd_github_token: ${{ secrets.CICD_GITHUB_TOKEN }}
        if: (success() || failure()) && steps.run-integration-tests.outputs.tests_results_skip_report != 'true'
      - id: publish-integration-tests
        name: Publish integration tests to Testmo
        uses: ./.github/actions/testmo-wrapper
        with:
          operation: submit-thread
          github_sha: ${{ env.BUILD_HASH }}
          build_id: ${{ env.BUILD_ID }}
          testmo_token: ${{ secrets.TESTMO_TOKEN }}
          testmo_project_id: 1
          testmo_run_id: ${{ needs.integration-tests-thread-setup-job.outputs.testmo_run_id }}
          test_type: integration
          tests_results_location: ${{ steps.run-integration-tests.outputs.tests_results_location }}/*.xml
          ci_index: ${{ steps.run-integration-tests.outputs.ci_index }}
          ci_total: 2
          ci_label: ${{ matrix.db_type }}
          debug: true
        if: (success() || failure()) && steps.run-integration-tests.outputs.tests_results_skip_report != 'true'
      - id: github-status
        name: Send Github Status
        uses: ./.github/actions/github-status
        with:
          test_type: integration
          db_type: ${{ matrix.db_type }}
          test_results_status: ${{ steps.run-integration-tests.outputs.tests_results_status }}
          pull_request: ${{ github.event.number }}
          github_user: ${{ env.GITHUB_USER }}
          cicd_github_token: ${{ secrets.CICD_GITHUB_TOKEN }}
          tests_report_url: ${{ steps.github-publish-integration-tests.outputs.tests_report_url }}
        if: (success() || failure()) && steps.github-publish-integration-tests.outputs.tests_report_url != ''
  integration-tests-complete-job:
    name: Integration tests publish complete setup
    runs-on: ubuntu-latest
    needs: [integration-tests-thread-setup-job, run-integration-tests-job]
    if: (success() || failure()) && needs.run-integration-tests-job.outputs.tests_results_skip_report != 'true'
    steps:
      - id: fetch-core
        name: Fetch Core Repo
        uses: actions/checkout@v3
      - id: read-cicd-local-env
        name: Read CICD local library
        run: source ${GITHUB_WORKSPACE}/cicd/local-env.sh
        if: success()
      - id: complete
        name: Post submit complete
        uses: ./.github/actions/testmo-wrapper
        with:
          operation: complete
          github_sha: ${{ env.BUILD_HASH }}
          testmo_token: ${{ secrets.TESTMO_TOKEN }}
          testmo_project_id: 1
          testmo_run_id: ${{ needs.integration-tests-thread-setup-job.outputs.testmo_run_id }}
          test_type: integration
          debug: true
  run-postman-tests-job:
    name: Run Postman Tests
    runs-on: ubuntu-latest
    needs: repo-metadata-job
<<<<<<< HEAD
    if: success()
=======
    if: success() && needs.repo-metadata-job.outputs.module_found == 'true'
>>>>>>> 0ade0dca
    outputs:
      tests_results_status: ${{ steps.run-postman-tests.outputs.tests_results_status }}
      tests_results_skip_report: ${{ steps.run-postman-tests.outputs.tests_results_skip_report }}
      tests_results_report_url: ${{ steps.github-publish-postman-tests.outputs.tests_report_url }}
      tests_results_log_url: ${{ steps.github-publish-postman-tests.outputs.test_logs_url }}
      testmo_tests_results_report_url: ${{ steps.publish-postman-tests.outputs.tests_report_url }}
    env:
      PUBLISH_MODE: ALL
      DEBUG: true
    steps:
      - id: fetch-core
        name: Fetch Core Repo
        uses: actions/checkout@v3
      - id: read-cicd-local-env
        name: Read CICD local library
        run: source ${GITHUB_WORKSPACE}/cicd/local-env.sh
        if: success()
      - id: build-dotcms-image
        name: Build DotCMS Docker image
        uses: ./.github/actions/build-docker-image
        with:
          build_id  : ${{ env.BUILD_ID }}
          image_name: dotcms:${{ env.BUILD_HASH }}
      - id: run-postman-tests
        name: Run Postman Tests
        uses: ./.github/actions/run-postman-tests
        with:
          built_image_name: ${{ steps.build-dotcms-image.outputs.built_image_name }}
          license_key: ${{ secrets.DOTCMS_LICENSE }}
          tests: ${{ needs.repo-metadata-job.outputs.commit_message }}
          export_report: ${{ env.PUBLISH_MODE == 'ALL' || env.PUBLISH_MODE == 'RESULTS' }}
      - id: postman-tests-comment
        name: Postman Test Comment
        uses: EnricoMi/publish-unit-test-result-action@v1
        with:
          files: ${{ steps.run-postman-tests.outputs.tests_results_location }}/*.xml
          check_name: 'Postman Tests Report'
        if: (success() || failure()) && steps.run-postman-tests.outputs.tests_results_skip_report != 'true'
      - id: github-publish-postman-tests
        name: Github publish postman tests
        uses: ./.github/actions/publish-test-results
        with:
          build_id: ${{ env.BUILD_ID }}
          build_hash: ${{ env.BUILD_HASH }}
          test_type: postman
          pull_request: ${{ github.event.number }}
          tests_results_status: ${{ steps.run-postman-tests.outputs.tests_results_status }}
          tests_results_report_location: ${{ steps.run-postman-tests.outputs.tests_results_report_location }}
          cicd_github_token: ${{ secrets.CICD_GITHUB_TOKEN }}
          mode: ${{ env.PUBLISH_MODE }}
        if: (success() || failure()) && steps.run-postman-tests.outputs.tests_results_skip_report != 'true'
      - id: publish-postman-tests
        name: Publish postman tests to Testmo
        uses: ./.github/actions/testmo-wrapper
        with:
          operation: submit
          github_sha: ${{ env.BUILD_HASH }}
          build_id: ${{ env.BUILD_ID }}
          testmo_token: ${{ secrets.TESTMO_TOKEN }}
          testmo_project_id: 1
          test_type: postman
          tests_results_location: ${{ steps.run-postman-tests.outputs.tests_results_location }}/*.xml
          debug: true
        if: (success() || failure()) && steps.run-postman-tests.outputs.tests_results_skip_report != 'true'
      - id: github-status
        name: Send Github Status
        uses: ./.github/actions/github-status
        with:
          test_type: postman
          test_results_status: ${{ steps.run-postman-tests.outputs.tests_results_status }}
          pull_request: ${{ github.event.number }}
          github_user: ${{ env.GITHUB_USER }}
          cicd_github_token: ${{ secrets.CICD_GITHUB_TOKEN }}
          tests_report_url: ${{ steps.github-publish-postman-tests.outputs.tests_report_url }}
        if: (success() || failure()) && steps.github-publish-postman-tests.outputs.tests_report_url != ''
  test-results-handler-job:
    name: Tests results handler
    runs-on: ubuntu-latest
    needs: [run-unit-tests-job, run-integration-tests-job, integration-tests-complete-job, run-postman-tests-job]
    if: (success() || failure()) && (needs.run-unit-tests-job.outputs.tests_results_report_url != '' || needs.run-integration-tests-job.outputs.postgres_tests_results_report_url != '' || needs.run-integration-tests-job.outputs.mssql_tests_results_report_url != '' || needs.run-postman-tests-job.outputs.tests_results_report_url != '')
    steps:
      - id: fetch-core
        name: Fetch Core Repo
        uses: actions/checkout@v3
      - id: tests-status-aggregator
        name: Tests status aggregator
        uses: ./.github/actions/tests-status-aggregator
        with:
          unit_tests_results_status: ${{ needs.run-unit-tests-job.outputs.tests_results_status }}
          unit_tests_results_report_url: ${{ needs.run-unit-tests-job.outputs.tests_results_report_url }}
          unit_tests_results_log_url: ${{ needs.run-unit-tests-job.outputs.tests_results_log_url }}
          testmo_unit_tests_results_report_url: ${{ needs.run-unit-tests-job.outputs.testmo_tests_results_report_url }}
          integration_postgres_tests_results_status: ${{ needs.run-integration-tests-job.outputs.postgres_tests_results_status }}
          integration_postgres_tests_results_report_url: ${{ needs.run-integration-tests-job.outputs.postgres_tests_results_report_url }}
          integration_postgres_tests_results_log_url: ${{ needs.run-integration-tests-job.outputs.postgres_tests_results_log_url }}
          testmo_integration_postgres_tests_results_report_url: ${{ needs.run-integration-tests-job.outputs.testmo_postgres_tests_results_report_url }}
          integration_mssql_tests_results_status: ${{ needs.run-integration-tests-job.outputs.mssql_tests_results_status }}
          integration_mssql_tests_results_report_url: ${{ needs.run-integration-tests-job.outputs.mssql_tests_results_report_url }}
          integration_mssql_tests_results_log_url: ${{ needs.run-integration-tests-job.outputs.mssql_tests_results_log_url }}
          testmo_integration_mssql_tests_results_report_url: ${{ needs.run-integration-tests-job.outputs.testmo_mssql_tests_results_report_url }}
          postman_tests_results_status: ${{ needs.run-postman-tests-job.outputs.tests_results_status }}
          postman_tests_results_report_url: ${{ needs.run-postman-tests-job.outputs.tests_results_report_url }}
          postman_tests_results_log_url: ${{ needs.run-postman-tests-job.outputs.tests_results_log_url }}
          testmo_postman_tests_results_report_url: ${{ needs.run-postman-tests-job.outputs.testmo_tests_results_report_url }}
      - id: tests-results-slack
        name: Tests results Slack notification
        if: steps.tests-status-aggregator.outputs.status != ''
        uses: rtCamp/action-slack-notify@v2
        env:
          SLACK_WEBHOOK: ${{ secrets.CORE_SLACK_WEBHOOK }}
          SLACK_USERNAME: dotBot
          SLACK_ICON: https://avatars.slack-edge.com/2020-09-21/1362682893351_5b474f175640cf5f5912_72.png
          SLACK_COLOR: ${{ steps.tests-status-aggregator.outputs.color }}
          SLACK_TITLE: ${{ steps.tests-status-aggregator.outputs.status }}
          SLACK_MESSAGE: ${{ steps.tests-status-aggregator.outputs.message }}
          SLACK_FOOTER: ${{ env.PULL_REQUEST_URL }}<|MERGE_RESOLUTION|>--- conflicted
+++ resolved
@@ -293,11 +293,7 @@
     name: Run Postman Tests
     runs-on: ubuntu-latest
     needs: repo-metadata-job
-<<<<<<< HEAD
-    if: success()
-=======
     if: success() && needs.repo-metadata-job.outputs.module_found == 'true'
->>>>>>> 0ade0dca
     outputs:
       tests_results_status: ${{ steps.run-postman-tests.outputs.tests_results_status }}
       tests_results_skip_report: ${{ steps.run-postman-tests.outputs.tests_results_skip_report }}
