--- conflicted
+++ resolved
@@ -7,17 +7,12 @@
     name: Release Process Automation
     runs-on: ubuntu-18.04
     env:
-<<<<<<< HEAD
-      DOT_CICD_BRANCH: release-21.05.1
+      DOT_CICD_BRANCH: release-21.06
       DOT_CICD_CLOUD_PROVIDER: github
       DOT_CICD_TARGET: core
       GITHUB_TOKEN: ${{ secrets.GITHUB_TOKEN }}
       GITHUB_USER: dotcmsbuild
       GITHUB_USER_TOKEN: ${{ secrets.USER_TOKEN }}
-=======
-      DOT_CICD_BRANCH: release-21.06
-      GITHUB_USER_TOKEN: ${{ secrets.CICD_GITHUB_TOKEN }}
->>>>>>> 81d27ed9
       PULL_REQUEST: ${{ github.event.number }}
       REPO_USERNAME: ${{ secrets.EE_REPO_USERNAME }}
       REPO_PASSWORD: ${{ secrets.EE_REPO_PASSWORD }}
