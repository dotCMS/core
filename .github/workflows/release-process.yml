--- conflicted
+++ resolved
@@ -7,11 +7,8 @@
     name: Release Process Automation
     runs-on: ubuntu-latest
     env:
-<<<<<<< HEAD
       DOT_CICD_BRANCH: master
-=======
       DOT_CICD_BRANCH: release-22.05
->>>>>>> c2c2e8ed
       GITHUB_USER_TOKEN: ${{ secrets.CICD_GITHUB_TOKEN }}
       PULL_REQUEST: ${{ github.event.number }}
       REPO_USERNAME: ${{ secrets.EE_REPO_USERNAME }}
