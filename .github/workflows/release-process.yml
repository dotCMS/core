name: release-process-automation
on:
  release:
    types: [published]
jobs:
  release-process:
    name: Release Process Automation
    runs-on: ubuntu-latest
    env:
      DOT_CICD_BRANCH: release-21.07
      GITHUB_USER_TOKEN: ${{ secrets.CICD_GITHUB_TOKEN }}
      PULL_REQUEST: ${{ github.event.number }}
      REPO_USERNAME: ${{ secrets.EE_REPO_USERNAME }}
      REPO_PASSWORD: ${{ secrets.EE_REPO_PASSWORD }}
      AWS_ACCESS_KEY_ID: ${{ secrets.AWS_ACCESS_KEY_ID }}
      AWS_SECRET_ACCESS_KEY: ${{ secrets.AWS_SECRET_ACCESS_KEY }}
      DEBUG: true
    steps:
      - name: GITHUB CONTEXT
        env:
          GITHUB_CONTEXT: ${{ toJson(github) }}
        run: echo "${GITHUB_CONTEXT}"
        if: env.DEBUG == 'true'
      - name: Checkout core
        uses: actions/checkout@v2
      - name: Set Common Vars
        run: |
          if [[ "${{ github.event_name }}" == "pull_request" ]]; then
            IS_PR=true
          else
            IS_PR=false
          fi

          if [[ ${IS_PR} == true ]]; then
            BUILD_ID="${{ github.head_ref }}"
          else
            BUILD_ID=$(basename "${{ github.ref }}")
          fi

          BUILD_HASH=$(git log -1 --pretty=%h)
          eval $(cat dotCMS/gradle.properties| grep dotcmsReleaseVersion)
          DOTCMS_VERSION="${dotcmsReleaseVersion}"

          if [[ ${BUILD_ID} =~ ^release-[0-9]{2}.[0-9]{2}(.[0-9]{1,2})?$|^v[0-9]{2}.[0-9]{2}(.[0-9]{1,2})?$ ]]; then
            IS_RELEASE='true'
            DRY_RUN='false'
          else
            IS_RELEASE='false'
            DRY_RUN='true'
          fi

          echo "BUILD_ID=${BUILD_ID}" >> $GITHUB_ENV
          echo "EE_BUILD_ID=${BUILD_ID}" >> $GITHUB_ENV
          echo "BUILD_HASH=${BUILD_HASH}" >> $GITHUB_ENV
          echo "DOTCMS_VERSION=${DOTCMS_VERSION}" >> $GITHUB_ENV
          echo "IS_RELEASE=${IS_RELEASE}" >> $GITHUB_ENV
      - name: Prepare dot-cicd
        run: |
          sh -c "$(curl -fsSL https://raw.githubusercontent.com/dotCMS/dot-cicd/${DOT_CICD_BRANCH}/seed/install-dot-cicd.sh)"
      - name: Run DotCMS Release Docker Image
        run: |
          ../dotcicd/library/pipeline.sh runRelease
      - name: Discover docker tags
        id: discover-docker-tags
        uses: dotcms/discover-docker-tags-action@main
        with:
          version: ${{ ENV.DOTCMS_VERSION }}
          hash: ${{ env.BUILD_HASH }}
          update_stable: true
<<<<<<< HEAD
          also_latest: true
=======
>>>>>>> 8d2a36dc
      - name: Publish docker image
        id: publish-docker-image
        uses: dotcms/publish-docker-image-action@main
        with:
          dot_cicd_branch: ${{ env.DOT_CICD_BRANCH }}
          build_id: ${{ env.BUILD_ID }}
          tags: ${{ steps.discover-docker-tags.outputs.discovered_tags }}
          github_user_token: ${{ secrets.CICD_GITHUB_TOKEN }}
          docker_hub_username: ${{ secrets.DOCKER_USERNAME }}
          docker_hub_token: ${{ secrets.DOCKER_TOKEN }}
          dry_run: ${{ env.DRY_RUN }}
      - name: Slack Notification
        if: success() && env.IS_RELEASE == 'true'
        uses: rtCamp/action-slack-notify@master
        env:
          SLACK_WEBHOOK: ${{ secrets.SLACK_WEBHOOK }}
          SLACK_USERNAME: dotcms-bot
          SLACK_TITLE: "Important news!"
          SLACK_MSG_AUTHOR: " "
          MSG_MINIMAL: true
          SLACK_FOOTER: ""
          SLACK_ICON: https://avatars.slack-edge.com/2021-02-18/1760490973606_047c511fc4610eab31e5_88.png
          SLACK_MESSAGE: "<!channel> This automated script is excited to announce the release of a new version of dotCMS - dotCMS ${{ env.BUILD_ID }} :tada:"<|MERGE_RESOLUTION|>--- conflicted
+++ resolved
@@ -67,10 +67,7 @@
           version: ${{ ENV.DOTCMS_VERSION }}
           hash: ${{ env.BUILD_HASH }}
           update_stable: true
-<<<<<<< HEAD
           also_latest: true
-=======
->>>>>>> 8d2a36dc
       - name: Publish docker image
         id: publish-docker-image
         uses: dotcms/publish-docker-image-action@main
