--- conflicted
+++ resolved
@@ -116,7 +116,6 @@
           also_latest: ${{ env.ALSO_LATEST }}
           image_name: dotcms/dotcms
       - name: Set up QEMU
-<<<<<<< HEAD
         uses: docker/setup-qemu-action@v2.1.0
         with:
           platforms: amd64,arm64
@@ -126,16 +125,6 @@
           platforms: linux/amd64,linux/arm64
           driver-opts: |
             image=moby/buildkit:v0.10.6
-=======
-        uses: docker/setup-qemu-action@v2
-      - name: Docker Setup Buildx
-        uses: docker/setup-buildx-action@v2.2.1
-        with:
-          version: v0.10.0
-          driver-opts: |
-            image=moby/buildkit:master
-          platforms: linux/amd64,linux/arm64
->>>>>>> ac4ee011
       - name: Docker Hub login
         uses: docker/login-action@v2.1.0
         with:
@@ -147,14 +136,10 @@
           context: ./docker/dotcms
           push: true
           tags: ${{ steps.discover-docker-tags.outputs.discovered_tags }}
-<<<<<<< HEAD
           platforms: linux/amd64,linux/arm64
           build-args: |
             BUILD_FROM=TAG
             BUILD_ID=${{ env.BUILD_ID }}
-=======
-          platforms: ${{ steps.docker-setup-buildx.outputs.platforms }}
->>>>>>> ac4ee011
         if: success()
       - name: Slack Notification
         uses: rtCamp/action-slack-notify@v2
