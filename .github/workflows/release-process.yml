name: release-process-automation
on:
  release:
    types: [published]
jobs:
  release-process:
    name: Release Process Automation
    runs-on: ubuntu-latest
    env:
<<<<<<< HEAD
      DOT_CICD_BRANCH: release-21.08
=======
      DOT_CICD_BRANCH: master
>>>>>>> 4bc319fb
      GITHUB_USER_TOKEN: ${{ secrets.CICD_GITHUB_TOKEN }}
      PULL_REQUEST: ${{ github.event.number }}
      REPO_USERNAME: ${{ secrets.EE_REPO_USERNAME }}
      REPO_PASSWORD: ${{ secrets.EE_REPO_PASSWORD }}
      AWS_ACCESS_KEY_ID: ${{ secrets.AWS_ACCESS_KEY_ID }}
      AWS_SECRET_ACCESS_KEY: ${{ secrets.AWS_SECRET_ACCESS_KEY }}
      DEBUG: true
    steps:
      - name: GITHUB CONTEXT
        env:
          GITHUB_CONTEXT: ${{ toJson(github) }}
        run: echo "${GITHUB_CONTEXT}"
        if: env.DEBUG == 'true'
      - name: Checkout core
        uses: actions/checkout@v2
      - name: Set Common Vars
        run: |
          if [[ "${{ github.event_name }}" == "pull_request" ]]; then
            IS_PR=true
          else
            IS_PR=false
          fi

          if [[ ${IS_PR} == true ]]; then
            BUILD_ID="${{ github.head_ref }}"
          else
            BUILD_ID=$(basename "${{ github.ref }}")
          fi

          BUILD_HASH=$(git log -1 --pretty=%h)
          eval $(cat dotCMS/gradle.properties| grep dotcmsReleaseVersion)
          DOTCMS_VERSION="${dotcmsReleaseVersion}"

          if [[ ${BUILD_ID} =~ ^release-[0-9]{2}.[0-9]{2}(.[0-9]{1,2})?$|^v[0-9]{2}.[0-9]{2}(.[0-9]{1,2})?$ ]]; then
            IS_RELEASE='true'
            DRY_RUN='false'
          else
            IS_RELEASE='false'
            DRY_RUN='true'
          fi

          echo "BUILD_ID=${BUILD_ID}" >> $GITHUB_ENV
          echo "EE_BUILD_ID=${BUILD_ID}" >> $GITHUB_ENV
          echo "BUILD_HASH=${BUILD_HASH}" >> $GITHUB_ENV
          echo "DOTCMS_VERSION=${DOTCMS_VERSION}" >> $GITHUB_ENV
          echo "IS_RELEASE=${IS_RELEASE}" >> $GITHUB_ENV
      - name: Prepare dot-cicd
        run: |
          sh -c "$(curl -fsSL https://raw.githubusercontent.com/dotCMS/dot-cicd/${DOT_CICD_BRANCH}/seed/install-dot-cicd.sh)"
      - name: Run DotCMS Release Docker Image
        run: |
          ../dotcicd/library/pipeline.sh runRelease
      - name: Discover docker tags
        id: discover-docker-tags
        uses: dotcms/discover-docker-tags-action@main
        with:
          version: ${{ ENV.DOTCMS_VERSION }}
          hash: ${{ env.BUILD_HASH }}
          update_stable: true
          also_latest: true
      - name: Publish docker image
        id: publish-docker-image
        uses: dotcms/publish-docker-image-action@main
        with:
          dot_cicd_branch: ${{ env.DOT_CICD_BRANCH }}
          build_id: ${{ env.BUILD_ID }}
          tags: ${{ steps.discover-docker-tags.outputs.discovered_tags }}
          github_user_token: ${{ secrets.CICD_GITHUB_TOKEN }}
          docker_hub_username: ${{ secrets.DOCKER_USERNAME }}
          docker_hub_token: ${{ secrets.DOCKER_TOKEN }}
          dry_run: ${{ env.DRY_RUN }}
      - name: Slack Notification
        if: success() && env.IS_RELEASE == 'true'
        uses: rtCamp/action-slack-notify@master
        env:
          SLACK_WEBHOOK: ${{ secrets.SLACK_WEBHOOK }}
          SLACK_USERNAME: dotcms-bot
          SLACK_TITLE: "Important news!"
          SLACK_MSG_AUTHOR: " "
          MSG_MINIMAL: true
          SLACK_FOOTER: ""
          SLACK_ICON: https://avatars.slack-edge.com/2021-02-18/1760490973606_047c511fc4610eab31e5_88.png
          SLACK_MESSAGE: "<!channel> This automated script is excited to announce the release of a new version of dotCMS - dotCMS ${{ env.BUILD_ID }} :tada:"<|MERGE_RESOLUTION|>--- conflicted
+++ resolved
@@ -7,11 +7,7 @@
     name: Release Process Automation
     runs-on: ubuntu-latest
     env:
-<<<<<<< HEAD
-      DOT_CICD_BRANCH: release-21.08
-=======
       DOT_CICD_BRANCH: master
->>>>>>> 4bc319fb
       GITHUB_USER_TOKEN: ${{ secrets.CICD_GITHUB_TOKEN }}
       PULL_REQUEST: ${{ github.event.number }}
       REPO_USERNAME: ${{ secrets.EE_REPO_USERNAME }}
