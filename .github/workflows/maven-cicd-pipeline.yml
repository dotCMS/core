name: Maven CICD Pipeline

on:
  workflow_dispatch:
    inputs:
      logLevel:
        description: 'Log level'
        required: true
        default: 'warning'
      tags:
        description: 'Tags'
        required: false
  push:
    branches:
        - master
        - release-*
  pull_request:
  merge_group:
concurrency:
  group: ${{ github.workflow }}-${{ github.event.pull_request.number || github.ref || github.run_id }}
  # Cancel any in-progress runs for the same branch/PR to prevent delays from changes during build
  # On master and other branches run will set as pending.  Any new builds requested will replace the pending build
  
  cancel-in-progress: ${{ github.event_name == 'pull_request' }}
env:
  JVM_TEST_MAVEN_OPTS: "-e -B --no-transfer-progress -Dorg.slf4j.simpleLogger.log.org.apache.maven.cli.transfer.Slf4jMavenTransferListener=warn"
  DOCKER_PLATFORMS: "linux/amd64,linux/arm64"
  REGISTRY: ghcr.io
  DOCKER_IMAGE: dotcms/dotcms_test
  DOCKER_TAG: run-${{ github.run_id }}
jobs:
  #
  # Detect Code that has changed and create outputs to uses as conditionals
  #
  changes:
    name: Check Changed Files
    runs-on: ubuntu-latest
    permissions:
      pull-requests: read
    outputs:
      backend: ${{ steps.filter-rewrite.outputs.backend }}
      frontend: ${{ steps.filter-rewrite.outputs.frontend }}
      build: ${{ steps.filter-rewrite.outputs.build }}
      jvm_unit_test: ${{ steps.filter-rewrite.outputs.jvm_unit_test }}
      cli: ${{ steps.filter-rewrite.outputs.cli }}
    steps:
      - uses: actions/checkout@v4
      - uses: dorny/paths-filter@v3.0.1
        id: filter
        with:
          filters: .github/filters.yaml
          list-files: 'escape'
      - name: Rewrite Filter
        id: filter-rewrite
        run: |
          # Run all steps on master branch to catch any issues that got through
          is_master=$(echo ${{ github.ref }} | sed -n 's/refs\/heads\/master/&/p')
          
          if [ "$is_master" == "refs/heads/master" ]; then
            echo "Build is on master branch. Setting all outputs to true."
            frontend=true
            cli=true
            backend=true
            build=true
            jvm_unit_test=true
          else
            frontend=${{ steps.filter.outputs.frontend }}
            cli=${{ steps.filter.outputs.cli }}
            backend=${{ steps.filter.outputs.backend }}
            build=${{ steps.filter.outputs.build }}
            jvm_unit_test=${{ steps.filter.outputs.jvm_unit_test }} 
          
            is_backend=false
            backend_files=( ${{ steps.filter.outputs.backend_files }} )
            for backend_file in "${backend_files[@]}"
            do
              echo "Evaluating ${backend_file}"
              if [[ ! ${backend_file} =~ ^dotCMS/src/main/webapp/html/.*\.(js|css)$ ]]; then
                echo "Backend file ${backend_file} is not a frontend file... aborting search"
                is_backend=true
                break
              fi
            done
          
            backend=${is_backend}
            [[ "${backend}" == 'true' ]] && build=true && jvm_unit_test=true
          fi
          
          echo "frontend=${frontend}" >> $GITHUB_OUTPUT
          echo "cli=${cli}" >> $GITHUB_OUTPUT
          echo "backend=${backend}" >> $GITHUB_OUTPUT
          echo "build=${build}" >> $GITHUB_OUTPUT
          echo "jvm_unit_test=${jvm_unit_test}" >> $GITHUB_OUTPUT

  #
  # Initial JDK 11 Build
  # Basic build and install all with maven without running tests.
  # Provides local maven repo for subsequent steps
  #
  build-jdk11:
    name: "Initial JDK 11 Build"
    runs-on: ubuntu-20.04
    needs: changes
    if: ${{ needs.changes.outputs.build == 'true' }}
    env:
      DOCKER_BUILD_CONTEXT: /home/runner/work/_temp/core-build
    permissions:
      contents: read
      packages: write
    steps:
      - uses: actions/checkout@v4
        with:
          fetch-depth: 0
      - name: Setup master branch locally without switching current branch
        if: github.ref != 'refs/heads/master'
        run: git fetch origin master:master
      - uses: ./.github/actions/cleanup-runner
      - name: Set up JDK 11
        uses: actions/setup-java@v4
        with:
          java-version: '11'
          distribution: 'temurin'
      - name: Get Date
        id: get-date
        run: |
          echo "date=$(/bin/date -u "+%Y-%m")" >> $GITHUB_OUTPUT
        shell: bash
      - name: Cache Maven Repository
        id: cache-maven
        uses: actions/cache@v4
        with:
          path: ~/.m2/repository
          key: mavencore-${{ steps.get-date.outputs.date }}-${{ github.run_id }}
          restore-keys: |
            mavencore-${{ steps.get-date.outputs.date }}
      - name: Cache Node Binary
        id: cache-node-binary
        uses: actions/cache@v4
        with:
          path: |
            installs
          key: node-binary-${{ hashFiles('core-web/.nvmrc') }}
      - name: Cache yarn
        id: cache-yarn
        uses: actions/cache@v4
        with:
          path: |
            ~/.cache/yarn
          # if specific cache does not exist then can base upon latest version
          key: yarn-${{ hashFiles('**/yarn.lock') }}
          restore-keys: yarn-
      - name: Lint Checks
        shell: bash
        run: |
          ./mvnw -Pvalidate --fail-at-end -Dgithub.event.name=${{ github.event_name }} --file pom.xml
      - name: Maven Build No Test
        shell: bash
        run: |
          echo "Creating $DOCKER_BUILD_CONTEXT"
          mkdir -p $DOCKER_BUILD_CONTEXT
          ./mvnw -Dprod=true $JVM_TEST_MAVEN_OPTS -Dcoreit.test.skip=true -Dpostman.test.skip=true -Ddocker.buildArchiveOnly=$DOCKER_BUILD_CONTEXT -Ddotcms.image.name=${DOCKER_IMAGE}:${DOCKER_TAG} --show-version -DskipTests=true -DskipITs=true clean install --file pom.xml
      - name: Persist Maven Repo
        uses: actions/upload-artifact@v4
        with:
          name: maven-repo
          path: ~/.m2/repository
      - name: Delete Local Artifacts From Cache
        shell: bash
        run: find ~/.m2 -name \*-SNAPSHOT -type d -exec rm -rf {} +
      - name: Persist Docker Build Context
        uses: actions/upload-artifact@v4
        with:
          name: docker-build-context
          path: ${{ env.DOCKER_BUILD_CONTEXT }}/docker-build.tar
      - name: Save Docker image to a tar file
        run: docker save ${{ env.DOCKER_IMAGE }}:${{ env.DOCKER_TAG }} > image.tar

      - name: Upload Docker image as artifact
        uses: actions/upload-artifact@v4
        with:
          name: docker-image
          path: image.tar

  #
  # Run all JVM Unit Tests in parallel with other tests
  #
  linux-jvm-tests:
    name: JVM Unit Tests - JDK ${{matrix.java.name}}
    runs-on: ubuntu-20.04
    if: ${{ needs.changes.outputs.jvm_unit_test == 'true' }}
    needs: [changes,build-jdk11]
    timeout-minutes: 240
    env:
      MAVEN_OPTS: -Xmx2048m
    strategy:
      fail-fast: false
      matrix:
        java: [ { name: "11", java-version: 11, distribution: 'temurin', maven_args: "" } ]
    steps:
      - uses: actions/checkout@v4
      - name: Set up JDK ${{ matrix.java.name }}
        uses: actions/setup-java@v4
        with:
          java-version: ${{ matrix.java.java-version }}
          distribution: ${{ matrix.java.distribution }}
      - name: Get Date
        id: get-date
        run: |
          echo "date=$(/bin/date -u "+%Y-%m")" >> $GITHUB_OUTPUT
        shell: bash
      - name: Download Maven Repo
        uses: actions/download-artifact@v4
        with:
          name: maven-repo
          path: ~/.m2/repository
      - name: Build
        # exclude core web we aare testing that separately
        run: eval ./mvnw -Pcoverage -Dprod $JVM_TEST_MAVEN_OPTS test -pl \!:dotcms-core-web ${{ matrix.java.maven_args}}
      - name: Prepare reports archive (if maven failed)
        if: failure()
        shell: bash
        run: find . -name '*-reports' -type d | tar -czf test-reports.tgz -T -
      - name: Upload reports Archive (if maven failed)
        uses: actions/upload-artifact@v4
        if: failure()
        with:
          name: test-reports-linux-jvm${{matrix.java.name}}
          path: 'test-reports.tgz'
      - name: core-maven-unit-tests
        uses: actions/upload-artifact@v3
        if: always()
        with:
          name: "build-reports-test-JVM Tests - JDK ${{matrix.java.name}}"
          path: |
            dotCMS/target/*-reports/TEST-*.xml
            dotCMS/target/jacoco-report/*.exec
            target/build-report.json
            LICENSE
          retention-days: 2

  linux-cli-tests:
    name: CLI Tests - JDK ${{matrix.java.name}}
    runs-on: ubuntu-20.04
    if: ${{ needs.changes.outputs.cli == 'true' || needs.changes.outputs.backend == 'true' }}
    needs: [ changes, build-jdk11 ]
    timeout-minutes: 240
    env:
      MAVEN_OPTS: -Xmx2048m
    strategy:
      fail-fast: true
      matrix:
        java: [ { name: "11", java-version: 11, distribution: 'temurin', maven_args: "" } ]
    steps:
      - uses: actions/checkout@v4
      - name: Set up JDK ${{ matrix.java.name }}
        uses: actions/setup-java@v4
        with:
          java-version: ${{ matrix.java.java-version }}
          distribution: ${{ matrix.java.distribution }}
      - name: Download Docker image artifact
        uses: actions/download-artifact@v4
        with:
          name: docker-image
          path: /tmp/docker-image
      - name: Load Docker image from tar file
        run: docker load < /tmp/docker-image/image.tar
      - name: Get Date
        id: get-date
        run: |
          echo "date=$(/bin/date -u "+%Y-%m")" >> $GITHUB_OUTPUT
        shell: bash
      - name: Download Maven Repo
        uses: actions/download-artifact@v4
        with:
          name: maven-repo
          path: ~/.m2/repository
      - id: prepare-license
        name: Prepare license
        env:
          DOTCMS_LICENSE_KEY: ${{ secrets.DOTCMS_LICENSE }}
        run: |
          DOTCMS_LICENSE_PATH=~/.dotcms/license
          mkdir -p ${DOTCMS_LICENSE_PATH}
          echo "${DOTCMS_LICENSE_KEY}" > ${DOTCMS_LICENSE_PATH}/license.dat
          echo "DOTCMS_LICENSE_FILE=${DOTCMS_LICENSE_PATH}/license.dat" >> "$GITHUB_ENV"
      - name: Build
        run: eval ./mvnw -Dprod $JVM_TEST_MAVEN_OPTS -Dtestcontainers.docker.image=${DOCKER_IMAGE}:${DOCKER_TAG} -pl :dotcms-api-data-model,:dotcms-cli verify ${{ matrix.java.maven_args}}
      - name: Prepare reports archive (if maven failed)
        if: failure()
        shell: bash
        run: find . -name '*-reports' -type d | tar -czf test-reports.tgz -T -
      - name: Upload reports Archive (if maven failed)
        uses: actions/upload-artifact@v4
        if: failure()
        with:
          name: test-reports-cli-jvm${{matrix.java.name}}
          path: 'test-reports.tgz'
      - name: cli-tests
        uses: actions/upload-artifact@v3
        if: always()
        with:
          name: "build-reports-test-cli - JDK ${{matrix.java.name}}"
          path: |
            toole/dotcms-cli/**/target/failsafe-reports/*.xml
            toole/dotcms-cli/**/target/jacoco-report/*.exec
            target/build-report.json
            LICENSE
          retention-days: 2

  #
  # Run Frontend Tests
  #
  linux-frontend-tests:
    name: Frontend Unit Tests
    runs-on: ubuntu-20.04
    if: ${{ needs.changes.outputs.frontend == 'true' }}
    needs: [changes,build-jdk11]
    timeout-minutes: 240
    env:
      MAVEN_OPTS: -Xmx2048m
    steps:
      - uses: actions/checkout@v4
      - name: Set up JDK 11
        uses: actions/setup-java@v4
        with:
          java-version: 11
          distribution: 'temurin'
      - name: Get Date
        id: get-date
        run: |
          echo "date=$(/bin/date -u "+%Y-%m")" >> $GITHUB_OUTPUT
        shell: bash
      - name: Download Maven Repo
        uses: actions/download-artifact@v4
        with:
          name: maven-repo
          path: ~/.m2/repository
        continue-on-error: true
      - name: Restore Node Binary
        id: cache-node-binary
        uses: actions/cache/restore@v4
        with:
          path: |
            installs
          key: node-binary-${{ hashFiles('core-web/.nvmrc') }}
      - name: Cache yarn
        id: cache-yarn
        uses: actions/cache@v4
        with:
          path: |
            ~/.cache/yarn
          # if specific cache does not exist then can base upon latest version
          key: yarn-${{ hashFiles('**/yarn.lock') }}
          restore-keys: yarn-
      - name: Build # expect node cache to exist from
        shell: bash
        run: eval ./mvnw -Dprod $JVM_TEST_MAVEN_OPTS $JVM_TEST_MAVEN_OPTS -pl :dotcms-core-web test
      - name: Prepare failure archive (if maven failed)
        if: failure()
        shell: bash
        run: find . -name 'surefire-reports' -type d | tar -czf test-reports.tgz -T -
      - name: Upload failure Archive (if maven failed)
        uses: actions/upload-artifact@v4
        if: failure()
        with:
          name: test-reports-frontend
          path: 'test-reports.tgz'
      - name: frontend-unit-tests
        uses: actions/upload-artifact@v3
        if: always()
        with:
          name: "build-reports-test-Frontend unit tests"
          path: |
            core-web/target/*-reports/**/TEST-*.xml
            target/build-report.json
            LICENSE
          retention-days: 2
  #
  # Run Legacy Integration test suite batches
  #
  linux-integration-tests:
    name: JVM IT Tests - JDK ${{matrix.java.name}} ${{matrix.suites.name}}
    runs-on: ubuntu-20.04
    # Skip master in forks
    if: ${{ needs.changes.outputs.backend == 'true' }}
    needs: [build-jdk11,changes]
    timeout-minutes: 240
    env:
      MAVEN_OPTS: -Xmx2048m
    strategy:
      fail-fast: false
      matrix:
        java: [ { name: "11", java-version: 11, distribution: 'temurin', maven_args: "" } ]
        suites:
          - { name: "MainSuite 1a", pathName: "mainsuite1a", maven_args: '-Dit.test=MainSuite1a -Dit.test.forkcount=1' }
          - { name: "MainSuite 1b", pathName: "mainsuite1b", maven_args: '-Dit.test=MainSuite1b -Dit.test.forkcount=1' }
          - { name: "MainSuite 2a", pathName: "mainsuite2a", maven_args: '-Dit.test=MainSuite2a -Dit.test.forkcount=1' }
          - { name: "MainSuite 2b", pathName: "mainsuite2b", maven_args: '-Dit.test=MainSuite2b -Dit.test.forkcount=1' }
    steps:
      - uses: actions/checkout@v4
      - name: Set up IT Tests ${{ matrix.java.name }} ${{ matrix.suites.name }}
        uses: actions/setup-java@v4
        with:
          java-version: ${{ matrix.java.java-version }}
          distribution: ${{ matrix.java.distribution }}
      #- name: Download Maven Repo
      #  uses: actions/download-artifact@v4
      #  with:
      #    name: maven-repo
      #    path: .
      #- name: Extract Maven Repo
      #  shell: bash
      #  run: tar -xzf maven-repo.tgz -C ~
      - name: Get Date
        id: get-date
        run: |
          echo "date=$(/bin/date -u "+%Y-%m")" >> $GITHUB_OUTPUT
        shell: bash
      - name: Download Maven Repo
        uses: actions/download-artifact@v4
        with:
          name: maven-repo
          path: ~/.m2/repository
      - name: Build
        env:
          DOT_DOTCMS_LICENSE: ${{ secrets.DOTCMS_LICENSE }}
        run: eval ./mvnw -Pcoverage -Dprod $JVM_TEST_MAVEN_OPTS verify -pl :dotcms-integration -Dcoreit.test.skip=false ${{ matrix.suites.maven_args}} ${{ matrix.java.maven_args}}
      - name: Prepare reports archive (if maven failed)
        if: failure()
        shell: bash
        run: find . -name '*-reports' -type d | tar -czf test-reports.tgz -T -
      - name: Upload failure Archive (if maven failed)
        uses: actions/upload-artifact@v4
        if: failure()
        with:
          name: test-reports-linux-jvm${{matrix.java.name}}-${{matrix.suites.pathName}}
          path: 'test-reports.tgz'
      - name: failsafe-it-tests  # Uploads will be merged with same name
        uses: actions/upload-artifact@v3
        if: always()
        with:
          name: "build-reports-test-IT Tests - JDK ${{matrix.java.name}} - ${{matrix.suites.name}}"
          path: |
            dotcms-integration/target/failsafe-reports/*.xml
            dotcms-integration/target/jacoco-report/*.exec
            target/build-report.json
            LICENSE
          retention-days: 2

  linux-postman-tests:
    name: Run Postman Tests - ${{matrix.collection_group}}
    runs-on: ubuntu-latest
    needs: [build-jdk11, changes]
    if: ${{ needs.changes.outputs.backend == 'true' }}
    strategy:
      fail-fast: false
      matrix:
        collection_group: [ 'category-content', 'container', 'experiment', 'graphql', 'page', 'pp', 'template', 'workflow',  'default' ]
    steps:
      - uses: actions/checkout@v4
      - id: fetch-core
        name: Fetch Core Repo
        uses: actions/checkout@v4
      - name: Download Maven Repo
        uses: actions/download-artifact@v4
        with:
          name: maven-repo
          path: ~/.m2/repository
      - name: Download Docker image artifact
        uses: actions/download-artifact@v4
        with:
          name: docker-image
          path: /tmp/docker-image
      - name: Load Docker image from tar file
        run: docker load < /tmp/docker-image/image.tar
        
      - name: Cache Node Binary
        id: cache-node-binary
        uses: actions/cache@v4
        with:
          path: |
            installs
          key: node-binary-${{ hashFiles('core-web/.nvmrc') }}
      - name: Cache yarn
        id: cache-yarn
        uses: actions/cache@v4
        with:
          path: |
            ~/.cache/yarn
          # if specific cache does not exist then can base upon latest version
          key: yarn-${{ hashFiles('**/yarn.lock') }}
          restore-keys: yarn-
      - name: Prepare license
        run: |
          mkdir -p ~/.dotcms/license/
          touch ~/.dotcms/license/license.dat
          echo "${{ secrets.DOTCMS_LICENSE }}" > ~/.dotcms/license/license.dat
      - id: run-postman-tests
        name: Run Postman Tests
        timeout-minutes: 90
        run: |
          ./mvnw -Pcoverage $JVM_TEST_MAVEN_OPTS verify \
            -pl :dotcms-postman -Dpostman.test.skip=false \
            -Dpostman.collections=${{ matrix.collection_group }} \
            -Ddotcms.image.name=${DOCKER_IMAGE}:${DOCKER_TAG}
          pec=$?
          [[ pec -eq 0 ]] || exit pec
      - name: Prepare reports archive (if maven failed)
        if: failure()
        shell: bash
        run: |
          find . -name '*-reports' -type d
          tree ./dotcms-postman
          find . -name '*-reports' -type d | tar -czf test-reports.tgz -T -
      - name: Upload failure Archive (if maven failed)
        uses: actions/upload-artifact@v4
        if: failure()
        with:
          name: test-reports-postman-${{ matrix.collection_group }}
          path: 'test-reports.tgz'
      - name: failsafe-postman-tests  # Uploads will be merged with same name
        uses: actions/upload-artifact@v3
        if: always()
        with:
          name: "build-reports-test-postman - ${{ matrix.collection_group }}"
          path: |
            dotcms-postman/target/failsafe-reports/*.xml
            dotcms-postman/target/jacoco-report/*.exec
            target/build-report.json
            LICENSE
          retention-days: 2
  sonarqube:
    name: SonarQube Scan
    runs-on: ubuntu-latest
    needs: [build-jdk11,linux-jvm-tests,linux-integration-tests,linux-postman-tests]
    if: |
      (success() || failure()) &&
      (github.repository == 'dotCMS/core') &&
      (github.ref == 'refs/heads/master' || github.event_name == 'pull_request')
    steps:
      - uses: actions/checkout@v4
        with:
          fetch-depth: 0
      - name: Setup master branch locally without switching current branch
        if: github.ref != 'refs/heads/master'
        run: git fetch origin master:master
      - name: Set up JDK 17
        uses: actions/setup-java@v4
        with:
          java-version: 17
          distribution: 'temurin'
      - name: Get Date
        id: get-date
        run: |
          echo "date=$(/bin/date -u "+%Y-%m")" >> $GITHUB_OUTPUT
        shell: bash
      - name: Download Maven Repo
        uses: actions/download-artifact@v4
        with:
          name: maven-repo
          path: ~/.m2/repository
        continue-on-error: true
      - name: Cache SonarQube packages
        uses: actions/cache@v4
        with:
          path: ~/.sonar/cache
          key: ${{ runner.os }}-sonar
          restore-keys: ${{ runner.os }}-sonar
      # download the coverage execution files
      - name: Download build reports
        id: download-artifact
        uses: dawidd6/action-download-artifact@v3.0.0
        with:
          name: build-reports-test-.*
          path: dotcms-core/target/build-reports
          if_no_artifact_found: warn
      - name: Maven Build No Test
        env:
          MAVEN_OPTS: "-Xmx2048m"
          SONAR_TOKEN: ${{ secrets.SONAR_TOKEN }}
          SONAR_HOST_URL: ${{ secrets.SONAR_HOST_URL }}
        shell: bash
        run: |
          ./mvnw $JVM_TEST_MAVEN_OPTS compile -DskipTests=true -Pcoverage -Dcoverage.report.phase=compile
          ./mvnw $JVM_TEST_MAVEN_OPTS -Dsonar.log.level=DEBUG org.sonarsource.scanner.maven:sonar-maven-plugin:sonar '-Dcoverage.execution.locations=build-reports/**/*.exec' -Dsonar.projectKey=dotCMS_core_AYSbIemxK43eThAXTlt- -Dsonar.host.url=${SONAR_HOST_URL} -Dsonar.token=$SONAR_TOKEN
      - name: SonarQube Quality Gate check
        id: sonarqube-quality-gate-check
        if: |
          (success() || failure()) &&
          (github.repository == 'dotCMS/core') &&
          (github.ref == 'refs/heads/master' || github.event_name == 'pull_request')
        uses: sonarsource/sonarqube-quality-gate-action@master
        continue-on-error: true
        # Force to fail step after specific time.
        timeout-minutes: 10
        with:
          scanMetadataReportFile: target/sonar/report-task.txt
        env:
          SONAR_TOKEN: ${{ secrets.SONAR_TOKEN }}
          SONAR_HOST_URL: ${{ secrets.SONAR_HOST_URL }}
          MAVEN_OPTS: "-Xmx2048m"
      - name: "Example show SonarQube Quality Gate Status value"
        run: echo "The Quality Gate status is ${{ steps.sonarqube-quality-gate-check.outputs.quality-gate-status }}"

  #
  # Collate reports and build status
  #
  prepare-report-data:
    name: Prepare Report Data
    runs-on: ubuntu-20.04
    needs: [ build-jdk11,linux-jvm-tests,linux-integration-tests,linux-frontend-tests,linux-cli-tests,linux-postman-tests,sonarqube ]
    if: always()
    outputs:
      aggregate_status: ${{ steps.prepare-workflow-data.outputs.aggregate_status }}
    steps:
      - name: Download build reports
        id: download-artifact
        uses: dawidd6/action-download-artifact@v3.0.0
        with:
          name: "build-reports-*"
          path: /tmp/build-step-reports
          if_no_artifact_found: warn
      - name: Prepare workflow data
        id: prepare-workflow-data
        env:
          PR_TITLE: ${{ github.event.pull_request.title }}
        run: |
          AGGREGATE_STATUS="SUCCESS"
          jobs_status="${{ toJson(needs) }}"
          echo "job status=${jobs_status}"
          while IFS=" " read -r key result; do
            key=$(echo $key | tr -d ' {')
            result=$(echo $result | tr -d ',')
            
            echo "Job: $key, Result: $result"
            
            if [[ $result == "cancelled" ]]; then
              AGGREGATE_STATUS="CANCELLED"
              break
            elif [[ $result == "failure" ]]; then
              AGGREGATE_STATUS="FAILURE"
            fi
          done < <(echo "$jobs_status" | awk -F': ' '/result:/ {print $1,$2}')
                                          
          FIRST_FAIL_STEP=""
          FIRST_FAIL_MODULE=""
          
          echo '{' > workflow-data.json
          
          EVENT_TYPE="${{ github.event_name }}"
          
          if [[ "$EVENT_TYPE" == "pull_request" ]]; then
            echo "Creating workflow data for pull request ${PR_TITLE}"
            BRANCH="${{ github.head_ref }}"
          else
              PR_TITLE="N/A"
              BRANCH="${{ github.ref }}"
             
              echo "Creating workflow data for branch ${BRANCH}"
          fi
          
          BRANCH="${BRANCH##*/}"
        
          PR_TITLE_JQ=$(jq --arg title "$PR_TITLE" -n '$title')
          
          echo '"branch": "'$BRANCH'",' >> workflow-data.json
          echo '"run_id": "'${{ github.run_id }}'",' >> workflow-data.json
          echo '"trigger_event_name": "'$GITHUB_EVENT_NAME'",' >> workflow-data.json
          echo '"source_repository": "'$GITHUB_REPOSITORY'",' >> workflow-data.json

          echo '"merge_sha": "'${{ github.sha }}'",' >> workflow-data.json
          
          echo '"base_sha": "'${{ github.event.pull_request.base.sha }}'",' >> workflow-data.json
          echo '"base_branch": "'${{ github.event.pull_request.base.sha }}'",' >> workflow-data.json
          echo '"base_author": "'${{ github.event.pull_request.base.user.login }}'",' >> workflow-data.json
          
          echo '"head_author": "'${{ github.event.pull_request.head.user.login }}'",' >> workflow-data.json
          echo '"head_name": "'${{ github.event.pull_request.head.ref }}'",' >> workflow-data.json
          echo '"head_sha": "'${{ github.event.pull_request.head.sha }}'",' >> workflow-data.json
          
          echo '"pr_id": "'${{ github.event.pull_request.id }}'",' >> workflow-data.json
          echo '"pr_number": "'${{ github.event.pull_request.number }}'",' >> workflow-data.json
          echo "\"pr_title\": $PR_TITLE_JQ," >> workflow-data.json
          echo '"pr_author": "'${{ github.event.pull_request.user.login }}'",' >> workflow-data.json
          echo '"pr_merge_state": "'${{ github.event.pull_request.mergeable_state }}'",' >> workflow-data.json
          
          
          echo '"build_reports": [' >> workflow-data.json
          total_reports=$(find /tmp/build-step-reports/build-reports-*/target -name build-report.json 2>/dev/null | wc -l)
          
          report_index=0
          if [ "$total_reports" -eq "0" ]; then
            echo "No build report files found."
          else
            for build_report in "/tmp/build-step-reports/build-reports-"*/target/build-report.json; do
              ((report_index=report_index+1))
              step_name=$(basename "$(dirname "$(dirname "$build_report")")" | sed 's/build-reports-//')
              cat "$build_report" | jq ".step_name = \"$step_name\"" >> workflow-data.json
              # If the aggregate status is still SUCCESS, check if this module failed
              if [[ "$AGGREGATE_STATUS" == "SUCCESS" ]]; then
                # Loop over each projectReport
                length=$(jq '.projectReports | length' "$build_report")
                for (( i=0; i<$length; i++ )); do
                status=$(jq -r ".projectReports[$i].status" "$build_report")
                if [[ "$status" == "FAILURE" ]]; then
                  AGGREGATE_STATUS="FAILURE"
                  FIRST_FAIL_STEP="$step_name"
                  FIRST_FAIL_MODULE="$(jq -r ".projectReports[$i].name" "$build_report")"
                  FIRST_FAIL_ERROR="$(jq -r ".projectReports[$i].error" "$build_report")"
                fi
                done
              fi
              
              # If not the last file, append a comma
              if (( report_index != total_reports )); then
                echo ',' >> workflow-data.json
              fi
            done
          fi
      
          echo '],' >> workflow-data.json
          echo '"aggregate_status": "'$AGGREGATE_STATUS'"' >> workflow-data.json
          if [[ "$AGGREGATE_STATUS" != "SUCCESS" ]]; then
            echo ',' >> workflow-data.json
            echo '"first_fail_step": "'$FIRST_FAIL_STEP'",' >> workflow-data.json
            echo '"first_fail_module": "'$FIRST_FAIL_MODULE'",' >> workflow-data.json
            echo '"first_fail_error": "'$FIRST_FAIL_ERROR'"' >> workflow-data.json
          fi
          echo '}' >> workflow-data.json

          echo "aggregate_status=${AGGREGATE_STATUS}" >> $GITHUB_OUTPUT
      - name: Upload workflow data
        uses: actions/upload-artifact@v3
        with:
          name: workflow-data
          path: ./workflow-data.json
<<<<<<< HEAD

  linux-cli-deploy:
    needs: [ prepare-report-data ]
    if: ${{ github.event_name == 'push' &&  needs.prepare-report-data.outputs.aggregate_status == 'SUCCESS' }}
    name: CLI Build and Deploy
    uses: ./.github/workflows/cli-build-artifacts.yml
    with:
      skipTests: true
      buildNativeImage: false
      uploadArtifacts: true
      branch: ${{ github.ref_name }}
    secrets: inherit

=======
>>>>>>> 0198e11b
  final-status:
    name: Final Status
    needs: prepare-report-data
    if: always()
    runs-on: ubuntu-20.04
    steps:
      - name: Check Final Status
        run: |
          if [ "${{ needs.prepare-report-data.outputs.aggregate_status }}" != "SUCCESS" ]; then
            echo "One or more jobs failed!"
            exit 1
          fi<|MERGE_RESOLUTION|>--- conflicted
+++ resolved
@@ -20,7 +20,7 @@
   group: ${{ github.workflow }}-${{ github.event.pull_request.number || github.ref || github.run_id }}
   # Cancel any in-progress runs for the same branch/PR to prevent delays from changes during build
   # On master and other branches run will set as pending.  Any new builds requested will replace the pending build
-  
+
   cancel-in-progress: ${{ github.event_name == 'pull_request' }}
 env:
   JVM_TEST_MAVEN_OPTS: "-e -B --no-transfer-progress -Dorg.slf4j.simpleLogger.log.org.apache.maven.cli.transfer.Slf4jMavenTransferListener=warn"
@@ -301,8 +301,8 @@
         with:
           name: "build-reports-test-cli - JDK ${{matrix.java.name}}"
           path: |
-            toole/dotcms-cli/**/target/failsafe-reports/*.xml
-            toole/dotcms-cli/**/target/jacoco-report/*.exec
+            tools/dotcms-cli/**/target/failsafe-reports/*.xml
+            tools/dotcms-cli/**/target/jacoco-report/*.exec
             target/build-report.json
             LICENSE
           retention-days: 2
@@ -473,7 +473,7 @@
           path: /tmp/docker-image
       - name: Load Docker image from tar file
         run: docker load < /tmp/docker-image/image.tar
-        
+
       - name: Cache Node Binary
         id: cache-node-binary
         uses: actions/cache@v4
@@ -734,7 +734,6 @@
         with:
           name: workflow-data
           path: ./workflow-data.json
-<<<<<<< HEAD
 
   linux-cli-deploy:
     needs: [ prepare-report-data ]
@@ -748,8 +747,6 @@
       branch: ${{ github.ref_name }}
     secrets: inherit
 
-=======
->>>>>>> 0198e11b
   final-status:
     name: Final Status
     needs: prepare-report-data
