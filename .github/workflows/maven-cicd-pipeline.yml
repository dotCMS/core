name: Maven CICD Pipeline

on:
  workflow_dispatch:
    inputs:
      logLevel:
        description: 'Log level'
        required: true
        default: 'warning'
      tags:
        description: 'Tags'
        required: false
  push:
    branches:
        - master
        - release-*
  pull_request:
  merge_group:
concurrency:
  group: ${{ github.workflow }}-${{ github.event.pull_request.number || github.ref || github.run_id }}
  # Cancel any in-progress runs for the same branch/PR to prevent delays from changes during build
  # On master and other branches run will set as pending.  Any new builds requested will replace the pending build

  cancel-in-progress: ${{ github.event_name == 'pull_request' }}
env:
  JVM_TEST_MAVEN_OPTS: "-e -B --no-transfer-progress -Dorg.slf4j.simpleLogger.log.org.apache.maven.cli.transfer.Slf4jMavenTransferListener=warn"
  DOCKER_PLATFORMS: "linux/amd64,linux/arm64"
  REGISTRY: ghcr.io
  DOCKER_IMAGE: dotcms/dotcms_test
  DOCKER_TAG: run-${{ github.run_id }}
jobs:
  #
  # Detect Code that has changed and create outputs to uses as conditionals
  #
  changes:
    name: Check Changed Files
    runs-on: ubuntu-latest

    permissions:
      pull-requests: read
    outputs:
      backend: ${{ steps.filter-rewrite.outputs.backend }}
      frontend: ${{ steps.filter-rewrite.outputs.frontend }}
      build: ${{ steps.filter-rewrite.outputs.build }}
      jvm_unit_test: ${{ steps.filter-rewrite.outputs.jvm_unit_test }}
      cli: ${{ steps.filter-rewrite.outputs.cli }}
    steps:
      - uses: actions/checkout@v4
      - uses: dorny/paths-filter@v3.0.1
        id: filter
        with:
          filters: .github/filters.yaml
          list-files: 'escape'
      - name: Check CICD_SKIP_TESTS Environment
        id: check-skip
        run: |
          skip_tests=${{ github.event.inputs.CICD_SKIP_TESTS || 'false' }}
          echo "skip_tests=${skip_tests}" >> $GITHUB_ENV
      - name: Rewrite Filter
        id: filter-rewrite
        env:
<<<<<<< HEAD
          CICD_SKIP_TESTS: ${{ vars.CICD_SKIP_TESTS }}
=======
          CICD_SKIP_TESTS: ${{ env.CICD_SKIP_TESTS }}
>>>>>>> a825e29e
        run: |
          # Default action outcomes based on paths-filter action outputs
          frontend=${{ steps.filter.outputs.frontend }}
          cli=${{ steps.filter.outputs.cli }}
          backend=${{ steps.filter.outputs.backend }}
          build=${{ steps.filter.outputs.build }}
          jvm_unit_test=${{ steps.filter.outputs.jvm_unit_test }}
      
          # Check if the commit is to the master branch and if tests should be skipped
          is_master=$(echo ${{ github.ref }} | sed -n 's/refs\/heads\/master/&/p')
          skip_tests=${CICD_SKIP_TESTS:-false}  # Use environment variable, default to 'false'
      
          # Adjust outputs based on conditions
          if [ "$is_master" == "refs/heads/master" ] || [ "$skip_tests" == "true" ]; then
            # Apply skip logic: if it's the master branch and skipping is not demanded, run all tests; 
            # otherwise, if skipping is requested, turn off all but build.
            if [ "$skip_tests" == "true" ]; then
              echo "Skipping tests as CICD_SKIP_TESTS is set to true."
              frontend=false
              cli=false
              backend=false  # Consider keeping this true if you want to ensure backend integrity
              jvm_unit_test=false
            fi
            # Note: No else branch here; if we're on master and skip_tests isn't true, we keep the defaults from the paths-filter
          fi
      
          # Export the outcomes as GitHub Actions outputs
          echo "frontend=${frontend}" >> $GITHUB_OUTPUT
          echo "cli=${cli}" >> $GITHUB_OUTPUT
          echo "backend=${backend}" >> $GITHUB_OUTPUT
          echo "build=${build}" >> $GITHUB_OUTPUT
          echo "jvm_unit_test=${jvm_unit_test}" >> $GITHUB_OUTPUT

  #
  # Initial JDK 11 Build
  # Basic build and install all with maven without running tests.
  # Provides local maven repo for subsequent steps
  #
  build-jdk11:
    name: "Initial JDK 11 Build"
    runs-on: ubuntu-20.04
    needs: changes
    if: ${{ needs.changes.outputs.build == 'true' }}
    env:
      DOCKER_BUILD_CONTEXT: /home/runner/work/_temp/core-build
    permissions:
      contents: read
      packages: write
    steps:
      - uses: actions/checkout@v4
        with:
          fetch-depth: 0
      - name: Setup master branch locally without switching current branch
        if: github.ref != 'refs/heads/master'
        run: git fetch origin master:master
      - uses: ./.github/actions/cleanup-runner
      - name: Set up JDK 11
        uses: actions/setup-java@v4
        with:
          java-version: '11'
          distribution: 'temurin'
      - name: Get Date
        id: get-date
        run: |
          echo "date=$(/bin/date -u "+%Y-%m")" >> $GITHUB_OUTPUT
        shell: bash
      - name: Cache Maven Repository
        id: cache-maven
        uses: actions/cache@v4
        with:
          path: ~/.m2/repository
          key: mavencore-${{ steps.get-date.outputs.date }}-${{ github.run_id }}
          restore-keys: |
            mavencore-${{ steps.get-date.outputs.date }}
      - name: Cache Node Binary
        id: cache-node-binary
        uses: actions/cache@v4
        with:
          path: |
            installs
          key: node-binary-${{ hashFiles('core-web/.nvmrc') }}
      - name: Cache yarn
        id: cache-yarn
        uses: actions/cache@v4
        with:
          path: |
            ~/.cache/yarn
          # if specific cache does not exist then can base upon latest version
          key: yarn-${{ hashFiles('**/yarn.lock') }}
          restore-keys: yarn-
      - name: Lint Checks
        shell: bash
        run: |
          ./mvnw $JVM_TEST_MAVEN_OPTS -Pvalidate --fail-at-end -Dgithub.event.name=${{ github.event_name }} --file pom.xml
      - name: Maven Build No Test
        shell: bash
        run: |
          echo "Creating $DOCKER_BUILD_CONTEXT"
          mkdir -p $DOCKER_BUILD_CONTEXT
          ./mvnw -Dprod=true $JVM_TEST_MAVEN_OPTS -Dcoreit.test.skip=true -Dpostman.test.skip=true -Ddocker.buildArchiveOnly=$DOCKER_BUILD_CONTEXT -Ddotcms.image.name=${DOCKER_IMAGE}:${DOCKER_TAG} --show-version -DskipTests=true -DskipITs=true clean install --file pom.xml
      - name: Persist Maven Repo
        uses: actions/upload-artifact@v4
        with:
          name: maven-repo
          path: ~/.m2/repository
      - name: Delete Local Artifacts From Cache
        shell: bash
        run: find ~/.m2 -name \*-SNAPSHOT -type d -exec rm -rf {} +
      - name: Persist Docker Build Context
        uses: actions/upload-artifact@v4
        with:
          name: docker-build-context
          path: ${{ env.DOCKER_BUILD_CONTEXT }}/docker-build.tar
      - name: Save Docker image to a tar file
        run: docker save ${{ env.DOCKER_IMAGE }}:${{ env.DOCKER_TAG }} > image.tar

      - name: Upload Docker image as artifact
        uses: actions/upload-artifact@v4
        with:
          name: docker-image
          path: image.tar

  #
  # Run all JVM Unit Tests in parallel with other tests
  #
  linux-jvm-tests:
    name: JVM Unit Tests - JDK ${{matrix.java.name}}
    runs-on: ubuntu-20.04
    if: ${{ needs.changes.outputs.jvm_unit_test == 'true' }}
    needs: [changes,build-jdk11]
    timeout-minutes: 240
    env:
      MAVEN_OPTS: -Xmx2048m
    strategy:
      fail-fast: false
      matrix:
        java: [ { name: "11", java-version: 11, distribution: 'temurin', maven_args: "" } ]
    steps:
      - uses: actions/checkout@v4
      - name: Set up JDK ${{ matrix.java.name }}
        uses: actions/setup-java@v4
        with:
          java-version: ${{ matrix.java.java-version }}
          distribution: ${{ matrix.java.distribution }}
      - name: Get Date
        id: get-date
        run: |
          echo "date=$(/bin/date -u "+%Y-%m")" >> $GITHUB_OUTPUT
        shell: bash
      - name: Download Maven Repo
        uses: actions/download-artifact@v4
        with:
          name: maven-repo
          path: ~/.m2/repository
      - name: Build
        # exclude core web we aare testing that separately
        run: eval ./mvnw -Pcoverage -Dprod $JVM_TEST_MAVEN_OPTS test -pl \!:dotcms-core-web ${{ matrix.java.maven_args}}
      - name: Prepare reports archive (if maven failed)
        if: failure()
        shell: bash
        run: find . -name '*-reports' -type d | tar -czf test-reports.tgz -T -
      - name: Upload reports Archive (if maven failed)
        uses: actions/upload-artifact@v4
        if: failure()
        with:
          name: test-reports-linux-jvm${{matrix.java.name}}
          path: 'test-reports.tgz'
      - name: core-maven-unit-tests
        uses: actions/upload-artifact@v3
        if: always()
        with:
          name: "build-reports-test-JVM Tests - JDK ${{matrix.java.name}}"
          path: |
            dotCMS/target/*-reports/TEST-*.xml
            dotCMS/target/jacoco-report/*.exec
            target/build-report.json
            LICENSE
          retention-days: 2

  linux-cli-tests:
    name: CLI Tests - JDK ${{matrix.java.name}}
    runs-on: ubuntu-20.04
    if: ${{ needs.changes.outputs.cli == 'true' || needs.changes.outputs.backend == 'true' }}
    needs: [ changes, build-jdk11 ]
    timeout-minutes: 240
    env:
      MAVEN_OPTS: -Xmx2048m
    strategy:
      fail-fast: true
      matrix:
        java: [ { name: "11", java-version: 11, distribution: 'temurin', maven_args: "" } ]
    steps:
      - uses: actions/checkout@v4
      - name: Set up JDK ${{ matrix.java.name }}
        uses: actions/setup-java@v4
        with:
          java-version: ${{ matrix.java.java-version }}
          distribution: ${{ matrix.java.distribution }}
      - name: Download Docker image artifact
        uses: actions/download-artifact@v4
        with:
          name: docker-image
          path: /tmp/docker-image
      - name: Load Docker image from tar file
        run: docker load < /tmp/docker-image/image.tar
      - name: Get Date
        id: get-date
        run: |
          echo "date=$(/bin/date -u "+%Y-%m")" >> $GITHUB_OUTPUT
        shell: bash
      - name: Download Maven Repo
        uses: actions/download-artifact@v4
        with:
          name: maven-repo
          path: ~/.m2/repository
      - id: prepare-license
        name: Prepare license
        env:
          DOTCMS_LICENSE_KEY: ${{ secrets.DOTCMS_LICENSE }}
        run: |
          DOTCMS_LICENSE_PATH=~/.dotcms/license
          mkdir -p ${DOTCMS_LICENSE_PATH}
          echo "${DOTCMS_LICENSE_KEY}" > ${DOTCMS_LICENSE_PATH}/license.dat
          echo "DOTCMS_LICENSE_FILE=${DOTCMS_LICENSE_PATH}/license.dat" >> "$GITHUB_ENV"
      - name: Build
        run: eval ./mvnw -Dprod $JVM_TEST_MAVEN_OPTS -Dtestcontainers.docker.image=${DOCKER_IMAGE}:${DOCKER_TAG} -pl :dotcms-api-data-model,:dotcms-cli verify ${{ matrix.java.maven_args}}
      - name: Prepare reports archive (if maven failed)
        if: failure()
        shell: bash
        run: find . -name '*-reports' -type d | tar -czf test-reports.tgz -T -
      - name: Upload reports Archive (if maven failed)
        uses: actions/upload-artifact@v4
        if: failure()
        with:
          name: test-reports-cli-jvm${{matrix.java.name}}
          path: 'test-reports.tgz'
      - name: cli-tests
        uses: actions/upload-artifact@v3
        if: always()
        with:
          name: "build-reports-test-cli - JDK ${{matrix.java.name}}"
          path: |
            tools/dotcms-cli/**/target/failsafe-reports/*.xml
            tools/dotcms-cli/**/target/jacoco-report/*.exec
            target/build-report.json
            LICENSE
          retention-days: 2

  #
  # Run Frontend Tests
  #
  linux-frontend-tests:
    name: Frontend Unit Tests
    runs-on: ubuntu-20.04
    if: ${{ needs.changes.outputs.frontend == 'true' }}
    needs: [changes,build-jdk11]
    timeout-minutes: 240
    env:
      MAVEN_OPTS: -Xmx2048m
    steps:
      - uses: actions/checkout@v4
      - name: Set up JDK 11
        uses: actions/setup-java@v4
        with:
          java-version: 11
          distribution: 'temurin'
      - name: Get Date
        id: get-date
        run: |
          echo "date=$(/bin/date -u "+%Y-%m")" >> $GITHUB_OUTPUT
        shell: bash
      - name: Download Maven Repo
        uses: actions/download-artifact@v4
        with:
          name: maven-repo
          path: ~/.m2/repository
        continue-on-error: true
      - name: Restore Node Binary
        id: cache-node-binary
        uses: actions/cache/restore@v4
        with:
          path: |
            installs
          key: node-binary-${{ hashFiles('core-web/.nvmrc') }}
      - name: Cache yarn
        id: cache-yarn
        uses: actions/cache@v4
        with:
          path: |
            ~/.cache/yarn
          # if specific cache does not exist then can base upon latest version
          key: yarn-${{ hashFiles('**/yarn.lock') }}
          restore-keys: yarn-
      - name: Build # expect node cache to exist from
        shell: bash
        run: eval ./mvnw -Dprod $JVM_TEST_MAVEN_OPTS -pl :dotcms-core-web test
      - name: Prepare failure archive (if maven failed)
        if: failure()
        shell: bash
        run: find . -name 'surefire-reports' -type d | tar -czf test-reports.tgz -T -
      - name: Upload failure Archive (if maven failed)
        uses: actions/upload-artifact@v4
        if: failure()
        with:
          name: test-reports-frontend
          path: 'test-reports.tgz'
      - name: frontend-unit-tests
        uses: actions/upload-artifact@v3
        if: always()
        with:
          name: "build-reports-test-Frontend unit tests"
          path: |
            core-web/target/*-reports/**/TEST-*.xml
            target/build-report.json
            LICENSE
          retention-days: 2
  #
  # Run Legacy Integration test suite batches
  #
  linux-integration-tests:
    name: JVM IT Tests - JDK ${{matrix.java.name}} ${{matrix.suites.name}}
    runs-on: ubuntu-20.04
    # Skip master in forks
    if: ${{ needs.changes.outputs.backend == 'true' }}
    needs: [build-jdk11,changes]
    timeout-minutes: 240
    env:
      MAVEN_OPTS: -Xmx2048m
    strategy:
      fail-fast: false
      matrix:
        java: [ { name: "11", java-version: 11, distribution: 'temurin', maven_args: "" } ]
        suites:
          - { name: "MainSuite 1a", pathName: "mainsuite1a", maven_args: '-Dit.test=MainSuite1a -Dit.test.forkcount=1' }
          - { name: "MainSuite 1b", pathName: "mainsuite1b", maven_args: '-Dit.test=MainSuite1b -Dit.test.forkcount=1' }
          - { name: "MainSuite 2a", pathName: "mainsuite2a", maven_args: '-Dit.test=MainSuite2a -Dit.test.forkcount=1' }
          - { name: "MainSuite 2b", pathName: "mainsuite2b", maven_args: '-Dit.test=MainSuite2b -Dit.test.forkcount=1' }
    steps:
      - uses: actions/checkout@v4
      - name: Set up IT Tests ${{ matrix.java.name }} ${{ matrix.suites.name }}
        uses: actions/setup-java@v4
        with:
          java-version: ${{ matrix.java.java-version }}
          distribution: ${{ matrix.java.distribution }}
      #- name: Download Maven Repo
      #  uses: actions/download-artifact@v4
      #  with:
      #    name: maven-repo
      #    path: .
      #- name: Extract Maven Repo
      #  shell: bash
      #  run: tar -xzf maven-repo.tgz -C ~
      - name: Get Date
        id: get-date
        run: |
          echo "date=$(/bin/date -u "+%Y-%m")" >> $GITHUB_OUTPUT
        shell: bash
      - name: Download Maven Repo
        uses: actions/download-artifact@v4
        with:
          name: maven-repo
          path: ~/.m2/repository
      - name: Build
        env:
          DOT_DOTCMS_LICENSE: ${{ secrets.DOTCMS_LICENSE }}
        run: eval ./mvnw -Pcoverage -Dprod $JVM_TEST_MAVEN_OPTS verify -pl :dotcms-integration -Dcoreit.test.skip=false ${{ matrix.suites.maven_args}} ${{ matrix.java.maven_args}}
      - name: Prepare reports archive (if maven failed)
        if: failure()
        shell: bash
        run: find . -name '*-reports' -type d | tar -czf test-reports.tgz -T -
      - name: Upload failure Archive (if maven failed)
        uses: actions/upload-artifact@v4
        if: failure()
        with:
          name: test-reports-linux-jvm${{matrix.java.name}}-${{matrix.suites.pathName}}
          path: 'test-reports.tgz'
      - name: failsafe-it-tests  # Uploads will be merged with same name
        uses: actions/upload-artifact@v3
        if: always()
        with:
          name: "build-reports-test-IT Tests - JDK ${{matrix.java.name}} - ${{matrix.suites.name}}"
          path: |
            dotcms-integration/target/failsafe-reports/*.xml
            dotcms-integration/target/jacoco-report/*.exec
            target/build-report.json
            LICENSE
          retention-days: 2

  linux-postman-tests:
    name: Run Postman Tests - ${{matrix.collection_group}}
    runs-on: ubuntu-latest
    needs: [build-jdk11, changes]
    if: ${{ needs.changes.outputs.backend == 'true' }}
    strategy:
      fail-fast: false
      matrix:
        collection_group: [ 'category-content', 'container', 'experiment', 'graphql', 'page', 'pp', 'template', 'workflow',  'default' ]
    steps:
      - uses: actions/checkout@v4
      - id: fetch-core
        name: Fetch Core Repo
        uses: actions/checkout@v4
      - name: Download Maven Repo
        uses: actions/download-artifact@v4
        with:
          name: maven-repo
          path: ~/.m2/repository
      - name: Download Docker image artifact
        uses: actions/download-artifact@v4
        with:
          name: docker-image
          path: /tmp/docker-image
      - name: Load Docker image from tar file
        run: docker load < /tmp/docker-image/image.tar

      - name: Cache Node Binary
        id: cache-node-binary
        uses: actions/cache@v4
        with:
          path: |
            installs
          key: node-binary-${{ hashFiles('core-web/.nvmrc') }}
      - name: Cache yarn
        id: cache-yarn
        uses: actions/cache@v4
        with:
          path: |
            ~/.cache/yarn
          # if specific cache does not exist then can base upon latest version
          key: yarn-${{ hashFiles('**/yarn.lock') }}
          restore-keys: yarn-
      - name: Prepare license
        run: |
          mkdir -p ~/.dotcms/license/
          touch ~/.dotcms/license/license.dat
          echo "${{ secrets.DOTCMS_LICENSE }}" > ~/.dotcms/license/license.dat
      - id: run-postman-tests
        name: Run Postman Tests
        timeout-minutes: 90
        run: |
          ./mvnw -Pcoverage $JVM_TEST_MAVEN_OPTS verify \
            -pl :dotcms-postman -Dpostman.test.skip=false \
            -Dpostman.collections=${{ matrix.collection_group }} \
            -Ddotcms.image.name=${DOCKER_IMAGE}:${DOCKER_TAG}
          pec=$?
          [[ pec -eq 0 ]] || exit pec
      - name: Prepare reports archive (if maven failed)
        if: failure()
        shell: bash
        run: |
          find . -name '*-reports' -type d
          tree ./dotcms-postman
          find . -name '*-reports' -type d | tar -czf test-reports.tgz -T -
      - name: Upload failure Archive (if maven failed)
        uses: actions/upload-artifact@v4
        if: failure()
        with:
          name: test-reports-postman-${{ matrix.collection_group }}
          path: 'test-reports.tgz'
      - name: failsafe-postman-tests  # Uploads will be merged with same name
        uses: actions/upload-artifact@v3
        if: always()
        with:
          name: "build-reports-test-postman - ${{ matrix.collection_group }}"
          path: |
            dotcms-postman/target/failsafe-reports/*.xml
            dotcms-postman/target/jacoco-report/*.exec
            target/build-report.json
            LICENSE
          retention-days: 2
  sonarqube:
    name: SonarQube Scan
    runs-on: ubuntu-latest
    needs: [build-jdk11,linux-jvm-tests,linux-integration-tests,linux-postman-tests]
    if: |
      (success() || failure()) &&
      (github.repository == 'dotCMS/core') &&
      (github.ref == 'refs/heads/master' || github.event_name == 'pull_request')
    steps:
      - uses: actions/checkout@v4
        with:
          fetch-depth: 0
      - name: Setup master branch locally without switching current branch
        if: github.ref != 'refs/heads/master'
        run: git fetch origin master:master
      - name: Set up JDK 17
        uses: actions/setup-java@v4
        with:
          java-version: 17
          distribution: 'temurin'
      - name: Get Date
        id: get-date
        run: |
          echo "date=$(/bin/date -u "+%Y-%m")" >> $GITHUB_OUTPUT
        shell: bash
      - name: Download Maven Repo
        uses: actions/download-artifact@v4
        with:
          name: maven-repo
          path: ~/.m2/repository
        continue-on-error: true
      - name: Cache SonarQube packages
        uses: actions/cache@v4
        with:
          path: ~/.sonar/cache
          key: ${{ runner.os }}-sonar
          restore-keys: ${{ runner.os }}-sonar
      # download the coverage execution files
      - name: Download build reports
        id: download-artifact
        uses: dawidd6/action-download-artifact@v3.0.0
        with:
          name: build-reports-test-.*
          name_is_regexp: true
          path: dotcms-core/target/build-reports
          if_no_artifact_found: warn
      - name: Maven Build No Test
        env:
          MAVEN_OPTS: "-Xmx2048m"
          SONAR_TOKEN: ${{ secrets.SONAR_TOKEN }}
          SONAR_HOST_URL: ${{ secrets.SONAR_HOST_URL }}
        shell: bash
        run: |
          ./mvnw $JVM_TEST_MAVEN_OPTS compile -DskipTests=true -Pcoverage -Dcoverage.report.phase=compile
          ./mvnw $JVM_TEST_MAVEN_OPTS -Dsonar.log.level=DEBUG org.sonarsource.scanner.maven:sonar-maven-plugin:sonar '-Dcoverage.execution.locations=build-reports/**/*.exec' -Dsonar.projectKey=dotCMS_core_AYSbIemxK43eThAXTlt- -Dsonar.host.url=${SONAR_HOST_URL} -Dsonar.token=$SONAR_TOKEN
      - name: SonarQube Quality Gate check
        id: sonarqube-quality-gate-check
        if: |
          (success() || failure()) &&
          (github.repository == 'dotCMS/core') &&
          (github.ref == 'refs/heads/master' || github.event_name == 'pull_request')
        uses: sonarsource/sonarqube-quality-gate-action@master
        continue-on-error: true
        # Force to fail step after specific time.
        timeout-minutes: 10
        with:
          scanMetadataReportFile: target/sonar/report-task.txt
        env:
          SONAR_TOKEN: ${{ secrets.SONAR_TOKEN }}
          SONAR_HOST_URL: ${{ secrets.SONAR_HOST_URL }}
          MAVEN_OPTS: "-Xmx2048m"
      - name: "Example show SonarQube Quality Gate Status value"
        run: echo "The Quality Gate status is ${{ steps.sonarqube-quality-gate-check.outputs.quality-gate-status }}"

  #
  # Collate reports and build status
  #
  prepare-report-data:
    name: Prepare Report Data
    runs-on: ubuntu-20.04
    needs: [ build-jdk11,linux-jvm-tests,linux-integration-tests,linux-frontend-tests,linux-cli-tests,linux-postman-tests,sonarqube ]
    if: always()
    outputs:
      aggregate_status: ${{ steps.prepare-workflow-data.outputs.aggregate_status }}
    steps:
      - name: Download build reports
        id: download-artifact
        uses: dawidd6/action-download-artifact@v3.0.0
        with:
          name: "build-reports-*"
          name_is_regexp: true
          path: /tmp/build-step-reports
          if_no_artifact_found: warn
      - name: Prepare workflow data
        id: prepare-workflow-data
        env:
          PR_TITLE: ${{ github.event.pull_request.title }}
        run: |
          AGGREGATE_STATUS="SUCCESS"
          jobs_status="${{ toJson(needs) }}"
          echo "job status=${jobs_status}"
          while IFS=" " read -r key result; do
            key=$(echo $key | tr -d ' {')
            result=$(echo $result | tr -d ',')
            
            echo "Job: $key, Result: $result"
            
            if [[ $result == "cancelled" ]]; then
              AGGREGATE_STATUS="CANCELLED"
              break
            elif [[ $result == "failure" ]]; then
              AGGREGATE_STATUS="FAILURE"
            fi
          done < <(echo "$jobs_status" | awk -F': ' '/result:/ {print $1,$2}')
                                          
          FIRST_FAIL_STEP=""
          FIRST_FAIL_MODULE=""
          
          echo '{' > workflow-data.json
          
          EVENT_TYPE="${{ github.event_name }}"
          
          if [[ "$EVENT_TYPE" == "pull_request" ]]; then
            echo "Creating workflow data for pull request ${PR_TITLE}"
            BRANCH="${{ github.head_ref }}"
          else
              PR_TITLE="N/A"
              BRANCH="${{ github.ref }}"
             
              echo "Creating workflow data for branch ${BRANCH}"
          fi
          
          BRANCH="${BRANCH##*/}"
        
          PR_TITLE_JQ=$(jq --arg title "$PR_TITLE" -n '$title')
          
          echo '"branch": "'$BRANCH'",' >> workflow-data.json
          echo '"run_id": "'${{ github.run_id }}'",' >> workflow-data.json
          echo '"trigger_event_name": "'$GITHUB_EVENT_NAME'",' >> workflow-data.json
          echo '"source_repository": "'$GITHUB_REPOSITORY'",' >> workflow-data.json

          echo '"merge_sha": "'${{ github.sha }}'",' >> workflow-data.json
          
          echo '"base_sha": "'${{ github.event.pull_request.base.sha }}'",' >> workflow-data.json
          echo '"base_branch": "'${{ github.event.pull_request.base.sha }}'",' >> workflow-data.json
          echo '"base_author": "'${{ github.event.pull_request.base.user.login }}'",' >> workflow-data.json
          
          echo '"head_author": "'${{ github.event.pull_request.head.user.login }}'",' >> workflow-data.json
          echo '"head_name": "'${{ github.event.pull_request.head.ref }}'",' >> workflow-data.json
          echo '"head_sha": "'${{ github.event.pull_request.head.sha }}'",' >> workflow-data.json
          
          echo '"pr_id": "'${{ github.event.pull_request.id }}'",' >> workflow-data.json
          echo '"pr_number": "'${{ github.event.pull_request.number }}'",' >> workflow-data.json
          echo "\"pr_title\": $PR_TITLE_JQ," >> workflow-data.json
          echo '"pr_author": "'${{ github.event.pull_request.user.login }}'",' >> workflow-data.json
          echo '"pr_merge_state": "'${{ github.event.pull_request.mergeable_state }}'",' >> workflow-data.json
          
          
          echo '"build_reports": [' >> workflow-data.json
          total_reports=$(find /tmp/build-step-reports/build-reports-*/target -name build-report.json 2>/dev/null | wc -l)
          
          report_index=0
          if [ "$total_reports" -eq "0" ]; then
            echo "No build report files found."
          else
            for build_report in "/tmp/build-step-reports/build-reports-"*/target/build-report.json; do
              ((report_index=report_index+1))
              step_name=$(basename "$(dirname "$(dirname "$build_report")")" | sed 's/build-reports-//')
              cat "$build_report" | jq ".step_name = \"$step_name\"" >> workflow-data.json
              # If the aggregate status is still SUCCESS, check if this module failed
              if [[ "$AGGREGATE_STATUS" == "SUCCESS" ]]; then
                # Loop over each projectReport
                length=$(jq '.projectReports | length' "$build_report")
                for (( i=0; i<$length; i++ )); do
                status=$(jq -r ".projectReports[$i].status" "$build_report")
                if [[ "$status" == "FAILURE" ]]; then
                  AGGREGATE_STATUS="FAILURE"
                  FIRST_FAIL_STEP="$step_name"
                  FIRST_FAIL_MODULE="$(jq -r ".projectReports[$i].name" "$build_report")"
                  FIRST_FAIL_ERROR="$(jq -r ".projectReports[$i].error" "$build_report")"
                fi
                done
              fi
              
              # If not the last file, append a comma
              if (( report_index != total_reports )); then
                echo ',' >> workflow-data.json
              fi
            done
          fi
      
          echo '],' >> workflow-data.json
          echo '"aggregate_status": "'$AGGREGATE_STATUS'"' >> workflow-data.json
          if [[ "$AGGREGATE_STATUS" != "SUCCESS" ]]; then
            echo ',' >> workflow-data.json
            echo '"first_fail_step": "'$FIRST_FAIL_STEP'",' >> workflow-data.json
            echo '"first_fail_module": "'$FIRST_FAIL_MODULE'",' >> workflow-data.json
            echo '"first_fail_error": "'$FIRST_FAIL_ERROR'"' >> workflow-data.json
          fi
          echo '}' >> workflow-data.json

          echo "aggregate_status=${AGGREGATE_STATUS}" >> $GITHUB_OUTPUT
      - name: Upload workflow data
        uses: actions/upload-artifact@v3
        with:
          name: workflow-data
          path: ./workflow-data.json

  final-status:
    name: Final Status
    needs: prepare-report-data
    if: always()
    runs-on: ubuntu-20.04
    steps:
      - name: Check Final Status
        run: |
          if [ "${{ needs.prepare-report-data.outputs.aggregate_status }}" != "SUCCESS" ]; then
            echo "One or more jobs failed!"
            exit 1
          fi<|MERGE_RESOLUTION|>--- conflicted
+++ resolved
@@ -59,11 +59,7 @@
       - name: Rewrite Filter
         id: filter-rewrite
         env:
-<<<<<<< HEAD
           CICD_SKIP_TESTS: ${{ vars.CICD_SKIP_TESTS }}
-=======
-          CICD_SKIP_TESTS: ${{ env.CICD_SKIP_TESTS }}
->>>>>>> a825e29e
         run: |
           # Default action outcomes based on paths-filter action outputs
           frontend=${{ steps.filter.outputs.frontend }}
