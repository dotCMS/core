--- conflicted
+++ resolved
@@ -5,13 +5,9 @@
     runs-on: ubuntu-latest
     name: Connect PR to Issue
     env:
-      GITHUB_TOKEN: ${{ secrets.GITHUB_TOKEN }}
-<<<<<<< HEAD
-      ZENHUB_TOKEN: ${{ secrets.ZENHUB_TOKEN }}
-=======
->>>>>>> 4db3b6cd
     steps:
       - name: ZenHub link PR to issue
         uses: coblox/zenhub-link-pr-to-issue@v0.1.1
         with:
+          GITHUB_TOKEN: ${{ secrets.GITHUB_TOKEN }}
           ZENHUB_TOKEN: ${{ secrets.ZENHUB_TOKEN }}