import * as core from '@actions/core'
import * as exec from '@actions/exec'
import * as path from 'path'

interface Command {
  cmd: string
  args: string[]
  workingDir?: string
}
interface Commands {
  gradle: Command[]
  maven: Command[]
}

const gradleCmd = './gradlew'
const mavenCmd = './mvnw'
const projectRoot = core.getInput('project_root')
const dotCmsRoot = path.join(projectRoot, 'dotCMS')

const COMMANDS: Commands = {
  gradle: [
    {
      cmd: gradleCmd,
<<<<<<< HEAD
      args: ['createDistPrep', 'compileIntegrationTestJava', 'prepareIntegrationTests'],
=======
      args: ['build', '-x', 'test'],
>>>>>>> e98d5526
      workingDir: dotCmsRoot
    }
  ],
  maven: [
    {
      cmd: mavenCmd,
      args: ['package', '-DskipTests'],
      workingDir: dotCmsRoot
    }
  ]
}

/**
 * Based on a detected build environment, that is gradle or maven, this resolves the command to run in order to build core.
 *
 * @param buildEnv build environment
 * @returns a number representing the command exit code
 */
export const build = async (buildEnv: string): Promise<number> => {
  const cmds = COMMANDS[buildEnv as keyof Commands]
  if (!cmds || cmds.length === 0) {
    core.error('Cannot resolve build tool, aborting')
    return Promise.resolve(127)
  }

  let rc = 0
  for (const cmd of cmds) {
    core.info(`Executing command: ${cmd.cmd} ${cmd.args.join(' ')}`)
    rc = await exec.exec(cmd.cmd, cmd.args, {cwd: cmd.workingDir})
    if (rc !== 0) {
      break
    }
  }

  return rc
}<|MERGE_RESOLUTION|>--- conflicted
+++ resolved
@@ -21,11 +21,7 @@
   gradle: [
     {
       cmd: gradleCmd,
-<<<<<<< HEAD
-      args: ['createDistPrep', 'compileIntegrationTestJava', 'prepareIntegrationTests'],
-=======
       args: ['build', '-x', 'test'],
->>>>>>> e98d5526
       workingDir: dotCmsRoot
     }
   ],
