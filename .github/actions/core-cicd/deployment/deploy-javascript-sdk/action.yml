# Note: This action publishes stable versions of the SDK libraries to NPM.
# 
# DUAL PUBLISHING BEHAVIOR:
# LATEST TAG:
# - If current version contains "alpha" or "beta" -> publishes 1.0.0
# - If stable version exists -> publishes on explicit version-type (patch/minor/major/custom)
# - Auto mode with stable version -> skips latest publishing (no version change)
#
# NEXT TAG:
# - Always publishes with "-next.X" suffix where X increments
# - If transitioning from prerelease -> publishes {latest_version}-next.1
# - If stable version -> publishes {current_or_new_version}-next.{incremented_patch}
#
name: 'SDK Publish NPM Packages - Stable'
description: 'Publish stable versions of the dotCMS SDK libs on NPM registry.'
inputs:
  ref:
    description: 'Branch to build from'
    required: false
    default: 'main'
  npm-token:
    description: 'NPM token'
    required: true
  npm-package-tag:
    description: 'Package tag for stable releases'
    required: false
    default: 'latest'
  version-type:
    description: 'Version type: auto (default), patch, minor, major, or custom. Auto means no increment unless transitioning from prerelease to 1.0.0'
    required: false
    default: 'auto'
  custom-version:
    description: 'Custom version to set (e.g., 1.3.4, 2.1.0). Only used when version-type is "custom". Must be valid semver format.'
    required: false
    default: ''
  github-token:
    description: 'GitHub Token'
    required: true
outputs:
  npm-package-version:
    description: 'SDK libs - NPM package version (formatted for notifications)'
    value: ${{ steps.deployment_status.outputs.npm_package_version }}
  npm-package-version-next:
    description: 'SDK libs - NPM package version for next tag'
    value: ${{ steps.next_version.outputs.next_version_next }}
  published-latest:
    description: 'SDK libs - Published to latest tag'
    value: ${{ steps.deployment_status.outputs.published_latest }}
  published-next:
    description: 'SDK libs - Published to next tag'
    value: ${{ steps.deployment_status.outputs.published_next }}
  published:
    description: 'SDK libs - Published (backward compatibility - true if any tag published)'
    value: ${{ steps.deployment_status.outputs.published }}
  version-type-used:
    description: 'Type of version increment that was applied'
    value: ${{ steps.next_version.outputs.version_type_used }}
runs:
  using: "composite"
  steps:
    - name: 'Checkout'
      uses: actions/checkout@v4
      with:
        ref: ${{ inputs.ref }}
        token: ${{ inputs.github-token }}

    - name: 'Run Maven Job'
      uses: ./.github/actions/core-cicd/maven-job
      with:
        stage-name: 'Build'
        maven-args: 'process-resources -pl :dotcms-core-web -am'
        requires-node: true
        cleanup-runner: true
        generate-docker: false
        generate-artifacts: false
        version: '1.0.0-SNAPSHOT'
        github-token: ${{ inputs.github-token }}

    - name: 'Adding node and yarn to the PATH env'
      run: |
        echo "::group::Adding node and yarn to the PATH env"
        BASE_PATH=${{ github.workspace }}/installs
        ls -Rla ${BASE_PATH}/node
        echo "PATH=${BASE_PATH}/node:${BASE_PATH}/node/yarn/dist/bin:$PATH" >> $GITHUB_ENV
        echo "::endgroup::"
      shell: bash

    - name: 'Detect SDK packages and check NPM status'
      id: current_version
      working-directory: ${{ github.workspace }}/core-web/libs/sdk/
      run: |
        echo "::group::Detect SDK packages and check NPM status"
        
        # Detect all SDK packages dynamically
        sdk_packages=($(find . -maxdepth 1 -type d -exec basename {} \; | grep -v "^\.$"))
        echo "Found SDK packages: ${sdk_packages[*]}"
        
        # Check the status of each package and find the highest version
        HIGHEST_VERSION="0.0.0"
        VERSION_SOURCE="none"
        PACKAGES_STATUS=""
        
        for sdk in "${sdk_packages[@]}"; do
          echo ""
          echo "🔍 Checking @dotcms/${sdk}..."
          
          # Check if package exists in NPM
          if npm view @dotcms/${sdk} >/dev/null 2>&1; then
            # Package exists, get current versions
            STABLE_VERSION=$(npm view @dotcms/${sdk} dist-tags --json 2>/dev/null | jq -r '.latest // empty')
            
            echo "  ✅ Package exists - Latest: ${STABLE_VERSION:-'none'}"
            
            # Update highest version if this package has a higher stable version
            if [ -n "$STABLE_VERSION" ] && [ "$STABLE_VERSION" != "null" ] && [ "$STABLE_VERSION" != "empty" ]; then
              if [ "$STABLE_VERSION" != "0.0.0" ]; then
                if [ "$HIGHEST_VERSION" = "0.0.0" ] || [ "$(printf '%s\n' "$STABLE_VERSION" "$HIGHEST_VERSION" | sort -V | tail -n1)" = "$STABLE_VERSION" ]; then
                  HIGHEST_VERSION="$STABLE_VERSION"
                  VERSION_SOURCE="existing"
                fi
              fi
            fi
            
            PACKAGES_STATUS="${PACKAGES_STATUS}${sdk}:exists,"
          else
            echo "  📦 Package doesn't exist yet (first-time publication)"
            PACKAGES_STATUS="${PACKAGES_STATUS}${sdk}:new,"
          fi
        done
        
        # Determine the base version to use
        if [ "$VERSION_SOURCE" = "existing" ]; then
          CURRENT_VERSION="$HIGHEST_VERSION"
          echo ""
          echo "📊 Using highest existing version: $CURRENT_VERSION"
        else
          CURRENT_VERSION="0.0.0"
          VERSION_SOURCE="none"
          echo ""
          echo "📦 No existing packages found, starting fresh with 0.0.0 base"
        fi
        
        # For backward compatibility
        if [ "$CURRENT_VERSION" != "0.0.0" ]; then
          CURRENT_STABLE="$CURRENT_VERSION"
        else
          CURRENT_STABLE=""
        fi
        
        echo ""
        echo "=== PACKAGE STATUS SUMMARY ==="
        echo "Base version: $CURRENT_VERSION"
        echo "Version source: $VERSION_SOURCE"
        echo "==============================="
        
        echo "current_version=$CURRENT_VERSION" >> $GITHUB_OUTPUT
        echo "version_source=$VERSION_SOURCE" >> $GITHUB_OUTPUT
        echo "current_stable=$CURRENT_STABLE" >> $GITHUB_OUTPUT
        echo "current_beta=" >> $GITHUB_OUTPUT
        echo "current_next=" >> $GITHUB_OUTPUT
        echo "::endgroup::"
      shell: bash

    - name: 'Validate custom version'
      if: ${{ inputs.version-type == 'custom' }}
      env:
        CUSTOM_VERSION: ${{ inputs.custom-version }}
        CURRENT_STABLE: ${{ steps.current_version.outputs.current_stable }}
        CURRENT_BETA: ${{ steps.current_version.outputs.current_beta }}
        CURRENT_NEXT: ${{ steps.current_version.outputs.current_next }}
      run: |
        echo "::group::Validate custom version"
        
        if [ -z "$CUSTOM_VERSION" ]; then
          echo "::error::Custom version cannot be empty when version-type is 'custom'"
          echo "Please provide a valid semantic version (e.g., 1.3.4, 2.0.0, 1.2.1)"
          exit 1
        fi
        
        # Validate semantic version format (major.minor.patch)
        if [[ ! "$CUSTOM_VERSION" =~ ^[0-9]+\.[0-9]+\.[0-9]+$ ]]; then
          echo "::error::Invalid custom version format: '$CUSTOM_VERSION'"
          echo "Version must follow semantic versioning format: major.minor.patch (e.g., 1.3.4)"
          echo "Examples of valid versions: 1.0.0, 2.1.3, 10.15.7"
<<<<<<< HEAD
          exit 1
        fi
        
        # Check if custom version already exists in NPM
        echo "Checking if version $CUSTOM_VERSION already exists in NPM..."
        
        # Compare against current stable version
        if [ -n "$CURRENT_STABLE" ] && [ "$CURRENT_STABLE" != "null" ] && [ "$CURRENT_STABLE" = "$CUSTOM_VERSION" ]; then
          echo "::error::Custom version $CUSTOM_VERSION already exists as the current stable (latest) version"
          echo "Please choose a different version number that hasn't been published yet"
          echo "Current stable version: $CURRENT_STABLE"
          exit 1
        fi
        
=======
          exit 1
        fi
        
        # Check if custom version already exists in NPM
        echo "Checking if version $CUSTOM_VERSION already exists in NPM..."
        
        # Compare against current stable version
        if [ -n "$CURRENT_STABLE" ] && [ "$CURRENT_STABLE" != "null" ] && [ "$CURRENT_STABLE" = "$CUSTOM_VERSION" ]; then
          echo "::error::Custom version $CUSTOM_VERSION already exists as the current stable (latest) version"
          echo "Please choose a different version number that hasn't been published yet"
          echo "Current stable version: $CURRENT_STABLE"
          exit 1
        fi
        
>>>>>>> 9b80c1a7
        # Compare against current beta version
        if [ -n "$CURRENT_BETA" ] && [ "$CURRENT_BETA" != "null" ] && [ "$CURRENT_BETA" = "$CUSTOM_VERSION" ]; then
          echo "::error::Custom version $CUSTOM_VERSION already exists as the current beta version"
          echo "Please choose a different version number that hasn't been published yet"
          echo "Current beta version: $CURRENT_BETA"
          exit 1
        fi
        
        # Compare against current next version (extract base version)
        if [ -n "$CURRENT_NEXT" ] && [ "$CURRENT_NEXT" != "null" ]; then
          CURRENT_NEXT_BASE=$(echo "$CURRENT_NEXT" | sed 's/-next\.[0-9]*$//')
          if [ "$CURRENT_NEXT_BASE" = "$CUSTOM_VERSION" ]; then
            echo "::error::Custom version $CUSTOM_VERSION already exists as the base version for current next tag"
            echo "Please choose a different version number that hasn't been published yet"
            echo "Current next version: $CURRENT_NEXT (base: $CURRENT_NEXT_BASE)"
            exit 1
          fi
        fi
        
<<<<<<< HEAD
        # Additional check: Query NPM directly to see if this exact version exists
        echo "Performing direct NPM registry check for version $CUSTOM_VERSION..."
        if npm view @dotcms/client@$CUSTOM_VERSION version >/dev/null 2>&1; then
          echo "::error::Custom version $CUSTOM_VERSION already exists in NPM registry"
          echo "Please choose a different version number that hasn't been published yet"
          echo "You can check existing versions with: npm view @dotcms/client versions --json"
          exit 1
        fi
=======
        # Additional check: Query NPM directly to see if this exact version exists in any existing package
        echo "Performing direct NPM registry check for version $CUSTOM_VERSION..."
        
        # Get SDK packages dynamically and check if any existing package has this version
        cd ${{ github.workspace }}/core-web/libs/sdk/
        sdk_packages=($(find . -maxdepth 1 -type d -exec basename {} \; | grep -v "^\.$"))
        
        for sdk in "${sdk_packages[@]}"; do
          if npm view @dotcms/${sdk} >/dev/null 2>&1; then
            # Package exists, check if this version exists
            if npm view @dotcms/${sdk}@$CUSTOM_VERSION version >/dev/null 2>&1; then
              echo "::error::Custom version $CUSTOM_VERSION already exists in NPM registry for @dotcms/${sdk}"
              echo "Please choose a different version number that hasn't been published yet"
              echo "You can check existing versions with: npm view @dotcms/${sdk} versions --json"
              exit 1
            fi
          fi
        done
        
        cd - >/dev/null
>>>>>>> 9b80c1a7
        
        echo "✅ Custom version '$CUSTOM_VERSION' is valid and unique"
        echo "✅ Semantic version format check: PASSED"
        echo "✅ NPM registry uniqueness check: PASSED"
        echo "::endgroup::"
      shell: bash

    - name: 'Calculate next version'
      id: next_version
      env:
       CURRENT_VERSION: ${{ steps.current_version.outputs.current_version }}
       VERSION_SOURCE: ${{ steps.current_version.outputs.version_source }}
       CURRENT_STABLE: ${{ steps.current_version.outputs.current_stable }}
       CURRENT_NEXT: ${{ steps.current_version.outputs.current_next }}
       VERSION_TYPE: ${{ inputs.version-type }}
       CUSTOM_VERSION: ${{ inputs.custom-version }}
      run: |
        echo "::group::Calculate next version"
        
        echo "Current version: $CURRENT_VERSION"
        echo "Version source: $VERSION_SOURCE"
        echo "Current next: $CURRENT_NEXT"
        echo "Requested version type: $VERSION_TYPE"
        if [ "$VERSION_TYPE" = "custom" ]; then
          echo "Custom version requested: $CUSTOM_VERSION"
        fi
        echo ""
        
        # Function to check if version contains alpha or beta
        is_prerelease_version() {
          [[ "$1" == *"alpha"* ]] || [[ "$1" == *"beta"* ]]
        }
        
        # Function to get next patch number for "next" tag
        get_next_patch_number() {
          local base_version="$1"
          local current_next="$2"
          
          if [ -z "$current_next" ] || [ "$current_next" = "null" ]; then
            echo "1"
            return
          fi
          
          # Extract the base version from current next (remove -next.X)
          local current_base=$(echo "$current_next" | sed 's/-next\.[0-9]*$//')
          
          if [ "$current_base" = "$base_version" ]; then
            # Same base version, increment the patch number
            local current_patch=$(echo "$current_next" | sed 's/.*-next\.//')
            # Validate that current_patch is numeric to prevent arithmetic errors
            if [[ "$current_patch" =~ ^[0-9]+$ ]]; then
              echo "$((current_patch + 1))"
            else
              # If patch number is not numeric (malformed), treat as different base version
              echo "1"
            fi
          else
            # Different base version, start from 1
            echo "1"
          fi
        }
        
        # Function to compare versions (returns 0 if v1 >= v2, 1 if v1 < v2)
        version_compare() {
          local v1="$1"
          local v2="$2"
          
          IFS='.' read -ra V1_PARTS <<< "$v1"
          IFS='.' read -ra V2_PARTS <<< "$v2"
          
          for i in 0 1 2; do
            local p1=${V1_PARTS[i]:-0}
            local p2=${V2_PARTS[i]:-0}
            
            if [ "$p1" -gt "$p2" ]; then
              return 0  # v1 > v2
            elif [ "$p1" -lt "$p2" ]; then
              return 1  # v1 < v2
            fi
          done
          
          return 0  # v1 == v2
        }
        
        # Calculate LATEST version
        if [ "$VERSION_TYPE" = "custom" ]; then
          # Custom version specified
          NEXT_VERSION="$CUSTOM_VERSION"
          VERSION_TYPE_USED="custom"
          
          # Check if custom version is valid relative to current version
          if [ "$VERSION_SOURCE" = "stable" ] && [ -n "$CURRENT_STABLE" ]; then
            if version_compare "$CURRENT_STABLE" "$CUSTOM_VERSION"; then
              echo "::warning::Custom version $CUSTOM_VERSION is not greater than current stable version $CURRENT_STABLE"
              echo "This will still be published, but consider if this is intentional."
            fi
          fi
          
          echo "Using custom version: $CUSTOM_VERSION"
          
        elif [ "$VERSION_SOURCE" = "none" ] || [ "$CURRENT_VERSION" = "0.0.0" ]; then
          # No version exists, start with 1.0.0
          NEXT_VERSION="1.0.0"
          VERSION_TYPE_USED="initial"
          echo "No existing version found, setting initial version to 1.0.0"
          
        elif is_prerelease_version "$CURRENT_VERSION"; then
          # Current version is alpha or beta, transition to 1.0.0 stable
          NEXT_VERSION="1.0.0"
          VERSION_TYPE_USED="prerelease-to-stable"
          echo "Transitioning from prerelease version ($CURRENT_VERSION) to stable 1.0.0"
          
        elif [ "$VERSION_SOURCE" = "existing" ] && [ -n "$CURRENT_STABLE" ]; then
          # We have a stable version, apply versioning logic
          IFS='.' read -ra VERSION_PARTS <<< "$CURRENT_STABLE"
          MAJOR=${VERSION_PARTS[0]:-1}
          MINOR=${VERSION_PARTS[1]:-0}
          PATCH=${VERSION_PARTS[2]:-0}
          
          case "$VERSION_TYPE" in
            "major")
              MAJOR=$((MAJOR + 1))
              MINOR=0
              PATCH=0
              VERSION_TYPE_USED="major"
              echo "Manual major version increment requested"
              ;;
            "minor")
              MINOR=$((MINOR + 1))
              PATCH=0
              VERSION_TYPE_USED="minor"
              echo "Manual minor version increment requested"
              ;;
            "patch")
              PATCH=$((PATCH + 1))
              VERSION_TYPE_USED="patch"
              echo "Manual patch version increment requested"
              ;;
            "auto"|*)
              # Auto mode: keep current version (no increment)
              VERSION_TYPE_USED="auto-no-increment"
              echo "Auto mode: keeping current stable version (no increment)"
              ;;
          esac
          
          NEXT_VERSION="${MAJOR}.${MINOR}.${PATCH}"
        else
          # Fallback case
          NEXT_VERSION="1.0.0"
          VERSION_TYPE_USED="fallback"
          echo "Fallback: setting version to 1.0.0"
        fi

        # Calculate NEXT version (always generated)
        if [ "$VERSION_TYPE_USED" = "auto-no-increment" ]; then
          # For auto mode, use current stable version as base for next
          NEXT_BASE_VERSION="$CURRENT_STABLE"
        else
          # Use the calculated next version as base
          NEXT_BASE_VERSION="$NEXT_VERSION"
        fi
        
        NEXT_PATCH_NUMBER=$(get_next_patch_number "$NEXT_BASE_VERSION" "$CURRENT_NEXT")
        NEXT_VERSION_NEXT="${NEXT_BASE_VERSION}-next.${NEXT_PATCH_NUMBER}"

        echo ""
        echo "=== VERSION CALCULATION RESULT ==="
        echo "Previous version: $CURRENT_VERSION"
        echo "Next version (latest): $NEXT_VERSION"
        echo "Next version (next): $NEXT_VERSION_NEXT"
        echo "Version type used: $VERSION_TYPE_USED"
        echo "=================================="
        
        echo "next_version=$NEXT_VERSION" >> $GITHUB_OUTPUT
        echo "next_version_next=$NEXT_VERSION_NEXT" >> $GITHUB_OUTPUT
        echo "version_type_used=$VERSION_TYPE_USED" >> $GITHUB_OUTPUT
        echo "::endgroup::"
      shell: bash

    - name: 'Validate version increment'
      id: validate_version
      env:
        CURRENT_VERSION: ${{ steps.current_version.outputs.current_version }}
        NEXT_VERSION: ${{ steps.next_version.outputs.next_version }}
        NEXT_VERSION_NEXT: ${{ steps.next_version.outputs.next_version_next }}
        VERSION_TYPE_USED: ${{ steps.next_version.outputs.version_type_used }}
      run: |
        echo "::group::Validate version increment"
        echo "Validation summary:"
        echo "  Current: $CURRENT_VERSION"
        echo "  Next (latest): $NEXT_VERSION"
        echo "  Next (next): $NEXT_VERSION_NEXT"
        echo "  Type: $VERSION_TYPE_USED"
        
        # Basic validation - ensure we have valid semver
        if [[ ! "$NEXT_VERSION" =~ ^[0-9]+\.[0-9]+\.[0-9]+$ ]]; then
          echo "::error::Invalid version format for latest: $NEXT_VERSION"
          exit 1
        fi
        
        if [[ ! "$NEXT_VERSION_NEXT" =~ ^[0-9]+\.[0-9]+\.[0-9]+-next\.[0-9]+$ ]]; then
          echo "::error::Invalid version format for next: $NEXT_VERSION_NEXT"
          exit 1
        fi
        
        # Determine what should be published
        if [ "$CURRENT_VERSION" = "$NEXT_VERSION" ] && [ "$VERSION_TYPE_USED" = "auto-no-increment" ]; then
          echo "🚫 No version change detected for latest tag (${CURRENT_VERSION} → ${NEXT_VERSION})"
          echo "   Skipping latest publishing since version-type is 'auto' and no increment is needed."
          SHOULD_PUBLISH_LATEST="false"
        else
          echo "✅ Version will be updated for latest tag (${CURRENT_VERSION} → ${NEXT_VERSION})"
          SHOULD_PUBLISH_LATEST="true"
        fi
        
        # Always publish to next tag
        SHOULD_PUBLISH_NEXT="true"
        echo "✅ Version will be published to next tag: ${NEXT_VERSION_NEXT}"
        
        echo "should_publish_latest=$SHOULD_PUBLISH_LATEST" >> $GITHUB_OUTPUT
        echo "should_publish_next=$SHOULD_PUBLISH_NEXT" >> $GITHUB_OUTPUT
        
        echo "✅ Version validation passed"
        echo "::endgroup::"
      shell: bash

    - name: 'Printing versions'
      working-directory: ${{ github.workspace }}/core-web/libs/sdk/
      env:
       NEXT_VERSION: ${{ steps.next_version.outputs.next_version }}
       NEXT_VERSION_NEXT: ${{ steps.next_version.outputs.next_version_next }}
       CURRENT_VERSION: ${{ steps.current_version.outputs.current_version }}
       VERSION_TYPE_USED: ${{ steps.next_version.outputs.version_type_used }}
       SHOULD_PUBLISH_LATEST: ${{ steps.validate_version.outputs.should_publish_latest }}
       SHOULD_PUBLISH_NEXT: ${{ steps.validate_version.outputs.should_publish_next }}
      run: |
        echo "::group::Version update summary"
        echo "Current version: $CURRENT_VERSION"
        echo "Next version (latest): $NEXT_VERSION (publish: $SHOULD_PUBLISH_LATEST)"
        echo "Next version (next): $NEXT_VERSION_NEXT (publish: $SHOULD_PUBLISH_NEXT)"
        echo "Update type: $VERSION_TYPE_USED"
        echo "::endgroup::"
      shell: bash

    - name: 'Bump SDK version and update dependencies'
      working-directory: ${{ github.workspace }}/core-web/libs/sdk/
      env:
        NEXT_VERSION: ${{ steps.next_version.outputs.next_version }}
        NEXT_VERSION_NEXT: ${{ steps.next_version.outputs.next_version_next }}
        EXAMPLES_PATH: ${{ github.workspace }}/examples
        SHOULD_PUBLISH_LATEST: ${{ steps.validate_version.outputs.should_publish_latest }}
      run: |
        echo "Preparing versions:"
        echo "  Latest: $NEXT_VERSION (will publish: $SHOULD_PUBLISH_LATEST)"
        echo "  Next: $NEXT_VERSION_NEXT (will publish: $SHOULD_PUBLISH_NEXT)"

        # Function to update the version in package.json using jq
        update_version() {
          local pkg_dir="$1"
          local new_version="$2"
          local package_json_path="$pkg_dir/package.json"

          if [ -f "$package_json_path" ]; then
            jq --arg new_version "$new_version" '.version = $new_version' "$package_json_path" > tmp.$$.json && mv tmp.$$.json "$package_json_path"
            echo "✅ Updated version in $package_json_path to $new_version"
          else
            echo "::warning::No package.json found in $pkg_dir"
          fi
        }

        # Function to update peerDependencies in package.json
        update_peer_dependencies() {
          local pkg_dir="$1"
          local new_version="$2"
          local package_json_path="$pkg_dir/package.json"

          if [ -f "$package_json_path" ]; then
            for dep in "${sdk_packages[@]}"; do
              if jq -e ".peerDependencies[\"@dotcms/$dep\"]" "$package_json_path" >/dev/null; then
                jq --arg new_version "^$new_version" ".peerDependencies[\"@dotcms/$dep\"] = \$new_version" "$package_json_path" > tmp.$$.json && mv tmp.$$.json "$package_json_path"
                echo "  ↳ Updated peerDependency @dotcms/$dep to ^$new_version"
              fi
            done
          fi
        }

        # Function to update dependencies in examples package.json
        update_dependencies_in_examples() {
          local example_dir="$1"
          local new_version="$2"
          local package_json_path="$example_dir/package.json"

          if [ -f "$package_json_path" ]; then
            local updated=false
            for dep in "${sdk_packages[@]}"; do
              if jq -e ".dependencies[\"@dotcms/$dep\"]" "$package_json_path" >/dev/null; then
                jq --arg sdk_name "@dotcms/$dep" --arg new_version "^$new_version" \
                '.dependencies[$sdk_name] = $new_version' \
                "$package_json_path" > tmp.$$.json && mv tmp.$$.json "$package_json_path"
                updated=true
              fi
            done
            if [ "$updated" = true ]; then
              echo "✅ Updated dependencies in $package_json_path"
            fi
          fi
        }

        # Detect all SDK packages dynamically in the libs/sdk directory
        sdk_packages=($(find . -maxdepth 1 -type d -exec basename {} \; | grep -v "^\.$"))

        echo "Found SDK packages: ${sdk_packages[*]}"
        echo ""

        # We'll use the latest version for package.json updates (even if not publishing to latest)
        # This ensures consistency in the build artifacts
        VERSION_FOR_PACKAGES="$NEXT_VERSION"
        
        # Step 1: Update the version in each SDK package
        echo "📦 Updating SDK package versions to $VERSION_FOR_PACKAGES..."
        for sdk in "${sdk_packages[@]}"; do
          update_version "$sdk" "$VERSION_FOR_PACKAGES"
        done
        echo ""

        # Step 2: Update peerDependencies in each SDK package
        echo "🔗 Updating SDK peer dependencies..."
        for sdk in "${sdk_packages[@]}"; do
          update_peer_dependencies "$sdk" "$VERSION_FOR_PACKAGES"
        done
        echo ""

        # Step 3: Update dependencies in example projects
        echo "📚 Updating example project dependencies..."
        example_packages=$(find $EXAMPLES_PATH -name "package.json" -not -path "*/node_modules/*" 2>/dev/null || echo "")

        if [ -n "$example_packages" ]; then
          for package_json_path in $example_packages; do
            example_dir=$(dirname "$package_json_path")
            update_dependencies_in_examples "$example_dir" "$VERSION_FOR_PACKAGES"
          done
        else
          echo "No example packages found"
        fi
        echo ""
        echo "✅ All version updates completed successfully"
      shell: bash

    - name: 'Printing SDK packages configuration'
      env:
        SDK_LIBS_PATH: ${{ github.workspace }}/core-web/libs/sdk
        EXAMPLES_PATH: ${{ github.workspace }}/examples
      run: |
        print_packages() {
          cd $1
          ls -ls | awk '{ print$10 }' | grep -v '^$' | while read a; do 
            if [ -f "./${a}/package.json" ]; then
              echo -e "${a}:"
              cat "./${a}/package.json" | jq '.name, .version'
              echo ""
            fi
          done
        }
        echo "::group::SDK and Example packages configuration"
        echo "SDK libs:"
        print_packages "$SDK_LIBS_PATH"
        echo ""
        if [ -d "$EXAMPLES_PATH" ]; then
          echo "Examples:"
          print_packages "$EXAMPLES_PATH"
        fi
        echo "::endgroup::"
      shell: bash

    - name: 'Install project'
      working-directory: ${{ github.workspace }}/core-web/
      run: |
        yarn install
        npm --version
        node --version
        npx --version
      shell: bash

    - name: 'Build SDK packages'
      working-directory: ${{ github.workspace }}/core-web/
      run: |
        npx nx run-many --target=build --projects='sdk-*' --configuration=production --skip-nx-cache
      shell: bash

    - name: 'Publishing sdk into NPM registry'
      id: publish_packages
      working-directory: ${{ github.workspace }}/core-web/dist/libs/sdk/
      env:
        NEXT_VERSION: ${{ steps.next_version.outputs.next_version }}
        NEXT_VERSION_NEXT: ${{ steps.next_version.outputs.next_version_next }}
        NPM_AUTH_TOKEN: ${{ inputs.npm-token }}
        NPM_TAG_LATEST: ${{ inputs.npm-package-tag }}
        VERSION_TYPE_USED: ${{ steps.next_version.outputs.version_type_used }}
        SHOULD_PUBLISH_LATEST: ${{ steps.validate_version.outputs.should_publish_latest }}
        SHOULD_PUBLISH_NEXT: ${{ steps.validate_version.outputs.should_publish_next }}
      run: |
        echo "::group::Publishing SDK packages"
        echo "Publishing plan:"
        echo "  Latest tag ($NPM_TAG_LATEST): $NEXT_VERSION (publish: $SHOULD_PUBLISH_LATEST)"
        echo "  Next tag: $NEXT_VERSION_NEXT (publish: $SHOULD_PUBLISH_NEXT)"
        echo "  Version type: $VERSION_TYPE_USED"
        echo ""
        
        # Set up NPM authentication
        echo "//registry.npmjs.org/:_authToken=${NPM_AUTH_TOKEN}" > ~/.npmrc
        
        sdks=$(ls)
        PUBLISH_LATEST_SUCCESS=true
        PUBLISH_NEXT_SUCCESS=true
        
        for sdk in $sdks; do
          echo "📦 Processing @dotcms/${sdk}..."
          cd $sdk && echo "  Working directory: $(pwd)"
          
          # Save original version before any modifications
          ORIGINAL_VERSION=$(jq -r '.version' package.json)
          
          # Publish to latest tag if needed
          if [ "$SHOULD_PUBLISH_LATEST" = "true" ]; then
            echo "  🚀 Publishing to latest tag: @dotcms/${sdk}@${NEXT_VERSION}"
            if npm publish --access public --tag $NPM_TAG_LATEST; then
              echo "  ✅ Successfully published to latest tag"
            else
              echo "  ❌ Failed to publish to latest tag"
              PUBLISH_LATEST_SUCCESS=false
            fi
          else
            echo "  ⏭️ Skipping latest tag publishing (no version change)"
          fi
          
          # Always publish to next tag
          if [ "$SHOULD_PUBLISH_NEXT" = "true" ]; then
            echo "  🚀 Publishing to next tag: @dotcms/${sdk}@${NEXT_VERSION_NEXT}"
            
            # Temporarily update package.json version for next publication
            jq --arg next_version "$NEXT_VERSION_NEXT" '.version = $next_version' package.json > tmp.$$.json && mv tmp.$$.json package.json
            
            if npm publish --access public --tag next; then
              echo "  ✅ Successfully published to next tag"
            else
              echo "  ❌ Failed to publish to next tag"
              PUBLISH_NEXT_SUCCESS=false
            fi
            
            # IMPORTANT: Revert package.json back to original stable version
            jq --arg original_version "$ORIGINAL_VERSION" '.version = $original_version' package.json > tmp.$$.json && mv tmp.$$.json package.json
            echo "  ↩️ Reverted package.json version back to $ORIGINAL_VERSION"
          fi
          
          cd ..
          echo ""
        done
        
        # Final status
        if [ "$PUBLISH_LATEST_SUCCESS" = "true" ] && [ "$PUBLISH_NEXT_SUCCESS" = "true" ]; then
          echo "🎉 All SDK packages published successfully!"
        else
          echo "❌ Some publications failed"
          exit 1
        fi
        
        # At the end of the publishing step, set the actual results
        echo "actual_published_latest=$PUBLISH_LATEST_SUCCESS" >> $GITHUB_OUTPUT
        echo "actual_published_next=$PUBLISH_NEXT_SUCCESS" >> $GITHUB_OUTPUT
        echo "::endgroup::"
      shell: bash

    - name: 'Set output'
      id: deployment_status
      if: success()
      env:
        ACTUAL_PUBLISHED_LATEST: ${{ steps.publish_packages.outputs.actual_published_latest }}
        ACTUAL_PUBLISHED_NEXT: ${{ steps.publish_packages.outputs.actual_published_next }}
        NEXT_VERSION: ${{ steps.next_version.outputs.next_version }}
        NEXT_VERSION_NEXT: ${{ steps.next_version.outputs.next_version_next }}
      run: |
        echo "published_latest=$ACTUAL_PUBLISHED_LATEST" >> $GITHUB_OUTPUT
        echo "published_next=$ACTUAL_PUBLISHED_NEXT" >> $GITHUB_OUTPUT
        
        # Backward compatibility: published is true if either latest or next was published
        if [ "$ACTUAL_PUBLISHED_LATEST" = "true" ] || [ "$ACTUAL_PUBLISHED_NEXT" = "true" ]; then
          PUBLISHED="true"
        else
          PUBLISHED="false"
        fi
        echo "published=$PUBLISHED" >> $GITHUB_OUTPUT
        
        # Create npm-package-version output with clean formatting
        # Template expects: [ `${{ steps.deployment_status.outputs.npm_package_version }}` ]
        if [ "$ACTUAL_PUBLISHED_LATEST" = "true" ] && [ "$ACTUAL_PUBLISHED_NEXT" = "true" ]; then
          # Both published - clean dual format
          NPM_PACKAGE_VERSION="${NEXT_VERSION} (latest) and ${NEXT_VERSION_NEXT} (next)"
        elif [ "$ACTUAL_PUBLISHED_LATEST" = "true" ]; then
          # Only latest published
          NPM_PACKAGE_VERSION="${NEXT_VERSION} (latest)"
        elif [ "$ACTUAL_PUBLISHED_NEXT" = "true" ]; then
          # Only next published
          NPM_PACKAGE_VERSION="${NEXT_VERSION_NEXT} (next)"
        else
          # Nothing published
          NPM_PACKAGE_VERSION="No versions published"
        fi
        echo "npm_package_version=$NPM_PACKAGE_VERSION" >> $GITHUB_OUTPUT
        
        echo "✅ Outputs set:"
        echo "  published: $PUBLISHED"
        echo "  npm_package_version: $NPM_PACKAGE_VERSION"
      shell: bash<|MERGE_RESOLUTION|>--- conflicted
+++ resolved
@@ -182,7 +182,6 @@
           echo "::error::Invalid custom version format: '$CUSTOM_VERSION'"
           echo "Version must follow semantic versioning format: major.minor.patch (e.g., 1.3.4)"
           echo "Examples of valid versions: 1.0.0, 2.1.3, 10.15.7"
-<<<<<<< HEAD
           exit 1
         fi
         
@@ -197,22 +196,6 @@
           exit 1
         fi
         
-=======
-          exit 1
-        fi
-        
-        # Check if custom version already exists in NPM
-        echo "Checking if version $CUSTOM_VERSION already exists in NPM..."
-        
-        # Compare against current stable version
-        if [ -n "$CURRENT_STABLE" ] && [ "$CURRENT_STABLE" != "null" ] && [ "$CURRENT_STABLE" = "$CUSTOM_VERSION" ]; then
-          echo "::error::Custom version $CUSTOM_VERSION already exists as the current stable (latest) version"
-          echo "Please choose a different version number that hasn't been published yet"
-          echo "Current stable version: $CURRENT_STABLE"
-          exit 1
-        fi
-        
->>>>>>> 9b80c1a7
         # Compare against current beta version
         if [ -n "$CURRENT_BETA" ] && [ "$CURRENT_BETA" != "null" ] && [ "$CURRENT_BETA" = "$CUSTOM_VERSION" ]; then
           echo "::error::Custom version $CUSTOM_VERSION already exists as the current beta version"
@@ -232,16 +215,6 @@
           fi
         fi
         
-<<<<<<< HEAD
-        # Additional check: Query NPM directly to see if this exact version exists
-        echo "Performing direct NPM registry check for version $CUSTOM_VERSION..."
-        if npm view @dotcms/client@$CUSTOM_VERSION version >/dev/null 2>&1; then
-          echo "::error::Custom version $CUSTOM_VERSION already exists in NPM registry"
-          echo "Please choose a different version number that hasn't been published yet"
-          echo "You can check existing versions with: npm view @dotcms/client versions --json"
-          exit 1
-        fi
-=======
         # Additional check: Query NPM directly to see if this exact version exists in any existing package
         echo "Performing direct NPM registry check for version $CUSTOM_VERSION..."
         
@@ -262,7 +235,6 @@
         done
         
         cd - >/dev/null
->>>>>>> 9b80c1a7
         
         echo "✅ Custom version '$CUSTOM_VERSION' is valid and unique"
         echo "✅ Semantic version format check: PASSED"
