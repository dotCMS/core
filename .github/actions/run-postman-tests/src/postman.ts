--- conflicted
+++ resolved
@@ -100,13 +100,8 @@
 const setup = async () => {
   await installDeps()
   createFolders()
-<<<<<<< HEAD
-  prepareLicense()
-  printInfo()
-=======
   await prepareLicense()
   await printInfo()
->>>>>>> e98d5526
 }
 
 const printInfo = async () => {
@@ -257,11 +252,7 @@
         `<tr><td><a href="./${normalized}.html">${collection}</a></td><td style="color: #ffffff; background-color: ${
           passed ? '#28a745' : '#dc3545'
         }; font-weight: bold;">${passed ? PASSED : FAILED}</td>
-<<<<<<< HEAD
-        <td>${duration} seconds</td>
-=======
         <td>${duration}</td>
->>>>>>> e98d5526
         </tr>`
       )
     }
