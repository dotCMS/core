<Context path="" docBase="../../dotCMS" debug="0" reloadable="false" crossContext="true">
	
	
	<Resource name="mail/MailSession" auth="Container" type="javax.mail.Session" mail.smtp.host="localhost" />
	
	<!--
		IMPORTANT your maxActive number of connections should be higher than the number of server threads you 
		configured in your server.xml, if not on heavy loads you will start getting db connections errors.
		Your number of server threads should be the sum of threads for every connector (http, https, AJP, etc) 
		in your server.xml file.
		We recommend you set your number of connections to be your max server threads + 10
	 -->
	<!-- POSTGRESQL 
	<Resource name="jdbc/dotCMSPool" auth="Container" 
	        type="javax.sql.DataSource"
	        driverClassName="org.postgresql.Driver"
	        url="jdbc:postgresql://localhost/trunk"
	        username="{your db user}" password="{your db password}" maxActive="60" maxIdle="5" maxWait="60000"
		  removeAbandoned="true" removeAbandonedTimeout="60" logAbandoned="true" 
<<<<<<< HEAD
		  validationQuery="SELECT 1" testOnBorrow="true" / -->		
		  
	
    <!-- MYSQL UTF8 -->
    <Resource name="jdbc/dotCMSPool" auth="Container"
          type="javax.sql.DataSource" driverClassName="com.mysql.jdbc.Driver"
          url="jdbc:mysql://172.20.102.129:3306/dotcms?characterEncoding=UTF-8"
          username="u_dotcms_svl" password="u_dotcms_svl" maxActive="60" maxIdle="10" maxWait="60000"
          removeAbandoned="true" removeAbandonedTimeout="60" logAbandoned="true" 
          validationQuery="SELECT 1" testOnBorrow="true"/>  
=======
		  validationQuery="SELECT 1" testOnBorrow="true" />		  
	-->
>>>>>>> 23ea624b
	
	<!-- MYSQL UTF8 -->
	<Resource name="jdbc/dotCMSPool" auth="Container"
		  type="javax.sql.DataSource" driverClassName="com.mysql.jdbc.Driver"
		  url="jdbc:mysql://localhost:3306/dotcms_22_git?characterEncoding=UTF-8"
		  username="u_dotcms_git" password="u_dotcms_git" maxActive="60" maxIdle="10" maxWait="60000"
		  removeAbandoned="true" removeAbandonedTimeout="60" logAbandoned="true" 
		  validationQuery="SELECT 1" testOnBorrow="true"/>
	
	
	<!-- Oracle 
	<Resource name="jdbc/dotCMSPool" auth="Container"
		  type="javax.sql.DataSource" driverClassName="oracle.jdbc.OracleDriver"
		  url="jdbc:oracle:thin:@161.27.206.39:1521:dotcmsPSM10g"
		  username="{your db user}" password="{your db password}" maxActive="60" maxIdle="10" maxWait="60000"
		  removeAbandoned="true" removeAbandonedTimeout="60" logAbandoned="true" 
		  testOnBorrow="true" validationQuery="SELECT 1 from DUAL"/>
	-->		  
	
	<!-- MSSQL 
	<Resource name="jdbc/dotCMSPool" auth="Container"
		  type="javax.sql.DataSource" driverClassName="net.sourceforge.jtds.jdbc.Driver"
		  url="jdbc:jtds:sqlserver://localhost:1433/dotcms"
		  username="{your db user}" password="{your db password}" maxActive="60" maxIdle="10" maxWait="60000"
		  removeAbandoned="true" removeAbandonedTimeout="60" logAbandoned="true" 
		  testOnBorrow="true" validationQuery="SELECT 1" defaultTransactionIsolation="READ_COMMITTED"/>
	-->

	
</Context><|MERGE_RESOLUTION|>--- conflicted
+++ resolved
@@ -17,7 +17,6 @@
 	        url="jdbc:postgresql://localhost/trunk"
 	        username="{your db user}" password="{your db password}" maxActive="60" maxIdle="5" maxWait="60000"
 		  removeAbandoned="true" removeAbandonedTimeout="60" logAbandoned="true" 
-<<<<<<< HEAD
 		  validationQuery="SELECT 1" testOnBorrow="true" / -->		
 		  
 	
@@ -28,18 +27,6 @@
           username="u_dotcms_svl" password="u_dotcms_svl" maxActive="60" maxIdle="10" maxWait="60000"
           removeAbandoned="true" removeAbandonedTimeout="60" logAbandoned="true" 
           validationQuery="SELECT 1" testOnBorrow="true"/>  
-=======
-		  validationQuery="SELECT 1" testOnBorrow="true" />		  
-	-->
->>>>>>> 23ea624b
-	
-	<!-- MYSQL UTF8 -->
-	<Resource name="jdbc/dotCMSPool" auth="Container"
-		  type="javax.sql.DataSource" driverClassName="com.mysql.jdbc.Driver"
-		  url="jdbc:mysql://localhost:3306/dotcms_22_git?characterEncoding=UTF-8"
-		  username="u_dotcms_git" password="u_dotcms_git" maxActive="60" maxIdle="10" maxWait="60000"
-		  removeAbandoned="true" removeAbandonedTimeout="60" logAbandoned="true" 
-		  validationQuery="SELECT 1" testOnBorrow="true"/>
 	
 	
 	<!-- Oracle 
