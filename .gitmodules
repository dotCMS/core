[submodule "dotCMS/src/main/enterprise"]
	path = dotCMS/src/main/enterprise
<<<<<<< HEAD
	url = git@github.com:dotCMS/enterprise-2.x.git
  branch = release-21.01
=======
	url = git@github.com:dotCMS/enterprise.git
	branch = master
>>>>>>> e1bf4a92
	ignore = dirty<|MERGE_RESOLUTION|>--- conflicted
+++ resolved
@@ -1,10 +1,5 @@
 [submodule "dotCMS/src/main/enterprise"]
 	path = dotCMS/src/main/enterprise
-<<<<<<< HEAD
-	url = git@github.com:dotCMS/enterprise-2.x.git
-  branch = release-21.01
-=======
 	url = git@github.com:dotCMS/enterprise.git
 	branch = master
->>>>>>> e1bf4a92
 	ignore = dirty