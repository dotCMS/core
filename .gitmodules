--- conflicted
+++ resolved
@@ -1,9 +1,5 @@
 [submodule "dotCMS/src/main/enterprise"]
 	path = dotCMS/src/main/enterprise
 	url = git@github.com:dotCMS/enterprise.git
-<<<<<<< HEAD
-	branch = release-21.08
-=======
 	branch = master
->>>>>>> 4bc319fb
 	ignore = dirty