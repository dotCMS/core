[submodule "dotCMS/src/main/enterprise"]
	path = dotCMS/src/main/enterprise
	url = git@github.com:dotCMS/enterprise.git
<<<<<<< HEAD
	branch = release-21.05.1
=======
	branch = release-21.06
>>>>>>> 81d27ed9
	ignore = dirty<|MERGE_RESOLUTION|>--- conflicted
+++ resolved
@@ -1,9 +1,5 @@
 [submodule "dotCMS/src/main/enterprise"]
 	path = dotCMS/src/main/enterprise
 	url = git@github.com:dotCMS/enterprise.git
-<<<<<<< HEAD
-	branch = release-21.05.1
-=======
 	branch = release-21.06
->>>>>>> 81d27ed9
 	ignore = dirty