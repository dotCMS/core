--- conflicted
+++ resolved
@@ -1,9 +1,7 @@
 [submodule "dotCMS/src/main/enterprise"]
 	path = dotCMS/src/main/enterprise
 	url = git@github.com:dotCMS/enterprise-2.x.git
-<<<<<<< HEAD
         branch = release-20.11
-=======
+
   branch = master
->>>>>>> f1bc5ef4
 	ignore = dirty