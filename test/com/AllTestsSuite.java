--- conflicted
+++ resolved
@@ -1,11 +1,7 @@
 package com;
 
 
-<<<<<<< HEAD
-import com.dotcms.rest.api.v1.system.i18n.I8NResourceFTest;
-=======
 import com.dotcms.rest.api.v1.system.conditionlet.UsersCountryConditionletFTest;
->>>>>>> f070a9ee
 import com.dotmarketing.portlets.rules.business.RulesAPITest;
 import com.dotmarketing.portlets.rules.conditionlet.ConditionletTest;
 
@@ -110,15 +106,10 @@
     ConditionGroupResourceFTest.class,
     ConditionResourceFTest.class,
     RemotePublishAjaxActionTest.class, //Needs Enterprise License
-<<<<<<< HEAD
-    I8NResourceFTest.class,
-    ConditionletTest.class
-=======
     ConditionletTest.class,
     ActionletResourceFTest.class,
     SetSessionAttributeActionletTest.class,
     UsersCountryConditionletFTest.class
->>>>>>> f070a9ee
 })
 public class AllTestsSuite {
 
