--- conflicted
+++ resolved
@@ -80,11 +80,8 @@
     RemotePublishAjaxActionTest.class,
     CSSPreProcessServletTest.class,
     ESContentFactoryImplTest.class,
-<<<<<<< HEAD
-    HibernateUtilTest.class
-=======
+    HibernateUtilTest.class,
     WorkflowAPITest.class
->>>>>>> 30d6ba57
 })
 public class AllTestsSuite {
 
