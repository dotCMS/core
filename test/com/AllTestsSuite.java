package com;


//import com.dotcms.rest.api.v1.system.conditionlet.UsersCountryConditionletFTest;
import com.dotmarketing.portlets.rules.business.RulesAPIFTest;
//import com.dotmarketing.portlets.rules.conditionlet.ConditionletTest;

import com.dotmarketing.portlets.rules.business.RulesCacheFTest;
import com.dotmarketing.portlets.rules.conditionlet.VisitedUrlConditionletFTest;
import com.dotmarketing.portlets.rules.conditionlet.VisitedUrlConditionletTest;

import org.apache.velocity.runtime.parser.node.SimpleNodeTest;

import com.dotcms.cmis.DotCMSCMISTest;
import com.dotcms.content.elasticsearch.business.ESContentFactoryImplTest;
import com.dotcms.content.elasticsearch.business.ESContentletIndexAPITest;
import com.dotcms.content.elasticsearch.business.ESIndexSpeedTest;
import com.dotcms.csspreproc.CSSPreProcessServletTest;
import com.dotcms.csspreproc.LessCompilerTest;
import com.dotcms.csspreproc.SassCompilerTest;
import com.dotcms.notification.business.NotificationAPITest;
import com.dotcms.publisher.ajax.RemotePublishAjaxActionTest;
import com.dotcms.publisher.endpoint.business.PublishingEndPointAPITest;
import com.dotcms.repackage.org.junit.runner.RunWith;
import com.dotcms.repackage.org.junit.runners.Suite;
import com.dotcms.rest.ContentResourceTest;
import com.dotcms.rest.RoleResourceTest;
import com.dotcms.rest.WebResourceTest;
import com.dotcms.rest.api.v1.sites.rules.ConditionGroupResourceFTest;
//import com.dotcms.rest.api.v1.sites.rules.ConditionResourceFTest;
import com.dotcms.rest.api.v1.sites.rules.RuleResourceFTest;
import com.dotcms.rest.api.v1.system.ruleengine.ActionletResourceFTest;
import com.dotcms.rest.api.v1.sites.rules.ActionResourceFTest;
import com.dotmarketing.business.IdentifierAPITest;
import com.dotmarketing.business.LanguageAPITest;
import com.dotmarketing.business.PermissionAPITest;
import com.dotmarketing.business.RoleAPITest;
import com.dotmarketing.db.DbConnectionFactoryUtilTest;
import com.dotmarketing.db.HibernateUtilTest;
import com.dotmarketing.plugin.PluginMergerTest;
import com.dotmarketing.portlets.categories.business.CategoryAPITest;
import com.dotmarketing.portlets.containers.business.ContainerAPITest;
import com.dotmarketing.portlets.contentlet.ajax.ContentletAjaxTest;
import com.dotmarketing.portlets.contentlet.business.ContentletAPITest;
import com.dotmarketing.portlets.contentlet.business.ContentletFactoryTest;
import com.dotmarketing.portlets.contentlet.business.HostAPITest;
import com.dotmarketing.portlets.folder.business.FolderAPITest;
import com.dotmarketing.portlets.htmlpages.business.HTMLPageAPITest;
import com.dotmarketing.portlets.linkchecker.business.LinkCheckerAPITest;
import com.dotmarketing.portlets.links.business.MenuLinkAPITest;
import com.dotmarketing.portlets.rules.actionlet.PersonaActionletFTest;
import com.dotmarketing.portlets.rules.actionlet.SetResponseHeaderActionletFTest;
import com.dotmarketing.portlets.rules.actionlet.SetSessionAttributeActionletFTest;
import com.dotmarketing.portlets.structure.business.FieldAPITest;
import com.dotmarketing.portlets.structure.business.URLMapTest;
import com.dotmarketing.portlets.structure.factories.FieldFactoryTest;
import com.dotmarketing.portlets.structure.factories.StructureFactoryTest;
import com.dotmarketing.portlets.templates.business.TemplateAPITest;
import com.dotmarketing.portlets.workflows.business.WorkflowAPITest;
import com.dotmarketing.portlets.workflows.model.WorkflowSearcherTest;
import com.dotmarketing.util.ImportUtilTest;
import com.dotmarketing.sitesearch.ajax.SiteSearchAjaxActionTest;
import com.dotmarketing.webdav.WebDavTest;

/**
 * @author Jonathan Gamba.
 *         Date: 3/7/12
 */
@RunWith (Suite.class)
@Suite.SuiteClasses ({
	HostAPITest.class, //Needs Enterprise License
    LinkCheckerAPITest.class, //Needs Enterprise License
    TemplateAPITest.class,
    HTMLPageAPITest.class,
    CategoryAPITest.class,
    MenuLinkAPITest.class,
    ContentletFactoryTest.class,
    ContentletAPITest.class,
    ContainerAPITest.class,
    FieldFactoryTest.class,
    StructureFactoryTest.class,
    FieldAPITest.class,
    URLMapTest.class,
    PermissionAPITest.class,
    PublishingEndPointAPITest.class,
    ESContentletIndexAPITest.class,
    DotCMSCMISTest.class,
    WebResourceTest.class,
    RoleResourceTest.class,
    ESIndexSpeedTest.class,
    PluginMergerTest.class,
    WebDavTest.class,
    ContentResourceTest.class, //Needs Enterprise License
    RoleAPITest.class,
    LanguageAPITest.class,
    FolderAPITest.class,
    WorkflowSearcherTest.class,
    NotificationAPITest.class,
    SassCompilerTest.class,
    LessCompilerTest.class,
    IdentifierAPITest.class,
    ImportUtilTest.class,
    SiteSearchAjaxActionTest.class,
    CSSPreProcessServletTest.class, //Needs Enterprise License
    ESContentFactoryImplTest.class,
    HibernateUtilTest.class,
    WorkflowAPITest.class,
    ContentletAjaxTest.class,
    SimpleNodeTest.class,
    DbConnectionFactoryUtilTest.class,
    RulesAPIFTest.class,
    RuleResourceFTest.class,
    ConditionGroupResourceFTest.class,
//    ConditionResourceFTest.class,
    RemotePublishAjaxActionTest.class, //Needs Enterprise License
//    ConditionletTest.class,
    ActionletResourceFTest.class,
    SetSessionAttributeActionletFTest.class,
    SetResponseHeaderActionletFTest.class,
//    UsersCountryConditionletFTest.class,
    ActionResourceFTest.class,
    RulesCacheFTest.class,
<<<<<<< HEAD
    PersonaActionletFTest.class
=======
    PersonaActionletTest.class,
    VisitedUrlConditionletTest.class,
    VisitedUrlConditionletFTest.class
>>>>>>> 4a7bae9f
})
public class AllTestsSuite {

}<|MERGE_RESOLUTION|>--- conflicted
+++ resolved
@@ -120,13 +120,9 @@
 //    UsersCountryConditionletFTest.class,
     ActionResourceFTest.class,
     RulesCacheFTest.class,
-<<<<<<< HEAD
-    PersonaActionletFTest.class
-=======
-    PersonaActionletTest.class,
-    VisitedUrlConditionletTest.class,
-    VisitedUrlConditionletFTest.class
->>>>>>> 4a7bae9f
+    PersonaActionletFTest.class,
+	VisitedUrlConditionletTest.class,
+	VisitedUrlConditionletFTest.class
 })
 public class AllTestsSuite {
 
