package com.dotmarketing.util;

import com.dotcms.repackage.org.apache.commons.dbcp.BasicDataSource;

import javax.naming.InitialContext;
import javax.naming.NamingException;

/**
 * Singleton that defines a context that provides a datasource for testing purpose
 *
 * Created by nollymar on 9/16/16.
 */
public class TestInitialContext extends InitialContext {

    private final String driver = "com.mysql.jdbc.Driver";
    private final String url = "jdbc:mysql://localhost/dotcms?characterEncoding=UTF-8";
    private final String username = "dotcms";
    private final String password = "dotcms";

    private static TestInitialContext context;

    private BasicDataSource dataSource;

    private TestInitialContext() throws NamingException {
        dataSource = new BasicDataSource();
        dataSource.setDriverClassName(driver);
        dataSource.setUrl(url);
        dataSource.setUsername(username);
        dataSource.setPassword(password);
        dataSource.setRemoveAbandoned(true);
        dataSource.setLogAbandoned(true);
        dataSource.setMaxIdle(maxIdle);
        dataSource.setMaxActive(maxTotal);
    }

    public static TestInitialContext getInstance() throws NamingException {
        if (context == null) {
            context = new TestInitialContext();
        }

        return context;
    }

    @Override
    public Object lookup(String name) throws NamingException {

        if (name != null && name.equals(Constants.DATABASE_DEFAULT_DATASOURCE)) { // init datasources
<<<<<<< HEAD
            dataSource = new BasicDataSource();
            dataSource.setDriverClassName(driver);
            dataSource.setUrl(url);
            dataSource.setUsername(username);
            dataSource.setPassword(password);
            dataSource.setRemoveAbandoned(true);
            dataSource.setLogAbandoned(true);

=======
>>>>>>> 4af1b293
            return dataSource;
        }

        throw new NamingException("Unable to find datasource: " + name);
    }
}<|MERGE_RESOLUTION|>--- conflicted
+++ resolved
@@ -12,11 +12,12 @@
  */
 public class TestInitialContext extends InitialContext {
 
-    private final String driver = "com.mysql.jdbc.Driver";
-    private final String url = "jdbc:mysql://localhost/dotcms?characterEncoding=UTF-8";
-    private final String username = "dotcms";
-    private final String password = "dotcms";
-
+    private final String driver = "org.postgresql.Driver";
+    private final String url = "jdbc:postgresql://localhost/dotcms";
+    private final String username = "postgres";
+    private final String password = "postgres";
+    private final int maxTotal = 60;
+    private final int maxIdle = 10;
     private static TestInitialContext context;
 
     private BasicDataSource dataSource;
@@ -45,17 +46,6 @@
     public Object lookup(String name) throws NamingException {
 
         if (name != null && name.equals(Constants.DATABASE_DEFAULT_DATASOURCE)) { // init datasources
-<<<<<<< HEAD
-            dataSource = new BasicDataSource();
-            dataSource.setDriverClassName(driver);
-            dataSource.setUrl(url);
-            dataSource.setUsername(username);
-            dataSource.setPassword(password);
-            dataSource.setRemoveAbandoned(true);
-            dataSource.setLogAbandoned(true);
-
-=======
->>>>>>> 4af1b293
             return dataSource;
         }
 
