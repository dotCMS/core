package com.dotmarketing.portlets.contentlet.business;

import java.io.IOException;
import javax.servlet.http.HttpServletRequest;
import org.junit.Assert;
import org.junit.Before;
import org.junit.Ignore;
import org.junit.Test;

import com.dotcms.LicenseTestUtil;
import com.dotcms.datagen.FileAssetDataGen;
import com.dotcms.repackage.javax.ws.rs.client.Client;
import com.dotcms.repackage.javax.ws.rs.client.WebTarget;
import com.dotcms.repackage.javax.ws.rs.core.Response;
import com.dotcms.repackage.org.apache.commons.httpclient.HttpStatus;
import com.dotcms.rest.RestClientBuilder;
import com.dotmarketing.business.APILocator;
import com.dotmarketing.exception.DotDataException;
import com.dotmarketing.exception.DotSecurityException;
import com.dotmarketing.portlets.ContentletBaseTest;
import com.dotmarketing.portlets.contentlet.model.Contentlet;
import com.dotmarketing.portlets.folders.model.Folder;
import com.dotmarketing.servlets.test.ServletTestRunner;
import com.dotmarketing.util.Config;
import com.liferay.util.FileUtil;

@Ignore("Temporarily ignore this. https://github.com/dotCMS/core/issues/9785")
public class FileAssetTest extends ContentletBaseTest {
	
	Client client;
	WebTarget webTarget;
	
    @Before
    public void before() throws Exception{
    	    	
        LicenseTestUtil.getLicense();

        client=RestClientBuilder.newClient();
        HttpServletRequest request = ServletTestRunner.localRequest.get();
        String serverName = request.getServerName();
        long serverPort = request.getServerPort();
        webTarget = client.target("http://" + serverName + ":" + serverPort + "/");
    }
    
<<<<<<< HEAD
    @Ignore("Temporarily ignore this test method https://github.com/dotCMS/core/issues/9785")
=======
>>>>>>> 8c8ef391
	@Test
	public void fileAssetLanguageDifferentThanDefault()throws DotSecurityException, DotDataException, IOException{
		Config.setProperty("DEFAULT_FILE_TO_DEFAULT_LANGUAGE", false);
  	  	int spanish = 2;
  	  	Folder folder = APILocator.getFolderAPI().findSystemFolder();
  	  	java.io.File file = java.io.File.createTempFile("texto", ".txt");
		FileUtil.write(file, "helloworld");
        
  	  	FileAssetDataGen fileAssetDataGen = new FileAssetDataGen(folder,file);
  	  	Contentlet fileInSpanish = fileAssetDataGen.languageId(spanish).nextPersisted();
  	  	Contentlet result = contentletAPI.findContentletByIdentifier(fileInSpanish.getIdentifier(), false, spanish, user, false);
  	  	contentletAPI.publish(result, user, false);
  	  
  	  	//Request by Resource Link (SpeedyAssetServlet)
  	  	Response response = webTarget.path(result.getTitle()).queryParam("language_id", result.getLanguageId()).request().get();
      	Assert.assertEquals(HttpStatus.SC_OK, response.getStatus());
  	  	
      	//Request by Identifier (BinaryExporterServlet)
      	Response responseI = webTarget.path("contentAsset/raw-data/"+result.getIdentifier()+"/fileAsset").queryParam("language_id", result.getLanguageId()).request().get();
      	Assert.assertEquals(HttpStatus.SC_OK, responseI.getStatus());
      	
      	fileAssetDataGen.remove(fileInSpanish);
	}
	
	/*
	 * Test Disabled because is failing sporadically in all DB's
	 * 
	@Test
	public void fileAssetNonExistingLanguageDefaultFilesTrue()throws DotSecurityException, DotDataException, IOException{
		Config.setProperty("DEFAULT_FILE_TO_DEFAULT_LANGUAGE", true);
  	  	int english = 1;
  	  	int spanish = 2;
  	  	Folder folder = APILocator.getFolderAPI().findSystemFolder();
  	  	java.io.File file = java.io.File.createTempFile("texto", ".txt");
		FileUtil.write(file, "helloworld");
        
  	  	FileAssetDataGen fileAssetDataGen = new FileAssetDataGen(folder,file);
  	  	Contentlet fileInEnglish = fileAssetDataGen.languageId(english).nextPersisted();
  	  	Contentlet result = contentletAPI.findContentletByIdentifier(fileInEnglish.getIdentifier(), false, english, user, false);
  	  	contentletAPI.publish(result, user, false);
  	  	contentletAPI.isInodeIndexed(result.getInode());
  	  
  	  	//Request by Resource Link (SpeedyAssetServlet)
  	  	Response response = webTarget.path(result.getTitle()).queryParam("language_id", spanish).request().get();
      	Assert.assertEquals(HttpStatus.SC_OK, response.getStatus());
  	  	
      	//Request by Identifier (BinaryExporterServlet)
      	Response responseI = webTarget.path("contentAsset/raw-data/"+result.getIdentifier()+"/fileAsset").queryParam("language_id", spanish).request().get();
      	Assert.assertEquals(HttpStatus.SC_OK, responseI.getStatus());
  	   
      	fileAssetDataGen.remove(fileInEnglish);
	}
	*/
	
    @Ignore("Temporarily ignore this test method https://github.com/dotCMS/core/issues/9785")
	@Test
	public void fileAssetNonExistingLanguageDefaultFilesFalse()throws DotSecurityException, DotDataException, IOException{
		Config.setProperty("DEFAULT_FILE_TO_DEFAULT_LANGUAGE", false);
  	  	int english = 1;
  	  	int spanish = 2;
  	  	Folder folder = APILocator.getFolderAPI().findSystemFolder();
  	  	java.io.File file = java.io.File.createTempFile("texto", ".txt");
		FileUtil.write(file, "helloworld");
        
  	  	FileAssetDataGen fileAssetDataGen = new FileAssetDataGen(folder,file);
  	  	Contentlet fileInEnglish = fileAssetDataGen.languageId(english).nextPersisted();
  	  	Contentlet result = contentletAPI.findContentletByIdentifier(fileInEnglish.getIdentifier(), false, english, user, false);
  	  	contentletAPI.publish(result, user, false);
  	  
  	  	//Request by Resource Link (SpeedyAssetServlet)
  	  	Response response = webTarget.path(result.getTitle()).queryParam("language_id", spanish).request().get();
  	  	Assert.assertEquals(HttpStatus.SC_NOT_FOUND, response.getStatus());
  	  	
      	//Request by Identifier (BinaryExporterServlet)
      	Response responseI = webTarget.path("contentAsset/raw-data/"+result.getIdentifier()+"/fileAsset").queryParam("language_id", spanish).request().get();
      	Assert.assertEquals(HttpStatus.SC_NOT_FOUND, responseI.getStatus());
  	  	 
  	  	fileAssetDataGen.remove(fileInEnglish);
	}
	
}<|MERGE_RESOLUTION|>--- conflicted
+++ resolved
@@ -42,10 +42,6 @@
         webTarget = client.target("http://" + serverName + ":" + serverPort + "/");
     }
     
-<<<<<<< HEAD
-    @Ignore("Temporarily ignore this test method https://github.com/dotCMS/core/issues/9785")
-=======
->>>>>>> 8c8ef391
 	@Test
 	public void fileAssetLanguageDifferentThanDefault()throws DotSecurityException, DotDataException, IOException{
 		Config.setProperty("DEFAULT_FILE_TO_DEFAULT_LANGUAGE", false);
@@ -100,7 +96,6 @@
 	}
 	*/
 	
-    @Ignore("Temporarily ignore this test method https://github.com/dotCMS/core/issues/9785")
 	@Test
 	public void fileAssetNonExistingLanguageDefaultFilesFalse()throws DotSecurityException, DotDataException, IOException{
 		Config.setProperty("DEFAULT_FILE_TO_DEFAULT_LANGUAGE", false);
