package com.dotmarketing.portlets.rules.business;

import com.dotcms.enterprise.rules.RulesAPI;
import com.dotmarketing.portlets.rules.actionlet.ThrowErrorActionlet;
import com.dotmarketing.portlets.rules.conditionlet.ThrowErrorConditionlet;
import com.dotmarketing.portlets.rules.model.ParameterModel;
import java.io.IOException;
import java.lang.reflect.InvocationTargetException;
import java.net.URL;
import java.net.URLConnection;
import java.util.ArrayList;
import java.util.Iterator;
import java.util.List;
import java.util.Map;
import java.util.Set;

import javax.servlet.http.HttpServletRequest;

import com.dotcms.TestBase;
import org.junit.After;
import org.junit.Assert;
import org.junit.Test;
import com.dotmarketing.beans.Host;
import com.dotmarketing.business.APILocator;
import com.dotmarketing.exception.DotDataException;
import com.dotmarketing.exception.DotSecurityException;
import com.dotmarketing.portlets.contentlet.business.HostAPI;
import com.dotmarketing.portlets.rules.actionlet.CountRulesActionlet;
import com.dotmarketing.portlets.rules.model.Rule;
import com.dotmarketing.portlets.rules.model.RuleAction;
import com.dotmarketing.servlets.test.ServletTestRunner;
import com.liferay.portal.model.User;

import static org.junit.Assert.*;

public class RulesAPIFTest extends TestBase {

	private HttpServletRequest request;
    private String ruleId;
	private final String robotsTxtUrl;
	private final String indexUrl;

	public RulesAPIFTest(){
		request = ServletTestRunner.localRequest.get();
		String serverName = request.getServerName();
		int serverPort = request.getServerPort();
		robotsTxtUrl = String.format("http://%s:%s/robots.txt?t=", serverName, serverPort);
		indexUrl = String.format("http://%s:%s/", serverName, serverPort);
        ruleId = "";
	}


	@Test
	public void testFireOnEveryRequest() throws Exception {

		createRule(Rule.FireOn.EVERY_REQUEST);

		makeRequest(robotsTxtUrl + System.currentTimeMillis());
		Integer count = (Integer) request.getServletContext().getAttribute("count-" + Rule.FireOn.EVERY_REQUEST.getCamelCaseName());

		makeRequest(robotsTxtUrl + System.currentTimeMillis());
		Integer newCount = (Integer) request.getServletContext().getAttribute("count-" + Rule.FireOn.EVERY_REQUEST.getCamelCaseName());

		assertTrue(newCount > count);

	}

	@Test
	public void testFireOnEveryPage() throws Exception {

		createRule(Rule.FireOn.EVERY_PAGE);
		makeRequest(indexUrl);
		Integer firstCount = (Integer) request.getServletContext().getAttribute("count-" + Rule.FireOn.EVERY_PAGE.getCamelCaseName());

		makeRequest(robotsTxtUrl + System.currentTimeMillis());
		Integer secondCount = (Integer) request.getServletContext().getAttribute("count-" + Rule.FireOn.EVERY_PAGE.getCamelCaseName());

		assertEquals(firstCount, secondCount);

		makeRequest(indexUrl);
		Integer thirdCount = (Integer) request.getServletContext().getAttribute("count-" + Rule.FireOn.EVERY_PAGE.getCamelCaseName());

		assertTrue(thirdCount > secondCount);

	}

	@Test
	public void testFireOnOncePerVisit() throws Exception {

		createRule(Rule.FireOn.ONCE_PER_VISIT);

		URLConnection conn = makeRequest(indexUrl);

		String oncePerVisitCookie = getCookie(conn, com.dotmarketing.util.WebKeys.ONCE_PER_VISIT_COOKIE);

		Integer firstCount = (Integer) request.getServletContext().getAttribute("count-" + Rule.FireOn.ONCE_PER_VISIT.getCamelCaseName());

		makeRequest(indexUrl, oncePerVisitCookie);
		Integer secondCount = (Integer) request.getServletContext().getAttribute("count-" + Rule.FireOn.ONCE_PER_VISIT.getCamelCaseName());

		assertEquals(firstCount, secondCount);

	}

	@Test
	public void testFireOnOncePerVisitor() throws Exception {

		createRule(Rule.FireOn.ONCE_PER_VISITOR);

		URLConnection conn = makeRequest(indexUrl);

		String longLivedCookie = getCookie(conn, com.dotmarketing.util.WebKeys.LONG_LIVED_DOTCMS_ID_COOKIE);

		Integer firstCount = (Integer) request.getServletContext().getAttribute("count-" + Rule.FireOn.ONCE_PER_VISITOR.getCamelCaseName());

		makeRequest(indexUrl, longLivedCookie);
		Integer secondCount = (Integer) request.getServletContext().getAttribute("count-" + Rule.FireOn.ONCE_PER_VISITOR.getCamelCaseName());

		assertEquals(firstCount, secondCount);

	}

	private String getCookie(URLConnection conn, String cookieName) {

		String longLivedCookie = null;
		Map<String, List<String>> headerFields = conn.getHeaderFields();

		Set<String> headerFieldsSet = headerFields.keySet();
		Iterator<String> hearerFieldsIter = headerFieldsSet.iterator();

		while (hearerFieldsIter.hasNext()) {

			String headerFieldKey = hearerFieldsIter.next();

			if ("Set-Cookie".equalsIgnoreCase(headerFieldKey)) {

				List<String> headerFieldValue = headerFields.get(headerFieldKey);

				for (String headerValue : headerFieldValue) {
					String[] fields = headerValue.split(";");
					String cookieValue = fields[0];
					if (cookieValue.contains(cookieName)) {
						longLivedCookie = cookieValue;
						break;
					}
				}
			}

			if (longLivedCookie != null)
				break;

		}
		return longLivedCookie;
	}

	private URLConnection makeRequest(String urlStr) throws IOException {
		return makeRequest(urlStr, null);
	}

	private URLConnection makeRequest(String urlStr, String cookie) throws IOException {
		URL url = new URL(urlStr);
		URLConnection con = url.openConnection();

		if (cookie != null) {
			con.setRequestProperty("Cookie", cookie);
		}

		con.connect();
		con.getInputStream();
		return con;
	}

	private void createRule(Rule.FireOn fireOn) throws Exception {
		RulesAPI rulesAPI = APILocator.getRulesAPI();

		User user = APILocator.getUserAPI().getSystemUser();

		HostAPI hostAPI = APILocator.getHostAPI();

		// Setting the test user

		Host defaultHost = hostAPI.findDefaultHost(user, false);

		// Create Rule
		Rule rule = new Rule();
		rule.setName(fireOn.name() + "Rule");
		rule.setParent(defaultHost.getIdentifier());
		rule.setEnabled(true);
		rule.setFireOn(fireOn);

		rulesAPI.saveRule(rule, user, false);

		ruleId = rule.getId();

		RuleAction action = new RuleAction();
		action.setActionlet(CountRulesActionlet.class.getSimpleName());
		action.setRuleId(rule.getId());

		ParameterModel fireOnParam = new ParameterModel();
		fireOnParam.setOwnerId(action.getId());
		fireOnParam.setKey(CountRulesActionlet.PARAMETER_NAME);
		fireOnParam.setValue("count-" + fireOn.getCamelCaseName());

		List<ParameterModel> params = new ArrayList<>();
		params.add(fireOnParam);

		action.setParameters(params);

		rulesAPI.saveRuleAction(action, user, false);

	}

	@Test
	public void testRefreshConditionletsMapNoExceptionWhenErrorInCustomConditionlet() {
<<<<<<< HEAD
		RulesAPI rulesAPI = APILocator.getRulesAPI();
		// addConditionlet calls refreshConditionletsMap under the cover
		// shouldn't throw error
		rulesAPI.addConditionlet(ThrowErrorConditionlet.class);
=======
		try {
			RulesAPI rulesAPI = APILocator.getRulesAPI();
			// addConditionlet calls refreshConditionletsMap under the cover
			// shouldn't throw error
			rulesAPI.addConditionlet(ThrowErrorConditionlet.class);
		}catch(Exception e){
			Assert.assertTrue( false );
		}
>>>>>>> 913d8561
	}

	@Test
	public void testRefreshActionletsMapNoExceptionWhenErrorInCustomActionlet() throws NoSuchMethodException, InvocationTargetException, IllegalAccessException {
<<<<<<< HEAD
		RulesAPI rulesAPI = APILocator.getRulesAPI();
		// addRuleActionlet calls refreshActionletsMap under the cover
		// shouldn't throw error
		rulesAPI.addRuleActionlet(ThrowErrorActionlet.class);
=======
		try {
			RulesAPI rulesAPI = APILocator.getRulesAPI();
			// addRuleActionlet calls refreshActionletsMap under the cover
			// shouldn't throw error
			rulesAPI.addRuleActionlet(ThrowErrorActionlet.class);
		}catch(Exception e){
			Assert.assertTrue( false );
		}
>>>>>>> 913d8561
	}

	@After
    public void deleteRule() throws DotDataException, DotSecurityException {
        if (ruleId != null) {
            APILocator.getRulesAPI().deleteRule(
                    APILocator.getRulesAPI().getRuleById(ruleId, APILocator.getUserAPI().getSystemUser(), false), APILocator.getUserAPI().getSystemUser(), false);
        }
    }


}


<|MERGE_RESOLUTION|>--- conflicted
+++ resolved
@@ -212,12 +212,6 @@
 
 	@Test
 	public void testRefreshConditionletsMapNoExceptionWhenErrorInCustomConditionlet() {
-<<<<<<< HEAD
-		RulesAPI rulesAPI = APILocator.getRulesAPI();
-		// addConditionlet calls refreshConditionletsMap under the cover
-		// shouldn't throw error
-		rulesAPI.addConditionlet(ThrowErrorConditionlet.class);
-=======
 		try {
 			RulesAPI rulesAPI = APILocator.getRulesAPI();
 			// addConditionlet calls refreshConditionletsMap under the cover
@@ -226,17 +220,10 @@
 		}catch(Exception e){
 			Assert.assertTrue( false );
 		}
->>>>>>> 913d8561
 	}
 
 	@Test
 	public void testRefreshActionletsMapNoExceptionWhenErrorInCustomActionlet() throws NoSuchMethodException, InvocationTargetException, IllegalAccessException {
-<<<<<<< HEAD
-		RulesAPI rulesAPI = APILocator.getRulesAPI();
-		// addRuleActionlet calls refreshActionletsMap under the cover
-		// shouldn't throw error
-		rulesAPI.addRuleActionlet(ThrowErrorActionlet.class);
-=======
 		try {
 			RulesAPI rulesAPI = APILocator.getRulesAPI();
 			// addRuleActionlet calls refreshActionletsMap under the cover
@@ -245,7 +232,6 @@
 		}catch(Exception e){
 			Assert.assertTrue( false );
 		}
->>>>>>> 913d8561
 	}
 
 	@After
