<<<<<<< HEAD
package com.dotmarketing.portlets.rules.conditionlet;

import java.io.IOException;
import java.net.UnknownHostException;
import java.util.ArrayList;
import java.util.Calendar;
import java.util.Collection;
import java.util.HashMap;
import java.util.LinkedHashSet;
import java.util.List;
import java.util.Map;
import java.util.Set;

import javax.servlet.http.HttpServletRequest;
import javax.servlet.http.HttpSession;

import com.dotcms.TestBase;
import com.dotcms.repackage.com.maxmind.geoip2.exception.GeoIp2Exception;
import com.dotcms.repackage.org.junit.Assert;
import com.dotcms.repackage.org.junit.Test;
import com.dotcms.repackage.org.mockito.Mockito;
import com.dotcms.util.GeoIp2CityDbUtil;
import com.dotmarketing.beans.Clickstream;
import com.dotmarketing.beans.ClickstreamRequest;
import com.dotmarketing.beans.Host;
import com.dotmarketing.portlets.rules.model.ConditionValue;
import com.dotmarketing.util.WebKeys;
import com.liferay.portal.model.User;

/**
 * jUnit test used to verify the results of calling the conditionlets provided
 * out of the box in dotCMS.
 * 
 * @author Jose Castro
 * @version 1.0
 * @since 05-14-2015
 *
 */
public class ConditionletTest extends TestBase {

	/**
	 * Test IP address. Points to our <a
	 * href="http://www.dotcms.com">www.dotcms.com</a> domain in Ashburn,
	 * Virginia.
	 */
	private static final String IP_ADDRESS_1 = "54.209.28.36";
	/**
	 * Test IP address. This is a public address located in Albany, NY, USA.
	 */
	private static final String IP_ADDRESS_2 = "170.123.234.133";

	@Test
	public void testUsersStateConditionlet() throws Exception {
		HttpServletRequest request = Mockito.mock(HttpServletRequest.class);
		Mockito.when(request.getRemoteAddr()).thenReturn(IP_ADDRESS_1);
		Conditionlet stateConditionlet = new UsersStateConditionlet();
		List<ConditionValue> conditionletValues = new ArrayList<ConditionValue>();
		// Conditionlet has the input field
		Collection<ConditionletInput> inputCollection = stateConditionlet
				.getInputs(null);
		Assert.assertTrue(inputCollection.size() > 0);
		// Conditionlet has comparisons
		Set<Comparison> comparisonSet = stateConditionlet.getComparisons();
		Assert.assertTrue(comparisonSet.size() > 0);
		List<ConditionletInput> inputs = new ArrayList<ConditionletInput>(
				inputCollection);
		List<Comparison> comparisons = new ArrayList<Comparison>(comparisonSet);
		ConditionValue value1 = new ConditionValue();
		value1.setId(inputs.get(0).getId());
        value1.setKey(inputs.get(0).getId());
		value1.setPriority(1);
		value1.setValue("VA");
		ConditionValue value2 = new ConditionValue();
		value2.setId(inputs.get(0).getId());
        value2.setKey(inputs.get(0).getId());
		value2.setPriority(2);
		value2.setValue("FL");
		conditionletValues.add(value1);
		conditionletValues.add(value2);
		boolean result = stateConditionlet.evaluate(request, null, comparisons
				.get(0).getId(), conditionletValues);
		// Correct, the client is from Virginia
		Assert.assertTrue(result);

		value1.setValue("NY");
		value1.setValue("AZ");
		result = stateConditionlet.evaluate(request, null, comparisons.get(1)
				.getId(), conditionletValues);
		// Correct, the client IS NOT from New York
		Assert.assertTrue(result);
	}

	@Test
	public void testUsersCountryConditionlet() {
		HttpServletRequest request = Mockito.mock(HttpServletRequest.class);
		Mockito.when(request.getRemoteAddr()).thenReturn(IP_ADDRESS_1);
		Conditionlet countryConditionlet = new UsersCountryConditionlet();
		List<ConditionValue> conditionletValues = new ArrayList<ConditionValue>();
		// Conditionlet has the input field
		Collection<ConditionletInput> inputCollection = countryConditionlet
				.getInputs(null);
		Assert.assertTrue(inputCollection.size() > 0);
		// Conditionlet has comparisons
		Set<Comparison> comparisonSet = countryConditionlet.getComparisons();
		Assert.assertTrue(comparisonSet.size() > 0);
		List<ConditionletInput> inputs = new ArrayList<ConditionletInput>(
				inputCollection);
		List<Comparison> comparisons = new ArrayList<Comparison>(comparisonSet);
		ConditionValue value1 = new ConditionValue();
		value1.setId(inputs.get(0).getId());
		value1.setKey("isoCode");
        value1.setPriority(1);
		value1.setValue("US");
		ConditionValue value2 = new ConditionValue();
		value2.setId(inputs.get(0).getId());
        value2.setKey("isoCode");
		value2.setPriority(2);
		value2.setValue("CA");
		ConditionValue value3 = new ConditionValue();
		value3.setId(inputs.get(0).getId());
        value3.setKey("isoCode");
		value3.setPriority(3);
		value3.setValue("CO");
		conditionletValues.add(value1);
		conditionletValues.add(value2);
		conditionletValues.add(value3);
		boolean result = countryConditionlet.evaluate(request, null,
				comparisons.get(0).getId(), conditionletValues);
		// Correct, the client is from USA
		Assert.assertTrue(result);

		value1.setValue("CR");
		value2.setValue("CO");
		value3.setValue("VE");
		result = countryConditionlet.evaluate(request, null, comparisons.get(1)
				.getId(), conditionletValues);
		// Correct, the client IS NOT from Costa Rica, Colombia or Venezuela
		Assert.assertTrue(result);
	}

	@Test
	public void testUsersCity() {
		HttpServletRequest request = Mockito.mock(HttpServletRequest.class);
		Mockito.when(request.getRemoteAddr()).thenReturn(IP_ADDRESS_2);
		Conditionlet cityConditionlet = new UsersCityConditionlet();
		// Conditionlet has the input field
		Collection<ConditionletInput> inputCollection = cityConditionlet
				.getInputs(null);
		Assert.assertTrue(inputCollection.size() > 0);
		// Conditionlet has comparisons
		Set<Comparison> comparisonSet = cityConditionlet.getComparisons();
		Assert.assertTrue(comparisonSet.size() > 0);
		List<ConditionletInput> inputs = new ArrayList<ConditionletInput>(
				inputCollection);
		List<Comparison> comparisons = new ArrayList<Comparison>(comparisonSet);
		List<ConditionValue> conditionletValues = new ArrayList<ConditionValue>();
		ConditionValue value1 = new ConditionValue();
		value1.setId(inputs.get(0).getId());
        value1.setKey("isoCode");
		value1.setPriority(1);
		value1.setValue("Albany");
		conditionletValues.add(value1);
		boolean result = cityConditionlet.evaluate(request, null, comparisons
				.get(0).getId(), conditionletValues);
		// Correct, the client is from USA
		Assert.assertTrue(result);

		value1.setValue("Salt Lake City");
		ConditionValue value2 = new ConditionValue();
		value2.setId(inputs.get(0).getId());
        value2.setKey("isoCode");
		value2.setPriority(2);
		value2.setValue("Springfield");
		conditionletValues.add(value2);
		result = cityConditionlet.evaluate(request, null, comparisons.get(1)
				.getId(), conditionletValues);
		// Correct, the client is NOT from Salt Lake City or Springfield
		Assert.assertTrue(result);
	}

	@Test
	public void testUsersLanguage() {
		HttpServletRequest request = Mockito.mock(HttpServletRequest.class);
		Mockito.when(request.getRemoteAddr()).thenReturn(IP_ADDRESS_1);
		Mockito.when(request.getAttribute(WebKeys.HTMLPAGE_LANGUAGE))
				.thenReturn("1");
		Conditionlet langConditionlet = new UsersLanguageConditionlet();
		// Conditionlet has the input field
		Collection<ConditionletInput> inputCollection = langConditionlet
				.getInputs(null);
		Assert.assertTrue(inputCollection.size() > 0);
		// Conditionlet has comparisons
		Set<Comparison> comparisonSet = langConditionlet.getComparisons();
		Assert.assertTrue(comparisonSet.size() > 0);
		List<ConditionletInput> inputs = new ArrayList<ConditionletInput>(
				inputCollection);
		List<Comparison> comparisons = new ArrayList<Comparison>(comparisonSet);
		List<ConditionValue> conditionletValues = new ArrayList<ConditionValue>();
		ConditionValue value1 = new ConditionValue();
		value1.setId(inputs.get(0).getId());
        value1.setKey("isoCode");
		value1.setPriority(1);
		value1.setValue("en");
		ConditionValue value2 = new ConditionValue();
		value2.setId(inputs.get(0).getId());
        value2.setKey("isoCode");
		value2.setPriority(2);
		value2.setValue("de");
		ConditionValue value3 = new ConditionValue();
		value3.setId(inputs.get(0).getId());
        value3.setKey("isoCode");
		value3.setPriority(3);
		value3.setValue("ja");
		conditionletValues.add(value1);
		conditionletValues.add(value2);
		conditionletValues.add(value3);
		boolean result = langConditionlet.evaluate(request, null, comparisons
				.get(0).getId(), conditionletValues);
		// Correct, the client's language is English
		Assert.assertTrue(result);

		value1.setValue("es");
		result = langConditionlet.evaluate(request, null, comparisons.get(1)
				.getId(), conditionletValues);
		// Correct, the client's language IS NOT Spanish, German, or Japanese
		Assert.assertTrue(result);
	}

	@Test
	public void testUsersHost() {
		HttpServletRequest request = Mockito.mock(HttpServletRequest.class);
		Host host = new Host();
		host.setHostname("demo.dotcms.com");
		Mockito.when(request.getAttribute(WebKeys.CURRENT_HOST)).thenReturn(
				host);
		Conditionlet hostConditionlet = new UsersHostConditionlet();
		// Conditionlet has the input field
		Collection<ConditionletInput> inputCollection = hostConditionlet
				.getInputs(null);
		Assert.assertTrue(inputCollection.size() > 0);
		// Conditionlet has comparisons
		Set<Comparison> comparisonSet = hostConditionlet.getComparisons();
		Assert.assertTrue(comparisonSet.size() > 0);
		List<ConditionletInput> inputs = new ArrayList<ConditionletInput>(
				inputCollection);
		List<Comparison> comparisons = new ArrayList<Comparison>(comparisonSet);
		List<ConditionValue> conditionletValues = new ArrayList<ConditionValue>();
		ConditionValue value1 = new ConditionValue();
		value1.setId(inputs.get(0).getId());
        value1.setKey("isoCode");
		value1.setPriority(1);
		value1.setValue("demo.dotcms.com");
		conditionletValues.add(value1);
		boolean result = hostConditionlet.evaluate(request, null, comparisons
				.get(0).getId(), conditionletValues);
		// Correct, the current host is "demo.dotcms.com"
		Assert.assertTrue(result);

		value1.setValue("m.dotcms.com");
		result = hostConditionlet.evaluate(request, null, comparisons.get(1)
				.getId(), conditionletValues);
		// Correct, the current host IS NOT "m.dotcms.com"
		Assert.assertTrue(result);

		value1.setValue("demo");
		result = hostConditionlet.evaluate(request, null, comparisons.get(2)
				.getId(), conditionletValues);
		// Correct, the current host starts with "demo"
		Assert.assertTrue(result);

		value1.setValue(".com");
		result = hostConditionlet.evaluate(request, null, comparisons.get(3)
				.getId(), conditionletValues);
		// Correct, the current host ends with ".com"
		Assert.assertTrue(result);

		value1.setValue(".com");
		result = hostConditionlet.evaluate(request, null, comparisons.get(4)
				.getId(), conditionletValues);
		// Correct, the current host contains ".com"
		Assert.assertTrue(result);

		value1.setValue(".*cms.com");
		result = hostConditionlet.evaluate(request, null, comparisons.get(5)
				.getId(), conditionletValues);
		// Correct, the current host contains matches the RegEx
		Assert.assertTrue(result);
	}

	/**
	 * Bear in mind that the names of the browsers returned by the User Agent
	 * Utils API might include the version numbers too. For example, Safari and
	 * Firefox might show up as "Safari 7" and "Firefox 37" respectively.
	 */
	@Test
	public void testUsersBrowser() {
		Conditionlet browserConditionlet = new UsersBrowserConditionlet();
		// Conditionlet has the input field
		Collection<ConditionletInput> inputCollection = browserConditionlet
				.getInputs(null);
		Assert.assertTrue(inputCollection.size() > 0);
		// Conditionlet has comparisons
		Set<Comparison> comparisonSet = browserConditionlet.getComparisons();
		Assert.assertTrue(comparisonSet.size() > 0);
		List<ConditionletInput> inputs = new ArrayList<ConditionletInput>(
				inputCollection);
		List<Comparison> comparisons = new ArrayList<Comparison>(comparisonSet);
		List<ConditionValue> conditionletValues = new ArrayList<ConditionValue>();
		ConditionValue value1 = new ConditionValue();
		value1.setId(inputs.get(0).getId());
        value1.setKey("isoCode");
		value1.setPriority(1);
		value1.setValue("Chrome");
		conditionletValues.add(value1);
		String userAgent = "Mozilla/5.0 (Macintosh; Intel Mac OS X 10_9_5) AppleWebKit/537.36 (KHTML, like Gecko) Chrome/43.0.2357.65 Safari/537.36";
		HttpServletRequest request = Mockito.mock(HttpServletRequest.class);
		Mockito.when(request.getHeader("User-Agent")).thenReturn(userAgent);
		boolean result = browserConditionlet.evaluate(request, null,
				comparisons.get(0).getId(), conditionletValues);
		// Correct, the current browser is "Chrome"
		Assert.assertTrue(result);

		value1.setValue("Chrome");
		userAgent = "Mozilla/5.0 (Macintosh; Intel Mac OS X 10_9_5) AppleWebKit/600.6.3 (KHTML, like Gecko) Version/7.1.6 Safari/537.85.15";
		Mockito.when(request.getHeader("User-Agent")).thenReturn(userAgent);
		result = browserConditionlet.evaluate(request, null, comparisons.get(1)
				.getId(), conditionletValues);
		// Correct, the current browser IS NOT "Chrome", it's "Safari"
		Assert.assertTrue(result);

		value1.setValue("Fire");
		userAgent = "Mozilla/5.0 (Macintosh; Intel Mac OS X 10.9; rv:37.0) Gecko/20100101 Firefox/37.0";
		Mockito.when(request.getHeader("User-Agent")).thenReturn(userAgent);
		result = browserConditionlet.evaluate(request, null, comparisons.get(2)
				.getId(), conditionletValues);
		// Correct, the current browser starts with "Fire"
		Assert.assertTrue(result);

		value1.setValue("ome");
		userAgent = "Mozilla/5.0 (Macintosh; Intel Mac OS X 10_9_5) AppleWebKit/537.36 (KHTML, like Gecko) Chrome/43.0.2357.65 Safari/537.36";
		Mockito.when(request.getHeader("User-Agent")).thenReturn(userAgent);
		result = browserConditionlet.evaluate(request, null, comparisons.get(3)
				.getId(), conditionletValues);
		// Correct, the current browser ends with "ome"
		Assert.assertTrue(result);

		value1.setValue("Firefox");
		userAgent = "Mozilla/5.0 (Macintosh; Intel Mac OS X 10.9; rv:37.0) Gecko/20100101 Firefox/37.0";
		Mockito.when(request.getHeader("User-Agent")).thenReturn(userAgent);
		result = browserConditionlet.evaluate(request, null, comparisons.get(4)
				.getId(), conditionletValues);
		// Correct, the current browser contains "Fire"
		Assert.assertTrue(result);

		value1.setValue("Intern.*");
		userAgent = "Mozilla/5.0 (Windows NT 6.1; WOW64; Trident/7.0; rv:11.0) like Gecko";
		Mockito.when(request.getHeader("User-Agent")).thenReturn(userAgent);
		result = browserConditionlet.evaluate(request, null, comparisons.get(5)
				.getId(), conditionletValues);
		// Correct, the current browser contains matches the RegEx
		Assert.assertTrue(result);
	}

	@Test
	public void testUsersOperatingSystem() {
		Conditionlet osConditionlet = new UsersOperatingSystemConditionlet();
		// Conditionlet has the input field
		Collection<ConditionletInput> inputCollection = osConditionlet
				.getInputs(null);
		Assert.assertTrue(inputCollection.size() > 0);
		// Conditionlet has comparisons
		Set<Comparison> comparisonSet = osConditionlet.getComparisons();
		Assert.assertTrue(comparisonSet.size() > 0);
		List<ConditionletInput> inputs = new ArrayList<ConditionletInput>(
				inputCollection);
		List<Comparison> comparisons = new ArrayList<Comparison>(comparisonSet);
		List<ConditionValue> conditionletValues = new ArrayList<ConditionValue>();
		ConditionValue value1 = new ConditionValue();
		value1.setId(inputs.get(0).getId());
        value1.setKey("isoCode");
		value1.setPriority(1);
		value1.setValue("Mac OS X");
		conditionletValues.add(value1);
		String userAgent = "Mozilla/5.0 (Macintosh; Intel Mac OS X 10_9_5) AppleWebKit/537.36 (KHTML, like Gecko) Chrome/43.0.2357.65 Safari/537.36";
		HttpServletRequest request = Mockito.mock(HttpServletRequest.class);
		Mockito.when(request.getHeader("User-Agent")).thenReturn(userAgent);
		boolean result = osConditionlet.evaluate(request, null, comparisons
				.get(0).getId(), conditionletValues);
		// Correct, the current operating system is "Mac"
		Assert.assertTrue(result);

		value1.setValue("Mac OS X");
		userAgent = "Mozilla/5.0 (Windows NT 6.1; WOW64; Trident/7.0; rv:11.0) like Gecko";
		Mockito.when(request.getHeader("User-Agent")).thenReturn(userAgent);
		result = osConditionlet.evaluate(request, null, comparisons.get(1)
				.getId(), conditionletValues);
		// Correct, the current operating system IS NOT "Mac", it's "Windows"
		Assert.assertTrue(result);

		value1.setValue("Mac");
		userAgent = "Mozilla/5.0 (Macintosh; Intel Mac OS X 10_9_5) AppleWebKit/537.36 (KHTML, like Gecko) Chrome/43.0.2357.65 Safari/537.36";
		Mockito.when(request.getHeader("User-Agent")).thenReturn(userAgent);
		result = osConditionlet.evaluate(request, null, comparisons.get(2)
				.getId(), conditionletValues);
		// Correct, the current operating system starts with "Mac"
		Assert.assertTrue(result);

		value1.setValue("OS X");
		userAgent = "Mozilla/5.0 (Macintosh; Intel Mac OS X 10_9_5) AppleWebKit/537.36 (KHTML, like Gecko) Chrome/43.0.2357.65 Safari/537.36";
		Mockito.when(request.getHeader("User-Agent")).thenReturn(userAgent);
		result = osConditionlet.evaluate(request, null, comparisons.get(3)
				.getId(), conditionletValues);
		// Correct, the current operating system ends with "OS X"
		Assert.assertTrue(result);

		value1.setValue("Windows");
		userAgent = "Mozilla/5.0 (Windows NT 6.1; WOW64; Trident/7.0; rv:11.0) like Gecko";
		Mockito.when(request.getHeader("User-Agent")).thenReturn(userAgent);
		result = osConditionlet.evaluate(request, null, comparisons.get(4)
				.getId(), conditionletValues);
		// Correct, the current operating system contains "Windows"
		Assert.assertTrue(result);

		value1.setValue("Mac.*");
		userAgent = "Mozilla/5.0 (Macintosh; Intel Mac OS X 10_9_5) AppleWebKit/537.36 (KHTML, like Gecko) Chrome/43.0.2357.65 Safari/537.36";
		Mockito.when(request.getHeader("User-Agent")).thenReturn(userAgent);
		result = osConditionlet.evaluate(request, null, comparisons.get(5)
				.getId(), conditionletValues);
		// Correct, the current operating system matches the RegEx
		Assert.assertTrue(result);
	}

	@Test
	public void testUsersIp() {
		Conditionlet ipConditionlet = new UsersIpAddressConditionlet();
		// Conditionlet has the input field
		Collection<ConditionletInput> inputCollection = ipConditionlet
				.getInputs(null);
		Assert.assertTrue(inputCollection.size() > 0);
		// Conditionlet has comparisons
		Set<Comparison> comparisonSet = ipConditionlet.getComparisons();
		Assert.assertTrue(comparisonSet.size() > 0);
		List<ConditionletInput> inputs = new ArrayList<ConditionletInput>(
				inputCollection);
		List<Comparison> comparisons = new ArrayList<Comparison>(comparisonSet);
		List<ConditionValue> conditionletValues = new ArrayList<ConditionValue>();
		ConditionValue value1 = new ConditionValue();
		value1.setId(inputs.get(0).getId());
        value1.setKey("isoCode");
		value1.setPriority(1);
		value1.setValue("192.168.0.3");
		conditionletValues.add(value1);
		HttpServletRequest request = Mockito.mock(HttpServletRequest.class);
		Mockito.when(request.getRemoteAddr()).thenReturn("192.168.0.3");
		boolean result = ipConditionlet.evaluate(request, null, comparisons
				.get(0).getId(), conditionletValues);
		// Correct, the current IP is "192.168.0.3"
		Assert.assertTrue(result);

		value1.setValue("192.168.0.255");
		result = ipConditionlet.evaluate(request, null, comparisons.get(1)
				.getId(), conditionletValues);
		// Correct, the current IP address IS NOT "192.168.0.3"
		Assert.assertTrue(result);

		value1.setValue("192.168");
		result = ipConditionlet.evaluate(request, null, comparisons.get(2)
				.getId(), conditionletValues);
		// Correct, the current IP starts with "192.168"
		Assert.assertTrue(result);

		// Using CIDR notation
		value1.setValue("192.168.0.3/24");
		result = ipConditionlet.evaluate(request, null, comparisons.get(3)
				.getId(), conditionletValues);
		// Correct, the current IP starts within the submask "255.255.255.0"
		Assert.assertTrue(result);

		// Using classic netmask
		value1.setValue("192.168.0.3/255.255.255.0");
		result = ipConditionlet.evaluate(request, null, comparisons.get(3)
				.getId(), conditionletValues);
		// Correct, the current IP starts within the submask "255.255.255.0"
		Assert.assertTrue(result);

		value1.setValue("192.\\d{3}.0.*");
		result = ipConditionlet.evaluate(request, null, comparisons.get(4)
				.getId(), conditionletValues);
		// Correct, the current IP matches the RegEx
		Assert.assertTrue(result);
	}

	@Test
	public void testUsersReferringUrl() {
		Conditionlet referringConditionlet = new UsersReferringUrlConditionlet();
		// Conditionlet has the input field
		Collection<ConditionletInput> inputCollection = referringConditionlet
				.getInputs(null);
		Assert.assertTrue(inputCollection.size() > 0);
		// Conditionlet has comparisons
		Set<Comparison> comparisonSet = referringConditionlet.getComparisons();
		Assert.assertTrue(comparisonSet.size() > 0);
		List<ConditionletInput> inputs = new ArrayList<ConditionletInput>(
				inputCollection);
		List<Comparison> comparisons = new ArrayList<Comparison>(comparisonSet);
		List<ConditionValue> conditionletValues = new ArrayList<ConditionValue>();
		ConditionValue value1 = new ConditionValue();
		value1.setId(inputs.get(0).getId());
        value1.setKey("isoCode");
		value1.setPriority(1);
		value1.setValue("http://demo.dotcms.com/services/investment-banking");
		conditionletValues.add(value1);
		HttpServletRequest request = Mockito.mock(HttpServletRequest.class);
		Mockito.when(request.getHeader("referer")).thenReturn(
				"http://demo.dotcms.com/services/investment-banking");
		boolean result = referringConditionlet.evaluate(request, null,
				comparisons.get(0).getId(), conditionletValues);
		// Correct, the referring URL is
		// "http://demo.dotcms.com/services/investment-banking"
		Assert.assertTrue(result);

		value1.setValue("http://demo.dotcms.com/products");
		result = referringConditionlet.evaluate(request, null,
				comparisons.get(1).getId(), conditionletValues);
		// Correct, the referring URL IS NOT
		// "http://demo.dotcms.com/products"
		Assert.assertTrue(result);

		value1.setValue("http://demo.dotcms.com/services");
		result = referringConditionlet.evaluate(request, null,
				comparisons.get(2).getId(), conditionletValues);
		// Correct, the referring URL starts with
		// "http://demo.dotcms.com/services"
		Assert.assertTrue(result);

		value1.setValue("investment-banking");
		result = referringConditionlet.evaluate(request, null,
				comparisons.get(3).getId(), conditionletValues);
		// Correct, the referring URL ends with "investment-banking"
		Assert.assertTrue(result);

		value1.setValue("/services/investment-banking");
		result = referringConditionlet.evaluate(request, null,
				comparisons.get(4).getId(), conditionletValues);
		// Correct, the referring URL contains "/services/investment-banking"
		Assert.assertTrue(result);

		value1.setValue("https?://.*.com/services.*");
		result = referringConditionlet.evaluate(request, null,
				comparisons.get(5).getId(), conditionletValues);
		// Correct, the referring URL matches the RegEx
		Assert.assertTrue(result);
	}

	@Test
	public void testUsersVisitedUrl() {
		HttpServletRequest request = Mockito.mock(HttpServletRequest.class);
		Host host = new Host();
		host.setHostname("demo.dotcms.com");
		host.setIdentifier("48190c8c-42c4-46af-8d1a-0cd5db894797");
		Mockito.when(request.getAttribute(WebKeys.CURRENT_HOST)).thenReturn(
				host);
		Conditionlet visitedConditionlet = new UsersVisitedUrlConditionlet();
		// Conditionlet has the input field
		Collection<ConditionletInput> inputCollection = visitedConditionlet
				.getInputs(null);
		Assert.assertTrue(inputCollection.size() > 0);
		// Conditionlet has comparisons
		Set<Comparison> comparisonSet = visitedConditionlet.getComparisons();
		Assert.assertTrue(comparisonSet.size() > 0);
		List<ConditionletInput> inputs = new ArrayList<ConditionletInput>(
				inputCollection);
		List<Comparison> comparisons = new ArrayList<Comparison>(comparisonSet);
		List<ConditionValue> conditionletValues = new ArrayList<ConditionValue>();
		ConditionValue value1 = new ConditionValue();
		value1.setId(inputs.get(0).getId());
        value1.setKey("isoCode");
		value1.setPriority(1);
		value1.setValue("/products");
		conditionletValues.add(value1);
		Map<String, Set<String>> visitedUrls = new HashMap<String, Set<String>>();
		Set<String> urls = new LinkedHashSet<String>();
		urls.add("/products");
		urls.add("/contact-us");
		urls.add("/about-us/index");
		visitedUrls.put("48190c8c-42c4-46af-8d1a-0cd5db894797", urls);
		HttpSession session = Mockito.mock(HttpSession.class);
		Mockito.when(
				session.getAttribute(WebKeys.RULES_CONDITIONLET_VISITEDURLS))
				.thenReturn(visitedUrls);
		Mockito.when(request.getSession(true)).thenReturn(session);
		Mockito.when(request.getRequestURI()).thenReturn("/index");
		boolean result = visitedConditionlet.evaluate(request, null,
				comparisons.get(0).getId(), conditionletValues);
		// Correct, a visited URL is "/products"
		Assert.assertTrue(result);

		value1.setValue("/news-events/news");
		result = visitedConditionlet.evaluate(request, null, comparisons.get(1)
				.getId(), conditionletValues);
		// Correct, a visited URL IS NOT "/news-events/news"
		Assert.assertTrue(result);

		value1.setValue("/about-us");
		result = visitedConditionlet.evaluate(request, null, comparisons.get(2)
				.getId(), conditionletValues);
		// Correct, a visited URL starts with "/about-us"
		Assert.assertTrue(result);

		value1.setValue("-us");
		result = visitedConditionlet.evaluate(request, null, comparisons.get(3)
				.getId(), conditionletValues);
		// Correct, a visited URL ends with "-us"
		Assert.assertTrue(result);

		value1.setValue("contact");
		result = visitedConditionlet.evaluate(request, null, comparisons.get(4)
				.getId(), conditionletValues);
		// Correct, a visited URL contains "contact"
		Assert.assertTrue(result);

		value1.setValue("/.*-us");
		result = visitedConditionlet.evaluate(request, null, comparisons.get(5)
				.getId(), conditionletValues);
		// Correct, a visited URL matches the RegEx
		Assert.assertTrue(result);
	}

	@Test
	public void testUsersCurrentUrl() {
		Conditionlet currentConditionlet = new UsersCurrentUrlConditionlet();
		// Conditionlet has the input field
		Collection<ConditionletInput> inputCollection = currentConditionlet
				.getInputs(null);
		Assert.assertTrue(inputCollection.size() > 0);
		// Conditionlet has comparisons
		Set<Comparison> comparisonSet = currentConditionlet.getComparisons();
		Assert.assertTrue(comparisonSet.size() > 0);
		List<ConditionletInput> inputs = new ArrayList<ConditionletInput>(
				inputCollection);
		List<Comparison> comparisons = new ArrayList<Comparison>(comparisonSet);
		List<ConditionValue> conditionletValues = new ArrayList<ConditionValue>();
		ConditionValue value1 = new ConditionValue();
		value1.setId(inputs.get(0).getId());
        value1.setKey("isoCode");
		value1.setPriority(1);
		value1.setValue("/services/investment-banking");
		conditionletValues.add(value1);
		HttpServletRequest request = Mockito.mock(HttpServletRequest.class);
		Mockito.when(request.getRequestURI()).thenReturn(
				"/services/investment-banking");
		boolean result = currentConditionlet.evaluate(request, null,
				comparisons.get(0).getId(), conditionletValues);
		// Correct, the current URL is "/index"
		Assert.assertTrue(result);

		value1.setValue("/news-events/news");
		result = currentConditionlet.evaluate(request, null, comparisons.get(1)
				.getId(), conditionletValues);
		// Correct, the current URL IS NOT "/news-events/news"
		Assert.assertTrue(result);

		value1.setValue("/services/");
		result = currentConditionlet.evaluate(request, null, comparisons.get(2)
				.getId(), conditionletValues);
		// Correct, the current URL starts with "/services/"
		Assert.assertTrue(result);

		value1.setValue("banking");
		result = currentConditionlet.evaluate(request, null, comparisons.get(3)
				.getId(), conditionletValues);
		// Correct, the current URL ends with "banking"
		Assert.assertTrue(result);

		value1.setValue("investment");
		result = currentConditionlet.evaluate(request, null, comparisons.get(4)
				.getId(), conditionletValues);
		// Correct, the current URL contains "investment"
		Assert.assertTrue(result);

		value1.setValue("/ser.*/investment-.*");
		result = currentConditionlet.evaluate(request, null, comparisons.get(5)
				.getId(), conditionletValues);
		// Correct, the current URL matches the RegEx
		Assert.assertTrue(result);
	}

	@Test
	public void testUsersSiteVisits() {
		Conditionlet visitsConditionlet = new UsersSiteVisitsConditionlet();
		// Conditionlet has the input field
		Collection<ConditionletInput> inputCollection = visitsConditionlet
				.getInputs(null);
		Assert.assertTrue(inputCollection != null);
		// Conditionlet has comparisons
		Set<Comparison> comparisonSet = visitsConditionlet.getComparisons();
		Assert.assertTrue(comparisonSet.size() > 0);
		List<ConditionletInput> inputs = new ArrayList<ConditionletInput>(
				inputCollection);
		List<Comparison> comparisons = new ArrayList<Comparison>(comparisonSet);
		HttpServletRequest request = Mockito.mock(HttpServletRequest.class);
		Host host = new Host();
		host.setHostname("demo.dotcms.com");
		host.setIdentifier("48190c8c-42c4-46af-8d1a-0cd5db894797");
		Mockito.when(request.getAttribute(WebKeys.CURRENT_HOST)).thenReturn(
				host);
		HttpSession session = Mockito.mock(HttpSession.class);
		Mockito.when(
				session.getAttribute(com.liferay.portal.util.WebKeys.USER_ID))
				.thenReturn("dotcms.org.1");
		User user = new User();
		user.setUserId("dotcms.org.1");
		Mockito.when(request.getAttribute(com.liferay.portal.util.WebKeys.USER))
				.thenReturn(user);
		Mockito.when(request.getSession(false)).thenReturn(session);
		List<ConditionValue> conditionletValues = new ArrayList<ConditionValue>();
		ConditionValue value1 = new ConditionValue();
		value1.setId(inputs.get(0).getId());
        value1.setKey("isoCode");
		value1.setPriority(1);
		value1.setValue("2");
		conditionletValues.add(value1);
		UsersSiteVisitsConditionlet mockedConditionlet = Mockito
				.mock(UsersSiteVisitsConditionlet.class);
		Mockito.when(mockedConditionlet.getInputs(Mockito.anyString()))
				.thenCallRealMethod();
		Mockito.when(mockedConditionlet.getComparisons()).thenCallRealMethod();
		Mockito.when(mockedConditionlet.getComparisonById(Mockito.anyString()))
				.thenCallRealMethod();
		ValidationResults results = new ValidationResults();
		results.setErrors(false);
		Mockito.when(
				mockedConditionlet.validate(Mockito.any(Comparison.class),
						Mockito.anySetOf(ConditionletInputValue.class)))
				.thenReturn(results);
		Mockito.when(
				mockedConditionlet.evaluate(request, null, comparisons.get(0)
						.getId(), conditionletValues)).thenCallRealMethod();
		Mockito.when(
				mockedConditionlet.getSiteVisits(Mockito.anyString(),
						Mockito.anyString())).thenReturn(5);
		boolean result = mockedConditionlet.evaluate(request, null, comparisons
				.get(0).getId(), conditionletValues);
		// Correct, the number of visits is greater than 2
		Assert.assertTrue(result);

		Mockito.when(
				mockedConditionlet.evaluate(request, null, comparisons.get(1)
						.getId(), conditionletValues)).thenCallRealMethod();
		value1.setValue("3");
		result = mockedConditionlet.evaluate(request, null, comparisons.get(1)
				.getId(), conditionletValues);
		// Correct, the number of visits is greater or equal than 3
		Assert.assertTrue(result);

		value1.setValue("5");
		Mockito.when(
				mockedConditionlet.evaluate(request, null, comparisons.get(2)
						.getId(), conditionletValues)).thenCallRealMethod();
		result = mockedConditionlet.evaluate(request, null, comparisons.get(2)
				.getId(), conditionletValues);
		// Correct, the number of visits is equal to 5
		Assert.assertTrue(result);

		value1.setValue("6");
		Mockito.when(
				mockedConditionlet.evaluate(request, null, comparisons.get(3)
						.getId(), conditionletValues)).thenCallRealMethod();
		result = mockedConditionlet.evaluate(request, null, comparisons.get(3)
				.getId(), conditionletValues);
		// Correct, the number of visits is lower or equal than 6
		Assert.assertTrue(result);

		value1.setValue("10");
		Mockito.when(
				mockedConditionlet.evaluate(request, null, comparisons.get(4)
						.getId(), conditionletValues)).thenCallRealMethod();
		result = mockedConditionlet.evaluate(request, null, comparisons.get(4)
				.getId(), conditionletValues);
		// Correct, the number of visits is lower than 10
		Assert.assertTrue(result);
	}

	@Test
	public void testUsersPageVisits() {
		Conditionlet pagesConditionlet = new UsersPageVisitsConditionlet();
		// Conditionlet has the input field
		Collection<ConditionletInput> inputCollection = pagesConditionlet
				.getInputs(null);
		Assert.assertTrue(inputCollection.size() > 0);
		// Conditionlet has comparisons
		Set<Comparison> comparisonSet = pagesConditionlet.getComparisons();
		Assert.assertTrue(comparisonSet.size() > 0);
		List<ConditionletInput> inputs = new ArrayList<ConditionletInput>(
				inputCollection);
		List<Comparison> comparisons = new ArrayList<Comparison>(comparisonSet);
		List<ConditionValue> conditionletValues = new ArrayList<ConditionValue>();
		ConditionValue value1 = new ConditionValue();
		value1.setId(inputs.get(0).getId());
        value1.setKey("isoCode");
		value1.setPriority(1);
		value1.setValue("1");
		conditionletValues.add(value1);
		HttpServletRequest request = Mockito.mock(HttpServletRequest.class);
		HttpSession session = Mockito.mock(HttpSession.class);
		Mockito.when(request.getSession(true)).thenReturn(session);
		Mockito.when(request.getRequestURI()).thenReturn(
				"/services/investment-banking");
		Host host = new Host();
		host.setHostname("demo.dotcms.com");
		host.setIdentifier("48190c8c-42c4-46af-8d1a-0cd5db894797");
		Mockito.when(request.getAttribute(WebKeys.CURRENT_HOST)).thenReturn(
				host);
		Map<String, Set<String>> visitedUrls = new HashMap<String, Set<String>>();
		Set<String> urls = new LinkedHashSet<String>();
		urls.add("/products");
		visitedUrls.put("48190c8c-42c4-46af-8d1a-0cd5db894797", urls);
		Mockito.when(
				session.getAttribute(WebKeys.RULES_CONDITIONLET_VISITEDURLS))
				.thenReturn(visitedUrls);
		boolean result = pagesConditionlet.evaluate(request, null, comparisons
				.get(0).getId(), conditionletValues);
		// Correct, the number of visited pages is greater than 1
		Assert.assertTrue(result);

		value1.setValue("2");
		result = pagesConditionlet.evaluate(request, null, comparisons.get(1)
				.getId(), conditionletValues);
		// Correct, the number of visited pages is greater then or equal to 2
		Assert.assertTrue(result);

		urls.add("/contact-us");
		value1.setValue("3");
		result = pagesConditionlet.evaluate(request, null, comparisons.get(2)
				.getId(), conditionletValues);
		// Correct, the number of visited pages is equal to 3
		Assert.assertTrue(result);

		value1.setValue("3");
		result = pagesConditionlet.evaluate(request, null, comparisons.get(3)
				.getId(), conditionletValues);
		// Correct, the number of visited pages is lower than or equal to 3
		Assert.assertTrue(result);

		value1.setValue("10");
		result = pagesConditionlet.evaluate(request, null, comparisons.get(4)
				.getId(), conditionletValues);
		// Correct, the number of visited pages is lower than 10
		Assert.assertTrue(result);
	}

	@Test
	public void testUsersPlatform() {
		Conditionlet platformConditionlet = new UsersPlatformConditionlet();
		// Conditionlet has the input field
		Collection<ConditionletInput> inputCollection = platformConditionlet
				.getInputs(null);
		Assert.assertTrue(inputCollection.size() > 0);
		// Conditionlet has comparisons
		Set<Comparison> comparisonSet = platformConditionlet.getComparisons();
		Assert.assertTrue(comparisonSet.size() > 0);
		List<ConditionletInput> inputs = new ArrayList<ConditionletInput>(
				inputCollection);
		List<Comparison> comparisons = new ArrayList<Comparison>(comparisonSet);
		List<ConditionValue> conditionletValues = new ArrayList<ConditionValue>();
		ConditionValue value1 = new ConditionValue();
		value1.setId(inputs.get(0).getId());
        value1.setKey("isoCode");
		value1.setPriority(1);
		value1.setValue("Computer");
		conditionletValues.add(value1);
		String userAgent = "Mozilla/5.0 (Macintosh; Intel Mac OS X 10_9_5) AppleWebKit/537.36 (KHTML, like Gecko) Chrome/43.0.2357.65 Safari/537.36";
		HttpServletRequest request = Mockito.mock(HttpServletRequest.class);
		Mockito.when(request.getHeader("User-Agent")).thenReturn(userAgent);
		boolean result = platformConditionlet.evaluate(request, null,
				comparisons.get(0).getId(), conditionletValues);
		// Correct, the current platform is "computer"
		Assert.assertTrue(result);

		value1.setValue("Mobile");
		userAgent = "Mozilla/5.0 (Linux; U; Android 4.0.3; ko-kr; LG-L160L Build/IML74K) AppleWebkit/534.30 (KHTML, like Gecko) Version/4.0 Mobile Safari/534.30";
		Mockito.when(request.getHeader("User-Agent")).thenReturn(userAgent);
		result = platformConditionlet.evaluate(request, null, comparisons
				.get(0).getId(), conditionletValues);
		// Correct, the current platform is "mobile"
		Assert.assertTrue(result);

		value1.setValue("Tablet");
		userAgent = "Mozilla/5.0 (iPad; CPU OS 7_0 like Mac OS X) AppleWebKit/537.51.1 (KHTML, like Gecko) Version/7.0 Mobile/11A465 Safari/9537.53";
		Mockito.when(request.getHeader("User-Agent")).thenReturn(userAgent);
		result = platformConditionlet.evaluate(request, null, comparisons
				.get(0).getId(), conditionletValues);
		// Correct, the current platform is "mobile"
		Assert.assertTrue(result);

		value1.setValue("Game console");
		userAgent = "Mozilla/5.0 (PLAYSTATION 3; 3.55)";
		Mockito.when(request.getHeader("User-Agent")).thenReturn(userAgent);
		result = platformConditionlet.evaluate(request, null, comparisons
				.get(0).getId(), conditionletValues);
		// Correct, the current platform is "gaming console"
		Assert.assertTrue(result);

		value1.setValue("Digital media receiver");
		userAgent = "Mozilla/5.0 (X11; U; Linux i686; en-US) AppleWebKit/533.4 (KHTML, like Gecko) Chrome/5.0.375.127 Large Screen Safari/533.4 GoogleTV/ 162671";
		Mockito.when(request.getHeader("User-Agent")).thenReturn(userAgent);
		result = platformConditionlet.evaluate(request, null, comparisons
				.get(0).getId(), conditionletValues);
		// Correct, the current platform is "digital medio receiver"
		Assert.assertTrue(result);
	}

	@Test
	public void testUsersDateTime() throws UnknownHostException, IOException,
			GeoIp2Exception {
		// Get client's time to add/subtract time and compare
		Calendar baseClientDate = GeoIp2CityDbUtil.getInstance().getDateTime(
				IP_ADDRESS_1);
		Conditionlet datetimeConditionlet = new UsersDateTimeConditionlet();
		// Conditionlet has the input field
		Collection<ConditionletInput> inputCollection = datetimeConditionlet
				.getInputs(null);
		Assert.assertTrue(inputCollection.size() > 0);
		// Conditionlet has comparisons
		Set<Comparison> comparisonSet = datetimeConditionlet.getComparisons();
		Assert.assertTrue(comparisonSet.size() > 0);
		List<ConditionletInput> inputs = new ArrayList<ConditionletInput>(
				inputCollection);
		List<Comparison> comparisons = new ArrayList<Comparison>(comparisonSet);
		List<ConditionValue> conditionletValues = new ArrayList<ConditionValue>();
		ConditionValue value1 = new ConditionValue();
		value1.setId(inputs.get(0).getId());
        value1.setKey("isoCode");
		value1.setPriority(1);
		baseClientDate.add(Calendar.MINUTE, -5);
		value1.setValue("" + baseClientDate.getTime().getTime());
		conditionletValues.add(value1);
		HttpServletRequest request = Mockito.mock(HttpServletRequest.class);
		Mockito.when(request.getRemoteAddr()).thenReturn(IP_ADDRESS_1);
		boolean result = datetimeConditionlet.evaluate(request, null,
				comparisons.get(0).getId(), conditionletValues);
		// Correct, the client's time is greater than the specified date
		Assert.assertTrue(result);

		result = datetimeConditionlet.evaluate(request, null, comparisons
				.get(1).getId(), conditionletValues);
		// Correct, the client's time is greater than or equal to the specified
		// date
		Assert.assertTrue(result);

		baseClientDate.add(Calendar.MINUTE, 15);
		value1.setValue("" + baseClientDate.getTime().getTime());
		result = datetimeConditionlet.evaluate(request, null, comparisons
				.get(3).getId(), conditionletValues);
		// Correct, the client's time is lower than or equal to the specified
		// date
		Assert.assertTrue(result);

		value1.setValue("" + baseClientDate.getTime().getTime());
		result = datetimeConditionlet.evaluate(request, null, comparisons
				.get(4).getId(), conditionletValues);
		// Correct, the client's time is lower than or equal to the specified
		// date
		Assert.assertTrue(result);
	}

	@Test
	public void testUsersUrlParameter() {
		Conditionlet urlConditionlet = new UsersUrlParameterConditionlet();
		// Conditionlet has the input field
		Collection<ConditionletInput> inputCollection = urlConditionlet
				.getInputs(null);
		Assert.assertTrue(inputCollection.size() > 0);
		// Conditionlet has comparisons
		Set<Comparison> comparisonSet = urlConditionlet.getComparisons();
		Assert.assertTrue(comparisonSet.size() > 0);
		List<ConditionletInput> inputs = new ArrayList<ConditionletInput>(
				inputCollection);
		List<Comparison> comparisons = new ArrayList<Comparison>(comparisonSet);
		List<ConditionValue> conditionletValues = new ArrayList<ConditionValue>();
		ConditionValue value1 = new ConditionValue();
		value1.setId(inputs.get(0).getId());
        value1.setKey("isoCode");
		value1.setPriority(1);
		value1.setValue("query");
		conditionletValues.add(value1);
		ConditionValue value2 = new ConditionValue();
		value2.setId(inputs.get(1).getId());
        value2.setKey("isoCode");
		value2.setPriority(2);
		value2.setValue("testparametervalue");
		conditionletValues.add(value2);
		HttpServletRequest request = Mockito.mock(HttpServletRequest.class);
		Mockito.when(request.getParameter("query")).thenReturn(
				"testparametervalue");
		boolean result = urlConditionlet.evaluate(request, null, comparisons
				.get(0).getId(), conditionletValues);
		// Correct, the URL parameter is called "query" and is
		// "testparametervalue"
		Assert.assertTrue(result);

		value2.setValue("other-testparametervalue");
		result = urlConditionlet.evaluate(request, null, comparisons.get(1)
				.getId(), conditionletValues);
		// Correct, the URL parameter is called "query" and IS NOT
		// "testparametervalue"
		Assert.assertTrue(result);

		value2.setValue("test");
		result = urlConditionlet.evaluate(request, null, comparisons.get(2)
				.getId(), conditionletValues);
		// Correct, the URL parameter is called "query" and starts with
		// "test"
		Assert.assertTrue(result);

		value2.setValue("value");
		result = urlConditionlet.evaluate(request, null, comparisons.get(3)
				.getId(), conditionletValues);
		// Correct, the URL parameter is called "query" and ends with
		// "test"
		Assert.assertTrue(result);

		value2.setValue("parameter");
		result = urlConditionlet.evaluate(request, null, comparisons.get(4)
				.getId(), conditionletValues);
		// Correct, the URL parameter is called "query" and contains
		// "parameter"
		Assert.assertTrue(result);

		value2.setValue("test.*value");
		result = urlConditionlet.evaluate(request, null, comparisons.get(5)
				.getId(), conditionletValues);
		// Correct, the URL parameter is called "query" and matches the RegEx
		Assert.assertTrue(result);
	}

	@Test
	public void testUsersLandingPage() {
		Conditionlet landingConditionlet = new UsersLandingPageUrlConditionlet();
		// Conditionlet has the input field
		Collection<ConditionletInput> inputCollection = landingConditionlet
				.getInputs(null);
		Assert.assertTrue(inputCollection.size() > 0);
		// Conditionlet has comparisons
		Set<Comparison> comparisonSet = landingConditionlet.getComparisons();
		Assert.assertTrue(comparisonSet.size() > 0);
		List<ConditionletInput> inputs = new ArrayList<ConditionletInput>(
				inputCollection);
		List<Comparison> comparisons = new ArrayList<Comparison>(comparisonSet);
		List<ConditionValue> conditionletValues = new ArrayList<ConditionValue>();
		ConditionValue value1 = new ConditionValue();
		value1.setId(inputs.get(0).getId());
        value1.setKey("isoCode");
		value1.setPriority(1);
		value1.setValue("/contact-us");
		conditionletValues.add(value1);
		HttpServletRequest request = Mockito.mock(HttpServletRequest.class);
		HttpSession session = Mockito.mock(HttpSession.class);
		Clickstream clickstream = new Clickstream();
		List<ClickstreamRequest> clickstreamRequests = new ArrayList<ClickstreamRequest>();
		ClickstreamRequest clickReq1 = new ClickstreamRequest();
		clickReq1.setRequestURI("/contact-us");
		ClickstreamRequest clickReq2 = new ClickstreamRequest();
		clickReq2.setRequestURI("/products");
		ClickstreamRequest clickReq3 = new ClickstreamRequest();
		clickReq3.setRequestURI("/about-us/index");
		clickstreamRequests.add(clickReq1);
		clickstreamRequests.add(clickReq2);
		clickstreamRequests.add(clickReq3);
		clickstream.setClickstreamRequests(clickstreamRequests);
		Mockito.when(request.getSession(true)).thenReturn(session);
		Mockito.when(session.getAttribute("clickstream")).thenReturn(
				clickstream);
		boolean result = landingConditionlet.evaluate(request, null,
				comparisons.get(0).getId(), conditionletValues);
		// Correct, the landing page is "/contact-us"
		Assert.assertTrue(result);

		value1.setValue("/products");
		result = landingConditionlet.evaluate(request, null, comparisons.get(1)
				.getId(), conditionletValues);
		// Correct, the landing page IS NOT "/products"
		Assert.assertTrue(result);

		value1.setValue("/contact");
		result = landingConditionlet.evaluate(request, null, comparisons.get(2)
				.getId(), conditionletValues);
		// Correct, the landing page starts with "/contact"
		Assert.assertTrue(result);

		value1.setValue("-us");
		result = landingConditionlet.evaluate(request, null, comparisons.get(3)
				.getId(), conditionletValues);
		// Correct, the landing page ends with "/-us"
		Assert.assertTrue(result);

		value1.setValue("contact");
		result = landingConditionlet.evaluate(request, null, comparisons.get(4)
				.getId(), conditionletValues);
		// Correct, the landing page contains "contact"
		Assert.assertTrue(result);

		value1.setValue("/.*-us");
		result = landingConditionlet.evaluate(request, null, comparisons.get(5)
				.getId(), conditionletValues);
		// Correct, the landing page matches the RegEx
		Assert.assertTrue(result);
	}

	@Test
	public void testUsersTime() throws UnknownHostException, IOException,
			GeoIp2Exception {
		// Get client's time to add/subtract time and compare
		Calendar baseClientDate = GeoIp2CityDbUtil.getInstance().getDateTime(
				IP_ADDRESS_1);
		Conditionlet timeConditionlet = new UsersTimeConditionlet();
		// Conditionlet has comparisons
		Set<Comparison> comparisonSet = timeConditionlet.getComparisons();
		Assert.assertTrue(comparisonSet.size() > 0);
		List<Comparison> comparisons = new ArrayList<Comparison>(comparisonSet);
		// Conditionlet has the input field
		Collection<ConditionletInput> inputCollection = timeConditionlet
				.getInputs(comparisons.get(0).getId());
		List<ConditionletInput> inputs = new ArrayList<ConditionletInput>(
				inputCollection);
		Assert.assertTrue(inputCollection.size() > 0);
		List<ConditionValue> conditionletValues = new ArrayList<ConditionValue>();
		ConditionValue value1 = new ConditionValue();
		value1.setId(inputs.get(0).getId());
        value1.setKey("isoCode");
		value1.setPriority(1);
		baseClientDate.add(Calendar.MINUTE, -5);
		value1.setValue("" + baseClientDate.getTime().getTime());
		conditionletValues.add(value1);
		HttpServletRequest request = Mockito.mock(HttpServletRequest.class);
		Mockito.when(request.getRemoteAddr()).thenReturn(IP_ADDRESS_1);
		boolean result = timeConditionlet.evaluate(request, null, comparisons
				.get(0).getId(), conditionletValues);
		// Correct, the client's time is greater than the specified date
		Assert.assertTrue(result);

		result = timeConditionlet.evaluate(request, null, comparisons.get(1)
				.getId(), conditionletValues);
		// Correct, the client's time is greater than or equal to the specified
		// date
		Assert.assertTrue(result);

		baseClientDate.add(Calendar.MINUTE, 15);
		value1.setValue("" + baseClientDate.getTime().getTime());
		result = timeConditionlet.evaluate(request, null, comparisons.get(3)
				.getId(), conditionletValues);
		// Correct, the client's time is lower than or equal to the specified
		// date
		Assert.assertTrue(result);

		value1.setValue("" + baseClientDate.getTime().getTime());
		result = timeConditionlet.evaluate(request, null, comparisons.get(4)
				.getId(), conditionletValues);
		// Correct, the client's time is lower than or equal to the specified
		// date
		Assert.assertTrue(result);

		inputCollection = timeConditionlet
				.getInputs(comparisons.get(5).getId());
		inputs = new ArrayList<ConditionletInput>(inputCollection);
		baseClientDate.add(Calendar.MINUTE, -15);
		value1.setValue("" + baseClientDate.getTime().getTime());
		ConditionValue value2 = new ConditionValue();
		value2.setId(inputs.get(1).getId());
        value2.setKey("isoCode");
		value2.setPriority(2);
		baseClientDate.add(Calendar.MINUTE, 15);
		value2.setValue("" + baseClientDate.getTime().getTime());
		conditionletValues.add(value2);
		result = timeConditionlet.evaluate(request, null, comparisons.get(5)
				.getId(), conditionletValues);
		// Correct, the client's time is between the specified dates
		Assert.assertTrue(result);
	}

	@Test
	public void testRequestHeader() {
		Conditionlet headerConditionlet = new RequestHeaderConditionlet();
		// Conditionlet has the input field
		Collection<ConditionletInput> inputCollection = headerConditionlet
				.getInputs(null);
		Assert.assertTrue(inputCollection.size() > 0);
		// Conditionlet has comparisons
		Set<Comparison> comparisonSet = headerConditionlet.getComparisons();
		Assert.assertTrue(comparisonSet.size() > 0);
		List<ConditionletInput> inputs = new ArrayList<ConditionletInput>(
				inputCollection);
		List<Comparison> comparisons = new ArrayList<Comparison>(comparisonSet);
		List<ConditionValue> conditionletValues = new ArrayList<ConditionValue>();
		ConditionValue value1 = new ConditionValue();
		value1.setId(inputs.get(0).getId());
        value1.setKey("headerKeyValue");
		value1.setPriority(1);
		value1.setValue("User-Agent");
		conditionletValues.add(value1);
		ConditionValue value2 = new ConditionValue();
		value2.setId(inputs.get(1).getId());
        value2.setKey("compareTo");
		value2.setPriority(2);
		value2.setValue("Mozilla/5.0 (Macintosh; Intel Mac OS X 10_9_5) AppleWebKit/537.36 (KHTML, like Gecko) Chrome/43.0.2357.65 Safari/537.36");
		conditionletValues.add(value2);
		HttpServletRequest request = Mockito.mock(HttpServletRequest.class);
		Mockito.when(request.getHeader("User-Agent"))
				.thenReturn(
						"Mozilla/5.0 (Macintosh; Intel Mac OS X 10_9_5) AppleWebKit/537.36 (KHTML, like Gecko) Chrome/43.0.2357.65 Safari/537.36");
		boolean result = headerConditionlet.evaluate(request, null, comparisons
				.get(0).getId(), conditionletValues);
		// Correct, the browser header "User-Agent" is the specified one
		Assert.assertTrue(result);

		value2.setValue("Mozilla/5.0 (Windows NT 6.1; WOW64; Trident/7.0; rv:11.0) like Gecko");
		result = headerConditionlet.evaluate(request, null, comparisons.get(1)
				.getId(), conditionletValues);
		// Correct, the browser header "User-Agent" IS NOT the specified one
		Assert.assertTrue(result);

		value2.setValue("Mozilla/5.0 (Macintosh");
		result = headerConditionlet.evaluate(request, null, comparisons.get(2)
				.getId(), conditionletValues);
		// Correct, the browser header "User-Agent" starts with the specified
		// one
		Assert.assertTrue(result);

		value2.setValue("Chrome/43.0.2357.65 Safari/537.36");
		result = headerConditionlet.evaluate(request, null, comparisons.get(3)
				.getId(), conditionletValues);
		// Correct, the browser header "User-Agent" ends with the specified one
		Assert.assertTrue(result);

		value2.setValue("Chrome");
		result = headerConditionlet.evaluate(request, null, comparisons.get(4)
				.getId(), conditionletValues);
		// Correct, the browser header "User-Agent" contains the specified one
		Assert.assertTrue(result);

		value2.setValue("Mozilla/5.0 \\([Macintosh;|Windows.*;|Linux.*;].* Chrome/.* Safari/.*");
		result = headerConditionlet.evaluate(request, null, comparisons.get(5)
				.getId(), conditionletValues);
		// Correct, the browser header "User-Agent" matches the RegEx
		Assert.assertTrue(result);
	}

	@Test
	public void testUsersLogIn() {
		Conditionlet loginConditionlet = new UsersLogInConditionlet();
		// Conditionlet has the input field
		Collection<ConditionletInput> inputCollection = loginConditionlet
				.getInputs(null);
		Assert.assertTrue(inputCollection == null);
		// Conditionlet has comparisons
		Set<Comparison> comparisonSet = loginConditionlet.getComparisons();
		Assert.assertTrue(comparisonSet.size() > 0);
		List<Comparison> comparisons = new ArrayList<Comparison>(comparisonSet);
		HttpServletRequest request = Mockito.mock(HttpServletRequest.class);
		HttpSession session = Mockito.mock(HttpSession.class);
		Mockito.when(
				session.getAttribute(com.liferay.portal.util.WebKeys.USER_ID))
				.thenReturn("dotcms.org.1");
		User user = new User();
		user.setUserId("dotcms.org.1");
		Mockito.when(request.getAttribute(com.liferay.portal.util.WebKeys.USER))
				.thenReturn(user);
		Mockito.when(request.getSession(false)).thenReturn(session);
		boolean result = loginConditionlet.evaluate(request, null, comparisons
				.get(0).getId(), null);
		// Correct, the specified user is logged in
		Assert.assertTrue(result);

		Mockito.when(
				session.getAttribute(com.liferay.portal.util.WebKeys.USER_ID))
				.thenReturn(null);
		result = loginConditionlet.evaluate(request, null, comparisons.get(1)
				.getId(), null);
		// Correct, the specified user IS NOT logged in
		Assert.assertTrue(result);
	}

}
=======
//package com.dotmarketing.portlets.rules.conditionlet;
//
//import com.dotmarketing.portlets.rules.ValidationResults;
//import com.dotmarketing.portlets.rules.model.ParameterModel;
//import java.io.IOException;
//import java.net.UnknownHostException;
//import java.util.ArrayList;
//import java.util.Calendar;
//import java.util.Collection;
//import java.util.HashMap;
//import java.util.LinkedHashSet;
//import java.util.List;
//import java.util.Map;
//import java.util.Set;
//
//import javax.servlet.http.HttpServletRequest;
//import javax.servlet.http.HttpSession;
//
//import com.dotcms.TestBase;
//import com.dotcms.repackage.com.maxmind.geoip2.exception.GeoIp2Exception;
//import com.dotcms.repackage.org.junit.Assert;
//import com.dotcms.repackage.org.junit.Test;
//import com.dotcms.repackage.org.mockito.Mockito;
//import com.dotcms.util.GeoIp2CityDbUtil;
//import com.dotmarketing.beans.Clickstream;
//import com.dotmarketing.beans.ClickstreamRequest;
//import com.dotmarketing.beans.Host;
//import com.dotmarketing.util.WebKeys;
//import com.liferay.portal.model.User;
//
///**
// * jUnit test used to verify the results of calling the conditionlets provided
// * out of the box in dotCMS.
// *
// * @author Jose Castro
// * @version 1.0
// * @since 05-14-2015
// *
// */
//public class ConditionletTest extends TestBase {
//
//	/**
//	 * Test IP address. Points to our <a
//	 * href="http://www.dotcms.com">www.dotcms.com</a> domain in Ashburn,
//	 * Virginia.
//	 */
//	private static final String IP_ADDRESS_1 = "54.209.28.36";
//	/**
//	 * Test IP address. This is a public address located in Albany, NY, USA.
//	 */
//	private static final String IP_ADDRESS_2 = "170.123.234.133";
//
//	@Test
//	public void testUsersStateConditionlet() throws Exception {
//		HttpServletRequest request = Mockito.mock(HttpServletRequest.class);
//		Mockito.when(request.getRemoteAddr()).thenReturn(IP_ADDRESS_1);
//        UsersStateConditionlet stateConditionlet = new UsersStateConditionlet();
//		List<ParameterModel> conditionletValues = new ArrayList<>();
//		// Conditionlet has the input field
//		Collection<ConditionletInput> inputCollection = stateConditionlet.getInputs(null);
//		Assert.assertTrue(inputCollection.size() > 0);
//		// Conditionlet has comparisons
//		Set<Comparison> comparisonSet = stateConditionlet.getComparisons();
//		Assert.assertTrue(comparisonSet.size() > 0);
//		List<ConditionletInput> inputs = new ArrayList<>(
//            inputCollection);
//		List<Comparison> comparisons = new ArrayList<>(comparisonSet);
//		ParameterModel value1 = new ParameterModel();
//		value1.setId(inputs.get(0).getId());
//        value1.setKey(inputs.get(0).getId());
//		value1.setPriority(1);
//		value1.setValue("VA");
//		ParameterModel value2 = new ParameterModel();
//		value2.setId(inputs.get(0).getId());
//        value2.setKey(inputs.get(0).getId());
//		value2.setPriority(2);
//		value2.setValue("FL");
//		conditionletValues.add(value1);
//		conditionletValues.add(value2);
//		boolean result = stateConditionlet.evaluate(request, null, stateConditionlet.instanceFrom(Comparison.IS, conditionletValues));
//		// Correct, the client is from Virginia
//		Assert.assertTrue(result);
//
//		value1.setValue("NY");
//		value1.setValue("AZ");
//        result = stateConditionlet.evaluate(request, null, stateConditionlet.instanceFrom(Comparison.IS_NOT, conditionletValues));
//		// Correct, the client IS NOT from New York
//		Assert.assertTrue(result);
//	}
//
//	@Test
//	public void testUsersCountryConditionlet() {
//		HttpServletRequest request = Mockito.mock(HttpServletRequest.class);
//		Mockito.when(request.getRemoteAddr()).thenReturn(IP_ADDRESS_1);
//		UsersCountryConditionlet countryConditionlet = new UsersCountryConditionlet();
//		List<ParameterModel> conditionletValues = new ArrayList<>();
//		// Conditionlet has the input field
//		Collection<ConditionletInput> inputCollection = countryConditionlet.getInputs(null);
//		Assert.assertTrue(inputCollection.size() > 0);
//		// Conditionlet has comparisons
//		Set<Comparison> comparisonSet = countryConditionlet.getComparisons();
//		Assert.assertTrue(comparisonSet.size() > 0);
//		List<ConditionletInput> inputs = new ArrayList<>(
//            inputCollection);
//		List<Comparison> comparisons = new ArrayList<>(comparisonSet);
//		ParameterModel value1 = new ParameterModel();
//		value1.setId(inputs.get(0).getId());
//		value1.setKey("isoCode");
//        value1.setPriority(1);
//		value1.setValue("US");
//		ParameterModel value2 = new ParameterModel();
//		value2.setId(inputs.get(0).getId());
//        value2.setKey("isoCode");
//		value2.setPriority(2);
//		value2.setValue("CA");
//		ParameterModel value3 = new ParameterModel();
//		value3.setId(inputs.get(0).getId());
//        value3.setKey("isoCode");
//		value3.setPriority(3);
//		value3.setValue("CO");
//		conditionletValues.add(value1);
//		conditionletValues.add(value2);
//		conditionletValues.add(value3);
//		boolean result = countryConditionlet.evaluate(request, null, countryConditionlet.instanceFrom( comparisons.get(0), conditionletValues));
//		// Correct, the client is from USA
//		Assert.assertTrue(result);
//
//		value1.setValue("CR");
//		value2.setValue("CO");
//		value3.setValue("VE");
//		result = countryConditionlet.evaluate(request, null, countryConditionlet.instanceFrom( comparisons.get(1), conditionletValues));
//		// Correct, the client IS NOT from Costa Rica, Colombia or Venezuela
//		Assert.assertTrue(result);
//	}
//
//	@Test
//	public void testUsersCity() {
//		HttpServletRequest request = Mockito.mock(HttpServletRequest.class);
//		Mockito.when(request.getRemoteAddr()).thenReturn(IP_ADDRESS_2);
//		UsersCityConditionlet cityConditionlet = new UsersCityConditionlet();
//		// Conditionlet has the input field
//		Collection<ConditionletInput> inputCollection = cityConditionlet.getInputs(null);
//		Assert.assertTrue(inputCollection.size() > 0);
//		// Conditionlet has comparisons
//		Set<Comparison> comparisonSet = cityConditionlet.getComparisons();
//		Assert.assertTrue(comparisonSet.size() > 0);
//		List<ConditionletInput> inputs = new ArrayList<>(
//            inputCollection);
//		List<Comparison> comparisons = new ArrayList<>(comparisonSet);
//		List<ParameterModel> conditionletValues = new ArrayList<>();
//		ParameterModel value1 = new ParameterModel();
//		value1.setId(inputs.get(0).getId());
//        value1.setKey("isoCode");
//		value1.setPriority(1);
//		value1.setValue("Albany");
//		conditionletValues.add(value1);
//		boolean result = cityConditionlet.evaluate(request, null, cityConditionlet.instanceFrom( comparisons.get(0), conditionletValues));
//		// Correct, the client is from USA
//		Assert.assertTrue(result);
//
//		value1.setValue("Salt Lake City");
//		ParameterModel value2 = new ParameterModel();
//		value2.setId(inputs.get(0).getId());
//        value2.setKey("isoCode");
//		value2.setPriority(2);
//		value2.setValue("Springfield");
//		conditionletValues.add(value2);
//		result = cityConditionlet.evaluate(request, null, cityConditionlet.instanceFrom( comparisons.get(1), conditionletValues));
//		// Correct, the client is NOT from Salt Lake City or Springfield
//		Assert.assertTrue(result);
//	}
//
//	@Test
//	public void testUsersLanguage() {
//		HttpServletRequest request = Mockito.mock(HttpServletRequest.class);
//		Mockito.when(request.getRemoteAddr()).thenReturn(IP_ADDRESS_1);
//		Mockito.when(request.getAttribute(WebKeys.HTMLPAGE_LANGUAGE)).thenReturn("1");
//		UsersLanguageConditionlet langConditionlet = new UsersLanguageConditionlet();
//		// Conditionlet has the input field
//		Collection<ConditionletInput> inputCollection = langConditionlet.getInputs(null);
//		Assert.assertTrue(inputCollection.size() > 0);
//		// Conditionlet has comparisons
//		Set<Comparison> comparisonSet = langConditionlet.getComparisons();
//		Assert.assertTrue(comparisonSet.size() > 0);
//		List<ConditionletInput> inputs = new ArrayList<>(
//            inputCollection);
//		List<Comparison> comparisons = new ArrayList<>(comparisonSet);
//		List<ParameterModel> conditionletValues = new ArrayList<>();
//		ParameterModel value1 = new ParameterModel();
//		value1.setId(inputs.get(0).getId());
//        value1.setKey("isoCode");
//		value1.setPriority(1);
//		value1.setValue("en");
//		ParameterModel value2 = new ParameterModel();
//		value2.setId(inputs.get(0).getId());
//        value2.setKey("isoCode");
//		value2.setPriority(2);
//		value2.setValue("de");
//		ParameterModel value3 = new ParameterModel();
//		value3.setId(inputs.get(0).getId());
//        value3.setKey("isoCode");
//		value3.setPriority(3);
//		value3.setValue("ja");
//		conditionletValues.add(value1);
//		conditionletValues.add(value2);
//		conditionletValues.add(value3);
//		boolean result = langConditionlet.evaluate(request, null, langConditionlet.instanceFrom( comparisons.get(0), conditionletValues));
//		// Correct, the client's language is English
//		Assert.assertTrue(result);
//
//		value1.setValue("es");
//		result = langConditionlet.evaluate(request, null, langConditionlet.instanceFrom( comparisons.get(1), conditionletValues));
//		// Correct, the client's language IS NOT Spanish, German, or Japanese
//		Assert.assertTrue(result);
//	}
//
//	@Test
//	public void testUsersHost() {
//		HttpServletRequest request = Mockito.mock(HttpServletRequest.class);
//		Host host = new Host();
//		host.setHostname("demo.dotcms.com");
//		Mockito.when(request.getAttribute(WebKeys.CURRENT_HOST)).thenReturn(
//				host);
//		UsersHostConditionlet hostConditionlet = new UsersHostConditionlet();
//		// Conditionlet has the input field
//		Collection<ConditionletInput> inputCollection = hostConditionlet.getInputs(null);
//		Assert.assertTrue(inputCollection.size() > 0);
//		// Conditionlet has comparisons
//		Set<Comparison> comparisonSet = hostConditionlet.getComparisons();
//		Assert.assertTrue(comparisonSet.size() > 0);
//		List<ConditionletInput> inputs = new ArrayList<>(
//            inputCollection);
//		List<Comparison> comparisons = new ArrayList<>(comparisonSet);
//		List<ParameterModel> conditionletValues = new ArrayList<>();
//		ParameterModel value1 = new ParameterModel();
//		value1.setId(inputs.get(0).getId());
//        value1.setKey("isoCode");
//		value1.setPriority(1);
//		value1.setValue("demo.dotcms.com");
//		conditionletValues.add(value1);
//		boolean result = hostConditionlet.evaluate(request, null, hostConditionlet.instanceFrom( comparisons.get(0), conditionletValues));
//		// Correct, the current host is "demo.dotcms.com"
//		Assert.assertTrue(result);
//
//		value1.setValue("m.dotcms.com");
//		result = hostConditionlet.evaluate(request, null, hostConditionlet.instanceFrom( comparisons.get(1), conditionletValues));
//		// Correct, the current host IS NOT "m.dotcms.com"
//		Assert.assertTrue(result);
//
//		value1.setValue("demo");
//		result = hostConditionlet.evaluate(request, null, hostConditionlet.instanceFrom( comparisons.get(2), conditionletValues));
//		// Correct, the current host starts with "demo"
//		Assert.assertTrue(result);
//
//		value1.setValue(".com");
//		result = hostConditionlet.evaluate(request, null, hostConditionlet.instanceFrom( comparisons.get(3), conditionletValues));
//		// Correct, the current host ends with ".com"
//		Assert.assertTrue(result);
//
//		value1.setValue(".com");
//		result = hostConditionlet.evaluate(request, null, hostConditionlet.instanceFrom( comparisons.get(4), conditionletValues));
//		// Correct, the current host contains ".com"
//		Assert.assertTrue(result);
//
//		value1.setValue(".*cms.com");
//		result = hostConditionlet.evaluate(request, null, hostConditionlet.instanceFrom( comparisons.get(5), conditionletValues));
//		// Correct, the current host contains matches the RegEx
//		Assert.assertTrue(result);
//	}
//
//	/**
//	 * Bear in mind that the names of the browsers returned by the User Agent
//	 * Utils API might include the version numbers too. For example, Safari and
//	 * Firefox might show up as "Safari 7" and "Firefox 37" respectively.
//	 */
//	@Test
//	public void testUsersBrowser() {
//		UsersBrowserConditionlet browserConditionlet = new UsersBrowserConditionlet();
//		// Conditionlet has the input field
//		Collection<ConditionletInput> inputCollection = browserConditionlet.getInputs(null);
//		Assert.assertTrue(inputCollection.size() > 0);
//		// Conditionlet has comparisons
//		Set<Comparison> comparisonSet = browserConditionlet.getComparisons();
//		Assert.assertTrue(comparisonSet.size() > 0);
//		List<ConditionletInput> inputs = new ArrayList<>(
//            inputCollection);
//		List<Comparison> comparisons = new ArrayList<>(comparisonSet);
//		List<ParameterModel> conditionletValues = new ArrayList<>();
//		ParameterModel value1 = new ParameterModel();
//		value1.setId(inputs.get(0).getId());
//        value1.setKey("isoCode");
//		value1.setPriority(1);
//		value1.setValue("Chrome");
//		conditionletValues.add(value1);
//		String userAgent = "Mozilla/5.0 (Macintosh; Intel Mac OS X 10_9_5) AppleWebKit/537.36 (KHTML, like Gecko) Chrome/43.0.2357.65 Safari/537.36";
//		HttpServletRequest request = Mockito.mock(HttpServletRequest.class);
//		Mockito.when(request.getHeader("User-Agent")).thenReturn(userAgent);
//		boolean result = browserConditionlet.evaluate(request, null, browserConditionlet.instanceFrom( comparisons.get(0), conditionletValues));
//		// Correct, the current browser is "Chrome"
//		Assert.assertTrue(result);
//
//		value1.setValue("Chrome");
//		userAgent = "Mozilla/5.0 (Macintosh; Intel Mac OS X 10_9_5) AppleWebKit/600.6.3 (KHTML, like Gecko) Version/7.1.6 Safari/537.85.15";
//		Mockito.when(request.getHeader("User-Agent")).thenReturn(userAgent);
//		result = browserConditionlet.evaluate(request, null, browserConditionlet.instanceFrom( comparisons.get(1), conditionletValues));
//		// Correct, the current browser IS NOT "Chrome", it's "Safari"
//		Assert.assertTrue(result);
//
//		value1.setValue("Fire");
//		userAgent = "Mozilla/5.0 (Macintosh; Intel Mac OS X 10.9; rv:37.0) Gecko/20100101 Firefox/37.0";
//		Mockito.when(request.getHeader("User-Agent")).thenReturn(userAgent);
//		result = browserConditionlet.evaluate(request, null, browserConditionlet.instanceFrom( comparisons.get(2), conditionletValues));
//		// Correct, the current browser starts with "Fire"
//		Assert.assertTrue(result);
//
//		value1.setValue("ome");
//		userAgent = "Mozilla/5.0 (Macintosh; Intel Mac OS X 10_9_5) AppleWebKit/537.36 (KHTML, like Gecko) Chrome/43.0.2357.65 Safari/537.36";
//		Mockito.when(request.getHeader("User-Agent")).thenReturn(userAgent);
//		result = browserConditionlet.evaluate(request, null, browserConditionlet.instanceFrom( comparisons.get(3), conditionletValues));
//		// Correct, the current browser ends with "ome"
//		Assert.assertTrue(result);
//
//		value1.setValue("Firefox");
//		userAgent = "Mozilla/5.0 (Macintosh; Intel Mac OS X 10.9; rv:37.0) Gecko/20100101 Firefox/37.0";
//		Mockito.when(request.getHeader("User-Agent")).thenReturn(userAgent);
//		result = browserConditionlet.evaluate(request, null, browserConditionlet.instanceFrom( comparisons.get(4), conditionletValues));
//		// Correct, the current browser contains "Fire"
//		Assert.assertTrue(result);
//
//		value1.setValue("Intern.*");
//		userAgent = "Mozilla/5.0 (Windows NT 6.1; WOW64; Trident/7.0; rv:11.0) like Gecko";
//		Mockito.when(request.getHeader("User-Agent")).thenReturn(userAgent);
//		result = browserConditionlet.evaluate(request, null, browserConditionlet.instanceFrom( comparisons.get(5), conditionletValues));
//		// Correct, the current browser contains matches the RegEx
//		Assert.assertTrue(result);
//	}
//
//	@Test
//	public void testUsersOperatingSystem() {
//		UsersOperatingSystemConditionlet osConditionlet = new UsersOperatingSystemConditionlet();
//		// Conditionlet has the input field
//		Collection<ConditionletInput> inputCollection = osConditionlet.getInputs(null);
//		Assert.assertTrue(inputCollection.size() > 0);
//		// Conditionlet has comparisons
//		Set<Comparison> comparisonSet = osConditionlet.getComparisons();
//		Assert.assertTrue(comparisonSet.size() > 0);
//		List<ConditionletInput> inputs = new ArrayList<>(
//            inputCollection);
//		List<Comparison> comparisons = new ArrayList<>(comparisonSet);
//		List<ParameterModel> conditionletValues = new ArrayList<>();
//		ParameterModel value1 = new ParameterModel();
//		value1.setId(inputs.get(0).getId());
//        value1.setKey("isoCode");
//		value1.setPriority(1);
//		value1.setValue("Mac OS X");
//		conditionletValues.add(value1);
//		String userAgent = "Mozilla/5.0 (Macintosh; Intel Mac OS X 10_9_5) AppleWebKit/537.36 (KHTML, like Gecko) Chrome/43.0.2357.65 Safari/537.36";
//		HttpServletRequest request = Mockito.mock(HttpServletRequest.class);
//		Mockito.when(request.getHeader("User-Agent")).thenReturn(userAgent);
//		boolean result = osConditionlet.evaluate(request, null, osConditionlet.instanceFrom( comparisons.get(0), conditionletValues));
//		// Correct, the current operating system is "Mac"
//		Assert.assertTrue(result);
//
//		value1.setValue("Mac OS X");
//		userAgent = "Mozilla/5.0 (Windows NT 6.1; WOW64; Trident/7.0; rv:11.0) like Gecko";
//		Mockito.when(request.getHeader("User-Agent")).thenReturn(userAgent);
//		result = osConditionlet.evaluate(request, null, osConditionlet.instanceFrom( comparisons.get(1), conditionletValues));
//		// Correct, the current operating system IS NOT "Mac", it's "Windows"
//		Assert.assertTrue(result);
//
//		value1.setValue("Mac");
//		userAgent = "Mozilla/5.0 (Macintosh; Intel Mac OS X 10_9_5) AppleWebKit/537.36 (KHTML, like Gecko) Chrome/43.0.2357.65 Safari/537.36";
//		Mockito.when(request.getHeader("User-Agent")).thenReturn(userAgent);
//		result = osConditionlet.evaluate(request, null, osConditionlet.instanceFrom( comparisons.get(2), conditionletValues));
//		// Correct, the current operating system starts with "Mac"
//		Assert.assertTrue(result);
//
//		value1.setValue("OS X");
//		userAgent = "Mozilla/5.0 (Macintosh; Intel Mac OS X 10_9_5) AppleWebKit/537.36 (KHTML, like Gecko) Chrome/43.0.2357.65 Safari/537.36";
//		Mockito.when(request.getHeader("User-Agent")).thenReturn(userAgent);
//		result = osConditionlet.evaluate(request, null, osConditionlet.instanceFrom( comparisons.get(3), conditionletValues));
//		// Correct, the current operating system ends with "OS X"
//		Assert.assertTrue(result);
//
//		value1.setValue("Windows");
//		userAgent = "Mozilla/5.0 (Windows NT 6.1; WOW64; Trident/7.0; rv:11.0) like Gecko";
//		Mockito.when(request.getHeader("User-Agent")).thenReturn(userAgent);
//		result = osConditionlet.evaluate(request, null, osConditionlet.instanceFrom( comparisons.get(4), conditionletValues));
//		// Correct, the current operating system contains "Windows"
//		Assert.assertTrue(result);
//
//		value1.setValue("Mac.*");
//		userAgent = "Mozilla/5.0 (Macintosh; Intel Mac OS X 10_9_5) AppleWebKit/537.36 (KHTML, like Gecko) Chrome/43.0.2357.65 Safari/537.36";
//		Mockito.when(request.getHeader("User-Agent")).thenReturn(userAgent);
//		result = osConditionlet.evaluate(request, null, osConditionlet.instanceFrom( comparisons.get(5), conditionletValues));
//		// Correct, the current operating system matches the RegEx
//		Assert.assertTrue(result);
//	}
//
//	@Test
//	public void testUsersIp() {
//		UsersIpAddressConditionlet ipConditionlet = new UsersIpAddressConditionlet();
//		// Conditionlet has the input field
//		Collection<ConditionletInput> inputCollection = ipConditionlet.getInputs(null);
//		Assert.assertTrue(inputCollection.size() > 0);
//		// Conditionlet has comparisons
//		Set<Comparison> comparisonSet = ipConditionlet.getComparisons();
//		Assert.assertTrue(comparisonSet.size() > 0);
//		List<ConditionletInput> inputs = new ArrayList<>(
//            inputCollection);
//		List<Comparison> comparisons = new ArrayList<>(comparisonSet);
//		List<ParameterModel> conditionletValues = new ArrayList<>();
//		ParameterModel value1 = new ParameterModel();
//		value1.setId(inputs.get(0).getId());
//        value1.setKey("isoCode");
//		value1.setPriority(1);
//		value1.setValue("192.168.0.3");
//		conditionletValues.add(value1);
//		HttpServletRequest request = Mockito.mock(HttpServletRequest.class);
//		Mockito.when(request.getRemoteAddr()).thenReturn("192.168.0.3");
//		boolean result = ipConditionlet.evaluate(request, null, ipConditionlet.instanceFrom( comparisons.get(0), conditionletValues));
//		// Correct, the current IP is "192.168.0.3"
//		Assert.assertTrue(result);
//
//		value1.setValue("192.168.0.255");
//		result = ipConditionlet.evaluate(request, null, ipConditionlet.instanceFrom( comparisons.get(1), conditionletValues));
//		// Correct, the current IP address IS NOT "192.168.0.3"
//		Assert.assertTrue(result);
//
//		value1.setValue("192.168");
//		result = ipConditionlet.evaluate(request, null, ipConditionlet.instanceFrom( comparisons.get(2), conditionletValues));
//		// Correct, the current IP starts with "192.168"
//		Assert.assertTrue(result);
//
//		// Using CIDR notation
//		value1.setValue("192.168.0.3/24");
//		result = ipConditionlet.evaluate(request, null, ipConditionlet.instanceFrom( comparisons.get(3), conditionletValues));
//		// Correct, the current IP starts within the submask "255.255.255.0"
//		Assert.assertTrue(result);
//
//		// Using classic netmask
//		value1.setValue("192.168.0.3/255.255.255.0");
//		result = ipConditionlet.evaluate(request, null, ipConditionlet.instanceFrom( comparisons.get(3), conditionletValues));
//		// Correct, the current IP starts within the submask "255.255.255.0"
//		Assert.assertTrue(result);
//
//		value1.setValue("192.\\d{3}.0.*");
//		result = ipConditionlet.evaluate(request, null, ipConditionlet.instanceFrom( comparisons.get(4), conditionletValues));
//		// Correct, the current IP matches the RegEx
//		Assert.assertTrue(result);
//	}
//
//	@Test
//	public void testUsersReferringUrl() {
//		UsersReferringUrlConditionlet referringConditionlet = new UsersReferringUrlConditionlet();
//		// Conditionlet has the input field
//		Collection<ConditionletInput> inputCollection = referringConditionlet.getInputs(null);
//		Assert.assertTrue(inputCollection.size() > 0);
//		// Conditionlet has comparisons
//		Set<Comparison> comparisonSet = referringConditionlet.getComparisons();
//		Assert.assertTrue(comparisonSet.size() > 0);
//		List<ConditionletInput> inputs = new ArrayList<>(
//            inputCollection);
//		List<Comparison> comparisons = new ArrayList<>(comparisonSet);
//		List<ParameterModel> conditionletValues = new ArrayList<>();
//		ParameterModel value1 = new ParameterModel();
//		value1.setId(inputs.get(0).getId());
//        value1.setKey("isoCode");
//		value1.setPriority(1);
//		value1.setValue("http://demo.dotcms.com/services/investment-banking");
//		conditionletValues.add(value1);
//		HttpServletRequest request = Mockito.mock(HttpServletRequest.class);
//		Mockito.when(request.getHeader("referer")).thenReturn(
//				"http://demo.dotcms.com/services/investment-banking");
//		boolean result = referringConditionlet.evaluate(request, null, referringConditionlet.instanceFrom( comparisons.get(0), conditionletValues));
//		// Correct, the referring URL is
//		// "http://demo.dotcms.com/services/investment-banking"
//		Assert.assertTrue(result);
//
//		value1.setValue("http://demo.dotcms.com/products");
//		result = referringConditionlet.evaluate(request, null, referringConditionlet.instanceFrom( comparisons.get(1), conditionletValues));
//		// Correct, the referring URL IS NOT
//		// "http://demo.dotcms.com/products"
//		Assert.assertTrue(result);
//
//		value1.setValue("http://demo.dotcms.com/services");
//		result = referringConditionlet.evaluate(request, null, referringConditionlet.instanceFrom( comparisons.get(2), conditionletValues));
//		// Correct, the referring URL starts with
//		// "http://demo.dotcms.com/services"
//		Assert.assertTrue(result);
//
//		value1.setValue("investment-banking");
//		result = referringConditionlet.evaluate(request, null, referringConditionlet.instanceFrom( comparisons.get(3), conditionletValues));
//		// Correct, the referring URL ends with "investment-banking"
//		Assert.assertTrue(result);
//
//		value1.setValue("/services/investment-banking");
//		result = referringConditionlet.evaluate(request, null, referringConditionlet.instanceFrom( comparisons.get(4), conditionletValues));
//		// Correct, the referring URL contains "/services/investment-banking"
//		Assert.assertTrue(result);
//
//		value1.setValue("https?://.*.com/services.*");
//		result = referringConditionlet.evaluate(request, null, referringConditionlet.instanceFrom( comparisons.get(5), conditionletValues));
//		// Correct, the referring URL matches the RegEx
//		Assert.assertTrue(result);
//	}
//
//	@Test
//	public void testUsersVisitedUrl() {
//		HttpServletRequest request = Mockito.mock(HttpServletRequest.class);
//		Host host = new Host();
//		host.setHostname("demo.dotcms.com");
//		host.setIdentifier("48190c8c-42c4-46af-8d1a-0cd5db894797");
//		Mockito.when(request.getAttribute(WebKeys.CURRENT_HOST)).thenReturn(
//				host);
//		UsersVisitedUrlConditionlet visitedConditionlet = new UsersVisitedUrlConditionlet();
//		// Conditionlet has the input field
//		Collection<ConditionletInput> inputCollection = visitedConditionlet.getInputs(null);
//		Assert.assertTrue(inputCollection.size() > 0);
//		// Conditionlet has comparisons
//		Set<Comparison> comparisonSet = visitedConditionlet.getComparisons();
//		Assert.assertTrue(comparisonSet.size() > 0);
//		List<ConditionletInput> inputs = new ArrayList<>(
//            inputCollection);
//		List<Comparison> comparisons = new ArrayList<>(comparisonSet);
//		List<ParameterModel> conditionletValues = new ArrayList<>();
//		ParameterModel value1 = new ParameterModel();
//		value1.setId(inputs.get(0).getId());
//        value1.setKey("isoCode");
//		value1.setPriority(1);
//		value1.setValue("/products");
//		conditionletValues.add(value1);
//		Map<String, Set<String>> visitedUrls = new HashMap<>();
//		Set<String> urls = new LinkedHashSet<>();
//		urls.add("/products");
//		urls.add("/contact-us");
//		urls.add("/about-us/index");
//		visitedUrls.put("48190c8c-42c4-46af-8d1a-0cd5db894797", urls);
//		HttpSession session = Mockito.mock(HttpSession.class);
//		Mockito.when(
//				session.getAttribute(WebKeys.RULES_CONDITIONLET_VISITEDURLS)).thenReturn(visitedUrls);
//		Mockito.when(request.getSession(true)).thenReturn(session);
//		Mockito.when(request.getRequestURI()).thenReturn("/index");
//		boolean result = visitedConditionlet.evaluate(request, null, visitedConditionlet.instanceFrom( comparisons.get(0), conditionletValues));
//		// Correct, a visited URL is "/products"
//		Assert.assertTrue(result);
//
//		value1.setValue("/news-events/news");
//		result = visitedConditionlet.evaluate(request, null, visitedConditionlet.instanceFrom( comparisons.get(1), conditionletValues));
//		// Correct, a visited URL IS NOT "/news-events/news"
//		Assert.assertTrue(result);
//
//		value1.setValue("/about-us");
//		result = visitedConditionlet.evaluate(request, null, visitedConditionlet.instanceFrom( comparisons.get(2), conditionletValues));
//		// Correct, a visited URL starts with "/about-us"
//		Assert.assertTrue(result);
//
//		value1.setValue("-us");
//		result = visitedConditionlet.evaluate(request, null, visitedConditionlet.instanceFrom( comparisons.get(3), conditionletValues));
//		// Correct, a visited URL ends with "-us"
//		Assert.assertTrue(result);
//
//		value1.setValue("contact");
//		result = visitedConditionlet.evaluate(request, null, visitedConditionlet.instanceFrom( comparisons.get(4), conditionletValues));
//		// Correct, a visited URL contains "contact"
//		Assert.assertTrue(result);
//
//		value1.setValue("/.*-us");
//		result = visitedConditionlet.evaluate(request, null, visitedConditionlet.instanceFrom( comparisons.get(5), conditionletValues));
//		// Correct, a visited URL matches the RegEx
//		Assert.assertTrue(result);
//	}
//
//	@Test
//	public void testUsersCurrentUrl() {
//		UsersCurrentUrlConditionlet currentConditionlet = new UsersCurrentUrlConditionlet();
//		// Conditionlet has the input field
//		Collection<ConditionletInput> inputCollection = currentConditionlet.getInputs(null);
//		Assert.assertTrue(inputCollection.size() > 0);
//		// Conditionlet has comparisons
//		Set<Comparison> comparisonSet = currentConditionlet.getComparisons();
//		Assert.assertTrue(comparisonSet.size() > 0);
//		List<ConditionletInput> inputs = new ArrayList<>(
//            inputCollection);
//		List<Comparison> comparisons = new ArrayList<>(comparisonSet);
//		List<ParameterModel> conditionletValues = new ArrayList<>();
//		ParameterModel value1 = new ParameterModel();
//		value1.setId(inputs.get(0).getId());
//        value1.setKey("isoCode");
//		value1.setPriority(1);
//		value1.setValue("/services/investment-banking");
//		conditionletValues.add(value1);
//		HttpServletRequest request = Mockito.mock(HttpServletRequest.class);
//		Mockito.when(request.getRequestURI()).thenReturn(
//				"/services/investment-banking");
//		boolean result = currentConditionlet.evaluate(request, null, currentConditionlet.instanceFrom( comparisons.get(0), conditionletValues));
//		// Correct, the current URL is "/index"
//		Assert.assertTrue(result);
//
//		value1.setValue("/news-events/news");
//		result = currentConditionlet.evaluate(request, null, currentConditionlet.instanceFrom( comparisons.get(1), conditionletValues));
//		// Correct, the current URL IS NOT "/news-events/news"
//		Assert.assertTrue(result);
//
//		value1.setValue("/services/");
//		result = currentConditionlet.evaluate(request, null, currentConditionlet.instanceFrom( comparisons.get(2), conditionletValues));
//		// Correct, the current URL starts with "/services/"
//		Assert.assertTrue(result);
//
//		value1.setValue("banking");
//		result = currentConditionlet.evaluate(request, null, currentConditionlet.instanceFrom( comparisons.get(3), conditionletValues));
//		// Correct, the current URL ends with "banking"
//		Assert.assertTrue(result);
//
//		value1.setValue("investment");
//		result = currentConditionlet.evaluate(request, null, currentConditionlet.instanceFrom( comparisons.get(4), conditionletValues));
//		// Correct, the current URL contains "investment"
//		Assert.assertTrue(result);
//
//		value1.setValue("/ser.*/investment-.*");
//		result = currentConditionlet.evaluate(request, null, currentConditionlet.instanceFrom( comparisons.get(5), conditionletValues));
//		// Correct, the current URL matches the RegEx
//		Assert.assertTrue(result);
//	}
//
////	@Test
//	public void testUsersSiteVisits() {
//
//
////		UsersSiteVisitsConditionlet visitsConditionlet = new UsersSiteVisitsConditionlet();
////		// Conditionlet has the input field
////		Collection<ConditionletInput> inputCollection = visitsConditionlet.getInputs(null);
////		Assert.assertTrue(inputCollection != null);
////		// Conditionlet has comparisons
////		Set<Comparison> comparisonSet = visitsConditionlet.getComparisons();
////		Assert.assertTrue(comparisonSet.size() > 0);
////		List<ConditionletInput> inputs = new ArrayList<>(
////            inputCollection);
////		List<Comparison> comparisons = new ArrayList<>(comparisonSet);
////		HttpServletRequest request = Mockito.mock(HttpServletRequest.class);
////		Host host = new Host();
////		host.setHostname("demo.dotcms.com");
////		host.setIdentifier("48190c8c-42c4-46af-8d1a-0cd5db894797");
////		Mockito.when(request.getAttribute(WebKeys.CURRENT_HOST)).thenReturn(
////				host);
////		HttpSession session = Mockito.mock(HttpSession.class);
////		Mockito.when(
////				session.getAttribute(com.liferay.portal.util.WebKeys.USER_ID)).thenReturn("dotcms.org.1");
////		User user = new User();
////		user.setUserId("dotcms.org.1");
////		Mockito.when(request.getAttribute(com.liferay.portal.util.WebKeys.USER)).thenReturn(user);
////		Mockito.when(request.getSession(false)).thenReturn(session);
////		List<ParameterModel> conditionletValues = new ArrayList<>();
////		ParameterModel value1 = new ParameterModel();
////		value1.setId(inputs.get(0).getId());
////        value1.setKey("isoCode");
////		value1.setPriority(1);
////		value1.setValue("2");
////		conditionletValues.add(value1);
////		UsersSiteVisitsConditionlet mockedConditionlet = Mockito.mock(UsersSiteVisitsConditionlet.class);
////		Mockito.when(mockedConditionlet.getInputs(Mockito.anyString())).thenCallRealMethod();
////		Mockito.when(mockedConditionlet.getComparisons()).thenCallRealMethod();
////		Mockito.when(mockedConditionlet.getComparisonById(Mockito.anyString())).thenCallRealMethod();
////		ValidationResults results = new ValidationResults();
////		results.setErrors(false);
////		Mockito.when(
////				mockedConditionlet.validate(Mockito.any(Comparison.class),
////						Mockito.anySetOf(ConditionletInputValue.class))).thenReturn(results);
////		Mockito.when(
////				mockedConditionlet.evaluate(request, null, comparisons.get(0).getId(), conditionletValues)).thenCallRealMethod();
////		Mockito.when(
////				mockedConditionlet.getSiteVisits(Mockito.anyString(),
////						Mockito.anyString())).thenReturn(5);
////		boolean result = mockedConditionlet.evaluate(request, null, mockedConditionlet.instanceFrom( comparisons.get(0), conditionletValues));
////		// Correct, the number of visits is greater than 2
////		Assert.assertTrue(result);
////
////		Mockito.when(
////				mockedConditionlet.evaluate(request, null, comparisons.get(1).getId(), conditionletValues)).thenCallRealMethod();
////		value1.setValue("3");
////		result = mockedConditionlet.evaluate(request, null, mockedConditionlet.instanceFrom( comparisons.get(1), conditionletValues));
////		// Correct, the number of visits is greater or equal than 3
////		Assert.assertTrue(result);
////
////		value1.setValue("5");
////		Mockito.when(
////				mockedConditionlet.evaluate(request, null, comparisons.get(2).getId(), conditionletValues)).thenCallRealMethod();
////		result = mockedConditionlet.evaluate(request, null, mockedConditionlet.instanceFrom( comparisons.get(2), conditionletValues));
////		// Correct, the number of visits is equal to 5
////		Assert.assertTrue(result);
////
////		value1.setValue("6");
////		Mockito.when(
////				mockedConditionlet.evaluate(request, null, comparisons.get(3).getId(), conditionletValues)).thenCallRealMethod();
////		result = mockedConditionlet.evaluate(request, null, mockedConditionlet.instanceFrom( comparisons.get(3), conditionletValues));
////		// Correct, the number of visits is lower or equal than 6
////		Assert.assertTrue(result);
////
////		value1.setValue("10");
////		Mockito.when(
////				mockedConditionlet.evaluate(request, null, comparisons.get(4).getId(), conditionletValues)).thenCallRealMethod();
////		result = mockedConditionlet.evaluate(request, null, mockedConditionlet.instanceFrom( comparisons.get(4), conditionletValues));
////		// Correct, the number of visits is lower than 10
////		Assert.assertTrue(result);
//	}
//
//	@Test
//	public void testUsersPageVisits() {
//		UsersPageVisitsConditionlet pagesConditionlet = new UsersPageVisitsConditionlet();
//		// Conditionlet has the input field
//		Collection<ConditionletInput> inputCollection = pagesConditionlet.getInputs(null);
//		Assert.assertTrue(inputCollection.size() > 0);
//		// Conditionlet has comparisons
//		Set<Comparison> comparisonSet = pagesConditionlet.getComparisons();
//		Assert.assertTrue(comparisonSet.size() > 0);
//		List<ConditionletInput> inputs = new ArrayList<>(
//            inputCollection);
//		List<Comparison> comparisons = new ArrayList<>(comparisonSet);
//		List<ParameterModel> conditionletValues = new ArrayList<>();
//		ParameterModel value1 = new ParameterModel();
//		value1.setId(inputs.get(0).getId());
//        value1.setKey("isoCode");
//		value1.setPriority(1);
//		value1.setValue("1");
//		conditionletValues.add(value1);
//		HttpServletRequest request = Mockito.mock(HttpServletRequest.class);
//		HttpSession session = Mockito.mock(HttpSession.class);
//		Mockito.when(request.getSession(true)).thenReturn(session);
//		Mockito.when(request.getRequestURI()).thenReturn(
//				"/services/investment-banking");
//		Host host = new Host();
//		host.setHostname("demo.dotcms.com");
//		host.setIdentifier("48190c8c-42c4-46af-8d1a-0cd5db894797");
//		Mockito.when(request.getAttribute(WebKeys.CURRENT_HOST)).thenReturn(
//				host);
//		Map<String, Set<String>> visitedUrls = new HashMap<>();
//		Set<String> urls = new LinkedHashSet<>();
//		urls.add("/products");
//		visitedUrls.put("48190c8c-42c4-46af-8d1a-0cd5db894797", urls);
//		Mockito.when(
//				session.getAttribute(WebKeys.RULES_CONDITIONLET_VISITEDURLS)).thenReturn(visitedUrls);
//		boolean result = pagesConditionlet.evaluate(request, null, pagesConditionlet.instanceFrom( comparisons.get(0), conditionletValues));
//		// Correct, the number of visited pages is greater than 1
//		Assert.assertTrue(result);
//
//		value1.setValue("2");
//		result = pagesConditionlet.evaluate(request, null, pagesConditionlet.instanceFrom( comparisons.get(1), conditionletValues));
//		// Correct, the number of visited pages is greater then or equal to 2
//		Assert.assertTrue(result);
//
//		urls.add("/contact-us");
//		value1.setValue("3");
//		result = pagesConditionlet.evaluate(request, null, pagesConditionlet.instanceFrom( comparisons.get(2), conditionletValues));
//		// Correct, the number of visited pages is equal to 3
//		Assert.assertTrue(result);
//
//		value1.setValue("3");
//		result = pagesConditionlet.evaluate(request, null, pagesConditionlet.instanceFrom( comparisons.get(3), conditionletValues));
//		// Correct, the number of visited pages is lower than or equal to 3
//		Assert.assertTrue(result);
//
//		value1.setValue("10");
//		result = pagesConditionlet.evaluate(request, null, pagesConditionlet.instanceFrom( comparisons.get(4), conditionletValues));
//		// Correct, the number of visited pages is lower than 10
//		Assert.assertTrue(result);
//	}
//
//	@Test
//	public void testUsersPlatform() {
//		UsersPlatformConditionlet platformConditionlet = new UsersPlatformConditionlet();
//		// Conditionlet has the input field
//		Collection<ConditionletInput> inputCollection = platformConditionlet.getInputs(null);
//		Assert.assertTrue(inputCollection.size() > 0);
//		// Conditionlet has comparisons
//		Set<Comparison> comparisonSet = platformConditionlet.getComparisons();
//		Assert.assertTrue(comparisonSet.size() > 0);
//		List<ConditionletInput> inputs = new ArrayList<>(
//            inputCollection);
//		List<Comparison> comparisons = new ArrayList<>(comparisonSet);
//		List<ParameterModel> conditionletValues = new ArrayList<>();
//		ParameterModel value1 = new ParameterModel();
//		value1.setId(inputs.get(0).getId());
//        value1.setKey("isoCode");
//		value1.setPriority(1);
//		value1.setValue("Computer");
//		conditionletValues.add(value1);
//		String userAgent = "Mozilla/5.0 (Macintosh; Intel Mac OS X 10_9_5) AppleWebKit/537.36 (KHTML, like Gecko) Chrome/43.0.2357.65 Safari/537.36";
//		HttpServletRequest request = Mockito.mock(HttpServletRequest.class);
//		Mockito.when(request.getHeader("User-Agent")).thenReturn(userAgent);
//		boolean result = platformConditionlet.evaluate(request, null, platformConditionlet.instanceFrom( comparisons.get(0), conditionletValues));
//		// Correct, the current platform is "computer"
//		Assert.assertTrue(result);
//
//		value1.setValue("Mobile");
//		userAgent = "Mozilla/5.0 (Linux; U; Android 4.0.3; ko-kr; LG-L160L Build/IML74K) AppleWebkit/534.30 (KHTML, like Gecko) Version/4.0 Mobile Safari/534.30";
//		Mockito.when(request.getHeader("User-Agent")).thenReturn(userAgent);
//		result = platformConditionlet.evaluate(request, null, platformConditionlet.instanceFrom( comparisons.get(0), conditionletValues));
//		// Correct, the current platform is "mobile"
//		Assert.assertTrue(result);
//
//		value1.setValue("Tablet");
//		userAgent = "Mozilla/5.0 (iPad; CPU OS 7_0 like Mac OS X) AppleWebKit/537.51.1 (KHTML, like Gecko) Version/7.0 Mobile/11A465 Safari/9537.53";
//		Mockito.when(request.getHeader("User-Agent")).thenReturn(userAgent);
//		result = platformConditionlet.evaluate(request, null, platformConditionlet.instanceFrom( comparisons.get(0), conditionletValues));
//		// Correct, the current platform is "mobile"
//		Assert.assertTrue(result);
//
//		value1.setValue("Game console");
//		userAgent = "Mozilla/5.0 (PLAYSTATION 3; 3.55)";
//		Mockito.when(request.getHeader("User-Agent")).thenReturn(userAgent);
//		result = platformConditionlet.evaluate(request, null, platformConditionlet.instanceFrom( comparisons.get(0), conditionletValues));
//		// Correct, the current platform is "gaming console"
//		Assert.assertTrue(result);
//
//		value1.setValue("Digital media receiver");
//		userAgent = "Mozilla/5.0 (X11; U; Linux i686; en-US) AppleWebKit/533.4 (KHTML, like Gecko) Chrome/5.0.375.127 Large Screen Safari/533.4 GoogleTV/ 162671";
//		Mockito.when(request.getHeader("User-Agent")).thenReturn(userAgent);
//		result = platformConditionlet.evaluate(request, null, platformConditionlet.instanceFrom( comparisons.get(0), conditionletValues));
//		// Correct, the current platform is "digital medio receiver"
//		Assert.assertTrue(result);
//	}
//
//	@Test
//	public void testUsersDateTime() throws UnknownHostException, IOException,
//			GeoIp2Exception {
//		// Get client's time to add/subtract time and compare
//		Calendar baseClientDate = GeoIp2CityDbUtil.getInstance().getDateTime(
//				IP_ADDRESS_1);
//		UsersDateTimeConditionlet datetimeConditionlet = new UsersDateTimeConditionlet();
//		// Conditionlet has the input field
//		Collection<ConditionletInput> inputCollection = datetimeConditionlet.getInputs(null);
//		Assert.assertTrue(inputCollection.size() > 0);
//		// Conditionlet has comparisons
//		Set<Comparison> comparisonSet = datetimeConditionlet.getComparisons();
//		Assert.assertTrue(comparisonSet.size() > 0);
//		List<ConditionletInput> inputs = new ArrayList<>(
//            inputCollection);
//		List<Comparison> comparisons = new ArrayList<>(comparisonSet);
//		List<ParameterModel> conditionletValues = new ArrayList<>();
//		ParameterModel value1 = new ParameterModel();
//		value1.setId(inputs.get(0).getId());
//        value1.setKey("isoCode");
//		value1.setPriority(1);
//		baseClientDate.add(Calendar.MINUTE, -5);
//		value1.setValue("" + baseClientDate.getTime().getTime());
//		conditionletValues.add(value1);
//		HttpServletRequest request = Mockito.mock(HttpServletRequest.class);
//		Mockito.when(request.getRemoteAddr()).thenReturn(IP_ADDRESS_1);
//		boolean result = datetimeConditionlet.evaluate(request, null, datetimeConditionlet.instanceFrom( comparisons.get(0), conditionletValues));
//		// Correct, the client's time is greater than the specified date
//		Assert.assertTrue(result);
//
//		result = datetimeConditionlet.evaluate(request, null, datetimeConditionlet.instanceFrom( comparisons.get(1), conditionletValues));
//		// Correct, the client's time is greater than or equal to the specified
//		// date
//		Assert.assertTrue(result);
//
//		baseClientDate.add(Calendar.MINUTE, 15);
//		value1.setValue("" + baseClientDate.getTime().getTime());
//		result = datetimeConditionlet.evaluate(request, null, datetimeConditionlet.instanceFrom( comparisons.get(3), conditionletValues));
//		// Correct, the client's time is lower than or equal to the specified
//		// date
//		Assert.assertTrue(result);
//
//		value1.setValue("" + baseClientDate.getTime().getTime());
//		result = datetimeConditionlet.evaluate(request, null, datetimeConditionlet.instanceFrom( comparisons.get(4), conditionletValues));
//		// Correct, the client's time is lower than or equal to the specified
//		// date
//		Assert.assertTrue(result);
//	}
//
//	@Test
//	public void testUsersUrlParameter() {
//		UsersUrlParameterConditionlet urlConditionlet = new UsersUrlParameterConditionlet();
//		// Conditionlet has the input field
//		Collection<ConditionletInput> inputCollection = urlConditionlet.getInputs(null);
//		Assert.assertTrue(inputCollection.size() > 0);
//		// Conditionlet has comparisons
//		Set<Comparison> comparisonSet = urlConditionlet.getComparisons();
//		Assert.assertTrue(comparisonSet.size() > 0);
//		List<ConditionletInput> inputs = new ArrayList<>(
//            inputCollection);
//		List<Comparison> comparisons = new ArrayList<>(comparisonSet);
//		List<ParameterModel> conditionletValues = new ArrayList<>();
//		ParameterModel value1 = new ParameterModel();
//		value1.setId(inputs.get(0).getId());
//        value1.setKey("isoCode");
//		value1.setPriority(1);
//		value1.setValue("query");
//		conditionletValues.add(value1);
//		ParameterModel value2 = new ParameterModel();
//		value2.setId(inputs.get(1).getId());
//        value2.setKey("isoCode");
//		value2.setPriority(2);
//		value2.setValue("testparametervalue");
//		conditionletValues.add(value2);
//		HttpServletRequest request = Mockito.mock(HttpServletRequest.class);
//		Mockito.when(request.getParameter("query")).thenReturn(
//				"testparametervalue");
//		boolean result = urlConditionlet.evaluate(request, null, urlConditionlet.instanceFrom( comparisons.get(0), conditionletValues));
//		// Correct, the URL parameter is called "query" and is
//		// "testparametervalue"
//		Assert.assertTrue(result);
//
//		value2.setValue("other-testparametervalue");
//		result = urlConditionlet.evaluate(request, null, urlConditionlet.instanceFrom( comparisons.get(1), conditionletValues));
//		// Correct, the URL parameter is called "query" and IS NOT
//		// "testparametervalue"
//		Assert.assertTrue(result);
//
//		value2.setValue("test");
//		result = urlConditionlet.evaluate(request, null, urlConditionlet.instanceFrom( comparisons.get(2), conditionletValues));
//		// Correct, the URL parameter is called "query" and starts with
//		// "test"
//		Assert.assertTrue(result);
//
//		value2.setValue("value");
//		result = urlConditionlet.evaluate(request, null, urlConditionlet.instanceFrom( comparisons.get(3), conditionletValues));
//		// Correct, the URL parameter is called "query" and ends with
//		// "test"
//		Assert.assertTrue(result);
//
//		value2.setValue("parameter");
//		result = urlConditionlet.evaluate(request, null, urlConditionlet.instanceFrom( comparisons.get(4), conditionletValues));
//		// Correct, the URL parameter is called "query" and contains
//		// "parameter"
//		Assert.assertTrue(result);
//
//		value2.setValue("test.*value");
//		result = urlConditionlet.evaluate(request, null, urlConditionlet.instanceFrom( comparisons.get(5), conditionletValues));
//		// Correct, the URL parameter is called "query" and matches the RegEx
//		Assert.assertTrue(result);
//	}
//
//	@Test
//	public void testUsersLandingPage() {
//		UsersLandingPageUrlConditionlet landingConditionlet = new UsersLandingPageUrlConditionlet();
//		// Conditionlet has the input field
//		Collection<ConditionletInput> inputCollection = landingConditionlet.getInputs(null);
//		Assert.assertTrue(inputCollection.size() > 0);
//		// Conditionlet has comparisons
//		Set<Comparison> comparisonSet = landingConditionlet.getComparisons();
//		Assert.assertTrue(comparisonSet.size() > 0);
//		List<ConditionletInput> inputs = new ArrayList<>(
//            inputCollection);
//		List<Comparison> comparisons = new ArrayList<>(comparisonSet);
//		List<ParameterModel> conditionletValues = new ArrayList<>();
//		ParameterModel value1 = new ParameterModel();
//		value1.setId(inputs.get(0).getId());
//        value1.setKey("isoCode");
//		value1.setPriority(1);
//		value1.setValue("/contact-us");
//		conditionletValues.add(value1);
//		HttpServletRequest request = Mockito.mock(HttpServletRequest.class);
//		HttpSession session = Mockito.mock(HttpSession.class);
//		Clickstream clickstream = new Clickstream();
//		List<ClickstreamRequest> clickstreamRequests = new ArrayList<>();
//		ClickstreamRequest clickReq1 = new ClickstreamRequest();
//		clickReq1.setRequestURI("/contact-us");
//		ClickstreamRequest clickReq2 = new ClickstreamRequest();
//		clickReq2.setRequestURI("/products");
//		ClickstreamRequest clickReq3 = new ClickstreamRequest();
//		clickReq3.setRequestURI("/about-us/index");
//		clickstreamRequests.add(clickReq1);
//		clickstreamRequests.add(clickReq2);
//		clickstreamRequests.add(clickReq3);
//		clickstream.setClickstreamRequests(clickstreamRequests);
//		Mockito.when(request.getSession(true)).thenReturn(session);
//		Mockito.when(session.getAttribute("clickstream")).thenReturn(
//				clickstream);
//		boolean result = landingConditionlet.evaluate(request, null, landingConditionlet.instanceFrom( comparisons.get(0), conditionletValues));
//		// Correct, the landing page is "/contact-us"
//		Assert.assertTrue(result);
//
//		value1.setValue("/products");
//		result = landingConditionlet.evaluate(request, null, landingConditionlet.instanceFrom( comparisons.get(1), conditionletValues));
//		// Correct, the landing page IS NOT "/products"
//		Assert.assertTrue(result);
//
//		value1.setValue("/contact");
//		result = landingConditionlet.evaluate(request, null, landingConditionlet.instanceFrom( comparisons.get(2), conditionletValues));
//		// Correct, the landing page starts with "/contact"
//		Assert.assertTrue(result);
//
//		value1.setValue("-us");
//		result = landingConditionlet.evaluate(request, null, landingConditionlet.instanceFrom( comparisons.get(3), conditionletValues));
//		// Correct, the landing page ends with "/-us"
//		Assert.assertTrue(result);
//
//		value1.setValue("contact");
//		result = landingConditionlet.evaluate(request, null, landingConditionlet.instanceFrom( comparisons.get(4), conditionletValues));
//		// Correct, the landing page contains "contact"
//		Assert.assertTrue(result);
//
//		value1.setValue("/.*-us");
//		result = landingConditionlet.evaluate(request, null, landingConditionlet.instanceFrom( comparisons.get(5), conditionletValues));
//		// Correct, the landing page matches the RegEx
//		Assert.assertTrue(result);
//	}
//
//	@Test
//	public void testUsersTime() throws UnknownHostException, IOException,
//			GeoIp2Exception {
//		// Get client's time to add/subtract time and compare
//		Calendar baseClientDate = GeoIp2CityDbUtil.getInstance().getDateTime(
//				IP_ADDRESS_1);
//		UsersTimeConditionlet timeConditionlet = new UsersTimeConditionlet();
//		// Conditionlet has comparisons
//		Set<Comparison> comparisonSet = timeConditionlet.getComparisons();
//		Assert.assertTrue(comparisonSet.size() > 0);
//		List<Comparison> comparisons = new ArrayList<>(comparisonSet);
//		// Conditionlet has the input field
//		Collection<ConditionletInput> inputCollection = timeConditionlet.getInputs(comparisons.get(0).getId());
//		List<ConditionletInput> inputs = new ArrayList<>(
//            inputCollection);
//		Assert.assertTrue(inputCollection.size() > 0);
//		List<ParameterModel> conditionletValues = new ArrayList<>();
//		ParameterModel value1 = new ParameterModel();
//		value1.setId(inputs.get(0).getId());
//        value1.setKey("isoCode");
//		value1.setPriority(1);
//		baseClientDate.add(Calendar.MINUTE, -5);
//		value1.setValue("" + baseClientDate.getTime().getTime());
//		conditionletValues.add(value1);
//		HttpServletRequest request = Mockito.mock(HttpServletRequest.class);
//		Mockito.when(request.getRemoteAddr()).thenReturn(IP_ADDRESS_1);
//		boolean result = timeConditionlet.evaluate(request, null, timeConditionlet.instanceFrom( comparisons.get(0), conditionletValues));
//		// Correct, the client's time is greater than the specified date
//		Assert.assertTrue(result);
//
//		result = timeConditionlet.evaluate(request, null, timeConditionlet.instanceFrom( comparisons.get(1), conditionletValues));
//		// Correct, the client's time is greater than or equal to the specified
//		// date
//		Assert.assertTrue(result);
//
//		baseClientDate.add(Calendar.MINUTE, 15);
//		value1.setValue("" + baseClientDate.getTime().getTime());
//		result = timeConditionlet.evaluate(request, null, timeConditionlet.instanceFrom( comparisons.get(3), conditionletValues));
//		// Correct, the client's time is lower than or equal to the specified
//		// date
//		Assert.assertTrue(result);
//
//		value1.setValue("" + baseClientDate.getTime().getTime());
//		result = timeConditionlet.evaluate(request, null, timeConditionlet.instanceFrom( comparisons.get(4), conditionletValues));
//		// Correct, the client's time is lower than or equal to the specified
//		// date
//		Assert.assertTrue(result);
//
//		inputCollection = timeConditionlet.getInputs(comparisons.get(5).getId());
//		inputs = new ArrayList<>(inputCollection);
//		baseClientDate.add(Calendar.MINUTE, -15);
//		value1.setValue("" + baseClientDate.getTime().getTime());
//		ParameterModel value2 = new ParameterModel();
//		value2.setId(inputs.get(1).getId());
//        value2.setKey("isoCode");
//		value2.setPriority(2);
//		baseClientDate.add(Calendar.MINUTE, 15);
//		value2.setValue("" + baseClientDate.getTime().getTime());
//		conditionletValues.add(value2);
//		result = timeConditionlet.evaluate(request, null, timeConditionlet.instanceFrom( comparisons.get(5), conditionletValues));
//		// Correct, the client's time is between the specified dates
//		Assert.assertTrue(result);
//	}
//
//	@Test
//	public void testUsersBrowserHeader() {
//		UsersBrowserHeaderConditionlet headerConditionlet = new UsersBrowserHeaderConditionlet();
//		// Conditionlet has the input field
//		Collection<ConditionletInput> inputCollection = headerConditionlet.getInputs(null);
//		Assert.assertTrue(inputCollection.size() > 0);
//		// Conditionlet has comparisons
//		Set<Comparison> comparisonSet = headerConditionlet.getComparisons();
//		Assert.assertTrue(comparisonSet.size() > 0);
//		List<ConditionletInput> inputs = new ArrayList<>(
//            inputCollection);
//		List<Comparison> comparisons = new ArrayList<>(comparisonSet);
//		List<ParameterModel> conditionletValues = new ArrayList<>();
//		ParameterModel value1 = new ParameterModel();
//		value1.setId(inputs.get(0).getId());
//        value1.setKey("isoCode");
//		value1.setPriority(1);
//		value1.setValue("User-Agent");
//		conditionletValues.add(value1);
//		ParameterModel value2 = new ParameterModel();
//		value2.setId(inputs.get(1).getId());
//        value2.setKey("isoCode");
//		value2.setPriority(2);
//		value2.setValue("Mozilla/5.0 (Macintosh; Intel Mac OS X 10_9_5) AppleWebKit/537.36 (KHTML, like Gecko) Chrome/43.0.2357.65 Safari/537.36");
//		conditionletValues.add(value2);
//		HttpServletRequest request = Mockito.mock(HttpServletRequest.class);
//		Mockito.when(request.getHeader("User-Agent")).thenReturn(
//						"Mozilla/5.0 (Macintosh; Intel Mac OS X 10_9_5) AppleWebKit/537.36 (KHTML, like Gecko) Chrome/43.0.2357.65 Safari/537.36");
//		boolean result = headerConditionlet.evaluate(request, null, headerConditionlet.instanceFrom( comparisons.get(0), conditionletValues));
//		// Correct, the browser header "User-Agent" is the specified one
//		Assert.assertTrue(result);
//
//		value2.setValue("Mozilla/5.0 (Windows NT 6.1; WOW64; Trident/7.0; rv:11.0) like Gecko");
//		result = headerConditionlet.evaluate(request, null, headerConditionlet.instanceFrom( comparisons.get(1), conditionletValues));
//		// Correct, the browser header "User-Agent" IS NOT the specified one
//		Assert.assertTrue(result);
//
//		value2.setValue("Mozilla/5.0 (Macintosh");
//		result = headerConditionlet.evaluate(request, null, headerConditionlet.instanceFrom( comparisons.get(2), conditionletValues));
//		// Correct, the browser header "User-Agent" starts with the specified
//		// one
//		Assert.assertTrue(result);
//
//		value2.setValue("Chrome/43.0.2357.65 Safari/537.36");
//		result = headerConditionlet.evaluate(request, null, headerConditionlet.instanceFrom( comparisons.get(3), conditionletValues));
//		// Correct, the browser header "User-Agent" ends with the specified one
//		Assert.assertTrue(result);
//
//		value2.setValue("Chrome");
//		result = headerConditionlet.evaluate(request, null, headerConditionlet.instanceFrom( comparisons.get(4), conditionletValues));
//		// Correct, the browser header "User-Agent" contains the specified one
//		Assert.assertTrue(result);
//
//		value2.setValue("Mozilla/5.0 \\([Macintosh;|Windows.*;|Linux.*;].* Chrome/.* Safari/.*");
//		result = headerConditionlet.evaluate(request, null, headerConditionlet.instanceFrom( comparisons.get(5), conditionletValues));
//		// Correct, the browser header "User-Agent" matches the RegEx
//		Assert.assertTrue(result);
//	}
//
//	@Test
//	public void testUsersLogIn() {
//		UsersLogInConditionlet loginConditionlet = new UsersLogInConditionlet();
//		// Conditionlet has the input field
//		Collection<ConditionletInput> inputCollection = loginConditionlet.getInputs(null);
//		Assert.assertTrue(inputCollection == null);
//		// Conditionlet has comparisons
//		Set<Comparison> comparisonSet = loginConditionlet.getComparisons();
//		Assert.assertTrue(comparisonSet.size() > 0);
//		List<Comparison> comparisons = new ArrayList<>(comparisonSet);
//		HttpServletRequest request = Mockito.mock(HttpServletRequest.class);
//		HttpSession session = Mockito.mock(HttpSession.class);
//		Mockito.when(
//				session.getAttribute(com.liferay.portal.util.WebKeys.USER_ID)).thenReturn("dotcms.org.1");
//		User user = new User();
//		user.setUserId("dotcms.org.1");
//		Mockito.when(request.getAttribute(com.liferay.portal.util.WebKeys.USER)).thenReturn(user);
//		Mockito.when(request.getSession(false)).thenReturn(session);
//		boolean result = loginConditionlet.evaluate(request, null, loginConditionlet.instanceFrom( comparisons.get(0), null));
//		// Correct, the specified user is logged in
//		Assert.assertTrue(result);
//
//		Mockito.when(
//				session.getAttribute(com.liferay.portal.util.WebKeys.USER_ID)).thenReturn(null);
//		result = loginConditionlet.evaluate(request, null, loginConditionlet.instanceFrom( comparisons.get(1), null));
//		// Correct, the specified user IS NOT logged in
//		Assert.assertTrue(result);
//	}
//
//}
>>>>>>> 56f28642
<|MERGE_RESOLUTION|>--- conflicted
+++ resolved
@@ -1,1288 +1,3 @@
-<<<<<<< HEAD
-package com.dotmarketing.portlets.rules.conditionlet;
-
-import java.io.IOException;
-import java.net.UnknownHostException;
-import java.util.ArrayList;
-import java.util.Calendar;
-import java.util.Collection;
-import java.util.HashMap;
-import java.util.LinkedHashSet;
-import java.util.List;
-import java.util.Map;
-import java.util.Set;
-
-import javax.servlet.http.HttpServletRequest;
-import javax.servlet.http.HttpSession;
-
-import com.dotcms.TestBase;
-import com.dotcms.repackage.com.maxmind.geoip2.exception.GeoIp2Exception;
-import com.dotcms.repackage.org.junit.Assert;
-import com.dotcms.repackage.org.junit.Test;
-import com.dotcms.repackage.org.mockito.Mockito;
-import com.dotcms.util.GeoIp2CityDbUtil;
-import com.dotmarketing.beans.Clickstream;
-import com.dotmarketing.beans.ClickstreamRequest;
-import com.dotmarketing.beans.Host;
-import com.dotmarketing.portlets.rules.model.ConditionValue;
-import com.dotmarketing.util.WebKeys;
-import com.liferay.portal.model.User;
-
-/**
- * jUnit test used to verify the results of calling the conditionlets provided
- * out of the box in dotCMS.
- * 
- * @author Jose Castro
- * @version 1.0
- * @since 05-14-2015
- *
- */
-public class ConditionletTest extends TestBase {
-
-	/**
-	 * Test IP address. Points to our <a
-	 * href="http://www.dotcms.com">www.dotcms.com</a> domain in Ashburn,
-	 * Virginia.
-	 */
-	private static final String IP_ADDRESS_1 = "54.209.28.36";
-	/**
-	 * Test IP address. This is a public address located in Albany, NY, USA.
-	 */
-	private static final String IP_ADDRESS_2 = "170.123.234.133";
-
-	@Test
-	public void testUsersStateConditionlet() throws Exception {
-		HttpServletRequest request = Mockito.mock(HttpServletRequest.class);
-		Mockito.when(request.getRemoteAddr()).thenReturn(IP_ADDRESS_1);
-		Conditionlet stateConditionlet = new UsersStateConditionlet();
-		List<ConditionValue> conditionletValues = new ArrayList<ConditionValue>();
-		// Conditionlet has the input field
-		Collection<ConditionletInput> inputCollection = stateConditionlet
-				.getInputs(null);
-		Assert.assertTrue(inputCollection.size() > 0);
-		// Conditionlet has comparisons
-		Set<Comparison> comparisonSet = stateConditionlet.getComparisons();
-		Assert.assertTrue(comparisonSet.size() > 0);
-		List<ConditionletInput> inputs = new ArrayList<ConditionletInput>(
-				inputCollection);
-		List<Comparison> comparisons = new ArrayList<Comparison>(comparisonSet);
-		ConditionValue value1 = new ConditionValue();
-		value1.setId(inputs.get(0).getId());
-        value1.setKey(inputs.get(0).getId());
-		value1.setPriority(1);
-		value1.setValue("VA");
-		ConditionValue value2 = new ConditionValue();
-		value2.setId(inputs.get(0).getId());
-        value2.setKey(inputs.get(0).getId());
-		value2.setPriority(2);
-		value2.setValue("FL");
-		conditionletValues.add(value1);
-		conditionletValues.add(value2);
-		boolean result = stateConditionlet.evaluate(request, null, comparisons
-				.get(0).getId(), conditionletValues);
-		// Correct, the client is from Virginia
-		Assert.assertTrue(result);
-
-		value1.setValue("NY");
-		value1.setValue("AZ");
-		result = stateConditionlet.evaluate(request, null, comparisons.get(1)
-				.getId(), conditionletValues);
-		// Correct, the client IS NOT from New York
-		Assert.assertTrue(result);
-	}
-
-	@Test
-	public void testUsersCountryConditionlet() {
-		HttpServletRequest request = Mockito.mock(HttpServletRequest.class);
-		Mockito.when(request.getRemoteAddr()).thenReturn(IP_ADDRESS_1);
-		Conditionlet countryConditionlet = new UsersCountryConditionlet();
-		List<ConditionValue> conditionletValues = new ArrayList<ConditionValue>();
-		// Conditionlet has the input field
-		Collection<ConditionletInput> inputCollection = countryConditionlet
-				.getInputs(null);
-		Assert.assertTrue(inputCollection.size() > 0);
-		// Conditionlet has comparisons
-		Set<Comparison> comparisonSet = countryConditionlet.getComparisons();
-		Assert.assertTrue(comparisonSet.size() > 0);
-		List<ConditionletInput> inputs = new ArrayList<ConditionletInput>(
-				inputCollection);
-		List<Comparison> comparisons = new ArrayList<Comparison>(comparisonSet);
-		ConditionValue value1 = new ConditionValue();
-		value1.setId(inputs.get(0).getId());
-		value1.setKey("isoCode");
-        value1.setPriority(1);
-		value1.setValue("US");
-		ConditionValue value2 = new ConditionValue();
-		value2.setId(inputs.get(0).getId());
-        value2.setKey("isoCode");
-		value2.setPriority(2);
-		value2.setValue("CA");
-		ConditionValue value3 = new ConditionValue();
-		value3.setId(inputs.get(0).getId());
-        value3.setKey("isoCode");
-		value3.setPriority(3);
-		value3.setValue("CO");
-		conditionletValues.add(value1);
-		conditionletValues.add(value2);
-		conditionletValues.add(value3);
-		boolean result = countryConditionlet.evaluate(request, null,
-				comparisons.get(0).getId(), conditionletValues);
-		// Correct, the client is from USA
-		Assert.assertTrue(result);
-
-		value1.setValue("CR");
-		value2.setValue("CO");
-		value3.setValue("VE");
-		result = countryConditionlet.evaluate(request, null, comparisons.get(1)
-				.getId(), conditionletValues);
-		// Correct, the client IS NOT from Costa Rica, Colombia or Venezuela
-		Assert.assertTrue(result);
-	}
-
-	@Test
-	public void testUsersCity() {
-		HttpServletRequest request = Mockito.mock(HttpServletRequest.class);
-		Mockito.when(request.getRemoteAddr()).thenReturn(IP_ADDRESS_2);
-		Conditionlet cityConditionlet = new UsersCityConditionlet();
-		// Conditionlet has the input field
-		Collection<ConditionletInput> inputCollection = cityConditionlet
-				.getInputs(null);
-		Assert.assertTrue(inputCollection.size() > 0);
-		// Conditionlet has comparisons
-		Set<Comparison> comparisonSet = cityConditionlet.getComparisons();
-		Assert.assertTrue(comparisonSet.size() > 0);
-		List<ConditionletInput> inputs = new ArrayList<ConditionletInput>(
-				inputCollection);
-		List<Comparison> comparisons = new ArrayList<Comparison>(comparisonSet);
-		List<ConditionValue> conditionletValues = new ArrayList<ConditionValue>();
-		ConditionValue value1 = new ConditionValue();
-		value1.setId(inputs.get(0).getId());
-        value1.setKey("isoCode");
-		value1.setPriority(1);
-		value1.setValue("Albany");
-		conditionletValues.add(value1);
-		boolean result = cityConditionlet.evaluate(request, null, comparisons
-				.get(0).getId(), conditionletValues);
-		// Correct, the client is from USA
-		Assert.assertTrue(result);
-
-		value1.setValue("Salt Lake City");
-		ConditionValue value2 = new ConditionValue();
-		value2.setId(inputs.get(0).getId());
-        value2.setKey("isoCode");
-		value2.setPriority(2);
-		value2.setValue("Springfield");
-		conditionletValues.add(value2);
-		result = cityConditionlet.evaluate(request, null, comparisons.get(1)
-				.getId(), conditionletValues);
-		// Correct, the client is NOT from Salt Lake City or Springfield
-		Assert.assertTrue(result);
-	}
-
-	@Test
-	public void testUsersLanguage() {
-		HttpServletRequest request = Mockito.mock(HttpServletRequest.class);
-		Mockito.when(request.getRemoteAddr()).thenReturn(IP_ADDRESS_1);
-		Mockito.when(request.getAttribute(WebKeys.HTMLPAGE_LANGUAGE))
-				.thenReturn("1");
-		Conditionlet langConditionlet = new UsersLanguageConditionlet();
-		// Conditionlet has the input field
-		Collection<ConditionletInput> inputCollection = langConditionlet
-				.getInputs(null);
-		Assert.assertTrue(inputCollection.size() > 0);
-		// Conditionlet has comparisons
-		Set<Comparison> comparisonSet = langConditionlet.getComparisons();
-		Assert.assertTrue(comparisonSet.size() > 0);
-		List<ConditionletInput> inputs = new ArrayList<ConditionletInput>(
-				inputCollection);
-		List<Comparison> comparisons = new ArrayList<Comparison>(comparisonSet);
-		List<ConditionValue> conditionletValues = new ArrayList<ConditionValue>();
-		ConditionValue value1 = new ConditionValue();
-		value1.setId(inputs.get(0).getId());
-        value1.setKey("isoCode");
-		value1.setPriority(1);
-		value1.setValue("en");
-		ConditionValue value2 = new ConditionValue();
-		value2.setId(inputs.get(0).getId());
-        value2.setKey("isoCode");
-		value2.setPriority(2);
-		value2.setValue("de");
-		ConditionValue value3 = new ConditionValue();
-		value3.setId(inputs.get(0).getId());
-        value3.setKey("isoCode");
-		value3.setPriority(3);
-		value3.setValue("ja");
-		conditionletValues.add(value1);
-		conditionletValues.add(value2);
-		conditionletValues.add(value3);
-		boolean result = langConditionlet.evaluate(request, null, comparisons
-				.get(0).getId(), conditionletValues);
-		// Correct, the client's language is English
-		Assert.assertTrue(result);
-
-		value1.setValue("es");
-		result = langConditionlet.evaluate(request, null, comparisons.get(1)
-				.getId(), conditionletValues);
-		// Correct, the client's language IS NOT Spanish, German, or Japanese
-		Assert.assertTrue(result);
-	}
-
-	@Test
-	public void testUsersHost() {
-		HttpServletRequest request = Mockito.mock(HttpServletRequest.class);
-		Host host = new Host();
-		host.setHostname("demo.dotcms.com");
-		Mockito.when(request.getAttribute(WebKeys.CURRENT_HOST)).thenReturn(
-				host);
-		Conditionlet hostConditionlet = new UsersHostConditionlet();
-		// Conditionlet has the input field
-		Collection<ConditionletInput> inputCollection = hostConditionlet
-				.getInputs(null);
-		Assert.assertTrue(inputCollection.size() > 0);
-		// Conditionlet has comparisons
-		Set<Comparison> comparisonSet = hostConditionlet.getComparisons();
-		Assert.assertTrue(comparisonSet.size() > 0);
-		List<ConditionletInput> inputs = new ArrayList<ConditionletInput>(
-				inputCollection);
-		List<Comparison> comparisons = new ArrayList<Comparison>(comparisonSet);
-		List<ConditionValue> conditionletValues = new ArrayList<ConditionValue>();
-		ConditionValue value1 = new ConditionValue();
-		value1.setId(inputs.get(0).getId());
-        value1.setKey("isoCode");
-		value1.setPriority(1);
-		value1.setValue("demo.dotcms.com");
-		conditionletValues.add(value1);
-		boolean result = hostConditionlet.evaluate(request, null, comparisons
-				.get(0).getId(), conditionletValues);
-		// Correct, the current host is "demo.dotcms.com"
-		Assert.assertTrue(result);
-
-		value1.setValue("m.dotcms.com");
-		result = hostConditionlet.evaluate(request, null, comparisons.get(1)
-				.getId(), conditionletValues);
-		// Correct, the current host IS NOT "m.dotcms.com"
-		Assert.assertTrue(result);
-
-		value1.setValue("demo");
-		result = hostConditionlet.evaluate(request, null, comparisons.get(2)
-				.getId(), conditionletValues);
-		// Correct, the current host starts with "demo"
-		Assert.assertTrue(result);
-
-		value1.setValue(".com");
-		result = hostConditionlet.evaluate(request, null, comparisons.get(3)
-				.getId(), conditionletValues);
-		// Correct, the current host ends with ".com"
-		Assert.assertTrue(result);
-
-		value1.setValue(".com");
-		result = hostConditionlet.evaluate(request, null, comparisons.get(4)
-				.getId(), conditionletValues);
-		// Correct, the current host contains ".com"
-		Assert.assertTrue(result);
-
-		value1.setValue(".*cms.com");
-		result = hostConditionlet.evaluate(request, null, comparisons.get(5)
-				.getId(), conditionletValues);
-		// Correct, the current host contains matches the RegEx
-		Assert.assertTrue(result);
-	}
-
-	/**
-	 * Bear in mind that the names of the browsers returned by the User Agent
-	 * Utils API might include the version numbers too. For example, Safari and
-	 * Firefox might show up as "Safari 7" and "Firefox 37" respectively.
-	 */
-	@Test
-	public void testUsersBrowser() {
-		Conditionlet browserConditionlet = new UsersBrowserConditionlet();
-		// Conditionlet has the input field
-		Collection<ConditionletInput> inputCollection = browserConditionlet
-				.getInputs(null);
-		Assert.assertTrue(inputCollection.size() > 0);
-		// Conditionlet has comparisons
-		Set<Comparison> comparisonSet = browserConditionlet.getComparisons();
-		Assert.assertTrue(comparisonSet.size() > 0);
-		List<ConditionletInput> inputs = new ArrayList<ConditionletInput>(
-				inputCollection);
-		List<Comparison> comparisons = new ArrayList<Comparison>(comparisonSet);
-		List<ConditionValue> conditionletValues = new ArrayList<ConditionValue>();
-		ConditionValue value1 = new ConditionValue();
-		value1.setId(inputs.get(0).getId());
-        value1.setKey("isoCode");
-		value1.setPriority(1);
-		value1.setValue("Chrome");
-		conditionletValues.add(value1);
-		String userAgent = "Mozilla/5.0 (Macintosh; Intel Mac OS X 10_9_5) AppleWebKit/537.36 (KHTML, like Gecko) Chrome/43.0.2357.65 Safari/537.36";
-		HttpServletRequest request = Mockito.mock(HttpServletRequest.class);
-		Mockito.when(request.getHeader("User-Agent")).thenReturn(userAgent);
-		boolean result = browserConditionlet.evaluate(request, null,
-				comparisons.get(0).getId(), conditionletValues);
-		// Correct, the current browser is "Chrome"
-		Assert.assertTrue(result);
-
-		value1.setValue("Chrome");
-		userAgent = "Mozilla/5.0 (Macintosh; Intel Mac OS X 10_9_5) AppleWebKit/600.6.3 (KHTML, like Gecko) Version/7.1.6 Safari/537.85.15";
-		Mockito.when(request.getHeader("User-Agent")).thenReturn(userAgent);
-		result = browserConditionlet.evaluate(request, null, comparisons.get(1)
-				.getId(), conditionletValues);
-		// Correct, the current browser IS NOT "Chrome", it's "Safari"
-		Assert.assertTrue(result);
-
-		value1.setValue("Fire");
-		userAgent = "Mozilla/5.0 (Macintosh; Intel Mac OS X 10.9; rv:37.0) Gecko/20100101 Firefox/37.0";
-		Mockito.when(request.getHeader("User-Agent")).thenReturn(userAgent);
-		result = browserConditionlet.evaluate(request, null, comparisons.get(2)
-				.getId(), conditionletValues);
-		// Correct, the current browser starts with "Fire"
-		Assert.assertTrue(result);
-
-		value1.setValue("ome");
-		userAgent = "Mozilla/5.0 (Macintosh; Intel Mac OS X 10_9_5) AppleWebKit/537.36 (KHTML, like Gecko) Chrome/43.0.2357.65 Safari/537.36";
-		Mockito.when(request.getHeader("User-Agent")).thenReturn(userAgent);
-		result = browserConditionlet.evaluate(request, null, comparisons.get(3)
-				.getId(), conditionletValues);
-		// Correct, the current browser ends with "ome"
-		Assert.assertTrue(result);
-
-		value1.setValue("Firefox");
-		userAgent = "Mozilla/5.0 (Macintosh; Intel Mac OS X 10.9; rv:37.0) Gecko/20100101 Firefox/37.0";
-		Mockito.when(request.getHeader("User-Agent")).thenReturn(userAgent);
-		result = browserConditionlet.evaluate(request, null, comparisons.get(4)
-				.getId(), conditionletValues);
-		// Correct, the current browser contains "Fire"
-		Assert.assertTrue(result);
-
-		value1.setValue("Intern.*");
-		userAgent = "Mozilla/5.0 (Windows NT 6.1; WOW64; Trident/7.0; rv:11.0) like Gecko";
-		Mockito.when(request.getHeader("User-Agent")).thenReturn(userAgent);
-		result = browserConditionlet.evaluate(request, null, comparisons.get(5)
-				.getId(), conditionletValues);
-		// Correct, the current browser contains matches the RegEx
-		Assert.assertTrue(result);
-	}
-
-	@Test
-	public void testUsersOperatingSystem() {
-		Conditionlet osConditionlet = new UsersOperatingSystemConditionlet();
-		// Conditionlet has the input field
-		Collection<ConditionletInput> inputCollection = osConditionlet
-				.getInputs(null);
-		Assert.assertTrue(inputCollection.size() > 0);
-		// Conditionlet has comparisons
-		Set<Comparison> comparisonSet = osConditionlet.getComparisons();
-		Assert.assertTrue(comparisonSet.size() > 0);
-		List<ConditionletInput> inputs = new ArrayList<ConditionletInput>(
-				inputCollection);
-		List<Comparison> comparisons = new ArrayList<Comparison>(comparisonSet);
-		List<ConditionValue> conditionletValues = new ArrayList<ConditionValue>();
-		ConditionValue value1 = new ConditionValue();
-		value1.setId(inputs.get(0).getId());
-        value1.setKey("isoCode");
-		value1.setPriority(1);
-		value1.setValue("Mac OS X");
-		conditionletValues.add(value1);
-		String userAgent = "Mozilla/5.0 (Macintosh; Intel Mac OS X 10_9_5) AppleWebKit/537.36 (KHTML, like Gecko) Chrome/43.0.2357.65 Safari/537.36";
-		HttpServletRequest request = Mockito.mock(HttpServletRequest.class);
-		Mockito.when(request.getHeader("User-Agent")).thenReturn(userAgent);
-		boolean result = osConditionlet.evaluate(request, null, comparisons
-				.get(0).getId(), conditionletValues);
-		// Correct, the current operating system is "Mac"
-		Assert.assertTrue(result);
-
-		value1.setValue("Mac OS X");
-		userAgent = "Mozilla/5.0 (Windows NT 6.1; WOW64; Trident/7.0; rv:11.0) like Gecko";
-		Mockito.when(request.getHeader("User-Agent")).thenReturn(userAgent);
-		result = osConditionlet.evaluate(request, null, comparisons.get(1)
-				.getId(), conditionletValues);
-		// Correct, the current operating system IS NOT "Mac", it's "Windows"
-		Assert.assertTrue(result);
-
-		value1.setValue("Mac");
-		userAgent = "Mozilla/5.0 (Macintosh; Intel Mac OS X 10_9_5) AppleWebKit/537.36 (KHTML, like Gecko) Chrome/43.0.2357.65 Safari/537.36";
-		Mockito.when(request.getHeader("User-Agent")).thenReturn(userAgent);
-		result = osConditionlet.evaluate(request, null, comparisons.get(2)
-				.getId(), conditionletValues);
-		// Correct, the current operating system starts with "Mac"
-		Assert.assertTrue(result);
-
-		value1.setValue("OS X");
-		userAgent = "Mozilla/5.0 (Macintosh; Intel Mac OS X 10_9_5) AppleWebKit/537.36 (KHTML, like Gecko) Chrome/43.0.2357.65 Safari/537.36";
-		Mockito.when(request.getHeader("User-Agent")).thenReturn(userAgent);
-		result = osConditionlet.evaluate(request, null, comparisons.get(3)
-				.getId(), conditionletValues);
-		// Correct, the current operating system ends with "OS X"
-		Assert.assertTrue(result);
-
-		value1.setValue("Windows");
-		userAgent = "Mozilla/5.0 (Windows NT 6.1; WOW64; Trident/7.0; rv:11.0) like Gecko";
-		Mockito.when(request.getHeader("User-Agent")).thenReturn(userAgent);
-		result = osConditionlet.evaluate(request, null, comparisons.get(4)
-				.getId(), conditionletValues);
-		// Correct, the current operating system contains "Windows"
-		Assert.assertTrue(result);
-
-		value1.setValue("Mac.*");
-		userAgent = "Mozilla/5.0 (Macintosh; Intel Mac OS X 10_9_5) AppleWebKit/537.36 (KHTML, like Gecko) Chrome/43.0.2357.65 Safari/537.36";
-		Mockito.when(request.getHeader("User-Agent")).thenReturn(userAgent);
-		result = osConditionlet.evaluate(request, null, comparisons.get(5)
-				.getId(), conditionletValues);
-		// Correct, the current operating system matches the RegEx
-		Assert.assertTrue(result);
-	}
-
-	@Test
-	public void testUsersIp() {
-		Conditionlet ipConditionlet = new UsersIpAddressConditionlet();
-		// Conditionlet has the input field
-		Collection<ConditionletInput> inputCollection = ipConditionlet
-				.getInputs(null);
-		Assert.assertTrue(inputCollection.size() > 0);
-		// Conditionlet has comparisons
-		Set<Comparison> comparisonSet = ipConditionlet.getComparisons();
-		Assert.assertTrue(comparisonSet.size() > 0);
-		List<ConditionletInput> inputs = new ArrayList<ConditionletInput>(
-				inputCollection);
-		List<Comparison> comparisons = new ArrayList<Comparison>(comparisonSet);
-		List<ConditionValue> conditionletValues = new ArrayList<ConditionValue>();
-		ConditionValue value1 = new ConditionValue();
-		value1.setId(inputs.get(0).getId());
-        value1.setKey("isoCode");
-		value1.setPriority(1);
-		value1.setValue("192.168.0.3");
-		conditionletValues.add(value1);
-		HttpServletRequest request = Mockito.mock(HttpServletRequest.class);
-		Mockito.when(request.getRemoteAddr()).thenReturn("192.168.0.3");
-		boolean result = ipConditionlet.evaluate(request, null, comparisons
-				.get(0).getId(), conditionletValues);
-		// Correct, the current IP is "192.168.0.3"
-		Assert.assertTrue(result);
-
-		value1.setValue("192.168.0.255");
-		result = ipConditionlet.evaluate(request, null, comparisons.get(1)
-				.getId(), conditionletValues);
-		// Correct, the current IP address IS NOT "192.168.0.3"
-		Assert.assertTrue(result);
-
-		value1.setValue("192.168");
-		result = ipConditionlet.evaluate(request, null, comparisons.get(2)
-				.getId(), conditionletValues);
-		// Correct, the current IP starts with "192.168"
-		Assert.assertTrue(result);
-
-		// Using CIDR notation
-		value1.setValue("192.168.0.3/24");
-		result = ipConditionlet.evaluate(request, null, comparisons.get(3)
-				.getId(), conditionletValues);
-		// Correct, the current IP starts within the submask "255.255.255.0"
-		Assert.assertTrue(result);
-
-		// Using classic netmask
-		value1.setValue("192.168.0.3/255.255.255.0");
-		result = ipConditionlet.evaluate(request, null, comparisons.get(3)
-				.getId(), conditionletValues);
-		// Correct, the current IP starts within the submask "255.255.255.0"
-		Assert.assertTrue(result);
-
-		value1.setValue("192.\\d{3}.0.*");
-		result = ipConditionlet.evaluate(request, null, comparisons.get(4)
-				.getId(), conditionletValues);
-		// Correct, the current IP matches the RegEx
-		Assert.assertTrue(result);
-	}
-
-	@Test
-	public void testUsersReferringUrl() {
-		Conditionlet referringConditionlet = new UsersReferringUrlConditionlet();
-		// Conditionlet has the input field
-		Collection<ConditionletInput> inputCollection = referringConditionlet
-				.getInputs(null);
-		Assert.assertTrue(inputCollection.size() > 0);
-		// Conditionlet has comparisons
-		Set<Comparison> comparisonSet = referringConditionlet.getComparisons();
-		Assert.assertTrue(comparisonSet.size() > 0);
-		List<ConditionletInput> inputs = new ArrayList<ConditionletInput>(
-				inputCollection);
-		List<Comparison> comparisons = new ArrayList<Comparison>(comparisonSet);
-		List<ConditionValue> conditionletValues = new ArrayList<ConditionValue>();
-		ConditionValue value1 = new ConditionValue();
-		value1.setId(inputs.get(0).getId());
-        value1.setKey("isoCode");
-		value1.setPriority(1);
-		value1.setValue("http://demo.dotcms.com/services/investment-banking");
-		conditionletValues.add(value1);
-		HttpServletRequest request = Mockito.mock(HttpServletRequest.class);
-		Mockito.when(request.getHeader("referer")).thenReturn(
-				"http://demo.dotcms.com/services/investment-banking");
-		boolean result = referringConditionlet.evaluate(request, null,
-				comparisons.get(0).getId(), conditionletValues);
-		// Correct, the referring URL is
-		// "http://demo.dotcms.com/services/investment-banking"
-		Assert.assertTrue(result);
-
-		value1.setValue("http://demo.dotcms.com/products");
-		result = referringConditionlet.evaluate(request, null,
-				comparisons.get(1).getId(), conditionletValues);
-		// Correct, the referring URL IS NOT
-		// "http://demo.dotcms.com/products"
-		Assert.assertTrue(result);
-
-		value1.setValue("http://demo.dotcms.com/services");
-		result = referringConditionlet.evaluate(request, null,
-				comparisons.get(2).getId(), conditionletValues);
-		// Correct, the referring URL starts with
-		// "http://demo.dotcms.com/services"
-		Assert.assertTrue(result);
-
-		value1.setValue("investment-banking");
-		result = referringConditionlet.evaluate(request, null,
-				comparisons.get(3).getId(), conditionletValues);
-		// Correct, the referring URL ends with "investment-banking"
-		Assert.assertTrue(result);
-
-		value1.setValue("/services/investment-banking");
-		result = referringConditionlet.evaluate(request, null,
-				comparisons.get(4).getId(), conditionletValues);
-		// Correct, the referring URL contains "/services/investment-banking"
-		Assert.assertTrue(result);
-
-		value1.setValue("https?://.*.com/services.*");
-		result = referringConditionlet.evaluate(request, null,
-				comparisons.get(5).getId(), conditionletValues);
-		// Correct, the referring URL matches the RegEx
-		Assert.assertTrue(result);
-	}
-
-	@Test
-	public void testUsersVisitedUrl() {
-		HttpServletRequest request = Mockito.mock(HttpServletRequest.class);
-		Host host = new Host();
-		host.setHostname("demo.dotcms.com");
-		host.setIdentifier("48190c8c-42c4-46af-8d1a-0cd5db894797");
-		Mockito.when(request.getAttribute(WebKeys.CURRENT_HOST)).thenReturn(
-				host);
-		Conditionlet visitedConditionlet = new UsersVisitedUrlConditionlet();
-		// Conditionlet has the input field
-		Collection<ConditionletInput> inputCollection = visitedConditionlet
-				.getInputs(null);
-		Assert.assertTrue(inputCollection.size() > 0);
-		// Conditionlet has comparisons
-		Set<Comparison> comparisonSet = visitedConditionlet.getComparisons();
-		Assert.assertTrue(comparisonSet.size() > 0);
-		List<ConditionletInput> inputs = new ArrayList<ConditionletInput>(
-				inputCollection);
-		List<Comparison> comparisons = new ArrayList<Comparison>(comparisonSet);
-		List<ConditionValue> conditionletValues = new ArrayList<ConditionValue>();
-		ConditionValue value1 = new ConditionValue();
-		value1.setId(inputs.get(0).getId());
-        value1.setKey("isoCode");
-		value1.setPriority(1);
-		value1.setValue("/products");
-		conditionletValues.add(value1);
-		Map<String, Set<String>> visitedUrls = new HashMap<String, Set<String>>();
-		Set<String> urls = new LinkedHashSet<String>();
-		urls.add("/products");
-		urls.add("/contact-us");
-		urls.add("/about-us/index");
-		visitedUrls.put("48190c8c-42c4-46af-8d1a-0cd5db894797", urls);
-		HttpSession session = Mockito.mock(HttpSession.class);
-		Mockito.when(
-				session.getAttribute(WebKeys.RULES_CONDITIONLET_VISITEDURLS))
-				.thenReturn(visitedUrls);
-		Mockito.when(request.getSession(true)).thenReturn(session);
-		Mockito.when(request.getRequestURI()).thenReturn("/index");
-		boolean result = visitedConditionlet.evaluate(request, null,
-				comparisons.get(0).getId(), conditionletValues);
-		// Correct, a visited URL is "/products"
-		Assert.assertTrue(result);
-
-		value1.setValue("/news-events/news");
-		result = visitedConditionlet.evaluate(request, null, comparisons.get(1)
-				.getId(), conditionletValues);
-		// Correct, a visited URL IS NOT "/news-events/news"
-		Assert.assertTrue(result);
-
-		value1.setValue("/about-us");
-		result = visitedConditionlet.evaluate(request, null, comparisons.get(2)
-				.getId(), conditionletValues);
-		// Correct, a visited URL starts with "/about-us"
-		Assert.assertTrue(result);
-
-		value1.setValue("-us");
-		result = visitedConditionlet.evaluate(request, null, comparisons.get(3)
-				.getId(), conditionletValues);
-		// Correct, a visited URL ends with "-us"
-		Assert.assertTrue(result);
-
-		value1.setValue("contact");
-		result = visitedConditionlet.evaluate(request, null, comparisons.get(4)
-				.getId(), conditionletValues);
-		// Correct, a visited URL contains "contact"
-		Assert.assertTrue(result);
-
-		value1.setValue("/.*-us");
-		result = visitedConditionlet.evaluate(request, null, comparisons.get(5)
-				.getId(), conditionletValues);
-		// Correct, a visited URL matches the RegEx
-		Assert.assertTrue(result);
-	}
-
-	@Test
-	public void testUsersCurrentUrl() {
-		Conditionlet currentConditionlet = new UsersCurrentUrlConditionlet();
-		// Conditionlet has the input field
-		Collection<ConditionletInput> inputCollection = currentConditionlet
-				.getInputs(null);
-		Assert.assertTrue(inputCollection.size() > 0);
-		// Conditionlet has comparisons
-		Set<Comparison> comparisonSet = currentConditionlet.getComparisons();
-		Assert.assertTrue(comparisonSet.size() > 0);
-		List<ConditionletInput> inputs = new ArrayList<ConditionletInput>(
-				inputCollection);
-		List<Comparison> comparisons = new ArrayList<Comparison>(comparisonSet);
-		List<ConditionValue> conditionletValues = new ArrayList<ConditionValue>();
-		ConditionValue value1 = new ConditionValue();
-		value1.setId(inputs.get(0).getId());
-        value1.setKey("isoCode");
-		value1.setPriority(1);
-		value1.setValue("/services/investment-banking");
-		conditionletValues.add(value1);
-		HttpServletRequest request = Mockito.mock(HttpServletRequest.class);
-		Mockito.when(request.getRequestURI()).thenReturn(
-				"/services/investment-banking");
-		boolean result = currentConditionlet.evaluate(request, null,
-				comparisons.get(0).getId(), conditionletValues);
-		// Correct, the current URL is "/index"
-		Assert.assertTrue(result);
-
-		value1.setValue("/news-events/news");
-		result = currentConditionlet.evaluate(request, null, comparisons.get(1)
-				.getId(), conditionletValues);
-		// Correct, the current URL IS NOT "/news-events/news"
-		Assert.assertTrue(result);
-
-		value1.setValue("/services/");
-		result = currentConditionlet.evaluate(request, null, comparisons.get(2)
-				.getId(), conditionletValues);
-		// Correct, the current URL starts with "/services/"
-		Assert.assertTrue(result);
-
-		value1.setValue("banking");
-		result = currentConditionlet.evaluate(request, null, comparisons.get(3)
-				.getId(), conditionletValues);
-		// Correct, the current URL ends with "banking"
-		Assert.assertTrue(result);
-
-		value1.setValue("investment");
-		result = currentConditionlet.evaluate(request, null, comparisons.get(4)
-				.getId(), conditionletValues);
-		// Correct, the current URL contains "investment"
-		Assert.assertTrue(result);
-
-		value1.setValue("/ser.*/investment-.*");
-		result = currentConditionlet.evaluate(request, null, comparisons.get(5)
-				.getId(), conditionletValues);
-		// Correct, the current URL matches the RegEx
-		Assert.assertTrue(result);
-	}
-
-	@Test
-	public void testUsersSiteVisits() {
-		Conditionlet visitsConditionlet = new UsersSiteVisitsConditionlet();
-		// Conditionlet has the input field
-		Collection<ConditionletInput> inputCollection = visitsConditionlet
-				.getInputs(null);
-		Assert.assertTrue(inputCollection != null);
-		// Conditionlet has comparisons
-		Set<Comparison> comparisonSet = visitsConditionlet.getComparisons();
-		Assert.assertTrue(comparisonSet.size() > 0);
-		List<ConditionletInput> inputs = new ArrayList<ConditionletInput>(
-				inputCollection);
-		List<Comparison> comparisons = new ArrayList<Comparison>(comparisonSet);
-		HttpServletRequest request = Mockito.mock(HttpServletRequest.class);
-		Host host = new Host();
-		host.setHostname("demo.dotcms.com");
-		host.setIdentifier("48190c8c-42c4-46af-8d1a-0cd5db894797");
-		Mockito.when(request.getAttribute(WebKeys.CURRENT_HOST)).thenReturn(
-				host);
-		HttpSession session = Mockito.mock(HttpSession.class);
-		Mockito.when(
-				session.getAttribute(com.liferay.portal.util.WebKeys.USER_ID))
-				.thenReturn("dotcms.org.1");
-		User user = new User();
-		user.setUserId("dotcms.org.1");
-		Mockito.when(request.getAttribute(com.liferay.portal.util.WebKeys.USER))
-				.thenReturn(user);
-		Mockito.when(request.getSession(false)).thenReturn(session);
-		List<ConditionValue> conditionletValues = new ArrayList<ConditionValue>();
-		ConditionValue value1 = new ConditionValue();
-		value1.setId(inputs.get(0).getId());
-        value1.setKey("isoCode");
-		value1.setPriority(1);
-		value1.setValue("2");
-		conditionletValues.add(value1);
-		UsersSiteVisitsConditionlet mockedConditionlet = Mockito
-				.mock(UsersSiteVisitsConditionlet.class);
-		Mockito.when(mockedConditionlet.getInputs(Mockito.anyString()))
-				.thenCallRealMethod();
-		Mockito.when(mockedConditionlet.getComparisons()).thenCallRealMethod();
-		Mockito.when(mockedConditionlet.getComparisonById(Mockito.anyString()))
-				.thenCallRealMethod();
-		ValidationResults results = new ValidationResults();
-		results.setErrors(false);
-		Mockito.when(
-				mockedConditionlet.validate(Mockito.any(Comparison.class),
-						Mockito.anySetOf(ConditionletInputValue.class)))
-				.thenReturn(results);
-		Mockito.when(
-				mockedConditionlet.evaluate(request, null, comparisons.get(0)
-						.getId(), conditionletValues)).thenCallRealMethod();
-		Mockito.when(
-				mockedConditionlet.getSiteVisits(Mockito.anyString(),
-						Mockito.anyString())).thenReturn(5);
-		boolean result = mockedConditionlet.evaluate(request, null, comparisons
-				.get(0).getId(), conditionletValues);
-		// Correct, the number of visits is greater than 2
-		Assert.assertTrue(result);
-
-		Mockito.when(
-				mockedConditionlet.evaluate(request, null, comparisons.get(1)
-						.getId(), conditionletValues)).thenCallRealMethod();
-		value1.setValue("3");
-		result = mockedConditionlet.evaluate(request, null, comparisons.get(1)
-				.getId(), conditionletValues);
-		// Correct, the number of visits is greater or equal than 3
-		Assert.assertTrue(result);
-
-		value1.setValue("5");
-		Mockito.when(
-				mockedConditionlet.evaluate(request, null, comparisons.get(2)
-						.getId(), conditionletValues)).thenCallRealMethod();
-		result = mockedConditionlet.evaluate(request, null, comparisons.get(2)
-				.getId(), conditionletValues);
-		// Correct, the number of visits is equal to 5
-		Assert.assertTrue(result);
-
-		value1.setValue("6");
-		Mockito.when(
-				mockedConditionlet.evaluate(request, null, comparisons.get(3)
-						.getId(), conditionletValues)).thenCallRealMethod();
-		result = mockedConditionlet.evaluate(request, null, comparisons.get(3)
-				.getId(), conditionletValues);
-		// Correct, the number of visits is lower or equal than 6
-		Assert.assertTrue(result);
-
-		value1.setValue("10");
-		Mockito.when(
-				mockedConditionlet.evaluate(request, null, comparisons.get(4)
-						.getId(), conditionletValues)).thenCallRealMethod();
-		result = mockedConditionlet.evaluate(request, null, comparisons.get(4)
-				.getId(), conditionletValues);
-		// Correct, the number of visits is lower than 10
-		Assert.assertTrue(result);
-	}
-
-	@Test
-	public void testUsersPageVisits() {
-		Conditionlet pagesConditionlet = new UsersPageVisitsConditionlet();
-		// Conditionlet has the input field
-		Collection<ConditionletInput> inputCollection = pagesConditionlet
-				.getInputs(null);
-		Assert.assertTrue(inputCollection.size() > 0);
-		// Conditionlet has comparisons
-		Set<Comparison> comparisonSet = pagesConditionlet.getComparisons();
-		Assert.assertTrue(comparisonSet.size() > 0);
-		List<ConditionletInput> inputs = new ArrayList<ConditionletInput>(
-				inputCollection);
-		List<Comparison> comparisons = new ArrayList<Comparison>(comparisonSet);
-		List<ConditionValue> conditionletValues = new ArrayList<ConditionValue>();
-		ConditionValue value1 = new ConditionValue();
-		value1.setId(inputs.get(0).getId());
-        value1.setKey("isoCode");
-		value1.setPriority(1);
-		value1.setValue("1");
-		conditionletValues.add(value1);
-		HttpServletRequest request = Mockito.mock(HttpServletRequest.class);
-		HttpSession session = Mockito.mock(HttpSession.class);
-		Mockito.when(request.getSession(true)).thenReturn(session);
-		Mockito.when(request.getRequestURI()).thenReturn(
-				"/services/investment-banking");
-		Host host = new Host();
-		host.setHostname("demo.dotcms.com");
-		host.setIdentifier("48190c8c-42c4-46af-8d1a-0cd5db894797");
-		Mockito.when(request.getAttribute(WebKeys.CURRENT_HOST)).thenReturn(
-				host);
-		Map<String, Set<String>> visitedUrls = new HashMap<String, Set<String>>();
-		Set<String> urls = new LinkedHashSet<String>();
-		urls.add("/products");
-		visitedUrls.put("48190c8c-42c4-46af-8d1a-0cd5db894797", urls);
-		Mockito.when(
-				session.getAttribute(WebKeys.RULES_CONDITIONLET_VISITEDURLS))
-				.thenReturn(visitedUrls);
-		boolean result = pagesConditionlet.evaluate(request, null, comparisons
-				.get(0).getId(), conditionletValues);
-		// Correct, the number of visited pages is greater than 1
-		Assert.assertTrue(result);
-
-		value1.setValue("2");
-		result = pagesConditionlet.evaluate(request, null, comparisons.get(1)
-				.getId(), conditionletValues);
-		// Correct, the number of visited pages is greater then or equal to 2
-		Assert.assertTrue(result);
-
-		urls.add("/contact-us");
-		value1.setValue("3");
-		result = pagesConditionlet.evaluate(request, null, comparisons.get(2)
-				.getId(), conditionletValues);
-		// Correct, the number of visited pages is equal to 3
-		Assert.assertTrue(result);
-
-		value1.setValue("3");
-		result = pagesConditionlet.evaluate(request, null, comparisons.get(3)
-				.getId(), conditionletValues);
-		// Correct, the number of visited pages is lower than or equal to 3
-		Assert.assertTrue(result);
-
-		value1.setValue("10");
-		result = pagesConditionlet.evaluate(request, null, comparisons.get(4)
-				.getId(), conditionletValues);
-		// Correct, the number of visited pages is lower than 10
-		Assert.assertTrue(result);
-	}
-
-	@Test
-	public void testUsersPlatform() {
-		Conditionlet platformConditionlet = new UsersPlatformConditionlet();
-		// Conditionlet has the input field
-		Collection<ConditionletInput> inputCollection = platformConditionlet
-				.getInputs(null);
-		Assert.assertTrue(inputCollection.size() > 0);
-		// Conditionlet has comparisons
-		Set<Comparison> comparisonSet = platformConditionlet.getComparisons();
-		Assert.assertTrue(comparisonSet.size() > 0);
-		List<ConditionletInput> inputs = new ArrayList<ConditionletInput>(
-				inputCollection);
-		List<Comparison> comparisons = new ArrayList<Comparison>(comparisonSet);
-		List<ConditionValue> conditionletValues = new ArrayList<ConditionValue>();
-		ConditionValue value1 = new ConditionValue();
-		value1.setId(inputs.get(0).getId());
-        value1.setKey("isoCode");
-		value1.setPriority(1);
-		value1.setValue("Computer");
-		conditionletValues.add(value1);
-		String userAgent = "Mozilla/5.0 (Macintosh; Intel Mac OS X 10_9_5) AppleWebKit/537.36 (KHTML, like Gecko) Chrome/43.0.2357.65 Safari/537.36";
-		HttpServletRequest request = Mockito.mock(HttpServletRequest.class);
-		Mockito.when(request.getHeader("User-Agent")).thenReturn(userAgent);
-		boolean result = platformConditionlet.evaluate(request, null,
-				comparisons.get(0).getId(), conditionletValues);
-		// Correct, the current platform is "computer"
-		Assert.assertTrue(result);
-
-		value1.setValue("Mobile");
-		userAgent = "Mozilla/5.0 (Linux; U; Android 4.0.3; ko-kr; LG-L160L Build/IML74K) AppleWebkit/534.30 (KHTML, like Gecko) Version/4.0 Mobile Safari/534.30";
-		Mockito.when(request.getHeader("User-Agent")).thenReturn(userAgent);
-		result = platformConditionlet.evaluate(request, null, comparisons
-				.get(0).getId(), conditionletValues);
-		// Correct, the current platform is "mobile"
-		Assert.assertTrue(result);
-
-		value1.setValue("Tablet");
-		userAgent = "Mozilla/5.0 (iPad; CPU OS 7_0 like Mac OS X) AppleWebKit/537.51.1 (KHTML, like Gecko) Version/7.0 Mobile/11A465 Safari/9537.53";
-		Mockito.when(request.getHeader("User-Agent")).thenReturn(userAgent);
-		result = platformConditionlet.evaluate(request, null, comparisons
-				.get(0).getId(), conditionletValues);
-		// Correct, the current platform is "mobile"
-		Assert.assertTrue(result);
-
-		value1.setValue("Game console");
-		userAgent = "Mozilla/5.0 (PLAYSTATION 3; 3.55)";
-		Mockito.when(request.getHeader("User-Agent")).thenReturn(userAgent);
-		result = platformConditionlet.evaluate(request, null, comparisons
-				.get(0).getId(), conditionletValues);
-		// Correct, the current platform is "gaming console"
-		Assert.assertTrue(result);
-
-		value1.setValue("Digital media receiver");
-		userAgent = "Mozilla/5.0 (X11; U; Linux i686; en-US) AppleWebKit/533.4 (KHTML, like Gecko) Chrome/5.0.375.127 Large Screen Safari/533.4 GoogleTV/ 162671";
-		Mockito.when(request.getHeader("User-Agent")).thenReturn(userAgent);
-		result = platformConditionlet.evaluate(request, null, comparisons
-				.get(0).getId(), conditionletValues);
-		// Correct, the current platform is "digital medio receiver"
-		Assert.assertTrue(result);
-	}
-
-	@Test
-	public void testUsersDateTime() throws UnknownHostException, IOException,
-			GeoIp2Exception {
-		// Get client's time to add/subtract time and compare
-		Calendar baseClientDate = GeoIp2CityDbUtil.getInstance().getDateTime(
-				IP_ADDRESS_1);
-		Conditionlet datetimeConditionlet = new UsersDateTimeConditionlet();
-		// Conditionlet has the input field
-		Collection<ConditionletInput> inputCollection = datetimeConditionlet
-				.getInputs(null);
-		Assert.assertTrue(inputCollection.size() > 0);
-		// Conditionlet has comparisons
-		Set<Comparison> comparisonSet = datetimeConditionlet.getComparisons();
-		Assert.assertTrue(comparisonSet.size() > 0);
-		List<ConditionletInput> inputs = new ArrayList<ConditionletInput>(
-				inputCollection);
-		List<Comparison> comparisons = new ArrayList<Comparison>(comparisonSet);
-		List<ConditionValue> conditionletValues = new ArrayList<ConditionValue>();
-		ConditionValue value1 = new ConditionValue();
-		value1.setId(inputs.get(0).getId());
-        value1.setKey("isoCode");
-		value1.setPriority(1);
-		baseClientDate.add(Calendar.MINUTE, -5);
-		value1.setValue("" + baseClientDate.getTime().getTime());
-		conditionletValues.add(value1);
-		HttpServletRequest request = Mockito.mock(HttpServletRequest.class);
-		Mockito.when(request.getRemoteAddr()).thenReturn(IP_ADDRESS_1);
-		boolean result = datetimeConditionlet.evaluate(request, null,
-				comparisons.get(0).getId(), conditionletValues);
-		// Correct, the client's time is greater than the specified date
-		Assert.assertTrue(result);
-
-		result = datetimeConditionlet.evaluate(request, null, comparisons
-				.get(1).getId(), conditionletValues);
-		// Correct, the client's time is greater than or equal to the specified
-		// date
-		Assert.assertTrue(result);
-
-		baseClientDate.add(Calendar.MINUTE, 15);
-		value1.setValue("" + baseClientDate.getTime().getTime());
-		result = datetimeConditionlet.evaluate(request, null, comparisons
-				.get(3).getId(), conditionletValues);
-		// Correct, the client's time is lower than or equal to the specified
-		// date
-		Assert.assertTrue(result);
-
-		value1.setValue("" + baseClientDate.getTime().getTime());
-		result = datetimeConditionlet.evaluate(request, null, comparisons
-				.get(4).getId(), conditionletValues);
-		// Correct, the client's time is lower than or equal to the specified
-		// date
-		Assert.assertTrue(result);
-	}
-
-	@Test
-	public void testUsersUrlParameter() {
-		Conditionlet urlConditionlet = new UsersUrlParameterConditionlet();
-		// Conditionlet has the input field
-		Collection<ConditionletInput> inputCollection = urlConditionlet
-				.getInputs(null);
-		Assert.assertTrue(inputCollection.size() > 0);
-		// Conditionlet has comparisons
-		Set<Comparison> comparisonSet = urlConditionlet.getComparisons();
-		Assert.assertTrue(comparisonSet.size() > 0);
-		List<ConditionletInput> inputs = new ArrayList<ConditionletInput>(
-				inputCollection);
-		List<Comparison> comparisons = new ArrayList<Comparison>(comparisonSet);
-		List<ConditionValue> conditionletValues = new ArrayList<ConditionValue>();
-		ConditionValue value1 = new ConditionValue();
-		value1.setId(inputs.get(0).getId());
-        value1.setKey("isoCode");
-		value1.setPriority(1);
-		value1.setValue("query");
-		conditionletValues.add(value1);
-		ConditionValue value2 = new ConditionValue();
-		value2.setId(inputs.get(1).getId());
-        value2.setKey("isoCode");
-		value2.setPriority(2);
-		value2.setValue("testparametervalue");
-		conditionletValues.add(value2);
-		HttpServletRequest request = Mockito.mock(HttpServletRequest.class);
-		Mockito.when(request.getParameter("query")).thenReturn(
-				"testparametervalue");
-		boolean result = urlConditionlet.evaluate(request, null, comparisons
-				.get(0).getId(), conditionletValues);
-		// Correct, the URL parameter is called "query" and is
-		// "testparametervalue"
-		Assert.assertTrue(result);
-
-		value2.setValue("other-testparametervalue");
-		result = urlConditionlet.evaluate(request, null, comparisons.get(1)
-				.getId(), conditionletValues);
-		// Correct, the URL parameter is called "query" and IS NOT
-		// "testparametervalue"
-		Assert.assertTrue(result);
-
-		value2.setValue("test");
-		result = urlConditionlet.evaluate(request, null, comparisons.get(2)
-				.getId(), conditionletValues);
-		// Correct, the URL parameter is called "query" and starts with
-		// "test"
-		Assert.assertTrue(result);
-
-		value2.setValue("value");
-		result = urlConditionlet.evaluate(request, null, comparisons.get(3)
-				.getId(), conditionletValues);
-		// Correct, the URL parameter is called "query" and ends with
-		// "test"
-		Assert.assertTrue(result);
-
-		value2.setValue("parameter");
-		result = urlConditionlet.evaluate(request, null, comparisons.get(4)
-				.getId(), conditionletValues);
-		// Correct, the URL parameter is called "query" and contains
-		// "parameter"
-		Assert.assertTrue(result);
-
-		value2.setValue("test.*value");
-		result = urlConditionlet.evaluate(request, null, comparisons.get(5)
-				.getId(), conditionletValues);
-		// Correct, the URL parameter is called "query" and matches the RegEx
-		Assert.assertTrue(result);
-	}
-
-	@Test
-	public void testUsersLandingPage() {
-		Conditionlet landingConditionlet = new UsersLandingPageUrlConditionlet();
-		// Conditionlet has the input field
-		Collection<ConditionletInput> inputCollection = landingConditionlet
-				.getInputs(null);
-		Assert.assertTrue(inputCollection.size() > 0);
-		// Conditionlet has comparisons
-		Set<Comparison> comparisonSet = landingConditionlet.getComparisons();
-		Assert.assertTrue(comparisonSet.size() > 0);
-		List<ConditionletInput> inputs = new ArrayList<ConditionletInput>(
-				inputCollection);
-		List<Comparison> comparisons = new ArrayList<Comparison>(comparisonSet);
-		List<ConditionValue> conditionletValues = new ArrayList<ConditionValue>();
-		ConditionValue value1 = new ConditionValue();
-		value1.setId(inputs.get(0).getId());
-        value1.setKey("isoCode");
-		value1.setPriority(1);
-		value1.setValue("/contact-us");
-		conditionletValues.add(value1);
-		HttpServletRequest request = Mockito.mock(HttpServletRequest.class);
-		HttpSession session = Mockito.mock(HttpSession.class);
-		Clickstream clickstream = new Clickstream();
-		List<ClickstreamRequest> clickstreamRequests = new ArrayList<ClickstreamRequest>();
-		ClickstreamRequest clickReq1 = new ClickstreamRequest();
-		clickReq1.setRequestURI("/contact-us");
-		ClickstreamRequest clickReq2 = new ClickstreamRequest();
-		clickReq2.setRequestURI("/products");
-		ClickstreamRequest clickReq3 = new ClickstreamRequest();
-		clickReq3.setRequestURI("/about-us/index");
-		clickstreamRequests.add(clickReq1);
-		clickstreamRequests.add(clickReq2);
-		clickstreamRequests.add(clickReq3);
-		clickstream.setClickstreamRequests(clickstreamRequests);
-		Mockito.when(request.getSession(true)).thenReturn(session);
-		Mockito.when(session.getAttribute("clickstream")).thenReturn(
-				clickstream);
-		boolean result = landingConditionlet.evaluate(request, null,
-				comparisons.get(0).getId(), conditionletValues);
-		// Correct, the landing page is "/contact-us"
-		Assert.assertTrue(result);
-
-		value1.setValue("/products");
-		result = landingConditionlet.evaluate(request, null, comparisons.get(1)
-				.getId(), conditionletValues);
-		// Correct, the landing page IS NOT "/products"
-		Assert.assertTrue(result);
-
-		value1.setValue("/contact");
-		result = landingConditionlet.evaluate(request, null, comparisons.get(2)
-				.getId(), conditionletValues);
-		// Correct, the landing page starts with "/contact"
-		Assert.assertTrue(result);
-
-		value1.setValue("-us");
-		result = landingConditionlet.evaluate(request, null, comparisons.get(3)
-				.getId(), conditionletValues);
-		// Correct, the landing page ends with "/-us"
-		Assert.assertTrue(result);
-
-		value1.setValue("contact");
-		result = landingConditionlet.evaluate(request, null, comparisons.get(4)
-				.getId(), conditionletValues);
-		// Correct, the landing page contains "contact"
-		Assert.assertTrue(result);
-
-		value1.setValue("/.*-us");
-		result = landingConditionlet.evaluate(request, null, comparisons.get(5)
-				.getId(), conditionletValues);
-		// Correct, the landing page matches the RegEx
-		Assert.assertTrue(result);
-	}
-
-	@Test
-	public void testUsersTime() throws UnknownHostException, IOException,
-			GeoIp2Exception {
-		// Get client's time to add/subtract time and compare
-		Calendar baseClientDate = GeoIp2CityDbUtil.getInstance().getDateTime(
-				IP_ADDRESS_1);
-		Conditionlet timeConditionlet = new UsersTimeConditionlet();
-		// Conditionlet has comparisons
-		Set<Comparison> comparisonSet = timeConditionlet.getComparisons();
-		Assert.assertTrue(comparisonSet.size() > 0);
-		List<Comparison> comparisons = new ArrayList<Comparison>(comparisonSet);
-		// Conditionlet has the input field
-		Collection<ConditionletInput> inputCollection = timeConditionlet
-				.getInputs(comparisons.get(0).getId());
-		List<ConditionletInput> inputs = new ArrayList<ConditionletInput>(
-				inputCollection);
-		Assert.assertTrue(inputCollection.size() > 0);
-		List<ConditionValue> conditionletValues = new ArrayList<ConditionValue>();
-		ConditionValue value1 = new ConditionValue();
-		value1.setId(inputs.get(0).getId());
-        value1.setKey("isoCode");
-		value1.setPriority(1);
-		baseClientDate.add(Calendar.MINUTE, -5);
-		value1.setValue("" + baseClientDate.getTime().getTime());
-		conditionletValues.add(value1);
-		HttpServletRequest request = Mockito.mock(HttpServletRequest.class);
-		Mockito.when(request.getRemoteAddr()).thenReturn(IP_ADDRESS_1);
-		boolean result = timeConditionlet.evaluate(request, null, comparisons
-				.get(0).getId(), conditionletValues);
-		// Correct, the client's time is greater than the specified date
-		Assert.assertTrue(result);
-
-		result = timeConditionlet.evaluate(request, null, comparisons.get(1)
-				.getId(), conditionletValues);
-		// Correct, the client's time is greater than or equal to the specified
-		// date
-		Assert.assertTrue(result);
-
-		baseClientDate.add(Calendar.MINUTE, 15);
-		value1.setValue("" + baseClientDate.getTime().getTime());
-		result = timeConditionlet.evaluate(request, null, comparisons.get(3)
-				.getId(), conditionletValues);
-		// Correct, the client's time is lower than or equal to the specified
-		// date
-		Assert.assertTrue(result);
-
-		value1.setValue("" + baseClientDate.getTime().getTime());
-		result = timeConditionlet.evaluate(request, null, comparisons.get(4)
-				.getId(), conditionletValues);
-		// Correct, the client's time is lower than or equal to the specified
-		// date
-		Assert.assertTrue(result);
-
-		inputCollection = timeConditionlet
-				.getInputs(comparisons.get(5).getId());
-		inputs = new ArrayList<ConditionletInput>(inputCollection);
-		baseClientDate.add(Calendar.MINUTE, -15);
-		value1.setValue("" + baseClientDate.getTime().getTime());
-		ConditionValue value2 = new ConditionValue();
-		value2.setId(inputs.get(1).getId());
-        value2.setKey("isoCode");
-		value2.setPriority(2);
-		baseClientDate.add(Calendar.MINUTE, 15);
-		value2.setValue("" + baseClientDate.getTime().getTime());
-		conditionletValues.add(value2);
-		result = timeConditionlet.evaluate(request, null, comparisons.get(5)
-				.getId(), conditionletValues);
-		// Correct, the client's time is between the specified dates
-		Assert.assertTrue(result);
-	}
-
-	@Test
-	public void testRequestHeader() {
-		Conditionlet headerConditionlet = new RequestHeaderConditionlet();
-		// Conditionlet has the input field
-		Collection<ConditionletInput> inputCollection = headerConditionlet
-				.getInputs(null);
-		Assert.assertTrue(inputCollection.size() > 0);
-		// Conditionlet has comparisons
-		Set<Comparison> comparisonSet = headerConditionlet.getComparisons();
-		Assert.assertTrue(comparisonSet.size() > 0);
-		List<ConditionletInput> inputs = new ArrayList<ConditionletInput>(
-				inputCollection);
-		List<Comparison> comparisons = new ArrayList<Comparison>(comparisonSet);
-		List<ConditionValue> conditionletValues = new ArrayList<ConditionValue>();
-		ConditionValue value1 = new ConditionValue();
-		value1.setId(inputs.get(0).getId());
-        value1.setKey("headerKeyValue");
-		value1.setPriority(1);
-		value1.setValue("User-Agent");
-		conditionletValues.add(value1);
-		ConditionValue value2 = new ConditionValue();
-		value2.setId(inputs.get(1).getId());
-        value2.setKey("compareTo");
-		value2.setPriority(2);
-		value2.setValue("Mozilla/5.0 (Macintosh; Intel Mac OS X 10_9_5) AppleWebKit/537.36 (KHTML, like Gecko) Chrome/43.0.2357.65 Safari/537.36");
-		conditionletValues.add(value2);
-		HttpServletRequest request = Mockito.mock(HttpServletRequest.class);
-		Mockito.when(request.getHeader("User-Agent"))
-				.thenReturn(
-						"Mozilla/5.0 (Macintosh; Intel Mac OS X 10_9_5) AppleWebKit/537.36 (KHTML, like Gecko) Chrome/43.0.2357.65 Safari/537.36");
-		boolean result = headerConditionlet.evaluate(request, null, comparisons
-				.get(0).getId(), conditionletValues);
-		// Correct, the browser header "User-Agent" is the specified one
-		Assert.assertTrue(result);
-
-		value2.setValue("Mozilla/5.0 (Windows NT 6.1; WOW64; Trident/7.0; rv:11.0) like Gecko");
-		result = headerConditionlet.evaluate(request, null, comparisons.get(1)
-				.getId(), conditionletValues);
-		// Correct, the browser header "User-Agent" IS NOT the specified one
-		Assert.assertTrue(result);
-
-		value2.setValue("Mozilla/5.0 (Macintosh");
-		result = headerConditionlet.evaluate(request, null, comparisons.get(2)
-				.getId(), conditionletValues);
-		// Correct, the browser header "User-Agent" starts with the specified
-		// one
-		Assert.assertTrue(result);
-
-		value2.setValue("Chrome/43.0.2357.65 Safari/537.36");
-		result = headerConditionlet.evaluate(request, null, comparisons.get(3)
-				.getId(), conditionletValues);
-		// Correct, the browser header "User-Agent" ends with the specified one
-		Assert.assertTrue(result);
-
-		value2.setValue("Chrome");
-		result = headerConditionlet.evaluate(request, null, comparisons.get(4)
-				.getId(), conditionletValues);
-		// Correct, the browser header "User-Agent" contains the specified one
-		Assert.assertTrue(result);
-
-		value2.setValue("Mozilla/5.0 \\([Macintosh;|Windows.*;|Linux.*;].* Chrome/.* Safari/.*");
-		result = headerConditionlet.evaluate(request, null, comparisons.get(5)
-				.getId(), conditionletValues);
-		// Correct, the browser header "User-Agent" matches the RegEx
-		Assert.assertTrue(result);
-	}
-
-	@Test
-	public void testUsersLogIn() {
-		Conditionlet loginConditionlet = new UsersLogInConditionlet();
-		// Conditionlet has the input field
-		Collection<ConditionletInput> inputCollection = loginConditionlet
-				.getInputs(null);
-		Assert.assertTrue(inputCollection == null);
-		// Conditionlet has comparisons
-		Set<Comparison> comparisonSet = loginConditionlet.getComparisons();
-		Assert.assertTrue(comparisonSet.size() > 0);
-		List<Comparison> comparisons = new ArrayList<Comparison>(comparisonSet);
-		HttpServletRequest request = Mockito.mock(HttpServletRequest.class);
-		HttpSession session = Mockito.mock(HttpSession.class);
-		Mockito.when(
-				session.getAttribute(com.liferay.portal.util.WebKeys.USER_ID))
-				.thenReturn("dotcms.org.1");
-		User user = new User();
-		user.setUserId("dotcms.org.1");
-		Mockito.when(request.getAttribute(com.liferay.portal.util.WebKeys.USER))
-				.thenReturn(user);
-		Mockito.when(request.getSession(false)).thenReturn(session);
-		boolean result = loginConditionlet.evaluate(request, null, comparisons
-				.get(0).getId(), null);
-		// Correct, the specified user is logged in
-		Assert.assertTrue(result);
-
-		Mockito.when(
-				session.getAttribute(com.liferay.portal.util.WebKeys.USER_ID))
-				.thenReturn(null);
-		result = loginConditionlet.evaluate(request, null, comparisons.get(1)
-				.getId(), null);
-		// Correct, the specified user IS NOT logged in
-		Assert.assertTrue(result);
-	}
-
-}
-=======
 //package com.dotmarketing.portlets.rules.conditionlet;
 //
 //import com.dotmarketing.portlets.rules.ValidationResults;
@@ -2435,5 +1150,4 @@
 //		Assert.assertTrue(result);
 //	}
 //
-//}
->>>>>>> 56f28642
+//}