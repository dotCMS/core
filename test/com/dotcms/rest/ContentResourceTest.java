package com.dotcms.rest;

import java.io.ByteArrayInputStream;
import java.net.URLEncoder;
import java.text.SimpleDateFormat;
import java.util.Date;
import java.util.HashMap;
import java.util.HashSet;
import java.util.List;
import java.util.Set;

import javax.servlet.http.HttpServletRequest;
<<<<<<< HEAD

import com.dotcms.repackage.javax.ws.rs.client.Client;
import com.dotcms.repackage.javax.ws.rs.client.Entity;
import com.dotcms.repackage.javax.ws.rs.client.WebTarget;
import com.dotcms.repackage.javax.ws.rs.core.MediaType;

import com.dotcms.repackage.javax.ws.rs.core.Response;
=======

import com.dotcms.TestBase;
import com.dotcms.repackage.com.ibm.icu.util.Calendar;
import com.dotcms.repackage.com.sun.jersey.api.client.Client;
import com.dotcms.repackage.com.sun.jersey.api.client.ClientResponse;
import com.dotcms.repackage.com.sun.jersey.api.client.WebResource;
import com.dotcms.repackage.com.sun.jersey.core.util.Base64;
import com.dotcms.repackage.com.sun.jersey.multipart.BodyPart;
import com.dotcms.repackage.com.sun.jersey.multipart.MultiPart;
import com.dotcms.repackage.com.sun.jersey.multipart.file.StreamDataBodyPart;
import com.dotcms.repackage.edu.emory.mathcs.backport.java.util.Arrays;
import com.dotcms.repackage.javax.ws.rs.core.MediaType;
>>>>>>> c90b1163
import com.dotcms.repackage.org.apache.commons.io.IOUtils;
import com.dotcms.repackage.org.codehaus.jettison.json.JSONObject;
import com.dotcms.repackage.org.glassfish.jersey.internal.util.Base64;
import com.dotcms.repackage.org.glassfish.jersey.media.multipart.BodyPart;
import com.dotcms.repackage.org.glassfish.jersey.media.multipart.MultiPart;
import com.dotcms.repackage.org.glassfish.jersey.media.multipart.file.StreamDataBodyPart;
import com.dotcms.repackage.org.junit.Assert;
import com.dotcms.repackage.org.junit.Before;
import com.dotcms.repackage.org.junit.Test;
import com.dotmarketing.beans.Host;
import com.dotmarketing.beans.Permission;
import com.dotmarketing.business.APILocator;
import com.dotmarketing.business.CacheLocator;
import com.dotmarketing.business.PermissionAPI;
import com.dotmarketing.business.Role;
import com.dotmarketing.portlets.categories.model.Category;
import com.dotmarketing.portlets.contentlet.model.Contentlet;
import com.dotmarketing.portlets.fileassets.business.FileAsset;
import com.dotmarketing.portlets.fileassets.business.FileAssetAPI;
import com.dotmarketing.portlets.folders.model.Folder;
import com.dotmarketing.portlets.structure.factories.FieldFactory;
import com.dotmarketing.portlets.structure.factories.RelationshipFactory;
import com.dotmarketing.portlets.structure.factories.StructureFactory;
import com.dotmarketing.portlets.structure.model.Field;
import com.dotmarketing.portlets.structure.model.Field.DataType;
import com.dotmarketing.portlets.structure.model.Field.FieldType;
import com.dotmarketing.portlets.structure.model.Relationship;
import com.dotmarketing.portlets.structure.model.Structure;
import com.dotmarketing.portlets.workflows.model.WorkflowAction;
import com.dotmarketing.portlets.workflows.model.WorkflowActionClass;
import com.dotmarketing.portlets.workflows.model.WorkflowScheme;
import com.dotmarketing.portlets.workflows.model.WorkflowSearcher;
import com.dotmarketing.portlets.workflows.model.WorkflowStep;
import com.dotmarketing.portlets.workflows.model.WorkflowTask;
import com.dotmarketing.servlets.test.ServletTestRunner;
import com.dotmarketing.tag.model.Tag;
import com.dotmarketing.util.InodeUtils;
import com.dotmarketing.util.UUIDGenerator;
import com.liferay.portal.model.User;
<<<<<<< HEAD

import com.dotcms.repackage.edu.emory.mathcs.backport.java.util.Arrays;
=======
>>>>>>> c90b1163

public class ContentResourceTest extends TestBase {
    Client client;
    WebTarget webTarget;
    String authheader="Authorization";
    String authvalue="Basic "+new String(Base64.encode("admin@dotcms.com:admin".getBytes()));
    
    @Before
    public void before() {
        client=RestClientBuilder.newClient();
        HttpServletRequest request = ServletTestRunner.localRequest.get();
        String serverName = request.getServerName();
        long serverPort = request.getServerPort();
        webTarget = client.target("http://" + serverName + ":" + serverPort + "/api/content");
    }
    
    @Test
    public void singlePUT() throws Exception {
        Structure st=CacheLocator.getContentTypeCache().getStructureByVelocityVarName("webPageContent");
        Host demo=APILocator.getHostAPI().findByName("demo.dotcms.com", APILocator.getUserAPI().getSystemUser(), false);
        User sysuser=APILocator.getUserAPI().getSystemUser();
        String demoId=demo.getIdentifier();

        Response response = webTarget.path("/publish/1").request().put(Entity.entity(new JSONObject()
                .put("stInode", st.getInode())
                .put("languageId", 1)
                .put("title", "Test content from ContentResourceTest")
                .put("body", "this is an example text")
                .put("contentHost", demoId).toString(), MediaType.APPLICATION_JSON_TYPE));


        Assert.assertEquals(200, response.getStatus());
        Assert.assertTrue(response.getLocation().toString().contains("/api/content/inode/"));
        String location=response.getLocation().toString();
        String inode=location.substring(location.lastIndexOf("/")+1);
        Contentlet cont=APILocator.getContentletAPI().find(inode, sysuser, false);
        Assert.assertNotNull(cont);
        Assert.assertTrue(InodeUtils.isSet(cont.getIdentifier()));
        Assert.assertEquals(demoId, cont.getHost());
        Assert.assertEquals(st.getInode(), cont.getStructureInode());
        Assert.assertEquals(1,cont.getLanguageId());
        Assert.assertEquals("Test content from ContentResourceTest",cont.getStringProperty("title"));
        Assert.assertEquals("this is an example text",cont.getStringProperty("body"));
        Assert.assertTrue(cont.isLive());
        
        // testing other host_or_folder formats: folderId
        Folder folder=APILocator.getFolderAPI().findFolderByPath("/home", demo, sysuser, false);
        response=webTarget.path("/publish/1").request()
                       .header(authheader, authvalue).put(Entity.entity(
                        new JSONObject()
                                .put("stInode", st.getInode())
                                .put("languageId", 1)
                                .put("title", "test content with folderid")
                                .put("body", "this is an example text")
                                .put("contentHost", folder.getInode()).toString(), MediaType.APPLICATION_JSON_TYPE));
        location=response.getLocation().toString();
        inode=location.substring(location.lastIndexOf("/")+1);
        cont=APILocator.getContentletAPI().find(inode, sysuser, false);
        Assert.assertEquals(folder.getInode(), cont.getFolder());
        Assert.assertTrue(cont.isLive());
        
        // testing other host_or_folder formats: hostname
        response=webTarget.path("/publish/1").request()
                .header(authheader, authvalue).put(Entity.entity(
                        new JSONObject()
                                .put("stInode", st.getInode())
                                .put("languageId", 1)
                                .put("title", "Test content from ContentResourceTest folderId")
                                .put("body", "this is an example text")
                                .put("contentHost", "demo.dotcms.com").toString(), MediaType.APPLICATION_JSON_TYPE));
        location=response.getLocation().toString();
        inode=location.substring(location.lastIndexOf("/")+1);
        cont=APILocator.getContentletAPI().find(inode, sysuser, false);
        Assert.assertEquals(demoId, cont.getHost());
        Assert.assertTrue(cont.isLive());
        
        // testing other host_or_folder formats: hostname:path
        response=webTarget.path("/justsave/1").request()
                .header(authheader, authvalue).put(Entity.entity(
                        new JSONObject()
                                .put("stInode", st.getInode())
                                .put("languageId", 1)
                                .put("title", "Test content from ContentResourceTest folderId")
                                .put("body", "this is an example text")
                                .put("contentHost", "demo.dotcms.com:/home").toString(), MediaType.APPLICATION_JSON_TYPE));
        location=response.getLocation().toString();
        inode=location.substring(location.lastIndexOf("/")+1);
        cont=APILocator.getContentletAPI().find(inode, sysuser, false);
        Assert.assertEquals(folder.getInode(), cont.getFolder());
        Assert.assertFalse(cont.isLive());
        
        
        // testing XML
        response=webTarget.path("/publish/1").request()
                       .header(authheader, authvalue).put(Entity.entity(
                            "<content>" +
                            "<stInode>" +st.getInode() + "</stInode>"+
                            "<languageId>1</languageId>"+
                            "<title>Test content from ContentResourceTest XML</title>"+
                            "<body>this is an example text XML</body>"+
                            "<contentHost>"+demoId+"</contentHost>"+
                            "</content>", MediaType.APPLICATION_XML_TYPE));
        Assert.assertEquals(200, response.getStatus());
        Assert.assertTrue(response.getLocation().toString().contains("/api/content/inode/"));
        location=response.getLocation().toString();
        inode=location.substring(location.lastIndexOf("/")+1);
        cont=APILocator.getContentletAPI().find(inode, sysuser, false);
        Assert.assertNotNull(cont);
        Assert.assertTrue(InodeUtils.isSet(cont.getIdentifier()));
        Assert.assertEquals(demoId, cont.getHost());
        Assert.assertEquals(st.getInode(), cont.getStructureInode());
        Assert.assertEquals(1,cont.getLanguageId());
        Assert.assertEquals("Test content from ContentResourceTest XML",cont.getStringProperty("title"));
        Assert.assertEquals("this is an example text XML",cont.getStringProperty("body"));
        Assert.assertTrue(cont.isLive());
        
        // testing form-urlencoded
        String title="Test content from ContentResourceTest FORM "+UUIDGenerator.generateUuid();
        String body="this is an example text FORM "+UUIDGenerator.generateUuid();
        response=webTarget.path("/publish/1").request()
                .header(authheader, authvalue).put(Entity.entity(
                     "stInode=" +st.getInode() + "&"+
                     "languageId=1&"+
                     "title="+URLEncoder.encode(title, "UTF-8")+"&"+
                     "body="+URLEncoder.encode(body, "UTF-8")+"&"+
                     "contentHost="+demoId, MediaType.APPLICATION_FORM_URLENCODED_TYPE));
        Assert.assertEquals(200, response.getStatus());
        Assert.assertTrue(response.getLocation().toString().contains("/api/content/inode/"));
        location=response.getLocation().toString();
        inode=location.substring(location.lastIndexOf("/")+1);
        Assert.assertEquals(inode, response.getHeaders().getFirst("inode")); // validate consistency of inode header
        cont=APILocator.getContentletAPI().find(inode, sysuser, false);
        Assert.assertNotNull(cont);
        Assert.assertTrue(InodeUtils.isSet(cont.getIdentifier()));
        Assert.assertEquals(cont.getIdentifier(), response.getHeaders().getFirst("identifier")); // consistency of identifier header
        Assert.assertEquals(demoId, cont.getHost());
        Assert.assertEquals(st.getInode(), cont.getStructureInode());
        Assert.assertEquals(1,cont.getLanguageId());
        Assert.assertEquals(title,cont.getStringProperty("title"));
        Assert.assertEquals(body,cont.getStringProperty("body"));
        Assert.assertTrue(cont.isLive());

        
    }
    
    @Test
    public void multipartPUT() throws Exception {
        final String salt=Long.toString(System.currentTimeMillis());
        final User sysuser=APILocator.getUserAPI().getSystemUser();
<<<<<<< HEAD

        Response response = webTarget.path("/publish/1").request()
                                   .header(authheader, authvalue).put(Entity.entity(
                        new MultiPart()
                                .bodyPart(new BodyPart(
                                        new JSONObject()
                                                .put("hostFolder", "demo.dotcms.com:/resources")
                                                .put("title", "newfile" + salt + ".txt")
                                                .put("fileName", "newfile" + salt + ".txt")
                                                .put("languageId", "1")
                                                .put("stInode", StructureCache.getStructureByVelocityVarName("FileAsset").getInode())
                                                .toString(), MediaType.APPLICATION_JSON_TYPE))
                                .bodyPart(new StreamDataBodyPart(
                                        "newfile" + salt + ".txt",
                                        new ByteArrayInputStream(("this is the salt " + salt).getBytes()),
                                        "newfile" + salt + ".txt",
                                        MediaType.APPLICATION_OCTET_STREAM_TYPE)), MediaType.MULTIPART_FORM_DATA_TYPE));
=======
        
        ClientResponse response = contRes.path("/publish/1").type(MediaType.MULTIPART_FORM_DATA_TYPE)
                                   .header(authheader, authvalue).put(ClientResponse.class, 
                                           new MultiPart()
                                             .bodyPart(new BodyPart(
                                                     new JSONObject()
                                                        .put("hostFolder", "demo.dotcms.com:/resources")
                                                        .put("title", "newfile"+salt+".txt")
                                                        .put("fileName", "newfile"+salt+".txt")
                                                        .put("languageId", "1")
                                                        .put("stInode", CacheLocator.getContentTypeCache().getStructureByVelocityVarName("FileAsset").getInode())
                                                        .toString(), MediaType.APPLICATION_JSON_TYPE))
                                             .bodyPart(new StreamDataBodyPart(
                                                         "newfile"+salt+".txt", 
                                                         new ByteArrayInputStream(("this is the salt "+salt).getBytes()),
                                                         "newfile"+salt+".txt",
                                                         MediaType.APPLICATION_OCTET_STREAM_TYPE)));
>>>>>>> c90b1163
        Assert.assertEquals(200, response.getStatus());
        Contentlet cont=APILocator.getContentletAPI().find((String) response.getHeaders().getFirst("inode"),sysuser,false);
        Assert.assertNotNull(cont);
        Assert.assertTrue(InodeUtils.isSet(cont.getIdentifier()));
        Assert.assertTrue(response.getLocation().toString().endsWith("/api/content/inode/"+cont.getInode()));
        FileAsset file=APILocator.getFileAssetAPI().fromContentlet(cont);
        Assert.assertEquals("/resources/newfile"+salt+".txt",file.getURI());
        Assert.assertEquals("demo.dotcms.com", APILocator.getHostAPI().find(file.getHost(), sysuser, false).getHostname());
        Assert.assertEquals("this is the salt "+salt, IOUtils.toString(file.getFileInputStream()));
    }
    
    @SuppressWarnings("unchecked")
    @Test
    public void categoryAndTagFields() throws Exception {
        User sysuser=APILocator.getUserAPI().getSystemUser();
        Structure st=CacheLocator.getContentTypeCache().getStructureByVelocityVarName("Blog");
        String salt=Long.toString(System.currentTimeMillis());
        Response response=webTarget.path("/justsave/1").request()
                .header(authheader, authvalue).put(Entity.entity(
                        new JSONObject()
                                .put("stInode", st.getInode())
                                .put("languageId", 1)
                                .put("host1", "demo.dotcms.com")
                                .put("title", "blog post "+salt)
                                .put("urlTitle", "blog-post-"+salt)
                                .put("author", "junit")
                                .put("sysPublishDate", new SimpleDateFormat("yyyy-MM-dd'T'hh:mm:ss")
                                                          .format(Calendar.getInstance().getTime()))
                                .put("body","blog post content "+salt)
                                .put("topic", "investing,banking")
                                .put("tags", "junit,integration tests,jenkins")
                                .put("contentHost", "demo.dotcms.com:/home").toString(), MediaType.APPLICATION_JSON_TYPE));
        Assert.assertEquals(200, response.getStatus());
        String inode=(String)response.getHeaders().getFirst("inode");
        Contentlet cont=APILocator.getContentletAPI().find(inode, sysuser, false);
        Assert.assertNotNull(cont);
        Assert.assertTrue(InodeUtils.isSet(cont.getIdentifier()));
        
        /////////////////////////
        // checking categories //
        /////////////////////////
        
        List<Category> cats=APILocator.getCategoryAPI().getParents(cont, sysuser, false);
        Assert.assertNotNull(cats);
        Assert.assertEquals(2,cats.size());
        
        Set<String> expectedIds=new HashSet<String>();
        expectedIds.add("investing"); expectedIds.add("banking");
        expectedIds.remove(cats.get(0).getCategoryVelocityVarName());
        expectedIds.remove(cats.get(1).getCategoryVelocityVarName());
        Assert.assertEquals(0, expectedIds.size());
        
        ///////////////////
        // checking tags //
        ///////////////////
        
        List<Tag> tags=APILocator.getTagAPI().getTagsByInode(cont.getInode());
        Assert.assertNotNull(tags);
        Assert.assertEquals(3, tags.size());
        Set<String> expectedTags=new HashSet<String>(Arrays.asList("junit,integration tests,jenkins".split(",")));
        for(Tag tt : tags) {
            Assert.assertTrue(expectedTags.remove(tt.getTagName()));
        }
        
    }
    
    @SuppressWarnings("unchecked")
    @Test
    public void workflowTask() throws  Exception {
        final String salt=Long.toString(System.currentTimeMillis());
                
        // a mandatory scheme to test
        WorkflowScheme scheme = new WorkflowScheme();
        scheme.setMandatory(true);
        scheme.setName("Rest Mandatory Workflow "+salt);
        scheme.setDescription("testing rest save content");
        scheme.setCreationDate(new Date());
        APILocator.getWorkflowAPI().saveScheme(scheme);
        
        WorkflowStep step1=new WorkflowStep();
        step1.setCreationDate(new Date());
        step1.setEnableEscalation(false);
        step1.setMyOrder(1);
        step1.setName("Step 1");
        step1.setResolved(false);
        step1.setSchemeId(scheme.getId());
        APILocator.getWorkflowAPI().saveStep(step1);
        
        WorkflowStep step2=new WorkflowStep();
        step2.setCreationDate(new Date());
        step2.setEnableEscalation(false);
        step2.setMyOrder(2);
        step2.setName("Step 2");
        step2.setResolved(false);
        step2.setSchemeId(scheme.getId());
        APILocator.getWorkflowAPI().saveStep(step2);
        
        WorkflowStep step3=new WorkflowStep();
        step3.setCreationDate(new Date());
        step3.setEnableEscalation(false);
        step3.setMyOrder(3);
        step3.setName("Step 3");
        step3.setResolved(true);
        step3.setSchemeId(scheme.getId());
        APILocator.getWorkflowAPI().saveStep(step3);
        
        // Save as Draft Step1 -> Step1
        WorkflowAction saveDraft=new WorkflowAction();
        saveDraft.setId(UUIDGenerator.generateUuid());
        saveDraft.setName("Save as Draft");
        saveDraft.setOrder(1);
        saveDraft.setNextStep(step1.getId());
        saveDraft.setRequiresCheckout(true);
        saveDraft.setStepId(step1.getId());
        saveDraft.setNextAssign(APILocator.getRoleAPI().loadCMSAnonymousRole().getId());
        APILocator.getWorkflowAPI().saveAction(saveDraft, 
                Arrays.asList(new Permission[] { 
                        new Permission(
                                saveDraft.getPermissionType(),
                                saveDraft.getId(),
                                APILocator.getRoleAPI().loadCMSAnonymousRole().getId(),
                                PermissionAPI.PERMISSION_USE) }));
        
     // Save as Draft Step1 -> Step1
        WorkflowAction escalate=new WorkflowAction();
        escalate.setId(UUIDGenerator.generateUuid());
        escalate.setName("Save and Assign");
        escalate.setOrder(2);
        escalate.setNextStep(step1.getId());
        escalate.setRequiresCheckout(true);
        escalate.setStepId(step1.getId());
        escalate.setAssignable(true);
        escalate.setCommentable(true);
        escalate.setNextAssign(APILocator.getRoleAPI().loadCMSAnonymousRole().getId());
        APILocator.getWorkflowAPI().saveAction(escalate, 
                Arrays.asList(new Permission[] { 
                        new Permission(
                                escalate.getPermissionType(),
                                escalate.getId(),
                                APILocator.getRoleAPI().loadCMSAnonymousRole().getId(),
                                PermissionAPI.PERMISSION_USE) }));
        
        // Send for review Step1 -> Step2
        WorkflowAction sendReview=new WorkflowAction();
        sendReview.setId(UUIDGenerator.generateUuid());
        sendReview.setName("Send for review");
        sendReview.setOrder(3);
        sendReview.setNextStep(step2.getId());
        sendReview.setRequiresCheckout(false);
        sendReview.setStepId(step1.getId());
        sendReview.setNextAssign(APILocator.getRoleAPI().loadCMSAnonymousRole().getId());
        APILocator.getWorkflowAPI().saveAction(sendReview, 
                Arrays.asList(new Permission[] { 
                        new Permission(
                                sendReview.getPermissionType(),
                                sendReview.getId(),
                                APILocator.getRoleAPI().loadCMSAnonymousRole().getId(),
                                PermissionAPI.PERMISSION_USE) }));
        
        // reject Step2 -> Step1
        WorkflowAction reject=new WorkflowAction();
        reject.setId(UUIDGenerator.generateUuid());
        reject.setName("Reject");
        reject.setOrder(1);
        reject.setNextStep(step1.getId());
        reject.setRequiresCheckout(false);
        reject.setStepId(step2.getId());
        reject.setNextAssign(APILocator.getRoleAPI().loadCMSAnonymousRole().getId());
        APILocator.getWorkflowAPI().saveAction(reject, 
                Arrays.asList(new Permission[] { 
                        new Permission(
                                reject.getPermissionType(),
                                reject.getId(),
                                APILocator.getRoleAPI().loadCMSAnonymousRole().getId(),
                                PermissionAPI.PERMISSION_USE) }));
        
        // publish Step2 -> Step3
        WorkflowAction publish=new WorkflowAction();
        publish.setId(UUIDGenerator.generateUuid());
        publish.setName("Publish");
        publish.setOrder(2);
        publish.setNextStep(step3.getId());
        publish.setRequiresCheckout(false);
        publish.setStepId(step2.getId());
        publish.setNextAssign(APILocator.getRoleAPI().loadCMSAnonymousRole().getId());
        APILocator.getWorkflowAPI().saveAction(publish, 
                Arrays.asList(new Permission[] { 
                        new Permission(
                                publish.getPermissionType(),
                                publish.getId(),
                                APILocator.getRoleAPI().loadCMSAnonymousRole().getId(),
                                PermissionAPI.PERMISSION_USE) }));
        WorkflowActionClass publishlet=new WorkflowActionClass();
        publishlet.setActionId(publish.getId());
        publishlet.setClazz(com.dotmarketing.portlets.workflows.actionlet.PublishContentActionlet.class.getCanonicalName());
        publishlet.setName("publish");
        publishlet.setOrder(1);
        APILocator.getWorkflowAPI().saveActionClass(publishlet);
        
        // a test structure with that scheme
        Structure st=new Structure();
        st.setName("Rest test st "+salt);
        st.setVelocityVarName("restTestSt"+salt);
        st.setDescription("testing rest content creation with mandatory workflow");
        StructureFactory.saveStructure(st);
        Field field=new Field("Title",FieldType.TEXT,DataType.TEXT,st,true,true,true,1,false,false,true);
        FieldFactory.saveField(field);
        APILocator.getWorkflowAPI().saveSchemeForStruct(st, scheme);
        
        // send the Rest api call
        User sysuser=APILocator.getUserAPI().getSystemUser();
        User bill=APILocator.getUserAPI().loadUserById("dotcms.org.2806");
        Role billrole=APILocator.getRoleAPI().getUserRole(bill);
        Response response =webTarget.path("/Save%20and%20Assign/1/wfActionComments/please%20do%20this%20for%20me/wfActionAssign/"+billrole.getId())
            .request(MediaType.APPLICATION_JSON_TYPE)
            .header(authheader, authvalue).put(Entity.entity(
                new JSONObject()
                    .put("stInode", st.getInode())
                    .put("languageId", 1)
                    .put(field.getVelocityVarName(), "test title "+salt)
                    .toString(), MediaType.APPLICATION_JSON_TYPE));
        Assert.assertEquals(200, response.getStatus());
        
        Contentlet cont = APILocator.getContentletAPI().find((String)response.getHeaders().getFirst("inode"), sysuser, false);
        Assert.assertNotNull(cont);
        Assert.assertTrue(InodeUtils.isSet(cont.getIdentifier()));
        
        // must be in the first step
        Assert.assertEquals(step1.getId(), APILocator.getWorkflowAPI().findStepByContentlet(cont).getId());
        
        boolean assigned=false;
        
        HashMap<String, Object> map = new HashMap<String,Object>();
        map.put("assignedTo",billrole.getId());
        for(WorkflowTask task : APILocator.getWorkflowAPI().searchTasks(new WorkflowSearcher(map, sysuser))) {
            if(task.getWebasset().equals(cont.getIdentifier())) {
                assigned=true;
                Assert.assertEquals("please do this for me",task.getDescription());
                break;
            }
        }
        Assert.assertTrue(assigned);
        
    }
    
    @Test
    public void uriFileImageFields() throws Exception {
        User sysuser=APILocator.getUserAPI().getSystemUser();
        
        final String salt=Long.toString(System.currentTimeMillis());
        
        Structure st=new Structure();
        st.setName("Rest Test File Img "+salt);
        st.setVelocityVarName("restTestSt"+salt);
        st.setDescription("testing rest content creation with file&image fields");
        StructureFactory.saveStructure(st);
        Field title=new Field("Title",FieldType.TEXT,DataType.TEXT,st,true,true,true,1,false,false,true);
        FieldFactory.saveField(title);
        Field file=new Field("aFile",FieldType.FILE,DataType.TEXT,st,true,false,true,2,false,false,true);
        FieldFactory.saveField(file);
        Field image=new Field("aImage",FieldType.IMAGE,DataType.TEXT,st,true,false,true,3,false,false,true);
        FieldFactory.saveField(image);
        
        Host demo=APILocator.getHostAPI().findByName("demo.dotcms.com", sysuser, false);
        Folder ff=APILocator.getFolderAPI().createFolders("/rest/"+salt, demo, sysuser, false);
        
        java.io.File filefile = java.io.File.createTempFile("filefile", ".txt");
        java.io.File imgimg = java.io.File.createTempFile("imgimg", ".jpg");
        
        Contentlet filea=new Contentlet();
        filea.setFolder(ff.getInode());
        filea.setHost(demo.getIdentifier());
        filea.setStructureInode(CacheLocator.getContentTypeCache().getStructureByVelocityVarName("fileAsset").getInode());
        filea.setStringProperty(FileAssetAPI.HOST_FOLDER_FIELD, ff.getInode());
        filea.setStringProperty(FileAssetAPI.TITLE_FIELD, "filefile.txt");
        filea.setStringProperty(FileAssetAPI.FILE_NAME_FIELD, "filefile.txt");
        filea.setBinary(FileAssetAPI.BINARY_FIELD, filefile);
        filea.setLanguageId(1);
        filea = APILocator.getContentletAPI().checkin(filea, sysuser, false);
        
        Contentlet imga=new Contentlet();
        imga.setFolder(ff.getInode());
        imga.setHost(demo.getIdentifier());
        imga.setStructureInode(CacheLocator.getContentTypeCache().getStructureByVelocityVarName("fileAsset").getInode());
        imga.setStringProperty(FileAssetAPI.HOST_FOLDER_FIELD, ff.getInode());
        imga.setStringProperty(FileAssetAPI.FILE_NAME_FIELD, "imgimg.jpg");
        imga.setStringProperty(FileAssetAPI.TITLE_FIELD, "imgimg.jpg");
        imga.setBinary(FileAssetAPI.BINARY_FIELD, imgimg);
        imga.setLanguageId(1);
        imga = APILocator.getContentletAPI().checkin(imga, sysuser, false);

        Response response = webTarget.path("/publish/1")
            .request()
            .header(authheader, authvalue).put(Entity.entity(
                new JSONObject()
                    .put("stName", st.getVelocityVarName())
                    .put(file.getVelocityVarName(),"//demo.dotcms.com/rest/"+salt+"/filefile.txt")
                    .put(image.getVelocityVarName(), "//demo.dotcms.com/rest/"+salt+"/imgimg.jpg")
                    .put(title.getVelocityVarName(), "a simple title")
                    .toString(), MediaType.APPLICATION_JSON_TYPE));
        Assert.assertEquals(200, response.getStatus());
        
        String inode=(String)response.getHeaders().getFirst("inode");
        Contentlet cont = APILocator.getContentletAPI().find(inode, sysuser, false);
        Assert.assertEquals(filea.getIdentifier(),cont.getStringProperty(file.getVelocityVarName()));
        Assert.assertEquals(imga.getIdentifier(),cont.getStringProperty(image.getVelocityVarName()));
    }
    
    @Test
    public void relationShips() throws Exception {
        final String salt=Long.toString(System.currentTimeMillis());
        final User sysuser=APILocator.getUserAPI().getSystemUser();
        
        Structure st1=new Structure();
        st1.setName("Rest Test rel "+salt);
        st1.setVelocityVarName("restTestSt"+salt);
        st1.setDescription("testing rest content creation with relationships");
        StructureFactory.saveStructure(st1);
        Field title1=new Field("Title",FieldType.TEXT,DataType.TEXT,st1,true,true,true,1,false,false,true);
        FieldFactory.saveField(title1);
        
        Structure st2=new Structure();
        st2.setName("Rest Test rel 2 "+salt);
        st2.setVelocityVarName("restTestSt2"+salt);
        st2.setDescription("testing rest content creation with relationships 2");
        StructureFactory.saveStructure(st2);
        Field title2=new Field("Title",FieldType.TEXT,DataType.TEXT,st2,true,true,true,1,false,false,true);
        FieldFactory.saveField(title2);
        
        Contentlet c1=new Contentlet();
        c1.setLanguageId(1);
        c1.setStringProperty(title2.getVelocityVarName(), "title 2");
        c1.setStructureInode(st2.getInode());
        c1 = APILocator.getContentletAPI().checkin(c1, sysuser, false);
        
        Contentlet c2=new Contentlet();
        c2.setLanguageId(1);
        c2.setStringProperty(title2.getVelocityVarName(), "title 222");
        c2.setStructureInode(st2.getInode());
        c2 = APILocator.getContentletAPI().checkin(c2, sysuser, false);
        
        APILocator.getContentletAPI().isInodeIndexed(c1.getInode());
        APILocator.getContentletAPI().isInodeIndexed(c2.getInode());
        
        Relationship rel=new Relationship(st1,st2,"st1"+salt,"st2"+salt,0,false,false);
        RelationshipFactory.saveRelationship(rel);

        Response response = webTarget.path("/publish/1")
                .request()
                .header(authheader, authvalue).put(Entity.entity(
                    new JSONObject()
                        .put("stName", st1.getVelocityVarName())
                        .put(title1.getVelocityVarName(), "a simple title")
                        .put(rel.getRelationTypeValue(), "+structureName:"+st2.getVelocityVarName())
                        .toString(), MediaType.APPLICATION_JSON_TYPE));
        Assert.assertEquals(200, response.getStatus());
        
        Thread.sleep(2000); // wait for relation fields update
        
        String inode=(String)response.getHeaders().getFirst("inode");
        Contentlet cc=APILocator.getContentletAPI().find(inode, sysuser, false);
        
        List<Contentlet> relatedContent = APILocator.getContentletAPI().getRelatedContent(cc, rel, sysuser, false);
        Assert.assertEquals(2, relatedContent.size());
        
        Set<String> inodes=new HashSet<String>();
        inodes.add(c1.getInode()); inodes.add(c2.getInode());
        inodes.remove(relatedContent.get(0).getInode());
        inodes.remove(relatedContent.get(1).getInode());
        Assert.assertEquals(0, inodes.size());
            
    }
    
    @Test
    public void newVersion() throws Exception {
        final User sysuser=APILocator.getUserAPI().getSystemUser();

        Response response = webTarget.path("/justSave/1")
                .request()
                .header(authheader, authvalue).put(Entity.entity(
                    new JSONObject()
                        .put("stName", "webPageContent")
                        .put("contentHost", "demo.dotcms.com")
                        .put("title", "testing newVersion")
                        .put("body", "just testing")
                        .toString(), MediaType.APPLICATION_JSON_TYPE));
        Assert.assertEquals(200, response.getStatus());
        
        String inode=(String)response.getHeaders().getFirst("inode");
        
        
        String identifier=(String)response.getHeaders().getFirst("identifier");

        response = webTarget.path("/justSave/1")
                .request()
                .header(authheader, authvalue).put(Entity.entity(
                    new JSONObject()
                        .put("stName", "webPageContent")
                        .put("contentHost", "demo.dotcms.com")
                        .put("title", "testing newVersion 2")
                        .put("body", "just testing 2")
                        .put("identifier", identifier)
                        .toString(), MediaType.APPLICATION_JSON_TYPE));
        String inode2=(String)response.getHeaders().getFirst("inode");
        String identifier2=(String)response.getHeaders().getFirst("identifier");
        
        Assert.assertEquals(identifier, identifier2);
        Assert.assertNotSame(inode, inode2);
        
        Contentlet c1=APILocator.getContentletAPI().find(inode, sysuser, false);
        Contentlet c2=APILocator.getContentletAPI().find(inode2, sysuser, false);
        
        Contentlet working=APILocator.getContentletAPI().findContentletByIdentifier(identifier, false, 1, sysuser, false);
        
        Assert.assertEquals("testing newVersion 2", c2.getStringProperty("title"));
        Assert.assertEquals("just testing 2", c2.getStringProperty("body"));
        Assert.assertEquals(c1.getIdentifier(), c2.getIdentifier());
        
        Assert.assertEquals(working.getInode(), c2.getInode());
    }
}










<|MERGE_RESOLUTION|>--- conflicted
+++ resolved
@@ -3,35 +3,18 @@
 import java.io.ByteArrayInputStream;
 import java.net.URLEncoder;
 import java.text.SimpleDateFormat;
-import java.util.Date;
-import java.util.HashMap;
-import java.util.HashSet;
-import java.util.List;
-import java.util.Set;
+import java.util.*;
 
 import javax.servlet.http.HttpServletRequest;
-<<<<<<< HEAD
-
+
+import com.dotcms.TestBase;
 import com.dotcms.repackage.javax.ws.rs.client.Client;
 import com.dotcms.repackage.javax.ws.rs.client.Entity;
 import com.dotcms.repackage.javax.ws.rs.client.WebTarget;
 import com.dotcms.repackage.javax.ws.rs.core.MediaType;
 
 import com.dotcms.repackage.javax.ws.rs.core.Response;
-=======
-
-import com.dotcms.TestBase;
-import com.dotcms.repackage.com.ibm.icu.util.Calendar;
-import com.dotcms.repackage.com.sun.jersey.api.client.Client;
-import com.dotcms.repackage.com.sun.jersey.api.client.ClientResponse;
-import com.dotcms.repackage.com.sun.jersey.api.client.WebResource;
-import com.dotcms.repackage.com.sun.jersey.core.util.Base64;
-import com.dotcms.repackage.com.sun.jersey.multipart.BodyPart;
-import com.dotcms.repackage.com.sun.jersey.multipart.MultiPart;
-import com.dotcms.repackage.com.sun.jersey.multipart.file.StreamDataBodyPart;
-import com.dotcms.repackage.edu.emory.mathcs.backport.java.util.Arrays;
-import com.dotcms.repackage.javax.ws.rs.core.MediaType;
->>>>>>> c90b1163
+
 import com.dotcms.repackage.org.apache.commons.io.IOUtils;
 import com.dotcms.repackage.org.codehaus.jettison.json.JSONObject;
 import com.dotcms.repackage.org.glassfish.jersey.internal.util.Base64;
@@ -71,11 +54,7 @@
 import com.dotmarketing.util.InodeUtils;
 import com.dotmarketing.util.UUIDGenerator;
 import com.liferay.portal.model.User;
-<<<<<<< HEAD
-
-import com.dotcms.repackage.edu.emory.mathcs.backport.java.util.Arrays;
-=======
->>>>>>> c90b1163
+
 
 public class ContentResourceTest extends TestBase {
     Client client;
@@ -225,8 +204,6 @@
     public void multipartPUT() throws Exception {
         final String salt=Long.toString(System.currentTimeMillis());
         final User sysuser=APILocator.getUserAPI().getSystemUser();
-<<<<<<< HEAD
-
         Response response = webTarget.path("/publish/1").request()
                                    .header(authheader, authvalue).put(Entity.entity(
                         new MultiPart()
@@ -236,32 +213,14 @@
                                                 .put("title", "newfile" + salt + ".txt")
                                                 .put("fileName", "newfile" + salt + ".txt")
                                                 .put("languageId", "1")
-                                                .put("stInode", StructureCache.getStructureByVelocityVarName("FileAsset").getInode())
+                                                .put("stInode", CacheLocator.getContentTypeCache().getStructureByVelocityVarName("FileAsset").getInode())
                                                 .toString(), MediaType.APPLICATION_JSON_TYPE))
                                 .bodyPart(new StreamDataBodyPart(
                                         "newfile" + salt + ".txt",
                                         new ByteArrayInputStream(("this is the salt " + salt).getBytes()),
                                         "newfile" + salt + ".txt",
                                         MediaType.APPLICATION_OCTET_STREAM_TYPE)), MediaType.MULTIPART_FORM_DATA_TYPE));
-=======
-        
-        ClientResponse response = contRes.path("/publish/1").type(MediaType.MULTIPART_FORM_DATA_TYPE)
-                                   .header(authheader, authvalue).put(ClientResponse.class, 
-                                           new MultiPart()
-                                             .bodyPart(new BodyPart(
-                                                     new JSONObject()
-                                                        .put("hostFolder", "demo.dotcms.com:/resources")
-                                                        .put("title", "newfile"+salt+".txt")
-                                                        .put("fileName", "newfile"+salt+".txt")
-                                                        .put("languageId", "1")
-                                                        .put("stInode", CacheLocator.getContentTypeCache().getStructureByVelocityVarName("FileAsset").getInode())
-                                                        .toString(), MediaType.APPLICATION_JSON_TYPE))
-                                             .bodyPart(new StreamDataBodyPart(
-                                                         "newfile"+salt+".txt", 
-                                                         new ByteArrayInputStream(("this is the salt "+salt).getBytes()),
-                                                         "newfile"+salt+".txt",
-                                                         MediaType.APPLICATION_OCTET_STREAM_TYPE)));
->>>>>>> c90b1163
+
         Assert.assertEquals(200, response.getStatus());
         Contentlet cont=APILocator.getContentletAPI().find((String) response.getHeaders().getFirst("inode"),sysuser,false);
         Assert.assertNotNull(cont);
