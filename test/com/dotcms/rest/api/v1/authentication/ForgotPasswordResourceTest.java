--- conflicted
+++ resolved
@@ -12,13 +12,7 @@
 import com.dotmarketing.business.ApiProvider;
 import com.dotmarketing.util.Config;
 import com.dotmarketing.util.json.JSONException;
-<<<<<<< HEAD
 import com.liferay.portal.*;
-=======
-import com.liferay.portal.NoSuchUserException;
-import com.liferay.portal.SendPasswordException;
-import com.liferay.portal.UserEmailAddressException;
->>>>>>> 9eb8728b
 import com.liferay.portal.ejb.UserLocalManager;
 import com.liferay.portal.ejb.UserManager;
 import com.liferay.portal.model.Company;
@@ -89,11 +83,8 @@
         final UserManager userManager = mock(UserManager.class);
         final CompanyAPI companyAPI = mock(CompanyAPI.class);
         final ApiProvider apiProvider = mock(ApiProvider.class);
-<<<<<<< HEAD
-=======
         final JsonWebTokenUtils jsonWebTokenUtils = mock(JsonWebTokenUtils.class);
         final WebResource webResource       = new WebResource(apiProvider, jsonWebTokenUtils);
->>>>>>> 9eb8728b
         final String userId = "admin@dotcms.com";
         final ServletContext context = mock(ServletContext.class);
         final UserService userService = mock(UserService.class);
@@ -127,13 +118,8 @@
 
 
         final ForgotPasswordResource authenticationResource =
-<<<<<<< HEAD
-                new ForgotPasswordResource(userLocalManager, userManager,
+                new ForgotPasswordResource(userLocalManager, userService,
                         companyAPI, responseUtil);
-=======
-                new ForgotPasswordResource(userLocalManager, userService,
-                        companyAPI, authenticationHelper);
->>>>>>> 9eb8728b
 
 
         final Response response1 = authenticationResource.forgotPassword(request, response, forgotPasswordForm);
@@ -163,11 +149,8 @@
         final UserManager userManager = mock(UserManager.class);
         final CompanyAPI companyAPI = mock(CompanyAPI.class);
         final ApiProvider apiProvider = mock(ApiProvider.class);
-<<<<<<< HEAD
-=======
         final JsonWebTokenUtils jsonWebTokenUtils = mock(JsonWebTokenUtils.class);
         final WebResource webResource       = new WebResource(apiProvider, jsonWebTokenUtils);
->>>>>>> 9eb8728b
         final String userId = "admin@dotcms.com";
         final ServletContext context = mock(ServletContext.class);
         final UserService userService = mock(UserService.class);
@@ -232,11 +215,8 @@
         final UserManager userManager = mock(UserManager.class);
         final CompanyAPI companyAPI = mock(CompanyAPI.class);
         final ApiProvider apiProvider = mock(ApiProvider.class);
-<<<<<<< HEAD
-=======
         final JsonWebTokenUtils jsonWebTokenUtils = mock(JsonWebTokenUtils.class);
         final WebResource webResource       = new WebResource(apiProvider, jsonWebTokenUtils);
->>>>>>> 9eb8728b
         final String userId = "admin@dotcms.com";
         final ServletContext context = mock(ServletContext.class);
         final Company company = new Company() {
