import {
    Component,
    Output,
    EventEmitter,
    Input,
    ViewEncapsulation,
    OnInit,
    ElementRef,
    ViewChild,
    OnDestroy
} from '@angular/core';
<<<<<<< HEAD
import { LoginService, User } from 'dotcms-js';
import { DotMessageService } from '@services/dot-messages-service';
import { PaginatorService } from '@services/paginator';
=======
>>>>>>> 05dc58e3
import { FormGroup, FormBuilder, FormControl, Validators } from '@angular/forms';
import { Subject } from 'rxjs';
import { take, takeUntil } from 'rxjs/operators';

import { DotEventsService } from '@services/dot-events/dot-events.service';
import { DotMessageService } from '@services/dot-messages-service';
import { DotNavigationService } from '../dot-navigation/services/dot-navigation.service';
import { IframeOverlayService } from '../_common/iframe/service/iframe-overlay.service';
import { LoginService, User } from 'dotcms-js/dotcms-js';
import { PaginatorService } from '@services/paginator';
import { DotDialogActions } from '@components/dot-dialog/dot-dialog.component';

@Component({
    encapsulation: ViewEncapsulation.None,
    providers: [],
    selector: 'dot-login-as',
    styleUrls: ['./login-as.scss'],
    templateUrl: 'login-as.html'
})
export class LoginAsComponent implements OnInit, OnDestroy {
    @Output()
    cancel = new EventEmitter<boolean>();

    @Input()
    visible: boolean;

    @ViewChild('password')
    passwordElem: ElementRef;

    @ViewChild('formEl')
    formEl: HTMLFormElement;

    form: FormGroup;
    needPassword = false;
    userCurrentPage: User[];
    errorMessage: string;
    dialogActions: DotDialogActions;

    i18nMessages: {
        [key: string]: string;
    } = {};

    private destroy$: Subject<boolean> = new Subject<boolean>();

    constructor(
        private dotMessageService: DotMessageService,
        private dotEventsService: DotEventsService,
        private fb: FormBuilder,
        private loginService: LoginService,
        public paginationService: PaginatorService,
        private iframeOverlayService: IframeOverlayService,
        private dotNavigationService: DotNavigationService
    ) {}

    ngOnInit(): void {
        this.paginationService.url = 'v2/users/loginAsData';
        this.getUsersList();

        this.form = this.fb.group({
            loginAsUser: new FormControl('', Validators.required),
            password: ''
        });

        this.form.valueChanges.pipe(takeUntil(this.destroy$)).subscribe(() => {
            this.dialogActions = {
                ...this.dialogActions,
                accept: {
                    ...this.dialogActions.accept,
                    disabled: !this.form.valid
                }
            };
        });

        this.dotMessageService
            .getMessages([
                'Change',
                'cancel',
                'loginas.select.loginas.user',
                'loginas.input.loginas.password',
                'loginas.error.wrong-credentials',
                'login-as'
            ])
            .pipe(take(1))
            .subscribe((res) => {
                this.i18nMessages = res;

                this.dialogActions = {
                    accept: {
                        label: this.i18nMessages['Change'],
                        action: () => {
                            this.formEl.ngSubmit.emit();
                        },
                        disabled: true
                    },
                    cancel: {
                        label: this.i18nMessages['cancel']
                    },
                };
            });
    }

    ngOnDestroy(): void {
        this.destroy$.next(true);
        this.destroy$.complete();
    }

    /**
     * Emit cancel
     *
     * @memberof LoginAsComponent
     */
    close(): void {
        this.cancel.emit(true);
    }

    /**
     * Do request to login as specfied user
     *
     * @memberof LoginAsComponent
     */
    doLoginAs(): void {
        this.errorMessage = '';
        const password: string = this.form.value.password;
        const user: User = this.form.value.loginAsUser;
        this.loginService
            .loginAs({ user: user, password: password })
            .pipe(take(1))
            .subscribe(
                (data) => {
                    if (data) {
                        this.close();
                        this.iframeOverlayService.hide();
                        this.dotNavigationService.goToFirstPortlet();
                        this.dotEventsService.notify('login-as');
                    }
                },
                (response) => {
                    if (response.entity) {
                        this.errorMessage = response.errorsMessages;
                    } else {
                        this.errorMessage = this.i18nMessages['loginas.error.wrong-credentials'];
                        this.passwordElem.nativeElement.focus();
                    }
                }
            );
    }

    /**
     * Set need password
     *
     * @param {User} user
     * @memberof LoginAsComponent
     */
    userSelectedHandler(user: User): void {
        this.needPassword = user.requestPassword || false;
    }

    /**
     * Call to load a new page of user.
     *
     * @param string [filter='']
     * @param number [page=1]
     * @memberof LoginAsComponent
     */
    getUsersList(filter = '', offset = 0): void {
        this.paginationService.filter = filter;
        this.paginationService
            .getWithOffset(offset)
            .pipe(take(1))
            .subscribe((items) => {
                // items.splice(0) is used to return a new object and trigger the change detection in angular
                this.userCurrentPage = items.splice(0);
            });
    }

    /**
     * Call when the user global serach changed
     * @param any filter
     * @memberof SiteSelectorComponent
     */
    handleFilterChange(filter): void {
        this.getUsersList(filter);
    }

    /**
     * Call when the current page changed
     * @param any event
     * @memberof SiteSelectorComponent
     */
    handlePageChange(event): void {
        this.getUsersList(event.filter, event.first);
    }
}<|MERGE_RESOLUTION|>--- conflicted
+++ resolved
@@ -9,12 +9,9 @@
     ViewChild,
     OnDestroy
 } from '@angular/core';
-<<<<<<< HEAD
+
 import { LoginService, User } from 'dotcms-js';
-import { DotMessageService } from '@services/dot-messages-service';
-import { PaginatorService } from '@services/paginator';
-=======
->>>>>>> 05dc58e3
+
 import { FormGroup, FormBuilder, FormControl, Validators } from '@angular/forms';
 import { Subject } from 'rxjs';
 import { take, takeUntil } from 'rxjs/operators';
@@ -23,7 +20,6 @@
 import { DotMessageService } from '@services/dot-messages-service';
 import { DotNavigationService } from '../dot-navigation/services/dot-navigation.service';
 import { IframeOverlayService } from '../_common/iframe/service/iframe-overlay.service';
-import { LoginService, User } from 'dotcms-js/dotcms-js';
 import { PaginatorService } from '@services/paginator';
 import { DotDialogActions } from '@components/dot-dialog/dot-dialog.component';
 
