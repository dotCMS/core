import {
    Component,
    Input,
    Output,
    EventEmitter,
    ViewChild
} from '@angular/core';
import { FormGroup, FormBuilder, Validators } from '@angular/forms';
import { OnInit, OnDestroy } from '@angular/core/src/metadata/lifecycle_hooks';
import { PushPublishService } from '@services/push-publish/push-publish.service';
import { SelectItem } from 'primeng/primeng';
import { DotMessageService } from '@services/dot-messages-service';
<<<<<<< HEAD
import { LoggerService } from 'dotcms-js';
=======
import { LoggerService } from 'dotcms-js/dotcms-js';
import { DotDialogActions } from '@components/dot-dialog/dot-dialog.component';
import { takeUntil } from 'rxjs/operators';
import { Subject } from 'rxjs';
>>>>>>> 05dc58e3
@Component({
    selector: 'dot-push-publish-dialog',
    styleUrls: ['./push-publish-dialog.component.scss'],
    templateUrl: 'push-publish-dialog.component.html'
})
export class PushPublishContentTypesDialogComponent implements OnInit, OnDestroy {
    dateFieldMinDate = new Date();
    dialogActions: DotDialogActions;
    dialogShow = false;
    form: FormGroup;
    pushActions: SelectItem[];

    @Input()
    assetIdentifier: string;

    @Output()
    cancel = new EventEmitter<boolean>();

    @ViewChild('formEl')
    formEl: HTMLFormElement;

    private destroy$: Subject<boolean> = new Subject<boolean>();

    constructor(
        private pushPublishService: PushPublishService,
        public fb: FormBuilder,
        public dotMessageService: DotMessageService,
        public loggerService: LoggerService
    ) {}

    ngOnInit() {
        this.dotMessageService
            .getMessages([
                'contenttypes.content.push_publish',
                'contenttypes.content.push_publish.action.push',
                'contenttypes.content.push_publish.action.remove',
                'contenttypes.content.push_publish.action.pushremove',
                'contenttypes.content.push_publish.I_want_To',
                'contenttypes.content.push_publish.force_push',
                'contenttypes.content.push_publish.publish_date',
                'contenttypes.content.push_publish.expire_date',
                'contenttypes.content.push_publish.push_to',
                'contenttypes.content.push_publish.push_to_errormsg',
                'contenttypes.content.push_publish.form.cancel',
                'contenttypes.content.push_publish.form.push',
                'contenttypes.content.push_publish.publish_date_errormsg',
                'contenttypes.content.push_publish.expire_date_errormsg'
            ])
            .pipe(takeUntil(this.destroy$))
            .subscribe((messages: { [key: string]: string }) => {
                this.pushActions = this.getPushPublishActions(messages);
                this.initForm();
                this.setDialogConfig(messages, this.form);
                this.dialogShow = true;
            });
    }

    ngOnDestroy(): void {
        this.destroy$.next(true);
        this.destroy$.complete();
    }

    /**
     * Close the dialog and reset the form
     * @memberof PushPublishContentTypesDialogComponent
     */
    close(): void {
        this.cancel.emit(true);
        this.initForm();
    }

    /**
     * When form is submitted
     * If form is valid then call pushPublishService with contentTypeId and form value params
     * @param any $event
     * @memberof PushPublishContentTypesDialogComponent
     */
    submitPushAction(_event): void {
        if (this.form.valid) {
            this.pushPublishService
                .pushPublishContent(this.assetIdentifier, this.form.value)
                .subscribe((result: any) => {
                    if (!result.errors) {
                        this.close();
                    } else {
                        this.loggerService.debug(result.errorMessages);
                    }
                });
            this.form.reset();
        }
    }

    /**
     * It submits the form from submit button
     * @memberof PushPublishContentTypesDialogComponent
     */
    submitForm(): void {
        this.formEl.ngSubmit.emit();
    }

    private initForm(): void {
        this.form = this.fb.group({
            pushActionSelected: [this.pushActions[0].value || '', [Validators.required]],
            publishdate: [new Date(), [Validators.required]],
            expiredate: [new Date(), [Validators.required]],
            environment: ['', [Validators.required]],
            forcePush: false
        });
    }

    private getPushPublishActions(messages: { [key: string]: string }): SelectItem[] {
        return [
            {
                label: messages['contenttypes.content.push_publish.action.push'],
                value: 'publish'
            },
            {
                label: messages['contenttypes.content.push_publish.action.remove'],
                value: 'expire'
            },
            {
                label: messages['contenttypes.content.push_publish.action.pushremove'],
                value: 'publishexpire'
            }
        ];
    }

    private setDialogConfig(messages: { [key: string]: string }, form: FormGroup): void {
        this.dialogActions = {
            accept: {
                action: () => {
                    this.submitForm();
                },
                label: messages['contenttypes.content.push_publish.form.push'],
                disabled: true
            },
            cancel: {
                action: () => {
                    this.close();
                },
                label: messages['contenttypes.content.push_publish.form.cancel']
            }
        };


        form.valueChanges.subscribe(() => {
            this.dialogActions = {
                ...this.dialogActions,
                accept: {
                    ...this.dialogActions.accept,
                    disabled: !this.form.valid
                }
            };
        });
    }
}<|MERGE_RESOLUTION|>--- conflicted
+++ resolved
@@ -10,14 +10,11 @@
 import { PushPublishService } from '@services/push-publish/push-publish.service';
 import { SelectItem } from 'primeng/primeng';
 import { DotMessageService } from '@services/dot-messages-service';
-<<<<<<< HEAD
 import { LoggerService } from 'dotcms-js';
-=======
-import { LoggerService } from 'dotcms-js/dotcms-js';
 import { DotDialogActions } from '@components/dot-dialog/dot-dialog.component';
 import { takeUntil } from 'rxjs/operators';
 import { Subject } from 'rxjs';
->>>>>>> 05dc58e3
+
 @Component({
     selector: 'dot-push-publish-dialog',
     styleUrls: ['./push-publish-dialog.component.scss'],
