import { ComponentFixture, TestBed } from '@angular/core/testing';

import { DotMenuComponent } from './dot-menu.component';
import { DebugElement } from '@angular/core';
import { By } from '@angular/platform-browser';
import { CommonModule } from '@angular/common';
import { DotIconButtonModule } from '@components/_common/dot-icon-button/dot-icon-button.module';

describe('DotMenuComponent', () => {
    let component: DotMenuComponent;
    let fixture: ComponentFixture<DotMenuComponent>;
    let button: DebugElement;

    beforeEach(() => {
        TestBed.configureTestingModule({
            declarations: [DotMenuComponent],
            imports: [CommonModule, DotIconButtonModule]
        }).compileComponents();
    });

    beforeEach(() => {
        fixture = TestBed.createComponent(DotMenuComponent);
        component = fixture.componentInstance;
        component.float = true;
        component.model = [
            {
                command: () => {},
                label: 'Add'
            },
            {
                command: () => {},
                label: 'Remove',
                disabled: true
            }
        ];
        fixture.detectChanges();
        button = fixture.debugElement.query(By.css('.dot-menu__button'));
    });

    it('should set the button to float', () => {
        expect(button.attributes.float).toBeDefined();

        component.float = false;
        fixture.detectChanges();
        button = fixture.debugElement.query(By.css('.dot-menu__button'));

        expect(button.attributes.float).not.toBeDefined();
    });

    it('should set visible to true and show the menu list', () => {
        button.triggerEventHandler('click', {
<<<<<<< HEAD
            preventDefault: () => {}
=======
            stopPropagation: () => {}
>>>>>>> 65a55612
        });
        fixture.detectChanges();

        const menulist: DebugElement = fixture.debugElement.query(By.css('.dot-menu__list'));

        expect(menulist).not.toBeNull();
        expect(component.visible).toBeTruthy();
    });

    it('should close menus when click the button', () => {
        button.triggerEventHandler('click', {
<<<<<<< HEAD
            preventDefault: () => {}
=======
            stopPropagation: () => {}
>>>>>>> 65a55612
        });
        fixture.detectChanges();

        const menulist: DebugElement = fixture.debugElement.query(By.css('.dot-menu__list'));

        expect(menulist).not.toBeNull();

        button.triggerEventHandler('click', {
            stopPropagation: () => {}
        });
        fixture.detectChanges();

        expect(component.visible).toBeFalsy();
    });

    it('should execute the command on the selected menu item and hide the menu', () => {
        spyOn(component.model[0], 'command');

        button.triggerEventHandler('click', {
<<<<<<< HEAD
            preventDefault: () => {}
=======
            stopPropagation: () => {}
>>>>>>> 65a55612
        });
        fixture.detectChanges();

        const menuItem: DebugElement = fixture.debugElement.query(By.css('.dot-menu-item__link'));
        menuItem.triggerEventHandler('click', {
<<<<<<< HEAD
            preventDefault: () => {}
=======
            stopPropagation: () => {}
>>>>>>> 65a55612
        });

        expect(component.model[0].command).toHaveBeenCalled();
        expect(component.visible).toBeFalsy();
    });

    it('should NOT exceute the command on the selected menu item if is disabled', () => {
        spyOn(component.model[1], 'command');
        button.triggerEventHandler('click', {
<<<<<<< HEAD
            preventDefault: () => {}
=======
            stopPropagation: () => {}
>>>>>>> 65a55612
        });

        fixture.detectChanges();
        const menuItems: DebugElement[] = fixture.debugElement.queryAll(
            By.css('.dot-menu-item__link')
        );
        menuItems[1].triggerEventHandler('click', {
            preventDefault: () => {}
        });

        expect(component.model[1].command).not.toHaveBeenCalled();
    });
});<|MERGE_RESOLUTION|>--- conflicted
+++ resolved
@@ -49,11 +49,7 @@
 
     it('should set visible to true and show the menu list', () => {
         button.triggerEventHandler('click', {
-<<<<<<< HEAD
-            preventDefault: () => {}
-=======
             stopPropagation: () => {}
->>>>>>> 65a55612
         });
         fixture.detectChanges();
 
@@ -65,11 +61,7 @@
 
     it('should close menus when click the button', () => {
         button.triggerEventHandler('click', {
-<<<<<<< HEAD
-            preventDefault: () => {}
-=======
             stopPropagation: () => {}
->>>>>>> 65a55612
         });
         fixture.detectChanges();
 
@@ -89,21 +81,13 @@
         spyOn(component.model[0], 'command');
 
         button.triggerEventHandler('click', {
-<<<<<<< HEAD
-            preventDefault: () => {}
-=======
             stopPropagation: () => {}
->>>>>>> 65a55612
         });
         fixture.detectChanges();
 
         const menuItem: DebugElement = fixture.debugElement.query(By.css('.dot-menu-item__link'));
         menuItem.triggerEventHandler('click', {
-<<<<<<< HEAD
-            preventDefault: () => {}
-=======
             stopPropagation: () => {}
->>>>>>> 65a55612
         });
 
         expect(component.model[0].command).toHaveBeenCalled();
@@ -113,11 +97,7 @@
     it('should NOT exceute the command on the selected menu item if is disabled', () => {
         spyOn(component.model[1], 'command');
         button.triggerEventHandler('click', {
-<<<<<<< HEAD
-            preventDefault: () => {}
-=======
             stopPropagation: () => {}
->>>>>>> 65a55612
         });
 
         fixture.detectChanges();
