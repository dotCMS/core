<dot-searchable-dropdown
    (change)="containerChange($event)"
    (filterChange)="handleFilterChange($event)"
    (pageChange)="handlePageChange($event)"
    [data]="currentContainers"
    [pageLinkSize]="5"
    [rows]="paginationService.paginationPerPage"
    [totalRecords]="paginationService.totalRecords"
    [labelPropertyName]="['name', 'parentPermissionable.hostname']"
    placeholder="{{ 'editpage.container.add.label' | dm }}"
    persistentPlaceholder="true"
    width="172px"
    overlayWidth="300px"
<<<<<<< HEAD
    class="d-secondary"
    [multiple]="multiple"
=======
    [multiple]="true"
>>>>>>> 1f6560a5
>
</dot-searchable-dropdown><|MERGE_RESOLUTION|>--- conflicted
+++ resolved
@@ -11,11 +11,7 @@
     persistentPlaceholder="true"
     width="172px"
     overlayWidth="300px"
-<<<<<<< HEAD
     class="d-secondary"
     [multiple]="multiple"
-=======
-    [multiple]="true"
->>>>>>> 1f6560a5
 >
 </dot-searchable-dropdown>