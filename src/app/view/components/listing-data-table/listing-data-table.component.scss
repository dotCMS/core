--- conflicted
+++ resolved
@@ -19,11 +19,7 @@
 
             table tbody.ui-datatable-data tr,
             table tbody.ui-table-tbody tr {
-<<<<<<< HEAD
-                    td {
-=======
                 td {
->>>>>>> 4599fc84
                     cursor: pointer;
 
                     span {
