import { AccountService, AccountUser } from '@services/account-service';
<<<<<<< HEAD
import { Component, EventEmitter, Output, ViewEncapsulation, Input, OnInit } from '@angular/core';
import { LoginService, User, Auth } from 'dotcms-js';
import { DotMessageService } from '@services/dot-messages-service';
import { StringFormat } from '../../../api/util/stringFormat';
import { DotcmsConfig } from 'dotcms-js';
=======
import {
    Component,
    EventEmitter,
    Output,
    ViewEncapsulation,
    Input,
    OnInit,
    ViewChild,
    OnDestroy
} from '@angular/core';
import { NgForm } from '@angular/forms';
import { takeUntil } from 'rxjs/operators';
import { Subject } from 'rxjs';

import { DotDialogActions } from '@components/dot-dialog/dot-dialog.component';
import { DotMessageService } from '@services/dot-messages-service';
import { DotcmsConfig } from 'dotcms-js/dotcms-js';
import { LoginService, User, Auth } from 'dotcms-js/dotcms-js';
import { StringFormat } from '../../../api/util/stringFormat';
>>>>>>> 05dc58e3

@Component({
    encapsulation: ViewEncapsulation.None,
    selector: 'dot-my-account',
    styleUrls: ['./dot-my-account-component.scss'],
    templateUrl: 'dot-my-account-component.html'
})
export class MyAccountComponent implements OnInit, OnDestroy {
    @ViewChild('myAccountForm')
    form: NgForm;

    @Output()
    close = new EventEmitter<any>();

    @Input()
    visible: boolean;

    emailRegex: string;
    passwordMatch: boolean;

    accountUser: AccountUser = {
        currentPassword: '',
        email: '',
        givenName: '',
        surname: '',
        userId: ''
    };

    passwordConfirm: string;
    message = null;
    changePasswordOption = false;

    i18nMessages: {
        [key: string]: string;
    } = {};

    dialogActions: DotDialogActions;

    private destroy$: Subject<boolean> = new Subject<boolean>();

    constructor(
        private dotMessageService: DotMessageService,
        private accountService: AccountService,
        private dotcmsConfig: DotcmsConfig,
        private loginService: LoginService,
        private stringFormat: StringFormat
    ) {
        this.passwordMatch = false;
        this.changePasswordOption = false;
        this.loginService.watchUser(this.loadUser.bind(this));
        this.dotcmsConfig.getConfig().subscribe((res) => {
            this.emailRegex = res.emailRegex;
        });
    }

    ngOnInit() {
        this.dotMessageService
            .getMessages([
                'my-account',
                'modes.Close',
                'save',
                'error.form.mandatory',
                'errors.email',
                'First-Name',
                'Last-Name',
                'email-address',
                'new-password',
                're-enter-new-password',
                'error.forgot.password.passwords.dont.match',
                'message.createaccount.success',
                'Error-communicating-with-server-Please-try-again',
                'change-password',
                'current-password'
            ])
            .subscribe((res) => {
                this.i18nMessages = res;

                this.dialogActions = {
                    accept: {
                        label: this.i18nMessages['save'],
                        action: () => {
                            this.save();
                        },
                        disabled: true
                    },
                    cancel: {
                        label: this.i18nMessages['modes.Close']
                    }
                };

                this.form.valueChanges.pipe(takeUntil(this.destroy$)).subscribe(() => {
                    this.dialogActions = {
                        ...this.dialogActions,
                        accept: {
                            ...this.dialogActions.accept,
                            disabled: (this.changePasswordOption && !this.passwordMatch) || !this.form.valid
                        }
                    };
                });
            });
    }

    ngOnDestroy(): void {
        this.destroy$.next(true);
        this.destroy$.complete();
    }

    checkPasswords(): void {
        if (this.message) {
            this.message = null;
        }
        this.passwordMatch =
            this.accountUser.newPassword !== '' &&
            this.passwordConfirm !== '' &&
            this.accountUser.newPassword === this.passwordConfirm;
    }

    toggleChangePasswordOption(): void {
        this.changePasswordOption = !this.changePasswordOption;
    }

    getRequiredMessage(item): string {
        return this.stringFormat.formatMessage(this.i18nMessages['error.form.mandatory'], item);
    }

    save(): void {
        this.accountService.updateUser(this.accountUser).subscribe(
            (response) => {
                // TODO: replace the alert with a Angular components
                alert(this.i18nMessages['message.createaccount.success']);
                this.close.emit();

                if (response.entity.reauthenticate) {
                    this.loginService.logOutUser().subscribe(() => {});
                } else {
                    this.loginService.setAuth({
                        loginAsUser: null,
                        user: response.entity.user
                    });
                }
            },
            (response) => {
                // TODO: We have to define how must be the user feedback in case of error
                this.message = response.errorsMessages;
            }
        );
    }

    private loadUser(auth: Auth): void {
        const user: User = auth.user;
        this.accountUser.email = user.emailAddress;
        this.accountUser.givenName = user.firstName;
        this.accountUser.surname = user.lastName;
        this.accountUser.userId = user.userId;
        this.accountUser.newPassword = null;
        this.passwordConfirm = null;
    }
}<|MERGE_RESOLUTION|>--- conflicted
+++ resolved
@@ -1,11 +1,5 @@
 import { AccountService, AccountUser } from '@services/account-service';
-<<<<<<< HEAD
-import { Component, EventEmitter, Output, ViewEncapsulation, Input, OnInit } from '@angular/core';
-import { LoginService, User, Auth } from 'dotcms-js';
-import { DotMessageService } from '@services/dot-messages-service';
-import { StringFormat } from '../../../api/util/stringFormat';
-import { DotcmsConfig } from 'dotcms-js';
-=======
+
 import {
     Component,
     EventEmitter,
@@ -23,9 +17,8 @@
 import { DotDialogActions } from '@components/dot-dialog/dot-dialog.component';
 import { DotMessageService } from '@services/dot-messages-service';
 import { DotcmsConfig } from 'dotcms-js/dotcms-js';
-import { LoginService, User, Auth } from 'dotcms-js/dotcms-js';
+import { LoginService, User, Auth } from 'dotcms-js';
 import { StringFormat } from '../../../api/util/stringFormat';
->>>>>>> 05dc58e3
 
 @Component({
     encapsulation: ViewEncapsulation.None,
