--- conflicted
+++ resolved
@@ -14,13 +14,9 @@
 import { DotTheme } from '../../../shared/models/dot-theme.model';
 import { PaginatorService } from '@services/paginator/paginator.service';
 import { DataGrid, LazyLoadEvent } from 'primeng/primeng';
-<<<<<<< HEAD
+
 import { Site, SiteService } from 'dotcms-js';
-import { DotDialogAction, DotDialogComponent } from '@components/dot-dialog/dot-dialog.component';
-=======
-import { Site, SiteService } from 'dotcms-js/dotcms-js';
 import { DotDialogActions } from '@components/dot-dialog/dot-dialog.component';
->>>>>>> 05dc58e3
 
 /**
  * The DotThemeSelectorComponent is modal that
