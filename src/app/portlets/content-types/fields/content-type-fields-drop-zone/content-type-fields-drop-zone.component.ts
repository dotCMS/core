import {
    Component,
    SimpleChanges,
    Input,
    Output,
    EventEmitter,
    OnInit,
    OnChanges,
    ViewChild,
    OnDestroy
} from '@angular/core';
import { FieldDragDropService, DropFieldData } from '../service';
import { FieldRow, FieldTab, ContentTypeField, FieldType, FieldColumn } from '../shared';
import { ContentTypeFieldsPropertiesFormComponent } from '../content-type-fields-properties-form';
import { DotMessageService } from '@services/dot-messages-service';
import { FieldUtil } from '../util/field-util';
import { FieldPropertyService } from '../service/field-properties.service';
import { DotDialogActions } from '@components/dot-dialog/dot-dialog.component';
import { DotEventsService } from '@services/dot-events/dot-events.service';
import { FieldDivider } from '@portlets/content-types/fields/shared/field-divider.interface';
import { takeUntil, take } from 'rxjs/operators';
import { Subject } from 'rxjs';
import { DotFieldVariableParams } from '../dot-content-type-fields-variables/models/dot-field-variable-params.interface';
import { DotLoadingIndicatorService } from '@components/_common/iframe/dot-loading-indicator/dot-loading-indicator.service';

/**
 * Display all the Field Types
 *
 * @export
 * @class ContentTypeFieldsDropZoneComponent
 */
@Component({
    selector: 'dot-content-type-fields-drop-zone',
    styleUrls: ['./content-type-fields-drop-zone.component.scss'],
    templateUrl: './content-type-fields-drop-zone.component.html'
})
export class ContentTypeFieldsDropZoneComponent implements OnInit, OnChanges, OnDestroy {
    readonly OVERVIEW_TAB_INDEX = 0;

    dialogActiveTab: number;
    displayDialog = false;
    fieldRows: FieldDivider[] = [];
    formData: ContentTypeField;
    currentFieldType: FieldType;
    currentField: DotFieldVariableParams;
    dialogActions: DotDialogActions;

    @ViewChild('fieldPropertiesForm')
    propertiesForm: ContentTypeFieldsPropertiesFormComponent;

    @ViewChild('fieldPropertiesForm')
    @Input()
    fields: ContentTypeField[];
<<<<<<< HEAD
    @Input()
    _loading: boolean;
=======

>>>>>>> 6c0691cd
    @Output()
    saveFields = new EventEmitter<ContentTypeField[]>();
    @Output()
    removeFields = new EventEmitter<ContentTypeField[]>();

    hideButtons = false;

    i18nMessages: {
        [key: string]: string;
    } = {};

    private _loading: boolean;
    private destroy$: Subject<boolean> = new Subject<boolean>();

    constructor(
        public dotMessageService: DotMessageService,
        private fieldDragDropService: FieldDragDropService,
        private fieldPropertyService: FieldPropertyService,
        private dotEventsService: DotEventsService,
<<<<<<< HEAD
        private dotLoadingIndicatorService: DotLoadingIndicatorService,
=======
        private dotLoadingIndicatorService: DotLoadingIndicatorService
>>>>>>> 6c0691cd
    ) {}

    ngOnInit(): void {
        this.dotMessageService
            .getMessages([
                'contenttypes.dropzone.action.save',
                'contenttypes.dropzone.action.cancel',
                'contenttypes.dropzone.action.edit',
                'contenttypes.dropzone.action.create.field',
                'contenttypes.dropzone.empty.message',
                'contenttypes.dropzone.tab.overview',
                'contenttypes.dropzone.tab.variables',
                'contenttypes.dropzone.empty.message'
            ])
            .pipe(take(1))
            .subscribe((messages: { [key: string]: string }) => {
                this.i18nMessages = messages;
                this.dialogActions = {
                    accept: {
                        action: () => {
                            this.propertiesForm.saveFieldProperties();
                        },
                        label: this.i18nMessages['contenttypes.dropzone.action.save'],
                        disabled: true
                    },
                    cancel: {
                        label: this.i18nMessages['contenttypes.dropzone.action.cancel'],
                        action: () => {}
                    }
                };
            });

        this.fieldDragDropService.fieldDropFromSource$
            .pipe(takeUntil(this.destroy$))
            .subscribe((data: DropFieldData) => {
                this.setDroppedField(data.item);
                this.setModel(data.target);
                this.toggleDialog();
            });

        this.fieldDragDropService.fieldDropFromTarget$
            .pipe(takeUntil(this.destroy$))
            .subscribe((data: DropFieldData) => {
                this.setModel(data.target);

                if (data.source !== data.target) {
                    this.setModel(data.source);
                }

                this.moveFields();
            });

        this.fieldDragDropService.fieldRowDropFromTarget$
            .pipe(takeUntil(this.destroy$))
            .subscribe((fieldRows: FieldDivider[]) => {
                this.fieldRows = fieldRows;
                this.moveFields();
            });

        this.dotEventsService
            .listen('add-row')
            .pipe(takeUntil(this.destroy$))
            .subscribe(() => {
                document.querySelector('dot-add-rows').scrollIntoView({
                    behavior: 'smooth'
                });
            });

        this.dotEventsService
            .listen('add-tab-divider')
            .pipe(takeUntil(this.destroy$))
            .subscribe(() => {
                const fieldTab: FieldTab = new FieldTab(FieldUtil.createFieldTabDivider());
                this.fieldRows.push(fieldTab);
                this.setDroppedField(fieldTab.getFieldDivider());
                this.toggleDialog();
            });
    }

    ngOnChanges(changes: SimpleChanges): void {
        if (changes.fields && changes.fields.currentValue) {
            const fields = changes.fields.currentValue;

            if (Array.isArray(fields)) {
                this.fieldRows = this.getRowFields(fields);
            } else {
                throw new Error('Fields attribute must be a Array');
            }
        }
    }

    @Input()
    set loading(loading: boolean) {
<<<<<<< HEAD
      this._loading = loading;

      if (loading) {
        this.dotLoadingIndicatorService.show();
      } else {
        this.dotLoadingIndicatorService.hide();
      }
=======
        this._loading = loading;

        if (loading) {
            this.dotLoadingIndicatorService.show();
        } else {
            this.dotLoadingIndicatorService.hide();
        }
>>>>>>> 6c0691cd
    }

    get loading(): boolean {
        return this._loading;
    }

    ngOnDestroy(): void {
        this.destroy$.next(true);
        this.destroy$.complete();
    }

    /**
     * Adds columns to the layout of content type
     * @param number columns
     * @memberof ContentTypeFieldsDropZoneComponent
     */
    addRow(columns: number): void {
        this.fieldRows.push(new FieldRow(columns));
    }

    /**
     * Emit the saveField event
     * @param ContentTypeField fieldToSave
     * @memberof ContentTypeFieldsDropZoneComponent
     */
    saveFieldsHandler(fieldToSave: ContentTypeField): void {
        let fields: ContentTypeField[];

        if (fieldToSave.id) {
            fields = [fieldToSave];
        } else {
            fields = this.getFieldsToSave(fieldToSave);
            this.toggleDialog();
        }

        this.saveFields.emit(fields);
    }

    /**
     * Get the field to be edited
     * @param ContentTypeField fieldToEdit
     * @memberof ContentTypeFieldsDropZoneComponent
     */
    editField(fieldToEdit: ContentTypeField): void {
        const fields = this.getFields();
        this.formData = fields.filter((field) => fieldToEdit.id === field.id)[0];
        this.currentFieldType = this.fieldPropertyService.getFieldType(this.formData.clazz);
        this.currentField = {
            fieldId: this.formData.id,
            contentTypeId: this.formData.contentTypeId
        };
        this.toggleDialog();
    }

    /**
     * Removes the last dropped field added without ID
     * @memberof ContentTypeFieldsDropZoneComponent
     */
    removeFieldsWithoutId(): void {
        const fieldRows: any = this.fieldRows;

        // TODO needs an improvement for performance reasons
        fieldRows.forEach((row, rowIndex) => {
            if (row.columns) {
                row.columns.forEach((col, colIndex) => {
                    col.fields.forEach((field, fieldIndex) => {
                        if (!field.id) {
                            row.columns[colIndex].fields.splice(fieldIndex, 1);
                        }
                    });
                });
            } else if (!row.fieldDivider.name) {
                this.fieldRows.splice(rowIndex, 1);
            }
        });
        this.displayDialog = false;
        this.formData = null;
        this.dialogActiveTab = null;
        this.propertiesForm.destroy();
        this.setDialogOkButtonState(false);
    }

    /**
     * Trigger the removeFields event with fieldToDelete
     * @param {ContentTypeField} fieldToDelete
     * @memberof ContentTypeFieldsDropZoneComponent
     */
    removeField(fieldToDelete: ContentTypeField): void {
        this.removeFields.emit([fieldToDelete]);
    }

    /**
     * Trigger the removeFields event with all the fields in fieldRow
     * @param {FieldRow} fieldRow
     * @memberof ContentTypeFieldsDropZoneComponent
     */
    removeFieldRow(fieldRow: FieldRow): void {
        this.fieldRows.splice(this.fieldRows.indexOf(fieldRow), 1);
        const fieldsToDelete: ContentTypeField[] = [];
        const fieldDivider = fieldRow.getFieldDivider();

        if (!FieldUtil.isNewField(fieldDivider)) {
            fieldsToDelete.push(fieldDivider);
            fieldRow.columns.forEach((fieldColumn) => {
                fieldsToDelete.push(fieldColumn.columnDivider);
                fieldColumn.fields.forEach((field) => fieldsToDelete.push(field));
            });
            this.removeFields.emit(fieldsToDelete);
        }
    }

    /**
     * Trigger the removeFields event with the tab to be removed
     * @param {FieldTab} fieldTab
     * @memberof ContentTypeFieldsDropZoneComponent
     */
    removeTab(fieldTab: FieldTab): void {
        this.fieldRows.splice(this.fieldRows.indexOf(fieldTab), 1);
        this.removeFields.emit([fieldTab.getFieldDivider()]);
    }

    /**
     * Checks if field is Tab Divider
     * @param {FieldDivider} row
     * @returns {boolean}
     * @memberof ContentTypeFieldsDropZoneComponent
     */
    isTab(row: FieldDivider): boolean {
        return row instanceof FieldTab;
    }

    /**
     * Cancel the last drag and drop operation
     *
     * @memberof ContentTypeFieldsDropZoneComponent
     */
    cancelLastDragAndDrop(): void {
        this.fieldRows = this.getRowFields(this.fields);
    }

    /**
     * Set the state for the ok action for the dialog
     *
     * @param {boolean} $event
     * @memberof ContentTypeFieldsDropZoneComponent
     */
    setDialogOkButtonState(formChanged: boolean): void {
        this.dialogActions = {
            ...this.dialogActions,
            accept: {
                ...this.dialogActions.accept,
                disabled: !formChanged
            }
        };
    }

    /**
     * Hide or show the 'save' and 'hide' buttons according to the field tab selected
     */
    handleTabChange(index: number): void {
        this.hideButtons = index !== this.OVERVIEW_TAB_INDEX;
    }

    private setDroppedField(droppedField: ContentTypeField): void {
        this.formData = droppedField;

        if (this.formData) {
            this.currentFieldType = this.fieldPropertyService.getFieldType(this.formData.clazz);
        }
    }

    private setModel(data: { columnId: string; model: ContentTypeField[] }): void {
        const modelFieldColumn: FieldColumn = this.fieldRows
            .filter((fieldDivider: FieldDivider) => fieldDivider instanceof FieldRow)
            .map((fieldDivider: FieldDivider) => (<FieldRow>fieldDivider).columns)
            .reduce((acc, val) => acc.concat(val), [])
            .find((fieldColumn: FieldColumn) => fieldColumn.id === data.columnId);

        modelFieldColumn.fields = data.model;
    }

    private moveFields(): void {
        const fields = this.getFields().filter((field, index) => {
            const currentSortOrder = index;

            if (field.sortOrder !== currentSortOrder) {
                field.sortOrder = currentSortOrder;
                return true;
            } else {
                return false;
            }
        });

        this.saveFields.emit(fields);
    }

    private getFieldsToSave(fieldToSave: ContentTypeField): ContentTypeField[] {
        return this.formData.id
            ? [this.getUpdatedField(fieldToSave)]
            : this.getUpdatedFields(fieldToSave);
    }

    private getUpdatedField(fieldToSave: ContentTypeField): ContentTypeField {
        const fields = this.getFields();
        let result: ContentTypeField;

        for (let i = 0; i < fields.length; i++) {
            const field = fields[i];

            if (this.formData.id === field.id) {
                result = Object.assign({}, field, fieldToSave);
                break;
            }
        }

        return result;
    }

    private getUpdatedFields(newField: ContentTypeField): ContentTypeField[] {
        const fields = this.getFields();
        const result: ContentTypeField[] = [];

        fields.forEach((field, index) => {
            if (field.sortOrder !== index) {
                field.sortOrder = index;
                const fieldToPush = this.isNewOrLayoutFiled(field)
                    ? Object.assign(field, newField)
                    : field;
                result.push(fieldToPush);
            }
        });

        return result;
    }

    private isNewOrLayoutFiled(field: ContentTypeField): boolean {
        return FieldUtil.isNewField(field) && !FieldUtil.isRowOrColumn(field);
    }

    private toggleDialog(): void {
        this.displayDialog = !this.displayDialog;
        this.dialogActiveTab = 0;

        if (!this.displayDialog) {
            this.propertiesForm.destroy();
        }
    }

    private getFields(): ContentTypeField[] {
        const fields: ContentTypeField[] = [];

        this.fieldRows.forEach((fieldDivider: FieldDivider) => {
            const divider: ContentTypeField = fieldDivider.getFieldDivider();

            fields.push(divider);

            if (fieldDivider instanceof FieldRow) {
                (<FieldRow>fieldDivider).columns.forEach((fieldColumn) => {
                    fields.push(fieldColumn.columnDivider);
                    fieldColumn.fields.forEach((field) => fields.push(field));
                });
            }
        });

        return fields;
    }

    private getRowFields(fields: ContentTypeField[]): FieldDivider[] {
        const splitFields: ContentTypeField[][] = FieldUtil.splitFieldsByRows(fields);
        const fieldRows: FieldDivider[] = [];

        splitFields.forEach((fieldsInRow: ContentTypeField[]) => {
            if (FieldUtil.isTabDivider(fieldsInRow[0])) {
                const tabRow: FieldTab = new FieldTab(fieldsInRow[0]);
                fieldRows.push(tabRow);

                if (fieldsInRow.length > 1) {
                    fieldRows.push(this.generateRow(fieldsInRow.slice(1)));
                }
            } else {
                fieldRows.push(this.generateRow(fieldsInRow));
            }
        });

        return fieldRows.length ? fieldRows : this.getEmptyRow();
    }

    private generateRow(fieldDivider: ContentTypeField[]): FieldRow {
        const fieldRow: FieldRow = new FieldRow();
        fieldRow.addFields(JSON.parse(JSON.stringify(fieldDivider)));
        return fieldRow;
    }

    private getEmptyRow(): FieldDivider[] {
        const row = new FieldRow(1);

        return [row];
    }
}<|MERGE_RESOLUTION|>--- conflicted
+++ resolved
@@ -51,12 +51,7 @@
     @ViewChild('fieldPropertiesForm')
     @Input()
     fields: ContentTypeField[];
-<<<<<<< HEAD
-    @Input()
-    _loading: boolean;
-=======
-
->>>>>>> 6c0691cd
+
     @Output()
     saveFields = new EventEmitter<ContentTypeField[]>();
     @Output()
@@ -76,11 +71,7 @@
         private fieldDragDropService: FieldDragDropService,
         private fieldPropertyService: FieldPropertyService,
         private dotEventsService: DotEventsService,
-<<<<<<< HEAD
-        private dotLoadingIndicatorService: DotLoadingIndicatorService,
-=======
         private dotLoadingIndicatorService: DotLoadingIndicatorService
->>>>>>> 6c0691cd
     ) {}
 
     ngOnInit(): void {
@@ -174,15 +165,6 @@
 
     @Input()
     set loading(loading: boolean) {
-<<<<<<< HEAD
-      this._loading = loading;
-
-      if (loading) {
-        this.dotLoadingIndicatorService.show();
-      } else {
-        this.dotLoadingIndicatorService.hide();
-      }
-=======
         this._loading = loading;
 
         if (loading) {
@@ -190,7 +172,6 @@
         } else {
             this.dotLoadingIndicatorService.hide();
         }
->>>>>>> 6c0691cd
     }
 
     get loading(): boolean {
