import {
    Component,
    SimpleChanges,
    Input,
    Output,
    EventEmitter,
    OnInit,
    OnChanges,
    ViewChild,
    OnDestroy
} from '@angular/core';
import { FieldDragDropService, DropFieldData, FieldVariableParams } from '../service';
import { FieldRow, FieldTab, ContentTypeField, FieldType, FieldColumn } from '../shared';
import { ContentTypeFieldsPropertiesFormComponent } from '../content-type-fields-properties-form';
import { DotMessageService } from '@services/dot-messages-service';
import { FieldUtil } from '../util/field-util';
import { FieldPropertyService } from '../service/field-properties.service';
import { DotDialogAction } from '@components/dot-dialog/dot-dialog.component';
import { DotEventsService } from '@services/dot-events/dot-events.service';
import { FieldDivider } from '@portlets/content-types/fields/shared/field-divider.interface';
import { takeUntil, take } from 'rxjs/operators';
import { Subject } from 'rxjs';

/**
 * Display all the Field Types
 *
 * @export
 * @class ContentTypeFieldsDropZoneComponent
 */
@Component({
    selector: 'dot-content-type-fields-drop-zone',
    styleUrls: ['./content-type-fields-drop-zone.component.scss'],
    templateUrl: './content-type-fields-drop-zone.component.html'
})
export class ContentTypeFieldsDropZoneComponent implements OnInit, OnChanges, OnDestroy {
    dialogActiveTab: number;
    displayDialog = false;
    fieldRows: FieldDivider[] = [];
    formData: ContentTypeField;
    currentFieldType: FieldType;
    currentField: FieldVariableParams;
    closeDialogAction: DotDialogAction;
    saveDialogAction: DotDialogAction;

    @ViewChild('fieldPropertiesForm')
    propertiesForm: ContentTypeFieldsPropertiesFormComponent;

    @ViewChild('fieldPropertiesForm')
    @Input()
    fields: ContentTypeField[];
    @Output()
    saveFields = new EventEmitter<ContentTypeField[]>();
    @Output()
    removeFields = new EventEmitter<ContentTypeField[]>();

    i18nMessages: {
        [key: string]: string;
    } = {};

    private destroy$: Subject<boolean> = new Subject<boolean>();

    constructor(
        public dotMessageService: DotMessageService,
        private fieldDragDropService: FieldDragDropService,
        private fieldPropertyService: FieldPropertyService,
        private dotEventsService: DotEventsService
    ) {}

    ngOnInit(): void {
        this.dotMessageService
            .getMessages([
                'contenttypes.dropzone.action.save',
                'contenttypes.dropzone.action.cancel',
                'contenttypes.dropzone.action.edit',
                'contenttypes.dropzone.action.create.field',
                'contenttypes.dropzone.empty.message',
                'contenttypes.dropzone.tab.overview',
                'contenttypes.dropzone.tab.variables',
                'contenttypes.dropzone.empty.message'
            ])
            .pipe(take(1))
            .subscribe((messages: { [key: string]: string }) => {
                this.i18nMessages = messages;

                this.closeDialogAction = {
                    label: this.i18nMessages['contenttypes.dropzone.action.cancel'],
                    action: () => {}
                };
                this.saveDialogAction = {
                    label: this.i18nMessages['contenttypes.dropzone.action.save'],
                    action: () => {
                        this.propertiesForm.saveFieldProperties();
                    }
                };
            });

        this.fieldDragDropService.fieldDropFromSource$
            .pipe(takeUntil(this.destroy$))
            .subscribe((data: DropFieldData) => {
                this.setDroppedField(data.item);
                this.setModel(data.target);
                this.toggleDialog();
            });

        this.fieldDragDropService.fieldDropFromTarget$
            .pipe(takeUntil(this.destroy$))
            .subscribe((data: DropFieldData) => {
                this.setModel(data.target);

                if (data.source !== data.target) {
                    this.setModel(data.source);
                }

                this.moveFields();
            });

        this.fieldDragDropService.fieldRowDropFromTarget$
            .pipe(takeUntil(this.destroy$))
            .subscribe((fieldRows: FieldDivider[]) => {
                this.fieldRows = fieldRows;
                this.moveFields();
            });

        this.dotEventsService
            .listen('add-row')
            .pipe(takeUntil(this.destroy$))
            .subscribe(() => {
                document.querySelector('dot-add-rows').scrollIntoView({
                    behavior: 'smooth'
                });
            });

        this.dotEventsService
            .listen('add-tab-divider')
            .pipe(takeUntil(this.destroy$))
            .subscribe(() => {
                const fieldTab: FieldTab = new FieldTab(FieldUtil.createFieldTabDivider());
                this.fieldRows.push(fieldTab);
                this.setDroppedField(fieldTab.getFieldDivider());
                this.toggleDialog();
            });
    }

    ngOnChanges(changes: SimpleChanges): void {
        if (changes.fields.currentValue) {
            const fields = changes.fields.currentValue;

            if (Array.isArray(fields)) {
                this.fieldRows = this.getRowFields(fields);
            } else {
                throw new Error('Fields attribute must be a Array');
            }
        }
    }

    ngOnDestroy(): void {
        this.destroy$.next(true);
        this.destroy$.complete();
    }

    /**
     * Adds columns to the layout of content type
     * @param number columns
     * @memberof ContentTypeFieldsDropZoneComponent
     */
    addRow(columns: number): void {
        this.fieldRows.push(new FieldRow(columns));
    }

    /**
     * Emit the saveField event
     * @param ContentTypeField fieldToSave
     * @memberof ContentTypeFieldsDropZoneComponent
     */
    saveFieldsHandler(fieldToSave: ContentTypeField): void {
        let fields: ContentTypeField[];

        if (fieldToSave.id) {
            fields = [fieldToSave];
        } else {
            fields = this.getFieldsToSave(fieldToSave);
            this.toggleDialog();
        }

        this.saveFields.emit(fields);
    }

    /**
     * Get the field to be edited
     * @param ContentTypeField fieldToEdit
     * @memberof ContentTypeFieldsDropZoneComponent
     */
    editField(fieldToEdit: ContentTypeField): void {
        const fields = this.getFields();
        this.formData = fields.filter((field) => fieldToEdit.id === field.id)[0];
        this.currentFieldType = this.fieldPropertyService.getFieldType(this.formData.clazz);
        this.currentField = {
            fieldId: this.formData.id,
            contentTypeId: this.formData.contentTypeId
        };
        this.dialogActiveTab = null;
        this.toggleDialog();
    }

    /**
     * Removes the last dropped field added without ID
     * @memberof ContentTypeFieldsDropZoneComponent
     */
    removeFieldsWithoutId(): void {
        const fieldRows: any = this.fieldRows;

        // TODO needs an improvement for performance reasons
        fieldRows.forEach((row, rowIndex) => {
            if (row.columns) {
                row.columns.forEach((col, colIndex) => {
                    col.fields.forEach((field, fieldIndex) => {
                        if (!field.id) {
                            row.columns[colIndex].fields.splice(fieldIndex, 1);
                        }
                    });
                });
            } else if (!row.fieldDivider.name) {
                this.fieldRows.splice(rowIndex, 1);
            }
        });
        this.displayDialog = false;
        this.formData = null;
        this.dialogActiveTab = 0;
        this.propertiesForm.destroy();
    }

    /**
     * Trigger the removeFields event with fieldToDelete
     * @param {ContentTypeField} fieldToDelete
     * @memberof ContentTypeFieldsDropZoneComponent
     */
    removeField(fieldToDelete: ContentTypeField): void {
        this.removeFields.emit([fieldToDelete]);
    }

    /**
     * Trigger the removeFields event with all the fields in fieldRow
     * @param {FieldRow} fieldRow
     * @memberof ContentTypeFieldsDropZoneComponent
     */
    removeFieldRow(fieldRow: FieldRow): void {
        this.fieldRows.splice(this.fieldRows.indexOf(fieldRow), 1);
        const fieldsToDelete: ContentTypeField[] = [];
        const fieldDivider = fieldRow.getFieldDivider();

        if (!FieldUtil.isNewField(fieldDivider)) {
            fieldsToDelete.push(fieldDivider);
            fieldRow.columns.forEach((fieldColumn) => {
                fieldsToDelete.push(fieldColumn.columnDivider);
                fieldColumn.fields.forEach((field) => fieldsToDelete.push(field));
            });
            this.removeFields.emit(fieldsToDelete);
        }
    }

    /**
     * Trigger the removeFields event with the tab to be removed
     * @param {FieldTab} fieldTab
     * @memberof ContentTypeFieldsDropZoneComponent
     */
    removeTab(fieldTab: FieldTab): void {
        this.fieldRows.splice(this.fieldRows.indexOf(fieldTab), 1);
        this.removeFields.emit([fieldTab.getFieldDivider()]);
    }

    /**
     * Checks if field is Tab Divider
     * @param {FieldDivider} row
     * @returns {boolean}
     * @memberof ContentTypeFieldsDropZoneComponent
     */
    isTab(row: FieldDivider): boolean {
        return row instanceof FieldTab;
    }

    private setDroppedField(droppedField: ContentTypeField): void {
        this.formData = droppedField;

        if (this.formData) {
            this.currentFieldType = this.fieldPropertyService.getFieldType(this.formData.clazz);
        }
    }

    private setModel(data: { columnId: string; model: ContentTypeField[] }): void {
        const modelFieldColumn: FieldColumn = this.fieldRows
            .filter((fieldDivider: FieldDivider) => fieldDivider instanceof FieldRow)
            .map((fieldDivider: FieldDivider) => (<FieldRow>fieldDivider).columns)
            .reduce((acc, val) => acc.concat(val), [])
            .find((fieldColumn: FieldColumn) => fieldColumn.id === data.columnId);

        modelFieldColumn.fields = data.model;
    }

    private moveFields(): void {
        const fields = this.getFields().filter((field, index) => {
            const currentSortOrder = index + 1;

            if (field.sortOrder !== currentSortOrder) {
                field.sortOrder = currentSortOrder;
                return true;
            } else {
                return false;
            }
        });

        this.saveFields.emit(fields);
    }

    private getFieldsToSave(fieldToSave: ContentTypeField): ContentTypeField[] {
        return this.formData.id
            ? [this.getUpdatedField(fieldToSave)]
            : this.getNewFields(fieldToSave);
    }

    private getUpdatedField(fieldToSave: ContentTypeField): ContentTypeField {
        const fields = this.getFields();
        let result: ContentTypeField;

        for (let i = 0; i < fields.length; i++) {
            const field = fields[i];

            if (this.formData.id === field.id) {
                result = Object.assign({}, field, fieldToSave);
                break;
            }
        }

        return result;
    }

    private getNewFields(fieldToSave: ContentTypeField): ContentTypeField[] {
        const fields = this.getFields();
        const result: ContentTypeField[] = [];

        fields.forEach((field, index) => {
            if (FieldUtil.isNewField(field)) {
                field.sortOrder = index + 1;
                const fieldToPush = FieldUtil.isRowOrColumn(field)
                    ? field
                    : Object.assign(field, fieldToSave);
                result.push(fieldToPush);
            }
        });

        return result;
    }

    private toggleDialog(): void {
        this.displayDialog = !this.displayDialog;

        if (!this.displayDialog) {
            this.propertiesForm.destroy();
        }
    }

    private getFields(): ContentTypeField[] {
        const fields: ContentTypeField[] = [];

        this.fieldRows.forEach((fieldDivider: FieldDivider) => {
            const divider: ContentTypeField = fieldDivider.getFieldDivider();

            fields.push(divider);

            if (fieldDivider instanceof FieldRow) {
                (<FieldRow>fieldDivider).columns.forEach((fieldColumn) => {
                    fields.push(fieldColumn.columnDivider);
                    fieldColumn.fields.forEach((field) => fields.push(field));
                });
            }
        });

        return fields;
    }

    private getRowFields(fields: ContentTypeField[]): FieldDivider[] {
        const splitFields: ContentTypeField[][] = FieldUtil.splitFieldsByRows(fields);
        const fieldRows: FieldDivider[] = [];

<<<<<<< HEAD
        splitFields.forEach((fieldDivider: ContentTypeField[]) => {
            if (FieldUtil.isTabDivider(fieldDivider[0])) {
                const tabRow: FieldTab = new FieldTab(fieldDivider[0]);
                fieldRows.push(tabRow);
                if (fieldDivider.length > 1) {
                    fieldRows.push(this.generateRow(fieldDivider.slice(1)));
                }
            } else {
                fieldRows.push(this.generateRow(fieldDivider));
=======
        splitFields.forEach((fieldsInRow: ContentTypeField[]) => {
            if (FieldUtil.isTabDivider(fieldsInRow[0])) {
                const tabRow: FieldTab = new FieldTab(fieldsInRow[0]);
                fieldRows.push(tabRow);

                if (fieldsInRow.length > 1) {
                    fieldRows.push(this.generateRow(fieldsInRow.slice(1)));
                }
            } else {
                fieldRows.push(this.generateRow(fieldsInRow));
>>>>>>> 65a55612
            }
        });

        return fieldRows.length ? fieldRows : this.getEmptyRow();
    }

    private generateRow(fieldDivider: ContentTypeField[]): FieldRow {
        const fieldRow: FieldRow = new FieldRow();
        fieldRow.addFields(JSON.parse(JSON.stringify(fieldDivider)));
        return fieldRow;
    }

    private getEmptyRow(): FieldDivider[] {
        const row = new FieldRow(1);

        return [row];
    }
}<|MERGE_RESOLUTION|>--- conflicted
+++ resolved
@@ -381,17 +381,6 @@
         const splitFields: ContentTypeField[][] = FieldUtil.splitFieldsByRows(fields);
         const fieldRows: FieldDivider[] = [];
 
-<<<<<<< HEAD
-        splitFields.forEach((fieldDivider: ContentTypeField[]) => {
-            if (FieldUtil.isTabDivider(fieldDivider[0])) {
-                const tabRow: FieldTab = new FieldTab(fieldDivider[0]);
-                fieldRows.push(tabRow);
-                if (fieldDivider.length > 1) {
-                    fieldRows.push(this.generateRow(fieldDivider.slice(1)));
-                }
-            } else {
-                fieldRows.push(this.generateRow(fieldDivider));
-=======
         splitFields.forEach((fieldsInRow: ContentTypeField[]) => {
             if (FieldUtil.isTabDivider(fieldsInRow[0])) {
                 const tabRow: FieldTab = new FieldTab(fieldsInRow[0]);
@@ -402,7 +391,6 @@
                 }
             } else {
                 fieldRows.push(this.generateRow(fieldsInRow));
->>>>>>> 65a55612
             }
         });
 
