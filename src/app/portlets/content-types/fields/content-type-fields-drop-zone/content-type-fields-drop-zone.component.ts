--- conflicted
+++ resolved
@@ -282,14 +282,15 @@
     }
 
     /**
-<<<<<<< HEAD
-     *Cancel the last drag and drop operation
+     * Cancel the last drag and drop operation
      *
      * @memberof ContentTypeFieldsDropZoneComponent
      */
     cancelLastDragAndDrop(): void {
         this.fieldRows = this.getRowFields(this.fields);
-=======
+    }
+
+    /**
      * Set the state for the ok action for the dialog
      *
      * @param {boolean} $event
@@ -303,7 +304,6 @@
                 disabled: !formChanged
             }
         };
->>>>>>> db11b517
     }
 
     private setDroppedField(droppedField: ContentTypeField): void {
