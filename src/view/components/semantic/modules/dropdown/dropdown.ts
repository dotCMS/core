import {ElementRef, Component, Directive, EventEmitter, Optional} from 'angular2/core';
import { Host, AfterViewInit, OnDestroy, Output, Input, ChangeDetectionStrategy } from 'angular2/core';
import {CORE_DIRECTIVES, ControlValueAccessor, NgControl,} from 'angular2/common';
import {BehaviorSubject, Observable} from 'rxjs/Rx'
import {isBlank} from "angular2/src/facade/lang";


/**
 * Angular 2 wrapper around Semantic UI Dropdown Module.
 * @see http://semantic-ui.com/modules/dropdown.html#/usage
 * Comments for event handlers, etc, copied directly from semantic-ui documentation.
 *
 * @todo ggranum: Extract semantic UI components into a separate github repo and include them via npm.
 */
var $ = window['$']

const DO_NOT_SEARCH_ON_THESE_KEY_EVENTS = {

  13: 'enter',
  33: 'pageUp',
  34: 'pageDown',
  37: 'leftArrow',
  38: 'upArrow',
  39: 'rightArrow',
  40: 'downArrow',
}


@Component({
  selector: 'cw-input-dropdown',
  directives: [CORE_DIRECTIVES],
  template: `<div class="ui fluid selection dropdown search ng-valid"
     [class.required]="minSelections > 0"
     [class.multiple]="maxSelections > 1"
     tabindex="0"
     (change)="$event.stopPropagation()"
     (blur)="$event.stopPropagation()">
  <input type="hidden" [name]="name" [value]="_modelValue" />
  <i class="dropdown icon"></i>
  <div class="default text">{{placeholder}}</div>
  <div class="menu" tabindex="-1">
    <div *ngFor="#opt of _options | async" class="item" [attr.data-value]="opt.value" [attr.data-text]="opt.label">
      <i [ngClass]="opt.icon" ></i>
      {{opt.label}}
    </div>
  </div>
</div>
  `,
  changeDetection: ChangeDetectionStrategy.OnPush,
})
export class Dropdown implements AfterViewInit, OnDestroy, ControlValueAccessor  {

  @Input() name:string
  @Input() placeholder:string
  @Input() allowAdditions:boolean
  @Input() minSelections:number
  @Input() maxSelections:number

  @Output() change:EventEmitter<any> = new EventEmitter()
  @Output() touch:EventEmitter<any> = new EventEmitter()
  @Output() enter:EventEmitter<boolean> = new EventEmitter(false)

  onChange:Function = (  ) => { }
  onTouched:Function = (  ) => { }
  private _modelValue:string


  private _optionsAry:InputOption[] = []
  private _options:BehaviorSubject<InputOption[]>
  private elementRef:ElementRef
  private _$dropdown:any

  constructor(elementRef:ElementRef, @Optional() control:NgControl) {
    if(control && !control.valueAccessor){
      control.valueAccessor = this;
    }
    this.placeholder = ""
    this.allowAdditions = false
    this.minSelections = 0
    this.maxSelections = 1
    this._options = new BehaviorSubject(this._optionsAry);
    this.elementRef = elementRef
  }

  @Input()
  set value(value: string) {
    this._modelValue = value;
  }

  focus(){
    this._$dropdown.children('input.search')[0].focus();
  }

  writeValue(value:any) {
    this._modelValue = isBlank(value) ? '' : value
    this.applyValue(this._modelValue)
  }

  registerOnChange(fn) {
    this.onChange = fn;
  }

  registerOnTouched(fn) {
    this.onTouched = fn;
  }

  fireChange($event){
    if(this.change){
      this.change.emit($event)
      this.onChange($event)
    }
  }

  fireTouch($event){
    this.touch.emit($event)
    this.onTouched($event)
  }

  ngOnChanges(change) {

  }

  private applyValue(value) {
    var count = 0;
    Observable.interval(10).takeWhile(()=> {
      count++
      if (count > 100) {
        throw "Dropdown element not found."
      }
      return this._$dropdown == null
    }).subscribe(()=> {
      // still null!
    }, (e)=> {
      console.log("Dropdown", "Error", e)
    }, ()=> {
      console.log("Dropdown", "onComplete")
      this._$dropdown.dropdown('set selected', value)
    })
  }

  hasOption(option:InputOption):boolean {
    let x = this._optionsAry.filter((opt)=>{
      return option.value == opt.value
    })
    return x.length !== 0
  }

  addOption(option:InputOption) {
    this._optionsAry = this._optionsAry.concat(option)
    this._options.next(this._optionsAry)
    if(option.value === this._modelValue){
      this.refreshDisplayText(option.label)
    }
  }

  updateOption(option:InputOption){
    this._optionsAry = this._optionsAry.filter((opt)=>{
      return opt.value !== option.value
    })
    this.addOption(option)
  }

  ngAfterViewInit() {
    this.initDropdown()
  }

  ngOnDestroy(){
    // remove the change emitter so that we don't fire changes when we clear the dropdown.
    this.change = null;
    this._$dropdown.dropdown('clear')
  }

  refreshDisplayText(label:string) {
    if (this._$dropdown) {
      this._$dropdown.dropdown('set text', label)
    }
  }

  initDropdown() {
    var self = this;
    var badSearch = null
    let config:any = {
      allowAdditions: this.allowAdditions,
      allowTab: true,
      placeholder: 'auto',

      onChange: (value, text, $choice)=> {
        badSearch = null
        return this.onChangeSemantic(value, text, $choice)
      },
      onAdd: (addedValue, addedText, $addedChoice)=> {
        return this.onAdd(addedValue, addedText, $addedChoice)
      },
      onRemove: (removedValue, removedText, $removedChoice)=> {
        return this.onRemove(removedValue, removedText, $removedChoice)
      },
      onLabelCreate: function (value, text) {
        let $label = this;
        return self.onLabelCreate($label, value, text)
      },
      onLabelSelect: ($selectedLabels)=> {
        return this.onLabelSelect($selectedLabels)
      },
      onNoResults: (searchValue)=> {
        if(!this.allowAdditions){
            badSearch = searchValue
        }
        return this.onNoResults(searchValue)
      },
      onShow: ()=> {
        return this.onShow()
      },
      onHide: ()=> {
        if(badSearch !== null){
          badSearch = null
          this._$dropdown.children('input.search')[0].value = ''
          if(!this._modelValue || (this._modelValue && this._modelValue.length === 0)){
            this._$dropdown.dropdown('set text', this.placeholder)
          } else {
            this._$dropdown.dropdown('set selected', this._modelValue)
          }
        }
        return this.onHide()
      }
    }
    if (this.maxSelections > 1) {
      config.maxSelections = this.maxSelections
    }

    var el = this.elementRef.nativeElement
    this._$dropdown = $(el).children('.ui.dropdown');
    this._$dropdown.dropdown(config)
    this._applyArrowNavFix(this._$dropdown);
  }

  private isMultiSelect():boolean {
    return this.maxSelections > 1
  }

  /**
   * Fixes an issue with up and down arrows triggering a search in the dropdown, which auto selects the first result
   * after a short buffering period.
   * @param $dropdown The JQuery dropdown element, after calling #.dropdown(config).
   * @private
   */
  private _applyArrowNavFix($dropdown) {
    let $searchField = $dropdown.children('input.search')

    $searchField.on('keyup', (event:any)=> {
      if (DO_NOT_SEARCH_ON_THESE_KEY_EVENTS[event.keyCode]) {
<<<<<<< HEAD
        this.enter.emit();
=======
        if (event.keyCode == 13 && enterEvent){
          enterEvent.emit(true);
        }

>>>>>>> 689dc8ed
        event.stopPropagation()
      }
    })
  };


  /**
   * Is called after a dropdown value changes. Receives the name and value of selection and the active menu element
   * @param value
   * @param text
   * @param $choice
   */
  onChangeSemantic(value, text, $choice) {
    this._modelValue = value
    this.fireChange(value)
  }

  /**
   * Is called after a dropdown selection is added using a multiple select dropdown, only receives the added value
   * @param addedValue
   * @param addedText
   * @param $addedChoice
   */
  onAdd(addedValue, addedText, $addedChoice) {
  }

  /**
   * Is called after a dropdown selection is removed using a multiple select dropdown, only receives the removed value
   * @param removedValue
   * @param removedText
   * @param $removedChoice
   */
  onRemove(removedValue, removedText, $removedChoice) {
  }

  /**
   * Allows you to modify a label before it is added. Expects $label to be returned.
   * @param $label
   * @param value
   * @param text
   */
  onLabelCreate($label, value, text) {
    return $label
  }

  /**
   * Is called after a label is selected by a user
   * @param $selectedLabels
   */
  onLabelSelect($selectedLabels) {
  }

  /**
   * Is called after a dropdown is searched with no matching values
   * @param searchValue
   */
  onNoResults(searchValue) {

  }

  /**
   * Is called before a dropdown is shown. If false is returned, dropdown will not be shown.
   */
  onShow() {
  }

  /**
   * Is called before a dropdown is hidden. If false is returned, dropdown will not be hidden.
   */
  onHide() {
    this.touch.emit(this._modelValue)
    this.onTouched()
  }
}


@Directive({
  selector: 'cw-input-option'
})
export class InputOption {
  @Input() value:string;
  @Input() label:string;
  @Input() icon:string;
  private _dropdown:Dropdown
  private _isRegistered:boolean


  constructor(@Host() dropdown:Dropdown) {
    this._dropdown = dropdown
  }

  ngOnChanges(change) {
    if (!this._isRegistered) {
      if(this._dropdown.hasOption(this)){
        this._dropdown.updateOption(this);
      } else{
        this._dropdown.addOption(this);
      }
      this._isRegistered = true;
    } else {
      if(!this.label){
        this.label = this.value
      }
      this._dropdown.updateOption(this)
    }
  }
}

<|MERGE_RESOLUTION|>--- conflicted
+++ resolved
@@ -245,17 +245,13 @@
    */
   private _applyArrowNavFix($dropdown) {
     let $searchField = $dropdown.children('input.search')
-
+    let enterEvent = this.enter;
     $searchField.on('keyup', (event:any)=> {
       if (DO_NOT_SEARCH_ON_THESE_KEY_EVENTS[event.keyCode]) {
-<<<<<<< HEAD
-        this.enter.emit();
-=======
         if (event.keyCode == 13 && enterEvent){
           enterEvent.emit(true);
         }
 
->>>>>>> 689dc8ed
         event.stopPropagation()
       }
     })
