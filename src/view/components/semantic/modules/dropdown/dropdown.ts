--- conflicted
+++ resolved
@@ -248,17 +248,9 @@
    * @param text
    * @param $choice
    */
-<<<<<<< HEAD
   onChangeSemantic(value, text, $choice) {
     this._modelValue = value
     this.fireChange(value)
-=======
-  onChange(value, text, $choice) {
-    this.value = value
-    if (this.change) {
-        this.change.emit(this.value)
-    }
->>>>>>> e8bdaa34
   }
 
   /**
