import {Component, ChangeDetectionStrategy, Input, Output, EventEmitter} from "angular2/core";
import {CORE_DIRECTIVES} from "angular2/common";
import {Dropdown, InputOption} from "../../semantic/modules/dropdown/dropdown";
import {ModalDialogComponent} from "../modal-dialog/dialog-component";
import {IPublishEnvironment} from "../../../../api/services/bundle-service";

@Component({
  selector: 'cw-push-publish-dialog-component',
  directives: [CORE_DIRECTIVES, ModalDialogComponent, Dropdown, InputOption],
  template: `<cw-modal-dialog
    [headerText]="'Push Publish'"
    [okText]="'Push'"
    [hidden]="hidden"
    [okEnabled]="selectedEnvironment != null"
    [errorMessage]="errorMessage"
    [width]="30"
    (ok)="doPushPublish.emit(selectedEnvironmentId)"
    (cancel)="cancel.emit()">
  <cw-input-dropdown
      flex
      [value]="environmentStores[0]?.id"
      (click)="$event.stopPropagation()"
      (change)="setSelectedEnvironment($event)">
    <cw-input-option
        *ngFor="#opt of environmentStores"
        [value]="opt.id"
        [label]="opt.name"
    ></cw-input-option>
  </cw-input-dropdown>
</cw-modal-dialog>`
  , changeDetection: ChangeDetectionStrategy.OnPush
})
export class PushPublishDialogComponent {
  @Input() hidden:boolean = false
  @Input() environmentStores:IPublishEnvironment[];
  @Input() errorMessage:string = null

  @Output() close:EventEmitter<{isCanceled:boolean}> = new EventEmitter(false)
  @Output() cancel:EventEmitter<boolean> = new EventEmitter(false)
  @Output() doPushPublish:EventEmitter<IPublishEnvironment> = new EventEmitter(false)

  public selectedEnvironmentId:string;

  constructor() { }

<<<<<<< HEAD
  ngOnChanges(change){
    if (change.environmentStores) {
      this.selectedEnvironmentId = change.environmentStores.currentValue[0];
    }
  }
=======
  ngOnChanges(change){}
>>>>>>> 3f5b1b6c

  setSelectedEnvironment(environmentId:string) {
    this.selectedEnvironmentId = environmentId
  }
}
<|MERGE_RESOLUTION|>--- conflicted
+++ resolved
@@ -43,15 +43,7 @@
 
   constructor() { }
 
-<<<<<<< HEAD
-  ngOnChanges(change){
-    if (change.environmentStores) {
-      this.selectedEnvironmentId = change.environmentStores.currentValue[0];
-    }
-  }
-=======
   ngOnChanges(change){}
->>>>>>> 3f5b1b6c
 
   setSelectedEnvironment(environmentId:string) {
     this.selectedEnvironmentId = environmentId
