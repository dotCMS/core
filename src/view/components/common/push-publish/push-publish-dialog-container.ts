import {Component, ChangeDetectionStrategy, Input, Output, EventEmitter} from "angular2/core";
import {CORE_DIRECTIVES} from "angular2/common";
import {PushPublishDialogComponent} from "./push-publish-dialog-component";
import {BehaviorSubject} from "rxjs/Rx";
import {BundleService, IPublishEnvironment} from "../../../../api/services/bundle-service";

@Component({
  selector: 'cw-push-publish-dialog-container',
  directives: [CORE_DIRECTIVES, PushPublishDialogComponent],
  template: `
  <cw-push-publish-dialog-component
  [environmentStores]="environmentStores"
  [hidden]="hidden"
  [errorMessage]="errorMessage | async"
  (cancel)="hidden = true; close.emit($event); errorMessage = null;"
  (doPushPublish)="doPushPublish($event)"
  ></cw-push-publish-dialog-component>`
  , changeDetection: ChangeDetectionStrategy.OnPush
})
export class PushPublishDialogContainer {
  @Input() assetId:string
  @Input() hidden:boolean = false
  @Input() environmentStores:IPublishEnvironment[];

  @Output() close:EventEmitter<{isCanceled:boolean}> = new EventEmitter(false)
  @Output() cancel:EventEmitter<boolean> = new EventEmitter(false)

  errorMessage:BehaviorSubject<string> = new BehaviorSubject(null)

  constructor(public bundleService:BundleService) {}

  ngOnChanges(change){
<<<<<<< HEAD
    if (change.hidden && !this.hidden && !this.environmentsLoaded) {
      this.environmentsLoaded = true
      this.bundleService.loadPublishEnvironments()
    }
=======
>>>>>>> 3f5b1b6c
  }

  doPushPublish(environment:IPublishEnvironment) {
    this.bundleService.pushPublishRule(this.assetId, environment.id).subscribe((result:any)=> {
      if (!result.errors) {
        this.close.emit({isCanceled:false})
        this.errorMessage = null
      } else {
        this.errorMessage.next("Sorry there was an error please try again")
      }
    })
  }

}
<|MERGE_RESOLUTION|>--- conflicted
+++ resolved
@@ -30,13 +30,6 @@
   constructor(public bundleService:BundleService) {}
 
   ngOnChanges(change){
-<<<<<<< HEAD
-    if (change.hidden && !this.hidden && !this.environmentsLoaded) {
-      this.environmentsLoaded = true
-      this.bundleService.loadPublishEnvironments()
-    }
-=======
->>>>>>> 3f5b1b6c
   }
 
   doPushPublish(environment:IPublishEnvironment) {
