--- conflicted
+++ resolved
@@ -58,17 +58,6 @@
   }
 
   private addEscapeListener() {
-<<<<<<< HEAD
-    this._keyListener = document.body.addEventListener('keyup', (e)=> {
-      if (e.keyCode == 27) { // escape
-        e.preventDefault()
-        e.stopPropagation()
-        this.cancel.emit(false)
-      }else if(e.keyCode == 13){ //enter
-        e.stopPropagation();
-        e.preventDefault();
-        this.ok.emit(false);
-=======
     if (!this._keyListener) {
       this._keyListener = (e)=> {
         if (e.keyCode == 27) { // escape
@@ -80,7 +69,6 @@
           e.preventDefault();
           this.ok.emit(true);
         }
->>>>>>> 689dc8ed
       }
       document.body.addEventListener('keyup', this._keyListener)
     }
