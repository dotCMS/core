--- conflicted
+++ resolved
@@ -1,12 +1,8 @@
 <accordion>
     <nav #menuElement>
         <template ngFor let-menu [ngForOf]="menuItems">
-<<<<<<< HEAD
-            <accordion-group  [open]="menu.tabName === menuActiveTabName" [heading]="menu.tabName" [icon]="menuIcons[menu.tabName]">
 
-=======
-            <accordion-group [heading]="menu.tabName" [icon]="menu.tabIcon">
->>>>>>> 3c53a82d
+            <accordion-group  [open]="menu.tabName === menuActiveTabName" [heading]="menu.tabName" [icon]="menu.tabIcon">
                 <div class="main-nav__submenu">
                     <template ngFor let-menuItem [ngForOf]="menu.menuItems">
                         <a (click)="gotToPage(menuItem)" [routerLink]="[menuItem.menuLink]"
