

/**
 * Set a value on to the active session, using the supplied key.
 *
 *
 *
 * ## POSIX Utility Argument Syntax (http://pubs.opengroup.org/onlinepubs/9699919799/basedefs/V1_chap12.html)
 * ```
 * cw-set-session-value-action [-k session_key] [value]
 *   -k          The key under which the specified value will be made available on the Session.
 *   value       The value which will be set on the session. Currently only allows static string values. Dynamic lookup TBD.
 * ```
 *
 * ## UI Layout
 *
 * Conceptually the action type is made up of two fields:
 * ```
 * <div>
 *   <input name="session_key" required="true"/>
 *   <input name="value" required="true" />
 * </div>
 * ```
 * ### Fields
 *
 * #### `session_key`
 * The `session_key` is a simple text input field. The value specified must be a valid Session Key as specified by the Java Servlet specification.
 *
 * #### `value`
 * A static string value. May be a number, blank, or any value representable by text.
 *
 *
 * ------------------------ Discussion ------------------------
 *
 * --------------------------
 */

import {Component, View, Attribute, EventEmitter, NgFor, NgIf} from 'angular2/angular2';
<<<<<<< HEAD
import {ActionModel} from "../../../../../api/rule-engine/Action";
=======
import {ActionModel} from "api/rule-engine/Action";
import {InputText, InputTextModel} from "../../../semantic/elements/input-text/input-text";
>>>>>>> 9c9a524d

@Component({
  selector: 'cw-set-session-value-action',
  properties: [
    "sessionKey", "sessionValue", "action"
  ],
  events: [
    "configChange"
  ]
})
@View({
  directives: [NgFor, InputText],
  template: `<div flex="grow" layout="row" layout-align="space-around-center">
  <cw-input-text flex
      (change)="updateParamValue('sessionKey', $event)"
      [model]="setSessionKeyInputTextModel">
  </cw-input-text>
  <cw-input-text flex
      (change)="updateParamValue('sessionValue', $event)"
      [model]="setSessionValueInputTextModel">
  </cw-input-text>
</div>
  `
})
export class SetSessionValueAction {

  paramKeys:Array<String>
  params:{[key:string]: string}

  configChange:EventEmitter;

  private setSessionKeyInputTextModel:InputTextModel
  private setSessionValueInputTextModel:InputTextModel

  constructor(@Attribute('sessionKey') sessionKey:string = '',
              @Attribute('sessionValue') sessionValue:string = '') {
    this.paramKeys = ["sessionKey", "sessionValue"]
    this.params = {
      "sessionKey": sessionKey,
      "sessionValue": sessionValue
    }
    this.configChange = new EventEmitter();
    this.setSessionKeyInputTextModel = new InputTextModel();
    this.setSessionValueInputTextModel = new InputTextModel();
    this.setSessionKeyInputTextModel.placeholder = "Enter a session key"
    this.setSessionValueInputTextModel.placeholder = "Enter a value"
  }

  set action(action:ActionModel){
    this.params = {}
    this.paramKeys.forEach((key:string)=>{
      this.params[key] = action.getParameter(key)
    })

    this.setSessionKeyInputTextModel.value = action.getParameter('sessionKey')
    this.setSessionValueInputTextModel.value = action.getParameter('sessionValue')
  }

  updateParamValue(key:string, event:Event) {
    let value = event.target['value']
    this.params[key] = value
    this.configChange.next({type: 'actionParameterChanged', target: this, params: this.params})

    if(key == 'sessionKey') this.setSessionKeyInputTextModel.value = value
    if(key == 'sessionValue') this.setSessionValueInputTextModel.value = value
  }
}<|MERGE_RESOLUTION|>--- conflicted
+++ resolved
@@ -1,5 +1,3 @@
-
-
 /**
  * Set a value on to the active session, using the supplied key.
  *
@@ -34,14 +32,9 @@
  *
  * --------------------------
  */
-
 import {Component, View, Attribute, EventEmitter, NgFor, NgIf} from 'angular2/angular2';
-<<<<<<< HEAD
-import {ActionModel} from "../../../../../api/rule-engine/Action";
-=======
-import {ActionModel} from "api/rule-engine/Action";
-import {InputText, InputTextModel} from "../../../semantic/elements/input-text/input-text";
->>>>>>> 9c9a524d
+import {ActionModel} from '../../../../../api/rule-engine/Action';
+import {InputText, InputTextModel} from '../../../semantic/elements/input-text/input-text';
 
 @Component({
   selector: 'cw-set-session-value-action',
