import {Component, Input, Output, EventEmitter, ChangeDetectionStrategy, provide} from 'angular2/core';
import {Control, Validators, CORE_DIRECTIVES, FormBuilder, FORM_DIRECTIVES, NG_VALUE_ACCESSOR} from 'angular2/common';
import { Dropdown, InputOption} from '../../../../../view/components/semantic/modules/dropdown/dropdown'

import {InputText} from "../../../semantic/elements/input-text/input-text";
import {InputDate} from "../../../semantic/elements/input-date/input-date";
import {ParameterDefinition} from "../../../../../api/util/CwInputModel";
import {CwDropdownInputModel} from "../../../../../api/util/CwInputModel";
import {CwComponent} from "../../../../../api/util/CwComponent";
import {ParameterModel} from "../../../../../api/rule-engine/Condition";
import {ServerSideFieldModel} from "../../../../../api/rule-engine/ServerSideFieldModel";
import {I18nService} from "../../../../../api/system/locale/I18n";
import {ObservableHack} from "../../../../../api/util/ObservableHack";
import {CwRestDropdownInputModel} from "../../../../../api/util/CwInputModel";
import {RestDropdown} from "../../../semantic/modules/restdropdown/RestDropdown";
import {Verify} from "../../../../../api/validation/Verify";

@Component({
  selector: 'cw-serverside-condition',
  directives: [FORM_DIRECTIVES, CORE_DIRECTIVES, RestDropdown, Dropdown, InputOption, InputText, InputDate],
  changeDetection: ChangeDetectionStrategy.OnPush,
  template: `<form>
  <div flex layout="row" class="cw-condition-component-body">
    <template ngFor #input [ngForOf]="_inputs" #islast="last">
      <div *ngIf="input.type == 'spacer'" flex class="cw-input cw-input-placeholder">&nbsp;</div>
      <cw-input-dropdown *ngIf="input.type == 'dropdown'"
                         flex
                         class="cw-input"
                         [hidden]="input.argIndex !== null && input.argIndex >= _rhArgCount"
<<<<<<< HEAD
                         [ngFormControl]="input.control"
=======
                         [value]="input.value"
                         placeholder="{{input.placeholder | async}}"
                         [minSelections]="input.minSelections"
                         [maxSelections]="input.maxSelections"
>>>>>>> e8bdaa34
                         [required]="input.required"
                         [allowAdditions]="input.allowAdditions"
                         [class.cw-comparator-selector]="input.name == 'comparison'"
                         [class.cw-last]="islast"
                         (touch)="onBlur(input)"
                         placeholder="{{input.placeholder | async}}">
        <cw-input-option
            *ngFor="#opt of input.options"
            [value]="opt.value"
            [label]="opt.label | async"
            icon="{{opt.icon}}"></cw-input-option>
      </cw-input-dropdown>

<<<<<<< HEAD
      <div flex layout-fill layout="column" class="cw-input" [class.cw-last]="islast" *ngIf="input.type == 'restDropdown'">
        <cw-input-rest-dropdown flex
                                class="cw-input"
                                [value]="input.value"
                                [ngFormControl]="input.control"
                                [hidden]="input.argIndex !== null && input.argIndex >= _rhArgCount"
                                placeholder="{{input.placeholder | async}}"
                                optionUrl="{{input.optionUrl}}"
                                optionValueField="{{input.optionValueField}}"
                                optionLabelField="{{input.optionLabelField}}"
                                [required]="input.required"
                                [allowAdditions]="input.allowAdditions"
                                [class.cw-comparator-selector]="input.name == 'comparison'"
                                [class.cw-last]="islast"
                                (touch)="onBlur(input)"
                                #rdInput="ngForm"
                                >
        </cw-input-rest-dropdown>
        <div flex="50" [hidden]="!rdInput.touched || rdInput.valid" class="name cw-warn basic label">[Better Msgs Soon]</div>
      </div>
=======
      <cw-input-rest-dropdown *ngIf="input.type == 'restDropdown'"
                              flex
                              class="cw-input"
                              [value]="input.value"
                              [hidden]="input.argIndex !== null && input.argIndex >= _rhArgCount"
                              placeholder="{{input.placeholder | async}}"
                              [minSelections]="input.minSelections"
                              [maxSelections]="input.maxSelections"
                              optionUrl="{{input.optionUrl}}"
                              optionValueField="{{input.optionValueField}}"
                              optionLabelField="{{input.optionLabelField}}"
                              [required]="input.required"
                              [allowAdditions]="input.allowAdditions"
                              [class.cw-comparator-selector]="input.name == 'comparison'"
                              [class.cw-last]="islast"
                              (change)="handleParamValueChange(input.name, $event)">
      </cw-input-rest-dropdown>
>>>>>>> e8bdaa34

      <div flex layout-fill layout="column" class="cw-input" [class.cw-last]="islast" *ngIf="input.type == 'text' || input.type == 'number'">
        <cw-input-text
            flex
            [placeholder]="input.placeholder | async"
            [ngFormControl]="input.control"
            [type]="input.type"
            [hidden]="input.argIndex !== null && input.argIndex >= _rhArgCount"
            (blur)="onBlur(input)"
            #fInput="ngForm"
        ></cw-input-text>
        <div flex="50" [hidden]="!fInput.touched || fInput.valid" class="name cw-warn basic label">[Better Msgs Soon]</div>
      </div>

      <cw-input-date *ngIf="input.type == 'datetime'"
                     flex
                    layout-fill
                     class="cw-input"
                     [class.cw-last]="islast"
                     [placeholder]="input.placeholder | async"
                     [hidden]="input.argIndex !== null && input.argIndex >= _rhArgCount"
                     [value]="input.value"
                     (blur)="onBlur(input)"></cw-input-date>
    </template>
  </div>
</form>`
})
export class ServersideCondition {

  @Input() componentInstance:ServerSideFieldModel
  @Output() change:EventEmitter<ServerSideFieldModel>

  private _inputs:Array<any>
  private _resources:I18nService
  private _rhArgCount:number

  constructor(fb:FormBuilder, resources:I18nService) {
    this._resources = resources;
    this.change = new EventEmitter();
    this._inputs = [];
  }


  ngOnChanges(change) {
    let paramDefs = null
    if( change.componentInstance ) {
      this._rhArgCount = null
      paramDefs = this.componentInstance.type.parameters
    }
    if (paramDefs) {
      let prevPriority = 0
      this._inputs = []
      Object.keys(paramDefs).forEach(key => {
        let paramDef = this.componentInstance.getParameterDef(key)
        let param = this.componentInstance.getParameter(key);
        if (paramDef.priority > (prevPriority + 1)) {
          this._inputs.push({type: 'spacer', flex: 40})
        }
        prevPriority = paramDef.priority
        let input = this.getInputFor(paramDef.inputType.type, param, paramDef)
        this._inputs.push(input)
      })

      let comparison
      let comparisonIdx = null
      this._inputs.forEach((input:any, idx) => {
        if(ServersideCondition.isComparisonParameter(input)) {
          comparison = input
          this.applyRhsCount(comparison.value)
          comparisonIdx = idx
        } else if(comparisonIdx !== null){
          if(this._rhArgCount !== null ){
            input.argIndex = idx - comparisonIdx - 1
          }
        }
      })
      if(comparison){
        this.applyRhsCount(comparison.value)
      }
    }
  }

  onBlur(input){
    if(!input.control.valid){
      console.log("ServersideCondition", "onBlur", "Invalid", input)
    } else {
      this.handleParamValueChange(input.name, input.control.value)
    }
  }

  getInputFor(type:string, param, paramDef:ParameterDefinition):any {

    let i18nBaseKey = paramDef.i18nBaseKey || this.componentInstance.type.i18nKey
    /* Save a potentially large number of requests by loading parent key: */
    this._resources.get(i18nBaseKey).subscribe(()=> {})

    let input
    if (type === 'text' || type === 'number') {
      input = this.getTextInput(param, paramDef, i18nBaseKey)
      console.log("ServersideCondition", "getInputFor", type, paramDef)
    } else if (type === 'datetime') {
      input = this.getDateTimeInput(param, paramDef, i18nBaseKey)
    } else if (type === 'restDropdown') {
      input = this.getRestDropdownInput(param, paramDef, i18nBaseKey)
    } else if (type === 'dropdown') {
      input = this.getDropdownInput(param, paramDef, i18nBaseKey)
    }
    input.type = type;
    return input
  }

  private getTextInput(param, paramDef, i18nBaseKey:string) {
    let rsrcKey = i18nBaseKey + '.inputs.' + paramDef.key
    let placeholderKey = rsrcKey + '.placeholder'
    let control = this.createNgControl(paramDef, param)
    return {
      name: param.key,
      placeholder: this._resources.get(placeholderKey, paramDef.key),
      control: control,
      required: paramDef.inputType.dataType['minLength'] > 0
    }
  }

  private createNgControl(paramDef, param):Control {
    let vFns:Function[] = []
    let minLen = paramDef.inputType.dataType['minLength']
    if (minLen > 0) {
      vFns.push(Validators.required)
      vFns.push(Validators.minLength(minLen))
    }
    if (paramDef.inputType.dataType['maxValue']) {
      var max = paramDef.inputType.dataType['maxValue']
      vFns.push((control:Control) => {
        let resp:any = null
        let val = Number.parseFloat(control.value)
        if (val > max) {
          resp = {maxValue: max, actualValue: val}
        }
        return resp
      })
    }
    if (Verify.isNumber(paramDef.inputType.dataType['minValue'])) {
      var min = paramDef.inputType.dataType['minValue']
      vFns.push((control:Control) => {
        let resp:any = null
        let val = Number.parseFloat(control.value)
        if (val < min) {
          resp = {minValue: min, actualValue: val}
        }
        return resp
      })
    }

    let control = new Control(this.componentInstance.getParameterValue(param.key), Validators.compose(vFns))

    control.statusChanges.subscribe((value) => {
      console.log("ServersideCondition", "control.statusChanges", param.key, control.value,
          ' status: ', control.status,
          ' touched: ', control.touched,
          ' dirty: ', control.dirty,
          ' pending:', control.pending,
          ' pristine:', control.pristine)
    })
    return control
  }

  private getDateTimeInput(param, paramDef, i18nBaseKey:string) {
    let rsrcKey = i18nBaseKey + '.inputs.' + paramDef.key
    return {
      name: param.key,
      value: this.componentInstance.getParameterValue(param.key),
      required: paramDef.inputType.dataType['minLength'] > 0,
      visible: true
    }
  }

  private getRestDropdownInput(param, paramDef, i18nBaseKey:string) {
    let inputType:CwRestDropdownInputModel = <CwRestDropdownInputModel>paramDef.inputType;
    let rsrcKey = i18nBaseKey + '.inputs.' + paramDef.key
    let placeholderKey = rsrcKey + '.placeholder'

    let currentValue = this.componentInstance.getParameterValue(param.key)
    const control = this.createNgControl(paramDef, param)
    let input:any = {
      value: currentValue,
      name: param.key,
      control: control,
      placeholder: this._resources.get(placeholderKey, paramDef.key),
      optionUrl: inputType.optionUrl,
      optionValueField: inputType.optionValueField,
      optionLabelField: inputType.optionLabelField,
      minSelections: inputType.minSelections,
      maxSelections: inputType.maxSelections,
      required: inputType.minSelections > 0,
      allowAdditions: inputType.allowAdditions
    }
    if (!input.value) {
      input.value = inputType.selected != null ? inputType.selected : ''
    }
    return input
  }

  private getDropdownInput(param:ParameterModel, paramDef:ParameterDefinition, i18nBaseKey:string):CwComponent {
    let inputType:CwDropdownInputModel = <CwDropdownInputModel>paramDef.inputType;
    let opts = []
    let options = inputType.options;
    let rsrcKey = i18nBaseKey + '.inputs.' + paramDef.key
    let placeholderKey = rsrcKey + '.placeholder'
    if (param.key == 'comparison') {
      rsrcKey = 'api.sites.ruleengine.rules.inputs.comparison'
    }
    else {
      rsrcKey = rsrcKey + '.options'
    }

    let currentValue = this.componentInstance.getParameterValue(param.key)
    let needsCustomAttribute = currentValue != null

    Object.keys(options).forEach((key:any)=> {
      let option = options[key]
      if (needsCustomAttribute && key == currentValue) {
        needsCustomAttribute = false
      }
      let labelKey = rsrcKey + '.' + option.i18nKey
      // hack for country - @todo ggranum: kill 'name' on locale?
      if (param.key === 'country') {
        labelKey = i18nBaseKey + '.' + option.i18nKey + '.name'
      }

      opts.push({
        value: key,
        label: this._resources.get(labelKey, option.i18nKey),
        icon: option.icon,
        rightHandArgCount: option.rightHandArgCount
      })
    })

    if (needsCustomAttribute) {
      opts.push({
        value: currentValue,
        label: ObservableHack.of(currentValue)
      })
    }
    let input:any = {
      value: currentValue,
      name: param.key,
      control: this.createNgControl(paramDef, param),
      placeholder: this._resources.get(placeholderKey, paramDef.key),
      options: opts,
      minSelections: inputType.minSelections,
      maxSelections: inputType.maxSelections,
      required: inputType.minSelections > 0,
      allowAdditions: inputType.allowAdditions,
    }
    if (!input.value) {
      input.value = inputType.selected != null ? inputType.selected : ''
    }
    return input
  }


  handleParamValueChange(name:string, value:any) {
    console.log("ServersideCondition", "handleParamValueChange", name, value)
    this.componentInstance.setParameter(name, value)
    this.change.emit(this.componentInstance)
    if(name == 'comparison'){
      this.applyRhsCount(value)
    }
  }

  private applyRhsCount(selectedComparison:string) {
    let comparisonDef = this.componentInstance.getParameterDef('comparison')
    let comparisonType:CwDropdownInputModel = <CwDropdownInputModel>comparisonDef.inputType
    let selectedComparisonDef = comparisonType.options[selectedComparison]
    this._rhArgCount = ServersideCondition.getRightHandArgCount(selectedComparisonDef)
  }

  private static getRightHandArgCount(selectedComparison) {
    let argCount = null
    if (selectedComparison) {
      argCount = Verify.isNumber(selectedComparison.rightHandArgCount)
          ? selectedComparison.rightHandArgCount
          : 1
    }
    return argCount
  }

  private static isComparisonParameter(input) {
    return input && input.name === 'comparison'
  }

  private static getSelectedOption(input, value) {
    let opt = null
    let optAry = input.options.filter((e)=> { return e.value == value })
    if(optAry && optAry.length === 1){
      opt = optAry[0]
    }
    return opt
  }

}

<|MERGE_RESOLUTION|>--- conflicted
+++ resolved
@@ -27,14 +27,7 @@
                          flex
                          class="cw-input"
                          [hidden]="input.argIndex !== null && input.argIndex >= _rhArgCount"
-<<<<<<< HEAD
                          [ngFormControl]="input.control"
-=======
-                         [value]="input.value"
-                         placeholder="{{input.placeholder | async}}"
-                         [minSelections]="input.minSelections"
-                         [maxSelections]="input.maxSelections"
->>>>>>> e8bdaa34
                          [required]="input.required"
                          [allowAdditions]="input.allowAdditions"
                          [class.cw-comparator-selector]="input.name == 'comparison'"
@@ -48,7 +41,6 @@
             icon="{{opt.icon}}"></cw-input-option>
       </cw-input-dropdown>
 
-<<<<<<< HEAD
       <div flex layout-fill layout="column" class="cw-input" [class.cw-last]="islast" *ngIf="input.type == 'restDropdown'">
         <cw-input-rest-dropdown flex
                                 class="cw-input"
@@ -56,6 +48,8 @@
                                 [ngFormControl]="input.control"
                                 [hidden]="input.argIndex !== null && input.argIndex >= _rhArgCount"
                                 placeholder="{{input.placeholder | async}}"
+                                 [minSelections]="input.minSelections"
+                              [maxSelections]="input.maxSelections"
                                 optionUrl="{{input.optionUrl}}"
                                 optionValueField="{{input.optionValueField}}"
                                 optionLabelField="{{input.optionLabelField}}"
@@ -69,25 +63,6 @@
         </cw-input-rest-dropdown>
         <div flex="50" [hidden]="!rdInput.touched || rdInput.valid" class="name cw-warn basic label">[Better Msgs Soon]</div>
       </div>
-=======
-      <cw-input-rest-dropdown *ngIf="input.type == 'restDropdown'"
-                              flex
-                              class="cw-input"
-                              [value]="input.value"
-                              [hidden]="input.argIndex !== null && input.argIndex >= _rhArgCount"
-                              placeholder="{{input.placeholder | async}}"
-                              [minSelections]="input.minSelections"
-                              [maxSelections]="input.maxSelections"
-                              optionUrl="{{input.optionUrl}}"
-                              optionValueField="{{input.optionValueField}}"
-                              optionLabelField="{{input.optionLabelField}}"
-                              [required]="input.required"
-                              [allowAdditions]="input.allowAdditions"
-                              [class.cw-comparator-selector]="input.name == 'comparison'"
-                              [class.cw-last]="islast"
-                              (change)="handleParamValueChange(input.name, $event)">
-      </cw-input-rest-dropdown>
->>>>>>> e8bdaa34
 
       <div flex layout-fill layout="column" class="cw-input" [class.cw-last]="islast" *ngIf="input.type == 'text' || input.type == 'number'">
         <cw-input-text
