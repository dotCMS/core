--- conflicted
+++ resolved
@@ -28,927 +28,913 @@
       </select>
     </div>
   `
-<<<<<<< HEAD
  })
  export class UsersCountryConditionlet {
- 
+
    constructor( @Attribute('id') id:string) {
 
-   }
- 
- }
-=======
-})
-export class UsersCountryConditionlet extends BaseConditionletComponent{
+       //TODO: We need to update this to hit and endpoint after discuss i18n.
+       countries = [
+           {
+               "id": "AF",
+               "label": "Afganistan"
+           },
+           {
+               "id": "AL",
+               "label": "Albania"
+           },
+           {
+               "id": "DZ",
+               "label": "Algeria"
+           },
+           {
+               "id": "AS",
+               "label": "American Samoa"
+           },
+           {
+               "id": "AD",
+               "label": "Andorra"
+           },
+           {
+               "id": "AO",
+               "label": "Angola"
+           },
+           {
+               "id": "AI",
+               "label": "Anguilla"
+           },
+           {
+               "id": "AQ",
+               "label": "Antarctica"
+           },
+           {
+               "id": "AR",
+               "label": "Argentina"
+           },
+           {
+               "id": "AM",
+               "label": "Armenia"
+           },
+           {
+               "id": "AW",
+               "label": "Aruba"
+           },
+           {
+               "id": "AU",
+               "label": "Australia"
+           },
+           {
+               "id": "AT",
+               "label": "Austria"
+           },
+           {
+               "id": "AZ",
+               "label": "Azerbaijan"
+           },
+           {
+               "id": "BS",
+               "label": "Bahamas"
+           },
+           {
+               "id": "BH",
+               "label": "Bahrain"
+           },
+           {
+               "id": "BD",
+               "label": "Bangladesh"
+           },
+           {
+               "id": "BB",
+               "label": "Barbados"
+           },
+           {
+               "id": "BY",
+               "label": "Belarus"
+           },
+           {
+               "id": "BE",
+               "label": "Belgium"
+           },
+           {
+               "id": "BZ",
+               "label": "Belize"
+           },
+           {
+               "id": "BJ",
+               "label": "Benin"
+           },
+           {
+               "id": "BM",
+               "label": "Bermuda"
+           },
+           {
+               "id": "BT",
+               "label": "Bhutan"
+           },
+           {
+               "id": "BO",
+               "label": "Bolivia"
+           },
+           {
+               "id": "BA",
+               "label": "Bosnia and Herzegovina"
+           },
+           {
+               "id": "BW",
+               "label": "Botswana"
+           },
+           {
+               "id": "BR",
+               "label": "Brazil"
+           },
+           {
+               "id": "VG",
+               "label": "British Virgin Islands"
+           },
+           {
+               "id": "BN",
+               "label": "Brunei"
+           },
+           {
+               "id": "BG",
+               "label": "Bulgaria"
+           },
+           {
+               "id": "BF",
+               "label": "Burkina Faso"
+           },
+           {
+               "id": "BI",
+               "label": "Burundi"
+           },
+           {
+               "id": "KH",
+               "label": "Cambodia"
+           },
+           {
+               "id": "CM",
+               "label": "Cameroon"
+           },
+           {
+               "id": "CA",
+               "label": "Canada"
+           },
+           {
+               "id": "CV",
+               "label": "Cape Verde"
+           },
+           {
+               "id": "KY",
+               "label": "Cayman Islands"
+           },
+           {
+               "id": "CF",
+               "label": "Central African Republic"
+           },
+           {
+               "id": "CL",
+               "label": "Chile"
+           },
+           {
+               "id": "CN",
+               "label": "China"
+           },
+           {
+               "id": "CO",
+               "label": "Colombia"
+           },
+           {
+               "id": "KM",
+               "label": "Comoros"
+           },
+           {
+               "id": "CK",
+               "label": "Cook Islands"
+           },
+           {
+               "id": "CR",
+               "label": "Costa Rica"
+           },
+           {
+               "id": "HR",
+               "label": "Croatia"
+           },
+           {
+               "id": "CU",
+               "label": "Cuba"
+           },
+           {
+               "id": "CW",
+               "label": "Curacao"
+           },
+           {
+               "id": "CY",
+               "label": "Cyprus"
+           },
+           {
+               "id": "CZ",
+               "label": "Czech Republic"
+           },
+           {
+               "id": "CD",
+               "label": "Democratic Republic of Congo"
+           },
+           {
+               "id": "DK",
+               "label": "Denmark"
+           },
+           {
+               "id": "DJ",
+               "label": "Djibouti"
+           },
+           {
+               "id": "DM",
+               "label": "Dominica"
+           },
+           {
+               "id": "DO",
+               "label": "Dominican Republic"
+           },
+           {
+               "id": "TL",
+               "label": "East Timor"
+           },
+           {
+               "id": "EC",
+               "label": "Ecuador"
+           },
+           {
+               "id": "EG",
+               "label": "Egypt"
+           },
+           {
+               "id": "SV",
+               "label": "El Salvador"
+           },
+           {
+               "id": "GQ",
+               "label": "Equatorial Guinea"
+           },
+           {
+               "id": "ER",
+               "label": "Eritrea"
+           },
+           {
+               "id": "EE",
+               "label": "Estonia"
+           },
+           {
+               "id": "ET",
+               "label": "Ethiopia"
+           },
+           {
+               "id": "FK",
+               "label": "Falkland Islands"
+           },
+           {
+               "id": "FO",
+               "label": "Faroe Islands"
+           },
+           {
+               "id": "FJ",
+               "label": "Fiji"
+           },
+           {
+               "id": "FI",
+               "label": "Finland"
+           },
+           {
+               "id": "FR",
+               "label": "France"
+           },
+           {
+               "id": "PF",
+               "label": "French Polynesia"
+           },
+           {
+               "id": "GA",
+               "label": "Gabon"
+           },
+           {
+               "id": "GM",
+               "label": "Gambia"
+           },
+           {
+               "id": "GE",
+               "label": "Georgia"
+           },
+           {
+               "id": "DE",
+               "label": "Germany"
+           },
+           {
+               "id": "GH",
+               "label": "Ghana"
+           },
+           {
+               "id": "GI",
+               "label": "Gibraltar"
+           },
+           {
+               "id": "GR",
+               "label": "Greece"
+           },
+           {
+               "id": "GL",
+               "label": "Greenland"
+           },
+           {
+               "id": "GP",
+               "label": "Guadeloupe"
+           },
+           {
+               "id": "GU",
+               "label": "Guam"
+           },
+           {
+               "id": "GT",
+               "label": "Guatemala"
+           },
+           {
+               "id": "GN",
+               "label": "Guinea"
+           },
+           {
+               "id": "GW",
+               "label": "Guinea-Bissau"
+           },
+           {
+               "id": "GY",
+               "label": "Guyana"
+           },
+           {
+               "id": "HT",
+               "label": "Haiti"
+           },
+           {
+               "id": "HN",
+               "label": "Honduras"
+           },
+           {
+               "id": "HK",
+               "label": "Hong Kong"
+           },
+           {
+               "id": "HU",
+               "label": "Hungary"
+           },
+           {
+               "id": "IS",
+               "label": "Iceland"
+           },
+           {
+               "id": "IN",
+               "label": "India"
+           },
+           {
+               "id": "ID",
+               "label": "Indonesia"
+           },
+           {
+               "id": "IR",
+               "label": "Iran"
+           },
+           {
+               "id": "IQ",
+               "label": "Irak"
+           },
+           {
+               "id": "IE",
+               "label": "Ireland"
+           },
+           {
+               "id": "IM",
+               "label": "Isle of Man"
+           },
+           {
+               "id": "IL",
+               "label": "Israel"
+           },
+           {
+               "id": "IT",
+               "label": "Italy"
+           },
+           {
+               "id": "CI",
+               "label": "Ivory Coast"
+           },
+           {
+               "id": "JM",
+               "label": "Jamaica"
+           },
+           {
+               "id": "JP",
+               "label": "Japan"
+           },
+           {
+               "id": "JO",
+               "label": "Jordan"
+           },
+           {
+               "id": "KZ",
+               "label": "Kazakhstan"
+           },
+           {
+               "id": "KE",
+               "label": "Kenya"
+           },
+           {
+               "id": "KI",
+               "label": "Kiribati"
+           },
+           {
+               "id": "XK",
+               "label": "Kosovo"
+           },
+           {
+               "id": "KW",
+               "label": "Kuwait"
+           },
+           {
+               "id": "KG",
+               "label": "Kyrgyzstan"
+           },
+           {
+               "id": "LA",
+               "label": "Laos"
+           },
+           {
+               "id": "LV",
+               "label": "Latvia"
+           },
+           {
+               "id": "LB",
+               "label": "Lebanon"
+           },
+           {
+               "id": "LS",
+               "label": "Lesotho"
+           },
+           {
+               "id": "LR",
+               "label": "Liberia"
+           },
+           {
+               "id": "LY",
+               "label": "Libya"
+           },
+           {
+               "id": "LI",
+               "label": "Liechtenstein"
+           },
+           {
+               "id": "LT",
+               "label": "Lithuania"
+           },
+           {
+               "id": "LU",
+               "label": "Luxembourg"
+           },
+           {
+               "id": "MO",
+               "label": "Macau"
+           },
+           {
+               "id": "MK",
+               "label": "Macedonia"
+           },
+           {
+               "id": "MG",
+               "label": "Madagascar"
+           },
+           {
+               "id": "MW",
+               "label": "Malawi"
+           },
+           {
+               "id": "MY",
+               "label": "Malaysia"
+           },
+           {
+               "id": "MV",
+               "label": "Maldives"
+           },
+           {
+               "id": "ML",
+               "label": "Mali"
+           },
+           {
+               "id": "MT",
+               "label": "Malta"
+           },
+           {
+               "id": "MH",
+               "label": "Marshall Islands"
+           },
+           {
+               "id": "MR",
+               "label": "Mauritania"
+           },
+           {
+               "id": "MU",
+               "label": "Mauritius"
+           },
+           {
+               "id": "MX",
+               "label": "Mexico"
+           },
+           {
+               "id": "FM",
+               "label": "Micronesia"
+           },
+           {
+               "id": "MD",
+               "label": "Moldova"
+           },
+           {
+               "id": "MC",
+               "label": "Monaco"
+           },
+           {
+               "id": "MN",
+               "label": "Mongolia"
+           },
+           {
+               "id": "ME",
+               "label": "Montenegro"
+           },
+           {
+               "id": "MS",
+               "label": "Montserrat"
+           },
+           {
+               "id": "MA",
+               "label": "Morocco"
+           },
+           {
+               "id": "MZ",
+               "label": "Mozambique"
+           },
+           {
+               "id": "MM",
+               "label": "Myanmar"
+           },
+           {
+               "id": "NA",
+               "label": "Namibia"
+           },
+           {
+               "id": "NR",
+               "label": "Nauru"
+           },
+           {
+               "id": "NP",
+               "label": "Nepal"
+           },
+           {
+               "id": "NL",
+               "label": "Netherlands"
+           },
+           {
+               "id": "NC",
+               "label": "New Caledonia"
+           },
+           {
+               "id": "NZ",
+               "label": "New Zealand"
+           },
+           {
+               "id": "NI",
+               "label": "Nicaragua"
+           },
+           {
+               "id": "NE",
+               "label": "Niger"
+           },
+           {
+               "id": "NG",
+               "label": "Nigeria"
+           },
+           {
+               "id": "NU",
+               "label": "Niue"
+           },
+           {
+               "id": "NF",
+               "label": "Norfolk Island"
+           },
+           {
+               "id": "KP",
+               "label": "North Korea"
+           },
+           {
+               "id": "MP",
+               "label": "Northern Mariana Islands"
+           },
+           {
+               "id": "NO",
+               "label": "Norway"
+           },
+           {
+               "id": "OM",
+               "label": "Oman"
+           },
+           {
+               "id": "PK",
+               "label": "Pakistan"
+           },
+           {
+               "id": "PW",
+               "label": "Palau"
+           },
+           {
+               "id": "PA",
+               "label": "Panama"
+           },
+           {
+               "id": "PG",
+               "label": "Papua New Guinea"
+           },
+           {
+               "id": "PY",
+               "label": "Paraguay"
+           },
+           {
+               "id": "PE",
+               "label": "Peru"
+           },
+           {
+               "id": "PH",
+               "label": "Philippines"
+           },
+           {
+               "id": "PN",
+               "label": "Pitcairn Islands"
+           },
+           {
+               "id": "PL",
+               "label": "Poland"
+           },
+           {
+               "id": "PT",
+               "label": "Portugal"
+           },
+           {
+               "id": "PR",
+               "label": "Puerto Rico"
+           },
+           {
+               "id": "QA",
+               "label": "Qatar"
+           },
+           {
+               "id": "CG",
+               "label": "Republic of the Congo"
+           },
+           {
+               "id": "RE",
+               "label": "Reunion"
+           },
+           {
+               "id": "RO",
+               "label": "Romania"
+           },
+           {
+               "id": "RU",
+               "label": "Russia"
+           },
+           {
+               "id": "RW",
+               "label": "Rwanda"
+           },
+           {
+               "id": "BL",
+               "label": "Saint Barthelemy"
+           },
+           {
+               "id": "SH",
+               "label": "Saint Helena"
+           },
+           {
+               "id": "KN",
+               "label": "Saint Kitts and Nevis"
+           },
+           {
+               "id": "LC",
+               "label": "Saint Lucia"
+           },
+           {
+               "id": "MF",
+               "label": "Saint Martin"
+           },
+           {
+               "id": "PM",
+               "label": "Saint Pierre and Miquelon"
+           },
+           {
+               "id": "VC",
+               "label": "Saint Vincent and the Grenadines"
+           },
+           {
+               "id": "WS",
+               "label": "Samoa"
+           },
+           {
+               "id": "SM",
+               "label": "San Marino"
+           },
+           {
+               "id": "ST",
+               "label": "Sao Tome and Principe"
+           },
+           {
+               "id": "SA",
+               "label": "Saudi Arabia"
+           },
+           {
+               "id": "SN",
+               "label": "Senegal"
+           },
+           {
+               "id": "RS",
+               "label": "Serbia"
+           },
+           {
+               "id": "SC",
+               "label": "Seychelles"
+           },
+           {
+               "id": "SL",
+               "label": "Sierra Leone"
+           },
+           {
+               "id": "SG",
+               "label": "Singapore"
+           },
+           {
+               "id": "SK",
+               "label": "Slovakia"
+           },
+           {
+               "id": "SI",
+               "label": "Slovenia"
+           },
+           {
+               "id": "SB",
+               "label": "Solomon Islands"
+           },
+           {
+               "id": "SO",
+               "label": "Somalia"
+           },
+           {
+               "id": "ZA",
+               "label": "South Africa"
+           },
+           {
+               "id": "KR",
+               "label": "South Korea"
+           },
+           {
+               "id": "SS",
+               "label": "South Sudan"
+           },
+           {
+               "id": "ES",
+               "label": "Spain"
+           },
+           {
+               "id": "LK",
+               "label": "Sri Lanka"
+           },
+           {
+               "id": "SD",
+               "label": "Sudan"
+           },
+           {
+               "id": "SR",
+               "label": "Suriname"
+           },
+           {
+               "id": "SZ",
+               "label": "Swaziland"
+           },
+           {
+               "id": "SE",
+               "label": "Sweeden"
+           },
+           {
+               "id": "CH",
+               "label": "Switzerland"
+           },
+           {
+               "id": "SY",
+               "label": "Syria"
+           },
+           {
+               "id": "TW",
+               "label": "Taiwan"
+           },
+           {
+               "id": "TJ",
+               "label": "Tajikistan"
+           },
+           {
+               "id": "TZ",
+               "label": "Tanzania"
+           },
+           {
+               "id": "TH",
+               "label": "Thailand"
+           },
+           {
+               "id": "TG",
+               "label": "Togo"
+           },
+           {
+               "id": "TK",
+               "label": "Tokelau"
+           },
+           {
+               "id": "TT",
+               "label": "Trinidad and Tobago"
+           },
+           {
+               "id": "TN",
+               "label": "Tunisia"
+           },
+           {
+               "id": "TR",
+               "label": "Turkey"
+           },
+           {
+               "id": "TM",
+               "label": "Turkmenistan"
+           },
+           {
+               "id": "TV",
+               "label": "Tuvalu"
+           },
+           {
+               "id": "UG",
+               "label": "Uganda"
+           },
+           {
+               "id": "UA",
+               "label": "Ukraine"
+           },
+           {
+               "id": "AE",
+               "label": "United Arab Emirates"
+           },
+           {
+               "id": "GB",
+               "label": "United Kingdom"
+           },
+           {
+               "id": "US",
+               "label": "United States"
+           },
+           {
+               "id": "UY",
+               "label": "Uruguay"
+           },
+           {
+               "id": "UZ",
+               "label": "Uzbekistan"
+           },
+           {
+               "id": "VU",
+               "label": "Vanuatu"
+           },
+           {
+               "id": "VA",
+               "label": "Vatican"
+           },
+           {
+               "id": "VE",
+               "label": "Venezuela"
+           },
+           {
+               "id": "VN",
+               "label": "Vietnam"
+           },
+           {
+               "id": "EH",
+               "label": "Western Sahara"
+           },
+           {
+               "id": "YE",
+               "label": "Yemen"
+           },
+           {
+               "id": "ZM",
+               "label": "Zambia"
+           },
+           {
+               "id": "ZW",
+               "label": "Zimbabwe"
+           }
+       ]
 
-    constructor(@SkipSelf() @Host() conditionletDir:ConditionletDirective, @Attribute('id') id:string) {
-        super(conditionletDir, id)
-    }
-
-    //TODO: We need to update this to hit and endpoint after discuss i18n.
-    countries = [
-        {
-            "id": "AF",
-            "label": "Afganistan"
-        },
-        {
-            "id": "AL",
-            "label": "Albania"
-        },
-        {
-            "id": "DZ",
-            "label": "Algeria"
-        },
-        {
-            "id": "AS",
-            "label": "American Samoa"
-        },
-        {
-            "id": "AD",
-            "label": "Andorra"
-        },
-        {
-            "id": "AO",
-            "label": "Angola"
-        },
-        {
-            "id": "AI",
-            "label": "Anguilla"
-        },
-        {
-            "id": "AQ",
-            "label": "Antarctica"
-        },
-        {
-            "id": "AR",
-            "label": "Argentina"
-        },
-        {
-            "id": "AM",
-            "label": "Armenia"
-        },
-        {
-            "id": "AW",
-            "label": "Aruba"
-        },
-        {
-            "id": "AU",
-            "label": "Australia"
-        },
-        {
-            "id": "AT",
-            "label": "Austria"
-        },
-        {
-            "id": "AZ",
-            "label": "Azerbaijan"
-        },
-        {
-            "id": "BS",
-            "label": "Bahamas"
-        },
-        {
-            "id": "BH",
-            "label": "Bahrain"
-        },
-        {
-            "id": "BD",
-            "label": "Bangladesh"
-        },
-        {
-            "id": "BB",
-            "label": "Barbados"
-        },
-        {
-            "id": "BY",
-            "label": "Belarus"
-        },
-        {
-            "id": "BE",
-            "label": "Belgium"
-        },
-        {
-            "id": "BZ",
-            "label": "Belize"
-        },
-        {
-            "id": "BJ",
-            "label": "Benin"
-        },
-        {
-            "id": "BM",
-            "label": "Bermuda"
-        },
-        {
-            "id": "BT",
-            "label": "Bhutan"
-        },
-        {
-            "id": "BO",
-            "label": "Bolivia"
-        },
-        {
-            "id": "BA",
-            "label": "Bosnia and Herzegovina"
-        },
-        {
-            "id": "BW",
-            "label": "Botswana"
-        },
-        {
-            "id": "BR",
-            "label": "Brazil"
-        },
-        {
-            "id": "VG",
-            "label": "British Virgin Islands"
-        },
-        {
-            "id": "BN",
-            "label": "Brunei"
-        },
-        {
-            "id": "BG",
-            "label": "Bulgaria"
-        },
-        {
-            "id": "BF",
-            "label": "Burkina Faso"
-        },
-        {
-            "id": "BI",
-            "label": "Burundi"
-        },
-        {
-            "id": "KH",
-            "label": "Cambodia"
-        },
-        {
-            "id": "CM",
-            "label": "Cameroon"
-        },
-        {
-            "id": "CA",
-            "label": "Canada"
-        },
-        {
-            "id": "CV",
-            "label": "Cape Verde"
-        },
-        {
-            "id": "KY",
-            "label": "Cayman Islands"
-        },
-        {
-            "id": "CF",
-            "label": "Central African Republic"
-        },
-        {
-            "id": "CL",
-            "label": "Chile"
-        },
-        {
-            "id": "CN",
-            "label": "China"
-        },
-        {
-            "id": "CO",
-            "label": "Colombia"
-        },
-        {
-            "id": "KM",
-            "label": "Comoros"
-        },
-        {
-            "id": "CK",
-            "label": "Cook Islands"
-        },
-        {
-            "id": "CR",
-            "label": "Costa Rica"
-        },
-        {
-            "id": "HR",
-            "label": "Croatia"
-        },
-        {
-            "id": "CU",
-            "label": "Cuba"
-        },
-        {
-            "id": "CW",
-            "label": "Curacao"
-        },
-        {
-            "id": "CY",
-            "label": "Cyprus"
-        },
-        {
-            "id": "CZ",
-            "label": "Czech Republic"
-        },
-        {
-            "id": "CD",
-            "label": "Democratic Republic of Congo"
-        },
-        {
-            "id": "DK",
-            "label": "Denmark"
-        },
-        {
-            "id": "DJ",
-            "label": "Djibouti"
-        },
-        {
-            "id": "DM",
-            "label": "Dominica"
-        },
-        {
-            "id": "DO",
-            "label": "Dominican Republic"
-        },
-        {
-            "id": "TL",
-            "label": "East Timor"
-        },
-        {
-            "id": "EC",
-            "label": "Ecuador"
-        },
-        {
-            "id": "EG",
-            "label": "Egypt"
-        },
-        {
-            "id": "SV",
-            "label": "El Salvador"
-        },
-        {
-            "id": "GQ",
-            "label": "Equatorial Guinea"
-        },
-        {
-            "id": "ER",
-            "label": "Eritrea"
-        },
-        {
-            "id": "EE",
-            "label": "Estonia"
-        },
-        {
-            "id": "ET",
-            "label": "Ethiopia"
-        },
-        {
-            "id": "FK",
-            "label": "Falkland Islands"
-        },
-        {
-            "id": "FO",
-            "label": "Faroe Islands"
-        },
-        {
-            "id": "FJ",
-            "label": "Fiji"
-        },
-        {
-            "id": "FI",
-            "label": "Finland"
-        },
-        {
-            "id": "FR",
-            "label": "France"
-        },
-        {
-            "id": "PF",
-            "label": "French Polynesia"
-        },
-        {
-            "id": "GA",
-            "label": "Gabon"
-        },
-        {
-            "id": "GM",
-            "label": "Gambia"
-        },
-        {
-            "id": "GE",
-            "label": "Georgia"
-        },
-        {
-            "id": "DE",
-            "label": "Germany"
-        },
-        {
-            "id": "GH",
-            "label": "Ghana"
-        },
-        {
-            "id": "GI",
-            "label": "Gibraltar"
-        },
-        {
-            "id": "GR",
-            "label": "Greece"
-        },
-        {
-            "id": "GL",
-            "label": "Greenland"
-        },
-        {
-            "id": "GP",
-            "label": "Guadeloupe"
-        },
-        {
-            "id": "GU",
-            "label": "Guam"
-        },
-        {
-            "id": "GT",
-            "label": "Guatemala"
-        },
-        {
-            "id": "GN",
-            "label": "Guinea"
-        },
-        {
-            "id": "GW",
-            "label": "Guinea-Bissau"
-        },
-        {
-            "id": "GY",
-            "label": "Guyana"
-        },
-        {
-            "id": "HT",
-            "label": "Haiti"
-        },
-        {
-            "id": "HN",
-            "label": "Honduras"
-        },
-        {
-            "id": "HK",
-            "label": "Hong Kong"
-        },
-        {
-            "id": "HU",
-            "label": "Hungary"
-        },
-        {
-            "id": "IS",
-            "label": "Iceland"
-        },
-        {
-            "id": "IN",
-            "label": "India"
-        },
-        {
-            "id": "ID",
-            "label": "Indonesia"
-        },
-        {
-            "id": "IR",
-            "label": "Iran"
-        },
-        {
-            "id": "IQ",
-            "label": "Irak"
-        },
-        {
-            "id": "IE",
-            "label": "Ireland"
-        },
-        {
-            "id": "IM",
-            "label": "Isle of Man"
-        },
-        {
-            "id": "IL",
-            "label": "Israel"
-        },
-        {
-            "id": "IT",
-            "label": "Italy"
-        },
-        {
-            "id": "CI",
-            "label": "Ivory Coast"
-        },
-        {
-            "id": "JM",
-            "label": "Jamaica"
-        },
-        {
-            "id": "JP",
-            "label": "Japan"
-        },
-        {
-            "id": "JO",
-            "label": "Jordan"
-        },
-        {
-            "id": "KZ",
-            "label": "Kazakhstan"
-        },
-        {
-            "id": "KE",
-            "label": "Kenya"
-        },
-        {
-            "id": "KI",
-            "label": "Kiribati"
-        },
-        {
-            "id": "XK",
-            "label": "Kosovo"
-        },
-        {
-            "id": "KW",
-            "label": "Kuwait"
-        },
-        {
-            "id": "KG",
-            "label": "Kyrgyzstan"
-        },
-        {
-            "id": "LA",
-            "label": "Laos"
-        },
-        {
-            "id": "LV",
-            "label": "Latvia"
-        },
-        {
-            "id": "LB",
-            "label": "Lebanon"
-        },
-        {
-            "id": "LS",
-            "label": "Lesotho"
-        },
-        {
-            "id": "LR",
-            "label": "Liberia"
-        },
-        {
-            "id": "LY",
-            "label": "Libya"
-        },
-        {
-            "id": "LI",
-            "label": "Liechtenstein"
-        },
-        {
-            "id": "LT",
-            "label": "Lithuania"
-        },
-        {
-            "id": "LU",
-            "label": "Luxembourg"
-        },
-        {
-            "id": "MO",
-            "label": "Macau"
-        },
-        {
-            "id": "MK",
-            "label": "Macedonia"
-        },
-        {
-            "id": "MG",
-            "label": "Madagascar"
-        },
-        {
-            "id": "MW",
-            "label": "Malawi"
-        },
-        {
-            "id": "MY",
-            "label": "Malaysia"
-        },
-        {
-            "id": "MV",
-            "label": "Maldives"
-        },
-        {
-            "id": "ML",
-            "label": "Mali"
-        },
-        {
-            "id": "MT",
-            "label": "Malta"
-        },
-        {
-            "id": "MH",
-            "label": "Marshall Islands"
-        },
-        {
-            "id": "MR",
-            "label": "Mauritania"
-        },
-        {
-            "id": "MU",
-            "label": "Mauritius"
-        },
-        {
-            "id": "MX",
-            "label": "Mexico"
-        },
-        {
-            "id": "FM",
-            "label": "Micronesia"
-        },
-        {
-            "id": "MD",
-            "label": "Moldova"
-        },
-        {
-            "id": "MC",
-            "label": "Monaco"
-        },
-        {
-            "id": "MN",
-            "label": "Mongolia"
-        },
-        {
-            "id": "ME",
-            "label": "Montenegro"
-        },
-        {
-            "id": "MS",
-            "label": "Montserrat"
-        },
-        {
-            "id": "MA",
-            "label": "Morocco"
-        },
-        {
-            "id": "MZ",
-            "label": "Mozambique"
-        },
-        {
-            "id": "MM",
-            "label": "Myanmar"
-        },
-        {
-            "id": "NA",
-            "label": "Namibia"
-        },
-        {
-            "id": "NR",
-            "label": "Nauru"
-        },
-        {
-            "id": "NP",
-            "label": "Nepal"
-        },
-        {
-            "id": "NL",
-            "label": "Netherlands"
-        },
-        {
-            "id": "NC",
-            "label": "New Caledonia"
-        },
-        {
-            "id": "NZ",
-            "label": "New Zealand"
-        },
-        {
-            "id": "NI",
-            "label": "Nicaragua"
-        },
-        {
-            "id": "NE",
-            "label": "Niger"
-        },
-        {
-            "id": "NG",
-            "label": "Nigeria"
-        },
-        {
-            "id": "NU",
-            "label": "Niue"
-        },
-        {
-            "id": "NF",
-            "label": "Norfolk Island"
-        },
-        {
-            "id": "KP",
-            "label": "North Korea"
-        },
-        {
-            "id": "MP",
-            "label": "Northern Mariana Islands"
-        },
-        {
-            "id": "NO",
-            "label": "Norway"
-        },
-        {
-            "id": "OM",
-            "label": "Oman"
-        },
-        {
-            "id": "PK",
-            "label": "Pakistan"
-        },
-        {
-            "id": "PW",
-            "label": "Palau"
-        },
-        {
-            "id": "PA",
-            "label": "Panama"
-        },
-        {
-            "id": "PG",
-            "label": "Papua New Guinea"
-        },
-        {
-            "id": "PY",
-            "label": "Paraguay"
-        },
-        {
-            "id": "PE",
-            "label": "Peru"
-        },
-        {
-            "id": "PH",
-            "label": "Philippines"
-        },
-        {
-            "id": "PN",
-            "label": "Pitcairn Islands"
-        },
-        {
-            "id": "PL",
-            "label": "Poland"
-        },
-        {
-            "id": "PT",
-            "label": "Portugal"
-        },
-        {
-            "id": "PR",
-            "label": "Puerto Rico"
-        },
-        {
-            "id": "QA",
-            "label": "Qatar"
-        },
-        {
-            "id": "CG",
-            "label": "Republic of the Congo"
-        },
-        {
-            "id": "RE",
-            "label": "Reunion"
-        },
-        {
-            "id": "RO",
-            "label": "Romania"
-        },
-        {
-            "id": "RU",
-            "label": "Russia"
-        },
-        {
-            "id": "RW",
-            "label": "Rwanda"
-        },
-        {
-            "id": "BL",
-            "label": "Saint Barthelemy"
-        },
-        {
-            "id": "SH",
-            "label": "Saint Helena"
-        },
-        {
-            "id": "KN",
-            "label": "Saint Kitts and Nevis"
-        },
-        {
-            "id": "LC",
-            "label": "Saint Lucia"
-        },
-        {
-            "id": "MF",
-            "label": "Saint Martin"
-        },
-        {
-            "id": "PM",
-            "label": "Saint Pierre and Miquelon"
-        },
-        {
-            "id": "VC",
-            "label": "Saint Vincent and the Grenadines"
-        },
-        {
-            "id": "WS",
-            "label": "Samoa"
-        },
-        {
-            "id": "SM",
-            "label": "San Marino"
-        },
-        {
-            "id": "ST",
-            "label": "Sao Tome and Principe"
-        },
-        {
-            "id": "SA",
-            "label": "Saudi Arabia"
-        },
-        {
-            "id": "SN",
-            "label": "Senegal"
-        },
-        {
-            "id": "RS",
-            "label": "Serbia"
-        },
-        {
-            "id": "SC",
-            "label": "Seychelles"
-        },
-        {
-            "id": "SL",
-            "label": "Sierra Leone"
-        },
-        {
-            "id": "SG",
-            "label": "Singapore"
-        },
-        {
-            "id": "SK",
-            "label": "Slovakia"
-        },
-        {
-            "id": "SI",
-            "label": "Slovenia"
-        },
-        {
-            "id": "SB",
-            "label": "Solomon Islands"
-        },
-        {
-            "id": "SO",
-            "label": "Somalia"
-        },
-        {
-            "id": "ZA",
-            "label": "South Africa"
-        },
-        {
-            "id": "KR",
-            "label": "South Korea"
-        },
-        {
-            "id": "SS",
-            "label": "South Sudan"
-        },
-        {
-            "id": "ES",
-            "label": "Spain"
-        },
-        {
-            "id": "LK",
-            "label": "Sri Lanka"
-        },
-        {
-            "id": "SD",
-            "label": "Sudan"
-        },
-        {
-            "id": "SR",
-            "label": "Suriname"
-        },
-        {
-            "id": "SZ",
-            "label": "Swaziland"
-        },
-        {
-            "id": "SE",
-            "label": "Sweeden"
-        },
-        {
-            "id": "CH",
-            "label": "Switzerland"
-        },
-        {
-            "id": "SY",
-            "label": "Syria"
-        },
-        {
-            "id": "TW",
-            "label": "Taiwan"
-        },
-        {
-            "id": "TJ",
-            "label": "Tajikistan"
-        },
-        {
-            "id": "TZ",
-            "label": "Tanzania"
-        },
-        {
-            "id": "TH",
-            "label": "Thailand"
-        },
-        {
-            "id": "TG",
-            "label": "Togo"
-        },
-        {
-            "id": "TK",
-            "label": "Tokelau"
-        },
-        {
-            "id": "TT",
-            "label": "Trinidad and Tobago"
-        },
-        {
-            "id": "TN",
-            "label": "Tunisia"
-        },
-        {
-            "id": "TR",
-            "label": "Turkey"
-        },
-        {
-            "id": "TM",
-            "label": "Turkmenistan"
-        },
-        {
-            "id": "TV",
-            "label": "Tuvalu"
-        },
-        {
-            "id": "UG",
-            "label": "Uganda"
-        },
-        {
-            "id": "UA",
-            "label": "Ukraine"
-        },
-        {
-            "id": "AE",
-            "label": "United Arab Emirates"
-        },
-        {
-            "id": "GB",
-            "label": "United Kingdom"
-        },
-        {
-            "id": "US",
-            "label": "United States"
-        },
-        {
-            "id": "UY",
-            "label": "Uruguay"
-        },
-        {
-            "id": "UZ",
-            "label": "Uzbekistan"
-        },
-        {
-            "id": "VU",
-            "label": "Vanuatu"
-        },
-        {
-            "id": "VA",
-            "label": "Vatican"
-        },
-        {
-            "id": "VE",
-            "label": "Venezuela"
-        },
-        {
-            "id": "VN",
-            "label": "Vietnam"
-        },
-        {
-            "id": "EH",
-            "label": "Western Sahara"
-        },
-        {
-            "id": "YE",
-            "label": "Yemen"
-        },
-        {
-            "id": "ZM",
-            "label": "Zambia"
-        },
-        {
-            "id": "ZW",
-            "label": "Zimbabwe"
-        }
-    ]
-
-}
-
->>>>>>> d4a1e28b
+   }