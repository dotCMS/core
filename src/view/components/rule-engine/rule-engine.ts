import {bootstrap, Provider, NgFor, NgIf, Component, Directive, View, Inject, Injector, NgClass} from 'angular2/angular2';

//import * as Rx from '../../../../node_modules/angular2/node_modules/@reactivex/rxjs/src/Rx.KitchenSink'


import {ApiRoot} from '../../../api/persistence/ApiRoot';
import {EntityMeta, EntitySnapshot} from '../../../api/persistence/EntityBase';
import {UserModel} from "../../../api/auth/UserModel";
import {I18NCountryProvider} from '../../../api/system/locale/I18NCountryProvider'


import {RuleComponent} from './rule-component';
import {RuleService, RuleModel} from "../../../api/rule-engine/Rule";
import {ActionService} from "../../../api/rule-engine/Action";
import {CwChangeEvent} from "../../../api/util/CwEvent";
import {RestDataStore} from "../../../api/persistence/RestDataStore";
import {DataStore} from "../../../api/persistence/DataStore";
import {ConditionGroupService} from "../../../api/rule-engine/ConditionGroup";
import {ConditionTypeService} from "../../../api/rule-engine/ConditionType";
import {ConditionService} from "../../../api/rule-engine/Condition";
import {I18nService} from "../../../api/system/locale/I18n";
import {ComparisonService} from "../../../api/system/ruleengine/conditionlets/Comparisons";
import {InputService} from "../../../api/system/ruleengine/conditionlets/Inputs";
import {ActionTypeService} from "../../../api/rule-engine/ActionType";
import {CwFilter} from "../../../api/util/CwFilter"

  /**
   *
   */
  @Component({
    selector: 'cw-rule-engine'
  })
  @View({
    template: `<div flex layout="column" class="cw-rule-engine">
  <div flex layout="column" layout-align="start start" class="cw-header">
  <div flex layout="row" layout-align="space-between center">
    <div flex layout="row" layout-align="space-between center" class="ui icon input">
      <i class="filter icon"></i>
      <input type="text" placeholder="{{rsrc.inputs.filter.placeholder}}" [value]="filterTextField" (keyup)="filterText = $event.target.value">
    </div>
    <div flex="2"></div>
    <button class="ui button cw-button-add" aria-label="Create a new rule" (click)="addRule()" [disabled]="ruleStub != null">
      <i class="plus icon" aria-hidden="true"></i>{{rsrc.inputs.addRule.label}}
    </button>
  </div>
    <div class="cw-filter-links">
<<<<<<< HEAD
      <span>Show:</span>
      <a href="javascript:void(0)" [ng-class]="{'active': !isFilteringField('enabled'),'cw-filter-link': true}" (click)="setFieldFilter('enabled',null)">{{rsrc.inputs.filter.status?.all}}</a>
      <span>&#124;</span>
      <a href="javascript:void(0)" [ng-class]="{'active': isFilteringField('enabled',true),'cw-filter-link': true}" (click)="setFieldFilter('enabled',true)">{{rsrc.inputs.filter.status?.active}}</a>
      <span>&#124;</span>
      <a href="javascript:void(0)" [ng-class]="{'active': isFilteringField('enabled',false),'cw-filter-link': true}" (click)="setFieldFilter('enabled',false)">{{rsrc.inputs.filter.status?.inactive}}</a>
=======
      <button class="cw-button-link ui black basic button" (click)="setFieldFilter('enabled')" [disabled]="!isFilteringField('enabled')">{{rsrc.inputs.filter.status?.all}} ({{rules.length}})</button>
      <button class="cw-button-link ui black basic button" (click)="setFieldFilter('enabled', true)" [disabled]="isFilteringField('enabled', true)">{{rsrc.inputs.filter.status?.active}} ({{activeRules}}/{{rules.length}})</button>
      <button class="cw-button-link ui black basic button" (click)="setFieldFilter('enabled', false)" [disabled]="isFilteringField('enabled', false)">{{rsrc.inputs.filter.status?.inactive}} ({{rules.length-activeRules}}/{{rules.length}})</button>
>>>>>>> 5b0f81b2
    </div>
  </div>

  <rule flex layout="row" *ng-for="var r of rules" [rule]="r" [hidden]="isFiltered(r)"></rule>
</div>

`,
    directives: [RuleComponent, NgFor, NgIf, NgClass]
  })
  export class RuleEngineComponent {
    rules:RuleModel[];
    filterText:string
    filterTextField:string
    status:string
    activeRules:number
    rsrc:any
    private ruleService:RuleService;
    private ruleStub:RuleModel
    private stubWatch:Rx.Subscription<RuleModel>

    constructor(@Inject(ActionTypeService) actionTypeService:ActionTypeService,
                @Inject(ConditionTypeService) conditionTypeService:ConditionTypeService,
                @Inject(RuleService) ruleService:RuleService) {
      actionTypeService.list() // load types early in a single place rather than calling list repeatedly.
      conditionTypeService.list() // load types early in a single place rather than calling list repeatedly.
      this.rsrc = ruleService.rsrc
      ruleService.onResourceUpdate.subscribe((messages)=> {
        this.rsrc = messages
      })
      this.ruleService = ruleService;
      this.filterText ='';
      this.filterTextField ='';
      this.rules = []
      this.status = null
      this.ruleService.onAdd.subscribe(
          (rule:RuleModel) => {
            this.handleAdd(rule)
          },
          (err) => {
            this.handleAddError(err)
          })
      this.ruleService.onRemove.subscribe(
          (rule:RuleModel) => {
            this.handleRemove(rule)
          },
          (err) => {
            this.handleRemoveError(err)
          })
      this.ruleService.list()
      this.getFilteredRulesStatus()
    }

    handleAdd(rule:RuleModel) {
      if (rule === this.ruleStub) {
        this.stubWatch.unsubscribe()
        this.stubWatch = null
        this.ruleStub = null
      } else {
        this.rules.push(rule)
        this.rules.sort(function (a, b) {
          return b.priority - a.priority;
        });
      }

      rule.onChange.subscribe((event:CwChangeEvent<RuleModel>) => {
        this.handleRuleChange(event)
      })
      this.getFilteredRulesStatus()
    }

    handleRuleChange(event:CwChangeEvent<RuleModel>) {
      if (event.target.valid) {
        this.ruleService.save(event.target)
      }
      this.getFilteredRulesStatus()
    }

    handleRemove(rule:RuleModel) {
      this.rules = this.rules.filter((arrayRule) => {
        return arrayRule.key !== rule.key
      })
      this.getFilteredRulesStatus()
      // @todo ggranum: we're leaking Subscribers here, sadly. Might cause issues for long running edit sessions.
    }

    handleAddError(err) {
      console.log('Could not add rule: ', err.message, err);
    }

    handleRemoveError(err) {
      console.log('Something went wrong: ' + err.message);

    }

    addRule() {
      this.ruleStub = new RuleModel()
      this.ruleStub.priority = this.rules.length ? this.rules[0].priority + 1 : 1;
      this.rules.unshift(this.ruleStub)
      this.stubWatch = this.ruleStub.onChange.subscribe((event) => {
        if (event.target.valid) {
          this.ruleService.save(this.ruleStub)
        }
      })
<<<<<<< HEAD
      this.setFieldFilter('enabled')
=======
>>>>>>> 5b0f81b2
    }

    getFilteredRulesStatus() {
    	this.activeRules = 0;
    	for (var i = 0;  i < this.rules.length ; i++){
    		if (this.rules[i].enabled){
    			this.activeRules++;
    		}
    	}
    }

    setFieldFilter(field:string, value:string=null){
      // remove old status
        var re = new RegExp(field + ':[\\w]*')
        this.filterTextField = this.filterText;
        this.filterTextField = this.filterTextField.replace(re, '' ) // whitespace issues: "blah:foo enabled:false mahRule"
      if(value != null) {
        this.filterTextField = field + ':' + value + ' ' + this.filterTextField.trim()
        this.filterText = this.filterTextField
      }else{
        this.filterText = this.filterTextField
      }
    }

    isFilteringField(field:string, value:any=null):boolean{
      let isFiltering
      if(value === null){
        var re = new RegExp(field + ':[\\w]*')
        isFiltering =  this.filterText.match(re) != null
      } else{
        isFiltering = this.filterText.indexOf(field + ':' + value) >= 0
      }
      return isFiltering
    }

    isFiltered(rule:RuleModel){
        return CwFilter.isFiltered(rule,this.filterText)
    }
  }


export class RuleEngineApp {
  static main() {

    let app = bootstrap(RuleEngineComponent, [ApiRoot,
      I18nService,
      ComparisonService,
      InputService,
      ActionTypeService,
      UserModel,
      I18NCountryProvider,
      RuleService,
      ActionService,
      ConditionGroupService,
      ConditionService,
      ConditionTypeService,
      new Provider(DataStore, {useClass: RestDataStore})
    ])


    app.then((appRef) => {
      console.log("Bootstrapped App: ", appRef)
    }).catch((e) => {
      console.log("Error bootstrapping app: ", e)
      throw e;
    });
    return app
  }
}
<|MERGE_RESOLUTION|>--- conflicted
+++ resolved
@@ -44,18 +44,12 @@
     </button>
   </div>
     <div class="cw-filter-links">
-<<<<<<< HEAD
       <span>Show:</span>
       <a href="javascript:void(0)" [ng-class]="{'active': !isFilteringField('enabled'),'cw-filter-link': true}" (click)="setFieldFilter('enabled',null)">{{rsrc.inputs.filter.status?.all}}</a>
       <span>&#124;</span>
       <a href="javascript:void(0)" [ng-class]="{'active': isFilteringField('enabled',true),'cw-filter-link': true}" (click)="setFieldFilter('enabled',true)">{{rsrc.inputs.filter.status?.active}}</a>
       <span>&#124;</span>
       <a href="javascript:void(0)" [ng-class]="{'active': isFilteringField('enabled',false),'cw-filter-link': true}" (click)="setFieldFilter('enabled',false)">{{rsrc.inputs.filter.status?.inactive}}</a>
-=======
-      <button class="cw-button-link ui black basic button" (click)="setFieldFilter('enabled')" [disabled]="!isFilteringField('enabled')">{{rsrc.inputs.filter.status?.all}} ({{rules.length}})</button>
-      <button class="cw-button-link ui black basic button" (click)="setFieldFilter('enabled', true)" [disabled]="isFilteringField('enabled', true)">{{rsrc.inputs.filter.status?.active}} ({{activeRules}}/{{rules.length}})</button>
-      <button class="cw-button-link ui black basic button" (click)="setFieldFilter('enabled', false)" [disabled]="isFilteringField('enabled', false)">{{rsrc.inputs.filter.status?.inactive}} ({{rules.length-activeRules}}/{{rules.length}})</button>
->>>>>>> 5b0f81b2
     </div>
   </div>
 
@@ -159,10 +153,7 @@
           this.ruleService.save(this.ruleStub)
         }
       })
-<<<<<<< HEAD
       this.setFieldFilter('enabled')
-=======
->>>>>>> 5b0f81b2
     }
 
     getFilteredRulesStatus() {
