import {Provider, EventEmitter, Component, Directive, View, Injector} from 'angular2/core'
import {CORE_DIRECTIVES} from 'angular2/common'
import {Observable} from 'rxjs/Rx'

import {RuleComponent} from './rule-component'
import {RuleService, RuleModel} from "../../../api/rule-engine/Rule"
import {I18nService} from "../../../api/system/locale/I18n"
import {CwFilter} from "../../../api/util/CwFilter"


const I8N_BASE:string = 'api.sites.ruleengine'

/**
 *
 */
@Component({
  selector: 'cw-rule-engine'
})
@View({
<<<<<<< HEAD
  template: `<div flex layout="column" class="cw-rule-engine">
  <div flex layout="column" class="cw-header" >
    <div flex layout="row" layout-align="space-between center" >
=======
  template: `<div class="cw-rule-engine">
  <div class="cw-header">
    <div flex layout="row" layout-align="space-between center">
>>>>>>> ca257cdf
      <div flex layout="row" layout-align="space-between center" class="ui icon input">
        <i class="filter icon"></i>
        <input class="cw-rule-filter" type="text" placeholder="{{rsrc('inputs.filter.placeholder') | async}}" [value]="filterText" (keyup)="filterText = $event.target.value">
      </div>
      <div flex="2"></div>
      <button class="ui button cw-button-add" aria-label="Create a new rule" (click)="addRule()">
        <i class="plus icon" aria-hidden="true"></i>{{rsrc('inputs.addRule.label') | async}}
      </button>
    </div>
    <div class="cw-filter-links">
      <span>{{rsrc('inputs.filter.status.show.label') | async}}:</span>
      <a href="javascript:void(0)" [ngClass]="{'active': !isFilteringField('enabled'),'cw-filter-link': true}" (click)="setFieldFilter('enabled',null)">{{rsrc('inputs.filter.status.all.label') | async}}</a>
      <span>&#124;</span>
      <a href="javascript:void(0)" [ngClass]="{'active': isFilteringField('enabled',true),'cw-filter-link': true}" (click)="setFieldFilter('enabled',true)">{{rsrc('inputs.filter.status.active.label') | async}}</a>
      <span>&#124;</span>
      <a href="javascript:void(0)" [ngClass]="{'active': isFilteringField('enabled',false),'cw-filter-link': true}" (click)="setFieldFilter('enabled',false)">{{rsrc('inputs.filter.status.inactive.label') | async}}</a>
    </div>
  </div>

  <rule *ngFor="var r of rules" [rule]="r" [hidden]="isFiltered(r) == true"
        (change)="onRuleChange($event)"
        (remove)="onRuleRemove($event)"></rule>
</div>

`,
  directives: [CORE_DIRECTIVES, RuleComponent]
})
export class RuleEngineComponent {
  rules:Array<RuleModel>
  filterText:string
  status:string
  activeRules:number
  private ruleService:RuleService;
  private resources:I18nService;
  private _rsrcCache:{[key:string]:Observable<string>}

  constructor(ruleService:RuleService, resources:I18nService) {
    this.resources = resources
    resources.get(I8N_BASE).subscribe((rsrc)=> {
    })
    this.ruleService = ruleService
    this.filterText = ""
    this.rules = []
    this._rsrcCache = {}
    this.ruleService.list().subscribe(rules => {
      this.rules = rules
      this.sort()
    })
    this.status = null

    this.getFilteredRulesStatus()
  }

  rsrc(subkey:string) {
    let x = this._rsrcCache[subkey]
    if(!x){
      x = this.resources.get(I8N_BASE + '.rules.' + subkey)
      this._rsrcCache[subkey] = x
    }
    return x

  }

  sort() {
    this.rules.sort(function (a, b) {
      return b.priority - a.priority;
    });
  }

  onRuleChange(rule:RuleModel) {
    if (rule.isValid()) {
      if (rule.isPersisted()) {
        this.ruleService.save(rule)
      }
      else {
        this.ruleService.add(rule);
      }
    }
    this.getFilteredRulesStatus()
  }

  onRuleRemove(rule:RuleModel) {
    if (rule.isPersisted()) {
      this.ruleService.remove(rule)
    }
    this.rules = this.rules.filter((arrayRule) => {
      return arrayRule.key !== rule.key
    })
    this.getFilteredRulesStatus()
  }

  addRule() {
    let rule = new RuleModel(null)
    rule.priority = this.rules.length ? this.rules[0].priority + 1 : 1;
    this.rules.unshift(rule)
    this.sort()
  }

  getFilteredRulesStatus() {
    this.activeRules = 0;
    for (var i = 0; i < this.rules.length; i++) {
      if (this.rules[i].enabled) {
        this.activeRules++;
      }
    }
  }

  setFieldFilter(field:string, value:string = null) {
    // remove old status
    var re = new RegExp(field + ':[\\w]*')
    this.filterText = this.filterText.replace(re, '') // whitespace issues: "blah:foo enabled:false mahRule"
    if (value !== null) {
      this.filterText = field + ':' + value + ' ' + this.filterText
    }
  }

  isFilteringField(field:string, value:any = null):boolean {
    let isFiltering
    if (value === null) {
      var re = new RegExp(field + ':[\\w]*')
      isFiltering = this.filterText.match(re) != null
    } else {
      isFiltering = this.filterText.indexOf(field + ':' + value) >= 0
    }
    return isFiltering
  }

  isFiltered(rule:RuleModel) {
    return CwFilter.isFiltered(rule, this.filterText)
  }
}


<|MERGE_RESOLUTION|>--- conflicted
+++ resolved
@@ -17,15 +17,9 @@
   selector: 'cw-rule-engine'
 })
 @View({
-<<<<<<< HEAD
-  template: `<div flex layout="column" class="cw-rule-engine">
-  <div flex layout="column" class="cw-header" >
-    <div flex layout="row" layout-align="space-between center" >
-=======
   template: `<div class="cw-rule-engine">
   <div class="cw-header">
     <div flex layout="row" layout-align="space-between center">
->>>>>>> ca257cdf
       <div flex layout="row" layout-align="space-between center" class="ui icon input">
         <i class="filter icon"></i>
         <input class="cw-rule-filter" type="text" placeholder="{{rsrc('inputs.filter.placeholder') | async}}" [value]="filterText" (keyup)="filterText = $event.target.value">
