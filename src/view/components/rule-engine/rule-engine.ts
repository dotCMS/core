--- conflicted
+++ resolved
@@ -1,12 +1,8 @@
-<<<<<<< HEAD
-import {bootstrap, Provider, NgFor, NgIf, Component, Directive, View, Inject, Injector, NgClass} from 'angular2/angular2';
-=======
 import {Http, HTTP_PROVIDERS} from 'angular2/http'
 import {bootstrap} from 'angular2/angular2';
 import {Provider, Observable, Component, Directive, View, Injector} from 'angular2/angular2';
 import {CORE_DIRECTIVES} from 'angular2/angular2';
 import * as Rx from 'rxjs/Rx.KitchenSink'
->>>>>>> f4f306da
 
 
 
@@ -40,32 +36,17 @@
   @View({
     template: `<div flex layout="column" class="cw-rule-engine">
   <div flex layout="column" layout-align="start start" class="cw-header">
-<<<<<<< HEAD
-  <div flex layout="row" layout-align="space-between center">
-    <div flex layout="row" layout-align="space-between center" class="ui icon input">
-      <i class="filter icon"></i>
-      <input type="text" placeholder="{{rsrc.inputs.filter.placeholder}}" [value]="filterTextField" (keyup)="filterText = $event.target.value">
-=======
     <div flex layout="row" layout-align="space-between center">
       <div flex layout="row" layout-align="space-between center" class="ui icon input">
         <i class="filter icon"></i>
         <input class="cw-rule-filter" type="text" placeholder="{{rsrc.inputs.filter.placeholder}}" [value]="filterText" (keyup)="filterText = $event.target.value">
       </div>
       <div flex="2"></div>
-      <button class="ui button cw-button-add" aria-label="Create a new rule" (click)="addRule()" [disabled]="ruleStub != null">
+      <button class="ui button cw-button-add" aria-label="Create a new rule" (click)="addRule()">
         <i class="plus icon" aria-hidden="true"></i>{{rsrc.inputs.addRule.label}}
       </button>
->>>>>>> f4f306da
     </div>
     <div class="cw-filter-links">
-<<<<<<< HEAD
-      <span>{{rsrc.inputs.filter.status?.show.label}}:</span>
-      <a href="javascript:void(0)" [ng-class]="{'active': !isFilteringField('enabled'),'cw-filter-link': true}" (click)="setFieldFilter('enabled',null)">{{rsrc.inputs.filter.status?.all.label}}</a>
-      <span>&#124;</span>
-      <a href="javascript:void(0)" [ng-class]="{'active': isFilteringField('enabled',true),'cw-filter-link': true}" (click)="setFieldFilter('enabled',true)">{{rsrc.inputs.filter.status?.active.label}}</a>
-      <span>&#124;</span>
-      <a href="javascript:void(0)" [ng-class]="{'active': isFilteringField('enabled',false),'cw-filter-link': true}" (click)="setFieldFilter('enabled',false)">{{rsrc.inputs.filter.status?.inactive.label}}</a>
-=======
       <button class="cw-button-link ui black basic button" (click)="setFieldFilter('enabled')" [disabled]="!isFilteringField('enabled')">
         {{rsrc.inputs.filter.status?.all}} ({{rules.length}})
       </button>
@@ -75,7 +56,6 @@
       <button class="cw-button-link ui black basic button" (click)="setFieldFilter('enabled', false)" [disabled]="isFilteringField('enabled', false)">
         {{rsrc.inputs.filter.status?.inactive}} ({{rules.length-activeRules}}/{{rules.length}})
       </button>
->>>>>>> f4f306da
     </div>
   </div>
 
@@ -86,16 +66,11 @@
 </div>
 
 `,
-<<<<<<< HEAD
-    directives: [RuleComponent, NgFor, NgIf, NgClass]
-=======
     directives: [CORE_DIRECTIVES, RuleComponent]
->>>>>>> f4f306da
   })
   export class RuleEngineComponent {
     rules:Array<RuleModel>
     filterText:string
-    filterTextField:string
     status:string
     activeRules:number
     rsrc:any
@@ -104,17 +79,8 @@
 
     constructor(ruleService:RuleService) {
       this.rsrc = ruleService.rsrc
-<<<<<<< HEAD
-      ruleService.onResourceUpdate.subscribe((messages)=> {
-        this.rsrc = messages
-      })
-      this.ruleService = ruleService;
-      this.filterText ='';
-      this.filterTextField ='';
-=======
       this.ruleService = ruleService
       this.filterText = ""
->>>>>>> f4f306da
       this.rules = []
       this.ruleService.list().subscribe(rules => {
         this.rules = rules
@@ -154,19 +120,10 @@
     }
 
     addRule() {
-      this.ruleStub = new RuleModel(null)
-      this.ruleStub.priority = this.rules.length ? this.rules[0].priority + 1 : 1;
-      this.rules.unshift(this.ruleStub)
-<<<<<<< HEAD
-      this.stubWatch = this.ruleStub.onChange.subscribe((event) => {
-        if (event.target.valid) {
-          this.ruleService.save(this.ruleStub)
-        }
-      })
-      this.setFieldFilter('enabled')
-=======
+      let rule = new RuleModel(null)
+      rule.priority = this.rules.length ? this.rules[0].priority + 1 : 1;
+      this.rules.unshift(rule)
       this.sort()
->>>>>>> f4f306da
     }
 
     getFilteredRulesStatus() {
@@ -181,12 +138,10 @@
     setFieldFilter(field:string, value:string=null){
       // remove old status
       var re = new RegExp(field + ':[\\w]*')
-      this.filterTextField = this.filterText;
-      this.filterTextField = this.filterTextField.replace(re, '' ) // whitespace issues: "blah:foo enabled:false mahRule"
-      if(value != null) {
-        this.filterTextField = field + ':' + value + ' ' + this.filterTextField.trim()
+      this.filterText = this.filterText.replace(re, '' ) // whitespace issues: "blah:foo enabled:false mahRule"
+      if(value !== null) {
+        this.filterText = field + ':' + value + ' ' + this.filterText
       }
-      this.filterText = this.filterTextField
     }
 
     isFilteringField(field:string, value:any=null):boolean{
