import {Component, Directive, View, ElementRef, Inject, Input, Output, EventEmitter} from 'angular2/angular2';
import {CORE_DIRECTIVES} from 'angular2/angular2';

import * as Rx from 'rxjs/Rx.KitchenSink'

import {RuleActionComponent} from './rule-action-component';
import {ConditionGroupComponent} from './rule-condition-group-component';

import {InputToggle} from '../../../view/components/input/toggle/InputToggle'
import {ApiRoot} from '../../../api/persistence/ApiRoot';

import {RuleService, RuleModel} from "../../../api/rule-engine/Rule";
import {ActionService, ActionModel} from "../../../api/rule-engine/Action";
import {CwChangeEvent} from "../../../api/util/CwEvent";
import {EntityMeta} from "../../../api/persistence/EntityBase";
import {ConditionGroupModel, ConditionGroupService} from "../../../api/rule-engine/ConditionGroup";

import {Dropdown, DropdownModel, DropdownOption} from "../semantic/modules/dropdown/dropdown";
import {InputText} from "../semantic/elements/input-text/input-text";
import {ServerSideTypeModel} from "../../../api/rule-engine/ServerSideFieldModel";

var rsrc = {
  fireOn: {
    EVERY_PAGE: 'Every Page',
    ONCE_PER_VISIT: 'Once per visit',
    ONCE_PER_VISITOR: 'Once per visitor',
    EVERY_REQUEST: 'Every Request'
  }
}

@Component({
  selector: 'rule'
})
@View({
  template: `<div flex layout="column" class="cw-rule" [class.cw-hidden]="hidden" [class.cw-disabled]="!rule.enabled">
  <div flex="grow" layout="row" layout-align="space-between-center" class="cw-header" *ngIf="!hidden" (click)="toggleCollapsed()">
    <div flex="70" layout="row" layout-align="start-center" class="cw-header" *ngIf="!hidden">
      <i flex="none" class="caret icon cw-rule-caret large" [class.right]="collapsed" [class.down]="!collapsed" aria-hidden="true"></i>
      <cw-input-text flex="70"
                     class="cw-rule-name-input"
                     (blur)="handleRuleNameChange($event)"
                     (focus)="collapsed = false"
                     focused="{{rule.key == null}}"
                     (click)="$event.stopPropagation()"
                     name="rule-{{rule.key}}-name"
                     placeholder="{{rsrc.inputs.name.placeholder}}"
                     [value]="rule.name">
      </cw-input-text>
      <span class="cw-fire-on-label">{{rsrc.inputs.fireOn.label}}</span>
      <cw-input-dropdown flex="none" class="cw-fire-on-dropdown" [model]="fireOnDropdown" (change)="onFireOnChange($event)" (click)="$event.stopPropagation()"></cw-input-dropdown>
    </div>
    <div flex="30" layout="row" layout-align="end-center" class="cw-header" *ngIf="!hidden">
      <cw-toggle-input class="cw-input"
                       [on-text]="rsrc.inputs.onOff.on.label"
                       [off-text]="rsrc.inputs.onOff.off.label"
                       [value]="rule.enabled"
                       (change)="handleEnabledToggle($event)"
                       (click)="$event.stopPropagation()">
      </cw-toggle-input>
      <div class="cw-btn-group">
        <div class="ui basic icon buttons">
          <button class="ui button" aria-label="Delete Rule" (click)="removeRule($event)">
            <i class="trash icon"></i>
          </button>
          <button class="ui button" arial-label="Add Group" (click)="addGroup(); collapsed=false; $event.stopPropagation()" [disabled]="!rule.isPersisted()">
            <i class="plus icon" aria-hidden="true"></i>
          </button>
        </div>
      </div>
    </div>
  </div>
  <div flex layout="column" class="cw-accordion-body" [class.cw-hidden]="collapsed">
    <condition-group flex="grow" layout="row" *ngFor="var group of groups; var i=index"
                     [rule]="rule"
                     [group]="group"
                     [group-index]="i"
                     (remove)="onConditionGroupRemove($event)"
                     (change)="onConditionGroupChange($event)"></condition-group>
    <div flex layout="column" layout-align="center-start" class="cw-action-separator">
      {{rsrc.inputs.action.firesActions}}
    </div>
    <div flex="100" layout="column" class="cw-rule-actions">
      <div flex layout="row" layout-align="space-between-center" class="cw-action-row" *ngFor="var ruleAction of actions; #i=index">
        <div flex layout="row" layout-align="start-center" layout-fill>
          <rule-action flex [action]="ruleAction" [index]="i" (change)="onActionChange($event)" (remove)="onActionRemove($event)"></rule-action>
        </div>
        <div flex="0" layout="row" layout-align="end-center">
          <div class="cw-spacer cw-add-condition" *ngIf="i !== (actions.length - 1)"></div>
          <div class="cw-btn-group" *ngIf="i === (actions.length - 1)">
            <div class="ui basic icon buttons">
              <button class="cw-button-add-item ui small basic button" arial-label="Add Action" (click)="addAction();" [disabled]="!ruleAction.isPersisted()">
                <i class="plus icon" aria-hidden="true"></i>
              </button>
            </div>
          </div>
        </div>
      </div>
    </div>
  </div>
</div>

`,
  directives: [CORE_DIRECTIVES, InputToggle, RuleActionComponent, ConditionGroupComponent, InputText, Dropdown]
})
class RuleComponent {
  @Input() rule:RuleModel
  @Input() hidden:boolean

  @Output() change:EventEmitter<RuleModel>
  @Output() remove:EventEmitter<RuleModel>

  collapsed:boolean
  actions:Array<ActionModel>
  groups:Array<ConditionGroupModel>

  elementRef:ElementRef
  rsrc:any
  private ruleService:RuleService
  private actionService:ActionService
  private _groupService:ConditionGroupService

  private fireOnDropdown:DropdownModel


  constructor(elementRef:ElementRef,
              ruleService:RuleService,
              actionService:ActionService,
              groupService:ConditionGroupService) {
    this.change = new EventEmitter()
    this.remove = new EventEmitter()
    this.rsrc = ruleService.rsrc
    this.elementRef = elementRef
    this.actionService = actionService
    this.ruleService = ruleService;
    this._groupService = groupService;

    this.groups = []
    this.actions = []

    this.hidden = false
    this.collapsed = false


    var fireOnOptions = [
      new DropdownOption('EVERY_PAGE', 'EVERY_PAGE', this.rsrc.inputs.fireOn.options.EveryPage),
      new DropdownOption('ONCE_PER_VISIT', 'ONCE_PER_VISIT', this.rsrc.inputs.fireOn.options.OncePerVisit),
      new DropdownOption('ONCE_PER_VISITOR', 'ONCE_PER_VISITOR', this.rsrc.inputs.fireOn.options.OncePerVisitor),
      new DropdownOption('EVERY_REQUEST', 'EVERY_REQUEST', this.rsrc.inputs.fireOn.options.EveryRequest),
    ]
    this.fireOnDropdown = new DropdownModel('fireOn', "Select One", ['EVERY_PAGE'], fireOnOptions)

  }

  ngOnChanges(change) {
    if (change.rule) {
      let rule:RuleModel = change.rule.currentValue
      this.rule = rule
      this._groupService.list(rule).subscribe((groups) => {
        this.groups = groups || []
        if (this.groups.length === 0) {
          this.addGroup()
        } else {
          this.sort()
        }
      })
      this.actionService.list(rule).subscribe((actions) => {
        debugger
        console.log("RuleComponent", "askdlfaslkdfjlj", actions)
        this.actions = actions || []
        if (this.actions.length === 0) {
          this.addAction()
        } else{
          this.sort()
        }
      })
      this.fireOnDropdown.selected = [rule.fireOn]
      this.collapsed = rule.isPersisted()
    }
  }

  sort() {
    this.groups.sort(function (a, b) {
      return a.priority - b.priority;
    });
    this.actions.sort(function (a, b) {
      return a.priority - b.priority;
    });
  }


  toggleCollapsed() {
    this.collapsed = !this.collapsed
  }

  onFireOnChange(value:string) {
    this.rule.fireOn = value
    this.change.emit(this.rule)
  }

  handleRuleNameChange(name:string) {
    console.log("handleRuleNameChange")
    this.rule.name = name
    this.change.emit(this.rule)
  }

  handleEnabledToggle(enabled:boolean) {
    console.log("RuleComponent", "handleEnabledToggle", enabled)
    this.rule.enabled = enabled
    this.change.emit(this.rule)
  }

  addAction() {
    let priority = this.actions.length ? this.actions[this.actions.length - 1].priority + 1 : 1
    this.actions.push(new ActionModel(null, new ServerSideTypeModel(), this.rule, priority))
    this.sort()
  }

  onActionChange(action:ActionModel) {
    if (action.isValid()) {
      if (!action.isPersisted()) {
        action.owningRule = this.rule
        this.actionService.add(action)
      } else {
        this.actionService.save(action)
      }
    }
  }

  onActionRemove(action:ActionModel) {
    if(action.isPersisted()){
      this.actionService.remove(action)
    }
    this.actions = this.actions.filter((aryAction)=> {
      return aryAction.key != action.key
    })
    if (this.actions.length === 0) {
      this.addAction()
    }
  }

  addGroup() {
    let priority = this.groups.length ? this.groups[this.groups.length - 1].priority + 1 : 1
    let group = new ConditionGroupModel(null, this.rule, 'AND', priority)
    this.groups.push(group)
    this.sort()
  }

  onConditionGroupChange(group:ConditionGroupComponent) {
    debugger
  }

  onConditionGroupRemove(group:ConditionGroupModel) {
    this._groupService.remove(group)
    this.groups = this.groups.filter((aryGroup)=> {
      return aryGroup.key != group.key
    })
    if (this.groups.length === 0) {
      this.addGroup()
    }
  }

<<<<<<< HEAD
  handleGroupRemoveError(err:any) {
    console.log("Error: ", err)
    throw err
  }

  removeRule(event:Event) {
    if ((event.altKey && event.shiftKey)
        || this.rule.isEmpty()
        || confirm('Are you sure you want delete this rule?')) {

      event.stopPropagation()
      this.ruleService.remove(this.rule)
=======
  removeRule(event:any) {
    event.stopPropagation()
    if ((event.altKey && event.shiftKey) || confirm('Are you sure you want delete this rule?')) {
      this.remove.emit(this.rule)
>>>>>>> f4f306da
    }
  }
}

export {RuleComponent}<|MERGE_RESOLUTION|>--- conflicted
+++ resolved
@@ -155,26 +155,30 @@
     if (change.rule) {
       let rule:RuleModel = change.rule.currentValue
       this.rule = rule
-      this._groupService.list(rule).subscribe((groups) => {
-        this.groups = groups || []
-        if (this.groups.length === 0) {
-          this.addGroup()
-        } else {
-          this.sort()
-        }
-      })
-      this.actionService.list(rule).subscribe((actions) => {
-        debugger
-        console.log("RuleComponent", "askdlfaslkdfjlj", actions)
-        this.actions = actions || []
-        if (this.actions.length === 0) {
-          this.addAction()
-        } else{
-          this.sort()
-        }
-      })
-      this.fireOnDropdown.selected = [rule.fireOn]
-      this.collapsed = rule.isPersisted()
+      if (rule.isPersisted()) {
+        this._groupService.list(rule).subscribe((groups) => {
+          this.groups = groups || []
+          if (this.groups.length === 0) {
+            this.addGroup()
+          } else {
+            this.sort()
+          }
+        })
+        this.actionService.list(rule).subscribe((actions) => {
+          console.log("RuleComponent", "askdlfaslkdfjlj", actions)
+          this.actions = actions || []
+          if (this.actions.length === 0) {
+            this.addAction()
+          } else {
+            this.sort()
+          }
+        })
+        this.fireOnDropdown.selected = [rule.fireOn]
+        this.collapsed = rule.isPersisted()
+      } else {
+        this.addGroup()
+        this.addAction()
+      }
     }
   }
 
@@ -186,7 +190,6 @@
       return a.priority - b.priority;
     });
   }
-
 
   toggleCollapsed() {
     this.collapsed = !this.collapsed
@@ -227,7 +230,7 @@
   }
 
   onActionRemove(action:ActionModel) {
-    if(action.isPersisted()){
+    if (action.isPersisted()) {
       this.actionService.remove(action)
     }
     this.actions = this.actions.filter((aryAction)=> {
@@ -246,7 +249,6 @@
   }
 
   onConditionGroupChange(group:ConditionGroupComponent) {
-    debugger
   }
 
   onConditionGroupRemove(group:ConditionGroupModel) {
@@ -259,25 +261,10 @@
     }
   }
 
-<<<<<<< HEAD
-  handleGroupRemoveError(err:any) {
-    console.log("Error: ", err)
-    throw err
-  }
-
-  removeRule(event:Event) {
-    if ((event.altKey && event.shiftKey)
-        || this.rule.isEmpty()
-        || confirm('Are you sure you want delete this rule?')) {
-
-      event.stopPropagation()
-      this.ruleService.remove(this.rule)
-=======
   removeRule(event:any) {
     event.stopPropagation()
     if ((event.altKey && event.shiftKey) || confirm('Are you sure you want delete this rule?')) {
       this.remove.emit(this.rule)
->>>>>>> f4f306da
     }
   }
 }
