import {ActionService} from '../api/rule-engine/Action';
import {ApiRoot} from '../api/persistence/ApiRoot';
import {AppComponent} from './components/app';
import {bootstrap} from '@angular/platform-browser-dynamic';
import {BundleService} from '../api/services/bundle-service';
import {ConditionGroupService} from '../api/rule-engine/ConditionGroup';
import {ConditionService} from '../api/rule-engine/Condition';
import {CoreWebService} from '../api/services/core-web-service';
import {disableDeprecatedForms, provideForms} from '@angular/forms';
import {DotcmsConfig} from '../api/services/system/dotcms-config';
import {ForgotPasswordContainer} from './components/common/login/forgot-password-component/forgot-password-container';
import {FormatDateService} from '../api/services/format-date-service';
import {GoogleMapService} from '../api/maps/GoogleMapService';
import {HTTP_PROVIDERS} from '@angular/http';
import {MessageService} from '../api/services/messages-service';
import {I18nService} from '../api/system/locale/I18n';
import {IframeLegacyComponent} from './components/common/iframe-legacy/iframe-legacy-component';
import {LoginContainer} from './components/common/login/login-component/login-container';
import {LoginPageComponent} from './components/common/login/login-page-component';
import {LoginService} from '../api/services/login-service';
import {MainComponent} from './components/common/main-component/main-component';
import {MdIconRegistry} from '@angular2-material/icon/icon';
import {provideRouter} from '@ngrx/router';
import {provide, PLATFORM_DIRECTIVES} from '@angular/core';
import {ResetPasswordContainer} from './components/common/login/reset-password-component/reset-password-container';
import {Routes} from '@ngrx/router';
import {RoutingService} from '../api/services/routing-service';
import {RuleService} from '../api/rule-engine/Rule';
import {SiteService} from '../api/services/site-service';
import {DotcmsEventsService} from '../api/services/dotcms-events-service';
import {UserModel} from '../api/auth/UserModel';
import {MessageKeyDirective} from "./directives/message-keys";


let routes: Routes = [
    {
        path: 'dotCMS',
        component: MainComponent,
        children: [{
            component: IframeLegacyComponent,
            path: '/portlet/:id'
        }]
    },
    {
        path: 'public',
        component: LoginPageComponent,
        children: [
            {
                path: 'forgotPassword',
                component: ForgotPasswordContainer
            },
            {
                path: 'login',
                component: LoginContainer
            },
            {
                path: 'resetPassword/:userId',
                component: ResetPasswordContainer
            }
        ]
    }
];

<<<<<<< HEAD
    bootstrap(AppComponent, [
        FormatDate,
        ApiRoot,
        GoogleMapService,
        I18nService,
        UserModel,
        RuleService,
        BundleService,
        ActionService,
        ConditionGroupService,
        ConditionService,
        AppConfigurationService,
        RoutingService,
        LoginService,
        DotcmsEventsService,
        SiteService,
        CoreWebService,
        HTTP_PROVIDERS,
        MdIconRegistry,
        provide('dotcmsConfig', {useValue: config.dotcmsConfig}),
        provide('routes', {useValue: routes}),
        provide('user', {useValue: config.dotcmsConfig.configParams.user}),
        provideRouter(routes),
        // Form controls use the new @angular/forms package. To make migration easier, you can alternatively install
        // alpha.5-3, which is the same as alpha.6 without the new forms package.
        // Please see: https://angular.io/docs/ts/latest/guide/forms.html
        disableDeprecatedForms(),
        provideForms()
    ]);
});
=======
bootstrap(AppComponent, [
    ActionService,
    ApiRoot,
    BundleService,
    ConditionGroupService,
    ConditionService,
    CoreWebService,
    DotcmsConfig,
    FormatDateService,
    GoogleMapService,
    HTTP_PROVIDERS,
    I18nService,
    LoginService,
    MdIconRegistry,
    MessageService,
    RoutingService,
    RuleService,
    SiteService,
    UserModel,
    provide(PLATFORM_DIRECTIVES, {useValue: MessageKeyDirective, multi: true}),
    provide('routes', {useValue: routes}),
    provideRouter(routes),
    // Form controls use the new @angular/forms package. To make migration easier, you can alternatively install
    // alpha.5-3, which is the same as alpha.6 without the new forms package.
    // Please see: https://angular.io/docs/ts/latest/guide/forms.html
    disableDeprecatedForms(),
    provideForms()
]);
>>>>>>> 466677e2
<|MERGE_RESOLUTION|>--- conflicted
+++ resolved
@@ -61,38 +61,6 @@
     }
 ];
 
-<<<<<<< HEAD
-    bootstrap(AppComponent, [
-        FormatDate,
-        ApiRoot,
-        GoogleMapService,
-        I18nService,
-        UserModel,
-        RuleService,
-        BundleService,
-        ActionService,
-        ConditionGroupService,
-        ConditionService,
-        AppConfigurationService,
-        RoutingService,
-        LoginService,
-        DotcmsEventsService,
-        SiteService,
-        CoreWebService,
-        HTTP_PROVIDERS,
-        MdIconRegistry,
-        provide('dotcmsConfig', {useValue: config.dotcmsConfig}),
-        provide('routes', {useValue: routes}),
-        provide('user', {useValue: config.dotcmsConfig.configParams.user}),
-        provideRouter(routes),
-        // Form controls use the new @angular/forms package. To make migration easier, you can alternatively install
-        // alpha.5-3, which is the same as alpha.6 without the new forms package.
-        // Please see: https://angular.io/docs/ts/latest/guide/forms.html
-        disableDeprecatedForms(),
-        provideForms()
-    ]);
-});
-=======
 bootstrap(AppComponent, [
     ActionService,
     ApiRoot,
@@ -106,6 +74,7 @@
     HTTP_PROVIDERS,
     I18nService,
     LoginService,
+    DotcmsEventsService
     MdIconRegistry,
     MessageService,
     RoutingService,
@@ -121,4 +90,3 @@
     disableDeprecatedForms(),
     provideForms()
 ]);
->>>>>>> 466677e2
