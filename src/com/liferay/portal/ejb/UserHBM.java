--- conflicted
+++ resolved
@@ -1,545 +1,542 @@
-/**
- * Copyright (c) 2000-2005 Liferay, LLC. All rights reserved.
- *
- * Permission is hereby granted, free of charge, to any person obtaining a copy
- * of this software and associated documentation files (the "Software"), to deal
- * in the Software without restriction, including without limitation the rights
- * to use, copy, modify, merge, publish, distribute, sublicense, and/or sell
- * copies of the Software, and to permit persons to whom the Software is
- * furnished to do so, subject to the following conditions:
- *
- * The above copyright notice and this permission notice shall be included in
- * all copies or substantial portions of the Software.
- *
- * THE SOFTWARE IS PROVIDED "AS IS", WITHOUT WARRANTY OF ANY KIND, EXPRESS OR
- * IMPLIED, INCLUDING BUT NOT LIMITED TO THE WARRANTIES OF MERCHANTABILITY,
- * FITNESS FOR A PARTICULAR PURPOSE AND NONINFRINGEMENT. IN NO EVENT SHALL THE
- * AUTHORS OR COPYRIGHT HOLDERS BE LIABLE FOR ANY CLAIM, DAMAGES OR OTHER
- * LIABILITY, WHETHER IN AN ACTION OF CONTRACT, TORT OR OTHERWISE, ARISING FROM,
- * OUT OF OR IN CONNECTION WITH THE SOFTWARE OR THE USE OR OTHER DEALINGS IN THE
- * SOFTWARE.
- */
-
-package com.liferay.portal.ejb;
-
-import java.util.Date;
-import java.util.Set;
-
-/**
- * <a href="UserHBM.java.html"><b><i>View Source</i></b></a>
- *
- * @author  Brian Wing Shun Chan
- * @version $Revision: 1.25 $
- *
- */
-public class UserHBM {
-	protected UserHBM() {
-	}
-
-	protected UserHBM(String userId) {
-		_userId = userId;
-	}
-
-	protected UserHBM(String userId, String companyId, String password,
-		boolean passwordEncrypted, Date passwordExpirationDate,
-		boolean passwordReset, String firstName, String middleName,
-		String lastName, String nickName, boolean male, Date birthday,
-		String emailAddress, String smsId, String aimId, String icqId,
-		String msnId, String ymId, String favoriteActivity,
-		String favoriteBibleVerse, String favoriteFood, String favoriteMovie,
-		String favoriteMusic, String languageId, String timeZoneId,
-		String skinId, boolean dottedSkins, boolean roundedSkins,
-		String greeting, String resolution, String refreshRate,
-		String layoutIds, String comments, Date createDate, Date loginDate,
-		String loginIP, Date lastLoginDate, String lastLoginIP,
-		int failedLoginAttempts, boolean agreedToTermsOfUse, boolean active, boolean deleteInProgress, Date deleteDate) {
-		_userId = userId;
-		_companyId = companyId;
-		_password = password;
-		_passwordEncrypted = passwordEncrypted;
-		_passwordExpirationDate = passwordExpirationDate;
-		_passwordReset = passwordReset;
-		_firstName = firstName;
-		_middleName = middleName;
-		_lastName = lastName;
-		_nickName = nickName;
-		_male = male;
-		_birthday = birthday;
-		_emailAddress = emailAddress;
-		_smsId = smsId;
-		_aimId = aimId;
-		_icqId = icqId;
-		_msnId = msnId;
-		_ymId = ymId;
-		_favoriteActivity = favoriteActivity;
-		_favoriteBibleVerse = favoriteBibleVerse;
-		_favoriteFood = favoriteFood;
-		_favoriteMovie = favoriteMovie;
-		_favoriteMusic = favoriteMusic;
-		_languageId = languageId;
-		_timeZoneId = timeZoneId;
-		_skinId = skinId;
-		_dottedSkins = dottedSkins;
-		_roundedSkins = roundedSkins;
-		_greeting = greeting;
-		_resolution = resolution;
-		_refreshRate = refreshRate;
-		_layoutIds = layoutIds;
-		_comments = comments;
-		_createDate = createDate;
-		_loginDate = loginDate;
-		_loginIP = loginIP;
-		_lastLoginDate = lastLoginDate;
-		_lastLoginIP = lastLoginIP;
-		_failedLoginAttempts = failedLoginAttempts;
-		_agreedToTermsOfUse = agreedToTermsOfUse;
-		_active = active;
-		_deleteInProgress = deleteInProgress;
-		_deleteDate = deleteDate;
-	}
-
-	public String getPrimaryKey() {
-		return _userId;
-	}
-
-	protected void setPrimaryKey(String pk) {
-		_userId = pk;
-	}
-
-	protected String getUserId() {
-		return _userId;
-	}
-
-	protected void setUserId(String userId) {
-		_userId = userId;
-	}
-
-	protected String getCompanyId() {
-		return _companyId;
-	}
-
-	protected void setCompanyId(String companyId) {
-		_companyId = companyId;
-	}
-
-	protected String getPassword() {
-		return _password;
-	}
-
-	protected void setPassword(String password) {
-		_password = password;
-	}
-
-	protected boolean getPasswordEncrypted() {
-		return true;
-	}
-
-	protected void setPasswordEncrypted(boolean passwordEncrypted) {
-		_passwordEncrypted = passwordEncrypted;
-	}
-
-	protected Date getPasswordExpirationDate() {
-		return _passwordExpirationDate;
-	}
-
-	protected void setPasswordExpirationDate(Date passwordExpirationDate) {
-		_passwordExpirationDate = passwordExpirationDate;
-	}
-
-	protected boolean getPasswordReset() {
-		return _passwordReset;
-	}
-
-	protected void setPasswordReset(boolean passwordReset) {
-		_passwordReset = passwordReset;
-	}
-
-	protected String getFirstName() {
-		return _firstName;
-	}
-
-	protected void setFirstName(String firstName) {
-		_firstName = firstName;
-	}
-
-	protected String getMiddleName() {
-		return _middleName;
-	}
-
-	protected void setMiddleName(String middleName) {
-		_middleName = middleName;
-	}
-
-	protected String getLastName() {
-		return _lastName;
-	}
-
-	protected void setLastName(String lastName) {
-		_lastName = lastName;
-	}
-
-	protected String getNickName() {
-		return _nickName;
-	}
-
-	protected void setNickName(String nickName) {
-		_nickName = nickName;
-	}
-
-	protected boolean getMale() {
-		return _male;
-	}
-
-	protected void setMale(boolean male) {
-		_male = male;
-	}
-
-	protected Date getBirthday() {
-		return _birthday;
-	}
-
-	protected void setBirthday(Date birthday) {
-		_birthday = birthday;
-	}
-
-	protected String getEmailAddress() {
-		return _emailAddress;
-	}
-
-	protected void setEmailAddress(String emailAddress) {
-		_emailAddress = emailAddress;
-	}
-
-	protected String getSmsId() {
-		return _smsId;
-	}
-
-	protected void setSmsId(String smsId) {
-		_smsId = smsId;
-	}
-
-	protected String getAimId() {
-		return _aimId;
-	}
-
-	protected void setAimId(String aimId) {
-		_aimId = aimId;
-	}
-
-	protected String getIcqId() {
-		return _icqId;
-	}
-
-	protected void setIcqId(String icqId) {
-		_icqId = icqId;
-	}
-
-	protected String getMsnId() {
-		return _msnId;
-	}
-
-	protected void setMsnId(String msnId) {
-		_msnId = msnId;
-	}
-
-	protected String getYmId() {
-		return _ymId;
-	}
-
-	protected void setYmId(String ymId) {
-		_ymId = ymId;
-	}
-
-	protected String getFavoriteActivity() {
-		return _favoriteActivity;
-	}
-
-	protected void setFavoriteActivity(String favoriteActivity) {
-		_favoriteActivity = favoriteActivity;
-	}
-
-	protected String getFavoriteBibleVerse() {
-		return _favoriteBibleVerse;
-	}
-
-	protected void setFavoriteBibleVerse(String favoriteBibleVerse) {
-		_favoriteBibleVerse = favoriteBibleVerse;
-	}
-
-	protected String getFavoriteFood() {
-		return _favoriteFood;
-	}
-
-	protected void setFavoriteFood(String favoriteFood) {
-		_favoriteFood = favoriteFood;
-	}
-
-	protected String getFavoriteMovie() {
-		return _favoriteMovie;
-	}
-
-	protected void setFavoriteMovie(String favoriteMovie) {
-		_favoriteMovie = favoriteMovie;
-	}
-
-	protected String getFavoriteMusic() {
-		return _favoriteMusic;
-	}
-
-	protected void setFavoriteMusic(String favoriteMusic) {
-		_favoriteMusic = favoriteMusic;
-	}
-
-	protected String getLanguageId() {
-		return _languageId;
-	}
-
-	protected void setLanguageId(String languageId) {
-		_languageId = languageId;
-	}
-
-	protected String getTimeZoneId() {
-		return _timeZoneId;
-	}
-
-	protected void setTimeZoneId(String timeZoneId) {
-		_timeZoneId = timeZoneId;
-	}
-
-	protected String getSkinId() {
-		return _skinId;
-	}
-
-	protected void setSkinId(String skinId) {
-		_skinId = skinId;
-	}
-
-	protected boolean getDottedSkins() {
-		return _dottedSkins;
-	}
-
-	protected void setDottedSkins(boolean dottedSkins) {
-		_dottedSkins = dottedSkins;
-	}
-
-	protected boolean getRoundedSkins() {
-		return _roundedSkins;
-	}
-
-	protected void setRoundedSkins(boolean roundedSkins) {
-		_roundedSkins = roundedSkins;
-	}
-
-	protected String getGreeting() {
-		return _greeting;
-	}
-
-	protected void setGreeting(String greeting) {
-		_greeting = greeting;
-	}
-
-	protected String getResolution() {
-		return _resolution;
-	}
-
-	protected void setResolution(String resolution) {
-		_resolution = resolution;
-	}
-
-	protected String getRefreshRate() {
-		return _refreshRate;
-	}
-
-	protected void setRefreshRate(String refreshRate) {
-		_refreshRate = refreshRate;
-	}
-
-	protected String getLayoutIds() {
-		return _layoutIds;
-	}
-
-	protected void setLayoutIds(String layoutIds) {
-		_layoutIds = layoutIds;
-	}
-
-	protected String getComments() {
-		return _comments;
-	}
-
-	protected void setComments(String comments) {
-		_comments = comments;
-	}
-
-	protected Date getCreateDate() {
-		return _createDate;
-	}
-
-	protected void setCreateDate(Date createDate) {
-		_createDate = createDate;
-	}
-
-	protected Date getLoginDate() {
-		return _loginDate;
-	}
-
-	protected void setLoginDate(Date loginDate) {
-		_loginDate = loginDate;
-	}
-
-	protected String getLoginIP() {
-		return _loginIP;
-	}
-
-	protected void setLoginIP(String loginIP) {
-		_loginIP = loginIP;
-	}
-
-	protected Date getLastLoginDate() {
-		return _lastLoginDate;
-	}
-
-	protected void setLastLoginDate(Date lastLoginDate) {
-		_lastLoginDate = lastLoginDate;
-	}
-
-	protected String getLastLoginIP() {
-		return _lastLoginIP;
-	}
-
-	protected void setLastLoginIP(String lastLoginIP) {
-		_lastLoginIP = lastLoginIP;
-	}
-
-	protected int getFailedLoginAttempts() {
-		return _failedLoginAttempts;
-	}
-
-	protected void setFailedLoginAttempts(int failedLoginAttempts) {
-		_failedLoginAttempts = failedLoginAttempts;
-	}
-
-	protected boolean getAgreedToTermsOfUse() {
-		return _agreedToTermsOfUse;
-	}
-
-	protected void setAgreedToTermsOfUse(boolean agreedToTermsOfUse) {
-		_agreedToTermsOfUse = agreedToTermsOfUse;
-	}
-
-	protected boolean getActive() {
-		return _active;
-	}
-
-	protected void setActive(boolean active) {
-		_active = active;
-	}
-
-	protected Set getGroups() {
-		return _groups;
-	}
-
-	protected void setGroups(Set groups) {
-		_groups = groups;
-	}
-
-	protected Set getRoles() {
-		return _roles;
-	}
-
-	protected void setRoles(Set roles) {
-		_roles = roles;
-	}
-
-	protected Set getProjProjects() {
-		return _projProjects;
-	}
-
-	protected void setProjProjects(Set projProjects) {
-		_projProjects = projProjects;
-	}
-
-	protected Set getProjTasks() {
-		return _projTasks;
-	}
-
-	protected void setProjTasks(Set projTasks) {
-		_projTasks = projTasks;
-	}
-
-<<<<<<< HEAD
-	public Date getModDate() {
-		return _modDate;
-	}
-
-	public void setModDate(Date _modDate) {
-		this._modDate = _modDate;
-	}
-
-=======
-	protected boolean getDeleteInProgress() {
-		return _deleteInProgress;
-	}
-
-	protected void setDeleteInProgress(boolean deleteInProgress) {
-		_deleteInProgress = deleteInProgress;
-	}
-
-	protected Date getDeleteDate() {
-		return _deleteDate;
-	}
-
-	protected void setDeleteDate(Date deleteDate) {
-		_deleteDate = deleteDate;
-	}
-
-
->>>>>>> e976559a
-	private String _userId;
-	private String _companyId;
-	private String _password;
-	private boolean _passwordEncrypted;
-	private Date _passwordExpirationDate;
-	private boolean _passwordReset;
-	private String _firstName;
-	private String _middleName;
-	private String _lastName;
-	private String _nickName;
-	private boolean _male;
-	private Date _birthday;
-	private String _emailAddress;
-	private String _smsId;
-	private String _aimId;
-	private String _icqId;
-	private String _msnId;
-	private String _ymId;
-	private String _favoriteActivity;
-	private String _favoriteBibleVerse;
-	private String _favoriteFood;
-	private String _favoriteMovie;
-	private String _favoriteMusic;
-	private String _languageId;
-	private String _timeZoneId;
-	private String _skinId;
-	private boolean _dottedSkins;
-	private boolean _roundedSkins;
-	private String _greeting;
-	private String _resolution;
-	private String _refreshRate;
-	private String _layoutIds;
-	private String _comments;
-	private Date _createDate;
-	private Date _modDate;
-	private Date _loginDate;
-	private String _loginIP;
-	private Date _lastLoginDate;
-	private String _lastLoginIP;
-	private int _failedLoginAttempts;
-	private boolean _agreedToTermsOfUse;
-	private boolean _active;
-	private boolean _deleteInProgress;
-	private Date _deleteDate;
-	private Set _groups;
-	private Set _roles;
-	private Set _projProjects;
-	private Set _projTasks;
+/**
+ * Copyright (c) 2000-2005 Liferay, LLC. All rights reserved.
+ *
+ * Permission is hereby granted, free of charge, to any person obtaining a copy
+ * of this software and associated documentation files (the "Software"), to deal
+ * in the Software without restriction, including without limitation the rights
+ * to use, copy, modify, merge, publish, distribute, sublicense, and/or sell
+ * copies of the Software, and to permit persons to whom the Software is
+ * furnished to do so, subject to the following conditions:
+ *
+ * The above copyright notice and this permission notice shall be included in
+ * all copies or substantial portions of the Software.
+ *
+ * THE SOFTWARE IS PROVIDED "AS IS", WITHOUT WARRANTY OF ANY KIND, EXPRESS OR
+ * IMPLIED, INCLUDING BUT NOT LIMITED TO THE WARRANTIES OF MERCHANTABILITY,
+ * FITNESS FOR A PARTICULAR PURPOSE AND NONINFRINGEMENT. IN NO EVENT SHALL THE
+ * AUTHORS OR COPYRIGHT HOLDERS BE LIABLE FOR ANY CLAIM, DAMAGES OR OTHER
+ * LIABILITY, WHETHER IN AN ACTION OF CONTRACT, TORT OR OTHERWISE, ARISING FROM,
+ * OUT OF OR IN CONNECTION WITH THE SOFTWARE OR THE USE OR OTHER DEALINGS IN THE
+ * SOFTWARE.
+ */
+
+package com.liferay.portal.ejb;
+
+import java.util.Date;
+import java.util.Set;
+
+/**
+ * <a href="UserHBM.java.html"><b><i>View Source</i></b></a>
+ *
+ * @author  Brian Wing Shun Chan
+ * @version $Revision: 1.25 $
+ *
+ */
+public class UserHBM {
+	protected UserHBM() {
+	}
+
+	protected UserHBM(String userId) {
+		_userId = userId;
+	}
+
+	protected UserHBM(String userId, String companyId, String password,
+		boolean passwordEncrypted, Date passwordExpirationDate,
+		boolean passwordReset, String firstName, String middleName,
+		String lastName, String nickName, boolean male, Date birthday,
+		String emailAddress, String smsId, String aimId, String icqId,
+		String msnId, String ymId, String favoriteActivity,
+		String favoriteBibleVerse, String favoriteFood, String favoriteMovie,
+		String favoriteMusic, String languageId, String timeZoneId,
+		String skinId, boolean dottedSkins, boolean roundedSkins,
+		String greeting, String resolution, String refreshRate,
+		String layoutIds, String comments, Date createDate, Date loginDate,
+		String loginIP, Date lastLoginDate, String lastLoginIP,
+		int failedLoginAttempts, boolean agreedToTermsOfUse, boolean active, boolean deleteInProgress, Date deleteDate) {
+		_userId = userId;
+		_companyId = companyId;
+		_password = password;
+		_passwordEncrypted = passwordEncrypted;
+		_passwordExpirationDate = passwordExpirationDate;
+		_passwordReset = passwordReset;
+		_firstName = firstName;
+		_middleName = middleName;
+		_lastName = lastName;
+		_nickName = nickName;
+		_male = male;
+		_birthday = birthday;
+		_emailAddress = emailAddress;
+		_smsId = smsId;
+		_aimId = aimId;
+		_icqId = icqId;
+		_msnId = msnId;
+		_ymId = ymId;
+		_favoriteActivity = favoriteActivity;
+		_favoriteBibleVerse = favoriteBibleVerse;
+		_favoriteFood = favoriteFood;
+		_favoriteMovie = favoriteMovie;
+		_favoriteMusic = favoriteMusic;
+		_languageId = languageId;
+		_timeZoneId = timeZoneId;
+		_skinId = skinId;
+		_dottedSkins = dottedSkins;
+		_roundedSkins = roundedSkins;
+		_greeting = greeting;
+		_resolution = resolution;
+		_refreshRate = refreshRate;
+		_layoutIds = layoutIds;
+		_comments = comments;
+		_createDate = createDate;
+		_loginDate = loginDate;
+		_loginIP = loginIP;
+		_lastLoginDate = lastLoginDate;
+		_lastLoginIP = lastLoginIP;
+		_failedLoginAttempts = failedLoginAttempts;
+		_agreedToTermsOfUse = agreedToTermsOfUse;
+		_active = active;
+		_deleteInProgress = deleteInProgress;
+		_deleteDate = deleteDate;
+	}
+
+	public String getPrimaryKey() {
+		return _userId;
+	}
+
+	protected void setPrimaryKey(String pk) {
+		_userId = pk;
+	}
+
+	protected String getUserId() {
+		return _userId;
+	}
+
+	protected void setUserId(String userId) {
+		_userId = userId;
+	}
+
+	protected String getCompanyId() {
+		return _companyId;
+	}
+
+	protected void setCompanyId(String companyId) {
+		_companyId = companyId;
+	}
+
+	protected String getPassword() {
+		return _password;
+	}
+
+	protected void setPassword(String password) {
+		_password = password;
+	}
+
+	protected boolean getPasswordEncrypted() {
+		return true;
+	}
+
+	protected void setPasswordEncrypted(boolean passwordEncrypted) {
+		_passwordEncrypted = passwordEncrypted;
+	}
+
+	protected Date getPasswordExpirationDate() {
+		return _passwordExpirationDate;
+	}
+
+	protected void setPasswordExpirationDate(Date passwordExpirationDate) {
+		_passwordExpirationDate = passwordExpirationDate;
+	}
+
+	protected boolean getPasswordReset() {
+		return _passwordReset;
+	}
+
+	protected void setPasswordReset(boolean passwordReset) {
+		_passwordReset = passwordReset;
+	}
+
+	protected String getFirstName() {
+		return _firstName;
+	}
+
+	protected void setFirstName(String firstName) {
+		_firstName = firstName;
+	}
+
+	protected String getMiddleName() {
+		return _middleName;
+	}
+
+	protected void setMiddleName(String middleName) {
+		_middleName = middleName;
+	}
+
+	protected String getLastName() {
+		return _lastName;
+	}
+
+	protected void setLastName(String lastName) {
+		_lastName = lastName;
+	}
+
+	protected String getNickName() {
+		return _nickName;
+	}
+
+	protected void setNickName(String nickName) {
+		_nickName = nickName;
+	}
+
+	protected boolean getMale() {
+		return _male;
+	}
+
+	protected void setMale(boolean male) {
+		_male = male;
+	}
+
+	protected Date getBirthday() {
+		return _birthday;
+	}
+
+	protected void setBirthday(Date birthday) {
+		_birthday = birthday;
+	}
+
+	protected String getEmailAddress() {
+		return _emailAddress;
+	}
+
+	protected void setEmailAddress(String emailAddress) {
+		_emailAddress = emailAddress;
+	}
+
+	protected String getSmsId() {
+		return _smsId;
+	}
+
+	protected void setSmsId(String smsId) {
+		_smsId = smsId;
+	}
+
+	protected String getAimId() {
+		return _aimId;
+	}
+
+	protected void setAimId(String aimId) {
+		_aimId = aimId;
+	}
+
+	protected String getIcqId() {
+		return _icqId;
+	}
+
+	protected void setIcqId(String icqId) {
+		_icqId = icqId;
+	}
+
+	protected String getMsnId() {
+		return _msnId;
+	}
+
+	protected void setMsnId(String msnId) {
+		_msnId = msnId;
+	}
+
+	protected String getYmId() {
+		return _ymId;
+	}
+
+	protected void setYmId(String ymId) {
+		_ymId = ymId;
+	}
+
+	protected String getFavoriteActivity() {
+		return _favoriteActivity;
+	}
+
+	protected void setFavoriteActivity(String favoriteActivity) {
+		_favoriteActivity = favoriteActivity;
+	}
+
+	protected String getFavoriteBibleVerse() {
+		return _favoriteBibleVerse;
+	}
+
+	protected void setFavoriteBibleVerse(String favoriteBibleVerse) {
+		_favoriteBibleVerse = favoriteBibleVerse;
+	}
+
+	protected String getFavoriteFood() {
+		return _favoriteFood;
+	}
+
+	protected void setFavoriteFood(String favoriteFood) {
+		_favoriteFood = favoriteFood;
+	}
+
+	protected String getFavoriteMovie() {
+		return _favoriteMovie;
+	}
+
+	protected void setFavoriteMovie(String favoriteMovie) {
+		_favoriteMovie = favoriteMovie;
+	}
+
+	protected String getFavoriteMusic() {
+		return _favoriteMusic;
+	}
+
+	protected void setFavoriteMusic(String favoriteMusic) {
+		_favoriteMusic = favoriteMusic;
+	}
+
+	protected String getLanguageId() {
+		return _languageId;
+	}
+
+	protected void setLanguageId(String languageId) {
+		_languageId = languageId;
+	}
+
+	protected String getTimeZoneId() {
+		return _timeZoneId;
+	}
+
+	protected void setTimeZoneId(String timeZoneId) {
+		_timeZoneId = timeZoneId;
+	}
+
+	protected String getSkinId() {
+		return _skinId;
+	}
+
+	protected void setSkinId(String skinId) {
+		_skinId = skinId;
+	}
+
+	protected boolean getDottedSkins() {
+		return _dottedSkins;
+	}
+
+	protected void setDottedSkins(boolean dottedSkins) {
+		_dottedSkins = dottedSkins;
+	}
+
+	protected boolean getRoundedSkins() {
+		return _roundedSkins;
+	}
+
+	protected void setRoundedSkins(boolean roundedSkins) {
+		_roundedSkins = roundedSkins;
+	}
+
+	protected String getGreeting() {
+		return _greeting;
+	}
+
+	protected void setGreeting(String greeting) {
+		_greeting = greeting;
+	}
+
+	protected String getResolution() {
+		return _resolution;
+	}
+
+	protected void setResolution(String resolution) {
+		_resolution = resolution;
+	}
+
+	protected String getRefreshRate() {
+		return _refreshRate;
+	}
+
+	protected void setRefreshRate(String refreshRate) {
+		_refreshRate = refreshRate;
+	}
+
+	protected String getLayoutIds() {
+		return _layoutIds;
+	}
+
+	protected void setLayoutIds(String layoutIds) {
+		_layoutIds = layoutIds;
+	}
+
+	protected String getComments() {
+		return _comments;
+	}
+
+	protected void setComments(String comments) {
+		_comments = comments;
+	}
+
+	protected Date getCreateDate() {
+		return _createDate;
+	}
+
+	protected void setCreateDate(Date createDate) {
+		_createDate = createDate;
+	}
+
+	protected Date getLoginDate() {
+		return _loginDate;
+	}
+
+	protected void setLoginDate(Date loginDate) {
+		_loginDate = loginDate;
+	}
+
+	protected String getLoginIP() {
+		return _loginIP;
+	}
+
+	protected void setLoginIP(String loginIP) {
+		_loginIP = loginIP;
+	}
+
+	protected Date getLastLoginDate() {
+		return _lastLoginDate;
+	}
+
+	protected void setLastLoginDate(Date lastLoginDate) {
+		_lastLoginDate = lastLoginDate;
+	}
+
+	protected String getLastLoginIP() {
+		return _lastLoginIP;
+	}
+
+	protected void setLastLoginIP(String lastLoginIP) {
+		_lastLoginIP = lastLoginIP;
+	}
+
+	protected int getFailedLoginAttempts() {
+		return _failedLoginAttempts;
+	}
+
+	protected void setFailedLoginAttempts(int failedLoginAttempts) {
+		_failedLoginAttempts = failedLoginAttempts;
+	}
+
+	protected boolean getAgreedToTermsOfUse() {
+		return _agreedToTermsOfUse;
+	}
+
+	protected void setAgreedToTermsOfUse(boolean agreedToTermsOfUse) {
+		_agreedToTermsOfUse = agreedToTermsOfUse;
+	}
+
+	protected boolean getActive() {
+		return _active;
+	}
+
+	protected void setActive(boolean active) {
+		_active = active;
+	}
+
+	protected Set getGroups() {
+		return _groups;
+	}
+
+	protected void setGroups(Set groups) {
+		_groups = groups;
+	}
+
+	protected Set getRoles() {
+		return _roles;
+	}
+
+	protected void setRoles(Set roles) {
+		_roles = roles;
+	}
+
+	protected Set getProjProjects() {
+		return _projProjects;
+	}
+
+	protected void setProjProjects(Set projProjects) {
+		_projProjects = projProjects;
+	}
+
+	protected Set getProjTasks() {
+		return _projTasks;
+	}
+
+	protected void setProjTasks(Set projTasks) {
+		_projTasks = projTasks;
+	}
+
+    public Date getModDate() {
+        return _modDate;
+    }
+
+    public void setModDate(Date _modDate) {
+        this._modDate = _modDate;
+    }
+
+	protected boolean getDeleteInProgress() {
+		return _deleteInProgress;
+	}
+
+	protected void setDeleteInProgress(boolean deleteInProgress) {
+		_deleteInProgress = deleteInProgress;
+	}
+
+	protected Date getDeleteDate() {
+		return _deleteDate;
+	}
+
+	protected void setDeleteDate(Date deleteDate) {
+		_deleteDate = deleteDate;
+	}
+
+
+	private String _userId;
+	private String _companyId;
+	private String _password;
+	private boolean _passwordEncrypted;
+	private Date _passwordExpirationDate;
+	private boolean _passwordReset;
+	private String _firstName;
+	private String _middleName;
+	private String _lastName;
+	private String _nickName;
+	private boolean _male;
+	private Date _birthday;
+	private String _emailAddress;
+	private String _smsId;
+	private String _aimId;
+	private String _icqId;
+	private String _msnId;
+	private String _ymId;
+	private String _favoriteActivity;
+	private String _favoriteBibleVerse;
+	private String _favoriteFood;
+	private String _favoriteMovie;
+	private String _favoriteMusic;
+	private String _languageId;
+	private String _timeZoneId;
+	private String _skinId;
+	private boolean _dottedSkins;
+	private boolean _roundedSkins;
+	private String _greeting;
+	private String _resolution;
+	private String _refreshRate;
+	private String _layoutIds;
+	private String _comments;
+	private Date _createDate;
+	private Date _modDate;
+	private Date _loginDate;
+	private String _loginIP;
+	private Date _lastLoginDate;
+	private String _lastLoginIP;
+	private int _failedLoginAttempts;
+	private boolean _agreedToTermsOfUse;
+	private boolean _active;
+	private boolean _deleteInProgress;
+	private Date _deleteDate;
+	private Set _groups;
+	private Set _roles;
+	private Set _projProjects;
+	private Set _projTasks;
 }