/**
 * Copyright (c) 2000-2005 Liferay, LLC. All rights reserved.
 *
 * Permission is hereby granted, free of charge, to any person obtaining a copy
 * of this software and associated documentation files (the "Software"), to deal
 * in the Software without restriction, including without limitation the rights
 * to use, copy, modify, merge, publish, distribute, sublicense, and/or sell
 * copies of the Software, and to permit persons to whom the Software is
 * furnished to do so, subject to the following conditions:
 *
 * The above copyright notice and this permission notice shall be included in
 * all copies or substantial portions of the Software.
 *
 * THE SOFTWARE IS PROVIDED "AS IS", WITHOUT WARRANTY OF ANY KIND, EXPRESS OR
 * IMPLIED, INCLUDING BUT NOT LIMITED TO THE WARRANTIES OF MERCHANTABILITY,
 * FITNESS FOR A PARTICULAR PURPOSE AND NONINFRINGEMENT. IN NO EVENT SHALL THE
 * AUTHORS OR COPYRIGHT HOLDERS BE LIABLE FOR ANY CLAIM, DAMAGES OR OTHER
 * LIABILITY, WHETHER IN AN ACTION OF CONTRACT, TORT OR OTHERWISE, ARISING FROM,
 * OUT OF OR IN CONNECTION WITH THE SOFTWARE OR THE USE OR OTHER DEALINGS IN THE
 * SOFTWARE.
 */

package com.liferay.portal.ejb;

/**
 * <a href="UserHBMUtil.java.html"><b><i>View Source</i></b></a>
 *
 * @author  Brian Wing Shun Chan
 * @version $Revision: 1.3 $
 *
 */
public class UserHBMUtil {
	public static com.liferay.portal.model.User model(UserHBM userHBM) {
		com.liferay.portal.model.User user = UserPool.get(userHBM.getPrimaryKey());

		if (user == null) {
			user = new com.liferay.portal.model.User(userHBM.getUserId(),
					userHBM.getCompanyId(), userHBM.getPassword(),
					userHBM.getPasswordEncrypted(),
					userHBM.getPasswordExpirationDate(),
					userHBM.getPasswordReset(), userHBM.getFirstName(),
					userHBM.getMiddleName(), userHBM.getLastName(),
					userHBM.getNickName(), userHBM.getMale(),
					userHBM.getBirthday(), userHBM.getEmailAddress(),
					userHBM.getSmsId(), userHBM.getAimId(), userHBM.getIcqId(),
					userHBM.getMsnId(), userHBM.getYmId(),
					userHBM.getFavoriteActivity(),
					userHBM.getFavoriteBibleVerse(), userHBM.getFavoriteFood(),
					userHBM.getFavoriteMovie(), userHBM.getFavoriteMusic(),
					userHBM.getLanguageId(), userHBM.getTimeZoneId(),
					userHBM.getSkinId(), userHBM.getDottedSkins(),
					userHBM.getRoundedSkins(), userHBM.getGreeting(),
					userHBM.getResolution(), userHBM.getRefreshRate(),
					userHBM.getLayoutIds(), userHBM.getComments(),
					userHBM.getCreateDate(), userHBM.getLoginDate(),
					userHBM.getLoginIP(), userHBM.getLastLoginDate(),
					userHBM.getLastLoginIP(), userHBM.getFailedLoginAttempts(),
<<<<<<< HEAD
					userHBM.getAgreedToTermsOfUse(), userHBM.getActive());

			user.setModificationDate(userHBM.getModDate());

=======
					userHBM.getAgreedToTermsOfUse(), userHBM.getActive(),
					userHBM.getDeleteInProgress(), userHBM.getDeleteDate());
>>>>>>> e976559a
			UserPool.put(user.getPrimaryKey(), user);
		}

		return user;
	}
}<|MERGE_RESOLUTION|>--- conflicted
+++ resolved
@@ -1,72 +1,68 @@
-/**
- * Copyright (c) 2000-2005 Liferay, LLC. All rights reserved.
- *
- * Permission is hereby granted, free of charge, to any person obtaining a copy
- * of this software and associated documentation files (the "Software"), to deal
- * in the Software without restriction, including without limitation the rights
- * to use, copy, modify, merge, publish, distribute, sublicense, and/or sell
- * copies of the Software, and to permit persons to whom the Software is
- * furnished to do so, subject to the following conditions:
- *
- * The above copyright notice and this permission notice shall be included in
- * all copies or substantial portions of the Software.
- *
- * THE SOFTWARE IS PROVIDED "AS IS", WITHOUT WARRANTY OF ANY KIND, EXPRESS OR
- * IMPLIED, INCLUDING BUT NOT LIMITED TO THE WARRANTIES OF MERCHANTABILITY,
- * FITNESS FOR A PARTICULAR PURPOSE AND NONINFRINGEMENT. IN NO EVENT SHALL THE
- * AUTHORS OR COPYRIGHT HOLDERS BE LIABLE FOR ANY CLAIM, DAMAGES OR OTHER
- * LIABILITY, WHETHER IN AN ACTION OF CONTRACT, TORT OR OTHERWISE, ARISING FROM,
- * OUT OF OR IN CONNECTION WITH THE SOFTWARE OR THE USE OR OTHER DEALINGS IN THE
- * SOFTWARE.
- */
-
-package com.liferay.portal.ejb;
-
-/**
- * <a href="UserHBMUtil.java.html"><b><i>View Source</i></b></a>
- *
- * @author  Brian Wing Shun Chan
- * @version $Revision: 1.3 $
- *
- */
-public class UserHBMUtil {
-	public static com.liferay.portal.model.User model(UserHBM userHBM) {
-		com.liferay.portal.model.User user = UserPool.get(userHBM.getPrimaryKey());
-
-		if (user == null) {
-			user = new com.liferay.portal.model.User(userHBM.getUserId(),
-					userHBM.getCompanyId(), userHBM.getPassword(),
-					userHBM.getPasswordEncrypted(),
-					userHBM.getPasswordExpirationDate(),
-					userHBM.getPasswordReset(), userHBM.getFirstName(),
-					userHBM.getMiddleName(), userHBM.getLastName(),
-					userHBM.getNickName(), userHBM.getMale(),
-					userHBM.getBirthday(), userHBM.getEmailAddress(),
-					userHBM.getSmsId(), userHBM.getAimId(), userHBM.getIcqId(),
-					userHBM.getMsnId(), userHBM.getYmId(),
-					userHBM.getFavoriteActivity(),
-					userHBM.getFavoriteBibleVerse(), userHBM.getFavoriteFood(),
-					userHBM.getFavoriteMovie(), userHBM.getFavoriteMusic(),
-					userHBM.getLanguageId(), userHBM.getTimeZoneId(),
-					userHBM.getSkinId(), userHBM.getDottedSkins(),
-					userHBM.getRoundedSkins(), userHBM.getGreeting(),
-					userHBM.getResolution(), userHBM.getRefreshRate(),
-					userHBM.getLayoutIds(), userHBM.getComments(),
-					userHBM.getCreateDate(), userHBM.getLoginDate(),
-					userHBM.getLoginIP(), userHBM.getLastLoginDate(),
-					userHBM.getLastLoginIP(), userHBM.getFailedLoginAttempts(),
-<<<<<<< HEAD
-					userHBM.getAgreedToTermsOfUse(), userHBM.getActive());
-
-			user.setModificationDate(userHBM.getModDate());
-
-=======
-					userHBM.getAgreedToTermsOfUse(), userHBM.getActive(),
-					userHBM.getDeleteInProgress(), userHBM.getDeleteDate());
->>>>>>> e976559a
-			UserPool.put(user.getPrimaryKey(), user);
-		}
-
-		return user;
-	}
+/**
+ * Copyright (c) 2000-2005 Liferay, LLC. All rights reserved.
+ *
+ * Permission is hereby granted, free of charge, to any person obtaining a copy
+ * of this software and associated documentation files (the "Software"), to deal
+ * in the Software without restriction, including without limitation the rights
+ * to use, copy, modify, merge, publish, distribute, sublicense, and/or sell
+ * copies of the Software, and to permit persons to whom the Software is
+ * furnished to do so, subject to the following conditions:
+ *
+ * The above copyright notice and this permission notice shall be included in
+ * all copies or substantial portions of the Software.
+ *
+ * THE SOFTWARE IS PROVIDED "AS IS", WITHOUT WARRANTY OF ANY KIND, EXPRESS OR
+ * IMPLIED, INCLUDING BUT NOT LIMITED TO THE WARRANTIES OF MERCHANTABILITY,
+ * FITNESS FOR A PARTICULAR PURPOSE AND NONINFRINGEMENT. IN NO EVENT SHALL THE
+ * AUTHORS OR COPYRIGHT HOLDERS BE LIABLE FOR ANY CLAIM, DAMAGES OR OTHER
+ * LIABILITY, WHETHER IN AN ACTION OF CONTRACT, TORT OR OTHERWISE, ARISING FROM,
+ * OUT OF OR IN CONNECTION WITH THE SOFTWARE OR THE USE OR OTHER DEALINGS IN THE
+ * SOFTWARE.
+ */
+
+package com.liferay.portal.ejb;
+
+/**
+ * <a href="UserHBMUtil.java.html"><b><i>View Source</i></b></a>
+ *
+ * @author  Brian Wing Shun Chan
+ * @version $Revision: 1.3 $
+ *
+ */
+public class UserHBMUtil {
+	public static com.liferay.portal.model.User model(UserHBM userHBM) {
+		com.liferay.portal.model.User user = UserPool.get(userHBM.getPrimaryKey());
+
+		if (user == null) {
+			user = new com.liferay.portal.model.User(userHBM.getUserId(),
+					userHBM.getCompanyId(), userHBM.getPassword(),
+					userHBM.getPasswordEncrypted(),
+					userHBM.getPasswordExpirationDate(),
+					userHBM.getPasswordReset(), userHBM.getFirstName(),
+					userHBM.getMiddleName(), userHBM.getLastName(),
+					userHBM.getNickName(), userHBM.getMale(),
+					userHBM.getBirthday(), userHBM.getEmailAddress(),
+					userHBM.getSmsId(), userHBM.getAimId(), userHBM.getIcqId(),
+					userHBM.getMsnId(), userHBM.getYmId(),
+					userHBM.getFavoriteActivity(),
+					userHBM.getFavoriteBibleVerse(), userHBM.getFavoriteFood(),
+					userHBM.getFavoriteMovie(), userHBM.getFavoriteMusic(),
+					userHBM.getLanguageId(), userHBM.getTimeZoneId(),
+					userHBM.getSkinId(), userHBM.getDottedSkins(),
+					userHBM.getRoundedSkins(), userHBM.getGreeting(),
+					userHBM.getResolution(), userHBM.getRefreshRate(),
+					userHBM.getLayoutIds(), userHBM.getComments(),
+					userHBM.getCreateDate(), userHBM.getLoginDate(),
+					userHBM.getLoginIP(), userHBM.getLastLoginDate(),
+					userHBM.getLastLoginIP(), userHBM.getFailedLoginAttempts(),
+					userHBM.getAgreedToTermsOfUse(), userHBM.getActive(),
+					userHBM.getDeleteInProgress(), userHBM.getDeleteDate());
+
+            user.setModificationDate(userHBM.getModDate());
+
+			UserPool.put(user.getPrimaryKey(), user);
+		}
+
+		return user;
+	}
 }