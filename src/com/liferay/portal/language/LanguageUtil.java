/**
 * Copyright (c) 2000-2005 Liferay, LLC. All rights reserved.
 *
 * Permission is hereby granted, free of charge, to any person obtaining a copy
 * of this software and associated documentation files (the "Software"), to deal
 * in the Software without restriction, including without limitation the rights
 * to use, copy, modify, merge, publish, distribute, sublicense, and/or sell
 * copies of the Software, and to permit persons to whom the Software is
 * furnished to do so, subject to the following conditions:
 *
 * The above copyright notice and this permission notice shall be included in
 * all copies or substantial portions of the Software.
 *
 * THE SOFTWARE IS PROVIDED "AS IS", WITHOUT WARRANTY OF ANY KIND, EXPRESS OR
 * IMPLIED, INCLUDING BUT NOT LIMITED TO THE WARRANTIES OF MERCHANTABILITY,
 * FITNESS FOR A PARTICULAR PURPOSE AND NONINFRINGEMENT. IN NO EVENT SHALL THE
 * AUTHORS OR COPYRIGHT HOLDERS BE LIABLE FOR ANY CLAIM, DAMAGES OR OTHER
 * LIABILITY, WHETHER IN AN ACTION OF CONTRACT, TORT OR OTHERWISE, ARISING FROM,
 * OUT OF OR IN CONNECTION WITH THE SOFTWARE OR THE USE OR OTHER DEALINGS IN THE
 * SOFTWARE.
 */

package com.liferay.portal.language;

import com.dotcms.repackage.org.apache.struts.Globals;
import com.dotcms.repackage.org.apache.struts.taglib.TagUtils;
import com.dotcms.repackage.org.apache.struts.util.MessageResources;
import com.dotmarketing.cms.factories.PublicCompanyFactory;
import com.dotmarketing.util.Logger;
import com.liferay.portal.model.Company;
import com.liferay.portal.model.User;
import com.liferay.portal.util.PropsUtil;
import com.liferay.portal.util.WebAppPool;
import com.liferay.util.CollectionFactory;
import com.liferay.util.GetterUtil;
import com.liferay.util.StringPool;
import com.liferay.util.StringUtil;
import com.liferay.util.Time;
import java.text.MessageFormat;
import java.util.ArrayList;
import java.util.List;
import java.util.Locale;
import java.util.Map;
import java.util.Optional;
import javax.servlet.jsp.PageContext;
import org.apache.commons.logging.Log;
import org.apache.commons.logging.LogFactory;

/**
 * <a href="LanguageUtil.java.html"><b><i>View Source</i></b></a>
 *
 * @author  Brian Wing Shun Chan
 * @version $Revision: 1.12 $
 *
 */
public class LanguageUtil {

	public static final String DEFAULT_ENCODING = "UTF-8";

    /**
     * Returns an internationalized value for a given kay and user
     *
     * @param user
     * @param key
     * @return
     * @throws LanguageException
     */
    public static String get ( User user, String key ) throws LanguageException {

        if ( user == null ) {
            try {
                user = PublicCompanyFactory.getDefaultCompany().getDefaultUser();
            } catch ( Exception e ) {
                Logger.error( LanguageUtil.class, "cannot find default user" );
            }
        }

        String companyId = (user.getCompanyId() == null || user.getCompanyId().equals( User.DEFAULT )) ? PublicCompanyFactory.getDefaultCompanyId() : user.getCompanyId();
        return get( companyId, user.getLocale(), key );
    }

	public static String get(Locale locale, String key) throws LanguageException {
		return get(PublicCompanyFactory.getDefaultCompanyId(), locale, key);
	}
	
	public static String get(Company company, String key)
	throws LanguageException {
		if(company ==null){
			return null;
		}
		String value = null;
		Logger.debug(LanguageUtil.class, key);
		try {
			MessageResources resources = (MessageResources)WebAppPool.get(
				company.getCompanyId(), Globals.MESSAGES_KEY);
			
			if (resources != null)
				value = resources.getMessage(company.getLocale(), key);
		}
		catch (Exception e) {
			throw new LanguageException(e);
		}
	
		if (value == null) {
			Logger.debug(LanguageUtil.class, key);
			value = key;
		}
	
		return value;
	}

    public static String get(String companyId, Locale locale, String key) throws LanguageException {

<<<<<<< HEAD
        Optional<String> optValue = getOpt(companyId, locale, key);
=======
		if (value == null) {
			Logger.debug(LanguageUtil.class, key);
			value = key;
		}
>>>>>>> 9d399a8c

        if(!optValue.isPresent()) {
            Logger.warn(LanguageUtil.class, key);
        }
        return optValue.orElse(key);
    }

    public static Optional<String> getOpt(String companyId, Locale locale, String key) throws LanguageException {
        Optional<String> value = Optional.empty();
        Logger.debug(LanguageUtil.class, key);
        try {
            MessageResources resources = (MessageResources)WebAppPool.get(companyId, Globals.MESSAGES_KEY);

            if(resources != null) {
                value = Optional.ofNullable(resources.getMessage(locale, key));
            }
        } catch (Exception e) {
            throw new LanguageException(e);
        }

        if(!value.isPresent()) {
            Logger.warn(LanguageUtil.class, key);
        }

        return value;
    }

	public static String get(PageContext pageContext, String key)
		throws LanguageException {
		Logger.debug(LanguageUtil.class, key);
		String value = null;

		try {
			value = TagUtils.getInstance().message(
				pageContext, null, null, key);
		}
		catch (Exception e) {
			_log.error(e.getMessage());

			throw new LanguageException(key, e);
		}

		if (value == null) {
			Logger.debug(LanguageUtil.class, key);
			value = key;
		}

		return value;
	}

	public static Locale[] getAvailableLocales() {
		return _getInstance()._locales;
	}

    public static String getCharset(Locale locale) {
		return _getInstance()._getCharset(locale);
	}

	public static Locale getLocale(String languageCode) {
		return _getInstance()._getLocale(languageCode);
	}

	public static String format(
			PageContext pageContext, String pattern, Object argument)
		throws LanguageException {

		return format(pageContext, pattern, new Object[] {argument}, true);
	}
	
	public static String format(
			Locale locale, String pattern, Object argument)
		throws LanguageException {

		return format(locale, pattern, new Object[] {argument}, true);
	}

	public static String format(
			PageContext pageContext, String pattern, Object argument,
			boolean translateArguments)
		throws LanguageException {

		return format(
			pageContext, pattern, new Object[] {argument}, translateArguments);
	}
	
	public static String format(
			Locale locale, String pattern, Object argument,
			boolean translateArguments)
		throws LanguageException {

		return format(
				locale, pattern, new Object[] {argument}, translateArguments);
	}
	
	public static String format(
			PageContext pageContext, String pattern, Object[] arguments)
		throws LanguageException {

		return format(pageContext, pattern, arguments, true);
	}

	public static String format(
			PageContext pageContext, String pattern, Object[] arguments,
			boolean translateArguments)
		throws LanguageException {

		String value = null;
		String pattern2 = get(pageContext, pattern);
		if(!pattern.equals(pattern2)){
			pattern = pattern2;
		}
		try {
			Logger.warn(LanguageUtil.class, pattern);

			if (arguments != null) {
				Object[] formattedArguments = new Object[arguments.length];

				for (int i = 0; i < arguments.length; i++) {
					if (translateArguments) {
						formattedArguments[i] =
							get(pageContext, arguments[i].toString());
					}
					else {
						formattedArguments[i] = arguments[i];
					}
				}

				value = MessageFormat.format(pattern, formattedArguments);
			}
			else {
				Logger.warn(LanguageUtil.class, pattern);
				value = pattern;
			}
		}
		catch (Exception e) {
			throw new LanguageException(e);
		}

		return value;
	}
	
	public static String format(
			Locale locale, String pattern, String[] arguments) throws LanguageException{
		
		List<LanguageWrapper> lw = new ArrayList<LanguageWrapper>();
		for(int i=0;i< arguments.length;i++){
			
			lw.add(new LanguageWrapper("", arguments[i], ""));
		}
		
		
		
		
		
		
		return format(locale, pattern, (LanguageWrapper[]) lw.toArray(new LanguageWrapper[lw.size()]),false); 
	}
	
	
	
	
	public static String format(
			Locale locale, String pattern, Object[] arguments,
			boolean translateArguments)
		throws LanguageException {

		String value = null;
		User fakeUser = new User();
		fakeUser.setLocale(locale);
		String pattern2 = get(fakeUser, pattern);
		if(!pattern.equals(pattern2)){
			pattern = pattern2;
		}
		try {
			Logger.warn(LanguageUtil.class, pattern);

			if (arguments != null) {
				Object[] formattedArguments = new Object[arguments.length];

				for (int i = 0; i < arguments.length; i++) {
					if (translateArguments) {
						formattedArguments[i] =
							get(fakeUser, arguments[i].toString());
					}
					else {
						formattedArguments[i] = arguments[i];
					}
				}

				value = MessageFormat.format(pattern, formattedArguments);
			}
			else {
				Logger.warn(LanguageUtil.class, pattern);
				value = pattern;
			}
		}
		catch (Exception e) {
			throw new LanguageException(e);
		}

		return value;
	}
	
	public static String format(
			PageContext pageContext, String pattern, LanguageWrapper argument)
		throws LanguageException {

		return format(
			pageContext, pattern, new LanguageWrapper[] {argument}, true);
	}
	public static String format(
			Locale locale, String pattern, LanguageWrapper argument)
		throws LanguageException {

		return format(
				locale, pattern, new LanguageWrapper[] {argument}, true);
	}
	
	public static String format(
			PageContext pageContext, String pattern, LanguageWrapper argument,
			boolean translateArguments)
		throws LanguageException {

		return format(
			pageContext, pattern, new LanguageWrapper[] {argument},
			translateArguments);
	}

	public static String format(
			PageContext pageContext, String pattern,
			LanguageWrapper[] arguments)
		throws LanguageException {

		return format(pageContext, pattern, arguments, true);
	}

	public static String format(
			PageContext pageContext, String pattern,
			LanguageWrapper[] arguments, boolean translateArguments)
		throws LanguageException {

		String value = null;

		try {
			String pattern2 = get(pageContext, pattern);
			if(!pattern.equals(pattern2)){
				pattern = pattern2;
			}

			if (arguments != null) {
				Object[] formattedArguments = new Object[arguments.length];

				for (int i = 0; i < arguments.length; i++) {
					if (translateArguments) {
						formattedArguments[i] =
							arguments[i].getBefore() +
							get(pageContext, arguments[i].getText()) +
							arguments[i].getAfter();
					}
					else {
						formattedArguments[i] =
							arguments[i].getBefore() +
							arguments[i].getText() +
							arguments[i].getAfter();
					}
				}

				value = MessageFormat.format(pattern, formattedArguments);
			}
			else {
				value = pattern;
			}
		}
		catch (Exception e) {
			throw new LanguageException(e);
		}

		return value;
	}

	public static String getTimeDescription(
			PageContext pageContext, Long milliseconds)
		throws LanguageException {

		return getTimeDescription(pageContext, milliseconds.longValue());
	}

	public static String getTimeDescription(
			PageContext pageContext, long milliseconds)
		throws LanguageException {

		String desc = Time.getDescription(milliseconds);

		String value = null;

		try {
			int pos = desc.indexOf(" ");

			int x = GetterUtil.get(desc.substring(0, pos), 0);

			value =
				x + " " +
				get(
					pageContext,
					desc.substring(pos + 1, desc.length()).toLowerCase());
		}
		catch (Exception e) {
			throw new LanguageException(e);
		}

		return value;
	}

	public static Locale getLocale(PageContext pageContext) {
		return (Locale)pageContext.getSession().getAttribute(
			Globals.LOCALE_KEY);
	}

	private static LanguageUtil _getInstance() {
		if (_instance == null) {
			synchronized (LanguageUtil.class) {
				if (_instance == null) {
					_instance = new LanguageUtil();
				}
			}
		}

		return _instance;
	}

	private LanguageUtil() {
		String[] array = StringUtil.split(
			PropsUtil.get(PropsUtil.LOCALES), StringPool.COMMA);

		_locales = new Locale[array.length];
		_localesByLanguageCode = CollectionFactory.getHashMap();
		_charEncodings = CollectionFactory.getHashMap();

		for (int i = 0; i < array.length; i++) {
			int x = array[i].indexOf(StringPool.UNDERLINE);

			String language = array[i].substring(0, x);
			String country = array[i].substring(x + 1, array[i].length());

			Locale locale = new Locale(language, country);
			_locales[i] = locale;
			_localesByLanguageCode.put(language, locale);
			_charEncodings.put(locale.toString(), DEFAULT_ENCODING);
		}
	}

    private String _getCharset(Locale locale) {
		return DEFAULT_ENCODING;
	}

    private Locale _getLocale(String languageCode) {
		return (Locale)_localesByLanguageCode.get(languageCode);
	}

	private static final Log _log = LogFactory.getLog(LanguageUtil.class);

	private static LanguageUtil _instance;

	private Locale[] _locales;
	private Map _localesByLanguageCode;
	private Map _charEncodings;

    private static class MessageResult {}
}<|MERGE_RESOLUTION|>--- conflicted
+++ resolved
@@ -1,490 +1,481 @@
-/**
- * Copyright (c) 2000-2005 Liferay, LLC. All rights reserved.
- *
- * Permission is hereby granted, free of charge, to any person obtaining a copy
- * of this software and associated documentation files (the "Software"), to deal
- * in the Software without restriction, including without limitation the rights
- * to use, copy, modify, merge, publish, distribute, sublicense, and/or sell
- * copies of the Software, and to permit persons to whom the Software is
- * furnished to do so, subject to the following conditions:
- *
- * The above copyright notice and this permission notice shall be included in
- * all copies or substantial portions of the Software.
- *
- * THE SOFTWARE IS PROVIDED "AS IS", WITHOUT WARRANTY OF ANY KIND, EXPRESS OR
- * IMPLIED, INCLUDING BUT NOT LIMITED TO THE WARRANTIES OF MERCHANTABILITY,
- * FITNESS FOR A PARTICULAR PURPOSE AND NONINFRINGEMENT. IN NO EVENT SHALL THE
- * AUTHORS OR COPYRIGHT HOLDERS BE LIABLE FOR ANY CLAIM, DAMAGES OR OTHER
- * LIABILITY, WHETHER IN AN ACTION OF CONTRACT, TORT OR OTHERWISE, ARISING FROM,
- * OUT OF OR IN CONNECTION WITH THE SOFTWARE OR THE USE OR OTHER DEALINGS IN THE
- * SOFTWARE.
- */
-
-package com.liferay.portal.language;
-
-import com.dotcms.repackage.org.apache.struts.Globals;
-import com.dotcms.repackage.org.apache.struts.taglib.TagUtils;
-import com.dotcms.repackage.org.apache.struts.util.MessageResources;
-import com.dotmarketing.cms.factories.PublicCompanyFactory;
-import com.dotmarketing.util.Logger;
-import com.liferay.portal.model.Company;
-import com.liferay.portal.model.User;
-import com.liferay.portal.util.PropsUtil;
-import com.liferay.portal.util.WebAppPool;
-import com.liferay.util.CollectionFactory;
-import com.liferay.util.GetterUtil;
-import com.liferay.util.StringPool;
-import com.liferay.util.StringUtil;
-import com.liferay.util.Time;
-import java.text.MessageFormat;
-import java.util.ArrayList;
-import java.util.List;
-import java.util.Locale;
-import java.util.Map;
-import java.util.Optional;
-import javax.servlet.jsp.PageContext;
-import org.apache.commons.logging.Log;
-import org.apache.commons.logging.LogFactory;
-
-/**
- * <a href="LanguageUtil.java.html"><b><i>View Source</i></b></a>
- *
- * @author  Brian Wing Shun Chan
- * @version $Revision: 1.12 $
- *
- */
-public class LanguageUtil {
-
-	public static final String DEFAULT_ENCODING = "UTF-8";
-
-    /**
-     * Returns an internationalized value for a given kay and user
-     *
-     * @param user
-     * @param key
-     * @return
-     * @throws LanguageException
-     */
-    public static String get ( User user, String key ) throws LanguageException {
-
-        if ( user == null ) {
-            try {
-                user = PublicCompanyFactory.getDefaultCompany().getDefaultUser();
-            } catch ( Exception e ) {
-                Logger.error( LanguageUtil.class, "cannot find default user" );
-            }
-        }
-
-        String companyId = (user.getCompanyId() == null || user.getCompanyId().equals( User.DEFAULT )) ? PublicCompanyFactory.getDefaultCompanyId() : user.getCompanyId();
-        return get( companyId, user.getLocale(), key );
-    }
-
-	public static String get(Locale locale, String key) throws LanguageException {
-		return get(PublicCompanyFactory.getDefaultCompanyId(), locale, key);
-	}
-	
-	public static String get(Company company, String key)
-	throws LanguageException {
-		if(company ==null){
-			return null;
-		}
-		String value = null;
-		Logger.debug(LanguageUtil.class, key);
-		try {
-			MessageResources resources = (MessageResources)WebAppPool.get(
-				company.getCompanyId(), Globals.MESSAGES_KEY);
-			
-			if (resources != null)
-				value = resources.getMessage(company.getLocale(), key);
-		}
-		catch (Exception e) {
-			throw new LanguageException(e);
-		}
-	
-		if (value == null) {
-			Logger.debug(LanguageUtil.class, key);
-			value = key;
-		}
-	
-		return value;
-	}
-
-    public static String get(String companyId, Locale locale, String key) throws LanguageException {
-
-<<<<<<< HEAD
-        Optional<String> optValue = getOpt(companyId, locale, key);
-=======
-		if (value == null) {
-			Logger.debug(LanguageUtil.class, key);
-			value = key;
-		}
->>>>>>> 9d399a8c
-
-        if(!optValue.isPresent()) {
-            Logger.warn(LanguageUtil.class, key);
-        }
-        return optValue.orElse(key);
-    }
-
-    public static Optional<String> getOpt(String companyId, Locale locale, String key) throws LanguageException {
-        Optional<String> value = Optional.empty();
-        Logger.debug(LanguageUtil.class, key);
-        try {
-            MessageResources resources = (MessageResources)WebAppPool.get(companyId, Globals.MESSAGES_KEY);
-
-            if(resources != null) {
-                value = Optional.ofNullable(resources.getMessage(locale, key));
-            }
-        } catch (Exception e) {
-            throw new LanguageException(e);
-        }
-
-        if(!value.isPresent()) {
-            Logger.warn(LanguageUtil.class, key);
-        }
-
-        return value;
-    }
-
-	public static String get(PageContext pageContext, String key)
-		throws LanguageException {
-		Logger.debug(LanguageUtil.class, key);
-		String value = null;
-
-		try {
-			value = TagUtils.getInstance().message(
-				pageContext, null, null, key);
-		}
-		catch (Exception e) {
-			_log.error(e.getMessage());
-
-			throw new LanguageException(key, e);
-		}
-
-		if (value == null) {
-			Logger.debug(LanguageUtil.class, key);
-			value = key;
-		}
-
-		return value;
-	}
-
-	public static Locale[] getAvailableLocales() {
-		return _getInstance()._locales;
-	}
-
-    public static String getCharset(Locale locale) {
-		return _getInstance()._getCharset(locale);
-	}
-
-	public static Locale getLocale(String languageCode) {
-		return _getInstance()._getLocale(languageCode);
-	}
-
-	public static String format(
-			PageContext pageContext, String pattern, Object argument)
-		throws LanguageException {
-
-		return format(pageContext, pattern, new Object[] {argument}, true);
-	}
-	
-	public static String format(
-			Locale locale, String pattern, Object argument)
-		throws LanguageException {
-
-		return format(locale, pattern, new Object[] {argument}, true);
-	}
-
-	public static String format(
-			PageContext pageContext, String pattern, Object argument,
-			boolean translateArguments)
-		throws LanguageException {
-
-		return format(
-			pageContext, pattern, new Object[] {argument}, translateArguments);
-	}
-	
-	public static String format(
-			Locale locale, String pattern, Object argument,
-			boolean translateArguments)
-		throws LanguageException {
-
-		return format(
-				locale, pattern, new Object[] {argument}, translateArguments);
-	}
-	
-	public static String format(
-			PageContext pageContext, String pattern, Object[] arguments)
-		throws LanguageException {
-
-		return format(pageContext, pattern, arguments, true);
-	}
-
-	public static String format(
-			PageContext pageContext, String pattern, Object[] arguments,
-			boolean translateArguments)
-		throws LanguageException {
-
-		String value = null;
-		String pattern2 = get(pageContext, pattern);
-		if(!pattern.equals(pattern2)){
-			pattern = pattern2;
-		}
-		try {
-			Logger.warn(LanguageUtil.class, pattern);
-
-			if (arguments != null) {
-				Object[] formattedArguments = new Object[arguments.length];
-
-				for (int i = 0; i < arguments.length; i++) {
-					if (translateArguments) {
-						formattedArguments[i] =
-							get(pageContext, arguments[i].toString());
-					}
-					else {
-						formattedArguments[i] = arguments[i];
-					}
-				}
-
-				value = MessageFormat.format(pattern, formattedArguments);
-			}
-			else {
-				Logger.warn(LanguageUtil.class, pattern);
-				value = pattern;
-			}
-		}
-		catch (Exception e) {
-			throw new LanguageException(e);
-		}
-
-		return value;
-	}
-	
-	public static String format(
-			Locale locale, String pattern, String[] arguments) throws LanguageException{
-		
-		List<LanguageWrapper> lw = new ArrayList<LanguageWrapper>();
-		for(int i=0;i< arguments.length;i++){
-			
-			lw.add(new LanguageWrapper("", arguments[i], ""));
-		}
-		
-		
-		
-		
-		
-		
-		return format(locale, pattern, (LanguageWrapper[]) lw.toArray(new LanguageWrapper[lw.size()]),false); 
-	}
-	
-	
-	
-	
-	public static String format(
-			Locale locale, String pattern, Object[] arguments,
-			boolean translateArguments)
-		throws LanguageException {
-
-		String value = null;
-		User fakeUser = new User();
-		fakeUser.setLocale(locale);
-		String pattern2 = get(fakeUser, pattern);
-		if(!pattern.equals(pattern2)){
-			pattern = pattern2;
-		}
-		try {
-			Logger.warn(LanguageUtil.class, pattern);
-
-			if (arguments != null) {
-				Object[] formattedArguments = new Object[arguments.length];
-
-				for (int i = 0; i < arguments.length; i++) {
-					if (translateArguments) {
-						formattedArguments[i] =
-							get(fakeUser, arguments[i].toString());
-					}
-					else {
-						formattedArguments[i] = arguments[i];
-					}
-				}
-
-				value = MessageFormat.format(pattern, formattedArguments);
-			}
-			else {
-				Logger.warn(LanguageUtil.class, pattern);
-				value = pattern;
-			}
-		}
-		catch (Exception e) {
-			throw new LanguageException(e);
-		}
-
-		return value;
-	}
-	
-	public static String format(
-			PageContext pageContext, String pattern, LanguageWrapper argument)
-		throws LanguageException {
-
-		return format(
-			pageContext, pattern, new LanguageWrapper[] {argument}, true);
-	}
-	public static String format(
-			Locale locale, String pattern, LanguageWrapper argument)
-		throws LanguageException {
-
-		return format(
-				locale, pattern, new LanguageWrapper[] {argument}, true);
-	}
-	
-	public static String format(
-			PageContext pageContext, String pattern, LanguageWrapper argument,
-			boolean translateArguments)
-		throws LanguageException {
-
-		return format(
-			pageContext, pattern, new LanguageWrapper[] {argument},
-			translateArguments);
-	}
-
-	public static String format(
-			PageContext pageContext, String pattern,
-			LanguageWrapper[] arguments)
-		throws LanguageException {
-
-		return format(pageContext, pattern, arguments, true);
-	}
-
-	public static String format(
-			PageContext pageContext, String pattern,
-			LanguageWrapper[] arguments, boolean translateArguments)
-		throws LanguageException {
-
-		String value = null;
-
-		try {
-			String pattern2 = get(pageContext, pattern);
-			if(!pattern.equals(pattern2)){
-				pattern = pattern2;
-			}
-
-			if (arguments != null) {
-				Object[] formattedArguments = new Object[arguments.length];
-
-				for (int i = 0; i < arguments.length; i++) {
-					if (translateArguments) {
-						formattedArguments[i] =
-							arguments[i].getBefore() +
-							get(pageContext, arguments[i].getText()) +
-							arguments[i].getAfter();
-					}
-					else {
-						formattedArguments[i] =
-							arguments[i].getBefore() +
-							arguments[i].getText() +
-							arguments[i].getAfter();
-					}
-				}
-
-				value = MessageFormat.format(pattern, formattedArguments);
-			}
-			else {
-				value = pattern;
-			}
-		}
-		catch (Exception e) {
-			throw new LanguageException(e);
-		}
-
-		return value;
-	}
-
-	public static String getTimeDescription(
-			PageContext pageContext, Long milliseconds)
-		throws LanguageException {
-
-		return getTimeDescription(pageContext, milliseconds.longValue());
-	}
-
-	public static String getTimeDescription(
-			PageContext pageContext, long milliseconds)
-		throws LanguageException {
-
-		String desc = Time.getDescription(milliseconds);
-
-		String value = null;
-
-		try {
-			int pos = desc.indexOf(" ");
-
-			int x = GetterUtil.get(desc.substring(0, pos), 0);
-
-			value =
-				x + " " +
-				get(
-					pageContext,
-					desc.substring(pos + 1, desc.length()).toLowerCase());
-		}
-		catch (Exception e) {
-			throw new LanguageException(e);
-		}
-
-		return value;
-	}
-
-	public static Locale getLocale(PageContext pageContext) {
-		return (Locale)pageContext.getSession().getAttribute(
-			Globals.LOCALE_KEY);
-	}
-
-	private static LanguageUtil _getInstance() {
-		if (_instance == null) {
-			synchronized (LanguageUtil.class) {
-				if (_instance == null) {
-					_instance = new LanguageUtil();
-				}
-			}
-		}
-
-		return _instance;
-	}
-
-	private LanguageUtil() {
-		String[] array = StringUtil.split(
-			PropsUtil.get(PropsUtil.LOCALES), StringPool.COMMA);
-
-		_locales = new Locale[array.length];
-		_localesByLanguageCode = CollectionFactory.getHashMap();
-		_charEncodings = CollectionFactory.getHashMap();
-
-		for (int i = 0; i < array.length; i++) {
-			int x = array[i].indexOf(StringPool.UNDERLINE);
-
-			String language = array[i].substring(0, x);
-			String country = array[i].substring(x + 1, array[i].length());
-
-			Locale locale = new Locale(language, country);
-			_locales[i] = locale;
-			_localesByLanguageCode.put(language, locale);
-			_charEncodings.put(locale.toString(), DEFAULT_ENCODING);
-		}
-	}
-
-    private String _getCharset(Locale locale) {
-		return DEFAULT_ENCODING;
-	}
-
-    private Locale _getLocale(String languageCode) {
-		return (Locale)_localesByLanguageCode.get(languageCode);
-	}
-
-	private static final Log _log = LogFactory.getLog(LanguageUtil.class);
-
-	private static LanguageUtil _instance;
-
-	private Locale[] _locales;
-	private Map _localesByLanguageCode;
-	private Map _charEncodings;
-
-    private static class MessageResult {}
+/**
+ * Copyright (c) 2000-2005 Liferay, LLC. All rights reserved.
+ *
+ * Permission is hereby granted, free of charge, to any person obtaining a copy
+ * of this software and associated documentation files (the "Software"), to deal
+ * in the Software without restriction, including without limitation the rights
+ * to use, copy, modify, merge, publish, distribute, sublicense, and/or sell
+ * copies of the Software, and to permit persons to whom the Software is
+ * furnished to do so, subject to the following conditions:
+ *
+ * The above copyright notice and this permission notice shall be included in
+ * all copies or substantial portions of the Software.
+ *
+ * THE SOFTWARE IS PROVIDED "AS IS", WITHOUT WARRANTY OF ANY KIND, EXPRESS OR
+ * IMPLIED, INCLUDING BUT NOT LIMITED TO THE WARRANTIES OF MERCHANTABILITY,
+ * FITNESS FOR A PARTICULAR PURPOSE AND NONINFRINGEMENT. IN NO EVENT SHALL THE
+ * AUTHORS OR COPYRIGHT HOLDERS BE LIABLE FOR ANY CLAIM, DAMAGES OR OTHER
+ * LIABILITY, WHETHER IN AN ACTION OF CONTRACT, TORT OR OTHERWISE, ARISING FROM,
+ * OUT OF OR IN CONNECTION WITH THE SOFTWARE OR THE USE OR OTHER DEALINGS IN THE
+ * SOFTWARE.
+ */
+
+package com.liferay.portal.language;
+
+import com.dotcms.repackage.org.apache.struts.Globals;
+import com.dotcms.repackage.org.apache.struts.taglib.TagUtils;
+import com.dotcms.repackage.org.apache.struts.util.MessageResources;
+import com.dotmarketing.cms.factories.PublicCompanyFactory;
+import com.dotmarketing.util.Logger;
+import com.liferay.portal.model.Company;
+import com.liferay.portal.model.User;
+import com.liferay.portal.util.PropsUtil;
+import com.liferay.portal.util.WebAppPool;
+import com.liferay.util.CollectionFactory;
+import com.liferay.util.GetterUtil;
+import com.liferay.util.StringPool;
+import com.liferay.util.StringUtil;
+import com.liferay.util.Time;
+import java.text.MessageFormat;
+import java.util.ArrayList;
+import java.util.List;
+import java.util.Locale;
+import java.util.Map;
+import java.util.Optional;
+import javax.servlet.jsp.PageContext;
+import org.apache.commons.logging.Log;
+import org.apache.commons.logging.LogFactory;
+
+/**
+ * <a href="LanguageUtil.java.html"><b><i>View Source</i></b></a>
+ *
+ * @author  Brian Wing Shun Chan
+ * @version $Revision: 1.12 $
+ *
+ */
+public class LanguageUtil {
+
+	public static final String DEFAULT_ENCODING = "UTF-8";
+
+    /**
+     * Returns an internationalized value for a given kay and user
+     *
+     * @param user
+     * @param key
+     * @return
+     * @throws LanguageException
+     */
+    public static String get ( User user, String key ) throws LanguageException {
+
+        if ( user == null ) {
+            try {
+                user = PublicCompanyFactory.getDefaultCompany().getDefaultUser();
+            } catch ( Exception e ) {
+                Logger.error( LanguageUtil.class, "cannot find default user" );
+            }
+        }
+
+        String companyId = (user.getCompanyId() == null || user.getCompanyId().equals( User.DEFAULT )) ? PublicCompanyFactory.getDefaultCompanyId() : user.getCompanyId();
+        return get( companyId, user.getLocale(), key );
+    }
+
+	public static String get(Locale locale, String key) throws LanguageException {
+		return get(PublicCompanyFactory.getDefaultCompanyId(), locale, key);
+	}
+	
+	public static String get(Company company, String key)
+	throws LanguageException {
+		if(company ==null){
+			return null;
+		}
+		String value = null;
+		Logger.debug(LanguageUtil.class, key);
+		try {
+			MessageResources resources = (MessageResources)WebAppPool.get(
+				company.getCompanyId(), Globals.MESSAGES_KEY);
+			
+			if (resources != null)
+				value = resources.getMessage(company.getLocale(), key);
+		}
+		catch (Exception e) {
+			throw new LanguageException(e);
+		}
+	
+		if (value == null) {
+			Logger.debug(LanguageUtil.class, key);
+			value = key;
+		}
+	
+		return value;
+	}
+
+    public static String get(String companyId, Locale locale, String key) throws LanguageException {
+        Optional<String> optValue = getOpt(companyId, locale, key);
+        if(!optValue.isPresent()) {
+            Logger.warn(LanguageUtil.class, key);
+        }
+        return optValue.orElse(key);
+    }
+
+    public static Optional<String> getOpt(String companyId, Locale locale, String key) throws LanguageException {
+        Optional<String> value = Optional.empty();
+        Logger.debug(LanguageUtil.class, key);
+        try {
+            MessageResources resources = (MessageResources)WebAppPool.get(companyId, Globals.MESSAGES_KEY);
+
+            if(resources != null) {
+                value = Optional.ofNullable(resources.getMessage(locale, key));
+            }
+        } catch (Exception e) {
+            throw new LanguageException(e);
+        }
+
+        if(!value.isPresent()) {
+            Logger.warn(LanguageUtil.class, key);
+        }
+
+        return value;
+    }
+
+	public static String get(PageContext pageContext, String key)
+		throws LanguageException {
+		Logger.debug(LanguageUtil.class, key);
+		String value = null;
+
+		try {
+			value = TagUtils.getInstance().message(
+				pageContext, null, null, key);
+		}
+		catch (Exception e) {
+			_log.error(e.getMessage());
+
+			throw new LanguageException(key, e);
+		}
+
+		if (value == null) {
+			Logger.debug(LanguageUtil.class, key);
+			value = key;
+		}
+
+		return value;
+	}
+
+	public static Locale[] getAvailableLocales() {
+		return _getInstance()._locales;
+	}
+
+    public static String getCharset(Locale locale) {
+		return _getInstance()._getCharset(locale);
+	}
+
+	public static Locale getLocale(String languageCode) {
+		return _getInstance()._getLocale(languageCode);
+	}
+
+	public static String format(
+			PageContext pageContext, String pattern, Object argument)
+		throws LanguageException {
+
+		return format(pageContext, pattern, new Object[] {argument}, true);
+	}
+	
+	public static String format(
+			Locale locale, String pattern, Object argument)
+		throws LanguageException {
+
+		return format(locale, pattern, new Object[] {argument}, true);
+	}
+
+	public static String format(
+			PageContext pageContext, String pattern, Object argument,
+			boolean translateArguments)
+		throws LanguageException {
+
+		return format(
+			pageContext, pattern, new Object[] {argument}, translateArguments);
+	}
+	
+	public static String format(
+			Locale locale, String pattern, Object argument,
+			boolean translateArguments)
+		throws LanguageException {
+
+		return format(
+				locale, pattern, new Object[] {argument}, translateArguments);
+	}
+	
+	public static String format(
+			PageContext pageContext, String pattern, Object[] arguments)
+		throws LanguageException {
+
+		return format(pageContext, pattern, arguments, true);
+	}
+
+	public static String format(
+			PageContext pageContext, String pattern, Object[] arguments,
+			boolean translateArguments)
+		throws LanguageException {
+
+		String value = null;
+		String pattern2 = get(pageContext, pattern);
+		if(!pattern.equals(pattern2)){
+			pattern = pattern2;
+		}
+		try {
+			Logger.warn(LanguageUtil.class, pattern);
+
+			if (arguments != null) {
+				Object[] formattedArguments = new Object[arguments.length];
+
+				for (int i = 0; i < arguments.length; i++) {
+					if (translateArguments) {
+						formattedArguments[i] =
+							get(pageContext, arguments[i].toString());
+					}
+					else {
+						formattedArguments[i] = arguments[i];
+					}
+				}
+
+				value = MessageFormat.format(pattern, formattedArguments);
+			}
+			else {
+				Logger.warn(LanguageUtil.class, pattern);
+				value = pattern;
+			}
+		}
+		catch (Exception e) {
+			throw new LanguageException(e);
+		}
+
+		return value;
+	}
+	
+	public static String format(
+			Locale locale, String pattern, String[] arguments) throws LanguageException{
+		
+		List<LanguageWrapper> lw = new ArrayList<LanguageWrapper>();
+		for(int i=0;i< arguments.length;i++){
+			
+			lw.add(new LanguageWrapper("", arguments[i], ""));
+		}
+		
+		
+		
+		
+		
+		
+		return format(locale, pattern, (LanguageWrapper[]) lw.toArray(new LanguageWrapper[lw.size()]),false); 
+	}
+	
+	
+	
+	
+	public static String format(
+			Locale locale, String pattern, Object[] arguments,
+			boolean translateArguments)
+		throws LanguageException {
+
+		String value = null;
+		User fakeUser = new User();
+		fakeUser.setLocale(locale);
+		String pattern2 = get(fakeUser, pattern);
+		if(!pattern.equals(pattern2)){
+			pattern = pattern2;
+		}
+		try {
+			Logger.warn(LanguageUtil.class, pattern);
+
+			if (arguments != null) {
+				Object[] formattedArguments = new Object[arguments.length];
+
+				for (int i = 0; i < arguments.length; i++) {
+					if (translateArguments) {
+						formattedArguments[i] =
+							get(fakeUser, arguments[i].toString());
+					}
+					else {
+						formattedArguments[i] = arguments[i];
+					}
+				}
+
+				value = MessageFormat.format(pattern, formattedArguments);
+			}
+			else {
+				Logger.warn(LanguageUtil.class, pattern);
+				value = pattern;
+			}
+		}
+		catch (Exception e) {
+			throw new LanguageException(e);
+		}
+
+		return value;
+	}
+	
+	public static String format(
+			PageContext pageContext, String pattern, LanguageWrapper argument)
+		throws LanguageException {
+
+		return format(
+			pageContext, pattern, new LanguageWrapper[] {argument}, true);
+	}
+	public static String format(
+			Locale locale, String pattern, LanguageWrapper argument)
+		throws LanguageException {
+
+		return format(
+				locale, pattern, new LanguageWrapper[] {argument}, true);
+	}
+	
+	public static String format(
+			PageContext pageContext, String pattern, LanguageWrapper argument,
+			boolean translateArguments)
+		throws LanguageException {
+
+		return format(
+			pageContext, pattern, new LanguageWrapper[] {argument},
+			translateArguments);
+	}
+
+	public static String format(
+			PageContext pageContext, String pattern,
+			LanguageWrapper[] arguments)
+		throws LanguageException {
+
+		return format(pageContext, pattern, arguments, true);
+	}
+
+	public static String format(
+			PageContext pageContext, String pattern,
+			LanguageWrapper[] arguments, boolean translateArguments)
+		throws LanguageException {
+
+		String value = null;
+
+		try {
+			String pattern2 = get(pageContext, pattern);
+			if(!pattern.equals(pattern2)){
+				pattern = pattern2;
+			}
+
+			if (arguments != null) {
+				Object[] formattedArguments = new Object[arguments.length];
+
+				for (int i = 0; i < arguments.length; i++) {
+					if (translateArguments) {
+						formattedArguments[i] =
+							arguments[i].getBefore() +
+							get(pageContext, arguments[i].getText()) +
+							arguments[i].getAfter();
+					}
+					else {
+						formattedArguments[i] =
+							arguments[i].getBefore() +
+							arguments[i].getText() +
+							arguments[i].getAfter();
+					}
+				}
+
+				value = MessageFormat.format(pattern, formattedArguments);
+			}
+			else {
+				value = pattern;
+			}
+		}
+		catch (Exception e) {
+			throw new LanguageException(e);
+		}
+
+		return value;
+	}
+
+	public static String getTimeDescription(
+			PageContext pageContext, Long milliseconds)
+		throws LanguageException {
+
+		return getTimeDescription(pageContext, milliseconds.longValue());
+	}
+
+	public static String getTimeDescription(
+			PageContext pageContext, long milliseconds)
+		throws LanguageException {
+
+		String desc = Time.getDescription(milliseconds);
+
+		String value = null;
+
+		try {
+			int pos = desc.indexOf(" ");
+
+			int x = GetterUtil.get(desc.substring(0, pos), 0);
+
+			value =
+				x + " " +
+				get(
+					pageContext,
+					desc.substring(pos + 1, desc.length()).toLowerCase());
+		}
+		catch (Exception e) {
+			throw new LanguageException(e);
+		}
+
+		return value;
+	}
+
+	public static Locale getLocale(PageContext pageContext) {
+		return (Locale)pageContext.getSession().getAttribute(
+			Globals.LOCALE_KEY);
+	}
+
+	private static LanguageUtil _getInstance() {
+		if (_instance == null) {
+			synchronized (LanguageUtil.class) {
+				if (_instance == null) {
+					_instance = new LanguageUtil();
+				}
+			}
+		}
+
+		return _instance;
+	}
+
+	private LanguageUtil() {
+		String[] array = StringUtil.split(
+			PropsUtil.get(PropsUtil.LOCALES), StringPool.COMMA);
+
+		_locales = new Locale[array.length];
+		_localesByLanguageCode = CollectionFactory.getHashMap();
+		_charEncodings = CollectionFactory.getHashMap();
+
+		for (int i = 0; i < array.length; i++) {
+			int x = array[i].indexOf(StringPool.UNDERLINE);
+
+			String language = array[i].substring(0, x);
+			String country = array[i].substring(x + 1, array[i].length());
+
+			Locale locale = new Locale(language, country);
+			_locales[i] = locale;
+			_localesByLanguageCode.put(language, locale);
+			_charEncodings.put(locale.toString(), DEFAULT_ENCODING);
+		}
+	}
+
+    private String _getCharset(Locale locale) {
+		return DEFAULT_ENCODING;
+	}
+
+    private Locale _getLocale(String languageCode) {
+		return (Locale)_localesByLanguageCode.get(languageCode);
+	}
+
+	private static final Log _log = LogFactory.getLog(LanguageUtil.class);
+
+	private static LanguageUtil _instance;
+
+	private Locale[] _locales;
+	private Map _localesByLanguageCode;
+	private Map _charEncodings;
+
+    private static class MessageResult {}
 }