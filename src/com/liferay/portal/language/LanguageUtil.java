/**
 * Copyright (c) 2000-2005 Liferay, LLC. All rights reserved.
 *
 * Permission is hereby granted, free of charge, to any person obtaining a copy
 * of this software and associated documentation files (the "Software"), to deal
 * in the Software without restriction, including without limitation the rights
 * to use, copy, modify, merge, publish, distribute, sublicense, and/or sell
 * copies of the Software, and to permit persons to whom the Software is
 * furnished to do so, subject to the following conditions:
 *
 * The above copyright notice and this permission notice shall be included in
 * all copies or substantial portions of the Software.
 *
 * THE SOFTWARE IS PROVIDED "AS IS", WITHOUT WARRANTY OF ANY KIND, EXPRESS OR
 * IMPLIED, INCLUDING BUT NOT LIMITED TO THE WARRANTIES OF MERCHANTABILITY,
 * FITNESS FOR A PARTICULAR PURPOSE AND NONINFRINGEMENT. IN NO EVENT SHALL THE
 * AUTHORS OR COPYRIGHT HOLDERS BE LIABLE FOR ANY CLAIM, DAMAGES OR OTHER
 * LIABILITY, WHETHER IN AN ACTION OF CONTRACT, TORT OR OTHERWISE, ARISING FROM,
 * OUT OF OR IN CONNECTION WITH THE SOFTWARE OR THE USE OR OTHER DEALINGS IN THE
 * SOFTWARE.
 */

package com.liferay.portal.language;

import com.dotcms.repackage.org.apache.struts.Globals;
import com.dotcms.repackage.org.apache.struts.taglib.TagUtils;
import com.dotcms.repackage.org.apache.struts.util.MessageResources;
import com.dotmarketing.business.APILocator;
import com.dotmarketing.cms.factories.PublicCompanyFactory;
import com.dotmarketing.util.Logger;
import com.liferay.portal.PortalException;
import com.liferay.portal.SystemException;
import com.liferay.portal.ejb.UserManagerUtil;
import com.liferay.portal.model.Company;
import com.liferay.portal.model.User;
import com.liferay.portal.struts.MultiMessageResources;
import com.liferay.portal.util.PropsUtil;
import com.liferay.portal.util.WebAppPool;
import com.liferay.util.CollectionFactory;
import com.liferay.util.GetterUtil;
import com.liferay.util.StringPool;
import com.liferay.util.StringUtil;
import com.liferay.util.Time;

import java.text.MessageFormat;
import java.util.ArrayList;
import java.util.List;
import java.util.Locale;
import java.util.Map;
import java.util.Optional;
<<<<<<< HEAD

=======
import javax.servlet.http.HttpServletRequest;
import javax.servlet.http.HttpSession;
>>>>>>> 810168b1
import javax.servlet.jsp.PageContext;

import org.apache.commons.logging.Log;
import org.apache.commons.logging.LogFactory;

/**
 * <a href="LanguageUtil.java.html"><b><i>View Source</i></b></a>
 *
 * @author  Brian Wing Shun Chan
 * @version $Revision: 1.12 $
 *
 */
public class LanguageUtil {

	public static final String DEFAULT_ENCODING = "UTF-8";

    /**
     * Returns an internationalized value for a given kay and user
     *
     * @param user
     * @param key
     * @return
     * @throws LanguageException
     */
    public static String get ( User user, String key ) throws LanguageException {

        if ( user == null ) {
            try {
                user = PublicCompanyFactory.getDefaultCompany().getDefaultUser();
            } catch ( Exception e ) {
                Logger.error( LanguageUtil.class, "cannot find default user" );
            }
        }

        String companyId = (user.getCompanyId() == null || user.getCompanyId().equals( User.DEFAULT )) ? PublicCompanyFactory.getDefaultCompanyId() : user.getCompanyId();
        return get( companyId, user.getLocale(), key );
    }

	public static String get(Locale locale, String key) throws LanguageException {
		return get(PublicCompanyFactory.getDefaultCompanyId(), locale, key);
	}
<<<<<<< HEAD
	   public static String get(String key)
	         throws LanguageException {
	         return get(PublicCompanyFactory.getDefaultCompany(),key);
	      
	   }
=======

	/**
	 * Get the i18n message based on the locale and the key (the message should be in the Language.properties, or the specific language file)
	 * In addition if you have placeholders such as {0}, {1}, etc in order to interpolate arguments, you can use the arguments parameter in order to
	 * send as much as you need.
	 * @param locale {@link Locale}
	 * @param key    {@link String}
	 * @param arguments {@link Object} array
	 * @return String
	 * @throws LanguageException
     */
	public static String get(final Locale locale,
							 final String key,
							 final Object... arguments) throws LanguageException {

		final String i18nMessage = get(PublicCompanyFactory.getDefaultCompanyId(), locale, key);

		return  (null != arguments && arguments.length > 0)?
			MessageFormat.format(i18nMessage, arguments):
				i18nMessage;
	} // get
	
>>>>>>> 810168b1
	public static String get(Company company, String key)
	throws LanguageException {
		if(company ==null){
			return null;
		}
		String value = null;
		Logger.debug(LanguageUtil.class, key);
		try {
			MessageResources resources = (MessageResources)WebAppPool.get(
				company.getCompanyId(), Globals.MESSAGES_KEY);
			
			if (resources != null)
				value = resources.getMessage(company.getLocale(), key);
		}
		catch (Exception e) {
			throw new LanguageException(e);
		}
	
		if (value == null) {
			Logger.debug(LanguageUtil.class, key);
			value = key;
		}
	
		return value;
	}

    public static String get(String companyId, Locale locale, String key) throws LanguageException {
        Optional<String> optValue = getOpt(companyId, locale, key);
        if(!optValue.isPresent()) {
            Logger.debug(LanguageUtil.class, key);
        }
        return optValue.orElse(key);
    }

    /**
     * A slight variation on getOpt({defaultCompany}, Locale, String) that will return optional.empty even in the
     * event of an exception, rather than declaring a checked exception that doesn't actually seem to ever actually
     * be thrown, except in the event of some odd server error well beyond our control.
     */
    public static MultiMessageResources getMessagesForDefaultCompany(Locale locale, String key) {
        return (MultiMessageResources)WebAppPool.get(PublicCompanyFactory.getDefaultCompanyId(), Globals.MESSAGES_KEY);
    }

    public static Locale getDefaultCompanyLocale(){
        return PublicCompanyFactory.getDefaultCompany().getLocale();
    }

    public static Optional<String> getOpt(String companyId, Locale locale, String key) throws LanguageException {
        Optional<String> value = Optional.empty();
        Logger.debug(LanguageUtil.class, key);
        try {
            MessageResources resources = (MessageResources)WebAppPool.get(companyId, Globals.MESSAGES_KEY);

            if(resources != null) {
                value = Optional.ofNullable(resources.getMessage(locale, key));
            }
        } catch (Exception e) {
            throw new LanguageException(e);
        }

        if(!value.isPresent()) {
            Logger.debug(LanguageUtil.class, key);
        }

        return value;
    }

	public static String get(PageContext pageContext, String key)
		throws LanguageException {
		Logger.debug(LanguageUtil.class, key);
		String value = null;

		try {
			value = TagUtils.getInstance().message(
				pageContext, null, null, key);
		}
		catch (Exception e) {
			_log.error(e.getMessage());

			throw new LanguageException(key, e);
		}

		if (value == null) {
			Logger.debug(LanguageUtil.class, key);
			value = key;
		}

		return value;
	}

	public static Locale[] getAvailableLocales() {
		return _getInstance()._locales;
	}

    public static String getCharset(Locale locale) {
		return _getInstance()._getCharset(locale);
	}

	public static Locale getLocale(String languageCode) {
		return _getInstance()._getLocale(languageCode);
	}

	public static String format(
			PageContext pageContext, String pattern, Object argument)
		throws LanguageException {

		return format(pageContext, pattern, new Object[] {argument}, true);
	}
	
	public static String format(
			Locale locale, String pattern, Object argument)
		throws LanguageException {

		return format(locale, pattern, new Object[] {argument}, true);
	}

	public static String format(
			PageContext pageContext, String pattern, Object argument,
			boolean translateArguments)
		throws LanguageException {

		return format(
			pageContext, pattern, new Object[] {argument}, translateArguments);
	}
	
	public static String format(
			Locale locale, String pattern, Object argument,
			boolean translateArguments)
		throws LanguageException {

		return format(
				locale, pattern, new Object[] {argument}, translateArguments);
	}
	
	public static String format(
			PageContext pageContext, String pattern, Object[] arguments)
		throws LanguageException {

		return format(pageContext, pattern, arguments, true);
	}

	public static String format(
			PageContext pageContext, String pattern, Object[] arguments,
			boolean translateArguments)
		throws LanguageException {

		String value = null;
		String pattern2 = get(pageContext, pattern);
		if(!pattern.equals(pattern2)){
			pattern = pattern2;
		}
		try {
			Logger.debug(LanguageUtil.class, pattern);

			if (arguments != null) {
				Object[] formattedArguments = new Object[arguments.length];

				for (int i = 0; i < arguments.length; i++) {
					if (translateArguments) {
						formattedArguments[i] =
							get(pageContext, arguments[i].toString());
					}
					else {
						formattedArguments[i] = arguments[i];
					}
				}

				value = MessageFormat.format(pattern, formattedArguments);
			}
			else {
				Logger.warn(LanguageUtil.class, pattern);
				value = pattern;
			}
		}
		catch (Exception e) {
			throw new LanguageException(e);
		}

		return value;
	}
	
	public static String format(
			Locale locale, String pattern, String[] arguments) throws LanguageException{
		
		List<LanguageWrapper> lw = new ArrayList<LanguageWrapper>();
		for(int i=0;i< arguments.length;i++){
			
			lw.add(new LanguageWrapper("", arguments[i], ""));
		}
		
		
		
		
		
		
		return format(locale, pattern, (LanguageWrapper[]) lw.toArray(new LanguageWrapper[lw.size()]),false); 
	}
	
	
	
	
	public static String format(
			Locale locale, String pattern, Object[] arguments,
			boolean translateArguments)
		throws LanguageException {

		String value = null;
		User fakeUser = new User();
		fakeUser.setLocale(locale);
		String pattern2 = get(fakeUser, pattern);
		if(!pattern.equals(pattern2)){
			pattern = pattern2;
		}
		try {
			Logger.debug(LanguageUtil.class, pattern);

			if (arguments != null) {
				Object[] formattedArguments = new Object[arguments.length];

				for (int i = 0; i < arguments.length; i++) {
					if (translateArguments) {
						formattedArguments[i] =
							get(fakeUser, arguments[i].toString());
					}
					else {
						formattedArguments[i] = arguments[i];
					}
				}

				value = MessageFormat.format(pattern, formattedArguments);
			}
			else {
				Logger.warn(LanguageUtil.class, pattern);
				value = pattern;
			}
		}
		catch (Exception e) {
			throw new LanguageException(e);
		}

		return value;
	}
	
	public static String format(
			PageContext pageContext, String pattern, LanguageWrapper argument)
		throws LanguageException {

		return format(
			pageContext, pattern, new LanguageWrapper[] {argument}, true);
	}
	public static String format(
			Locale locale, String pattern, LanguageWrapper argument)
		throws LanguageException {

		return format(
				locale, pattern, new LanguageWrapper[] {argument}, true);
	}
	
	public static String format(
			PageContext pageContext, String pattern, LanguageWrapper argument,
			boolean translateArguments)
		throws LanguageException {

		return format(
			pageContext, pattern, new LanguageWrapper[] {argument},
			translateArguments);
	}

	public static String format(
			PageContext pageContext, String pattern,
			LanguageWrapper[] arguments)
		throws LanguageException {

		return format(pageContext, pattern, arguments, true);
	}

	public static String format(
			PageContext pageContext, String pattern,
			LanguageWrapper[] arguments, boolean translateArguments)
		throws LanguageException {

		String value = null;

		try {
			String pattern2 = get(pageContext, pattern);
			if(!pattern.equals(pattern2)){
				pattern = pattern2;
			}

			if (arguments != null) {
				Object[] formattedArguments = new Object[arguments.length];

				for (int i = 0; i < arguments.length; i++) {
					if (translateArguments) {
						formattedArguments[i] =
							arguments[i].getBefore() +
							get(pageContext, arguments[i].getText()) +
							arguments[i].getAfter();
					}
					else {
						formattedArguments[i] =
							arguments[i].getBefore() +
							arguments[i].getText() +
							arguments[i].getAfter();
					}
				}

				value = MessageFormat.format(pattern, formattedArguments);
			}
			else {
				value = pattern;
			}
		}
		catch (Exception e) {
			throw new LanguageException(e);
		}

		return value;
	}

	public static String getTimeDescription(
			PageContext pageContext, Long milliseconds)
		throws LanguageException {

		return getTimeDescription(pageContext, milliseconds.longValue());
	}

	public static String getTimeDescription(
			PageContext pageContext, long milliseconds)
		throws LanguageException {

		String desc = Time.getDescription(milliseconds);

		String value = null;

		try {
			int pos = desc.indexOf(" ");

			int x = GetterUtil.get(desc.substring(0, pos), 0);

			value =
				x + " " +
				get(
					pageContext,
					desc.substring(pos + 1, desc.length()).toLowerCase());
		}
		catch (Exception e) {
			throw new LanguageException(e);
		}

		return value;
	}

	public static Locale getLocale(PageContext pageContext) {
		return (Locale)pageContext.getSession().getAttribute(
			Globals.LOCALE_KEY);
	}

	private static LanguageUtil _getInstance() {
		if (_instance == null) {
			synchronized (LanguageUtil.class) {
				if (_instance == null) {
					_instance = new LanguageUtil();
				}
			}
		}

		return _instance;
	}

	private LanguageUtil() {
		String[] array = StringUtil.split(
			PropsUtil.get(PropsUtil.LOCALES), StringPool.COMMA);

		_locales = new Locale[array.length];
		_localesByLanguageCode = CollectionFactory.getHashMap();
		_charEncodings = CollectionFactory.getHashMap();

		for (int i = 0; i < array.length; i++) {
			int x = array[i].indexOf(StringPool.UNDERLINE);

			String language = array[i].substring(0, x);
			String country = array[i].substring(x + 1, array[i].length());

			Locale locale = new Locale(language, country);
			_locales[i] = locale;
			_localesByLanguageCode.put(language, locale);
			_charEncodings.put(locale.toString(), DEFAULT_ENCODING);
		}
	}

    private String _getCharset(Locale locale) {
		return DEFAULT_ENCODING;
	}

    private Locale _getLocale(String languageCode) {
		return (Locale)_localesByLanguageCode.get(languageCode);
	}

	private static final Log _log = LogFactory.getLog(LanguageUtil.class);

	private static LanguageUtil _instance;

	private Locale[] _locales;
	private Map _localesByLanguageCode;
	private Map _charEncodings;

    private static class MessageResult {}

	/**
	 * Search a Httpsession's attribute named {@link Globals.LOCALE_KEY}, if it exists then return it,
	 * if it doesn't exists then return the default user's locale and set it as a session's attribute.
	 *
	 * @param req
	 * @return The default {@link Locale}
	 *
	 * @see LanguageUtil#getDefaultCompanyLocale()
     */
	public static Locale getDefaultLocale(HttpServletRequest req){
		HttpSession session = req.getSession();
		Locale defaultLocale = (Locale) session.getAttribute(Globals.LOCALE_KEY);

		if (defaultLocale == null) {
			defaultLocale = getDefaultCompanyLocale();
			session.setAttribute(Globals.LOCALE_KEY, defaultLocale);
		}

		return defaultLocale;
	}
}<|MERGE_RESOLUTION|>--- conflicted
+++ resolved
@@ -25,7 +25,6 @@
 import com.dotcms.repackage.org.apache.struts.Globals;
 import com.dotcms.repackage.org.apache.struts.taglib.TagUtils;
 import com.dotcms.repackage.org.apache.struts.util.MessageResources;
-import com.dotmarketing.business.APILocator;
 import com.dotmarketing.cms.factories.PublicCompanyFactory;
 import com.dotmarketing.util.Logger;
 import com.liferay.portal.PortalException;
@@ -41,21 +40,15 @@
 import com.liferay.util.StringPool;
 import com.liferay.util.StringUtil;
 import com.liferay.util.Time;
-
 import java.text.MessageFormat;
 import java.util.ArrayList;
 import java.util.List;
 import java.util.Locale;
 import java.util.Map;
 import java.util.Optional;
-<<<<<<< HEAD
-
-=======
 import javax.servlet.http.HttpServletRequest;
 import javax.servlet.http.HttpSession;
->>>>>>> 810168b1
 import javax.servlet.jsp.PageContext;
-
 import org.apache.commons.logging.Log;
 import org.apache.commons.logging.LogFactory;
 
@@ -95,14 +88,18 @@
 	public static String get(Locale locale, String key) throws LanguageException {
 		return get(PublicCompanyFactory.getDefaultCompanyId(), locale, key);
 	}
-<<<<<<< HEAD
-	   public static String get(String key)
-	         throws LanguageException {
-	         return get(PublicCompanyFactory.getDefaultCompany(),key);
-	      
-	   }
-=======
-
+	
+	
+	/**
+	 * gets the key in the language set in the defaultCompany
+	 * @param key
+	 * @return
+	 * @throws LanguageException
+	 */
+    public static String get(String key)
+            throws LanguageException {
+            return get(PublicCompanyFactory.getDefaultCompany(),key);
+    }
 	/**
 	 * Get the i18n message based on the locale and the key (the message should be in the Language.properties, or the specific language file)
 	 * In addition if you have placeholders such as {0}, {1}, etc in order to interpolate arguments, you can use the arguments parameter in order to
@@ -124,7 +121,6 @@
 				i18nMessage;
 	} // get
 	
->>>>>>> 810168b1
 	public static String get(Company company, String key)
 	throws LanguageException {
 		if(company ==null){
