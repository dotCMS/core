--- conflicted
+++ resolved
@@ -28,10 +28,6 @@
 
 	private final NotificationFactory notificationFactory;
 	private final SystemEventsAPI systemEventsAPI;
-<<<<<<< HEAD
-	private final MarshalUtils marshalUtils;
-=======
->>>>>>> a5b0d611
 
 	/**
 	 * Retrieve the factory class that interacts with the database.
@@ -39,10 +35,6 @@
 	public NotificationAPIImpl() {
 		this.notificationFactory = FactoryLocator.getNotificationFactory();
 		this.systemEventsAPI = APILocator.getSystemEventsAPI();
-<<<<<<< HEAD
-		this.marshalUtils = MarshalFactory.getInstance().getMarshalUtils();
-=======
->>>>>>> a5b0d611
 	}
 
 	@Override
@@ -65,19 +57,11 @@
 
 	@Override
 	public void generateNotification(String message, NotificationLevel level, String userId) throws DotDataException {
-<<<<<<< HEAD
-		Notification n = new Notification(message, level, userId);
-		notificationFactory.saveNotification(n);
-		// Adding notification to System Events table
-		SystemEvent systemEvent = new SystemEvent(SystemEventType.NOTIFICATION, this.marshalUtils.marshal(n));
-		this.systemEventsAPI.push(systemEvent);
-=======
 
 		final Notification notification = new Notification(message, level, userId);
 		// Adding notification to System Events table
 		this.systemEventsAPI.pushNotification(notification);
 		this.notificationFactory.saveNotification(notification);
->>>>>>> a5b0d611
 	}
 
 	@Override
