package com.dotcms.notifications.business;

import java.util.Date;
import java.util.List;
import java.util.Locale;

<<<<<<< HEAD
import com.dotcms.api.system.event.*;
import com.dotcms.notifications.bean.Notification;
import com.dotcms.notifications.bean.NotificationData;
import com.dotcms.notifications.bean.NotificationLevel;
import com.dotcms.notifications.bean.NotificationType;
=======
import com.dotcms.api.system.event.Payload;
import com.dotcms.api.system.event.SystemEvent;
import com.dotcms.api.system.event.SystemEventType;
import com.dotcms.api.system.event.SystemEventsAPI;
import com.dotcms.notifications.bean.*;
>>>>>>> 69962cb9
import com.dotcms.notifications.dto.NotificationDTO;
import com.dotcms.repackage.org.apache.commons.lang.StringUtils;
import com.dotcms.util.ConversionUtils;
import com.dotcms.util.marshal.MarshalFactory;
import com.dotcms.util.marshal.MarshalUtils;
import com.dotmarketing.business.APILocator;
import com.dotmarketing.business.CacheLocator;
import com.dotmarketing.business.FactoryLocator;
import com.dotmarketing.exception.DotDataException;
import com.dotmarketing.util.DateUtil;
import com.dotmarketing.util.Logger;
import com.dotmarketing.util.UtilMethods;

/**
 * Concrete implementation of the {@link NotificationAPI} class.
 * 
 * @author Daniel Silva
 * @version 3.0, 3.7
 * @since Feb 3, 2014
 *
 */
public class NotificationAPIImpl implements NotificationAPI {

	private final NotificationFactory notificationFactory;
	private final SystemEventsAPI systemEventsAPI;
	private final MarshalUtils marshalUtils;
	private final ConversionUtils conversionUtils;

	/**
	 * Retrieve the factory class that interacts with the database.
	 */
	public NotificationAPIImpl() {
		this.notificationFactory = FactoryLocator.getNotificationFactory();
		this.systemEventsAPI = APILocator.getSystemEventsAPI();
		this.marshalUtils = MarshalFactory.getInstance().getMarshalUtils();
		this.conversionUtils = ConversionUtils.INSTANCE;
	}

	@Override
	public void info(String message, String userId) {
		try {
			generateNotification(message, NotificationLevel.INFO, userId);
		} catch (DotDataException e) {
			Logger.error(this, "Error generating INFO Notification", e);
		}
	}

	@Override
	public void error(String message, String userId) {
		try {
			generateNotification(message, NotificationLevel.ERROR, userId);
		} catch (DotDataException e) {
			Logger.error(this, "Error generating ERROR Notification", e);
		}
	}

	@Override
	public void generateNotification(String message, NotificationLevel level, String userId) throws DotDataException {
<<<<<<< HEAD
		final NotificationData data = new NotificationData("", message, null);
		final String msg = this.marshalUtils.marshal(data);
		final NotificationDTO dto = new NotificationDTO("", msg, NotificationType.GENERIC.name(), level.name(), userId, null,
=======

		this.generateNotification(message, level, NotificationType.GENERIC, userId);
	}

	@Override
	public void generateNotification(String message, NotificationLevel level, NotificationType type, String userId) throws DotDataException {

		this.generateNotification(StringUtils.EMPTY, message, null, level, NotificationType.GENERIC, userId);
	}

	@Override
	public void generateNotification(String title, String message, List<NotificationAction> actions,
									 NotificationLevel level, NotificationType type, String userId) throws DotDataException {

		this.generateNotification(title, message, actions, level, type, userId, null);
	}

	@Override
	public void generateNotification(String title, String message, List<NotificationAction> actions,
									 NotificationLevel level, NotificationType type, String userId, Locale locale) throws DotDataException {
		final NotificationData data = new NotificationData(title, message, actions);
		final String msg = this.marshalUtils.marshal(data);
		final NotificationDTO dto = new NotificationDTO("", msg, type.name(), level.name(), userId, null,
>>>>>>> 69962cb9
				false);

		this.notificationFactory.saveNotification(dto);

		// Adding notification to System Events table
		final Notification n = new Notification(level, userId, data);
<<<<<<< HEAD
		final Payload payload = new Payload(n, Visibility.USER, userId);
=======

		n.setPrettyDate(DateUtil.prettyDateSince(n.getTimeSent(), locale));

		final Payload payload = new Payload(n);
>>>>>>> 69962cb9
		final SystemEvent systemEvent = new SystemEvent(SystemEventType.NOTIFICATION, payload);
		this.systemEventsAPI.push(systemEvent);
	}

	@Override
	public Notification findNotification(String notificationId) throws DotDataException {
		NotificationDTO dto = notificationFactory.findNotification(notificationId);
		return this.conversionUtils.convert(dto, (NotificationDTO record) -> {
			return convertNotificationDTO(record);
		});
	}

	@Override
	public void deleteNotification(String notificationId) throws DotDataException {
		notificationFactory.deleteNotification(notificationId);
	}


	@Override
	public void deleteNotifications(final String... notificationsId) throws DotDataException {
		notificationFactory.deleteNotification(notificationsId);
	}

	@Override
	public void deleteNotifications(String userId) throws DotDataException {
		notificationFactory.deleteNotifications(userId);
	}

	@Override
	public List<Notification> getNotifications(long offset, long limit) throws DotDataException {
		List<NotificationDTO> dtos = this.notificationFactory.getNotifications(offset, limit);
		return this.conversionUtils.convert(dtos, (NotificationDTO record) -> {
			return convertNotificationDTO(record);
		});
	}

	@Override
	public Long getNotificationsCount() throws DotDataException {
		return notificationFactory.getNotificationsCount(null);
	}

	@Override
	public Long getNotificationsCount(String userId) throws DotDataException {
		return notificationFactory.getNotificationsCount(userId);
	}

	@Override
	public List<Notification> getAllNotifications(String userId) throws DotDataException {
		List<NotificationDTO> dtos = this.notificationFactory.getAllNotifications(userId);
		return this.conversionUtils.convert(dtos, (NotificationDTO record) -> {
			return convertNotificationDTO(record);
		});
	}

	@Override
	public List<Notification> getNotifications(String userId, long offset, long limit) throws DotDataException {
		List<NotificationDTO> dtos = this.notificationFactory.getNotifications(userId, offset, limit);
		return this.conversionUtils.convert(dtos, (NotificationDTO record) -> {
			return convertNotificationDTO(record);
		});
	}

	@Override
	public Long getNewNotificationsCount(String userId) throws DotDataException {
		Long count = CacheLocator.getNewNotificationCache().get(userId);
		if (!UtilMethods.isSet(count)) {
			count = notificationFactory.getNewNotificationsCount(userId);
			CacheLocator.getNewNotificationCache().add(userId, count);
		}
		return count;
	}

	@Override
	public void markNotificationsAsRead(String userId) throws DotDataException {
		notificationFactory.markNotificationsAsRead(userId);
		CacheLocator.getNewNotificationCache().remove(userId);
	}

	/**
	 * Converts the physical representation of a Notification (i.e., the
	 * information as stored in the database) to the logical representation.
	 * 
	 * @param record
	 *            - The {@link NotificationDTO} object.
	 * @return The {@link Notification} object.
	 */
	private Notification convertNotificationDTO(NotificationDTO record) {
		final String id = record.getId();
		final String typeStr = record.getType();
		final String levelStr = record.getLevel();
		final NotificationType type = (UtilMethods.isSet(typeStr)) ? NotificationType.valueOf(typeStr)
				: NotificationType.GENERIC;
		final NotificationLevel level = (UtilMethods.isSet(levelStr)) ? NotificationLevel.valueOf(levelStr)
				: NotificationLevel.INFO;
		final String userId = record.getUserId();
		final Date timeSent = record.getTimeSent();
		final boolean wasRead = record.getWasRead();
		NotificationData data;
		try {
			data = this.marshalUtils.unmarshal(record.getMessage(), NotificationData.class);
		} catch (Exception e) {
			// If JSON cannot be parsed, just put the message
			data = new NotificationData("", record.getMessage(), null);
		}
		return new Notification(id, type, level, userId, timeSent, wasRead, data);
	}

}<|MERGE_RESOLUTION|>--- conflicted
+++ resolved
@@ -1,22 +1,7 @@
 package com.dotcms.notifications.business;
 
-import java.util.Date;
-import java.util.List;
-import java.util.Locale;
-
-<<<<<<< HEAD
 import com.dotcms.api.system.event.*;
-import com.dotcms.notifications.bean.Notification;
-import com.dotcms.notifications.bean.NotificationData;
-import com.dotcms.notifications.bean.NotificationLevel;
-import com.dotcms.notifications.bean.NotificationType;
-=======
-import com.dotcms.api.system.event.Payload;
-import com.dotcms.api.system.event.SystemEvent;
-import com.dotcms.api.system.event.SystemEventType;
-import com.dotcms.api.system.event.SystemEventsAPI;
 import com.dotcms.notifications.bean.*;
->>>>>>> 69962cb9
 import com.dotcms.notifications.dto.NotificationDTO;
 import com.dotcms.repackage.org.apache.commons.lang.StringUtils;
 import com.dotcms.util.ConversionUtils;
@@ -30,6 +15,10 @@
 import com.dotmarketing.util.Logger;
 import com.dotmarketing.util.UtilMethods;
 
+import java.util.Date;
+import java.util.List;
+import java.util.Locale;
+
 /**
  * Concrete implementation of the {@link NotificationAPI} class.
  * 
@@ -75,11 +64,6 @@
 
 	@Override
 	public void generateNotification(String message, NotificationLevel level, String userId) throws DotDataException {
-<<<<<<< HEAD
-		final NotificationData data = new NotificationData("", message, null);
-		final String msg = this.marshalUtils.marshal(data);
-		final NotificationDTO dto = new NotificationDTO("", msg, NotificationType.GENERIC.name(), level.name(), userId, null,
-=======
 
 		this.generateNotification(message, level, NotificationType.GENERIC, userId);
 	}
@@ -100,24 +84,20 @@
 	@Override
 	public void generateNotification(String title, String message, List<NotificationAction> actions,
 									 NotificationLevel level, NotificationType type, String userId, Locale locale) throws DotDataException {
+
 		final NotificationData data = new NotificationData(title, message, actions);
 		final String msg = this.marshalUtils.marshal(data);
-		final NotificationDTO dto = new NotificationDTO("", msg, type.name(), level.name(), userId, null,
->>>>>>> 69962cb9
-				false);
+		final NotificationDTO dto = new NotificationDTO(StringUtils.EMPTY, msg, type.name(), level.name(), userId, null,
+				Boolean.FALSE);
 
 		this.notificationFactory.saveNotification(dto);
 
 		// Adding notification to System Events table
 		final Notification n = new Notification(level, userId, data);
-<<<<<<< HEAD
 		final Payload payload = new Payload(n, Visibility.USER, userId);
-=======
-
-		n.setPrettyDate(DateUtil.prettyDateSince(n.getTimeSent(), locale));
-
-		final Payload payload = new Payload(n);
->>>>>>> 69962cb9
+
+		n.setPrettyDate(DateUtil.prettyDateSince(new Date(), locale));
+
 		final SystemEvent systemEvent = new SystemEvent(SystemEventType.NOTIFICATION, payload);
 		this.systemEventsAPI.push(systemEvent);
 	}
