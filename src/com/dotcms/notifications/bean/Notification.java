package com.dotcms.notifications.bean;

import java.io.Serializable;
import java.util.ArrayList;
import java.util.Date;
import java.util.List;

/**
 * A notification is a simple information unit that a process can use to let the
 * currently logged in user know about it. Notifications can be programmatically
 * sent to inform users about the status of a routine, for example, when it
 * starts, finishes, or if an error occurred.
 * 
 * @author Daniel Silva
 * @version 3.0
 * @since Feb 3, 2014
 *
 */
@SuppressWarnings("serial")
public class Notification implements Serializable {

	private String id;
	private String title;
	private String message;
	private NotificationType type;
	private NotificationLevel level;
	private String userId;
	private Date timeSent;
	private Boolean wasRead;
	private List<NotificationAction> actions;

	/**
	 * Default constructor.
	 */
	public Notification() {

	}

	/**
	 * Creates a Notification object.
	 * 
	 * @param message
	 *            - The piece of information that will be displayed to the user.
	 * @param level
	 *            - The urgency level or category according to the
	 *            {@link NotificationLevel} class.
	 * @param userId
	 *            - The ID of the user that this notification is going to be
	 *            sent to.
	 */
	public Notification(String message, NotificationLevel level, String userId) {
		this("", message, level, userId);
	}

	/**
	 * Creates a Notification object.
	 * 
	 * @param title
	 *            - The title of the notification. Usually a small introduction
	 *            for the main message.
	 * @param message
	 *            - The piece of information that will be displayed to the user.
	 * @param level
	 *            - The urgency level or category according to the
	 *            {@link NotificationLevel} class.
	 * @param userId
	 *            - The ID of the user that this notification is going to be
	 *            sent to.
	 */
	public Notification(String title, String message, NotificationLevel level, String userId) {
		this(title, message, level, userId, null);
	}

	/**
	 * Creates a Notification object.
	 * 
	 * @param title
	 *            - The title of the notification. Usually a small introduction
	 *            for the main message.
	 * @param message
	 *            - The piece of information that will be displayed to the user.
	 * @param level
	 *            - The urgency level or category according to the
	 *            {@link NotificationLevel} class.
	 * @param userId
	 *            - The ID of the user that this notification is going to be
	 *            sent to.
	 * @param actions
	 *            - A list of {@link NotificationAction} objects that can be
	 *            used to extend the functionality of a notification item. For
	 *            example, adding a link, a button that calls a function, an
	 *            image, etc.
	 */
	public Notification(String title, String message, NotificationLevel level, String userId,
			List<NotificationAction> actions) {
		this.title = title;
		this.message = message;
		this.level = level;
		this.userId = userId;
		this.actions = actions;
<<<<<<< HEAD
	}

	/**
	 * Returns the ID of this notification.
	 * 
	 * @return The notification ID.
	 */
	public String getId() {
		return id;
	}

	/**
=======
	}

	/**
	 * Returns the ID of this notification.
	 * 
	 * @return The notification ID.
	 */
	public String getId() {
		return id;
	}

	/**
>>>>>>> a5b0d611
	 * Sets the ID of this notification.
	 * 
	 * @param id
	 *            - The notification ID.
	 */
	public void setId(String id) {
		this.id = id;
	}

	/**
	 * Returns the title of this notification.
	 * 
	 * @return The notification title.
	 */
	public String getTitle() {
		return this.title;
	}

	/**
	 * Sets the title of this notification.
	 * 
	 * @param title
	 *            - The notification title.
	 */
	public void setTitle(String title) {
		this.title = title;
	}

	/**
	 * Returns the message of this notification.
	 * 
	 * @return The message title.
	 */
	public String getMessage() {
		return message;
	}

	/**
	 * Sets the message of this notification.
	 * 
	 * @param message
	 *            - The notification message.
	 */
	public void setMessage(String message) {
		this.message = message;
	}

	/**
	 * Returns the type of this notification.
	 * 
	 * @return The notification type.
	 */
	public NotificationType getType() {
		return type;
	}

	/**
	 * Sets the type of this notification according to the
	 * {@link NotificationType} class.
	 * 
	 * @param type
	 *            - The notification type.
	 */
	public void setType(NotificationType type) {
		this.type = type;
	}

	/**
	 * Returns the level of this notification.
	 * 
	 * @return The notification level.
	 */
	public NotificationLevel getLevel() {
		return level;
	}

	/**
	 * Sets the level of this notification according to the
	 * {@link NotificationLevel} class.
	 * 
	 * @param level
	 *            - The notification type.
	 */
	public void setLevel(NotificationLevel level) {
		this.level = level;
	}

	/**
	 * Returns the user ID of this notification.
	 * 
	 * @return The notification user ID.
	 */
	public String getUserId() {
		return userId;
	}

	/**
	 * Sets the user ID of this notification.
	 * 
	 * @param userId
	 *            - The notification user ID.
	 */
	public void setUserId(String userId) {
		this.userId = userId;
	}

	/**
	 * Returns the date that this notification was sent.
	 * 
	 * @return The notification sent date.
	 */
	public Date getTimeSent() {
		return timeSent;
	}

	/**
	 * Sets the date of this notification was sent.
	 * 
	 * @param timeSent
	 *            - The notification sent date.
	 */
	public void setTimeSent(Date timeSent) {
		this.timeSent = timeSent;
	}

	/**
	 * Returns the status of this notification, indicating if it has been read
	 * or not.
	 * 
	 * @return The notification status.
	 */
	public Boolean getWasRead() {
		return wasRead;
	}

	/**
	 * Sets the status of this notification, indicating if it has been read or
	 * not.
	 * 
	 * @param wasRead
	 *            - The notification status.
	 */
	public void setWasRead(Boolean wasRead) {
		this.wasRead = wasRead;
	}

	/**
	 * Returns the list of {@link NotificationAction} objects for this
	 * notification.
	 * 
	 * @return The notification action list.
	 */
	public List<NotificationAction> getActions() {
		return this.actions;
	}

	/**
	 * Sets the list of {@link NotificationAction} objects for this
	 * notification.
	 * 
	 * @param actions
	 *            - The notification action list.
	 */
	public void setActions(List<NotificationAction> actions) {
		this.actions = actions;
	}

	/**
	 * Adds a new {@link NotificationAction} object to the list of actions for
	 * this notification.
	 * 
	 * @param action
	 *            - The notification action.
	 */
	public void addAction(NotificationAction action) {
		if (this.actions == null) {
			this.actions = new ArrayList<>();
		}
		this.actions.add(action);
	}

	@Override
<<<<<<< HEAD
=======
	public boolean equals(Object o) {
		if (this == o) return true;
		if (o == null || getClass() != o.getClass()) return false;

		Notification that = (Notification) o;

		if (id != null ? !id.equals(that.id) : that.id != null) return false;
		if (title != null ? !title.equals(that.title) : that.title != null) return false;
		if (message != null ? !message.equals(that.message) : that.message != null) return false;
		if (type != that.type) return false;
		if (level != that.level) return false;
		if (userId != null ? !userId.equals(that.userId) : that.userId != null) return false;
		if (timeSent != null ? !timeSent.equals(that.timeSent) : that.timeSent != null) return false;
		return wasRead != null ? wasRead.equals(that.wasRead) : that.wasRead == null;

	}

	@Override
	public int hashCode() {
		int result = id != null ? id.hashCode() : 0;
		result = 31 * result + (title != null ? title.hashCode() : 0);
		result = 31 * result + (message != null ? message.hashCode() : 0);
		result = 31 * result + (type != null ? type.hashCode() : 0);
		result = 31 * result + (level != null ? level.hashCode() : 0);
		result = 31 * result + (userId != null ? userId.hashCode() : 0);
		result = 31 * result + (timeSent != null ? timeSent.hashCode() : 0);
		result = 31 * result + (wasRead != null ? wasRead.hashCode() : 0);
		return result;
	}

	@Override
>>>>>>> a5b0d611
	public String toString() {
		return "Notification [id=" + id + ", title=" + title + ", message=" + message + ", type=" + type + ", level="
				+ level + ", userId=" + userId + ", timeSent=" + timeSent + ", wasRead=" + wasRead + ", actions=" + actions
				+ "]";
	}

}<|MERGE_RESOLUTION|>--- conflicted
+++ resolved
@@ -98,7 +98,6 @@
 		this.level = level;
 		this.userId = userId;
 		this.actions = actions;
-<<<<<<< HEAD
 	}
 
 	/**
@@ -111,20 +110,6 @@
 	}
 
 	/**
-=======
-	}
-
-	/**
-	 * Returns the ID of this notification.
-	 * 
-	 * @return The notification ID.
-	 */
-	public String getId() {
-		return id;
-	}
-
-	/**
->>>>>>> a5b0d611
 	 * Sets the ID of this notification.
 	 * 
 	 * @param id
@@ -307,8 +292,6 @@
 	}
 
 	@Override
-<<<<<<< HEAD
-=======
 	public boolean equals(Object o) {
 		if (this == o) return true;
 		if (o == null || getClass() != o.getClass()) return false;
@@ -340,7 +323,6 @@
 	}
 
 	@Override
->>>>>>> a5b0d611
 	public String toString() {
 		return "Notification [id=" + id + ", title=" + title + ", message=" + message + ", type=" + type + ", level="
 				+ level + ", userId=" + userId + ", timeSent=" + timeSent + ", wasRead=" + wasRead + ", actions=" + actions
