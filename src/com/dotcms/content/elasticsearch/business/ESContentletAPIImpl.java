/**
 *
 */
package com.dotcms.content.elasticsearch.business;

import java.io.BufferedOutputStream;
import java.io.FileNotFoundException;
import java.io.FileOutputStream;
import java.io.IOException;
import java.io.Serializable;
import java.text.SimpleDateFormat;
import java.util.ArrayList;
import java.util.Calendar;
import java.util.Date;
import java.util.GregorianCalendar;
import java.util.HashMap;
import java.util.HashSet;
import java.util.Iterator;
import java.util.List;
import java.util.Map;
import java.util.Map.Entry;
import java.util.Set;
import java.util.regex.Matcher;
import java.util.regex.Pattern;

import com.dotcms.repackage.commons_io_2_0_1.org.apache.commons.io.FileUtils;
import com.dotcms.repackage.commons_lang_2_4.org.apache.commons.lang.StringUtils;
import com.dotcms.repackage.elasticsearch.org.elasticsearch.search.SearchHit;
import com.dotcms.repackage.elasticsearch.org.elasticsearch.search.SearchHits;
import com.dotcms.content.business.DotMappingException;
import com.dotcms.enterprise.cmis.QueryResult;
import com.dotcms.publisher.business.DotPublisherException;
import com.dotcms.publisher.business.PublisherAPI;
import com.dotmarketing.beans.Host;
import com.dotmarketing.beans.Identifier;
import com.dotmarketing.beans.MultiTree;
import com.dotmarketing.beans.Permission;
import com.dotmarketing.beans.Tree;
import com.dotmarketing.business.APILocator;
import com.dotmarketing.business.CacheLocator;
import com.dotmarketing.business.DotCacheAdministrator;
import com.dotmarketing.business.DotStateException;
import com.dotmarketing.business.PermissionAPI;
import com.dotmarketing.business.RelationshipAPI;
import com.dotmarketing.business.Role;
import com.dotmarketing.business.Treeable;
import com.dotmarketing.business.query.GenericQueryFactory.Query;
import com.dotmarketing.business.query.QueryUtil;
import com.dotmarketing.business.query.ValidationException;
import com.dotmarketing.cache.FieldsCache;
import com.dotmarketing.cache.LiveCache;
import com.dotmarketing.cache.StructureCache;
import com.dotmarketing.cache.WorkingCache;
import com.dotmarketing.common.business.journal.DistributedJournalAPI;
import com.dotmarketing.common.db.DotConnect;
import com.dotmarketing.common.model.ContentletSearch;
import com.dotmarketing.common.reindex.ReindexThread;
import com.dotmarketing.db.HibernateUtil;
import com.dotmarketing.exception.DotDataException;
import com.dotmarketing.exception.DotHibernateException;
import com.dotmarketing.exception.DotRuntimeException;
import com.dotmarketing.exception.DotSecurityException;
import com.dotmarketing.factories.InodeFactory;
import com.dotmarketing.factories.MultiTreeFactory;
import com.dotmarketing.factories.PublishFactory;
import com.dotmarketing.factories.TreeFactory;
import com.dotmarketing.menubuilders.RefreshMenus;
import com.dotmarketing.portlets.categories.business.CategoryAPI;
import com.dotmarketing.portlets.categories.model.Category;
import com.dotmarketing.portlets.containers.model.Container;
import com.dotmarketing.portlets.contentlet.business.BinaryFileFilter;
import com.dotmarketing.portlets.contentlet.business.ContentletAPI;
import com.dotmarketing.portlets.contentlet.business.ContentletCache;
import com.dotmarketing.portlets.contentlet.business.DotContentletStateException;
import com.dotmarketing.portlets.contentlet.business.DotContentletValidationException;
import com.dotmarketing.portlets.contentlet.business.DotLockException;
import com.dotmarketing.portlets.contentlet.business.DotReindexStateException;
import com.dotmarketing.portlets.contentlet.business.HostAPI;
import com.dotmarketing.portlets.contentlet.model.Contentlet;
import com.dotmarketing.portlets.contentlet.model.ContentletAndBinary;
import com.dotmarketing.portlets.contentlet.model.ContentletVersionInfo;
import com.dotmarketing.portlets.fileassets.business.FileAssetAPI;
import com.dotmarketing.portlets.fileassets.business.FileAssetValidationException;
import com.dotmarketing.portlets.files.model.File;
import com.dotmarketing.portlets.folders.business.FolderAPI;
import com.dotmarketing.portlets.folders.model.Folder;
import com.dotmarketing.portlets.htmlpages.model.HTMLPage;
import com.dotmarketing.portlets.languagesmanager.business.LanguageAPI;
import com.dotmarketing.portlets.languagesmanager.model.Language;
import com.dotmarketing.portlets.links.model.Link;
import com.dotmarketing.portlets.structure.business.FieldAPI;
import com.dotmarketing.portlets.structure.factories.RelationshipFactory;
import com.dotmarketing.portlets.structure.model.ContentletRelationships;
import com.dotmarketing.portlets.structure.model.ContentletRelationships.ContentletRelationshipRecords;
import com.dotmarketing.portlets.structure.model.Field;
import com.dotmarketing.portlets.structure.model.Relationship;
import com.dotmarketing.portlets.structure.model.Structure;
import com.dotmarketing.portlets.workflows.business.DotWorkflowException;
import com.dotmarketing.portlets.workflows.business.WorkflowAPI;
import com.dotmarketing.portlets.workflows.model.WorkflowProcessor;
import com.dotmarketing.services.ContentletMapServices;
import com.dotmarketing.services.ContentletServices;
import com.dotmarketing.services.PageServices;
import com.dotmarketing.tag.business.TagAPI;
import com.dotmarketing.tag.model.Tag;
import com.dotmarketing.util.AdminLogger;
import com.dotmarketing.util.Config;
import com.dotmarketing.util.ConfigUtils;
import com.dotmarketing.util.DateUtil;
import com.dotmarketing.util.InodeUtils;
import com.dotmarketing.util.Logger;
import com.dotmarketing.util.PaginatedArrayList;
import com.dotmarketing.util.RegEX;
import com.dotmarketing.util.RegExMatch;
import com.dotmarketing.util.UUIDGenerator;
import com.dotmarketing.util.UtilMethods;
import com.dotmarketing.util.WebKeys;
import com.dotcms.repackage.tika_app_1_3.com.google.gson.Gson;
import com.dotcms.repackage.tika_app_1_3.com.google.gson.GsonBuilder;
import com.liferay.portal.NoSuchUserException;
import com.liferay.portal.model.User;
import com.liferay.util.FileUtil;
import com.dotcms.repackage.xstream_1_4_4.com.thoughtworks.xstream.XStream;
import com.dotcms.repackage.xstream_1_4_4.com.thoughtworks.xstream.io.xml.DomDriver;

/**
 * @author Jason Tesser
 * @author David Torres
 * @since 1.5
 *
 */
public class ESContentletAPIImpl implements ContentletAPI {

    private static final ESContentletIndexAPI indexAPI = new ESContentletIndexAPI();
    private static final String CAN_T_CHANGE_STATE_OF_CHECKED_OUT_CONTENT = "Can't change state of checked out content or where inode is not set. Use Search or Find then use method";
    private static final String CANT_GET_LOCK_ON_CONTENT ="Only the CMS Admin or the user who locked the contentlet can lock/unlock it";
    private ESContentFactoryImpl conFac;
    private PermissionAPI perAPI;
    private CategoryAPI catAPI;
    private RelationshipAPI relAPI;
    private FieldAPI fAPI;
    private LanguageAPI lanAPI;
    private DistributedJournalAPI<String> distAPI;
    private int MAX_LIMIT = 100000;
    private TagAPI tagAPI;

    private static final String backupPath = ConfigUtils.getBackupPath() + java.io.File.separator + "contentlets";

    public ESContentletAPIImpl () {
        fAPI = APILocator.getFieldAPI();
        conFac = new ESContentFactoryImpl();
        perAPI = APILocator.getPermissionAPI();
        catAPI = APILocator.getCategoryAPI();
        relAPI = APILocator.getRelationshipAPI();
        lanAPI = APILocator.getLanguageAPI();
        distAPI = APILocator.getDistributedJournalAPI();
        tagAPI = APILocator.getTagAPI();
    }

    public Object loadField(String inode, Field f) throws DotDataException {
        return conFac.loadField(inode, f.getFieldContentlet());
    }

    public List<Contentlet> findAllContent(int offset, int limit) throws DotDataException{
        return conFac.findAllCurrent(offset, limit);
    }

    public boolean isContentlet(String inode) throws DotDataException, DotRuntimeException {
        Contentlet contentlet = new Contentlet();
        try{
            contentlet = find(inode, APILocator.getUserAPI().getSystemUser(), true);
        }catch (DotSecurityException dse) {
            throw new DotRuntimeException("Unable to use system user : ", dse);
        }catch (Exception e) {
            Logger.debug(this,"Inode unable to load as contentlet.  Asssuming it is not content");
            return false;
        }
        if(contentlet!=null){
            if(InodeUtils.isSet(contentlet.getInode())){
            return true;
            }
        }
        return false;
    }

    public Contentlet find(String inode, User user, boolean respectFrontendRoles) throws DotDataException, DotSecurityException {
        Contentlet c = conFac.find(inode);
        if(c  == null)
            return null;
        if(perAPI.doesUserHavePermission(c, PermissionAPI.PERMISSION_READ, user, respectFrontendRoles)){
            return c;
        }else{
        	Object u = (user == null) ? user : user.getUserId();
            throw new DotSecurityException("User:" + u + " does not have permissions to Contentlet:" + inode);
        }
    }

    public List<Contentlet> findByStructure(String structureInode, User user,   boolean respectFrontendRoles, int limit, int offset) throws DotDataException,DotSecurityException {
        List<Contentlet> contentlets = conFac.findByStructure(structureInode, limit, offset);
        return perAPI.filterCollection(contentlets, PermissionAPI.PERMISSION_READ, respectFrontendRoles, user);
    }

    public List<Contentlet> findByStructure(Structure structure, User user, boolean respectFrontendRoles, int limit, int offset) throws DotDataException,DotSecurityException {
        return findByStructure(structure.getInode(), user, respectFrontendRoles, limit, offset);
    }

    /**
     * Returns a live Contentlet Object for a given language
     * @param languageId
     * @param inode
     * @return Contentlet
     * @throws DotDataException
     * @throws DotSecurityException
     */
    public Contentlet findContentletForLanguage(long languageId,    Identifier contentletId) throws DotDataException, DotSecurityException {
        Contentlet con = conFac.findContentletForLanguage(languageId, contentletId);
        if(con == null){
            Logger.debug(this,"No working contentlet found for language");
        }
        return con;
    }

    public Contentlet findContentletByIdentifier(String identifier, boolean live, long languageId, User user, boolean respectFrontendRoles)throws DotDataException, DotSecurityException, DotContentletStateException {
        if(languageId<=0) {
            languageId=APILocator.getLanguageAPI().getDefaultLanguage().getId();
        }

        try {
            ContentletVersionInfo clvi = APILocator.getVersionableAPI().getContentletVersionInfo(identifier, languageId);
            if(clvi ==null){
                throw new DotContentletStateException("No contenlet found for given identifier");
            }
            if(live){
                return find(clvi.getLiveInode(), user, respectFrontendRoles);
            }
            else{
                return find(clvi.getWorkingInode(), user, respectFrontendRoles);
            }
        }catch (DotSecurityException se) {
			throw se;
    	}catch (Exception e) {
            throw new DotContentletStateException("Can't find contentlet: " + identifier + " lang:" + languageId + " live:" + live,e);
        }

    }

    public List<Contentlet> findContentletsByIdentifiers(String[] identifiers, boolean live, long languageId, User user, boolean respectFrontendRoles)throws DotDataException, DotSecurityException, DotContentletStateException {
        List<Contentlet> l = new ArrayList<Contentlet>();
        Long languageIdLong = languageId <= 0?null:new Long(languageId);
        for(String identifier : identifiers){
            Contentlet con = findContentletByIdentifier(identifier.trim(), live, languageIdLong, user, respectFrontendRoles);
            l.add(con);
        }
        return l;
    }

    public List<Contentlet> findContentlets(List<String> inodes)throws DotDataException, DotSecurityException {
        return conFac.findContentlets(inodes);
    }


    public List<Contentlet> findContentletsByFolder(Folder parentFolder, User user, boolean respectFrontendRoles) throws DotDataException, DotSecurityException {

        try {
            return perAPI.filterCollection(search("+conFolder:" + parentFolder.getInode(), -1, 0, null , user, respectFrontendRoles), PermissionAPI.PERMISSION_READ, respectFrontendRoles, user);
        } catch (Exception e) {
            Logger.error(this.getClass(), e.getMessage(), e);
            throw new DotRuntimeException(e.getMessage(), e);
        }

    }

    public List<Contentlet> findContentletsByHost(Host parentHost, User user, boolean respectFrontendRoles) throws DotDataException, DotSecurityException {
        try {
            return perAPI.filterCollection(search("+conHost:" + parentHost.getIdentifier() + " +working:true", -1, 0, null , user, respectFrontendRoles), PermissionAPI.PERMISSION_READ, respectFrontendRoles, user);
        } catch (Exception e) {
            Logger.error(this.getClass(), e.getMessage(), e);
            throw new DotRuntimeException(e.getMessage(), e);
        }
    }

    public void publish(Contentlet contentlet, User user, boolean respectFrontendRoles) throws DotSecurityException, DotDataException, DotContentletStateException, DotStateException {
        if(contentlet.getInode().equals(""))
            throw new DotContentletStateException(CAN_T_CHANGE_STATE_OF_CHECKED_OUT_CONTENT);
        if(!perAPI.doesUserHavePermission(contentlet, PermissionAPI.PERMISSION_PUBLISH, user, respectFrontendRoles)){
            Logger.debug(PublishFactory.class, "publishAsset: user = " + user.getEmailAddress() + ", don't have permissions to publish: " + contentlet.getInode());

            //If the contentlet has CMS Owner Publish permission on it, the user creating the new contentlet is allowed to publish

            List<Role> roles = perAPI.getRoles(contentlet.getPermissionId(), PermissionAPI.PERMISSION_PUBLISH, "CMS Owner", 0, -1);
            Role cmsOwner = APILocator.getRoleAPI().loadCMSOwnerRole();
            boolean isCMSOwner = false;
            if(roles.size() > 0){
                for (Role role : roles) {
                    if(role == cmsOwner){
                        isCMSOwner = true;
                        break;
                    }
                }
                if(!isCMSOwner){
                    throw new DotSecurityException("User does not have permission to publish contentlet with inode " + contentlet.getInode());
                }
            }else{
                throw new DotSecurityException("User does not have permission to publish contentlet with inode " + contentlet.getInode());
            }
        }
        canLock(contentlet, user);




        String syncMe = (UtilMethods.isSet(contentlet.getIdentifier()))  ? contentlet.getIdentifier() : UUIDGenerator.generateUuid()  ;

        synchronized (syncMe) {

            Logger.debug(this, "*****I'm a Contentlet -- Publishing");

            //Set contentlet to live and unlocked
            APILocator.getVersionableAPI().setLive(contentlet);
            //APILocator.getVersionableAPI().setLocked(contentlet.getIdentifier(), false, user);

            publishAssociated(contentlet, false);

        }
    }

    /* Not needed anymore
     * private void setLiveContentOff(Contentlet contentlet) throws DotDataException {
        List<Contentlet> liveCons = new ArrayList<Contentlet>();
        if (InodeUtils.isSet(contentlet.getIdentifier())) {
            liveCons = conFac.findContentletsByIdentifier(contentlet.getIdentifier(), true, contentlet
                    .getLanguageId());
        }
        Logger.debug(this, "working contentlet =" + contentlet.getInode());
        for (Contentlet liveCon : liveCons) {
            if ((liveCon != null) && (InodeUtils.isSet(liveCon.getInode()))
                    && (!liveCon.getInode().equalsIgnoreCase(contentlet.getInode()))) {

                Logger.debug(this, "live contentlet =" + liveCon.getInode());
                // sets previous live to false
                liveCon.setLive(false);
                liveCon.setModDate(new java.util.Date());

                // persists it
                conFac.save(liveCon);
            }
        }
    }*/

    public void publishAssociated(Contentlet contentlet, boolean isNew) throws DotSecurityException, DotDataException,
            DotContentletStateException, DotStateException {
        publishAssociated(contentlet, isNew, true);

    }

    public void publishAssociated(Contentlet contentlet, boolean isNew, boolean isNewVersion) throws DotSecurityException, DotDataException,
    DotContentletStateException, DotStateException {

        if (!contentlet.isWorking())
            throw new DotContentletStateException("Only the working version can be published");



        User user = APILocator.getUserAPI().getSystemUser();

        // DOTCMS - 4393
        // Publishes the files associated with the Contentlet
        List<Field> fields = FieldsCache.getFieldsByStructureInode(contentlet.getStructureInode());
        Language defaultLang=APILocator.getLanguageAPI().getDefaultLanguage();
        for (Field field : fields) {
            if (field.getFieldType().equals(Field.FieldType.IMAGE.toString())
                    || field.getFieldType().equals(Field.FieldType.FILE.toString())) {

                try {
                    String value = "";
                    if(UtilMethods.isSet(getFieldValue(contentlet, field))){
                        value = getFieldValue(contentlet, field).toString();
                    }
                    //Identifier id = (Identifier) InodeFactory.getInode(value, Identifier.class);
                    Identifier id = APILocator.getIdentifierAPI().find(value);
                    if (InodeUtils.isSet(id.getInode()) && id.getAssetType().equals("contentlet")) {

                        //Find the contentlet and try to publish it only if it does not have a live version
                        Contentlet fileAssetCont;
                        try {
                            findContentletByIdentifier( id.getId(), true, defaultLang.getId(), APILocator.getUserAPI().getSystemUser(), false );
                        } catch ( DotContentletStateException se ) {
                            fileAssetCont = findContentletByIdentifier( id.getId(), false, defaultLang.getId(), APILocator.getUserAPI().getSystemUser(), false );
                            publish( fileAssetCont, APILocator.getUserAPI().getSystemUser(), false );
                        }
                    }else if(InodeUtils.isSet(id.getInode())){
                        File file  = (File) APILocator.getVersionableAPI().findWorkingVersion(id, APILocator.getUserAPI().getSystemUser(), false);
                        PublishFactory.publishAsset(file, user, false, isNewVersion);
                    }
                } catch ( Exception ex ) {
                    Logger.debug( this, ex.getMessage(), ex );
                    throw new DotStateException( "Problem occurred while publishing file", ex );
                }
            }
        }

        // gets all not live file children
        List<File> files = getRelatedFiles(contentlet, user, false);
        for (File file : files) {
            Logger.debug(this, "*****I'm a Contentlet -- Publishing my File Child=" + file.getInode());
            try {
                PublishFactory.publishAsset(file, user, false, isNewVersion);
            } catch (DotSecurityException e) {
                Logger.debug(this, "User has permissions to publish the content = " + contentlet.getIdentifier()
                        + " but not the related file = " + file.getIdentifier());
            } catch (Exception e) {
                throw new DotStateException("Problem occured while publishing file");
            }
        }

        // gets all not live link children
        Logger.debug(this, "IM HERE BEFORE PUBLISHING LINKS FOR A CONTENTLET!!!!!!!");
        List<Link> links = getRelatedLinks(contentlet, user, false);
        for (Link link : links) {
            Logger.debug(this, "*****I'm a Contentlet -- Publishing my Link Child=" + link.getInode());
            try {
                PublishFactory.publishAsset(link, user, false, isNewVersion);
            } catch (DotSecurityException e) {
                Logger.debug(this, "User has permissions to publish the content = " + contentlet.getIdentifier()
                        + " but not the related link = " + link.getIdentifier());
                throw new DotStateException("Problem occured while publishing link");
            } catch (Exception e) {
                throw new DotStateException("Problem occured while publishing file");
            }
        }

        // writes the contentlet object to a file
        indexAPI.addContentToIndex(contentlet);

        if (!isNew) {
            // writes the contentlet to a live directory under velocity folder
            ContentletServices.invalidate(contentlet);
            ContentletMapServices.invalidate(contentlet);

            CacheLocator.getContentletCache().remove(contentlet.getInode());

            // Need to refresh the live pages that reference this piece of
            // content
            publishRelatedHtmlPages(contentlet);
        }

    }


    public List<Contentlet> search(String luceneQuery, int limit, int offset,String sortBy, User user, boolean respectFrontendRoles) throws DotDataException, DotSecurityException {
        return search(luceneQuery, limit, offset, sortBy, user, respectFrontendRoles, PermissionAPI.PERMISSION_READ);
    }

    public List<Contentlet> search(String luceneQuery, int limit, int offset, String sortBy, User user, boolean respectFrontendRoles, int requiredPermission) throws DotDataException,DotSecurityException {
        PaginatedArrayList<Contentlet> contents = new PaginatedArrayList<Contentlet>();
        ArrayList<String> inodes = new ArrayList<String>();


        PaginatedArrayList <ContentletSearch> list =(PaginatedArrayList)searchIndex(luceneQuery, limit, offset, sortBy, user, respectFrontendRoles);
        contents.setTotalResults(list.getTotalResults());
        for(ContentletSearch conwrap: list){

            inodes.add(conwrap.getInode());
        }


        List<Contentlet> contentlets = findContentlets(inodes);
        Map<String, Contentlet> map = new HashMap<String, Contentlet>(contentlets.size());
        for (Contentlet contentlet : contentlets) {
            map.put(contentlet.getInode(), contentlet);
        }
        for (String inode : inodes) {
            if(map.get(inode) != null)
                contents.add(map.get(inode));
        }
        return contents;

    }

    public List<Contentlet> searchByIdentifier(String luceneQuery, int limit, int offset,String sortBy, User user, boolean respectFrontendRoles) throws DotDataException, DotSecurityException {
        return searchByIdentifier(luceneQuery, limit, offset, sortBy, user, respectFrontendRoles, PermissionAPI.PERMISSION_READ);
    }

    public List<Contentlet> searchByIdentifier(String luceneQuery, int limit, int offset, String sortBy, User user, boolean respectFrontendRoles, int requiredPermission) throws DotDataException,DotSecurityException {
    	return searchByIdentifier(luceneQuery, limit, offset, sortBy, user, respectFrontendRoles, requiredPermission, false);
    }

    public List<Contentlet> searchByIdentifier(String luceneQuery, int limit, int offset, String sortBy, User user, boolean respectFrontendRoles, int requiredPermission, boolean anyLanguage) throws DotDataException,DotSecurityException {
        PaginatedArrayList<Contentlet> contents = new PaginatedArrayList<Contentlet>();
        PaginatedArrayList <ContentletSearch> list =(PaginatedArrayList)searchIndex(luceneQuery, limit, offset, sortBy, user, respectFrontendRoles);
        contents.setTotalResults(list.getTotalResults());

        List<String> identifierList = new ArrayList<String>();
        for(ContentletSearch conwrap: list){
            String ident=conwrap.getIdentifier();
            Identifier ii=APILocator.getIdentifierAPI().find(ident);
            if(ii!=null && UtilMethods.isSet(ii.getId()))
                identifierList.add(ident);
        }
        String[] identifiers=new String[identifierList.size()];
        identifiers=identifierList.toArray(identifiers);

        List<Contentlet> contentlets = new ArrayList<Contentlet>();
        if(anyLanguage){//GIT-816
        	for(String identifier : identifiers){
        		for(Language lang : APILocator.getLanguageAPI().getLanguages()){
                	try{
                		Contentlet languageContentlet = null;
                		try{
                			languageContentlet = findContentletByIdentifier(identifier, false, lang.getId(), user, respectFrontendRoles);
                		}catch (DotContentletStateException e) {
                			Logger.debug(this,e.getMessage(),e);
						}
                		if(languageContentlet != null && UtilMethods.isSet(languageContentlet.getInode())){
                			contentlets.add(languageContentlet);
                			break;
                		}
                    }catch(DotContentletStateException se){
                    	Logger.debug(this, se.getMessage());
                    }
                }
        	}
        }else{
        	contentlets = findContentletsByIdentifiers(identifiers, false, APILocator.getLanguageAPI().getDefaultLanguage().getId(), user, respectFrontendRoles);
        }

        Map<String, Contentlet> map = new HashMap<String, Contentlet>(contentlets.size());
        for (Contentlet contentlet : contentlets) {
            map.put(contentlet.getIdentifier(), contentlet);
        }
        for (String identifier : identifiers) {
            if(map.get(identifier) != null && !contents.contains(map.get(identifier))){
                contents.add(map.get(identifier));
            }
        }
        return contents;

    }

    protected void addPermissionsToQuery(StringBuffer buffy, User user, List<Role> roles, boolean respectFrontendRoles) throws DotSecurityException, DotDataException  {
        if(user != null)
            buffy.append(" +((+owner:" + user.getUserId() + " +ownerCanRead:true) ");
        else
            buffy.append(" +(");
        if (0 < roles.size()) {
            buffy.append(" (");
            for (Role role : roles) {
                buffy.append("permissions:P" + role.getId() + ".1P* ");
            }
            buffy.append(") ");
        }
        if(respectFrontendRoles) {
            buffy.append("(permissions:P" + APILocator.getRoleAPI().loadCMSAnonymousRole().getId() + ".1P*) ");
            if(user != null)
                buffy.append("(permissions:P" + APILocator.getRoleAPI().loadLoggedinSiteRole().getId() + ".1P*)");
        }
        buffy.append(")");
    }

    public List <ContentletSearch> searchIndex(String luceneQuery, int limit, int offset, String sortBy, User user, boolean respectFrontendRoles)throws DotSecurityException, DotDataException {
        boolean isAdmin = false;
        List<Role> roles = new ArrayList<Role>();
        if(user == null && !respectFrontendRoles){
            throw new DotSecurityException("You must specify a user if you are not respecting frontend roles");
        }
        if(user != null){
            if (!APILocator.getRoleAPI().doesUserHaveRole(user, APILocator.getRoleAPI().loadCMSAdminRole())) {
                roles = APILocator.getRoleAPI().loadRolesForUser(user.getUserId());
            }else{
                isAdmin = true;
            }
        }
        StringBuffer buffy = new StringBuffer(luceneQuery);

        // Permissions in the query
        if (!isAdmin)
            addPermissionsToQuery(buffy, user, roles, respectFrontendRoles);

        int originalLimit = limit;
        if(UtilMethods.isSet(sortBy) && sortBy.trim().equalsIgnoreCase("random")){
            sortBy="random";
        }
        if(limit>MAX_LIMIT || limit <=0){
            limit = MAX_LIMIT;
        }
        SearchHits lc = conFac.indexSearch(buffy.toString(), limit, offset, sortBy);
        PaginatedArrayList <ContentletSearch> list=new PaginatedArrayList<ContentletSearch>();
        list.setTotalResults(lc.getTotalHits());

        for (SearchHit sh : lc.hits()) {
            try{
                Map<String, Object> hm = new HashMap<String, Object>();
                ContentletSearch conwrapper= new ContentletSearch();
                conwrapper.setIdentifier(sh.field("identifier").getValue().toString());
                conwrapper.setInode(sh.field("inode").getValue().toString());

                list.add(conwrapper);
            }
            catch(Exception e){
                Logger.error(this,e.getMessage(),e);
            }

        }
        return list;
    }

    public void publishRelatedHtmlPages(Contentlet contentlet) throws DotStateException, DotDataException{
        if(contentlet.getInode().equals(""))
            throw new DotContentletStateException(CAN_T_CHANGE_STATE_OF_CHECKED_OUT_CONTENT);
        //Get the contentlet Identifier to gather the related pages
        //Identifier identifier = (Identifier) InodeFactory.getInode(contentlet.getIdentifier(),Identifier.class);
        Identifier identifier = APILocator.getIdentifierAPI().find(contentlet);
        //Get the identifier's number of the related pages
        List<MultiTree> multitrees = (List<MultiTree>) MultiTreeFactory.getMultiTreeByChild(identifier.getInode());
        for(MultiTree multitree : multitrees)
        {
            //Get the Identifiers of the related pages
            //Identifier htmlPageIdentifier = (Identifier) InodeFactory.getInode(multitree.getParent1(),Identifier.class);
            Identifier htmlPageIdentifier = APILocator.getIdentifierAPI().find(multitree.getParent1());
            //Get the pages
            try{
                HTMLPage page = (HTMLPage) APILocator.getVersionableAPI().findLiveVersion(htmlPageIdentifier, APILocator.getUserAPI().getSystemUser(), false);

                if(page != null && page.isLive()){
                    //Rebuild the pages' files
                    PageServices.invalidate(page);
                }
            }
            catch(Exception e){
                Logger.error(this.getClass(), "Cannot publish related HTML Pages.  Fail");
            }

        }
    }

    public void cleanHostField(Structure structure, User user, boolean respectFrontendRoles)
        throws DotSecurityException, DotDataException, DotMappingException {

        if(!perAPI.doesUserHavePermission(structure, PermissionAPI.PERMISSION_PUBLISH, user, respectFrontendRoles)){
            throw new DotSecurityException("Must be able to publish structure to clean all the fields");
        }

        conFac.cleanIdentifierHostField(structure.getInode());

    }

    public void cleanField(Structure structure, Field field, User user, boolean respectFrontendRoles) throws DotSecurityException, DotDataException {

        if(!perAPI.doesUserHavePermission(structure, PermissionAPI.PERMISSION_PUBLISH, user, respectFrontendRoles)){
            throw new DotSecurityException("Must be able to publish structure to clean all the fields");
        }

        String type = field.getFieldType();
        if(Field.FieldType.LINE_DIVIDER.toString().equals(type) ||
                Field.FieldType.TAB_DIVIDER.toString().equals(type) ||
                Field.FieldType.RELATIONSHIPS_TAB.toString().equals(type) ||
                Field.FieldType.CATEGORIES_TAB.toString().equals(type) ||
                Field.FieldType.PERMISSIONS_TAB.toString().equals(type))
        {
            throw new DotDataException("Unable to clean a " + type + " system field");
        }

        //http://jira.dotmarketing.net/browse/DOTCMS-2178
        if(Field.FieldType.BINARY.toString().equals(field.getFieldType())){
            List<Contentlet> contentlets = conFac.findByStructure(structure.getInode(),0,0);

            deleteBinaryFiles(contentlets,field);

            return; // Binary fields have nothing to do with database.
        }

        conFac.cleanField(structure.getInode(), field);

    }

    public Date getNextReview(Contentlet content, User user, boolean respectFrontendRoles) throws DotSecurityException {

        Date baseDate = new Date();
        String reviewInterval = content.getReviewInterval();
        Pattern p = Pattern.compile("(\\d+)([dmy])");
        Matcher m = p.matcher(reviewInterval);
        boolean b = m.matches();
        GregorianCalendar cal = new GregorianCalendar();
        cal.setTime(baseDate);
        if (b) {
            int num = Integer.parseInt(m.group(1));
            String qual = m.group(2);
            if (qual.equals("d")) {
                cal.add(GregorianCalendar.DATE, num);
            }
            if (qual.equals("m")) {
                cal.add(GregorianCalendar.MONTH, num);
            }
            if (qual.equals("y")) {
                cal.add(GregorianCalendar.YEAR, num);
            }
        }
        return cal.getTime();
    }

    public List<Map<String, Object>> getContentletReferences(Contentlet contentlet, User user, boolean respectFrontendRoles) throws DotSecurityException, DotDataException, DotContentletStateException {
        List<Map<String, Object>> results = new ArrayList<Map<String, Object>>();
        if(contentlet == null || !InodeUtils.isSet(contentlet.getInode())){
            throw new DotContentletStateException("Contentlet must exist");
        }
        if(!perAPI.doesUserHavePermission(contentlet, PermissionAPI.PERMISSION_READ, user, respectFrontendRoles)){
            throw new DotSecurityException("User cannot read Contentlet");
        }
        Identifier id = APILocator.getIdentifierAPI().find(contentlet);
        if (!InodeUtils.isSet(id.getInode()))
            return results;
        List<MultiTree> trees = MultiTreeFactory.getMultiTreeByChild(id.getInode());
        for (MultiTree tree : trees) {
            HTMLPage page = (HTMLPage) APILocator.getVersionableAPI().findWorkingVersion(tree.getParent1(), APILocator.getUserAPI().getSystemUser(), false);
            Container container = (Container) APILocator.getVersionableAPI().findWorkingVersion(tree.getParent2(), APILocator.getUserAPI().getSystemUser(), false);
            if (InodeUtils.isSet(page.getInode()) && InodeUtils.isSet(container.getInode())) {
                Map<String, Object> map = new HashMap<String, Object>();
                map.put("page", page);
                map.put("container", container);
                results.add(map);
            }
        }
        return results;
    }

    public Object getFieldValue(Contentlet contentlet, Field theField){
        try {

            if(fAPI.isElementConstant(theField)){
                if(contentlet.getMap().get(theField.getVelocityVarName())==null)
                    contentlet.getMap().put(theField.getVelocityVarName(), theField.getValues());
                return theField.getValues();
            }


            if(theField.getFieldType().equals(Field.FieldType.HOST_OR_FOLDER.toString())){
                if(FolderAPI.SYSTEM_FOLDER.equals(contentlet.getFolder()))
                     return contentlet.getHost();
                else
                     return contentlet.getFolder();
            }else if(theField.getFieldType().equals(Field.FieldType.CATEGORY.toString())){
                Category category = catAPI.find(theField.getValues(), APILocator.getUserAPI().getSystemUser(), false);
                // Get all the Contentlets Categories
                List<Category> selectedCategories = catAPI.getParents(contentlet, APILocator.getUserAPI().getSystemUser(), false);
                Set<Category> categoryList = new HashSet<Category>();
                List<Category> categoryTree = catAPI.getAllChildren(category, APILocator.getUserAPI().getSystemUser(), false);
                if (selectedCategories.size() > 0 && categoryTree != null) {
                    for (int k = 0; k < categoryTree.size(); k++) {
                        Category cat = (Category) categoryTree.get(k);
                        for (Category categ : selectedCategories) {
                            if (categ.getInode().equalsIgnoreCase(cat.getInode())) {
                                categoryList.add(cat);
                            }
                        }
                    }
                }
                return categoryList;
            }else{
                return contentlet.get(theField.getVelocityVarName());
            }
        } catch (Exception e) {
            Logger.error(this, e.getMessage(), e);
            return null;
        }
    }

    public void addLinkToContentlet(Contentlet contentlet, String linkInode, String relationName, User user, boolean respectFrontendRoles)throws DotSecurityException, DotDataException {
        if(contentlet.getInode().equals(""))
            throw new DotContentletStateException(CAN_T_CHANGE_STATE_OF_CHECKED_OUT_CONTENT);
        if (InodeUtils.isSet(linkInode)) {
            Link link = (Link) InodeFactory.getInode(linkInode, Link.class);
            Identifier identifier = APILocator.getIdentifierAPI().find(link);
            relAPI.addRelationship(contentlet.getInode(),identifier.getInode(), relationName);
            ContentletServices.invalidate(contentlet, true);
            // writes the contentlet object to a file
            ContentletMapServices.invalidate(contentlet, true);
        }
    }

    public void addFileToContentlet(Contentlet contentlet, String fileInode, String relationName, User user, boolean respectFrontendRoles)throws DotSecurityException, DotDataException {
        if(contentlet.getInode().equals(""))
            throw new DotContentletStateException(CAN_T_CHANGE_STATE_OF_CHECKED_OUT_CONTENT);
        if (InodeUtils.isSet(fileInode)) {
            File file = (File) InodeFactory.getInode(fileInode, File.class);
            Identifier identifier = APILocator.getIdentifierAPI().find(file);
            relAPI.addRelationship(contentlet.getInode(),identifier.getInode(), relationName);
            ContentletServices.invalidate(contentlet, true);
            // writes the contentlet object to a file
            ContentletMapServices.invalidate(contentlet, true);
        }
    }

    public void addImageToContentlet(Contentlet contentlet, String imageInode, String relationName, User user, boolean respectFrontendRoles)throws DotSecurityException, DotDataException {
        if(contentlet.getInode().equals(""))
            throw new DotContentletStateException(CAN_T_CHANGE_STATE_OF_CHECKED_OUT_CONTENT);
        if (InodeUtils.isSet(imageInode)) {
            File image = (File) InodeFactory.getInode(imageInode, File.class);
            Identifier identifier = APILocator.getIdentifierAPI().find(image);
            relAPI.addRelationship(contentlet.getInode(),identifier.getInode(), relationName);
            ContentletServices.invalidate(contentlet, true);
            // writes the contentlet object to a file
            ContentletMapServices.invalidate(contentlet, true);
        }
    }

    public List<Contentlet> findPageContentlets(String HTMLPageIdentifier,String containerIdentifier, String orderby, boolean working, long languageId, User user, boolean respectFrontendRoles)    throws DotSecurityException, DotDataException {
        List<Contentlet> contentlets = conFac.findPageContentlets(HTMLPageIdentifier, containerIdentifier, orderby, working, languageId);
        return perAPI.filterCollection(contentlets, PermissionAPI.PERMISSION_READ, respectFrontendRoles, user);
    }

    public ContentletRelationships getAllRelationships(String contentletInode, User user, boolean respectFrontendRoles)throws DotDataException, DotSecurityException {

        return getAllRelationships(find(contentletInode, user, respectFrontendRoles));
    }

    public ContentletRelationships getAllRelationships(Contentlet contentlet)throws DotDataException {

        ContentletRelationships cRelationships = new ContentletRelationships(contentlet);
        Structure structure = contentlet.getStructure();
        List<ContentletRelationshipRecords> matches = cRelationships.getRelationshipsRecords();
        List<Relationship> relationships = RelationshipFactory.getAllRelationshipsByStructure(structure);

        for (Relationship relationship : relationships) {

            ContentletRelationshipRecords records = null;
            List<Contentlet> contentletList = null;

            if (RelationshipFactory.isSameStructureRelationship(relationship, structure)) {

                //If it's a same structure kind of relationship we need to pull all related content
                //on both roles as parent and a child of the relationship

                //Pulling as child
                records = cRelationships.new ContentletRelationshipRecords(relationship, false);
                contentletList = new ArrayList<Contentlet> ();
                try {
                    contentletList.addAll(getRelatedContent(contentlet, relationship, false, APILocator.getUserAPI().getSystemUser(), true));
                } catch (DotSecurityException e) {
                    Logger.error(this,"Unable to get system user",e);
                }
                records.setRecords(contentletList);
                matches.add(records);

                //Pulling as parent
                records = cRelationships.new ContentletRelationshipRecords(relationship, true);
                contentletList = new ArrayList<Contentlet> ();
                try {
                    contentletList.addAll(getRelatedContent(contentlet, relationship, true, APILocator.getUserAPI().getSystemUser(), true));
                } catch (DotSecurityException e) {
                    Logger.error(this,"Unable to get system user",e);
                }
                records.setRecords(contentletList);
                matches.add(records);

            } else
            if (RelationshipFactory.isChildOfTheRelationship(relationship, structure)) {

                records = cRelationships.new ContentletRelationshipRecords(relationship, false);
                try{
                    contentletList = getRelatedContent(contentlet, relationship, APILocator.getUserAPI().getSystemUser(), true);
                } catch (DotSecurityException e) {
                    Logger.error(this,"Unable to get system user",e);
                }
                records.setRecords(contentletList);
                matches.add(records);

            } else
            if (RelationshipFactory.isParentOfTheRelationship(relationship, structure)) {
                records = cRelationships.new ContentletRelationshipRecords(relationship, true);
                try{
                    contentletList = getRelatedContent(contentlet, relationship, APILocator.getUserAPI().getSystemUser(), true);
                } catch (DotSecurityException e) {
                    Logger.error(this,"Unable to get system user",e);
                }
                records.setRecords(contentletList);
                matches.add(records);
            }



        }

        return cRelationships;
    }

    public List<Contentlet> getAllLanguages(Contentlet contentlet, Boolean isLiveContent, User user, boolean respectFrontendRoles)
        throws DotDataException, DotSecurityException {

        if(!perAPI.doesUserHavePermission(contentlet, PermissionAPI.PERMISSION_READ, user, respectFrontendRoles)){
            throw new DotSecurityException("User cannot read Contentlet");
        }

        List<Contentlet> contentletList =  null;


        if(isLiveContent != null){
            contentletList = conFac.getContentletsByIdentifier(contentlet.getIdentifier(), isLiveContent);
        }else{
            contentletList = conFac.getContentletsByIdentifier(contentlet.getIdentifier(), null);
        }
        return contentletList;
    }

    public void unlock(Contentlet contentlet, User user, boolean respectFrontendRoles) throws DotDataException, DotSecurityException {
        if(contentlet == null){
            throw new DotContentletStateException("The contentlet cannot Be null");
        }
        canLock(contentlet, user);

        if(contentlet.isLocked() ){
            // persists the webasset
            APILocator.getVersionableAPI().setLocked(contentlet, false, user);
            indexAPI.addContentToIndex(contentlet);
        }
    }

    public Identifier getRelatedIdentifier(Contentlet contentlet,String relationshipType, User user, boolean respectFrontendRoles)throws DotDataException, DotSecurityException {
        if(!perAPI.doesUserHavePermission(contentlet, PermissionAPI.PERMISSION_READ, user, respectFrontendRoles)){
            throw new DotSecurityException("User cannot read Contentlet");
        }
        return conFac.getRelatedIdentifier(contentlet, relationshipType);
    }

    public List<File> getRelatedFiles(Contentlet contentlet, User user, boolean respectFrontendRoles) throws DotDataException,DotSecurityException {
        return perAPI.filterCollection(conFac.getRelatedFiles(contentlet), PermissionAPI.PERMISSION_READ, respectFrontendRoles, user);
    }

    public List<Link> getRelatedLinks(Contentlet contentlet, User user, boolean respectFrontendRoles) throws DotDataException,DotSecurityException {
        return perAPI.filterCollection(conFac.getRelatedLinks(contentlet), PermissionAPI.PERMISSION_READ, respectFrontendRoles, user);
    }

    public List<Contentlet> getRelatedContent(Contentlet contentlet,Relationship rel, User user, boolean respectFrontendRoles)throws DotDataException, DotSecurityException {

        boolean isSameStructRelationship = rel.getParentStructureInode().equalsIgnoreCase(rel.getChildStructureInode());
        String q = "";

        if(isSameStructRelationship) {
            q = "+type:content +(" + rel.getRelationTypeValue() + "-parent:" + contentlet.getIdentifier() + " " +
                rel.getRelationTypeValue() + "-child:" + contentlet.getIdentifier() + ") ";
            if(!InodeUtils.isSet(contentlet.getIdentifier())){
                q = "+type:content +(" + rel.getRelationTypeValue() + "-parent:" + "0 " +
                rel.getRelationTypeValue() + "-child:"  + "0 ) ";
            }
        } else {
            q = "+type:content +" + rel.getRelationTypeValue() + ":" + contentlet.getIdentifier();
            if(!InodeUtils.isSet(contentlet.getIdentifier())){
                q = "+type:content +" + rel.getRelationTypeValue() + ":" + "0";
            }
        }

        try{
        	return perAPI.filterCollection(searchByIdentifier(q, -1, 0, rel.getRelationTypeValue() + "-" + contentlet.getIdentifier() + "-order" , user, respectFrontendRoles, PermissionAPI.PERMISSION_READ, true), PermissionAPI.PERMISSION_READ, respectFrontendRoles, user);
        }catch (Exception e) {
            throw new DotDataException("Unable look up related content",e);
        }

    }

    public List<Contentlet> getRelatedContent(Contentlet contentlet,Relationship rel, boolean pullByParent, User user, boolean respectFrontendRoles)throws DotDataException, DotSecurityException {

        boolean isSameStructureRelationship = rel.getParentStructureInode().equalsIgnoreCase(rel.getChildStructureInode());
        String q = "";

        if(isSameStructureRelationship) {
            String disc = pullByParent?"-parent":"-child";
            q = "+type:content +" + rel.getRelationTypeValue() + disc + ":" + contentlet.getIdentifier();
            if(!InodeUtils.isSet(contentlet.getIdentifier()))
                q = "+type:content +" + rel.getRelationTypeValue() + disc + ":" + "0";

        } else {
            q = "+type:content +" + rel.getRelationTypeValue() + ":" + contentlet.getIdentifier();
            if(!InodeUtils.isSet(contentlet.getIdentifier()))
                q = "+type:content +" + rel.getRelationTypeValue() + ":" + "0";
        }

        try{
        	return perAPI.filterCollection(searchByIdentifier(q, -1, 0, rel.getRelationTypeValue() + "-" + contentlet.getIdentifier() + "-order" , user, respectFrontendRoles, PermissionAPI.PERMISSION_READ, true), PermissionAPI.PERMISSION_READ, respectFrontendRoles, user);
        }catch (Exception e) {
            throw new DotDataException("Unable look up related content",e);
        }

    }

    public void delete(Contentlet contentlet, User user,boolean respectFrontendRoles) throws DotDataException,DotSecurityException {
        List<Contentlet> contentlets = new ArrayList<Contentlet>();
        contentlets.add(contentlet);
        delete(contentlets, user, respectFrontendRoles);
    }

    public void delete(Contentlet contentlet, User user,boolean respectFrontendRoles, boolean allVersions) throws DotDataException,DotSecurityException {
        List<Contentlet> contentlets = new ArrayList<Contentlet>();
        contentlets.add(contentlet);
        delete(contentlets, user, respectFrontendRoles, allVersions);
    }

    public void delete(List<Contentlet> contentlets, User user, boolean respectFrontendRoles) throws DotDataException, DotSecurityException {
        if(contentlets == null || contentlets.size() == 0){
            Logger.info(this, "No contents passed to delete so returning");
            return;
        }
        for (Contentlet contentlet : contentlets){
            if(contentlet.getInode().equals("")) {
                throw new DotContentletStateException(CAN_T_CHANGE_STATE_OF_CHECKED_OUT_CONTENT);
            }
            canLock(contentlet, user);
        }
        List<Contentlet> perCons = perAPI.filterCollection(contentlets, PermissionAPI.PERMISSION_PUBLISH, respectFrontendRoles, user);
        List<Contentlet> contentletsVersion = new ArrayList<Contentlet>();
        contentletsVersion.addAll(contentlets);

        if(perCons.size() != contentlets.size()){
            throw new DotSecurityException("User does not have permission to delete some or all of the contentlets");
        }

        List<String> l = new ArrayList<String>();

        for (Contentlet contentlet : contentlets) {
            if(!l.contains(contentlet)){
                l.add(contentlet.getIdentifier());
            }
        }

        AdminLogger.log(this.getClass(), "delete", "User trying to delete the following contents" + l.toString(), user);


        for (Contentlet con : perCons) {
            List<Contentlet> otherLanguageCons;
            otherLanguageCons = conFac.getContentletsByIdentifier(con.getIdentifier());
            boolean cannotDelete = false;
            for (Contentlet contentlet : otherLanguageCons) {
                if(contentlet.getInode() != contentlet.getInode() && contentlet.getLanguageId() != con.getLanguageId() && !contentlet.isArchived()){
                    cannotDelete = true;
                    indexAPI.removeContentFromIndex(contentlet);
                    break;
                }
            }
            if(cannotDelete){
                Logger.warn(this, "Cannot delete content that has a working copy in another language");
                perCons.remove(con);
                continue;
            }
            catAPI.removeChildren(con, APILocator.getUserAPI().getSystemUser(), true);
            catAPI.removeParents(con, APILocator.getUserAPI().getSystemUser(), true);
            List<Relationship> rels = RelationshipFactory.getAllRelationshipsByStructure(con.getStructure());
            for(Relationship relationship :  rels){
                deleteRelatedContent(con,relationship,user,respectFrontendRoles);
            }

            contentletsVersion.addAll(findAllVersions(APILocator.getIdentifierAPI().find(con.getIdentifier()), user, respectFrontendRoles));
            APILocator.getVersionableAPI().deleteContentletVersionInfo(con.getIdentifier(), con.getLanguageId());

            List<MultiTree> mts = MultiTreeFactory.getMultiTreeByChild(con.getIdentifier());
            for (MultiTree mt : mts) {
                Identifier pageIdent = APILocator.getIdentifierAPI().find(mt.getParent1());
                if(pageIdent != null && UtilMethods.isSet(pageIdent.getInode())){
                    HTMLPage page=APILocator.getHTMLPageAPI().loadPageByPath(pageIdent.getURI(), pageIdent.getHostId());
                    if(page!=null && UtilMethods.isSet(page.getIdentifier()))
                        PageServices.invalidate(page);
                }
                MultiTreeFactory.deleteMultiTree(mt);
            }
        }

        // jira.dotmarketing.net/browse/DOTCMS-1073
        if (perCons.size() > 0) {
            XStream _xstream = new XStream(new DomDriver());
            Date date = new Date();
            SimpleDateFormat sdf = new SimpleDateFormat("dd-MM-yyyy_HH-mm-ss");
            String lastmoddate = sdf.format(date);
            java.io.File _writing = null;
            java.io.File _writingwbin = null;

            java.io.File backupFolder = new java.io.File(backupPath);
            if (!backupFolder.exists()) {
                backupFolder.mkdirs();
            }
            for(Contentlet cont:perCons){
                Structure st=cont.getStructure();
                List <Field> fields= st.getFields();
                List<Map<String,Object>> filelist = new ArrayList<Map<String,Object>>();
                ContentletAndBinary contentwbin= new ContentletAndBinary ();
                contentwbin.setMap(cont.getMap()) ;
                Boolean arebinfiles=false;
                java.io.File file=null;
                for(Field field:fields){
                    if(field.getFieldType().equals(Field.FieldType.BINARY.toString())){
                        try{
                            file = getBinaryFile(cont.getInode(), field.getVelocityVarName(), user);
                        }catch (Exception ex) {
                            Logger.debug(this, ex.getMessage(), ex);
                        }
                        if (file != null) {
                            byte[] bytes = null;
                            try {
                                bytes = FileUtil.getBytes(file);
                            } catch (IOException e) {
                            }
                            Map<String,Object> temp = new HashMap<String,Object>();
                            temp.put(file.getName(), bytes);
                            filelist.add(temp);
                            arebinfiles = true;
                        }
                    }
                }

                _writing = new java.io.File(backupPath + java.io.File.separator + cont.getIdentifier().toString() + ".xml");
                _writingwbin = new java.io.File(backupPath + java.io.File.separator + cont.getIdentifier().toString() + "_bin" + ".xml");
                BufferedOutputStream _bout = null;

                if(!arebinfiles){
                    try {
                        _bout = new BufferedOutputStream(new FileOutputStream(_writing));
                    } catch (FileNotFoundException e) {
                    }
                    _xstream.toXML(cont, _bout);
                }
                else{
                    try {
                        _bout = new BufferedOutputStream(new FileOutputStream(_writingwbin));
                    } catch (FileNotFoundException e) {

                    }
                    contentwbin.setBinaryFilesList(filelist);
                    _xstream.toXML(contentwbin, _bout);
                    arebinfiles=false;
                }
            }

        }
        conFac.delete(contentletsVersion);

        for (Contentlet contentlet : perCons) {
            indexAPI.removeContentFromIndex(contentlet);
            CacheLocator.getIdentifierCache().removeFromCacheByVersionable(contentlet);
        }

        // jira.dotmarketing.net/browse/DOTCMS-1073
        deleteBinaryFiles(contentletsVersion,null);

        for (Contentlet contentlet : contentlets) {
        	try {
				PublisherAPI.getInstance().deleteElementFromPublishQueueTable(contentlet.getIdentifier());
			} catch (DotPublisherException e) {
				Logger.error(getClass(), "Error deleting Contentlet from Publishing Queue. Identifier:  " + contentlet.getIdentifier());
			}
		}

    }

    public void deleteAllVersionsandBackup(List<Contentlet> contentlets, User user, boolean respectFrontendRoles) throws DotDataException,DotSecurityException {
        if(contentlets == null || contentlets.size() == 0){
            Logger.info(this, "No contents passed to delete so returning");
            return;
        }
        for (Contentlet con : contentlets)
            if(con.getInode().equals(""))
                throw new DotContentletStateException(CAN_T_CHANGE_STATE_OF_CHECKED_OUT_CONTENT);
        List<Contentlet> perCons = perAPI.filterCollection(contentlets, PermissionAPI.PERMISSION_PUBLISH, respectFrontendRoles, user);
        List<Contentlet> contentletsVersion = new ArrayList<Contentlet>();
        contentletsVersion.addAll(contentlets);

        if(perCons.size() != contentlets.size()){
            throw new DotSecurityException("User does not have permission to delete some or all of the contentlets");
        }
        for (Contentlet con : contentlets) {
            catAPI.removeChildren(con, APILocator.getUserAPI().getSystemUser(), true);
            catAPI.removeParents(con, APILocator.getUserAPI().getSystemUser(), true);
            List<Relationship> rels = RelationshipFactory.getAllRelationshipsByStructure(con.getStructure());
            for(Relationship relationship :  rels){
                deleteRelatedContent(con,relationship,user,respectFrontendRoles);
            }

            contentletsVersion.addAll(findAllVersions(APILocator.getIdentifierAPI().find(con.getIdentifier()), user, respectFrontendRoles));
        }

        // jira.dotmarketing.net/browse/DOTCMS-1073
        List<String> contentletInodes = new ArrayList<String>();
        for (Iterator iter = contentletsVersion.iterator(); iter.hasNext();) {
            Contentlet element = (Contentlet) iter.next();
            contentletInodes.add(element.getInode());
        }

        conFac.delete(contentletsVersion);

        for (Contentlet contentlet : perCons) {
            indexAPI.removeContentFromIndex(contentlet);
            CacheLocator.getIdentifierCache().removeFromCacheByVersionable(contentlet);
        }

        if (contentlets.size() > 0) {
            XStream _xstream = new XStream(new DomDriver());
            Date date = new Date();
            SimpleDateFormat sdf = new SimpleDateFormat("dd-MM-yyyy_HH-mm-ss");
            String lastmoddate = sdf.format(date);
            java.io.File _writing = null;

            java.io.File backupFolder = new java.io.File(backupPath);
            if (!backupFolder.exists()) {
                backupFolder.mkdirs();
            }
            _writing = new java.io.File(backupPath + java.io.File.separator + lastmoddate + "_" + "deletedcontentlets" + ".xml");

            BufferedOutputStream _bout = null;
            try {
                _bout = new BufferedOutputStream(new FileOutputStream(_writing));
            } catch (FileNotFoundException e) {

            }
            _xstream.toXML(contentlets, _bout);
        }
        // jira.dotmarketing.net/browse/DOTCMS-1073
        deleteBinaryFiles(contentletsVersion,null);

    }


    public void delete(List<Contentlet> contentlets, User user, boolean respectFrontendRoles, boolean allVersions) throws DotDataException,DotSecurityException {
        for (Contentlet con : contentlets){
            if(con.getInode().equals("")) {
                throw new DotContentletStateException(CAN_T_CHANGE_STATE_OF_CHECKED_OUT_CONTENT);
            }
            if(!canLock(con, user)){
                throw new DotContentletStateException("Content Object is locked and cannot be deleted:" + con.getIdentifier());
            }
        }
        List<Contentlet> perCons = perAPI.filterCollection(contentlets, PermissionAPI.PERMISSION_PUBLISH, respectFrontendRoles, user);
        List<Contentlet> contentletsVersion = new ArrayList<Contentlet>();
        contentletsVersion.addAll(contentlets);

        if(perCons.size() != contentlets.size()){
            throw new DotSecurityException("User does not have permission to delete some or all of the contentlets");
        }
        for (Contentlet con : contentlets) {
            catAPI.removeChildren(con, APILocator.getUserAPI().getSystemUser(), true);
            catAPI.removeParents(con, APILocator.getUserAPI().getSystemUser(), true);
            List<Relationship> rels = RelationshipFactory.getAllRelationshipsByStructure(con.getStructure());
            for(Relationship relationship :  rels){
                deleteRelatedContent(con,relationship,user,respectFrontendRoles);
            }

        }

        // jira.dotmarketing.net/browse/DOTCMS-1073
        List<String> contentletInodes = new ArrayList<String>();
        for (Iterator iter = contentletsVersion.iterator(); iter.hasNext();) {
            Contentlet element = (Contentlet) iter.next();
            contentletInodes.add(element.getInode());
        }

        conFac.delete(contentletsVersion);

        for (Contentlet contentlet : perCons) {
            indexAPI.removeContentFromIndex(contentlet);
            CacheLocator.getIdentifierCache().removeFromCacheByVersionable(contentlet);
        }

        // jira.dotmarketing.net/browse/DOTCMS-1073
        deleteBinaryFiles(contentletsVersion,null);

    }

    public void deleteVersion(Contentlet contentlet, User user,boolean respectFrontendRoles) throws DotDataException,DotSecurityException {
        if(contentlet == null){
            Logger.info(this, "No contents passed to delete so returning");
            return;
        }
        if(contentlet.getInode().equals(""))
            throw new DotContentletStateException(CAN_T_CHANGE_STATE_OF_CHECKED_OUT_CONTENT);
        if(!perAPI.doesUserHavePermission(contentlet, PermissionAPI.PERMISSION_PUBLISH, user)){
            throw new DotSecurityException("User does not have permission to delete some or all of the contentlets");
        }

        catAPI.removeChildren(contentlet, APILocator.getUserAPI().getSystemUser(), true);
        catAPI.removeParents(contentlet, APILocator.getUserAPI().getSystemUser(), true);
        List<Relationship> rels = RelationshipFactory.getAllRelationshipsByStructure(contentlet.getStructure());
        for(Relationship relationship :  rels){
            deleteRelatedContent(contentlet,relationship,user,respectFrontendRoles);
        }

        ArrayList<Contentlet> contentlets = new ArrayList<Contentlet>();
        contentlets.add(contentlet);
        conFac.deleteVersion(contentlet);

        ContentletVersionInfo cinfo=APILocator.getVersionableAPI().getContentletVersionInfo(
                contentlet.getIdentifier(), contentlet.getLanguageId());

        if(cinfo.getWorkingInode().equals(contentlet.getInode()) ||
                (InodeUtils.isSet(cinfo.getLiveInode()) && cinfo.getLiveInode().equals(contentlet.getInode())))
            // we remove from index if it is the working or live version
            indexAPI.removeContentFromIndex(contentlet);

        CacheLocator.getIdentifierCache().removeFromCacheByVersionable(contentlet);

        // jira.dotmarketing.net/browse/DOTCMS-1073
        deleteBinaryFiles(contentlets,null);
    }

    public void archive(Contentlet contentlet, User user,boolean respectFrontendRoles) throws DotDataException,DotSecurityException, DotContentletStateException {
        if(contentlet.getInode().equals(""))
            throw new DotContentletStateException(CAN_T_CHANGE_STATE_OF_CHECKED_OUT_CONTENT);
        if(!perAPI.doesUserHavePermission(contentlet, PermissionAPI.PERMISSION_EDIT, user, respectFrontendRoles)){
            throw new DotSecurityException("User does not have permission to edit the contentlet");
        }
        Contentlet workingContentlet = findContentletByIdentifier(contentlet.getIdentifier(), false, contentlet.getLanguageId(), user, respectFrontendRoles);
        Contentlet liveContentlet = null;
        try{
            liveContentlet = findContentletByIdentifier(contentlet.getIdentifier(), true, contentlet.getLanguageId(), user, respectFrontendRoles);
        }catch (DotContentletStateException ce) {
            Logger.debug(this,"No live contentlet found for identifier = " + contentlet.getIdentifier());
        }



        canLock(contentlet, user);
        User modUser = null;

        try{
            modUser = APILocator.getUserAPI().loadUserById(workingContentlet.getModUser(),APILocator.getUserAPI().getSystemUser(),false);
        }catch(Exception ex){
            if(ex instanceof NoSuchUserException){
                modUser = APILocator.getUserAPI().getSystemUser();
            }
        }

        if(modUser != null){
            workingContentlet.setModUser(modUser.getUserId());
        }


        if (user == null || !workingContentlet.isLocked() || workingContentlet.getModUser().equals(user.getUserId())) {

            if (liveContentlet != null && InodeUtils.isSet(liveContentlet.getInode())) {
                APILocator.getVersionableAPI().removeLive(liveContentlet.getIdentifier(), liveContentlet.getLanguageId());
                indexAPI.removeContentFromLiveIndex(liveContentlet);
            }

            // sets deleted to true
            APILocator.getVersionableAPI().setDeleted(workingContentlet, true);

            // Updating lucene index
            indexAPI.addContentToIndex(workingContentlet);

            ContentletServices.invalidate(contentlet);
            ContentletMapServices.invalidate(contentlet);
            publishRelatedHtmlPages(contentlet);
        }else{
            throw new DotContentletStateException("Contentlet is locked: Unable to archive");
        }
    }

    public void archive(List<Contentlet> contentlets, User user,boolean respectFrontendRoles) throws DotDataException,DotSecurityException {
        boolean stateError = false;
        for (Contentlet contentlet : contentlets) {
            try{
                archive(contentlet, user, respectFrontendRoles);
            }catch (DotContentletStateException e) {
                stateError = true;
            }
        }
        if(stateError){
            throw new DotContentletStateException("Unable to archive one or more contentlets because it is locked");
        }

    }

    public void lock(Contentlet contentlet, User user,  boolean respectFrontendRoles) throws DotContentletStateException, DotDataException,DotSecurityException {
        if(contentlet == null){
            throw new DotContentletStateException("The contentlet cannot Be null");
        }
        if(contentlet.getInode().equals(""))
            throw new DotContentletStateException(CAN_T_CHANGE_STATE_OF_CHECKED_OUT_CONTENT);
        if(!perAPI.doesUserHavePermission(contentlet, PermissionAPI.PERMISSION_WRITE, user, respectFrontendRoles)){
            throw new DotSecurityException("User cannot edit Contentlet");
        }


        canLock(contentlet, user);

        // persists the webasset
        APILocator.getVersionableAPI().setLocked(contentlet, true, user);
        indexAPI.addContentToIndex(contentlet);
    }

    //public void removeContentletFromIndex(String contentletIdentifier) throws DotDataException{
    //    indexAPI.removeContentFromIndex(content)
    //  distAPI.addContentIndexEntryToDelete(contentletIdentifier);
    //}

    public void reindex()throws DotReindexStateException {
        refreshAllContent();
    }

    public void reindex(Structure structure)throws DotReindexStateException {
        try {
            distAPI.addStructureReindexEntries(structure.getInode());
        } catch (DotDataException e) {
            Logger.error(this, e.getMessage(), e);
            throw new DotReindexStateException("Unable to complete reindex",e);
        }
    }

    public void reindex(Contentlet contentlet)throws DotReindexStateException, DotDataException{
        indexAPI.addContentToIndex(contentlet);
    }


    public void refresh(Structure structure) throws DotReindexStateException {
        try {
            distAPI.addStructureReindexEntries(structure.getInode());
            CacheLocator.getContentletCache().clearCache();
        } catch (DotDataException e) {
            Logger.error(this, e.getMessage(), e);
            throw new DotReindexStateException("Unable to complete reindex",e);
        }

    }

    public void refresh(Contentlet contentlet) throws DotReindexStateException,
            DotDataException {
        indexAPI.addContentToIndex(contentlet);
        CacheLocator.getContentletCache().add(contentlet.getInode(), contentlet);
    }

    public void refreshAllContent() throws DotReindexStateException {
        try {
            HibernateUtil.startTransaction();

            // we lock the table dist_reindex_journal until we
            ReindexThread.getInstance().lockCluster();

            if(indexAPI.isInFullReindex()){
            	try{
            		ReindexThread.getInstance().unlockCluster();
            		HibernateUtil.commitTransaction();
            	}catch (Exception e) {
            		 try {
                         HibernateUtil.rollbackTransaction();
                     } catch (DotHibernateException e1) {
                         Logger.warn(this, e1.getMessage(),e1);
                     }
				}
            	return;
            }
            // we prepare the new index and aliases to point both old and new
            indexAPI.setUpFullReindex();

            // wait a bit while ES do its distribution work and new
            // index/aliases become available
            Thread.sleep(10000L);

            // new records to index
            distAPI.addBuildNewIndexEntries();

            // then we let the reindexThread start working
            ReindexThread.getInstance().unlockCluster();

            HibernateUtil.commitTransaction();

        } catch (Exception e) {
            Logger.error(this, e.getMessage(), e);
            try {
                HibernateUtil.rollbackTransaction();
            } catch (DotHibernateException e1) {
                Logger.warn(this, e1.getMessage(),e1);
            }
            throw new DotReindexStateException("Unable to complete reindex",e);
        }

    }

    public void refreshContentUnderHost(Host host) throws DotReindexStateException {
        try {
            distAPI.refreshContentUnderHost(host);
        } catch (DotDataException e) {
            Logger.error(this, e.getMessage(), e);
            throw new DotReindexStateException("Unable to complete reindex",e);
        }

    }

    public void refreshContentUnderFolder(Folder folder) throws DotReindexStateException {
        try {
            distAPI.refreshContentUnderFolder(folder);
        } catch (DotDataException e) {
            Logger.error(this, e.getMessage(), e);
            throw new DotReindexStateException("Unable to complete reindex",e);
        }

    }

    public void unpublish(Contentlet contentlet, User user,boolean respectFrontendRoles) throws DotDataException,DotSecurityException, DotContentletStateException {
        if(contentlet.getInode().equals(""))
            throw new DotContentletStateException(CAN_T_CHANGE_STATE_OF_CHECKED_OUT_CONTENT);
        if(!perAPI.doesUserHavePermission(contentlet, PermissionAPI.PERMISSION_PUBLISH, user, respectFrontendRoles)){
            throw new DotSecurityException("User cannot unpublish Contentlet");
        }


        unpublish(contentlet, user);
    }

    private void unpublish(Contentlet contentlet, User user) throws DotDataException,DotSecurityException, DotContentletStateException {
        if(contentlet == null || !UtilMethods.isSet(contentlet.getInode())){
            throw new DotContentletStateException(CAN_T_CHANGE_STATE_OF_CHECKED_OUT_CONTENT);
        }
        canLock(contentlet, user);

        APILocator.getVersionableAPI().removeLive(contentlet.getIdentifier(), contentlet.getLanguageId());

        indexAPI.addContentToIndex(contentlet);
        indexAPI.removeContentFromLiveIndex(contentlet);


        ContentletServices.unpublishContentletFile(contentlet);
        ContentletMapServices.unpublishContentletMapFile(contentlet);
        publishRelatedHtmlPages(contentlet);

    }

    public void unpublish(List<Contentlet> contentlets, User user,boolean respectFrontendRoles) throws DotDataException,    DotSecurityException, DotContentletStateException {
        boolean stateError = false;
        for (Contentlet contentlet : contentlets) {
            try{
                unpublish(contentlet, user, respectFrontendRoles);
            }catch (DotContentletStateException e) {
                stateError = true;
            }
        }
        if(stateError){
            throw new DotContentletStateException("Unable to unpublish one or more contentlets because it is locked");
        }
    }

    public void unarchive(Contentlet contentlet, User user, boolean respectFrontendRoles) throws DotDataException,DotSecurityException, DotContentletStateException {
        if(contentlet.getInode().equals(""))
            throw new DotContentletStateException(CAN_T_CHANGE_STATE_OF_CHECKED_OUT_CONTENT);
        if(!perAPI.doesUserHavePermission(contentlet, PermissionAPI.PERMISSION_PUBLISH, user, respectFrontendRoles)){
            throw new DotSecurityException("User cannot unpublish Contentlet");
        }
        Contentlet workingContentlet = findContentletByIdentifier(contentlet.getIdentifier(), false, contentlet.getLanguageId(), user, respectFrontendRoles);
        Contentlet liveContentlet = null;
        canLock(contentlet, user);
        try{
            liveContentlet = findContentletByIdentifier(contentlet.getIdentifier(), true, contentlet.getLanguageId(), user, respectFrontendRoles);
        }catch (DotContentletStateException ce) {
            Logger.debug(this,"No live contentlet found for identifier = " + contentlet.getIdentifier());
        }
        if(liveContentlet != null && liveContentlet.getInode().equalsIgnoreCase(workingContentlet.getInode()) && !workingContentlet.isArchived())
            throw new DotContentletStateException("Contentlet is unarchivable");

        APILocator.getVersionableAPI().setDeleted(workingContentlet, false);

        indexAPI.addContentToIndex(workingContentlet);

        // we don't want to reindex this twice when it is the same version
        if(liveContentlet!=null && UtilMethods.isSet(liveContentlet.getInode())
                && !liveContentlet.getInode().equalsIgnoreCase(workingContentlet.getInode()))
            indexAPI.addContentToIndex(liveContentlet);

        ContentletServices.invalidate(contentlet);
        ContentletMapServices.invalidate(contentlet);
        publishRelatedHtmlPages(contentlet);
    }

    public void unarchive(List<Contentlet> contentlets, User user,boolean respectFrontendRoles) throws DotDataException,DotSecurityException, DotContentletStateException {
        boolean stateError = false;
        for (Contentlet contentlet : contentlets) {
            try{
                unarchive(contentlet, user, respectFrontendRoles);
            }catch (DotContentletStateException e) {
                stateError = true;
            }
        }
        if(stateError){
            throw new DotContentletStateException("Unable to unarchive one or more contentlets because it is locked");
        }
    }

    public void deleteRelatedContent(Contentlet contentlet,Relationship relationship, User user, boolean respectFrontendRoles)throws DotDataException, DotSecurityException,DotContentletStateException {
        deleteRelatedContent(contentlet, relationship, RelationshipFactory.isParentOfTheRelationship(relationship, contentlet.getStructure()), user, respectFrontendRoles);
    }

    public void deleteRelatedContent(Contentlet contentlet,Relationship relationship, boolean hasParent, User user, boolean respectFrontendRoles)throws DotDataException, DotSecurityException,DotContentletStateException {
        if(!perAPI.doesUserHavePermission(contentlet, PermissionAPI.PERMISSION_EDIT, user, respectFrontendRoles)){
            throw new DotSecurityException("User cannot edit Contentlet1");
        }
        List<Relationship> rels = RelationshipFactory.getAllRelationshipsByStructure(contentlet.getStructure());
        if(!rels.contains(relationship)){
            throw new DotContentletStateException("Contentlet does not have passed in relationship");
        }
        List<Contentlet> cons = getRelatedContent(contentlet, relationship, hasParent, user, respectFrontendRoles);
        cons = perAPI.filterCollection(cons, PermissionAPI.PERMISSION_READ, respectFrontendRoles, user);
        RelationshipFactory.deleteRelationships(contentlet, relationship, cons);
    }

    private void deleteUnrelatedContents(Contentlet contentlet, ContentletRelationshipRecords related, boolean hasParent, User user, boolean respectFrontendRoles) throws DotDataException, DotSecurityException,DotContentletStateException {
        if (!perAPI.doesUserHavePermission(contentlet, PermissionAPI.PERMISSION_EDIT, user, respectFrontendRoles)) {
            throw new DotSecurityException("User cannot edit Contentlet1");
        }
        List<Relationship> rels = RelationshipFactory.getAllRelationshipsByStructure(contentlet.getStructure());
        if (!rels.contains(related.getRelationship())) {
            throw new DotContentletStateException("Contentlet does not have passed in relationship");
        }
        List<Contentlet> cons = getRelatedContent(contentlet, related.getRelationship(), hasParent, user, respectFrontendRoles);
        cons = perAPI.filterCollection(cons, PermissionAPI.PERMISSION_READ, respectFrontendRoles, user);

        boolean contentSelected;
        Tree tree;
        for (Contentlet relatedContent: cons) {
            contentSelected = false;

            for (Contentlet selectedRelatedContent: related.getRecords()) {
                if (selectedRelatedContent.getIdentifier().equals(relatedContent.getIdentifier())) {
                    contentSelected = true;
                    break;
                }
            }

            if (!contentSelected) {
                if (related.isHasParent()) {
                    tree = TreeFactory.getTree(contentlet.getIdentifier(), relatedContent.getIdentifier(), related.getRelationship().getRelationTypeValue());
                } else {
                    tree = TreeFactory.getTree(relatedContent.getIdentifier(), contentlet.getIdentifier(), related.getRelationship().getRelationTypeValue());
                }
                Tree treeToDelete = TreeFactory.getTree(tree);
                TreeFactory.deleteTree(tree);
            }
        }
    }

    public void relateContent(Contentlet contentlet, Relationship rel, List<Contentlet> records, User user, boolean respectFrontendRoles)throws DotDataException, DotSecurityException, DotContentletStateException {
        Structure st = StructureCache.getStructureByInode(contentlet.getStructureInode());
        boolean hasParent = RelationshipFactory.isParentOfTheRelationship(rel, st);
        ContentletRelationshipRecords related = new ContentletRelationships(contentlet).new ContentletRelationshipRecords(rel, hasParent);
        related.setRecords(records);
        relateContent(contentlet, related, user, respectFrontendRoles);
    }

    private Tree getTree(String parent, String child, String relationType, List<Tree> trees) {
        Tree result = new Tree();

        for (Tree tree: trees) {
            if ((tree.getParent().equals(parent)) &&
                (tree.getChild().equals(child)) &&
                (tree.getRelationType().equals(relationType))) {
                //try {
                //  BeanUtils.copyProperties(result, tree);
                //} catch (Exception e) {
                //}
                //return result;
                return tree;
            }
        }

        return result;
    }

    public void relateContent(Contentlet contentlet, ContentletRelationshipRecords related, User user, boolean respectFrontendRoles)throws DotDataException, DotSecurityException, DotContentletStateException {
        if(!perAPI.doesUserHavePermission(contentlet, PermissionAPI.PERMISSION_EDIT, user, respectFrontendRoles)){
            throw new DotSecurityException("User cannot edit Contentlet1");
        }
        List<Relationship> rels = RelationshipFactory.getAllRelationshipsByStructure(contentlet.getStructure());
        if(!rels.contains(related.getRelationship())){
            throw new DotContentletStateException("Contentlet does not have passed in relationship");
        }

        boolean child = !related.isHasParent();

        List<Tree> contentParents = null;
        if (child)
            contentParents = TreeFactory.getTreesByChild(contentlet.getIdentifier());

        deleteUnrelatedContents(contentlet, related, related.isHasParent(), user, respectFrontendRoles);
        Tree newTree = null;
        Set<Tree> uniqueRelationshipSet = new HashSet<Tree>();

        Relationship rel = related.getRelationship();
        List<Contentlet> conRels = RelationshipFactory.getAllRelationshipRecords(related.getRelationship(), contentlet, related.isHasParent());

        int treePosition = (conRels != null && conRels.size() != 0) ? conRels.size() : 1 ;
        int positionInParent;
        List<Tree> trees;
        for (Contentlet c : related.getRecords()) {
            if (child) {
                //newTree = TreeFactory.getTree(c.getIdentifier(), contentlet.getIdentifier(), rel.getRelationTypeValue());
                newTree = getTree(c.getIdentifier(), contentlet.getIdentifier(), rel.getRelationTypeValue(), contentParents);
                if(!InodeUtils.isSet(newTree.getParent())) {
                    try {
                        positionInParent = 0;
                        trees = TreeFactory.getTreesByParent(c.getIdentifier());
                        for (Tree tree: trees) {
                            if ((tree.getRelationType().equals(rel.getRelationTypeValue())) && (positionInParent <= tree.getTreeOrder())) {
                                positionInParent = tree.getTreeOrder() + 1;
                            }
                        }
                    } catch (Exception e) {
                        positionInParent = 0;
                    }
                    if(positionInParent == 0)//DOTCMS-6878
						positionInParent = treePosition;
                    newTree = new Tree(c.getIdentifier(), contentlet.getIdentifier(), rel.getRelationTypeValue(), positionInParent);
                }else{
                	if(newTree.getTreeOrder() == 0)//DOTCMS-6855
						newTree.setTreeOrder(treePosition);
					else
						treePosition = newTree.getTreeOrder();//DOTCMS-6878
                }
            } else {
                newTree = TreeFactory.getTree(contentlet.getIdentifier(), c.getIdentifier(), rel.getRelationTypeValue());
                if(!InodeUtils.isSet(newTree.getParent()))
                    newTree = new Tree(contentlet.getIdentifier(), c.getIdentifier(), rel.getRelationTypeValue(), treePosition);
                else
                    newTree.setTreeOrder(treePosition);
            }

            //newTree.setTreeOrder(treePosition);
            if( uniqueRelationshipSet.add(newTree) ) {

            	int newTreePosistion = newTree.getTreeOrder();
            	Tree treeToUpdate = TreeFactory.getTree(newTree);
            	treeToUpdate.setTreeOrder(newTreePosistion);

            	if(treeToUpdate != null && UtilMethods.isSet(treeToUpdate.getRelationType()))
            		TreeFactory.saveTree(treeToUpdate);
            	else
            		TreeFactory.saveTree(newTree);

            	treePosition++;

            }

            if(!child){// when we change the order we need to index all the sibling content
            	for(Contentlet con : getSiblings(c.getIdentifier())){
            		refresh(con);
            	}
            }
        }
    }

    public void publish(List<Contentlet> contentlets, User user,    boolean respectFrontendRoles) throws DotSecurityException,DotDataException, DotContentletStateException {
        boolean stateError = false;
        for (Contentlet contentlet : contentlets) {
            try{
                publish(contentlet, user, respectFrontendRoles);
            }catch (DotContentletStateException e) {
                stateError = true;
            }
        }
        if(stateError){
            throw new DotContentletStateException("Unable to publish one or more contentlets because it is locked");
        }
    }


    public boolean isContentEqual(Contentlet contentlet1,Contentlet contentlet2, User user, boolean respectFrontendRoles)throws DotSecurityException, DotDataException {
        if(!perAPI.doesUserHavePermission(contentlet1, PermissionAPI.PERMISSION_READ, user, respectFrontendRoles)){
            throw new DotSecurityException("User cannot read Contentlet1");
        }
        if(!perAPI.doesUserHavePermission(contentlet2, PermissionAPI.PERMISSION_READ, user, respectFrontendRoles)){
            throw new DotSecurityException("User cannot read Contentlet2");
        }
        if(contentlet1.getInode().equalsIgnoreCase(contentlet2.getInode())){
            return true;
        }
        return false;
    }

    public List<Contentlet> getSiblings(String identifier)throws DotDataException, DotSecurityException {
        List<Contentlet> contentletList = conFac.getContentletsByIdentifier(identifier );

        return contentletList;
    }

    public Contentlet checkin(Contentlet contentlet, List<Category> cats, List<Permission> permissions, User user, boolean respectFrontendRoles) throws IllegalArgumentException,DotDataException, DotSecurityException,DotContentletStateException, DotContentletValidationException {

        Map<Relationship, List<Contentlet>> contentRelationships = null;
        Contentlet workingCon = null;

        //If contentlet is not new
        if(InodeUtils.isSet(contentlet.getIdentifier())) {
            workingCon = findWorkingContentlet(contentlet);
            contentRelationships = findContentRelationships(workingCon);
        }
        else
        {
            contentRelationships = findContentRelationships(contentlet);
        }

        if(permissions == null)
            permissions = new ArrayList<Permission>();
        if(cats == null)
            cats = new ArrayList<Category>();
        if(contentRelationships == null)
            contentRelationships = new HashMap<Relationship, List<Contentlet>>();
        if(workingCon == null)
            workingCon = contentlet;

        return checkin(contentlet, contentRelationships, cats, permissions, user, respectFrontendRoles);

    }

    public Contentlet checkin(Contentlet contentlet, List<Permission> permissions, User user, boolean respectFrontendRoles) throws IllegalArgumentException,DotDataException, DotSecurityException,DotContentletStateException, DotContentletValidationException {

        List<Category> cats = null;
        Map<Relationship, List<Contentlet>> contentRelationships = null;
        Contentlet workingCon = null;

        //If contentlet is not new
        if(InodeUtils.isSet(contentlet.getIdentifier())) {
            workingCon = findWorkingContentlet(contentlet);
            cats = catAPI.getParents(contentlet, APILocator.getUserAPI().getSystemUser(), true);
            contentRelationships = findContentRelationships(workingCon);
        }
        else
        {
            contentRelationships = findContentRelationships(contentlet);
        }

        if(cats == null)
            cats = new ArrayList<Category>();
        if(contentRelationships == null)
            contentRelationships = new HashMap<Relationship, List<Contentlet>>();
        if(workingCon == null)
            workingCon = contentlet;
        return checkin(contentlet, contentRelationships, cats, permissions, user, respectFrontendRoles);
    }

    public Contentlet checkin(Contentlet contentlet,Map<Relationship, List<Contentlet>> contentRelationships,List<Category> cats, User user, boolean respectFrontendRoles)throws IllegalArgumentException, DotDataException,DotSecurityException, DotContentletStateException,DotContentletValidationException {

        List<Permission> permissions = null;
        Contentlet workingCon = null;

        //If contentlet is not new
        if(InodeUtils.isSet(contentlet.getIdentifier())) {
            workingCon = findWorkingContentlet(contentlet);
            permissions = perAPI.getPermissions(workingCon);
        }

        if(permissions == null)
            permissions = new ArrayList<Permission>();

        if(cats == null)
            cats = new ArrayList<Category>();
        if(contentRelationships == null)
            contentRelationships = new HashMap<Relationship, List<Contentlet>>();
        if(workingCon == null)
            workingCon = contentlet;
        return checkin(contentlet, contentRelationships, cats, permissions, user, respectFrontendRoles);
    }

    public Contentlet checkin(Contentlet contentlet,Map<Relationship, List<Contentlet>> contentRelationships,User user, boolean respectFrontendRoles)throws IllegalArgumentException, DotDataException, DotSecurityException, DotContentletStateException,DotContentletValidationException {

        List<Permission> permissions = null;
        List<Category> cats = null;
        Contentlet workingCon = null;

        //If contentlet is not new
        if(InodeUtils.isSet(contentlet.getIdentifier())) {
            workingCon = findWorkingContentlet(contentlet);
            permissions = perAPI.getPermissions(workingCon);
            cats = catAPI.getParents(contentlet, APILocator.getUserAPI().getSystemUser(), true);
        }

        if(permissions == null)
            permissions = new ArrayList<Permission>();
        if(cats == null)
            cats = new ArrayList<Category>();
        if(contentRelationships == null)
            contentRelationships = new HashMap<Relationship, List<Contentlet>>();
        if(workingCon == null)
            workingCon = contentlet;
        return checkin(contentlet, contentRelationships, cats, permissions, user, respectFrontendRoles);
    }

    public Contentlet checkin(Contentlet contentlet, User user,boolean respectFrontendRoles) throws IllegalArgumentException,DotDataException, DotSecurityException,DotContentletStateException, DotContentletValidationException {

        List<Permission> permissions = null;
        List<Category> cats = null;
        Map<Relationship, List<Contentlet>> contentRelationships = null;
        Contentlet workingCon = null;

        Identifier ident=null;
        if(InodeUtils.isSet(contentlet.getIdentifier()))
            ident = APILocator.getIdentifierAPI().find(contentlet);

        //If contentlet is not new
        if(ident!=null && InodeUtils.isSet(ident.getId()) && contentlet.getMap().get("_dont_validate_me") != null) {
            workingCon = findWorkingContentlet(contentlet);
            if(workingCon != null) {
	            permissions = perAPI.getPermissions(workingCon);
	            cats = catAPI.getParents(workingCon, APILocator.getUserAPI().getSystemUser(), true);
	            contentRelationships = findContentRelationships(workingCon);
            } else {
            	contentRelationships = findContentRelationships(contentlet);
            }
        }
        else
        {
            contentRelationships = findContentRelationships(contentlet);
        }

        if(permissions == null)
            permissions = new ArrayList<Permission>();
        if(cats == null)
            cats = new ArrayList<Category>();
        if(contentRelationships == null)
            contentRelationships = new HashMap<Relationship, List<Contentlet>>();
        if(workingCon == null)
            workingCon = contentlet;
        return checkin(contentlet, contentRelationships, cats, permissions, user, respectFrontendRoles);
    }

    public Contentlet checkin(Contentlet contentlet, User user,boolean respectFrontendRoles, List<Category> cats)throws IllegalArgumentException, DotDataException,DotSecurityException, DotContentletStateException,DotContentletValidationException {

        List<Permission> permissions = null;
        Map<Relationship, List<Contentlet>> contentRelationships = null;
        Contentlet workingCon = null;

        //If contentlet is not new
        if(InodeUtils.isSet(contentlet.getIdentifier())) {
            workingCon = findWorkingContentlet(contentlet);
            permissions = perAPI.getPermissions(workingCon, false, true);
            contentRelationships = findContentRelationships(workingCon);
        }
        else
        {
            contentRelationships = findContentRelationships(contentlet);
        }

        if(permissions == null)
            permissions = new ArrayList<Permission>();
        if(cats == null)
            cats = new ArrayList<Category>();
        if(contentRelationships == null)
            contentRelationships = new HashMap<Relationship, List<Contentlet>>();
        if(workingCon == null)
            workingCon = contentlet;
        return checkin(contentlet, contentRelationships, cats, permissions, user, respectFrontendRoles);
    }

    public Contentlet checkin(Contentlet contentlet, Map<Relationship, List<Contentlet>> contentRelationships, List<Category> cats ,List<Permission> permissions, User user,boolean respectFrontendRoles) throws DotDataException,DotSecurityException, DotContentletStateException, DotContentletValidationException {
        Structure st = StructureCache.getStructureByInode(contentlet.getStructureInode());
        ContentletRelationships relationshipsData = new ContentletRelationships(contentlet);
        List<ContentletRelationshipRecords> relationshipsRecords = new ArrayList<ContentletRelationshipRecords> ();
        relationshipsData.setRelationshipsRecords(relationshipsRecords);
        for(Entry<Relationship, List<Contentlet>> relEntry : contentRelationships.entrySet()) {
            Relationship relationship = (Relationship) relEntry.getKey();
            boolean hasParent = RelationshipFactory.isParentOfTheRelationship(relationship, st);
            ContentletRelationshipRecords records = relationshipsData.new ContentletRelationshipRecords(relationship, hasParent);
            records.setRecords(relEntry.getValue());
            relationshipsRecords.add(records);
        }
        return checkin(contentlet, relationshipsData, cats, permissions, user, respectFrontendRoles);
    }

    public Contentlet checkin(Contentlet contentlet, ContentletRelationships contentRelationships, List<Category> cats ,List<Permission> permissions, User user,boolean respectFrontendRoles) throws DotDataException,DotSecurityException, DotContentletStateException, DotContentletValidationException {
        return checkin(contentlet, contentRelationships, cats, permissions, user, respectFrontendRoles, true);
    }

    public Contentlet checkinWithoutVersioning(Contentlet contentlet, Map<Relationship, List<Contentlet>> contentRelationships, List<Category> cats ,List<Permission> permissions, User user,boolean respectFrontendRoles) throws DotDataException,DotSecurityException, DotContentletStateException, DotContentletValidationException {
        Structure st = StructureCache.getStructureByInode(contentlet.getStructureInode());
        ContentletRelationships relationshipsData = new ContentletRelationships(contentlet);
        List<ContentletRelationshipRecords> relationshipsRecords = new ArrayList<ContentletRelationshipRecords> ();
        relationshipsData.setRelationshipsRecords(relationshipsRecords);
        for(Entry<Relationship, List<Contentlet>> relEntry : contentRelationships.entrySet()) {
            Relationship relationship = (Relationship) relEntry.getKey();
            boolean hasParent = RelationshipFactory.isParentOfTheRelationship(relationship, st);
            ContentletRelationshipRecords records = relationshipsData.new ContentletRelationshipRecords(relationship, hasParent);
            records.setRecords(relEntry.getValue());
            relationshipsRecords.add(records);
        }
        return checkin(contentlet, relationshipsData, cats , permissions, user, respectFrontendRoles, false);
    }


    private Contentlet checkin(Contentlet contentlet, ContentletRelationships contentRelationships, List<Category> cats, List<Permission> permissions,
            User user, boolean respectFrontendRoles, boolean createNewVersion) throws DotDataException, DotSecurityException, DotContentletStateException,
            DotContentletValidationException {

        String syncMe = (UtilMethods.isSet(contentlet.getIdentifier())) ? contentlet.getIdentifier() : UUIDGenerator.generateUuid();

        synchronized (syncMe) {
            boolean saveWithExistingID=false;
            String existingInode=null, existingIdentifier=null;
            boolean changedURI=false;

        	Contentlet workingContentlet = contentlet;
            try {
				if (createNewVersion && contentlet != null && InodeUtils.isSet(contentlet.getInode())) {
				    // maybe the user want to save new content with existing inode & identifier comming from somewhere
				    // we need to check that the inode doesn't exists
				    DotConnect dc=new DotConnect();
				    dc.setSQL("select inode from contentlet where inode=?");
				    dc.addParam(contentlet.getInode());
				    if(dc.loadResults().size()>0){
				    	if(contentlet.getMap().get("_dont_validate_me") != null){
				    		Logger.debug(this, "forcing checking with no version as the _dont_validate_me is set and inode exists");
				    		createNewVersion = false;
				    	}else{
				    		throw new DotContentletStateException("Contentlet must not exist already");
				    	}
				    } else {
				        saveWithExistingID=true;
				        existingInode=contentlet.getInode();
				        contentlet.setInode(null);

				        Identifier ident=APILocator.getIdentifierAPI().find(contentlet.getIdentifier());
				        if(ident==null || !UtilMethods.isSet(ident.getId())) {
				            existingIdentifier=contentlet.getIdentifier();
				            contentlet.setIdentifier(null);
				        }
				    }
				}
				if (!createNewVersion && contentlet != null && !InodeUtils.isSet(contentlet.getInode()))
				    throw new DotContentletStateException("Contentlet must exist already");
				if (contentlet != null && contentlet.isArchived() && contentlet.getMap().get("_dont_validate_me") == null)
				    throw new DotContentletStateException("Unable to checkin an archived piece of content, please un-archive first");
				if (!perAPI.doesUserHavePermission(InodeUtils.isSet(contentlet.getIdentifier()) ? contentlet : contentlet.getStructure(),
				        PermissionAPI.PERMISSION_WRITE, user, respectFrontendRoles)) {
				    List<Role> rolesPublish = perAPI.getRoles(contentlet.getStructure().getPermissionId(), PermissionAPI.PERMISSION_PUBLISH, "CMS Owner", 0, -1);
				    List<Role> rolesWrite = perAPI.getRoles(contentlet.getStructure().getPermissionId(), PermissionAPI.PERMISSION_WRITE, "CMS Owner", 0, -1);
				    Role cmsOwner = APILocator.getRoleAPI().loadCMSOwnerRole();
				    boolean isCMSOwner = false;
				    if (rolesPublish.size() > 0 || rolesWrite.size() > 0) {
				        for (Role role : rolesPublish) {
				            if (role.getId().equals(cmsOwner.getId())) {
				                isCMSOwner = true;
				                break;
				            }
				        }
				        if (!isCMSOwner) {
				            for (Role role : rolesWrite) {
				                if (role.getId().equals(cmsOwner.getId())) {
				                    isCMSOwner = true;
				                    break;
				                }
				            }
				        }
				        if (!isCMSOwner) {
				            throw new DotSecurityException("User doesn't have write permissions to Contentlet");
				        }
				    } else {
				        throw new DotSecurityException("User doesn't have write permissions to Contentlet");
				    }
				}
				if (createNewVersion && (contentRelationships == null || cats == null || permissions == null))
				    throw new IllegalArgumentException(
				            "The categories, permissions and content relationships cannot be null when trying to checkin. The method was called improperly");
				try {
				    validateContentlet(contentlet, contentRelationships, cats);

				} catch (DotContentletValidationException ve) {
				    throw ve;
				}

				if(contentlet.getMap().get("_dont_validate_me") == null) {
				    canLock(contentlet, user);
				}
				contentlet.setModUser(user.getUserId());
				// start up workflow
				WorkflowAPI wapi  = APILocator.getWorkflowAPI();
				WorkflowProcessor workflow=null;

				if(contentlet.getMap().get("__disable_workflow__")==null) {
				    workflow = wapi.fireWorkflowPreCheckin(contentlet,user);
				}

				workingContentlet = contentlet;
				if(createNewVersion)
				    workingContentlet = findWorkingContentlet(contentlet);
				String workingContentletInode = (workingContentlet==null) ? "" : workingContentlet.getInode();

				boolean priority = contentlet.isLowIndexPriority();
				boolean isNewContent = false;
				if(!InodeUtils.isSet(workingContentletInode)){
				    isNewContent = true;
				}

				if (contentlet.getLanguageId() == 0) {
				    Language defaultLanguage = lanAPI.getDefaultLanguage();
				    contentlet.setLanguageId(defaultLanguage.getId());
				}

				contentlet.setModUser(user != null ? user.getUserId() : "");

				if (contentlet.getOwner() == null || contentlet.getOwner().length() < 1) {
				    contentlet.setOwner(user.getUserId());
				}

				// check contentlet Host
				User sysuser = APILocator.getUserAPI().getSystemUser();
                if (!UtilMethods.isSet(contentlet.getHost())) {
				    contentlet.setHost(APILocator.getHostAPI().findSystemHost(sysuser, true).getIdentifier());
				}
				if (!UtilMethods.isSet(contentlet.getFolder())) {
				    contentlet.setFolder(FolderAPI.SYSTEM_FOLDER);
				}

				Contentlet contentletRaw=contentlet;

                if ( contentlet.getMap().get( "_use_mod_date" ) != null ) {
                    /*
                     When a content is sent using the remote push publishing we want to respect the modification
                     dates the content already had.
                     */
                    contentlet.setModDate( (Date) contentlet.getMap().get( "_use_mod_date" ) );
                } else {
                    contentlet.setModDate( new Date() );
                }

				// Keep the 5 properties BEFORE store the contentlet on DB.
				String contentPushPublishDate = contentlet.getStringProperty("wfPublishDate");
				String contentPushPublishTime = contentlet.getStringProperty("wfPublishTime");
				String contentPushExpireDate = contentlet.getStringProperty("wfExpireDate");
				String contentPushExpireTime = contentlet.getStringProperty("wfExpireTime");
				String contentPushNeverExpire = contentlet.getStringProperty("wfNeverExpire");
				String contentWhereToSend = contentlet.getStringProperty("whereToSend");
				String forcePush = contentlet.getStringProperty("forcePush");

				if(saveWithExistingID)
				    contentlet = conFac.save(contentlet, existingInode);
				else
				    contentlet = conFac.save(contentlet);

				if (!InodeUtils.isSet(contentlet.getIdentifier())) {
				    Treeable parent = null;
				    if(UtilMethods.isSet(contentletRaw.getFolder()) && !contentletRaw.getFolder().equals(FolderAPI.SYSTEM_FOLDER)){
				        parent = APILocator.getFolderAPI().find(contentletRaw.getFolder(), sysuser, false);
				    }else{
				        parent = APILocator.getHostAPI().find(contentlet.getHost(), sysuser, false);
				    }
				    Identifier ident;
				    final Contentlet contPar=contentlet.getStructure().getStructureType()==Structure.STRUCTURE_TYPE_FILEASSET?contentletRaw:contentlet;
				    if(existingIdentifier!=null)
				        ident = APILocator.getIdentifierAPI().createNew(contPar, parent, existingIdentifier);
				    else
				        ident = APILocator.getIdentifierAPI().createNew(contPar, parent);
				    contentlet.setIdentifier(ident.getId());
				    contentlet = conFac.save(contentlet);
				} else {
				    Identifier ident = APILocator.getIdentifierAPI().find(contentlet);

				    String oldURI=ident.getURI();

				    // make sure the identifier is removed from cache
				    // because changes here may affect URI then IdentifierCache
				    // can't remove it
				    CacheLocator.getIdentifierCache().removeFromCacheByVersionable(contentlet);

				    ident.setHostId(contentlet.getHost());
				    if(contentlet.getStructure().getStructureType()==Structure.STRUCTURE_TYPE_FILEASSET){
				        try {
				            ident.setAssetName(contentletRaw.getBinary(FileAssetAPI.BINARY_FIELD).getName());
				        } catch (IOException e) {
				            // TODO
				        }
				    }
				    if(UtilMethods.isSet(contentletRaw.getFolder()) && !contentletRaw.getFolder().equals(FolderAPI.SYSTEM_FOLDER)){
				        Folder folder = APILocator.getFolderAPI().find(contentletRaw.getFolder(), sysuser, false);
				        Identifier folderIdent = APILocator.getIdentifierAPI().find(folder);
				        ident.setParentPath(folderIdent.getPath());
				    }
				    else {
				        ident.setParentPath("/");
				    }
				    ident=APILocator.getIdentifierAPI().save(ident);

				    changedURI = ! oldURI.equals(ident.getURI());
				}



				APILocator.getVersionableAPI().setWorking(contentlet);

				boolean structureHasAHostField = hasAHostField(contentlet.getStructureInode());

				List<Field> fields = FieldsCache.getFieldsByStructureInode(contentlet.getStructureInode());
				for (Field field : fields) {
				    if (field.getFieldType().equals(Field.FieldType.TAG.toString())) {
				    	String value= null;
				    	if(contentlet.getStringProperty(field.getVelocityVarName()) != null)
				    		value=contentlet.getStringProperty(field.getVelocityVarName()).trim();

				        if(UtilMethods.isSet(value)) {
    				        String hostId = Host.SYSTEM_HOST;
    				        if(structureHasAHostField){
    				            Host host = null;
    				            try{
    				                host = APILocator.getHostAPI().find(contentlet.getHost(), user, true);
    				            }catch(Exception e){
    				                Logger.error(this, "Unable to get contentlet host");
    				            }
    				            if(host.getIdentifier().equals(Host.SYSTEM_HOST))
    				                hostId = Host.SYSTEM_HOST;
    				            else
    				                hostId = host.getIdentifier();

    				        }
    				        List<Tag> list=tagAPI.getTagsInText(value, user.getUserId(), hostId);
    				        for(Tag tag : list)
    				            tagAPI.addTagInode(tag.getTagName(), contentlet.getInode(), hostId);
				        }
				    }

				}


				if (workingContentlet == null) {
				    workingContentlet = contentlet;
				}

				// DOTCMS-4732
//          if(isNewContent && !hasAHostFieldSet(contentlet.getStructureInode(),contentlet)){
//              List<Permission> stPers = perAPI.getPermissions(contentlet.getStructure());
//              if(stPers != null && stPers.size()>0){
//                  if(stPers.get(0).isIndividualPermission()){
//                      perAPI.copyPermissions(contentlet.getStructure(), contentlet);
//                  }
//              }
//          }else{
//              perAPI.resetPermissionReferences(contentlet);
//          }

				if (createNewVersion || (!createNewVersion && (contentRelationships != null || cats != null))) {
				    moveContentDependencies(workingContentlet, contentlet, contentRelationships, cats, permissions, user, respectFrontendRoles);
				}

				// Refreshing permissions
				if (hasAHostField(contentlet.getStructureInode()) && !isNewContent) {
				    perAPI.resetPermissionReferences(contentlet);
				}

				// Publish once if needed and reindex once if needed. The publish
				// method reindexes.
				contentlet.setLowIndexPriority(priority);





				// http://jira.dotmarketing.net/browse/DOTCMS-1073
				// storing binary files in file system.
				Logger.debug(this, "ContentletAPIImpl : storing binary files in file system.");


				// Binary Files
				String newInode = contentlet.getInode();
                String oldInode = workingContentlet.getInode();


                java.io.File newDir = new java.io.File(APILocator.getFileAPI().getRealAssetPath() + java.io.File.separator
                		+ newInode.charAt(0)
                        + java.io.File.separator
                        + newInode.charAt(1) + java.io.File.separator + newInode);
                newDir.mkdirs();

                java.io.File oldDir = null;
                if(UtilMethods.isSet(oldInode)) {
                	oldDir = new java.io.File(APILocator.getFileAPI().getRealAssetPath()
            			+ java.io.File.separator + oldInode.charAt(0)
            			+ java.io.File.separator + oldInode.charAt(1)
            			+ java.io.File.separator + oldInode);
                }





				// loop over the new field values
				// if we have a new temp file or a deleted file
				// do it to the new inode directory
			    List<Field> structFields = FieldsCache.getFieldsByStructureInode(contentlet.getStructureInode());
			    for (Field field : structFields) {
			        if (field.getFieldContentlet().startsWith("binary")) {
			            try {

			                String velocityVarNm = field.getVelocityVarName();
			                java.io.File incomingFile = contentletRaw.getBinary(velocityVarNm);
			                java.io.File binaryFieldFolder = new java.io.File(newDir.getAbsolutePath() + java.io.File.separator + velocityVarNm);

			                java.io.File metadata=null;
			                if(contentlet.getStructure().getStructureType()==Structure.STRUCTURE_TYPE_FILEASSET) {
			                    metadata=APILocator.getFileAssetAPI().getContentMetadataFile(contentlet.getInode());
			                }

			                // if the user has removed this  file via the ui
			                if (incomingFile == null  || incomingFile.getAbsolutePath().contains("-removed-")){
			                    FileUtil.deltree(binaryFieldFolder);
			                    contentlet.setBinary(velocityVarNm, null);
			                    if(metadata!=null && metadata.exists())
			                        metadata.delete();
			                	continue;
			                }

			                // if we have an incoming file
			                else if (incomingFile.exists() ){
			                	String oldFileName  = incomingFile.getName();
			                	String newFileName  = (UtilMethods.isSet(contentlet.getStringProperty("fileName")) && contentlet.getStructure().getStructureType() == Structure.STRUCTURE_TYPE_FILEASSET) ? contentlet.getStringProperty("fileName"): oldFileName;




			                	java.io.File oldFile = null;
			                	if(UtilMethods.isSet(oldInode)) {
			                		//get old file
			                		oldFile = new java.io.File(oldDir.getAbsolutePath()  + java.io.File.separator + velocityVarNm + java.io.File.separator +  oldFileName);

			                		// do we have an inline edited file, if so use that
					                java.io.File editedFile = new java.io.File(oldDir.getAbsolutePath()  + java.io.File.separator + velocityVarNm + java.io.File.separator + WebKeys.TEMP_FILE_PREFIX + oldFileName);
				                    if(editedFile.exists()){
				                    	incomingFile = editedFile;
				                    }
			                	}

				                java.io.File newFile = new java.io.File(newDir.getAbsolutePath()  + java.io.File.separator + velocityVarNm + java.io.File.separator +  newFileName);
				                binaryFieldFolder.mkdirs();

				                // we move files that have been newly uploaded or edited
			                	if(oldFile==null || !oldFile.equals(incomingFile)){
				                	//FileUtil.deltree(binaryFieldFolder);

			                		FileUtil.move(incomingFile, newFile);

			                		// delete old content metadata if exists
			                		if(metadata!=null && metadata.exists())
			                		    metadata.delete();

			                		// what happens is we never clean up the temp directory
			                		// answer: this happends --> https://github.com/dotCMS/dotCMS/issues/1071
			                		// there is a quarz job to clean that
			                		/*java.io.File delMe = new java.io.File(incomingFile.getParentFile().getParentFile(), oldFileName);
			                		if(delMe.exists() && delMe.getAbsolutePath().contains(
			                		        APILocator.getFileAPI().getRealAssetPathTmpBinary()
											+ java.io.File.separator + user.getUserId()
											+ java.io.File.separator  ) ){
			                			delMe.delete();
			                			delMe = incomingFile.getParentFile().getParentFile();
			                			FileUtil.deltree(delMe);
			                		}*/

			                	}
			                	else if (oldFile.exists()) {
			                		// otherwise, we copy the files as hardlinks
			                		FileUtil.copyFile(oldFile, newFile);

			                		// try to get the content metadata from the old version
			                		if(metadata!=null) {
			                		    java.io.File oldMeta=APILocator.getFileAssetAPI().getContentMetadataFile(oldInode);
			                		    if(oldMeta.exists()) {
			                		        if(metadata.exists()) // unlikely to happend. deleting just in case
			                		            metadata.delete();
			                		        metadata.getParentFile().mkdirs();
			                		        FileUtil.copyFile(oldMeta, metadata);
			                		    }
			                		}
			                	}
			                	contentlet.setBinary(velocityVarNm, newFile);
			                }
			            } catch (FileNotFoundException e) {
			                e.printStackTrace();
			                throw new DotContentletValidationException("Error occurred while processing the file:" + e.getMessage());
			            } catch (IOException e) {
			                e.printStackTrace();
			                throw new DotContentletValidationException("Error occurred while processing the file:" + e.getMessage());
			            }
			        }
			    }


			    // lets update identifier's syspubdate & sysexpiredate
			    if ((contentlet != null) && InodeUtils.isSet(contentlet.getIdentifier())) {
			        Structure st=contentlet.getStructure();
			        if(UtilMethods.isSet(st.getPublishDateVar()) || UtilMethods.isSet(st.getPublishDateVar())) {
    			        Identifier ident=APILocator.getIdentifierAPI().find(contentlet);
    			        boolean save=false;
    			        if(UtilMethods.isSet(st.getPublishDateVar())) {
    			            Date pdate=contentletRaw.getDateProperty(st.getPublishDateVar());
    			            contentlet.setDateProperty(st.getPublishDateVar(), pdate);
    			            if((ident.getSysPublishDate()==null && pdate!=null) || // was null and now we have a value
    			                (ident.getSysPublishDate()!=null && //wasn't null and now is null or different
    			                   (pdate==null || !pdate.equals(ident.getSysPublishDate())))) {
    			                ident.setSysPublishDate(pdate);
    			                save=true;
    			            }
    			        }
    			        if(UtilMethods.isSet(st.getExpireDateVar())) {
                            Date edate=contentletRaw.getDateProperty(st.getExpireDateVar());
                            contentlet.setDateProperty(st.getExpireDateVar(), edate);
                            if((ident.getSysExpireDate()==null && edate!=null) || // was null and now we have a value
                                (ident.getSysExpireDate()!=null && //wasn't null and now is null or different
                                   (edate==null || !edate.equals(ident.getSysExpireDate())))) {
                                ident.setSysExpireDate(edate);
                                save=true;
                            }
                        }
    			        if(save) {
    			            // publish/expire dates changed
    			            APILocator.getIdentifierAPI().save(ident);

    			            // we take all inodes associated with that identifier
    			            // remove them from cache and then reindex them
    			            HibernateUtil hu=new HibernateUtil(ContentletVersionInfo.class);
    			            hu.setQuery("from "+ContentletVersionInfo.class.getCanonicalName()+" where identifier=?");
    			            hu.setParam(ident.getId());
    			            List<ContentletVersionInfo> list=hu.list();
    			            List<String> inodes=new ArrayList<String>();
    			            for(ContentletVersionInfo cvi : list) {
    			                inodes.add(cvi.getWorkingInode());
    			                if(UtilMethods.isSet(cvi.getLiveInode()) && !cvi.getWorkingInode().equals(cvi.getLiveInode()))
    			                    inodes.add(cvi.getLiveInode());
    			            }
    			            for(String inode : inodes) {
    			                CacheLocator.getContentletCache().remove(inode);
    			                Contentlet ct=APILocator.getContentletAPI().find(inode, sysuser, false);
    			                APILocator.getContentletIndexAPI().addContentToIndex(ct,false);
    			            }
    			        }
			        }
			    }

				Structure hostStructure = StructureCache.getStructureByVelocityVarName("Host");
				if ((contentlet != null) && InodeUtils.isSet(contentlet.getIdentifier()) && contentlet.getStructureInode().equals(hostStructure.getInode())) {
				    HostAPI hostAPI = APILocator.getHostAPI();
				    hostAPI.updateCache(new Host(contentlet));

				    ContentletCache cc = CacheLocator.getContentletCache();
				    Identifier ident=APILocator.getIdentifierAPI().find(contentlet);
				    List<Contentlet> contentlets = findAllVersions(ident, sysuser, respectFrontendRoles);
				    for (Contentlet c : contentlets) {
						Host h = new Host(c);
						cc.remove(h.getHostname());
						cc.remove(h.getIdentifier());
					}

				    hostAPI.updateVirtualLinks(new Host(workingContentlet), new Host(contentlet));//DOTCMS-5025
				    hostAPI.updateMenuLinks(new Host(workingContentlet), new Host(contentlet));

				  //update tag references
				    String oldTagStorageId = "SYSTEM_HOST";
				    if(workingContentlet.getMap().get("tagStorage")!=null) {
				    	oldTagStorageId = workingContentlet.getMap().get("tagStorage").toString();
					}

				    String newTagStorageId = "SYSTEM_HOST";
				    if(contentlet.getMap().get("tagStorage")!=null) {
				    	newTagStorageId = contentlet.getMap().get("tagStorage").toString();
				    }
					tagAPI.updateTagReferences(contentlet.getIdentifier(), oldTagStorageId, newTagStorageId);
				}

				if(contentlet.getStructure().getStructureType()==Structure.STRUCTURE_TYPE_FILEASSET){
				    Identifier contIdent = APILocator.getIdentifierAPI().find(contentlet);
				    
				    //Parse file META-DATA
				    java.io.File binFile =  getBinaryFile(contentlet.getInode(), FileAssetAPI.BINARY_FIELD, user);
				    if(binFile!=null){
				        contentlet.setProperty(FileAssetAPI.FILE_NAME_FIELD, binFile.getName());
				        if(!UtilMethods.isSet(contentlet.getStringProperty(FileAssetAPI.DESCRIPTION))){
				            String desc = UtilMethods.getFileName(binFile.getName());
				            contentlet.setProperty(FileAssetAPI.DESCRIPTION, desc);
				        }
				        Map<String, String> metaMap = APILocator.getFileAssetAPI().getMetaDataMap(contentlet, binFile);
<<<<<<< HEAD
				        if(metaMap!=null) {
				            Gson gson = new Gson();
=======
				        if(metaMap!=null){
				            Identifier contIdent = APILocator.getIdentifierAPI().find(contentlet);
				            Gson gson = new GsonBuilder().disableHtmlEscaping().create();
>>>>>>> e52deb6d
				            contentlet.setProperty(FileAssetAPI.META_DATA_FIELD, gson.toJson(metaMap));
				            contentlet = conFac.save(contentlet);
				            if(!isNewContent){
				                LiveCache.removeAssetFromCache(contentlet);
				                LiveCache.addToLiveAssetToCache(contentlet);
				                WorkingCache.removeAssetFromCache(contentlet);
				                WorkingCache.addToWorkingAssetToCache(contentlet);
				                Host host = APILocator.getHostAPI().find(contIdent.getHostId(), user, respectFrontendRoles);
				                Folder folder = APILocator.getFolderAPI().findFolderByPath(contIdent.getParentPath(), host , user, respectFrontendRoles);
				                if(RefreshMenus.shouldRefreshMenus(APILocator.getFileAssetAPI().fromContentlet(workingContentlet),APILocator.getFileAssetAPI().fromContentlet(contentlet))){
				                	RefreshMenus.deleteMenu(folder);
				                	CacheLocator.getNavToolCache().removeNav(host.getIdentifier(), folder.getInode());
				                }
				            }
				        }
				    }
				    
				    // clear possible CSS cache
				    CacheLocator.getCSSCache().remove(contIdent.getHostId(), contIdent.getURI(), true);
				    CacheLocator.getCSSCache().remove(contIdent.getHostId(), contIdent.getURI(), false);

				}
				if (contentlet.isLive()) {
				    publishAssociated(contentlet, isNewContent, createNewVersion);
				} else {
				    if (!isNewContent) {
				        ContentletServices.invalidate(contentlet, true);
				        // writes the contentlet object to a file
				        ContentletMapServices.invalidate(contentlet, true);
				    }

				    indexAPI.addContentToIndex(contentlet);
				}

				if(structureHasAHostField && changedURI) {
				    DotConnect dc=new DotConnect();
				    dc.setSQL("select working_inode,live_inode from contentlet_version_info where identifier=? and lang<>?");
				    dc.addParam(contentlet.getIdentifier());
				    dc.addParam(contentlet.getLanguageId());
				    List<Map<String,Object>> others = dc.loadResults();
				    for(Map<String,Object> other : others) {
				        String workingi=(String)other.get("working_inode");
				        indexAPI.addContentToIndex(find(workingi,user,false));
				        String livei=(String)other.get("live_inode");
				        if(UtilMethods.isSet(livei) && !livei.equals(workingi))
				            indexAPI.addContentToIndex(find(livei,user,false));
				    }
				}

				// Set the properties again after the store on DB and before the fire on an Actionlet.
				contentlet.setStringProperty("wfPublishDate", contentPushPublishDate);
				contentlet.setStringProperty("wfPublishTime", contentPushPublishTime);
				contentlet.setStringProperty("wfExpireDate", contentPushExpireDate);
				contentlet.setStringProperty("wfExpireTime", contentPushExpireTime);
				contentlet.setStringProperty("wfNeverExpire", contentPushNeverExpire);
				contentlet.setStringProperty("whereToSend", contentWhereToSend);
				contentlet.setStringProperty("forcePush", forcePush);

				//wapi.
				if(workflow!=null) {
    				workflow.setContentlet(contentlet);
    				wapi.fireWorkflowPostCheckin(workflow);
				}

				// DOTCMS-7290
				DotCacheAdministrator cache = CacheLocator.getCacheAdministrator();
				Identifier contIdent = APILocator.getIdentifierAPI().find(contentlet);
				Host host = APILocator.getHostAPI().find(contIdent.getHostId(), user, respectFrontendRoles);
				cache.remove(LiveCache.getPrimaryGroup() + host.getIdentifier() + ":" + contIdent.getParentPath()+contIdent.getAssetName(),
						LiveCache.getPrimaryGroup() + "_" + host.getIdentifier());


				String velocityResourcePath = "working/" + contentlet.getIdentifier() + "_" + contentlet.getLanguageId() + "." + Config.getStringProperty("VELOCITY_CONTENT_EXTENSION","content");
				if(CacheLocator.getVeloctyResourceCache().isMiss(velocityResourcePath))
					CacheLocator.getVeloctyResourceCache().remove(velocityResourcePath);
				if(contentlet.isLive()){
					velocityResourcePath = "live/" + contentlet.getIdentifier() + "_" + contentlet.getLanguageId() + "." + Config.getStringProperty("VELOCITY_CONTENT_EXTENSION","content");
					if(CacheLocator.getVeloctyResourceCache().isMiss(velocityResourcePath))
						CacheLocator.getVeloctyResourceCache().remove(velocityResourcePath);
				}

			} catch (Exception e) {//DOTCMS-6946
            	if(createNewVersion && workingContentlet!= null && UtilMethods.isSet(workingContentlet.getInode())){
            		APILocator.getVersionableAPI().setWorking(workingContentlet);
            	}
            	Logger.error(this, e.getMessage());
				Logger.error(this, e.toString());
				if(e instanceof DotDataException)
					throw (DotDataException)e;
				if(e instanceof DotSecurityException)
					throw (DotSecurityException)e;
				if(e instanceof DotContentletValidationException)
					throw (DotContentletValidationException)e;
				if(e instanceof DotContentletStateException)
					throw (DotContentletStateException)e;
				if(e instanceof DotWorkflowException)
					throw (DotWorkflowException)e;
				if(e instanceof Exception)
					Logger.error(this, e.toString(), e);
					throw new DotRuntimeException(e.getMessage());
			}


        } // end syncronized block


        return contentlet;
    }

    public List<Contentlet> checkout(List<Contentlet> contentlets, User user,   boolean respectFrontendRoles) throws DotDataException,DotSecurityException, DotContentletStateException {
        List<Contentlet> result = new ArrayList<Contentlet>();
        for (Contentlet contentlet : contentlets) {
            result.add(checkout(contentlet.getInode(), user, respectFrontendRoles));
        }
        return result;
    }

    public List<Contentlet> checkoutWithQuery(String luceneQuery, User user,boolean respectFrontendRoles) throws DotDataException,DotSecurityException, DotContentletStateException {
        List<Contentlet> result = new ArrayList<Contentlet>();
        List<Contentlet> cons = search(luceneQuery, 0, -1, "", user, respectFrontendRoles);
        for (Contentlet contentlet : cons) {
            result.add(checkout(contentlet.getInode(), user, respectFrontendRoles));
        }
        return result;
    }

    public List<Contentlet> checkout(String luceneQuery, User user,boolean respectFrontendRoles, int offset, int limit) throws DotDataException,DotSecurityException, DotContentletStateException {
        List<Contentlet> result = new ArrayList<Contentlet>();
        List<Contentlet> cons = search(luceneQuery, limit, offset, "", user, respectFrontendRoles);
        for (Contentlet contentlet : cons) {
            result.add(checkout(contentlet.getInode(), user, respectFrontendRoles));
        }
        return result;
    }

    public Contentlet checkout(String contentletInode, User user,boolean respectFrontendRoles) throws DotDataException,DotSecurityException, DotContentletStateException {
        //return new version
        Contentlet contentlet = find(contentletInode, user, respectFrontendRoles);

        canLock(contentlet, user);
        lock(contentlet, user, respectFrontendRoles);
        Contentlet workingContentlet = new Contentlet();
        Map<String, Object> cmap = contentlet.getMap();
        workingContentlet.setStructureInode(contentlet.getStructureInode());
        workingContentlet.setInode(contentletInode);
        copyProperties(workingContentlet, cmap);
        workingContentlet.setInode("");
        return workingContentlet;
    }

    private void moveContentDependencies(Contentlet fromContentlet, Contentlet toContentlet, ContentletRelationships contentRelationships, List<Category> categories ,List<Permission> permissions, User user,boolean respect) throws DotDataException, DotSecurityException{

        //Handles Categories
        List<Category> categoriesUserCannotRemove = new ArrayList<Category>();
        if(categories == null){
            categories = new ArrayList<Category>();
        }
        //Find categories which the user can't use.  A user cannot remove a category they cannot use
        List<Category> cats = catAPI.getParents(fromContentlet, APILocator.getUserAPI().getSystemUser(), true);
        for (Category category : cats) {
            if(!catAPI.canUseCategory(category, user, false)){
                if(!categories.contains(category)){
                    categoriesUserCannotRemove.add(category);
                }
            }
        }
        categories = perAPI.filterCollection(categories, PermissionAPI.PERMISSION_USE, respect, user);
        categories.addAll(categoriesUserCannotRemove);
        if(!categories.isEmpty())
           catAPI.setParents(toContentlet, categories, user, respect);


        //Handle Relationships

        if(contentRelationships == null){
            contentRelationships = new ContentletRelationships(toContentlet);
        }
        List<Relationship> rels = RelationshipFactory.getAllRelationshipsByStructure(fromContentlet.getStructure());
        for (Relationship r : rels) {
            if(RelationshipFactory.isSameStructureRelationship(r, fromContentlet.getStructure())) {
                ContentletRelationshipRecords selectedRecords = null;

                //First all relationships as parent
                for(ContentletRelationshipRecords records : contentRelationships.getRelationshipsRecords()) {
                    if(records.getRelationship().getInode().equalsIgnoreCase(r.getInode()) && records.isHasParent()) {
                        selectedRecords = records;
                        break;
                    }
                }
                if (selectedRecords == null) {
                    selectedRecords = contentRelationships.new ContentletRelationshipRecords(r, true);
                    contentRelationships.getRelationshipsRecords().add(contentRelationships.new ContentletRelationshipRecords(r, true));
                }

                //Adding to the list all the records the user was not able to see becuase permissions forcing them into the relationship
                List<Contentlet> cons = getRelatedContent(fromContentlet, r, true, APILocator.getUserAPI().getSystemUser(), true);
                for (Contentlet contentlet : cons) {
                    if (!perAPI.doesUserHavePermission(contentlet, PermissionAPI.PERMISSION_READ, user, false)) {
                        selectedRecords.getRecords().add(0, contentlet);
                    }
                }

                //Then all relationships as child
                for(ContentletRelationshipRecords records : contentRelationships.getRelationshipsRecords()) {
                    if(records.getRelationship().getInode().equalsIgnoreCase(r.getInode()) && !records.isHasParent()) {
                        selectedRecords = records;
                        break;
                    }
                }
                if (selectedRecords == null) {
                    selectedRecords = contentRelationships.new ContentletRelationshipRecords(r, false);
                    contentRelationships.getRelationshipsRecords().add(contentRelationships.new ContentletRelationshipRecords(r, false));
                }

                //Adding to the list all the records the user was not able to see becuase permissions forcing them into the relationship
                cons = getRelatedContent(fromContentlet, r, false, APILocator.getUserAPI().getSystemUser(), true);
                for (Contentlet contentlet : cons) {
                    if (!perAPI.doesUserHavePermission(contentlet, PermissionAPI.PERMISSION_READ, user, false)) {
                        selectedRecords.getRecords().add(0, contentlet);
                    }
                }

            } else {
                ContentletRelationshipRecords selectedRecords = null;

                //First all relationships as parent
                for(ContentletRelationshipRecords records : contentRelationships.getRelationshipsRecords()) {
                    if(records.getRelationship().getInode().equalsIgnoreCase(r.getInode())) {
                        selectedRecords = records;
                        break;
                    }
                }
                boolean hasParent = RelationshipFactory.isParentOfTheRelationship(r, fromContentlet.getStructure());
                if (selectedRecords == null) {
                    selectedRecords = contentRelationships.new ContentletRelationshipRecords(r, hasParent);
                    contentRelationships.getRelationshipsRecords().add(contentRelationships.new ContentletRelationshipRecords(r, hasParent));
                }

                //Adding to the list all the records the user was not able to see because permissions forcing them into the relationship
                List<Contentlet> cons = getRelatedContent(fromContentlet, r, APILocator.getUserAPI().getSystemUser(), true);
                for (Contentlet contentlet : cons) {
                    if (!perAPI.doesUserHavePermission(contentlet, PermissionAPI.PERMISSION_READ, user, false)) {
                        selectedRecords.getRecords().add(0, contentlet);
                    }
                }
            }
        }
        for (ContentletRelationshipRecords cr : contentRelationships.getRelationshipsRecords()) {
            relateContent(toContentlet, cr, APILocator.getUserAPI().getSystemUser(), true);
        }
    }

    public void restoreVersion(Contentlet contentlet, User user,boolean respectFrontendRoles) throws DotSecurityException, DotContentletStateException, DotDataException {
        if(contentlet.getInode().equals(""))
            throw new DotContentletStateException(CAN_T_CHANGE_STATE_OF_CHECKED_OUT_CONTENT);
        if(!perAPI.doesUserHavePermission(contentlet, PermissionAPI.PERMISSION_EDIT, user, respectFrontendRoles)){
            throw new DotSecurityException("User cannot edit Contentlet");
        }
        if(contentlet == null){
            throw new DotContentletStateException("The contentlet was null");
        }
        canLock(contentlet, user);
        Contentlet currentWorkingCon = findContentletByIdentifier(contentlet.getIdentifier(), false, contentlet.getLanguageId(), user, respectFrontendRoles);
        APILocator.getVersionableAPI().setWorking(contentlet);
        // Upodating lucene index
        ContentletServices.invalidate(contentlet, true);
        //writes the contentlet object to a file
        ContentletMapServices.invalidate(contentlet, true);
        // Updating lucene index
        indexAPI.addContentToIndex(currentWorkingCon);
        indexAPI.addContentToIndex(contentlet);
    }

    public List<Contentlet> findAllUserVersions(Identifier identifier,User user, boolean respectFrontendRoles) throws DotSecurityException, DotDataException, DotStateException {
        List<Contentlet> contentlets = conFac.findAllUserVersions(identifier);
        if(contentlets.isEmpty())
            return new ArrayList<Contentlet>();
        if(!perAPI.doesUserHavePermission(contentlets.get(0), PermissionAPI.PERMISSION_READ, user, respectFrontendRoles)){
            throw new DotSecurityException("User cannot read Contentlet So Unable to View Versions");
        }
        return contentlets;
    }

    public List<Contentlet> findAllVersions(Identifier identifier, User user,boolean respectFrontendRoles) throws DotSecurityException,DotDataException, DotStateException {
        List<Contentlet> contentlets = conFac.findAllVersions(identifier);
        if(contentlets.isEmpty())
            return new ArrayList<Contentlet>();
        if(!perAPI.doesUserHavePermission(contentlets.get(0), PermissionAPI.PERMISSION_READ, user, respectFrontendRoles)){
            throw new DotSecurityException("User cannot read Contentlet So Unable to View Versions");
        }
        return contentlets;
    }

    public String getName(Contentlet contentlet, User user, boolean respectFrontendRoles) throws DotSecurityException,DotContentletStateException, DotDataException {
        if(!perAPI.doesUserHavePermission(contentlet, PermissionAPI.PERMISSION_READ, user, respectFrontendRoles)){
            throw new DotSecurityException("User cannot read Contentlet1");
        }
        if(contentlet == null){
            throw new DotContentletStateException("The contentlet was null");
        }
        String returnValue = (String) contentlet.getMap().get("__DOTNAME__");
        if(UtilMethods.isSet(returnValue)){
        	return returnValue;
        }


        List<Field> fields = FieldsCache.getFieldsByStructureInode(contentlet.getStructureInode());

        for (Field fld : fields) {

            try{

                if(fld.isListed() && contentlet.getMap().get(fld.getVelocityVarName())!=null){
                    returnValue = contentlet.getMap().get(fld.getVelocityVarName()).toString();
                    returnValue = returnValue.length() > 250 ? returnValue.substring(0,250) : returnValue;
                    if(UtilMethods.isSet(returnValue)){
                    	contentlet.setStringProperty("__DOTNAME__", returnValue);
                    	return returnValue;
                    }
                }
            }
            catch(Exception e){
                Logger.warn(this.getClass(), "unable to get field value " + fld.getVelocityVarName() + " " + e, e);
            }
        }
        contentlet.setStringProperty("__NAME__", contentlet.getIdentifier());
        return contentlet.getIdentifier();
    }

    /**
     * This is the original method that copy the properties of one contentlet to another, this is tge original firm and call the overloaded firm with checkIsUnique false
     */

    public void copyProperties(Contentlet contentlet,Map<String, Object> properties) throws DotContentletStateException,DotSecurityException {
        boolean checkIsUnique = false;
        copyProperties(contentlet,properties, checkIsUnique);
    }

    /**
     * This is the new method of the copyProperties that copy one contentlet to another, the checkIsUnique should be by default false, it check if a String value is
     * unique and add a (Copy) string to the end of the field value, this method is called several times, so is important to call it with checkIsUnique false all the times
     * @param contentlet the new contentlet to the filled
     * @param properties the map with the fields and values of the old contentlet
     * @param checkIsUnique the variable that establish if the unique string values should be modified or not
     * @throws DotContentletStateException
     * @throws DotSecurityException
     */

    public void copyProperties(Contentlet contentlet,Map<String, Object> properties,boolean checkIsUnique) throws DotContentletStateException,DotSecurityException {
        if(!InodeUtils.isSet(contentlet.getStructureInode())){
            Logger.warn(this,"Cannot copy properties to contentlet where structure inode < 1 : You must set the structure's inode");
            return;
        }
        List<Field> fields = FieldsCache.getFieldsByStructureInode(contentlet.getStructureInode());
        List<String> fieldNames = new ArrayList<String>();
        Map<String, Field> velFieldmap = new HashMap<String, Field>();

        for (Field field : fields) {
            if(!field.getFieldType().equals(Field.FieldType.LINE_DIVIDER.toString()) && !field.getFieldType().equals(Field.FieldType.TAB_DIVIDER.toString())){
            fieldNames.add(field.getFieldName());
            velFieldmap.put(field.getVelocityVarName(),field);
            }
        }
        for (Map.Entry<String, Object> property : properties.entrySet()) {
            if(fieldNames.contains(property.getKey())){
                Logger.debug(this, "The map found a field not within the contentlet's structure");
            }
            if(property.getValue() == null)
                continue;
            if((!property.getKey().equals("recurrence"))&&!(property.getValue() instanceof String || property.getValue() instanceof Boolean ||property.getValue() instanceof java.io.File || property.getValue() instanceof Float || property.getValue() instanceof Integer || property.getValue() instanceof Date || property.getValue() instanceof Long || property.getValue() instanceof List)){
                throw new DotContentletStateException("The map contains an invalid value");
            }
        }

        for (Map.Entry<String, Object> property : properties.entrySet()) {
            String conVariable = property.getKey();
            Object value = property.getValue();
            try{
                if(conVariable.equals(Contentlet.INODE_KEY)){
                    contentlet.setInode((String)value);
                }else if(conVariable.equals(Contentlet.LANGUAGEID_KEY)){
                    contentlet.setLanguageId((Long)value);
                }else if(conVariable.equals(Contentlet.STRUCTURE_INODE_KEY)){
                    contentlet.setStructureInode((String)value);
                }else if(conVariable.equals(Contentlet.LAST_REVIEW_KEY)){
                    contentlet.setLastReview((Date)value);
                }else if(conVariable.equals(Contentlet.NEXT_REVIEW_KEY)){
                    contentlet.setNextReview((Date)value);
                }else if(conVariable.equals(Contentlet.REVIEW_INTERNAL_KEY)){
                    contentlet.setReviewInterval((String)value);
                }else if(conVariable.equals(Contentlet.DISABLED_WYSIWYG_KEY)){
                    contentlet.setDisabledWysiwyg((List<String>)value);
                }else if(conVariable.equals(Contentlet.MOD_DATE_KEY)){
                    contentlet.setModDate((Date)value);
                }else if(conVariable.equals(Contentlet.MOD_USER_KEY)){
                    contentlet.setModUser((String)value);
                }else if(conVariable.equals(Contentlet.OWNER_KEY)){
                    contentlet.setOwner((String)value);
                }else if(conVariable.equals(Contentlet.IDENTIFIER_KEY)){
                    contentlet.setIdentifier((String)value);
                }else if(conVariable.equals(Contentlet.SORT_ORDER_KEY)){
                    contentlet.setSortOrder((Long)value);
                }else if(conVariable.equals(Contentlet.HOST_KEY)){
                    contentlet.setHost((String)value);
                }else if(conVariable.equals(Contentlet.FOLDER_KEY)){
                    contentlet.setFolder((String)value);
                }else if(velFieldmap.get(conVariable) != null){
                    Field field = velFieldmap.get(conVariable);
                    if(isFieldTypeString(field)) //|| field.getFieldType().equals(Field.FieldType.BINARY.toString()))
                    {
                        if(checkIsUnique && field.isUnique())
                        {
                            String dataType = (field.getFieldContentlet() != null) ? field.getFieldContentlet().replaceAll("[0-9]*", "") : "";
                            value = value + " (COPY)";
                        }
                        contentlet.setStringProperty(conVariable, value != null ? (String)value : null);
                    }else if(isFieldTypeBoolean(field)){
                        contentlet.setBoolProperty(conVariable, value != null ? (Boolean)value : null);
                    }else if(isFieldTypeFloat(field)){
                        contentlet.setFloatProperty(conVariable, value != null ? (Float)value : null);
                    }else if(isFieldTypeDate(field)){
                        contentlet.setDateProperty(conVariable,value != null ? (Date)value : null);
                    }else if(isFieldTypeLong(field)){
                        contentlet.setLongProperty(conVariable,value != null ? (Long)value : null);
                    }else if(isFieldTypeBinary(field)){
                        contentlet.setBinary(conVariable,(java.io.File)value);
                    }
                }else{
                    Logger.debug(this,"Value " + value + " in map cannot be set to contentlet");
                }
            }catch (ClassCastException cce) {
                Logger.error(this,"Value in map cannot be set to contentlet", cce);
            } catch (IOException ioe) {
                Logger.error(this,"IO Error in copying Binary File object ", ioe);
            }

            // workflow
            contentlet.setStringProperty(Contentlet.WORKFLOW_ACTION_KEY, (String) properties.get(Contentlet.WORKFLOW_ACTION_KEY));
            contentlet.setStringProperty(Contentlet.WORKFLOW_COMMENTS_KEY, (String) properties.get(Contentlet.WORKFLOW_COMMENTS_KEY));
            contentlet.setStringProperty(Contentlet.WORKFLOW_ASSIGN_KEY, (String) properties.get(Contentlet.WORKFLOW_ASSIGN_KEY));


            contentlet.setStringProperty(Contentlet.WORKFLOW_PUBLISH_DATE, (String) properties.get(Contentlet.WORKFLOW_PUBLISH_DATE));
            contentlet.setStringProperty(Contentlet.WORKFLOW_PUBLISH_TIME, (String) properties.get(Contentlet.WORKFLOW_PUBLISH_TIME));
            contentlet.setStringProperty(Contentlet.WORKFLOW_EXPIRE_DATE, (String) properties.get(Contentlet.WORKFLOW_EXPIRE_DATE));
            contentlet.setStringProperty(Contentlet.WORKFLOW_EXPIRE_TIME, (String) properties.get(Contentlet.WORKFLOW_EXPIRE_TIME));
            contentlet.setStringProperty(Contentlet.WORKFLOW_NEVER_EXPIRE, (String) properties.get(Contentlet.WORKFLOW_NEVER_EXPIRE));






        }
    }

    public List<Contentlet> find(Category category, long languageId,boolean live,String orderBy,User user, boolean respectFrontendRoles) throws DotDataException,DotContentletStateException, DotSecurityException {
        List<Category> cats  = new ArrayList<Category>();
        return find(cats,languageId, live, orderBy, user, respectFrontendRoles);
    }

    public List<Contentlet> find(List<Category> categories,long languageId, boolean live, String orderBy, User user, boolean respectFrontendRoles)  throws DotDataException, DotContentletStateException,DotSecurityException {
        if(categories == null || categories.size() < 1)
            return new ArrayList<Contentlet>();
        StringBuffer buffy = new StringBuffer();
        buffy.append("+type:content +deleted:false");
        if(live)
            buffy.append(" +live:true");
        else
            buffy.append(" +working:true");
        if(languageId > 0)
            buffy.append(" +languageId:" + languageId);
        for (Category category : categories) {
            buffy.append(" +c" + category.getInode() + "c:on");
        }
        try {
            return search(buffy.toString(), 0, -1, orderBy, user, respectFrontendRoles);
        } catch (Exception pe) {
            Logger.error(this,"Unable to search for contentlets" ,pe);
            throw new DotContentletStateException("Unable to search for contentlets", pe);
        }
    }

    public void setContentletProperty(Contentlet contentlet,Field field, Object value)throws DotContentletStateException {
        String[] dateFormats = new String[] { "yyyy-MM-dd HH:mm", "d-MMM-yy", "MMM-yy", "MMMM-yy", "d-MMM", "dd-MMM-yyyy", "MM/dd/yyyy hh:mm aa", "MM/dd/yy HH:mm",
                "MM/dd/yyyy HH:mm", "MMMM dd, yyyy", "M/d/y", "M/d", "EEEE, MMMM dd, yyyy", "MM/dd/yyyy",
                "hh:mm:ss aa", "HH:mm:ss", "yyyy-MM-dd"};
        if(contentlet == null){
            throw new DotContentletValidationException("The contentlet must not be null");
        }
        String stInode = contentlet.getStructureInode();
        if(!InodeUtils.isSet(stInode)){
            throw new DotContentletValidationException("The contentlet's structureInode must be set");
        }
        if(field.getFieldType().equals(Field.FieldType.CATEGORY.toString()) || field.getFieldType().equals(Field.FieldType.CATEGORIES_TAB.toString())){

        }else if(fAPI.isElementConstant(field)){
            Logger.debug(this, "Cannot set contentlet field value on field type constant. Value is saved to the field not the contentlet");
        }else if(field.getFieldContentlet().startsWith("text")){
            try{
                contentlet.setStringProperty(field.getVelocityVarName(), (String)value);
            }catch (Exception e) {
                contentlet.setStringProperty(field.getVelocityVarName(),value.toString());
            }
        }else if(field.getFieldContentlet().startsWith("long_text")){
            try{
                contentlet.setStringProperty(field.getVelocityVarName(), (String)value);
            }catch (Exception e) {
                contentlet.setStringProperty(field.getVelocityVarName(),value.toString());
            }
        }else if(field.getFieldContentlet().startsWith("date")){
            if(value instanceof Date){
                contentlet.setDateProperty(field.getVelocityVarName(), (Date)value);
            }else if(value instanceof String){
                if(((String) value).trim().length()>0) {
                    try {
                        contentlet.setDateProperty(field.getVelocityVarName(),
                                DateUtil.convertDate((String)value, dateFormats));
                    }catch (Exception e) {
                        throw new DotContentletStateException("Unable to convert string to date " + value);
                    }
                }
                else {
                    contentlet.setDateProperty(field.getVelocityVarName(), null);
                }
            }else if(field.isRequired() && value==null){
                throw new DotContentletStateException("Date fields must either be of type String or Date");
            }
        }else if(field.getFieldContentlet().startsWith("bool")){
            if(value instanceof Boolean){
                contentlet.setBoolProperty(field.getVelocityVarName(), (Boolean)value);
            }else if(value instanceof String){
                try{
                    String auxValue = (String) value;
                    Boolean auxBoolean = (auxValue.equalsIgnoreCase("1") || auxValue.equalsIgnoreCase("true") || auxValue.equalsIgnoreCase("t")) ? Boolean.TRUE : Boolean.FALSE;
                    contentlet.setBoolProperty(field.getVelocityVarName(), auxBoolean);
                }catch (Exception e) {
                    throw new DotContentletStateException("Unable to set string value as a Boolean");
                }
            }else{
                throw new DotContentletStateException("Boolean fields must either be of type String or Boolean");
            }
        }else if(field.getFieldContentlet().startsWith("float")){
            if(value instanceof Number){
                contentlet.setFloatProperty(field.getVelocityVarName(),((Number)value).floatValue());
            }else if(value instanceof String){
                try{
                    contentlet.setFloatProperty(field.getVelocityVarName(),new Float((String)value));
                }catch (Exception e) {
                    throw new DotContentletStateException("Unable to set string value as a Float");
                }
            }
        }else if(field.getFieldContentlet().startsWith("integer")){
            if(value instanceof Number){
                contentlet.setLongProperty(field.getVelocityVarName(),((Number)value).longValue());
            }else if(value instanceof String){
                try{
                    contentlet.setLongProperty(field.getVelocityVarName(),new Long((String)value));
                }catch (Exception e) {
                    throw new DotContentletStateException("Unable to set string value as a Long");
                }
            }
            // http://jira.dotmarketing.net/browse/DOTCMS-1073
            // setBinary
            }else if(field.getFieldContentlet().startsWith("binary")){
                try{
                	System.out.println(value.getClass());
                    contentlet.setBinary(field.getVelocityVarName(), (java.io.File) value);
                }catch (Exception e) {
                    throw new DotContentletStateException("Unable to set binary file Object");
                }
        }else{
            throw new DotContentletStateException("Unable to set value : Unknown field type");
        }
    }


    private static final String[] SPECIAL_CHARS = new String[] { "+", "-", "&&", "||", "!", "(", ")", "{", "}", "[",
        "]", "^", "\"", "?", ":", "\\" };

    private static String escape(String text) {
        for (int i = SPECIAL_CHARS.length - 1; i >= 0; i--) {
            text = StringUtils.replace(text, SPECIAL_CHARS[i], "\\" + SPECIAL_CHARS[i]);
        }

        return text;
    }

    public void validateContentlet(Contentlet contentlet,List<Category> cats)throws DotContentletValidationException {
        if(contentlet == null){
            throw new DotContentletValidationException("The contentlet must not be null");
        }
        String stInode = contentlet.getStructureInode();
        if(!InodeUtils.isSet(stInode)){
            throw new DotContentletValidationException("The contentlet's structureInode must be set");
        }
        Structure st = StructureCache.getStructureByInode(contentlet.getStructureInode());
        if(Structure.STRUCTURE_TYPE_FILEASSET==st.getStructureType()){
            if(contentlet.getHost()!=null && contentlet.getHost().equals(Host.SYSTEM_HOST) && (!UtilMethods.isSet(contentlet.getFolder()) || contentlet.getFolder().equals(FolderAPI.SYSTEM_FOLDER))){
                DotContentletValidationException cve = new FileAssetValidationException("message.contentlet.fileasset.invalid.hostfolder");
                cve.addBadTypeField(st.getFieldVar(FileAssetAPI.HOST_FOLDER_FIELD));
                throw cve;
            }
            boolean fileNameExists = false;
            try {
                Host host = APILocator.getHostAPI().find(contentlet.getHost(), APILocator.getUserAPI().getSystemUser(), false);
                Folder folder = null;
                if(UtilMethods.isSet(contentlet.getFolder()))
                    folder=APILocator.getFolderAPI().find(contentlet.getFolder(), APILocator.getUserAPI().getSystemUser(), false);
                else
                    folder=APILocator.getFolderAPI().findSystemFolder();
                String fileName = contentlet.getBinary(FileAssetAPI.BINARY_FIELD)!=null?contentlet.getBinary(FileAssetAPI.BINARY_FIELD).getName():"";
                if(UtilMethods.isSet(contentlet.getStringProperty("fileName")))//DOTCMS-7093
                	fileName = contentlet.getStringProperty("fileName");
                if(UtilMethods.isSet(fileName)){
                    fileNameExists = APILocator.getFileAssetAPI().fileNameExists(host,folder,fileName,contentlet.getIdentifier());
                    if(!APILocator.getFolderAPI().matchFilter(folder, fileName)) {
                        DotContentletValidationException cve = new FileAssetValidationException("message.file_asset.error.filename.filters");
                        cve.addBadTypeField(st.getFieldVar(FileAssetAPI.HOST_FOLDER_FIELD));
                        throw cve;
                    }
                }

            } catch (Exception e) {
            	if(e instanceof FileAssetValidationException)
            		throw (FileAssetValidationException)e ;
                throw new FileAssetValidationException("Unable to validate field: " + FileAssetAPI.BINARY_FIELD,e);
            }
            if(fileNameExists){
                DotContentletValidationException cve = new FileAssetValidationException("message.contentlet.fileasset.filename.already.exists");
                cve.addBadTypeField(st.getFieldVar(FileAssetAPI.HOST_FOLDER_FIELD));
                throw cve;
            }


        }

        boolean hasError = false;
        DotContentletValidationException cve = new DotContentletValidationException("Contentlets' fields are not valid");
        List<Field> fields = FieldsCache.getFieldsByStructureInode(stInode);
        Map<String, Object> conMap = contentlet.getMap();
        for (Field field : fields) {
            Object o = conMap.get(field.getVelocityVarName());
            if(o != null){
                if(isFieldTypeString(field)){
                    if(!(o instanceof String)){
                        cve.addBadTypeField(field);
                        Logger.error(this,"A text contentlet must be of type String");
                    }
                }else if(isFieldTypeDate(field)){
                    if(!(o instanceof Date)){
                        cve.addBadTypeField(field);
                        Logger.error(this,"A date contentlet must be of type Date");
                    }
                }else if(isFieldTypeBoolean(field)){
                    if(!(o instanceof Boolean)){
                        cve.addBadTypeField(field);
                        Logger.error(this,"A bool contentlet must be of type Boolean");
                    }
                }else if(isFieldTypeFloat(field)){
                    if(!(o instanceof Float)){
                        cve.addBadTypeField(field);
                        Logger.error(this,"A float contentlet must be of type Float");
                    }
                }else if(isFieldTypeLong(field)){
                    if(!(o instanceof Long || o instanceof Integer)){
                        cve.addBadTypeField(field);
                        Logger.error(this,"A integer contentlet must be of type Long or Integer");
                    }
                    //  http://jira.dotmarketing.net/browse/DOTCMS-1073
                    //  binary field validation
                }else if(isFieldTypeBinary(field)){
                    if(!(o instanceof java.io.File)){
                        cve.addBadTypeField(field);
                        Logger.error(this,"A binary contentlet field must be of type File");
                    }
                }else if(isFieldTypeSystem(field) || isFieldTypeConstant(field)){

                }else{
                    Logger.error(this,"Found an unknown field type : This should never happen!!!");
                    throw new DotContentletStateException("Unknown field type");
                }
            }
            if (field.isRequired()) {
                if(o instanceof String){
                    String s1 = (String)o;
                    if(!UtilMethods.isSet(s1.trim()) || (field.getFieldType().equals(Field.FieldType.KEY_VALUE.toString())) && s1.equals("{}")) {
                        cve.addRequiredField(field);
                        hasError = true;
                        continue;
                    }
                }
                else if(o instanceof java.io.File){
                    String s1 = ((java.io.File) o).getPath();
                   	if(!UtilMethods.isSet(s1.trim())||s1.trim().contains("-removed-")) {
                           cve.addRequiredField(field);
                           hasError = true;
                           continue;
                    }
                }
                else if( field.getFieldType().equals(Field.FieldType.CATEGORY.toString()) ) {
                    if( cats == null || cats.size() == 0 ) {
                        cve.addRequiredField(field);
                        hasError = true;
                        continue;
                    }
                    try {
                        User systemUser = APILocator.getUserAPI().getSystemUser();
                        if (field.getFieldType().equals(Field.FieldType.CATEGORY.toString())) {
                            CategoryAPI catAPI = APILocator.getCategoryAPI();
                            Category baseCat = catAPI.find(field.getValues(), systemUser, false);
                            List<Category> childrenCats = catAPI.getAllChildren(baseCat, systemUser, false);
                            boolean found = false;
                            for(Category cat : childrenCats) {
                                for(Category passedCat : cats) {
                                    try {
                                        if(passedCat.getInode().equalsIgnoreCase(cat.getInode()))
                                            found = true;
                                    } catch (NumberFormatException e) { }
                                }
                            }
                            if(!found) {
                                cve.addRequiredField(field);
                                hasError = true;
                                continue;
                            }
                        }
                    } catch (DotDataException e) {
                        throw new DotContentletValidationException("Unable to validate a category field: " + field.getVelocityVarName(), e);
                    } catch (DotSecurityException e) {
                        throw new DotContentletValidationException("Unable to validate a category field: " + field.getVelocityVarName(), e);
                    }
                } else if (field.getFieldType().equals(Field.FieldType.HOST_OR_FOLDER.toString())) {
                    if (!UtilMethods.isSet(contentlet.getHost()) && !UtilMethods.isSet(contentlet.getFolder())) {
                        cve.addRequiredField(field);
                        hasError = true;
                        continue;
                    }
                } else if(!UtilMethods.isSet(o)) {
                    cve.addRequiredField(field);
                    hasError = true;
                    continue;
                }
                if(field.getFieldType().equals(Field.FieldType.IMAGE.toString()) || field.getFieldType().equals(Field.FieldType.FILE.toString())){
                    if(o instanceof Number){
                        Number n = (Number)o;
                        if(n.longValue() == 0){
                            cve.addRequiredField(field);
                            hasError = true;
                            continue;
                        }
                    }else if(o instanceof String){
                        String s = (String)o;
                        if(s.trim().equals("0")){
                            cve.addRequiredField(field);
                            hasError = true;
                            continue;
                        }
                    }
                    //WYSIWYG patch for blank content
                }else if(field.getFieldType().equals(Field.FieldType.WYSIWYG.toString())){
                    if(o instanceof String){
                        String s = (String)o;
                        if (s.trim().toLowerCase().equals("<br>")){
                            cve.addRequiredField(field);
                            hasError = true;
                            continue;
                        }
                    }
                }
            }
            if(field.isUnique()){
            	try{
                StringBuilder buffy = new StringBuilder();

                buffy.append(" +(live:true working:true)");
                buffy.append(" +structureInode:" + contentlet.getStructureInode());
                buffy.append(" +languageId:" + contentlet.getLanguageId());
                buffy.append(" +(working:true live:true)");
                if(UtilMethods.isSet(contentlet.getIdentifier())){
                    buffy.append(" -(identifier:" + contentlet.getIdentifier() + ")");
                }
                buffy.append(" +" + contentlet.getStructure().getVelocityVarName() + "." + field.getVelocityVarName() + ":\"" + escape(getFieldValue(contentlet, field).toString()) + "\"");
                List<ContentletSearch> contentlets = new ArrayList<ContentletSearch>();
                try {
                    contentlets = searchIndex(buffy.toString(), -1, 0, "inode", APILocator.getUserAPI().getSystemUser(), false);
                } catch (Exception e) {
                    Logger.error(this, e.getMessage(),e);
                    throw new DotContentletValidationException(e.getMessage(),e);
                }
                int size = contentlets.size();
                if(size > 0 && !hasError){

                	Boolean unique = true;
					for (ContentletSearch contentletSearch : contentlets) {
						Contentlet c = conFac.find(contentletSearch.getInode());
						Map<String, Object> cMap = c.getMap();
						Object obj = cMap.get(field.getVelocityVarName());

						if(((String) obj).equals(((String) o))) { //DOTCMS-7275
							unique = false;
							break;
						}

					}

					if(!unique) {
	                    if(UtilMethods.isSet(contentlet.getIdentifier())){//DOTCMS-5409
	                        Iterator<ContentletSearch> contentletsIter = contentlets.iterator();
	                        while (contentletsIter.hasNext()) {
	                            ContentletSearch cont = (ContentletSearch) contentletsIter.next();
	                                if(!contentlet.getIdentifier().equalsIgnoreCase(cont.getIdentifier()))
	                                {
	                                    cve.addUniqueField(field);
	                                    hasError = true;
	                                    break;
	                                }

	                        }
	                    }else{
	                        cve.addUniqueField(field);
	                        hasError = true;
	                        break;
	                    }
					}
                }

            	} catch (DotDataException e) {
					Logger.error(this,"Unable to get contentlets for structure: " + contentlet.getStructure().getName() ,e);
				} catch (DotSecurityException e) {
					Logger.error(this,"Unable to get contentlets for structure: " + contentlet.getStructure().getName() ,e);
				}
            }
            String dataType = (field.getFieldContentlet() != null) ? field.getFieldContentlet().replaceAll("[0-9]*", "") : "";
            if (UtilMethods.isSet(o) && dataType.equals("text")) {
                String s = "";
                try{
                    s = (String)o;
                }catch (Exception e) {
                    Logger.error(this,"Unable to get string value for text field in contentlet",e);
                    continue;
                }
                if (s.length() > 255) {
                    hasError = true;
                    cve.addMaxLengthField(field);
                    continue;
                }
            }
            String regext = field.getRegexCheck();
            if (UtilMethods.isSet(regext)) {
                if (UtilMethods.isSet(o)) {
                    if(o instanceof Number){
                        Number n = (Number)o;
                        String s = n.toString();
                        boolean match = Pattern.matches(regext, s);
                        if (!match) {
                            hasError = true;
                            cve.addPatternField(field);
                            continue;
                        }
                    }else if(o instanceof String && UtilMethods.isSet(((String)o).trim())){
                        String s = ((String)o).trim();
                        boolean match = Pattern.matches(regext, s);
                        if (!match) {
                            hasError = true;
                            cve.addPatternField(field);
                            continue;
                        }
                    }
                }
            }
        }
        if(hasError){
            throw cve;
        }
    }

    public void validateContentlet(Contentlet contentlet,Map<Relationship, List<Contentlet>> contentRelationships,List<Category> cats)throws DotContentletValidationException {
        Structure st = StructureCache.getStructureByInode(contentlet.getStructureInode());
        ContentletRelationships relationshipsData = new ContentletRelationships(contentlet);
        List<ContentletRelationshipRecords> relationshipsRecords = new ArrayList<ContentletRelationshipRecords> ();
        relationshipsData.setRelationshipsRecords(relationshipsRecords);
        for(Entry<Relationship, List<Contentlet>> relEntry : contentRelationships.entrySet()) {
            Relationship relationship = (Relationship) relEntry.getKey();
            boolean hasParent = RelationshipFactory.isParentOfTheRelationship(relationship, st);
            ContentletRelationshipRecords records = relationshipsData.new ContentletRelationshipRecords(relationship, hasParent);
            records.setRecords(relEntry.getValue());
        }
        validateContentlet(contentlet, relationshipsData, cats);
    }

    public void validateContentlet(Contentlet contentlet, ContentletRelationships contentRelationships, List<Category> cats)throws DotContentletValidationException {
        if(contentlet.getMap().get("_dont_validate_me") != null)
            return;

        DotContentletValidationException cve = new DotContentletValidationException("Contentlet's fields are not valid");
        boolean hasError = false;
        String stInode = contentlet.getStructureInode();
        if(!InodeUtils.isSet(stInode)){
            throw new DotContentletValidationException("The contentlet's structureInode must be set");
        }
        try{
            validateContentlet(contentlet,cats);
        }catch (DotContentletValidationException ve) {
            cve = ve;
            hasError = true;
        }
        if( contentRelationships != null ) {
            List<ContentletRelationshipRecords> records = contentRelationships.getRelationshipsRecords();
            for (ContentletRelationshipRecords cr : records) {
                Relationship rel = cr.getRelationship();
                List<Contentlet> cons = cr.getRecords();
                if(cons == null)
                    cons = new ArrayList<Contentlet>();
                //if i am the parent
                if(rel.getParentStructureInode().equalsIgnoreCase(stInode)){
                    if(rel.isChildRequired() && cons.isEmpty()){
                        hasError = true;
                        cve.addRequiredRelationship(rel, cons);
                    }
                    for(Contentlet con : cons){
                        if(!con.getStructureInode().equalsIgnoreCase(rel.getChildStructureInode())){
                            hasError = true;
                            cve.addInvalidContentRelationship(rel, cons);
                        }
                    }
                }else if(rel.getChildStructureInode().equalsIgnoreCase(stInode)){
                    if(rel.isParentRequired() && cons.isEmpty()){
                        hasError = true;
                        cve.addRequiredRelationship(rel, cons);
                    }
                    for(Contentlet con : cons){
                        if(!con.getStructureInode().equalsIgnoreCase(rel.getParentStructureInode())){
                            hasError = true;
                            cve.addInvalidContentRelationship(rel, cons);
                        }
                    }
                }else{
                    hasError = true;
                    cve.addBadRelationship(rel, cons);
                }
            }
        }
        if(hasError){
            throw cve;
        }
    }

    public boolean isFieldTypeBoolean(Field field) {
        if(field.getFieldContentlet().startsWith("bool")){
            return true;
        }
        return false;
    }

    public boolean isFieldTypeDate(Field field) {
        if(field.getFieldContentlet().startsWith("date")){
            return true;
        }
        return false;
    }

    public boolean isFieldTypeFloat(Field field) {
        if(field.getFieldContentlet().startsWith("float")){
            return true;
        }
        return false;
    }

    public boolean isFieldTypeLong(Field field) {
        if(field.getFieldContentlet().startsWith("integer")){
            return true;
        }
        return false;
    }

    public boolean isFieldTypeString(Field field) {
        if(field.getFieldContentlet().startsWith("text")){
            return true;
        }
        return false;
    }

    //  http://jira.dotmarketing.net/browse/DOTCMS-1073
    public boolean isFieldTypeBinary(Field field) {
        if(field.getFieldContentlet().startsWith("binary")){
            return true;
        }
        return false;
    }

    public boolean isFieldTypeSystem(Field field) {
        if(field.getFieldContentlet().startsWith("system")){
            return true;
        }
        return false;
    }

    public boolean isFieldTypeConstant(Field field) {
        if(field.getFieldContentlet().startsWith("constant")){
            return true;
        }
        return false;
    }




    /* (non-Javadoc)
     * @see com.dotmarketing.portlets.contentlet.business.ContentletAPI#convertContentletToFatContentlet(com.dotmarketing.portlets.contentlet.model.Contentlet, com.dotmarketing.portlets.contentlet.business.Contentlet)
     */
    public com.dotmarketing.portlets.contentlet.business.Contentlet convertContentletToFatContentlet(
            Contentlet cont,
            com.dotmarketing.portlets.contentlet.business.Contentlet fatty)
    throws DotDataException {
        return conFac.convertContentletToFatContentlet(cont, fatty);
    }

    /* (non-Javadoc)
     * @see com.dotmarketing.portlets.contentlet.business.ContentletAPI#convertFatContentletToContentlet(com.dotmarketing.portlets.contentlet.business.Contentlet)
     */
    public Contentlet convertFatContentletToContentlet(
            com.dotmarketing.portlets.contentlet.business.Contentlet fatty)
    throws DotDataException, DotSecurityException {
        return conFac.convertFatContentletToContentlet(fatty);
    }

    private Contentlet findWorkingContentlet(Contentlet content)throws DotSecurityException, DotDataException, DotContentletStateException{
        Contentlet con = null;
        List<Contentlet> workingCons = new ArrayList<Contentlet>();
        if(InodeUtils.isSet(content.getIdentifier())){
            workingCons = conFac.findContentletsByIdentifier(content.getIdentifier(), false, content.getLanguageId());
        }
        if(workingCons.size() > 0)
            con = workingCons.get(0);
        if(workingCons.size()>1)
            Logger.warn(this, "Multiple working contentlets found for identifier:" + content.getIdentifier() + " with languageid:" + content.getLanguageId() + " returning the lastest modified.");
        return con;
    }

    private Map<Relationship, List<Contentlet>> findContentRelationships(Contentlet contentlet) throws DotDataException, DotSecurityException{
        Map<Relationship, List<Contentlet>> contentRelationships = new HashMap<Relationship, List<Contentlet>>();
        if(contentlet == null)
            return contentRelationships;
        List<Relationship> rels = RelationshipFactory.getAllRelationshipsByStructure(contentlet.getStructure());
        for (Relationship r : rels) {
            if(!contentRelationships.containsKey(r)){
                contentRelationships.put(r, new ArrayList<Contentlet>());
            }
            List<Contentlet> cons = getRelatedContent(contentlet, r, APILocator.getUserAPI().getSystemUser(), true);
            for (Contentlet c : cons) {
                List<Contentlet> l = contentRelationships.get(r);
                l.add(c);
            }
        }
        return contentRelationships;
    }

    public int deleteOldContent(Date deleteFrom) throws DotDataException {
        int results = 0;
        if(deleteFrom == null){
            throw new DotDataException("Date to delete from must not be null");
        }
        results = conFac.deleteOldContent(deleteFrom);
        return results;
    }

    public List<String> findFieldValues(String structureInode, Field field, User user, boolean respectFrontEndRoles) throws DotDataException {
        List<String> result = new ArrayList<String>();

        List<Contentlet> contentlets;
        if (field.isIndexed()) {
            contentlets = new ArrayList<Contentlet>();
            List<Contentlet> tempContentlets = new ArrayList<Contentlet>();
            int limit = 500;

            StringBuilder query = new StringBuilder("+deleted:false +live:true +structureInode:" + structureInode);

            try {
                tempContentlets = search(query.toString(), limit, 0, field.getFieldContentlet(), user, respectFrontEndRoles, PermissionAPI.PERMISSION_READ);
                if (0 < tempContentlets.size())
                    contentlets.addAll(tempContentlets);

                for (int offset = limit; 0 < tempContentlets.size(); offset+=limit) {
                    tempContentlets = search(query.toString(), limit, offset, field.getFieldContentlet(), user, respectFrontEndRoles, PermissionAPI.PERMISSION_READ);
                    if (0 < tempContentlets.size())
                        contentlets.addAll(tempContentlets);
                }
            } catch (Exception e) {
                Logger.debug(this, e.toString());
            }
        } else {
            contentlets = conFac.findContentletsWithFieldValue(structureInode, field);
            try {
                contentlets = perAPI.filterCollection(contentlets, PermissionAPI.PERMISSION_READ, respectFrontEndRoles, user);
            } catch (Exception e) {
                Logger.debug(this, e.toString());
            }
        }

        String value;
        for (Contentlet contentlet: contentlets) {
            try {
                value = null;
                if (field.getFieldType().equals(Field.DataType.BOOL))
                    value = "" + contentlet.getBoolProperty(field.getVelocityVarName());
                else if (field.getFieldType().equals(Field.DataType.DATE))
                    value = "" + contentlet.getDateProperty(field.getVelocityVarName());
                else if (field.getFieldType().equals(Field.DataType.FLOAT))
                    value = "" + contentlet.getFloatProperty(field.getVelocityVarName());
                else if (field.getFieldType().equals(Field.DataType.INTEGER))
                    value = "" + contentlet.getLongProperty(field.getVelocityVarName());
                else if (field.getFieldType().equals(Field.DataType.LONG_TEXT))
                    value = contentlet.getStringProperty(field.getVelocityVarName());
                else
                    value = contentlet.getStringProperty(field.getVelocityVarName());

                if (UtilMethods.isSet(value))
                    result.add(value);
            } catch (Exception e) {
                Logger.debug(this, e.toString());
            }
        }

        return result;
    }

    // jira.dotmarketing.net/browse/DOTCMS-1073
    private void deleteBinaryFiles(List<Contentlet> contentlets,Field field) {

            Iterator itr = contentlets.iterator();

            while(itr.hasNext()){
                Contentlet con = (Contentlet)itr.next();
                String inode =  con.getInode();

                // To delete binary files
                String contentletAssetPath = APILocator.getFileAPI().getRealAssetPath()
                                            + java.io.File.separator
                                            + inode.charAt(0)
                                            + java.io.File.separator
                                            + inode.charAt(1)
                                            + java.io.File.separator
                                            + inode;

                if(field != null){
                    contentletAssetPath = contentletAssetPath
                                            + java.io.File.separator
                                            + field.getVelocityVarName();
                }

                // To delete resized images
                String contentletAssetCachePath = APILocator.getFileAPI().getRealAssetPath()
                                + java.io.File.separator
                                + "cache"
                                + java.io.File.separator
                                + inode.charAt(0)
                                + java.io.File.separator
                                + inode.charAt(1)
                                + java.io.File.separator
                                + inode;

                if(field != null){
                contentletAssetCachePath = contentletAssetCachePath
                                + java.io.File.separator
                                + field.getVelocityVarName();
                }


                FileUtil.deltree(new java.io.File(contentletAssetPath));

                FileUtil.deltree(new java.io.File(contentletAssetCachePath));

            }

        }

    //http://jira.dotmarketing.net/browse/DOTCMS-2178
    public java.io.File getBinaryFile(String contentletInode, String velocityVariableName,User user) throws DotDataException,DotSecurityException {

        Logger.debug(this,"Retrieving binary file name : getBinaryFileName()." );

        Contentlet con = conFac.find(contentletInode);

        if(!perAPI.doesUserHavePermission(con,PermissionAPI.PERMISSION_READ,user))
            throw new DotSecurityException("Unauthorized Access");


        java.io.File binaryFile = null ;
        /*** THIS LOGIC IS DUPED IN THE CONTENTLET POJO.  IF YOU CHANGE HERE, CHANGE THERE **/
        try{
        java.io.File binaryFilefolder = new java.io.File(APILocator.getFileAPI().getRealAssetPath()
                + java.io.File.separator
                + contentletInode.charAt(0)
                + java.io.File.separator
                + contentletInode.charAt(1)
                + java.io.File.separator
                + contentletInode
                + java.io.File.separator
                + velocityVariableName);
                if(binaryFilefolder.exists()){
                java.io.File[] files = binaryFilefolder.listFiles(new BinaryFileFilter());

                if(files.length > 0){
                	binaryFile = files[0];
                }

            }
        }catch(Exception e){
            Logger.error(this,"Error occured while retrieving binary file name : getBinaryFileName(). ContentletInode : "+contentletInode+"  velocityVaribleName : "+velocityVariableName );
            throw new DotDataException("File System error.");
        }
        return binaryFile;
    }


    public long contentletCount() throws DotDataException {
        return conFac.contentletCount();
    }

    public long contentletIdentifierCount() throws DotDataException {
        return conFac.contentletIdentifierCount();
    }

    public List<Map<String, Serializable>> DBSearch(Query query, User user,boolean respectFrontendRoles) throws ValidationException,DotDataException {
        List<Field> fields = FieldsCache.getFieldsByStructureVariableName(query.getFromClause());
        if(fields == null || fields.size() < 1){
            throw new ValidationException("No Fields found for Content");
        }
//      return conFac.DBSearch(query, fields, fields.get(0).getStructureInode());
        Map<String, String> dbColToObjectAttribute = new HashMap<String, String>();
        for (Field field : fields) {
            dbColToObjectAttribute.put(field.getFieldContentlet(), field.getVelocityVarName());
        }

        String title = "inode";
        for (Field f : fields) {
            if(f.isListed()){
                title = f.getFieldContentlet();
                break;
            }
        }
        if(UtilMethods.isSet(query.getSelectAttributes())){

            if(!query.getSelectAttributes().contains(title)){
                query.getSelectAttributes().add(title);
            }
        }else{
            List<String> atts = new ArrayList<String>();
            atts.add("*");
            atts.add(title + " as " + QueryResult.CMIS_TITLE);
            query.setSelectAttributes(atts);
        }

        return QueryUtil.DBSearch(query, dbColToObjectAttribute, "structure_inode = '" + fields.get(0).getStructureInode() + "'", user, true,respectFrontendRoles);
    }

    private Contentlet copyContentlet(Contentlet contentletToCopy, Host host, Folder folder, User user,boolean appendCopyToFileName, boolean respectFrontendRoles) throws DotDataException, DotSecurityException, DotContentletStateException {

    	Contentlet resultContentlet = new Contentlet();
    	String newIdentifier = "";
    	List<Contentlet> versionsToCopy = new ArrayList<Contentlet>();
    	List<Contentlet> versionsToMarkWorking = new ArrayList<Contentlet>();

    	versionsToCopy.addAll(findAllVersions(APILocator.getIdentifierAPI().find(contentletToCopy.getIdentifier()), user, respectFrontendRoles));

    	for(Contentlet contentlet : versionsToCopy){

        	boolean isContentletLive = false;
        	boolean isContentletWorking = false;

            if (user == null) {
                throw new DotSecurityException("A user must be specified.");
            }

            if (!perAPI.doesUserHavePermission(contentlet, PermissionAPI.PERMISSION_READ, user, respectFrontendRoles)) {
                throw new DotSecurityException("You don't have permission to read the source file.");
            }

            // gets the new information for the template from the request object
            Contentlet newContentlet = new Contentlet();
            newContentlet.setStructureInode(contentlet.getStructureInode());
            copyProperties(newContentlet, contentlet.getMap(),true);
            //newContentlet.setLocked(false);
            //newContentlet.setLive(contentlet.isLive());

            if(contentlet.isLive())
            	isContentletLive = true;
            if(contentlet.isWorking())
            	isContentletWorking = true;

            newContentlet.setInode("");
            newContentlet.setIdentifier("");
            if(UtilMethods.isSet(newIdentifier))
            	newContentlet.setIdentifier(newIdentifier);
            newContentlet.setHost(host != null?host.getIdentifier(): (folder!=null? folder.getHostId() : contentlet.getHost()));
            newContentlet.setFolder(folder != null?folder.getInode(): null);
            newContentlet.setLowIndexPriority(contentlet.isLowIndexPriority());
            if(contentlet.getStructure().getStructureType()==Structure.STRUCTURE_TYPE_FILEASSET){
            	if(appendCopyToFileName){
            		String fldNameNoExt=UtilMethods.getFileName(newContentlet.getStringProperty(FileAssetAPI.FILE_NAME_FIELD));
                    String fldfileExt=UtilMethods.getFileExtension(newContentlet.getStringProperty(FileAssetAPI.FILE_NAME_FIELD));
            		newContentlet.setStringProperty(FileAssetAPI.FILE_NAME_FIELD, fldNameNoExt + "_(COPY)." + fldfileExt);
            	}
            	else
            		newContentlet.setStringProperty(FileAssetAPI.FILE_NAME_FIELD, newContentlet.getStringProperty(FileAssetAPI.FILE_NAME_FIELD));
            }

            List <Field> fields = FieldsCache.getFieldsByStructureInode(contentlet.getStructureInode());
            java.io.File srcFile;
            java.io.File destFile = new java.io.File(APILocator.getFileAPI().getRealAssetPathTmpBinary() + java.io.File.separator + user.getUserId());
            if (!destFile.exists())
                destFile.mkdirs();

            String fieldValue;
            for (Field tempField: fields) {
                if (tempField.getFieldType().equals(Field.FieldType.BINARY.toString())) {
                    fieldValue = "";
                    try {
                        srcFile = getBinaryFile(contentlet.getInode(), tempField.getVelocityVarName(), user);
                        if(srcFile != null) {
                            if(contentlet.getStructure().getStructureType()==Structure.STRUCTURE_TYPE_FILEASSET){
                                final String nameNoExt=UtilMethods.getFileName(srcFile.getName());
                                final String fileExt=UtilMethods.getFileExtension(srcFile.getName());
                            	if(appendCopyToFileName)
                            		fieldValue = nameNoExt + "_copy." + fileExt;
                            	else
                            		fieldValue = nameNoExt + "." + fileExt;
                            }else{
                                fieldValue=srcFile.getName();
                            }
                            destFile = new java.io.File(APILocator.getFileAPI().getRealAssetPathTmpBinary() + java.io.File.separator + user.getUserId() + java.io.File.separator + fieldValue);
                            if (!destFile.exists())
                                destFile.createNewFile();

                            FileUtils.copyFile(srcFile, destFile);
                            newContentlet.setBinary(tempField.getVelocityVarName(), destFile);
                        }
                    } catch (Exception e) {
                        throw new DotDataException("Error copying binary file: '" + fieldValue + "'");
                    }
                }

                if (tempField.getFieldType().equals(Field.FieldType.HOST_OR_FOLDER.toString())) {
                    if (folder != null || host != null){
                        newContentlet.setStringProperty(tempField.getVelocityVarName(), folder != null?folder.getInode():host.getIdentifier());
                    }else{
                        if(contentlet.getFolder().equals(FolderAPI.SYSTEM_FOLDER)){
                            newContentlet.setStringProperty(tempField.getVelocityVarName(), contentlet.getFolder());
                        }else{
                            newContentlet.setStringProperty(tempField.getVelocityVarName(), contentlet.getHost());
                        }
                    }
                }
            }

            List<Category> parentCats = catAPI.getParents(contentlet, false, user, respectFrontendRoles);
            Map<Relationship, List<Contentlet>> rels = new HashMap<Relationship, List<Contentlet>>();
            String destinationHostId = "";
            if(host != null && UtilMethods.isSet(host.getIdentifier())){
            	destinationHostId = host.getIdentifier();
            } else if(folder!=null){
            	destinationHostId = folder.getHostId();
            } else{
            	destinationHostId = contentlet.getHost();
            }
            if(contentletToCopy.getHost().equals(destinationHostId)){
	            ContentletRelationships cr = getAllRelationships(contentlet);
	            List<ContentletRelationshipRecords> rr = cr.getRelationshipsRecords();
	            for (ContentletRelationshipRecords crr : rr) {
	                rels.put(crr.getRelationship(), crr.getRecords());
	            }
            }

            newContentlet = checkin(newContentlet, rels, parentCats, perAPI.getPermissions(contentlet), user, respectFrontendRoles);
            if(!UtilMethods.isSet(newIdentifier))
            	newIdentifier = newContentlet.getIdentifier();

            perAPI.copyPermissions(contentlet, newContentlet);

            if(isContentletLive)
            	APILocator.getVersionableAPI().setLive(newContentlet);

            if(isContentletWorking)
            	versionsToMarkWorking.add(newContentlet);


            if(contentlet.getInode().equals(contentletToCopy.getInode()))
            	resultContentlet = newContentlet;
    	}

    	for(Contentlet con : versionsToMarkWorking){
    		APILocator.getVersionableAPI().setWorking(con);
    	}

    	return resultContentlet;
    }

    public Contentlet copyContentlet(Contentlet contentlet, User user, boolean respectFrontendRoles) throws DotDataException, DotSecurityException, DotContentletStateException {
        HostAPI hostAPI = APILocator.getHostAPI();
        FolderAPI folderAPI = APILocator.getFolderAPI();

        String hostIdentfier = contentlet.getHost();
        Identifier contIdentifier = APILocator.getIdentifierAPI().find(contentlet);

        Host host = hostAPI.find(hostIdentfier, user, respectFrontendRoles);
        if(host == null)
            host = new Host();
        Folder folder = folderAPI.findFolderByPath(contIdentifier.getParentPath(), host, user, false);

        return copyContentlet(contentlet, host, folder, user, needAppendCopy(contentlet,host,folder), respectFrontendRoles);
    }

    public Contentlet copyContentlet(Contentlet contentlet, Host host, User user, boolean respectFrontendRoles) throws DotDataException, DotSecurityException, DotContentletStateException {
        return copyContentlet(contentlet, host, null, user, needAppendCopy(contentlet,host,null), respectFrontendRoles);
    }

    public Contentlet copyContentlet(Contentlet contentlet, Folder folder, User user, boolean respectFrontendRoles) throws DotDataException, DotSecurityException, DotContentletStateException {
        return copyContentlet(contentlet, null, folder, user, needAppendCopy(contentlet,null,folder), respectFrontendRoles);
    }

    public Contentlet copyContentlet(Contentlet contentlet, Folder folder, User user, boolean appendCopyToFileName, boolean respectFrontendRoles) throws DotDataException, DotSecurityException, DotContentletStateException {
        return copyContentlet(contentlet, null, folder, user, appendCopyToFileName, respectFrontendRoles);
    }

    private boolean needAppendCopy(Contentlet contentlet, Host host, Folder folder) throws DotDataException {
        if(host!=null && contentlet.getHost()!=null && !contentlet.getHost().equals(host.getIdentifier()))
            // if different host we really don't need to
            return false;

        String sourcef=null;
        if(UtilMethods.isSet(contentlet.getFolder()))
            sourcef=contentlet.getFolder();
        else
            sourcef=APILocator.getFolderAPI().findSystemFolder().getInode();

        String destf=null;
        if(UtilMethods.isSet(folder))
            destf=folder.getInode();
        else
            destf=APILocator.getFolderAPI().findSystemFolder().getInode();

        return sourcef.equals(destf);
    }

    private boolean hasAHostField(String structureInode) {
        List<Field> fields = FieldsCache.getFieldsByStructureInode(structureInode);
        for(Field f : fields) {
            if(f.getFieldType().equals("host or folder"))
                return true;
        }
        return false;
    }

    private boolean hasAHostFieldSet(String structureInode, Contentlet contentlet) {
        List<Field> fields = FieldsCache.getFieldsByStructureInode(structureInode);
        for(Field f : fields) {
            if(f.getFieldType().equals("host or folder") && UtilMethods.isSet(getFieldValue(contentlet, f))){
                return true;
            }
        }
        return false;
    }

    public boolean isInodeIndexed(String inode) {
        return isInodeIndexed(inode,false);
    }

    public boolean isInodeIndexed(String inode,boolean live) {
        if(!UtilMethods.isSet(inode)){
            Logger.warn(this, "Requested Inode is not indexed because Inode is not set");
        }
        SearchHits lc;
        boolean found = false;
        int counter = 0;
        while(counter < 300){
            try {
                lc = conFac.indexSearch("+inode:" + inode+(live?" +live:true":""), 0, 0, "modDate");
            } catch (Exception e) {
                Logger.error(this.getClass(),e.getMessage(),e);
                return false;
            }
            if(lc.getTotalHits() > 0){
                found = true;
                return true;
            }
            try{
                Thread.sleep(100);
            }catch (Exception e) {
                Logger.debug(this, "Cannot sleep : ", e);
            }
            counter++;
        }
        return found;
    }

    public boolean isInodeIndexed(String inode, int secondsToWait) {
        SearchHits lc;
        boolean found = false;
        int counter = 0;
        while(counter <= (secondsToWait / 10)) {
            try {
                lc = conFac.indexSearch("+inode:" + inode, 0, 0, "modDate");
            } catch (Exception e) {
                Logger.error(this.getClass(),e.getMessage(),e);
                return false;
            }
            if(lc.getTotalHits() > 0){
                found = true;
                return true;
            }
            try{
                Thread.sleep(100);
            }catch (Exception e) {
                Logger.debug(this, "Cannot sleep : ", e);
            }
            counter++;
        }
        return found;
    }

    public void UpdateContentWithSystemHost(String hostIdentifier)throws DotDataException, DotSecurityException {
        conFac.UpdateContentWithSystemHost(hostIdentifier);
    }

    public void removeUserReferences(String userId)throws DotDataException, DotSecurityException {
        conFac.removeUserReferences(userId);
    }

    public String getUrlMapForContentlet(Contentlet contentlet, User user, boolean respectFrontendRoles) throws DotSecurityException, DotDataException {


    	// no structure, no inode, no workee
        if (!InodeUtils.isSet(contentlet.getInode()) || !InodeUtils.isSet(contentlet.getStructureInode())) {
        	return null;
        }

    	final String CONTENTLET_URL_MAP_FOR_CONTENT = "URL_MAP_FOR_CONTENT";
    	final String CONTENTLET_URL_MAP_FOR_CONTENT_404 = "URL_MAP_FOR_CONTENT_404";
    	String result = (String) contentlet.getMap().get(CONTENTLET_URL_MAP_FOR_CONTENT);
    	if(result != null){
        	if(CONTENTLET_URL_MAP_FOR_CONTENT_404.equals(result) ){
        		return null;
        	}
    		return result;
    	}




        // if there is no detail page, return
        Structure structure = StructureCache.getStructureByInode(contentlet.getStructureInode());
        if(!UtilMethods.isSet(structure.getDetailPage())) {
        	return null;
        }




        Identifier id = APILocator.getIdentifierAPI().find(contentlet.getIdentifier());
        Host host = APILocator.getHostAPI().find(id.getHostId(), user, respectFrontendRoles);

        // File assets send their path
        // if(contentlet.getStructure().getStructureType() == Structure.STRUCTURE_TYPE_FILEASSET){
        // 	result = id.getPath();
        // }

        // URL MAPPed
       if (UtilMethods.isSet(structure.getUrlMapPattern())) {
            List<RegExMatch> matches = RegEX.find(structure.getUrlMapPattern(), "({[^{}]+})");
            String urlMapField;
            String urlMapFieldValue;
            result = structure.getUrlMapPattern();
            for (RegExMatch match: matches) {
                urlMapField = match.getMatch();
                urlMapFieldValue = contentlet.getStringProperty(urlMapField.substring(1, (urlMapField.length() - 1)));
                urlMapField = urlMapField.replaceFirst("\\{", "\\\\{");
                urlMapField = urlMapField.replaceFirst("\\}", "\\\\}");
                if (UtilMethods.isSet(urlMapFieldValue)){
                	result = result.replaceAll(urlMapField, urlMapFieldValue);
                }
                else{
                	result = result.replaceAll(urlMapField, "");
                }
            }
        }

        // or Detail page with id=uuid
        else{
            HTMLPage p = APILocator.getHTMLPageAPI().loadLivePageById(structure.getDetailPage(), user, respectFrontendRoles);
        	if(p != null && UtilMethods.isSet(p.getIdentifier())){
        		result = p.getURI() + "?id=" + contentlet.getInode();
        	}
        }

        // we send the host of the content, not the detail page (is this right?)
        if ((host != null) && !host.isSystemHost() && ! respectFrontendRoles && result !=null) {
        	if(result.indexOf("?") <0){
        		result = result + "?host_id=" + host.getIdentifier();
        	}
        	else{
        		result = result + "&host_id=" + host.getIdentifier();
        	}
        }





    	if(result == null){
    		result = CONTENTLET_URL_MAP_FOR_CONTENT_404;
    	}
        contentlet.setStringProperty(CONTENTLET_URL_MAP_FOR_CONTENT, result);



        return result;
    }

    public Contentlet saveDraft(Contentlet contentlet, Map<Relationship, List<Contentlet>> contentRelationships, List<Category> cats ,List<Permission> permissions, User user,boolean respectFrontendRoles) throws IllegalArgumentException,DotDataException,DotSecurityException, DotContentletStateException, DotContentletValidationException{
        if(contentlet.getInode().equals(""))
            throw new DotContentletStateException(CAN_T_CHANGE_STATE_OF_CHECKED_OUT_CONTENT);
        canLock(contentlet, user);
        //get the latest and greatest from db
        Contentlet working = conFac.findContentletByIdentifier(contentlet.getIdentifier(), false, contentlet.getLanguageId());

        /*
         * Only draft if there is a working version that is not live
         * and always create a new version if the user is different
         */
        if(! working.isLive() && working.getModUser().equals(contentlet.getModUser())){

            // if we are the latest and greatest and are a draft
            if(working.getInode().equals(contentlet.getInode()) ){

                return checkinWithoutVersioning(contentlet, contentRelationships,
                        cats,
                        permissions, user, false);

            }
            else{
                String workingInode = working.getInode();
                copyProperties(working, contentlet.getMap());
                working.setInode(workingInode);
                working.setModUser(user.getUserId());
                return checkinWithoutVersioning(working, contentRelationships,
                        cats,
                        permissions, user, false);
            }
        }

        contentlet.setInode(null);
        return checkin(contentlet, contentRelationships,
                cats,
                permissions, user, false);
    }


    public void removeFolderReferences(Folder folder)throws DotDataException, DotSecurityException {
        conFac.removeFolderReferences(folder);
    }


    /**
     * Tests whether a user can potentially lock a piece of content (needed to test before publish, etc).  This method will return false if content is already locked
     * by another user.
     * @param contentlet
     * @param user
     * @return
     * @throws DotDataException
     * @throws DotSecurityException
     */
    public boolean canLock(Contentlet contentlet, User user) throws   DotLockException {
        if(contentlet ==null || !UtilMethods.isSet(contentlet.getIdentifier())){
            return true;
        }
        if(user ==null){
            throw new DotLockException("null User cannot lock content");
        }

        try{
            if(APILocator.getRoleAPI().doesUserHaveRole(user, APILocator.getRoleAPI().loadCMSAdminRole())){
                return true;
            }
            else if(!APILocator.getPermissionAPI().doesUserHavePermission(contentlet, PermissionAPI.PERMISSION_EDIT, user, false)){
                throw new DotLockException("User does not have Edit Permissions to lock content");
            }
        }catch(DotDataException dde){
            throw new DotLockException("User does not have Edit Permissions to lock content");
        }


        String lockedBy =null;
        try{
            lockedBy=APILocator.getVersionableAPI().getLockedBy(contentlet);
        }
        catch(Exception e){

        }
        if(lockedBy != null && !user.getUserId().equals(lockedBy)){
            throw new DotLockException(CANT_GET_LOCK_ON_CONTENT);
        }
        return true;

    }

	public Map<Relationship, List<Contentlet>> findContentRelationships(
			Contentlet contentlet, User user) throws DotDataException,
			DotSecurityException {

		if(!APILocator.getPermissionAPI().doesUserHavePermission(contentlet, PermissionAPI.PERMISSION_EDIT, user)){
            throw new DotLockException("User does not have Edit Permissions on the content");
        }

		return findContentRelationships(contentlet);
	}

    @Override
    public long indexCount(String luceneQuery, User user, boolean respectFrontendRoles) throws DotDataException, DotSecurityException {
        boolean isAdmin = false;
        List<Role> roles = new ArrayList<Role>();
        if(user == null && !respectFrontendRoles){
            throw new DotSecurityException("You must specify a user if you are not respecting frontend roles");
        }
        if(user != null){
            if (!APILocator.getRoleAPI().doesUserHaveRole(user, APILocator.getRoleAPI().loadCMSAdminRole())) {
                roles = APILocator.getRoleAPI().loadRolesForUser(user.getUserId());
            }else{
                isAdmin = true;
            }
        }
        StringBuffer buffy = new StringBuffer(luceneQuery);

        // Permissions in the query
        if (!isAdmin)
            addPermissionsToQuery(buffy, user, roles, respectFrontendRoles);

        return conFac.indexCount(buffy.toString());
    }

	@Override
	public List<Map<String, String>> getMostViewedContent(String structureVariableName, String startDateStr, String endDateStr, User user) {

		String[] dateFormats = new String[] { "yyyy-MM-dd HH:mm", "d-MMM-yy", "MMM-yy", "MMMM-yy", "d-MMM", "dd-MMM-yyyy", "MM/dd/yyyy hh:mm aa", "MM/dd/yy HH:mm",
                "MM/dd/yyyy HH:mm", "MMMM dd, yyyy", "M/d/y", "M/d", "EEEE, MMMM dd, yyyy", "MM/dd/yyyy",
                "hh:mm:ss aa", "HH:mm:ss", "yyyy-MM-dd"};

		List<Map<String, String>> result = new ArrayList<Map<String, String>>();

		String structureInode = StructureCache.getStructureByVelocityVarName(structureVariableName).getInode();
		if(!UtilMethods.isSet(structureInode))
			return result;

		GregorianCalendar gCal = new GregorianCalendar();
		Date endDate = gCal.getTime();
		gCal.add(2, -3);
		Date startDate = gCal.getTime();// Default interval

		if(!UtilMethods.isSet(startDateStr) && !UtilMethods.isSet(endDateStr)){
			GregorianCalendar gc = new GregorianCalendar();
			endDate = gc.getTime();
			gc.add(2, -3);
			startDate = gc.getTime();
		}else if(!UtilMethods.isSet(startDateStr)){
			try {
				endDate = DateUtil.convertDate(endDateStr, dateFormats);
				Calendar gc = new GregorianCalendar();
				gc.setTime(endDate);
				gc.add(2, -3);
				startDate = gc.getTime();
			} catch (java.text.ParseException e) {
				GregorianCalendar gc = new GregorianCalendar();
				endDate = gc.getTime();
				gc.add(2, -3);
				startDate = gc.getTime();
			}
		}else if(!UtilMethods.isSet(endDateStr)){
			try {
				startDate = DateUtil.convertDate(endDateStr, dateFormats);
				Calendar gc = new GregorianCalendar();
				gc.setTime(startDate);
				gc.add(2, +3);
				endDate = gc.getTime();
			} catch (java.text.ParseException e) {
				GregorianCalendar gc = new GregorianCalendar();
				endDate = gc.getTime();
				gc.add(2, -3);
				startDate = gc.getTime();
			}
		}else{
			try {
				startDate = DateUtil.convertDate(startDateStr, dateFormats);
				endDate = DateUtil.convertDate(endDateStr, dateFormats);
			} catch (java.text.ParseException e) {}
		}

		try {
			result = conFac.getMostViewedContent(structureInode, startDate, endDate , user);
		} catch (Exception e) {}
		return result;
	}

	/**
	 * This method is called when I'm publishing a contentlet and one of its fields is an IMAGE or a FILE.
	 *
	 * Unlike the current version, before find the asset with the default language I try to do this by using the languageId of the
	 * current contentlet.
	 *
	 * In this way I can upload an asset into a language different from the default one, publish it and create another contentlet,
	 * into the same language, and link them.
	 *
	 * @author Graziano Aliberti - Engineering Ingegneria Informatica S.p.a
	 *
	 * Jun 20, 2013 - 2:32:05 PM
	 */
	private Contentlet findBinaryAssociatedContent(Identifier id, long languageId) throws DotContentletStateException, DotSecurityException, DotDataException{
		Contentlet fileAssetCont = null;
    	try {
    		fileAssetCont = findContentletByIdentifier(id.getId(), true, languageId, APILocator.getUserAPI().getSystemUser(), false);
        } catch(DotContentletStateException se) {
        	try{
        		fileAssetCont = findContentletByIdentifier(id.getId(), false, languageId, APILocator.getUserAPI().getSystemUser(), false);
        	}catch(DotContentletStateException se1) {
        		/**
        		 * Finally, if I didn't found the contentlet I do the "findContentletByIdentifier" with the default language,
        		 * like the current class version.
        		 */
        		fileAssetCont = findContentletByIdentifier(id.getId(), true, APILocator.getLanguageAPI().getDefaultLanguage().getId(), APILocator.getUserAPI().getSystemUser(), false);
        	}
        }
    	return fileAssetCont;

	}
}<|MERGE_RESOLUTION|>--- conflicted
+++ resolved
@@ -2450,7 +2450,6 @@
 
 				if(contentlet.getStructure().getStructureType()==Structure.STRUCTURE_TYPE_FILEASSET){
 				    Identifier contIdent = APILocator.getIdentifierAPI().find(contentlet);
-				    
 				    //Parse file META-DATA
 				    java.io.File binFile =  getBinaryFile(contentlet.getInode(), FileAssetAPI.BINARY_FIELD, user);
 				    if(binFile!=null){
@@ -2460,14 +2459,9 @@
 				            contentlet.setProperty(FileAssetAPI.DESCRIPTION, desc);
 				        }
 				        Map<String, String> metaMap = APILocator.getFileAssetAPI().getMetaDataMap(contentlet, binFile);
-<<<<<<< HEAD
+
 				        if(metaMap!=null) {
-				            Gson gson = new Gson();
-=======
-				        if(metaMap!=null){
-				            Identifier contIdent = APILocator.getIdentifierAPI().find(contentlet);
 				            Gson gson = new GsonBuilder().disableHtmlEscaping().create();
->>>>>>> e52deb6d
 				            contentlet.setProperty(FileAssetAPI.META_DATA_FIELD, gson.toJson(metaMap));
 				            contentlet = conFac.save(contentlet);
 				            if(!isNewContent){
