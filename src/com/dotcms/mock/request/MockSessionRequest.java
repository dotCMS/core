--- conflicted
+++ resolved
@@ -36,15 +36,12 @@
 
 	@Override
 	public HttpSession getSession(boolean create) {
-<<<<<<< HEAD
-		return (create || session!=null) ? getSession() : null;
-=======
 		return (create) 
 		        ? getSession() 
 		        : session!=null 
 		            ? session 
 		                    : null;
->>>>>>> 416b2781
+
 	}
 	
  
