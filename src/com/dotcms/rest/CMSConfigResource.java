--- conflicted
+++ resolved
@@ -1,6 +1,5 @@
 package com.dotcms.rest;
 
-import com.dotcms.integritycheckers.IntegrityUtil;
 import com.dotcms.publisher.endpoint.bean.PublishingEndPoint;
 import com.dotcms.publisher.endpoint.business.PublishingEndPointAPI;
 import com.dotcms.publisher.environment.bean.Environment;
@@ -432,20 +431,12 @@
         if ( !responseResource.validate( responseMessage, "endPoint" ) ) {
             return responseResource.responseError( responseMessage.toString(), HttpStatus.SC_BAD_REQUEST );
         }
-<<<<<<< HEAD
-
-        IntegrityUtil integrityUtil = new IntegrityUtil();
-=======
->>>>>>> da9c7555
         
         try {
             PublishingEndPointAPI pepAPI = APILocator.getPublisherEndPointAPI();
 
             PublishingEndPoint pep = pepAPI.findEndPointById(endPoint);
             String environmentId = pep.getGroupId();
-            
-            //Delete Existing conflicts reported for this endpoint
-            integrityUtil.completeDiscardConflicts(endPoint);
 
             //Delete the end point
             pepAPI.deleteEndPointById( endPoint );
