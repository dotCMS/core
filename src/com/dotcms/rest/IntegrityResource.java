package com.dotcms.rest;

import java.io.File;
import java.io.FileInputStream;
import java.io.IOException;
import java.io.InputStream;
import java.io.OutputStream;
import java.util.List;
import java.util.Map;

import javax.servlet.ServletContext;
import javax.servlet.http.HttpServletRequest;
import javax.servlet.http.HttpSession;

import com.dotcms.integritycheckers.IntegrityType;
import com.dotcms.integritycheckers.IntegrityUtil;
import com.dotcms.publisher.endpoint.bean.PublishingEndPoint;
import com.dotcms.publisher.endpoint.business.PublishingEndPointAPI;
import com.dotcms.publisher.integrity.IntegrityDataGeneratorThread;
import com.dotcms.publisher.pusher.PushPublisher;
<<<<<<< HEAD
import com.dotcms.repackage.javax.ws.rs.client.Client;
import com.dotcms.repackage.javax.ws.rs.client.Entity;
import com.dotcms.repackage.javax.ws.rs.client.WebTarget;
import com.dotcms.repackage.javax.ws.rs.core.*;
import com.dotcms.repackage.org.apache.commons.httpclient.HttpStatus;

=======
import com.dotcms.publisher.util.TrustFactory;
import com.dotcms.repackage.com.sun.jersey.api.client.Client;
import com.dotcms.repackage.com.sun.jersey.api.client.ClientHandlerException;
import com.dotcms.repackage.com.sun.jersey.api.client.ClientResponse;
import com.dotcms.repackage.com.sun.jersey.api.client.config.ClientConfig;
import com.dotcms.repackage.com.sun.jersey.api.client.config.DefaultClientConfig;
import com.dotcms.repackage.com.sun.jersey.client.urlconnection.HTTPSProperties;
import com.dotcms.repackage.com.sun.jersey.multipart.FormDataMultiPart;
import com.dotcms.repackage.com.sun.jersey.multipart.FormDataParam;
import com.dotcms.repackage.com.sun.jersey.multipart.file.FileDataBodyPart;
>>>>>>> c90b1163
import com.dotcms.repackage.javax.ws.rs.Consumes;
import com.dotcms.repackage.javax.ws.rs.GET;
import com.dotcms.repackage.javax.ws.rs.POST;
import com.dotcms.repackage.javax.ws.rs.Path;
import com.dotcms.repackage.javax.ws.rs.PathParam;
import com.dotcms.repackage.javax.ws.rs.Produces;
import com.dotcms.repackage.javax.ws.rs.WebApplicationException;
<<<<<<< HEAD
import com.dotcms.repackage.org.glassfish.jersey.media.multipart.FormDataMultiPart;
import com.dotcms.repackage.org.glassfish.jersey.media.multipart.FormDataParam;
import com.dotcms.repackage.org.glassfish.jersey.media.multipart.file.FileDataBodyPart;
=======
import com.dotcms.repackage.javax.ws.rs.core.Context;
import com.dotcms.repackage.javax.ws.rs.core.MediaType;
import com.dotcms.repackage.javax.ws.rs.core.Response;
import com.dotcms.repackage.javax.ws.rs.core.StreamingOutput;
import com.dotcms.repackage.org.apache.commons.httpclient.HttpStatus;
>>>>>>> c90b1163
import com.dotmarketing.business.APILocator;
import com.dotmarketing.cms.factories.PublicEncryptionFactory;
import com.dotmarketing.db.HibernateUtil;
import com.dotmarketing.exception.DotDataException;
import com.dotmarketing.exception.DotHibernateException;
import com.dotmarketing.util.ConfigUtils;
import com.dotmarketing.util.Logger;
import com.dotmarketing.util.UUIDGenerator;
import com.dotmarketing.util.UtilMethods;
import com.dotmarketing.util.json.JSONArray;
import com.dotmarketing.util.json.JSONException;
import com.dotmarketing.util.json.JSONObject;
import com.liferay.portal.language.LanguageException;
import com.liferay.portal.language.LanguageUtil;
import com.liferay.portal.model.User;


@Path("/integrity")
public class IntegrityResource extends WebResource {

    public enum ProcessStatus {
        PROCESSING, ERROR, FINISHED, NO_CONFLICTS, CANCELED
    }

    public static final String INTEGRITY_DATA_TO_CHECK_ZIP_FILE_NAME = "DataToCheck.zip";
    public static final String INTEGRITY_DATA_TO_FIX_ZIP_FILE_NAME = "DataToFix.zip";

    /**
     * <p>Returns a zip with data from structures, workflow schemes and folders for integrity check
     *
     * Usage: /getdata
     *
     */

    @POST
    @Path("/generateintegritydata/{params:.*}")
    @Consumes(MediaType.MULTIPART_FORM_DATA)
    @Produces("text/plain")
    public Response generateIntegrityData(@Context HttpServletRequest request, @FormDataParam("AUTH_TOKEN") String auth_token_enc)  {

        String remoteIP = null;
        try {

            if ( !UtilMethods.isSet( auth_token_enc ) ) {
                return Response.status( HttpStatus.SC_BAD_REQUEST ).entity( "Error: 'endpoint' is a required param." ).build();
            }


            String auth_token = PublicEncryptionFactory.decryptString(auth_token_enc);
            remoteIP = request.getRemoteHost();
            if(!UtilMethods.isSet(remoteIP))
                remoteIP = request.getRemoteAddr();

            PublishingEndPointAPI endpointAPI = APILocator.getPublisherEndPointAPI();
            final PublishingEndPoint requesterEndPoint = endpointAPI.findEnabledSendingEndPointByAddress(remoteIP);

            if(!BundlePublisherResource.isValidToken(auth_token, remoteIP, requesterEndPoint)) {
                return Response.status(HttpStatus.SC_UNAUTHORIZED).build();
            }

            ServletContext servletContext = request.getSession().getServletContext();

            if(servletContext.getAttribute("integrityRunning")!=null && ((Boolean) servletContext.getAttribute("integrityRunning"))) {
                throw new WebApplicationException(Response.status(HttpStatus.SC_CONFLICT).entity("Already Running").build());
            }

            String transactionId = UUIDGenerator.generateUuid();
            servletContext.setAttribute("integrityDataRequestID", transactionId);

            // start data generation process
            IntegrityDataGeneratorThread idg = new IntegrityDataGeneratorThread( requesterEndPoint, request.getSession().getServletContext() );
            idg.start();
            //Saving the thread on the session context for a later use
            servletContext.setAttribute( "integrityDataGeneratorThread_" + transactionId, idg );

            return Response.ok(transactionId).build();

        } catch (Exception e) {
            Logger.error(IntegrityResource.class, "Error caused by remote call of: "+remoteIP);
            Logger.error(IntegrityResource.class,e.getMessage(),e);
        }


        return Response.status(HttpStatus.SC_INTERNAL_SERVER_ERROR).build();

    }

    /**
     * Checks if the generation of Integrity Data is done.
     * If FINISHED, returns a zip with the data
     * if PROCESSING, returns HttpStatus.SC_PROCESSING
     * if ERROR, returns HttpStatus.SC_INTERNAL_SERVER_ERROR, including the error message
     *
     * Usage: /getdata
     *
     */
    @POST
    @Path("/getintegritydata/{params:.*}")
    @Produces("application/zip")
    @Consumes(MediaType.MULTIPART_FORM_DATA)
    public Response getIntegrityData(@Context HttpServletRequest request, @FormDataParam("AUTH_TOKEN") String auth_token_enc, @FormDataParam("REQUEST_ID") String requestId)  {
        String remoteIP = null;

        try {

            String auth_token = PublicEncryptionFactory.decryptString(auth_token_enc);
            remoteIP = request.getRemoteHost();
            if(!UtilMethods.isSet(remoteIP))
                remoteIP = request.getRemoteAddr();

            PublishingEndPointAPI endpointAPI = APILocator.getPublisherEndPointAPI();
            final PublishingEndPoint requesterEndPoint = endpointAPI.findEnabledSendingEndPointByAddress(remoteIP);

            if(!BundlePublisherResource.isValidToken(auth_token, remoteIP, requesterEndPoint) || !UtilMethods.isSet(requestId)) {
                return Response.status(HttpStatus.SC_UNAUTHORIZED).build();
            }

            ServletContext servletContext = request.getSession().getServletContext();
            if(!UtilMethods.isSet(servletContext.getAttribute("integrityDataRequestID"))
                    || !((String) servletContext.getAttribute("integrityDataRequestID")).equals(requestId)) {
                return Response.status(HttpStatus.SC_UNAUTHORIZED).build();
            }

            ProcessStatus integrityDataGeneratorStatus = (ProcessStatus) servletContext.getAttribute("integrityDataGenerationStatus");

            if(UtilMethods.isSet( integrityDataGeneratorStatus )) {
                switch (integrityDataGeneratorStatus) {
                    case PROCESSING:
                        return Response.status(HttpStatus.SC_PROCESSING).build();
                    case FINISHED:
                        StreamingOutput output = new StreamingOutput() {
                            public void write(OutputStream output) throws IOException, WebApplicationException {
                                InputStream is = new FileInputStream(ConfigUtils.getIntegrityPath() + File.separator + requesterEndPoint.getId() + File.separator + INTEGRITY_DATA_TO_CHECK_ZIP_FILE_NAME);

                                byte[] buffer = new byte[1024];
                                int bytesRead;
                                //read from is to buffer
                                while((bytesRead = is.read(buffer)) !=-1){
                                    output.write(buffer, 0, bytesRead);
                                }
                                is.close();
                                //flush OutputStream to write any buffered data to file
                                output.flush();
                                output.close();

                            }
                        };
                        return Response.ok(output).build();

                    case CANCELED:
                        return Response.status( HttpStatus.SC_RESET_CONTENT ).entity( servletContext.getAttribute( "integrityDataGenerationError" ) ).build();

                    case ERROR:
                        return Response.status(HttpStatus.SC_INTERNAL_SERVER_ERROR).entity(servletContext.getAttribute("integrityDataGenerationError")).build();

                    default:
                        break;
                }
            }

        } catch (Exception e) {
            Logger.error(IntegrityResource.class, "Error caused by remote call of: "+remoteIP, e);
            return Response.status(HttpStatus.SC_INTERNAL_SERVER_ERROR).entity(e.getMessage()).build();
        }

        return Response.status(HttpStatus.SC_INTERNAL_SERVER_ERROR).build();

    }

    @GET
    @Path("/checkintegrity/{params:.*}")
    @Produces (MediaType.APPLICATION_JSON)
    public Response checkIntegrity(@Context HttpServletRequest request, @PathParam("params") String params)  {
        InitDataObject initData = init(params, true, request, true);

        Map<String, String> paramsMap = initData.getParamsMap();

        final HttpSession session = request.getSession();
        final User loggedUser = initData.getUser();

        JSONObject jsonResponse = new JSONObject();

        //Validate the parameters
        final String endpointId = paramsMap.get( "endpoint" );
        if ( !UtilMethods.isSet( endpointId ) ) {
            return Response.status( HttpStatus.SC_BAD_REQUEST ).entity( "Error: endpoint is a required Field.").build();
        }


        // return if we already have the data
        try {
            IntegrityUtil integrityUtil = new IntegrityUtil();

            if(integrityUtil.doesIntegrityConflictsDataExist(endpointId)) {

                jsonResponse.put( "success", true );
                jsonResponse.put( "message", "Integrity Checking Initialized..." );

                //Setting the process status
                setStatus( request, endpointId, ProcessStatus.FINISHED );

                return response( jsonResponse.toString(), false );
            }
        } catch(JSONException e) {
            Logger.error(IntegrityResource.class, "Error setting return message in JSON response", e);
            return response( "Error setting return message in JSON response" , true );
        } catch(Exception e) {
            Logger.error(IntegrityResource.class, "Error checking existence of integrity data", e);
            return response( "Error checking existence of integrity data" , true );
        }

        try {

            //Setting the process status
            setStatus( request, endpointId, ProcessStatus.PROCESSING );

            final Client client = RestClientBuilder.newClient();

            final PublishingEndPoint endpoint = APILocator.getPublisherEndPointAPI().findEndPointById(endpointId);
            final String authToken = PushPublisher.retriveKeyString(PublicEncryptionFactory.decryptString(endpoint.getAuthKey().toString()));

            FormDataMultiPart form = new FormDataMultiPart();
            form.field("AUTH_TOKEN",authToken);

            //Sending bundle to endpoint
            String url = endpoint.toURL()+"/api/integrity/generateintegritydata/";
            WebTarget webTarget = client.target(url);

            Response response = webTarget.request(MediaType.APPLICATION_JSON_TYPE).post(Entity.entity(form, form.getMediaType()));

            if(response.getStatus() == HttpStatus.SC_OK) {
                final String integrityDataRequestID = response.readEntity(String.class);

                Thread integrityDataRequestChecker = new Thread() {
                    public void run(){

                        FormDataMultiPart form = new FormDataMultiPart();
                        form.field("AUTH_TOKEN",authToken);
                        form.field("REQUEST_ID",integrityDataRequestID);

                        String url = endpoint.toURL()+"/api/integrity/getintegritydata/";
                        WebTarget webTarget = client.target(url);

                        boolean processing = true;

                        while(processing) {

                            Response response = webTarget.request(MediaType.APPLICATION_JSON_TYPE).post(Entity.entity(form, form.getMediaType()));

                            if ( response.getStatus() == HttpStatus.SC_OK ) {

                                processing = false;

<<<<<<< HEAD
                                InputStream zipFile = response.readEntity(InputStream.class);
                                String outputDir = ConfigUtils.getIntegrityPath() + File.separator + endpoint.getId();

                                try {

                                    IntegrityUtil.unzipFile(zipFile, outputDir);

=======
                                try (InputStream zipFile = response.getEntityInputStream()) {
                                	final String outputDir = ConfigUtils.getIntegrityPath() + File.separator + endpoint.getId();
                                	IntegrityUtil.unzipFile(zipFile, outputDir);
>>>>>>> c90b1163
                                } catch(Exception e) {

                                    //Special handling if the thread was interrupted
                                    if ( e instanceof InterruptedException ) {
                                        //Setting the process status
                                        setStatus( session, endpointId, ProcessStatus.CANCELED, null );
                                        Logger.debug( IntegrityResource.class, "Requested interruption of the integrity checking process [unzipping Integrity Data] by the user.", e );
                                        throw new RuntimeException( "Requested interruption of the integrity checking process [unzipping Integrity Data] by the user.", e );
                                    }

                                    //Setting the process status
                                    setStatus( session, endpointId, ProcessStatus.ERROR, null );
                                    Logger.error(IntegrityResource.class, "Error while unzipping Integrity Data", e);
                                    throw new RuntimeException("Error while unzipping Integrity Data", e);
                                }

                                // set session variable
                                // call IntegrityChecker
                                boolean conflictPresent = false;

                                IntegrityUtil integrityUtil = new IntegrityUtil();
                                try {
                                	HibernateUtil.startTransaction();
                                	integrityUtil.completeDiscardConflicts(endpointId);
                                    HibernateUtil.commitTransaction();
                                    
                                    HibernateUtil.startTransaction();
                                    conflictPresent = integrityUtil.completeCheckIntegrity(endpointId);
                                    HibernateUtil.commitTransaction();
                                } catch(Exception e) {
                                    try {
                                        HibernateUtil.rollbackTransaction();
                                    } catch (DotHibernateException e1) {
                                        Logger.error(IntegrityResource.class, "Error while rolling back transaction", e);
                                    }

                                    //Special handling if the thread was interrupted
                                    if ( e instanceof InterruptedException ) {
                                        //Setting the process status
                                        setStatus( session, endpointId, ProcessStatus.CANCELED, null );
                                        Logger.debug( IntegrityResource.class, "Requested interruption of the integrity checking process by the user.", e );
                                        throw new RuntimeException( "Requested interruption of the integrity checking process by the user.", e );
                                    }

                                    Logger.error(IntegrityResource.class, "Error checking integrity", e);

                                    //Setting the process status
                                    setStatus( session, endpointId, ProcessStatus.ERROR, null );
                                    throw new RuntimeException("Error checking integrity", e);
                                } finally {
                                    try {
                                        integrityUtil.dropTempTables(endpointId);
                                    } catch (DotDataException e) {
                                        Logger.error(IntegrityResource.class, "Error while deleting temp tables", e);
                                    }
                                }

//                                if ( !foldersConflicts && !structuresConflicts && !schemesConflicts && !htmlPagesConflicts) {
                                if(conflictPresent) {
                                    //Setting the process status
                                    setStatus( session, endpointId, ProcessStatus.FINISHED, null );
                                } else {
                                    String noConflictMessage;
                                    try {
                                        noConflictMessage = LanguageUtil.get( loggedUser.getLocale(), "push_publish_integrity_conflicts_not_found" );
                                    } catch ( LanguageException e ) {
                                        noConflictMessage = "No Integrity Conflicts found";
                                    }
                                    //Setting the process status
                                    setStatus( session, endpointId, ProcessStatus.NO_CONFLICTS, noConflictMessage );
                                }
<<<<<<< HEAD

                            } else if ( response.getStatus() == HttpStatus.SC_PROCESSING ) {
=======
                            } else if ( response.getClientResponseStatus() == null && response.getStatus() == HttpStatus.SC_PROCESSING ) {
>>>>>>> c90b1163
                                continue;
                            } else if ( response.getStatus() == HttpStatus.SC_RESET_CONTENT ) {
                                processing = false;
                                //Setting the process status
                                setStatus( session, endpointId, ProcessStatus.CANCELED, null );
                            } else {
                                setStatus( session, endpointId, ProcessStatus.ERROR, null );
                                Logger.error( this.getClass(), "Response indicating a " + response.getStatusInfo().getReasonPhrase() + " (" + response.getStatus() + ") Error trying to retrieve the Integrity data from the Endpoint [" + endpointId + "]." );
                                processing = false;
                            }
                        }
                    }
                };

                //Start the integrity check
                integrityDataRequestChecker.start();
                addThreadToSession( session, integrityDataRequestChecker, endpointId, integrityDataRequestID );

            } else if ( response.getStatus() == HttpStatus.SC_UNAUTHORIZED ) {
                setStatus( session, endpointId, ProcessStatus.ERROR, null );
                Logger.error( this.getClass(), "Response indicating Not Authorized received from Endpoint. Please check Auth Token. Endpoint Id: " + endpointId );
                return response( "Response indicating Not Authorized received from Endpoint. Please check Auth Token. Endpoint Id:" + endpointId, true );
            } else {
                setStatus( session, endpointId, ProcessStatus.ERROR, null );
                Logger.error( this.getClass(), "Response indicating a " + response.getStatusInfo().getReasonPhrase() + " (" + response.getStatus() + ") Error trying to connect with the Integrity API on the Endpoint. Endpoint Id: " + endpointId );
                return response( "Response indicating a " + response.getStatusInfo().getReasonPhrase() + " (" + response.getStatus() + ") Error trying to connect with the Integrity API on the Endpoint. Endpoint Id: " + endpointId, true );
            }

            jsonResponse.put( "success", true );
            jsonResponse.put( "message", "Integrity Checking Initialized..." );

        } catch(Exception e) {

            //Special handling if the thread was interrupted
            if ( e instanceof InterruptedException || e.getCause() instanceof InterruptedException ) {
                //Setting the process status
                setStatus( session, endpointId, ProcessStatus.CANCELED, null );
                Logger.debug( IntegrityResource.class, "Requested interruption of the integrity checking process by the user.", e );
                return response( "Requested interruption of the integrity checking process by the user for End Point server: [" + endpointId + "]" , true );
            }

            //Setting the process status
            setStatus( session, endpointId, ProcessStatus.ERROR, null );
            Logger.error( this.getClass(), "Error initializing the integrity checking process for End Point server: [" + endpointId + "]", e );
            return response( "Error initializing the integrity checking process for End Point server: [" + endpointId + "]" , true );
        }


        return response( jsonResponse.toString(), false );

    }

    /**
     * Method that will interrupt the integrity checking running processes locally and in the end point server
     *
     * @param request
     * @param params
     * @return
     * @throws JSONException
     */
    @GET
    @Path ("/cancelIntegrityProcess/{params:.*}")
    @Produces (MediaType.APPLICATION_JSON)
    public Response cancelIntegrityProcess ( @Context HttpServletRequest request, @PathParam ("params") String params ) throws JSONException {

        StringBuilder responseMessage = new StringBuilder();

        InitDataObject initData = init( params, true, request, true );
        Map<String, String> paramsMap = initData.getParamsMap();

        //Validate the parameters
        String endpointId = paramsMap.get( "endpoint" );
        if ( !UtilMethods.isSet( endpointId ) ) {
            Response.ResponseBuilder responseBuilder = Response.status( HttpStatus.SC_BAD_REQUEST );
            responseBuilder.entity( responseMessage.append( "Error: " ).append( "endpoint" ).append( " is a required Field." ) );

            return responseBuilder.build();
        }

        try {
            JSONObject jsonResponse = new JSONObject();

            HttpSession session = request.getSession();
            //Verify if we have something set on the session
            if ( session.getAttribute( "integrityCheck_" + endpointId ) == null ) {
                //And prepare the response
                jsonResponse.put( "success", false );
                jsonResponse.put( "message", "No checking process found for End point server [" + endpointId + "]" );
            } else if ( session.getAttribute( "integrityThread_" + endpointId ) == null ) {
                //And prepare the response
                jsonResponse.put( "success", false );
                jsonResponse.put( "message", "No checking process found for End point server [" + endpointId + "]" );
            } else {

                //Search for the status on session
                ProcessStatus status = (ProcessStatus) session.getAttribute( "integrityCheck_" + endpointId );

                //And prepare the response
                jsonResponse.put( "endPoint", endpointId );
                if ( status == ProcessStatus.PROCESSING ) {

                    //Get the thread associated to this endpoint and the integrity request id
                    Thread runningThread = (Thread) session.getAttribute( "integrityThread_" + endpointId );
                    String integrityDataRequestId = (String) session.getAttribute( "integrityDataRequest_" + endpointId );

                    //Find the registered auth token in order to connect to the end point server
                    PublishingEndPoint endpoint = APILocator.getPublisherEndPointAPI().findEndPointById( endpointId );
                    String authToken = PushPublisher.retriveKeyString( PublicEncryptionFactory.decryptString( endpoint.getAuthKey().toString() ) );

                    FormDataMultiPart form = new FormDataMultiPart();
                    form.field( "AUTH_TOKEN", authToken );
                    form.field( "REQUEST_ID", integrityDataRequestId );

                    //Prepare the connection
                    Client client = RestClientBuilder.newClient();
                    String url = endpoint.toURL() + "/api/integrity/cancelIntegrityProcessOnEndpoint/";
                    WebTarget webTarget = client.target(url);

                    //Execute the call
                    Response response = webTarget.request(MediaType.APPLICATION_JSON_TYPE).post(Entity.entity(form, form.getMediaType()));

                    if ( response.getStatus() == HttpStatus.SC_OK ) {
                        //Nothing to do here, we found no process to cancel
                    } else if ( response.getStatus() == HttpStatus.SC_RESET_CONTENT ) {
                        //Expected return status if a cancel was made on the end point server
                    } else {
                        Logger.error( this.getClass(), "Response indicating a " + response.getStatusInfo().getReasonPhrase() + " (" + response.getStatus() + ") Error trying to interrupt the running process on the Endpoint [ " + endpointId + "]." );
                    }

                    //Interrupt the Thread process
                    runningThread.interrupt();

                    //Remove the thread from the session
                    clearThreadInSession( request, endpointId );

                    jsonResponse.put( "success", true );
                    jsonResponse.put( "message", LanguageUtil.get( initData.getUser().getLocale(), "IntegrityCheckingCanceled" ) );
                } else {
                    jsonResponse.put( "success", false );
                    jsonResponse.put( "message", "The integrity process for End Point server: [" + endpointId + "] was already stopped." );
                }
            }

            responseMessage.append( jsonResponse.toString() );

        } catch ( Exception e ) {
            Logger.error( this.getClass(), "Error checking the integrity process status for End Point server: [" + endpointId + "]", e );
            return response( "Error checking the integrity process status for End Point server: [" + endpointId + "]", true );
        }

        return response( responseMessage.toString(), false );
    }

    /**
     * Method expected to run on an end point server in order to interrupt the integrity checking process if running
     *
     * @param request
     * @param auth_token_enc
     * @param requestId
     * @return
     */
    @POST
    @Path("/cancelIntegrityProcessOnEndpoint/{params:.*}")
    @Consumes(MediaType.MULTIPART_FORM_DATA)
    @Produces (MediaType.APPLICATION_JSON)
    public Response cancelIntegrityProcessOnEndpoint ( @Context HttpServletRequest request, @FormDataParam ("AUTH_TOKEN") String auth_token_enc, @FormDataParam ("REQUEST_ID") String requestId ) {

        String remoteIP = null;

        try {

            remoteIP = request.getRemoteHost();
            if ( !UtilMethods.isSet( remoteIP ) ) {
                remoteIP = request.getRemoteAddr();
            }

            //Search for the given end point
            PublishingEndPointAPI endpointAPI = APILocator.getPublisherEndPointAPI();
            PublishingEndPoint requesterEndPoint = endpointAPI.findEnabledSendingEndPointByAddress( remoteIP );

            //Verify the authentication token
            String auth_token = PublicEncryptionFactory.decryptString( auth_token_enc );
            if ( !BundlePublisherResource.isValidToken( auth_token, remoteIP, requesterEndPoint ) || !UtilMethods.isSet( requestId ) ) {
                return Response.status( HttpStatus.SC_UNAUTHORIZED ).build();
            }

            ServletContext servletContext = request.getSession().getServletContext();
            if ( !UtilMethods.isSet( servletContext.getAttribute( "integrityDataRequestID" ) ) || !((String) servletContext.getAttribute( "integrityDataRequestID" )).equals( requestId ) ) {
                return Response.status( HttpStatus.SC_UNAUTHORIZED ).build();
            }

            //Verify the status and if the process it is still running we will interrupt it
            ProcessStatus integrityDataGeneratorStatus = (ProcessStatus) servletContext.getAttribute( "integrityDataGenerationStatus" );
            if ( UtilMethods.isSet( integrityDataGeneratorStatus ) ) {
                switch ( integrityDataGeneratorStatus ) {
                    case PROCESSING:

                        //Verify if the thread is on the session for this given request id
                        if ( servletContext.getAttribute( "integrityDataGeneratorThread_" + requestId ) != null ) {

                            //If found interrupt the process
                            IntegrityDataGeneratorThread integrityDataGeneratorThread = (IntegrityDataGeneratorThread) servletContext.getAttribute( "integrityDataGeneratorThread_" + requestId );
                            integrityDataGeneratorThread.interrupt();
                            servletContext.removeAttribute( "integrityDataGeneratorThread_" + requestId );

                            return Response.status( HttpStatus.SC_RESET_CONTENT ).entity( "Interrupted checking process on End Point server ( " + remoteIP + ")." ).build();
                        }
                    default:
                        break;
                }
            }

        } catch ( Exception e ) {
            Logger.error( IntegrityResource.class, "Error caused by remote call of: " + remoteIP, e );
            return response( "Error interrupting checking process on End Point server ( " + remoteIP + "). [" + e.getMessage() + "]", true );
        }

        return response( "Interrupted checking process on End Point server ( " + remoteIP + ").", false );
    }

    /**
     * Method that will verify the status of a check integrity process for a given server
     *
     * @param request
     * @param params
     * @return
     * @throws JSONException
     */
    @GET
    @Path ("/checkIntegrityProcessStatus/{params:.*}")
    @Produces (MediaType.APPLICATION_JSON)
    public Response checkIntegrityProcessStatus ( @Context final HttpServletRequest request, @PathParam ("params") String params ) throws JSONException {

        StringBuilder responseMessage = new StringBuilder();

        InitDataObject initData = init( params, true, request, true );
        Map<String, String> paramsMap = initData.getParamsMap();

        //Validate the parameters
        String endpointId = paramsMap.get( "endpoint" );
        if ( !UtilMethods.isSet( endpointId ) ) {
            Response.ResponseBuilder responseBuilder = Response.status( HttpStatus.SC_BAD_REQUEST );
            responseBuilder.entity( responseMessage.append( "Error: " ).append( "endpoint" ).append( " is a required Field." ) );

            return responseBuilder.build();
        }

        try {
            JSONObject jsonResponse = new JSONObject();

            HttpSession session = request.getSession();
            //Verify if we have something set on the session
            if ( session.getAttribute( "integrityCheck_" + endpointId ) == null ) {
                //And prepare the response
                jsonResponse.put( "success", true );
                jsonResponse.put( "message", "No checking process found for End point server [" + endpointId + "]" );
                jsonResponse.put( "status", "nopresent" );
            } else {

                //Search for the status on session
                ProcessStatus status = (ProcessStatus) session.getAttribute( "integrityCheck_" + endpointId );

                //And prepare the response
                jsonResponse.put( "success", true );
                jsonResponse.put( "endPoint", endpointId );
                if ( status == ProcessStatus.PROCESSING ) {
                    jsonResponse.put( "status", "processing" );
                    jsonResponse.put( "message", "Success" );
                } else if ( status == ProcessStatus.FINISHED ) {
                    jsonResponse.put( "status", "finished" );
                    jsonResponse.put( "message", "Success" );
                } else if ( status == ProcessStatus.NO_CONFLICTS ) {
                    jsonResponse.put( "status", "noConflicts" );
                    jsonResponse.put( "message", session.getAttribute( "integrityCheck_message_" + endpointId ) );
                    clearStatus( request, endpointId );
                } else if ( status == ProcessStatus.CANCELED) {
                    jsonResponse.put( "status", "canceled" );
                    jsonResponse.put( "message", LanguageUtil.get( initData.getUser().getLocale(), "IntegrityCheckingCanceled" ) );
                    clearStatus( request, endpointId );
                } else {
                    jsonResponse.put( "status", "error" );
                    jsonResponse.put( "message", "Error checking the integrity process status for End Point server: [" + endpointId + "]" );
                    clearStatus( request, endpointId );
                }
            }

            responseMessage.append( jsonResponse.toString() );

        } catch ( Exception e ) {
            Logger.error( this.getClass(), "Error checking the integrity process status for End Point server: [" + endpointId + "]", e );
            return response( "Error checking the integrity process status for End Point server: [" + endpointId + "]" , true );
        }

        return response( responseMessage.toString(), false );
    }

    /**
     * Generates and returns the integrity check results for a given server
     *
     * @param request
     * @param params
     * @return
     * @throws JSONException
     */
    @GET
    @Path ("/getIntegrityResult/{params:.*}")
    @Produces (MediaType.APPLICATION_JSON)
    public Response getIntegrityResult ( @Context HttpServletRequest request, @PathParam ("params") String params ) throws JSONException {

        StringBuilder responseMessage = new StringBuilder();

        InitDataObject initData = init( params, true, request, true );
        Map<String, String> paramsMap = initData.getParamsMap();

        //Validate the parameters
        String endpointId = paramsMap.get( "endpoint" );
        if ( !UtilMethods.isSet( endpointId ) ) {
            Response.ResponseBuilder responseBuilder = Response.status( HttpStatus.SC_BAD_REQUEST );
            responseBuilder.entity( responseMessage.append( "Error: " ).append( "endpoint" ).append( " is a required Field." ) );

            return responseBuilder.build();
        }

        try {

            JSONObject jsonResponse = new JSONObject();
            IntegrityUtil integrityUtil = new IntegrityUtil();

            //+++++++++++++++++++++++++++++++++++++++++++++++++++++++++++
            //+++++++++++++++++++++++++++++++++++++++++++++++++++++++++++
            //Structures tab data
            JSONArray tabResponse = null;
            JSONObject errorContent = null;

            IntegrityType[] types = IntegrityType.values();
            boolean isThereAnyConflict = false;

            for (IntegrityType integrityType : types) {
                tabResponse = new JSONArray();
                errorContent = new JSONObject();

                errorContent.put( "title",   LanguageUtil.get( initData.getUser().getLocale(), integrityType.getLabel() )  );//Title of the check

                List<Map<String, Object>> results = integrityUtil.getIntegrityConflicts(endpointId, integrityType);

                JSONArray columns = new JSONArray();

                // Add first display column label
                columns.add(integrityType.getFirstDisplayColumnLabel());

                if(integrityType==IntegrityType.HTMLPAGES || integrityType==IntegrityType.FILEASSETS) {
                    columns.add("local_working_inode");
                    columns.add("remote_working_inode");
                    columns.add("local_live_inode");
                    columns.add("remote_live_inode");
                    columns.add("language_id");
                } else {
                    columns.add("local_inode");
                    columns.add("remote_inode");
                }

                errorContent.put( "columns", columns.toArray() );

                if(!results.isEmpty()) {
                    // the columns names are the keys in the results
                    isThereAnyConflict = true;

                    JSONArray values = new JSONArray();
                    for (Map<String, Object> result : results) {

                        JSONObject columnsContent = new JSONObject();

                        for (String keyName : result.keySet()) {
                            columnsContent.put(keyName, result.get(keyName));
                        }

                        values.put(columnsContent);
                    }

                    errorContent.put( "values", values.toArray() );
                } else {
                    errorContent.put( "values", new JSONArray().toArray() );
                }

                tabResponse.add( errorContent );
                //And prepare the response
                jsonResponse.put( integrityType.name().toLowerCase(), tabResponse.toArray() );
            }

            if(!isThereAnyConflict) {
                clearStatus( request, endpointId );
            }

            /*
            ++++++++++++++++++++++++
            Important just in case of return custom errors
             */
            jsonResponse.put( "success", true );
            jsonResponse.put( "message", "Success" );

            responseMessage.append( jsonResponse.toString() );
        } catch ( Exception e ) {
            Logger.error( this.getClass(), "Error generating the integrity result for End Point server: [" + endpointId + "]", e );
            return response( "Error generating the integrity result for End Point server: [" + endpointId + "]" , true );
        }

        return response( responseMessage.toString(), false );
    }

    /**
     * Method that will discard the conflicts between local node and given endpoint
     *
     * @param request
     * @param params
     * @return
     * @throws JSONException
     */
    @GET
    @Path ("/discardconflicts/{params:.*}")
    @Produces (MediaType.APPLICATION_JSON)
    public Response discardConflicts ( @Context final HttpServletRequest request, @PathParam ("params") String params ) throws JSONException {

        StringBuilder responseMessage = new StringBuilder();

        InitDataObject initData = init( params, true, request, true );
        Map<String, String> paramsMap = initData.getParamsMap();

        //Validate the parameters
        String endpointId = paramsMap.get( "endpoint" );
        String type = paramsMap.get( "type" );

        if ( !UtilMethods.isSet( endpointId ) ) {
            return Response.status( HttpStatus.SC_BAD_REQUEST ).entity( responseMessage.append( "Error: " ).append( "'endpoint'" ).append( " is a required param." )).build();
        }

        if ( !UtilMethods.isSet( type ) ) {
            return Response.status( HttpStatus.SC_BAD_REQUEST ).entity( responseMessage.append( "Error: " ).append( "'type'" ).append( " is a required param." )).build();
        }

        try {
            JSONObject jsonResponse = new JSONObject();

            IntegrityUtil integrityUtil = new IntegrityUtil();
            integrityUtil.discardConflicts(endpointId, IntegrityType.valueOf(type.toUpperCase()));

            clearStatus( request, endpointId );

            responseMessage.append( jsonResponse.toString() );

        } catch ( Exception e ) {
            Logger.error( this.getClass(), "Error discarding "+type+" conflicts for End Point server: [" + endpointId + "]", e );
            return response( "Error discarding "+type+" conflicts for End Point server: [" + endpointId + "]" , true );
        }

        return response( responseMessage.toString(), false );
    }

    /**
     * Method that will fix the conflicts received from remote
     *
     * @param request
     * @param dataToFix
     * @param auth_token_enc
     * @param type
     * @return
     * @throws JSONException
     */
    @POST
    @Path("/fixconflictsfromremote/{params:.*}")
    @Consumes(MediaType.MULTIPART_FORM_DATA)
    @Produces("text/plain")
    public Response fixConflictsFromRemote ( @Context final HttpServletRequest request,
                                             @FormDataParam("DATA_TO_FIX") InputStream dataToFix, @FormDataParam("AUTH_TOKEN") String auth_token_enc,
                                             @FormDataParam("TYPE") String type ) throws JSONException {

        String remoteIP = null;
        JSONObject jsonResponse = new JSONObject();

        try {
            String auth_token = PublicEncryptionFactory.decryptString(auth_token_enc);
            remoteIP = request.getRemoteHost();
            if(!UtilMethods.isSet(remoteIP))
                remoteIP = request.getRemoteAddr();

            PublishingEndPointAPI endpointAPI = APILocator.getPublisherEndPointAPI();
            final PublishingEndPoint requesterEndPoint = endpointAPI.findEnabledSendingEndPointByAddress(remoteIP);

            if(!BundlePublisherResource.isValidToken(auth_token, remoteIP, requesterEndPoint)) {
                return Response.status(HttpStatus.SC_UNAUTHORIZED).build();
            }

            IntegrityUtil integrityUtil = new IntegrityUtil();
//            HibernateUtil.startTransaction();
            integrityUtil.fixConflicts(dataToFix, requesterEndPoint.getId(), IntegrityType.valueOf(type.toUpperCase()) );
//            HibernateUtil.commitTransaction();

        } catch ( Exception e ) {
            try {
                HibernateUtil.rollbackTransaction();
            } catch (DotHibernateException e1) {
                Logger.error(IntegrityResource.class, "Error while rolling back transaction", e);
            }
            Logger.error( this.getClass(), "Error fixing "+type+" conflicts from remote", e );
            return response( "Error fixing "+type+" conflicts from remote" , true );
        }

        jsonResponse.put( "success", true );
        jsonResponse.put( "message", "Conflicts fixed in Remote Endpoint" );
        return response( jsonResponse.toString(), false );



    }
    /**
     * Method that will fix the conflicts between local and remote.
     * If param 'whereToFix' == local, the fix will take place in local node
     * If param 'whereToFix' == remote, the fix will take place in remote node
     *
     * @param request
     * @param params
     * @return
     * @throws JSONException
     */
    @GET
    @Path ("/fixconflicts/{params:.*}")
    @Produces (MediaType.APPLICATION_JSON)
    public Response fixConflicts ( @Context final HttpServletRequest request, @PathParam ("params") String params ) throws JSONException {

        InitDataObject initData = init( params, true, request, true );
        Map<String, String> paramsMap = initData.getParamsMap();
        JSONObject jsonResponse = new JSONObject();

        //Validate the parameters
        String endpointId = paramsMap.get( "endpoint" );
        String type = paramsMap.get( "type" );
        String whereToFix = paramsMap.get( "wheretofix" );

        if ( !UtilMethods.isSet( endpointId ) ) {
            return Response.status( HttpStatus.SC_BAD_REQUEST ).entity( "Error: 'endpoint' is a required param." ).build();
        }

        if ( !UtilMethods.isSet( type ) ) {
            return Response.status( HttpStatus.SC_BAD_REQUEST ).entity( "Error: 'type' is a required param." ).build();
        }

        if ( !UtilMethods.isSet( whereToFix ) ) {
            return Response.status( HttpStatus.SC_BAD_REQUEST ).entity( "Error: 'whereToFix' is a required param." ).build();
        }



        try {

            IntegrityUtil integrityUtil = new IntegrityUtil();

            if(whereToFix.equals("local")) {

            	HibernateUtil.startTransaction();
                integrityUtil.fixConflicts(endpointId, IntegrityType.valueOf(type.toUpperCase()));
                HibernateUtil.commitTransaction();
                jsonResponse.put( "success", true );
                jsonResponse.put( "message", "Conflicts fixed in Local Endpoint" );

                // check if we still have other conflicts 
        		
                IntegrityType[] types = IntegrityType.values();
                boolean isThereAnyConflict = false;

                for (IntegrityType integrityType : types) {
                	List<Map<String, Object>> results = integrityUtil.getIntegrityConflicts(endpointId, integrityType);
                	if(!results.isEmpty()) {
                		isThereAnyConflict = true;
                		break;
                	}
                }

                if(!isThereAnyConflict)
                	clearStatus( request, endpointId );

            } else  if(whereToFix.equals("remote")) {
                integrityUtil.generateDataToFixZip(endpointId, IntegrityType.valueOf(type.toUpperCase()));

                final Client client = RestClientBuilder.newClient();

                PublishingEndPoint endpoint = APILocator.getPublisherEndPointAPI().findEndPointById(endpointId);
                String outputPath = ConfigUtils.getIntegrityPath() + File.separator + endpointId;
                File bundle = new File(outputPath + File.separator + INTEGRITY_DATA_TO_FIX_ZIP_FILE_NAME);

                FormDataMultiPart form = new FormDataMultiPart();
                form.field("AUTH_TOKEN",
                        PushPublisher.retriveKeyString(
                                PublicEncryptionFactory.decryptString(endpoint.getAuthKey().toString())));

                form.field("TYPE", type);
                form.bodyPart(new FileDataBodyPart("DATA_TO_FIX", bundle, MediaType.MULTIPART_FORM_DATA_TYPE));

                //                    WebTarget webTarget = client.target(url);
//
//                    Response response = webTarget.request(MediaType.APPLICATION_JSON_TYPE).post(Entity.entity(form, form.getMediaType()));

                String url = endpoint.toURL()+"/api/integrity/fixconflictsfromremote/";
                WebTarget webTarget = client.target(url);
                Response response = webTarget.request(MediaType.APPLICATION_JSON_TYPE).post(Entity.entity(form, form.getMediaType()));

                if(response.getStatus() == HttpStatus.SC_OK) {
                    jsonResponse.put( "success", true );
                    jsonResponse.put( "message", "Fix Conflicts Process successfully started at Remote." );

                    integrityUtil.discardConflicts(endpointId, IntegrityType.valueOf(type.toUpperCase()));

                    clearStatus( request, endpointId );


                } else {
                    return Response.status( HttpStatus.SC_BAD_REQUEST ).entity("Endpoint with id: " + endpointId + " returned server error." ).build();
                }
            } else {
                return Response.status( HttpStatus.SC_BAD_REQUEST ).entity( "Error: 'whereToFix' has an invalid value.").build();
            }

        }   catch ( Exception e ) {
        	try {
                HibernateUtil.rollbackTransaction();
            } catch (DotHibernateException e1) {
                Logger.error(IntegrityResource.class, "Error while rolling back transaction", e);
            }

            Logger.error( this.getClass(), "Error fixing "+type+" conflicts for End Point server: [" + endpointId + "]", e );
            return response( "Error fixing conflicts for endpoint: " + endpointId , true );
        }

        return response( jsonResponse.toString(), false );
    }

    /**
     * Removes the status for the checking integrity process of a given enpoint from session
     *
     * @param request
     * @param endpointId
     */
    private void clearStatus ( HttpServletRequest request, String endpointId ) {
        clearStatus( request.getSession(), endpointId );
    }

    /**
     * Removes the status for the checking integrity process of a given enpoint from session
     *
     * @param session
     * @param endpointId
     */
    private void clearStatus ( HttpSession session, String endpointId ) {
        session.removeAttribute( "integrityCheck_" + endpointId );
        session.removeAttribute( "integrityCheck_message_" + endpointId );
        clearThreadInSession( session, endpointId );
    }

    /**
     * Sets the status for the checking integrity process of a given enpoint in session
     *
     * @param request
     * @param endpointId
     * @param status
     */
    private void setStatus ( HttpServletRequest request, String endpointId, ProcessStatus status ) {
        setStatus( request, endpointId, status, null );
    }

    /**
     * Sets the status for the checking integrity process of a given enpoint in session
     *
     * @param request
     * @param endpointId
     * @param status
     * @param message
     */
    private void setStatus ( HttpServletRequest request, String endpointId, ProcessStatus status, String message ) {
        setStatus( request.getSession(), endpointId, status, message );
    }

    /**
     * Sets the status for the checking integrity process of a given enpoint in session
     *
     * @param session
     * @param endpointId
     * @param status
     * @param message
     */
    private void setStatus ( HttpSession session, String endpointId, ProcessStatus status, String message ) {
        session.setAttribute( "integrityCheck_" + endpointId, status );
        if ( message != null ) {
            session.setAttribute( "integrityCheck_message_" + endpointId, message );
        } else {
            session.removeAttribute( "integrityCheck_message_" + endpointId );
        }
    }

    /**
     * Removes the integrity checking thread from session and a given endpoint id
     *
     * @param request
     * @param endpointId
     */
    private void clearThreadInSession ( HttpServletRequest request, String endpointId ) {
        clearThreadInSession( request.getSession(), endpointId );
    }

    /**
     * Removes the integrity checking thread from session and a given endpoint id
     *
     * @param session
     * @param endpointId
     */
    private void clearThreadInSession ( HttpSession session, String endpointId ) {
        session.removeAttribute( "integrityThread_" + endpointId );
        session.removeAttribute( "integrityDataRequest_" + endpointId );
    }

    /**
     * Adds the integrity checking thread into the session for a given endpoint id
     *
     * @param request
     * @param thread
     * @param endpointId
     * @param integrityDataRequestID
     */
    private void addThreadToSession ( HttpServletRequest request, Thread thread, String endpointId, String integrityDataRequestID ) {
        addThreadToSession( request.getSession(), thread, endpointId, integrityDataRequestID );
    }

    /**
     * Adds the integrity checking thread into the session for a given endpoint id
     *
     * @param session
     * @param thread
     * @param endpointId
     * @param integrityDataRequestID
     */
    private void addThreadToSession ( HttpSession session, Thread thread, String endpointId, String integrityDataRequestID ) {
        session.setAttribute( "integrityThread_" + endpointId, thread );
        session.setAttribute( "integrityDataRequest_" + endpointId, integrityDataRequestID );
    }

    /**
     * Prepares a Response object with a given response text. The creation depends if it is an error or not.
     *
     * @param response
     * @param error
     * @return
     */
    private Response response ( String response, Boolean error ) {
        return response( response, error, "application/json" );
    }

    /**
     * Prepares a Response object with a given response text. The creation depends if it is an error or not.
     *
     * @param response
     * @param error
     * @param contentType
     * @return
     */
    private Response response ( String response, Boolean error, String contentType ) {
        if ( error ) {
            return Response.status( HttpStatus.SC_INTERNAL_SERVER_ERROR ).entity( response ).build();
        } else {
            return Response.ok( response, contentType ).build();
        }
    }

}<|MERGE_RESOLUTION|>--- conflicted
+++ resolved
@@ -18,25 +18,10 @@
 import com.dotcms.publisher.endpoint.business.PublishingEndPointAPI;
 import com.dotcms.publisher.integrity.IntegrityDataGeneratorThread;
 import com.dotcms.publisher.pusher.PushPublisher;
-<<<<<<< HEAD
 import com.dotcms.repackage.javax.ws.rs.client.Client;
 import com.dotcms.repackage.javax.ws.rs.client.Entity;
 import com.dotcms.repackage.javax.ws.rs.client.WebTarget;
-import com.dotcms.repackage.javax.ws.rs.core.*;
 import com.dotcms.repackage.org.apache.commons.httpclient.HttpStatus;
-
-=======
-import com.dotcms.publisher.util.TrustFactory;
-import com.dotcms.repackage.com.sun.jersey.api.client.Client;
-import com.dotcms.repackage.com.sun.jersey.api.client.ClientHandlerException;
-import com.dotcms.repackage.com.sun.jersey.api.client.ClientResponse;
-import com.dotcms.repackage.com.sun.jersey.api.client.config.ClientConfig;
-import com.dotcms.repackage.com.sun.jersey.api.client.config.DefaultClientConfig;
-import com.dotcms.repackage.com.sun.jersey.client.urlconnection.HTTPSProperties;
-import com.dotcms.repackage.com.sun.jersey.multipart.FormDataMultiPart;
-import com.dotcms.repackage.com.sun.jersey.multipart.FormDataParam;
-import com.dotcms.repackage.com.sun.jersey.multipart.file.FileDataBodyPart;
->>>>>>> c90b1163
 import com.dotcms.repackage.javax.ws.rs.Consumes;
 import com.dotcms.repackage.javax.ws.rs.GET;
 import com.dotcms.repackage.javax.ws.rs.POST;
@@ -44,17 +29,13 @@
 import com.dotcms.repackage.javax.ws.rs.PathParam;
 import com.dotcms.repackage.javax.ws.rs.Produces;
 import com.dotcms.repackage.javax.ws.rs.WebApplicationException;
-<<<<<<< HEAD
 import com.dotcms.repackage.org.glassfish.jersey.media.multipart.FormDataMultiPart;
 import com.dotcms.repackage.org.glassfish.jersey.media.multipart.FormDataParam;
 import com.dotcms.repackage.org.glassfish.jersey.media.multipart.file.FileDataBodyPart;
-=======
 import com.dotcms.repackage.javax.ws.rs.core.Context;
 import com.dotcms.repackage.javax.ws.rs.core.MediaType;
 import com.dotcms.repackage.javax.ws.rs.core.Response;
 import com.dotcms.repackage.javax.ws.rs.core.StreamingOutput;
-import com.dotcms.repackage.org.apache.commons.httpclient.HttpStatus;
->>>>>>> c90b1163
 import com.dotmarketing.business.APILocator;
 import com.dotmarketing.cms.factories.PublicEncryptionFactory;
 import com.dotmarketing.db.HibernateUtil;
@@ -308,7 +289,6 @@
 
                                 processing = false;
 
-<<<<<<< HEAD
                                 InputStream zipFile = response.readEntity(InputStream.class);
                                 String outputDir = ConfigUtils.getIntegrityPath() + File.separator + endpoint.getId();
 
@@ -316,11 +296,6 @@
 
                                     IntegrityUtil.unzipFile(zipFile, outputDir);
 
-=======
-                                try (InputStream zipFile = response.getEntityInputStream()) {
-                                	final String outputDir = ConfigUtils.getIntegrityPath() + File.separator + endpoint.getId();
-                                	IntegrityUtil.unzipFile(zipFile, outputDir);
->>>>>>> c90b1163
                                 } catch(Exception e) {
 
                                     //Special handling if the thread was interrupted
@@ -392,12 +367,9 @@
                                     //Setting the process status
                                     setStatus( session, endpointId, ProcessStatus.NO_CONFLICTS, noConflictMessage );
                                 }
-<<<<<<< HEAD
 
                             } else if ( response.getStatus() == HttpStatus.SC_PROCESSING ) {
-=======
-                            } else if ( response.getClientResponseStatus() == null && response.getStatus() == HttpStatus.SC_PROCESSING ) {
->>>>>>> c90b1163
+
                                 continue;
                             } else if ( response.getStatus() == HttpStatus.SC_RESET_CONTENT ) {
                                 processing = false;
