--- conflicted
+++ resolved
@@ -62,7 +62,6 @@
 
         InitDataObject initData = init( params, true, request, false );
         ResourceResponse responseResource = new ResourceResponse( initData.getParamsMap() );
-<<<<<<< HEAD
 //        View view = ((DotGuavaCacheAdministratorImpl)CacheLocator.getCacheAdministrator().getImplementationObject()).getView();
 //        JChannel channel = ((DotGuavaCacheAdministratorImpl)CacheLocator.getCacheAdministrator().getImplementationObject()).getChannel();
         JSONObject jsonClusterStatusObject = new JSONObject();
@@ -78,23 +77,7 @@
 //        	jsonClusterStatusObject.put( "sentBytes", channel.getSentBytes());
 //        	jsonClusterStatusObject.put( "sentMessages", channel.getSentMessages());
 //        }
-=======
-        View view = ((DotGuavaCacheAdministratorImpl)CacheLocator.getCacheAdministrator().getImplementationObject()).getView();
-        JChannel channel = ((DotGuavaCacheAdministratorImpl)CacheLocator.getCacheAdministrator().getImplementationObject()).getChannel();
-        JSONObject jsonClusterStatusObject = new JSONObject();
-
-        if(view!=null) {
-        	List<Address> members = view.getMembers();
-        	jsonClusterStatusObject.put( "clusterName", channel.getClusterName());
-        	jsonClusterStatusObject.put( "open", channel.isOpen());
-        	jsonClusterStatusObject.put( "numerOfNodes", members.size());
-        	jsonClusterStatusObject.put( "address", channel.getAddressAsString());
-        	jsonClusterStatusObject.put( "receivedBytes", channel.getReceivedBytes());
-        	jsonClusterStatusObject.put( "receivedMessages", channel.getReceivedMessages());
-        	jsonClusterStatusObject.put( "sentBytes", channel.getSentBytes());
-        	jsonClusterStatusObject.put( "sentMessages", channel.getSentMessages());
-        }
->>>>>>> 22b1a2c1
+
 
         return responseResource.response( jsonClusterStatusObject.toString() );
 
@@ -118,7 +101,6 @@
 
         InitDataObject initData = init( params, true, request, false );
         ResourceResponse responseResource = new ResourceResponse( initData.getParamsMap() );
-<<<<<<< HEAD
 //        View view = ((DotGuavaCacheAdministratorImpl)CacheLocator.getCacheAdministrator().getImplementationObject()).getView();
 //        Channel channel = ((DotGuavaCacheAdministratorImpl)CacheLocator.getCacheAdministrator().getImplementationObject()).getChannel();
         JSONArray jsonNodes = new JSONArray();
@@ -139,28 +121,6 @@
 //        		jsonNodes.add( jsonNode );
 //        	}
 //        }
-=======
-        View view = ((DotGuavaCacheAdministratorImpl)CacheLocator.getCacheAdministrator().getImplementationObject()).getView();
-        Channel channel = ((DotGuavaCacheAdministratorImpl)CacheLocator.getCacheAdministrator().getImplementationObject()).getChannel();
-        JSONArray jsonNodes = new JSONArray();
-
-        if(view!=null) {
-
-        	List<Address> members = view.getMembers();
-
-        	for ( Address member : members ) {
-
-        		PhysicalAddress physicalAddr = (PhysicalAddress)channel.downcall(new Event(Event.GET_PHYSICAL_ADDRESS, member));
-        		IpAddress ipAddr = (IpAddress)physicalAddr;
-
-        		JSONObject jsonNode = new JSONObject();
-        		jsonNode.put( "id", member.toString());
-        		jsonNode.put( "ip", ipAddr.toString());
-        		//Added to the response list
-        		jsonNodes.add( jsonNode );
-        	}
-        }
->>>>>>> 22b1a2c1
 
         return responseResource.response( jsonNodes.toString() );
 
@@ -277,7 +237,7 @@
      * @throws JSONException
      */
     @POST
-<<<<<<< HEAD
+
     @Consumes(MediaType.APPLICATION_FORM_URLENCODED)
     @Path ("/updateESConfigProperties/{params:.*}")
     @Produces ("application/json")
@@ -285,14 +245,7 @@
 
 //        InitDataObject initData = init( params, true, request, false );
 //        ResourceResponse responseResource = new ResourceResponse( initData.getParamsMap() );
-=======
-    @Path ("/updateESConfigProperties/{params:.*}")
-    @Produces ("application/json")
-    public Response updateESConfigProperties ( @Context HttpServletRequest request, @PathParam ("params") String params ) throws DotStateException, DotDataException, DotSecurityException, JSONException {
-
-        InitDataObject initData = init( params, true, request, false );
-        ResourceResponse responseResource = new ResourceResponse( initData.getParamsMap() );
->>>>>>> 22b1a2c1
+
 
         JSONObject clusterProps = new JSONObject();
         Iterator<String> keys = DotConfig.getKeys();
@@ -302,7 +255,6 @@
         	clusterProps.put( key, DotConfig.getStringProperty(key));
 		}
 
-<<<<<<< HEAD
 //        return responseResource.response( clusterProps.toString() );
         return "true";
 
@@ -353,9 +305,7 @@
 
         ResourceResponse responseResource = new ResourceResponse( initData.getParamsMap() );
         return responseResource.response( );
-=======
-        return responseResource.response( clusterProps.toString() );
->>>>>>> 22b1a2c1
+
 
     }
 
