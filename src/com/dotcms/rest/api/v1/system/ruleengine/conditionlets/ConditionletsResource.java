--- conflicted
+++ resolved
@@ -56,78 +56,6 @@
         return Response.ok(getConditionletsInternal()).build();
     }
 
-<<<<<<< HEAD
-    /**
-     * <p>Returns a JSON with the Comparisons of a given contentlet.
-     * <br>Each Comparisons node contains the id and label
-     * <p>
-     * Usage: /conditionlets/{id}/comparisons
-     */
-    @GET
-    @Path("/conditionlets/{id}/comparisons")
-    @Produces(MediaType.APPLICATION_JSON)
-    public Response listComparisons(@Context HttpServletRequest request, @PathParam("id") String conditionletId) throws JSONException {
-        User user = getUser(request);
-
-        com.dotmarketing.util.json.JSONArray jsonComparisons = new com.dotmarketing.util.json.JSONArray();
-
-        if(!UtilMethods.isSet(conditionletId)) {
-            return Response.ok(jsonComparisons.toString(), MediaType.APPLICATION_JSON).build();
-        }
-
-        try {
-            Conditionlet conditionlet = rulesAPI.findConditionlet(conditionletId);
-
-            if(!UtilMethods.isSet(conditionlet)) {
-                return Response.ok(jsonComparisons.toString(), MediaType.APPLICATION_JSON).build();
-            }
-
-            jsonComparisons.addAll(conditionlet.getComparisons());
-
-            return Response.ok(jsonComparisons.toString(), MediaType.APPLICATION_JSON).build();
-        } catch (DotDataException | DotSecurityException e) {
-            Logger.error(this, "Error getting Conditionlet Comparisons", e);
-            return Response.status(HttpStatus.SC_BAD_REQUEST).entity(e.getMessage()).build();
-        }
-    }
-
-    /**
-     * <p>Returns a JSON with the Comparisons of a given contentlet.
-     * <br>Each Comparisons node contains the id and label
-     * <p>
-     * Usage: /conditionlets/{id}/comparisons/{comparison}/inputs
-     */
-    @GET
-    @Path("/conditionlets/{id}/comparisons/{comparison}/inputs")
-    @Produces(MediaType.APPLICATION_JSON)
-    public Response listConditionletInputs(
-                                                  @Context HttpServletRequest request,
-                                                  @PathParam("id") String conditionletId,
-                                                  @PathParam("comparison") String comparison) throws JSONException {
-        User user = getUser(request);
-
-        com.dotmarketing.util.json.JSONArray jsonInputs = new com.dotmarketing.util.json.JSONArray();
-
-        if(!UtilMethods.isSet(conditionletId) || !UtilMethods.isSet(comparison)) {
-            return Response.ok(jsonInputs.toString(), MediaType.APPLICATION_JSON).build();
-        }
-
-        try {
-            Conditionlet conditionlet = rulesAPI.findConditionlet(conditionletId);
-
-            if(!UtilMethods.isSet(conditionlet)) {
-                return Response.ok(jsonInputs.toString(), MediaType.APPLICATION_JSON).build();
-            }
-
-            jsonInputs.addAll(conditionlet.getInputs(comparison));
-
-            return Response.ok(jsonInputs.toString(), MediaType.APPLICATION_JSON).build();
-        } catch (DotDataException | DotSecurityException e) {
-            Logger.error(this, "Error getting Conditionlet Inputs", e);
-            return Response.status(HttpStatus.SC_BAD_REQUEST).entity(e.getMessage()).build();
-        }
-    }
-=======
 //    /**
 //     * <p>Returns a JSON with the Comparisons of a given contentlet.
 //     * <br>Each Comparisons node contains the id and label
@@ -204,7 +132,6 @@
 //            return Response.status(HttpStatus.SC_BAD_REQUEST).entity(e.getMessage()).build();
 //        }
 //    }
->>>>>>> 56f28642
 
     private Map<String, RestConditionlet> getConditionletsInternal() {
         try {
