--- conflicted
+++ resolved
@@ -1,10 +1,10 @@
 package com.dotcms.rest.api.v1.content;
 
 
-import com.dotcms.contenttype.model.type.BaseContentType;
-import com.dotmarketing.portlets.structure.model.Structure;
-
-import java.util.*;
+import java.util.ArrayList;
+import java.util.LinkedHashMap;
+import java.util.List;
+import java.util.Map;
 
 
 /**
@@ -14,11 +14,7 @@
 
     private final Map<String, List<ContentTypeView>> contentTypeViews = new LinkedHashMap<>();
 
-<<<<<<< HEAD
-    public void add (Structure structure, ContentTypeView contentTypeView){
-        String structureName = BaseContentType.getBaseContentType(structure.getStructureType()).name();
-        List<ContentTypeView> contentTypeViews = this.contentTypeViews.get(structureName);
-=======
+
     public void add (ContentTypeView contentTypeView){
         add(contentTypeView, this.contentTypeViews);
     }
@@ -28,7 +24,7 @@
 
         String baseContentTypeName = contentTypeView.getType();
         List<ContentTypeView> contentTypeViews = contentTypeViewsMap.get(baseContentTypeName);
->>>>>>> cf0fd085
+
 
         if (contentTypeViews == null){
             contentTypeViews = new ArrayList<>();
