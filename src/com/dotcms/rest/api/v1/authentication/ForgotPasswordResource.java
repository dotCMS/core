--- conflicted
+++ resolved
@@ -48,12 +48,8 @@
 
     private final UserLocalManager userLocalManager;
     private final CompanyAPI  companyAPI;
-<<<<<<< HEAD
     private final ResponseUtil responseUtil;
-=======
     private final UserService userService;
-    private final AuthenticationHelper  authenticationHelper;
->>>>>>> 9eb8728b
 
     public ForgotPasswordResource() {
 
