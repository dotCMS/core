package com.dotcms.rest;

import java.io.File;
import java.io.FileInputStream;
import java.io.FileNotFoundException;
import java.io.FileOutputStream;
import java.io.FileWriter;
import java.io.IOException;
import java.io.InputStream;
import java.math.BigDecimal;
import java.sql.Connection;
import java.sql.PreparedStatement;
import java.sql.ResultSet;
import java.sql.SQLException;
import java.util.ArrayList;
import java.util.Date;
import java.util.List;
import java.util.Map;
import java.util.zip.ZipEntry;
import java.util.zip.ZipInputStream;
import java.util.zip.ZipOutputStream;

import com.dotcms.repackage.com.csvreader.CsvReader;
import com.dotcms.repackage.com.csvreader.CsvWriter;
import com.dotcms.rest.IntegrityResource.IntegrityType;
import com.dotmarketing.beans.Identifier;
import com.dotmarketing.business.APILocator;
import com.dotmarketing.business.CacheLocator;
import com.dotmarketing.business.DotStateException;
import com.dotmarketing.cache.StructureCache;
import com.dotmarketing.common.db.DotConnect;
import com.dotmarketing.db.DbConnectionFactory;
import com.dotmarketing.db.HibernateUtil;
import com.dotmarketing.exception.DotDataException;
import com.dotmarketing.exception.DotSecurityException;
import com.dotmarketing.portlets.contentlet.model.Contentlet;
import com.dotmarketing.portlets.folders.model.Folder;
import com.dotmarketing.portlets.structure.model.Structure;
import com.dotmarketing.portlets.workflows.business.WorkflowCache;
import com.dotmarketing.portlets.workflows.model.WorkflowScheme;
import com.dotmarketing.util.ConfigUtils;
import com.dotmarketing.util.Logger;
import com.dotmarketing.util.UtilMethods;

public class IntegrityUtil {

    private File generateFoldersToCheckCSV(String outputFile) throws DotDataException, IOException {
        Connection conn = DbConnectionFactory.getConnection();
        ResultSet rs = null;
        PreparedStatement statement = null;
        CsvWriter writer = null;
        File csvFile = null;

        try {
            csvFile = new File(outputFile);
            writer = new CsvWriter(new FileWriter(csvFile, true), '|');
            statement = conn.prepareStatement("select f.inode, f.identifier, i.parent_path, i.asset_name, i.host_inode from folder f join identifier i on f.identifier = i.id ");
			rs = statement.executeQuery();
            int count = 0;

            while (rs.next()) {
                writer.write(rs.getString("inode"));
                writer.write(rs.getString("identifier"));
                writer.write(rs.getString("parent_path"));
                writer.write(rs.getString("asset_name"));
                writer.write(rs.getString("host_inode"));
                writer.endRecord();
                count++;

                if(count==1000) {
                    writer.flush();
                    count = 0;
                }
            }

        } catch (SQLException e) {
            throw new DotDataException(e.getMessage(),e);
        }finally {
            try { if (rs != null) rs.close(); } catch (Exception e) { }
            try { if ( statement!= null ) statement.close(); } catch (Exception e) { }
            if(writer!=null) writer.close();

        }

        return csvFile;

    }

    private File generateStructuresToCheckCSV(String outputFile) throws DotDataException, IOException {
        Connection conn = DbConnectionFactory.getConnection();
        ResultSet rs = null;
        PreparedStatement statement = null;
        CsvWriter writer = null;
        File csvFile = null;

        try {
            csvFile = new File(outputFile);
            writer = new CsvWriter(new FileWriter(csvFile, true), '|');
            statement = conn.prepareStatement("select inode, velocity_var_name from structure ");
            rs = statement.executeQuery();
            int count = 0;

            while (rs.next()) {
                writer.write(rs.getString("inode"));
                writer.write(rs.getString("velocity_var_name"));
                writer.endRecord();
                count++;

                if(count==1000) {
                    writer.flush();
                    count = 0;
                }
            }

        } catch (SQLException e) {
            throw new DotDataException(e.getMessage(),e);
        }finally {
            try { if (rs != null) rs.close(); } catch (Exception e) { }
            try { if ( statement!= null ) statement.close(); } catch (Exception e) { }
            if(writer!=null) writer.close();
        }

        return csvFile;

    }

    private File generateSchemesToCheckCSV(String outputFile) throws DotDataException, IOException {
        Connection conn = DbConnectionFactory.getConnection();
        ResultSet rs = null;
        PreparedStatement statement = null;
        CsvWriter writer = null;
        File csvFile = null;

        try {

            csvFile = new File(outputFile);
            writer = new CsvWriter(new FileWriter(csvFile, true), '|');
            statement = conn.prepareStatement("select id, name from workflow_scheme ");
            rs = statement.executeQuery();
            int count = 0;

            while (rs.next()) {
                writer.write(rs.getString("id"));
                writer.write(rs.getString("name"));
                writer.endRecord();
                count++;

                if(count==1000) {
                    writer.flush();
                    count = 0;
                }
            }

        } catch (SQLException e) {
            throw new DotDataException(e.getMessage(),e);
        }finally {
            try { if (rs != null) rs.close(); } catch (Exception e) { }
            try { if ( statement!= null ) statement.close(); } catch (Exception e) { }
            if(writer!=null) writer.close();
        }

        return csvFile;

    }

    private File generateDataToFixCSV(String outputPath, String endpointId, IntegrityType type) throws DotDataException, IOException {
        Connection conn = DbConnectionFactory.getConnection();
        ResultSet rs = null;
        PreparedStatement statement = null;
        CsvWriter writer = null;
        File csvFile = null;

        try {
            String outputFile = outputPath + File.separator + type.getDataToFixCSVName();
            csvFile = new File(outputFile);
            writer = new CsvWriter(new FileWriter(csvFile, true), '|');

            String resultsTable = getResultsTableName(type);

            if(type==IntegrityType.FOLDERS) {
				statement = conn.prepareStatement("select remote_inode, local_inode, remote_identifier, local_identifier from " + resultsTable + " where endpoint_id = ?");
			} else {
				statement = conn.prepareStatement("select remote_inode, local_inode from " + resultsTable + " where endpoint_id = ?");
			}

            statement.setString(1, endpointId);
            rs = statement.executeQuery();
            int count = 0;

            while (rs.next()) {
                writer.write(rs.getString("remote_inode"));
                writer.write(rs.getString("local_inode"));

                if(type==IntegrityType.FOLDERS) {
                	writer.write(rs.getString("remote_identifier"));
                	writer.write(rs.getString("local_identifier"));
                }

                writer.endRecord();
                count++;

                if(count==1000) {
                    writer.flush();
                    count = 0;
                }
            }

        } catch (SQLException e) {
            throw new DotDataException(e.getMessage(),e);
        }finally {
            try { if (rs != null) rs.close(); } catch (Exception e) { }
            try { if ( statement!= null ) statement.close(); } catch (Exception e) { }
            if(writer!=null) writer.close();

        }

        return csvFile;

    }

    private static void addToZipFile(String fileName, ZipOutputStream zos, String zipEntryName) throws Exception  {

        System.out.println("Writing '" + fileName + "' to zip file");

        try {

            File file = new File(fileName);
            FileInputStream fis = new FileInputStream(file);
            ZipEntry zipEntry = new ZipEntry(zipEntryName);
            zos.putNextEntry(zipEntry);

            byte[] bytes = new byte[1024];
            int length;
            while ((length = fis.read(bytes)) >= 0) {
                zos.write(bytes, 0, length);
            }

            zos.closeEntry();
            fis.close();

        } catch(FileNotFoundException f){
            Logger.error(IntegrityResource.class, "Could not find file " + fileName, f);
            throw new Exception("Could not find file " + fileName, f);
        } catch (IOException e) {
            Logger.error(IntegrityResource.class, "Error writing file to zip: " + fileName, e);
            throw new Exception("Error writing file to zip: " + fileName, e);
        }
    }

    public static void unzipFile(InputStream zipFile, String outputDir) throws Exception {
        ZipInputStream zin = new ZipInputStream(zipFile);

        ZipEntry ze = null;

        File dir = new File(outputDir);

        // if file doesnt exists, then create it
        if (!dir.exists()) {
            dir.mkdir();
        }

        try {

            while ((ze = zin.getNextEntry()) != null) {
                System.out.println("Unzipping " + ze.getName());

                FileOutputStream fout = new FileOutputStream(outputDir + File.separator +ze.getName());
                for (int c = zin.read(); c != -1; c = zin.read()) {
                    fout.write(c);
                }
                zin.closeEntry();
                fout.close();
            }
            zin.close();

        } catch(IOException e) {
            Logger.error(IntegrityResource.class, "Error while unzipping Integrity Data", e);
            throw new Exception("Error while unzipping Integrity Data", e);
        }

    }

    public void generateDataToCheckZip(String endpointId) throws Exception {
        File foldersToCheckCsvFile = null;
        File structuresToCheckCsvFile = null;
        File schemesToCheckCsvFile = null;
        File zipFile = null;

        try {

            if(!UtilMethods.isSet(endpointId))
                return;

            String outputPath = ConfigUtils.getIntegrityPath() + File.separator + endpointId;

            File dir = new File(outputPath);

            // if file doesn't exist, create it
            if (!dir.exists()) {
                dir.mkdir();
            }

            zipFile = new File(outputPath + File.separator + IntegrityResource.INTEGRITY_DATA_TO_CHECK_ZIP_FILE_NAME);
            FileOutputStream fos = new FileOutputStream(zipFile);
            ZipOutputStream zos = new ZipOutputStream(fos);

            // create Folders CSV
            IntegrityUtil integrityUtil = new IntegrityUtil();

            foldersToCheckCsvFile = integrityUtil.generateFoldersToCheckCSV(outputPath + File.separator + IntegrityType.FOLDERS.getDataToCheckCSVName());
            structuresToCheckCsvFile = integrityUtil.generateStructuresToCheckCSV(outputPath + File.separator + IntegrityType.STRUCTURES.getDataToCheckCSVName());
            schemesToCheckCsvFile = integrityUtil.generateSchemesToCheckCSV(outputPath + File.separator + IntegrityType.SCHEMES.getDataToCheckCSVName());

            addToZipFile(foldersToCheckCsvFile.getAbsolutePath(), zos, IntegrityType.FOLDERS.getDataToCheckCSVName());
            addToZipFile(structuresToCheckCsvFile.getAbsolutePath(), zos, IntegrityType.STRUCTURES.getDataToCheckCSVName());
            addToZipFile(schemesToCheckCsvFile.getAbsolutePath(), zos, IntegrityType.SCHEMES.getDataToCheckCSVName());

            zos.close();
            fos.close();
        } catch (Exception e) {

            if(zipFile!=null && zipFile.exists())
                zipFile.delete();

            throw new Exception(e);
        } finally {
            if(foldersToCheckCsvFile!=null && foldersToCheckCsvFile.exists())
                foldersToCheckCsvFile.delete();
            if(structuresToCheckCsvFile!=null && structuresToCheckCsvFile.exists())
                structuresToCheckCsvFile.delete();
            if(schemesToCheckCsvFile!=null && schemesToCheckCsvFile.exists())
                schemesToCheckCsvFile.delete();

        }
    }

    public void generateDataToFixZip(String endpointId, IntegrityType type) {
        File dataToFixCsvFile = null;
        File zipFile = null;

        try {

            if(!UtilMethods.isSet(endpointId))
                return;

            String outputPath = ConfigUtils.getIntegrityPath() + File.separator + endpointId;

            File dir = new File(outputPath);

            // if file doesn't exist, create it
            if (!dir.exists()) {
                dir.mkdir();
            }

            zipFile = new File(outputPath + File.separator + IntegrityResource.INTEGRITY_DATA_TO_FIX_ZIP_FILE_NAME);
            FileOutputStream fos = new FileOutputStream(zipFile);
            ZipOutputStream zos = new ZipOutputStream(fos);

            // create Folders CSV
            IntegrityUtil integrityUtil = new IntegrityUtil();

            dataToFixCsvFile = integrityUtil.generateDataToFixCSV(outputPath, endpointId, type );

            addToZipFile(dataToFixCsvFile.getAbsolutePath(), zos, type.getDataToFixCSVName());

            zos.close();
            fos.close();
        } catch (Exception e) {
        	Logger.error(getClass(), "Error generating fix for remote", e);
            if(zipFile!=null && zipFile.exists())
                zipFile.delete();
        } finally {
            if(dataToFixCsvFile!=null && dataToFixCsvFile.exists())
                dataToFixCsvFile.delete();
        }
    }

    public Boolean checkFoldersIntegrity(String endpointId) throws Exception {

        try {

            CsvReader folders = new CsvReader(ConfigUtils.getIntegrityPath() + File.separator + endpointId + File.separator + IntegrityType.FOLDERS.getDataToCheckCSVName(), '|');
            boolean tempCreated = false;
            DotConnect dc = new DotConnect();
            String tempTableName = getTempTableName(endpointId, IntegrityType.FOLDERS);

            // lets create a temp table and insert all the records coming from the CSV file
            String tempKeyword = getTempKeyword();

            String createTempTable = "create " +tempKeyword+ " table " + tempTableName + " (inode varchar(36) not null, identifier varchar(36) not null,parent_path varchar(255), "
                    + "asset_name varchar(255), host_identifier varchar(36) not null, primary key (inode) )" + (DbConnectionFactory.isOracle()?" ON COMMIT PRESERVE ROWS ":"");

            if(DbConnectionFactory.isOracle()) {
                createTempTable=createTempTable.replaceAll("varchar\\(", "varchar2\\(");
            }

            final String INSERT_TEMP_TABLE = "insert into " + tempTableName + " values(?,?,?,?,?)";

            while (folders.readRecord()) {

                if(!tempCreated) {
                    dc.executeStatement(createTempTable);
                    tempCreated = true;
                }

                String folderInode = folders.get(0);
				String folderIdentifier = folders.get(1);
				String parentPath = folders.get(2);
				String assetName = folders.get(3);
				String hostIdentifier = folders.get(4);

				dc.setSQL(INSERT_TEMP_TABLE);
				dc.addParam(folderInode);
				dc.addParam(folderIdentifier);
				dc.addParam(parentPath);
				dc.addParam(assetName);
				dc.addParam(hostIdentifier);
				dc.loadResult();
            }

            folders.close();

            String resultsTableName = getResultsTableName(IntegrityType.FOLDERS);

            // compare the data from the CSV to the local db data and see if we have conflicts
            dc.setSQL("select 1 from identifier iden "
                    + "join folder f on iden.id = f.identifier join " + tempTableName + " ft on iden.parent_path = ft.parent_path "
                    + "join contentlet c on iden.host_inode = c.identifier and iden.asset_name = ft.asset_name and ft.host_identifier = iden.host_inode "
                    + "join contentlet_version_info cvi on c.inode = cvi.working_inode "
                    + "where asset_type = 'folder' and f.inode <> ft.inode order by c.title, iden.asset_name");

            List<Map<String,Object>> results = dc.loadObjectResults();

            if(!results.isEmpty()) {
                // if we have conflicts, lets create a table out of them

                String fullFolder = " c.title || iden.parent_path || iden.asset_name ";

                if(DbConnectionFactory.isMySql()) {
                    fullFolder = " concat(c.title,iden.parent_path,iden.asset_name) ";
                } else if(DbConnectionFactory.isMsSql()) {
                    fullFolder = " c.title + iden.parent_path + iden.asset_name ";
                }

                final String INSERT_INTO_RESULTS_TABLE = "insert into " +resultsTableName+ " select " + fullFolder + " as folder, "
						+ "f.inode as local_inode, ft.inode as remote_inode, f.identifier as local_identifier, ft.identifier as remote_identifier, "
						+ "'" +endpointId+ "' from identifier iden "
						+ "join folder f on iden.id = f.identifier join " + tempTableName + " ft on iden.parent_path = ft.parent_path "
						+ "join contentlet c on iden.host_inode = c.identifier and iden.asset_name = ft.asset_name and ft.host_identifier = iden.host_inode "
						+ "join contentlet_version_info cvi on c.inode = cvi.working_inode "
						+ "where asset_type = 'folder' and f.inode <> ft.inode order by c.title, iden.asset_name";

                dc.executeStatement(INSERT_INTO_RESULTS_TABLE);

            }

            dc.setSQL("select * from folders_ir");
            results = dc.loadObjectResults();

            return !results.isEmpty();
        } catch(Exception e) {
            throw new Exception("Error running the Folders Integrity Check", e);
        }
    }

    public Boolean checkStructuresIntegrity(String endpointId) throws Exception {

        try {

            CsvReader structures = new CsvReader(ConfigUtils.getIntegrityPath() + File.separator + endpointId + File.separator + IntegrityType.STRUCTURES.getDataToCheckCSVName(), '|');
            boolean tempCreated = false;
            DotConnect dc = new DotConnect();
            String tempTableName = getTempTableName(endpointId, IntegrityType.STRUCTURES);

            String tempKeyword = getTempKeyword();

            String createTempTable = "create " +tempKeyword+ " table " + tempTableName + " (inode varchar(36) not null, velocity_var_name varchar(255), "
                    + " primary key (inode) )";

            if(DbConnectionFactory.isOracle()) {
                createTempTable=createTempTable.replaceAll("varchar\\(", "varchar2\\(");
            }

            final String INSERT_TEMP_TABLE = "insert into " + tempTableName + " values(?,?)";

            while (structures.readRecord()) {

                if(!tempCreated) {
                    dc.executeStatement(createTempTable);
                    tempCreated = true;
                }

                //select f.inode, i.parent_path, i.asset_name, i.host_inode
                String structureInode = structures.get(0);
                String verVarName = structures.get(1);

                dc.setSQL(INSERT_TEMP_TABLE);
                dc.addParam(structureInode);
                dc.addParam(verVarName);
                dc.loadResult();
            }

            structures.close();

            String resultsTableName = getResultsTableName(IntegrityType.STRUCTURES);

            // compare the data from the CSV to the local db data and see if we have conflicts
            dc.setSQL("select s.velocity_var_name as velocity_name, "
                    + "s.inode as local_inode, st.inode as remote_inode from structure s "
                    + "join " + tempTableName + " st on s.velocity_var_name = st.velocity_var_name and s.inode <> st.inode");

            List<Map<String,Object>> results = dc.loadObjectResults();

            if(!results.isEmpty()) {
                // if we have conflicts, lets create a table out of them
                String INSERT_INTO_RESULTS_TABLE = "insert into " +resultsTableName+ " select s.velocity_var_name as velocity_name, "
                        + "s.inode as local_inode, st.inode as remote_inode, '" + endpointId + "' from structure s "
                        + "join " + tempTableName + " st on s.velocity_var_name = st.velocity_var_name and s.inode <> st.inode";

                dc.executeStatement(INSERT_INTO_RESULTS_TABLE);
            }

            return !results.isEmpty();
        } catch(Exception e) {
            throw new Exception("Error running the Structures Integrity Check", e);
        }
    }

    public Boolean checkWorkflowSchemesIntegrity(String endpointId) throws Exception {

        try {

            CsvReader schemes = new CsvReader(ConfigUtils.getIntegrityPath() + File.separator + endpointId + File.separator + IntegrityType.SCHEMES.getDataToCheckCSVName(), '|');
            boolean tempCreated = false;
            DotConnect dc = new DotConnect();
            String tempTableName = getTempTableName(endpointId, IntegrityType.SCHEMES);

            String tempKeyword = getTempKeyword();

            String createTempTable = "create " +tempKeyword+ " table " + tempTableName + " (inode varchar(36) not null, name varchar(255), "
                    + " primary key (inode) )";

            if(DbConnectionFactory.isOracle()) {
                createTempTable=createTempTable.replaceAll("varchar\\(", "varchar2\\(");
            }

            final String INSERT_TEMP_TABLE = "insert into " + tempTableName + " values(?,?)";

            while (schemes.readRecord()) {

                if(!tempCreated) {
                    dc.executeStatement(createTempTable);
                    tempCreated = true;
                }

                //select f.inode, i.parent_path, i.asset_name, i.host_inode
                String schemeInode = schemes.get(0);
                String name = schemes.get(1);

                dc.setSQL(INSERT_TEMP_TABLE);
                dc.addParam(schemeInode);
                dc.addParam(name);
                dc.loadResult();
            }

            schemes.close();

            String resultsTableName = getResultsTableName(IntegrityType.SCHEMES);

            // compare the data from the CSV to the local db data and see if we have conflicts
            dc.setSQL("select s.name, s.id as local_inode, wt.inode as remote_inode from workflow_scheme s "
                    + "join " + tempTableName + " wt on s.name = wt.name and s.id <> wt.inode");

            List<Map<String,Object>> results = dc.loadObjectResults();


            if(!results.isEmpty()) {
                // if we have conflicts, lets create a table out of them
                final String INSERT_INTO_RESULTS_TABLE = "insert into "+resultsTableName+" select s.name, s.id as local_inode, wt.inode as remote_inode , '" + endpointId + "' from workflow_scheme s "
                        + "join " + tempTableName + " wt on s.name = wt.name and s.id <> wt.inode";

                dc.executeStatement(INSERT_INTO_RESULTS_TABLE);

            }

            return !results.isEmpty();
        } catch(Exception e) {
            throw new Exception("Error running the Workflow Schemes Integrity Check", e);
        }
    }

    public void dropTempTables(String endpointId) throws DotDataException {
        DotConnect dc = new DotConnect();
        try {

            if(doesTableExist(getTempTableName(endpointId, IntegrityType.FOLDERS))) {
                dc.executeStatement("truncate table " + getTempTableName(endpointId, IntegrityType.FOLDERS));
                dc.executeStatement("drop table " + getTempTableName(endpointId, IntegrityType.FOLDERS));
            }

            if(doesTableExist(getTempTableName(endpointId, IntegrityType.STRUCTURES))) {
                dc.executeStatement("truncate table " + getTempTableName(endpointId, IntegrityType.STRUCTURES));
                dc.executeStatement("drop table " + getTempTableName(endpointId, IntegrityType.STRUCTURES));
            }

            if(doesTableExist(getTempTableName(endpointId, IntegrityType.SCHEMES))) {
                dc.executeStatement("truncate table " + getTempTableName(endpointId, IntegrityType.SCHEMES));
                dc.executeStatement("drop table " + getTempTableName(endpointId, IntegrityType.SCHEMES));
            }

        } catch (SQLException e) {
            Logger.error(getClass(), "Error dropping Temp tables");
            throw new DotDataException("Error dropping Temp tables", e);
        }
    }


    public List<Map<String, Object>> getIntegrityConflicts(String endpointId, IntegrityType type) throws Exception {
        try {
            DotConnect dc = new DotConnect();

            String resultsTableName = getResultsTableName(type);

            if(!doesTableExist(resultsTableName)) {
                return new ArrayList<Map<String, Object>>();
            }

            dc.setSQL("select * from " + resultsTableName + " where endpoint_id = ?");
            dc.addParam(endpointId);

            return dc.loadObjectResults();

        } catch(Exception e) {
            throw new Exception("Error running the "+type.name()+" Integrity Check", e);
        }
    }

    public void fixConflicts(InputStream dataToFix, String endpointId, IntegrityType type) throws Exception {

        String outputDir = ConfigUtils.getIntegrityPath() + File.separator + endpointId;
        // lets first unzip the given file
        unzipFile(dataToFix, outputDir);

        // lets generate the tables with the data to be fixed
        generateDataToFixTable(endpointId, type);

        fixConflicts(endpointId, type);

//        discardConflicts(endpointId, type);


    }

    public void generateDataToFixTable(String endpointId, IntegrityType type) throws Exception {

        try {

            CsvReader csvFile = new CsvReader(ConfigUtils.getIntegrityPath() + File.separator + endpointId + File.separator + type.getDataToFixCSVName(), '|');
            DotConnect dc = new DotConnect();
            String resultsTable = getResultsTableName(type);

            String INSERT_TEMP_TABLE = "insert into " + resultsTable + " (local_inode, remote_inode, endpoint_id) values(?,?,?)";

			if(type==IntegrityType.FOLDERS) {
				INSERT_TEMP_TABLE = "insert into " + resultsTable + " (local_inode, remote_inode, local_identifier, remote_identifier, endpoint_id) values(?,?,?,?,?)";
			}

			while (csvFile.readRecord()) {

				//select f.inode, i.parent_path, i.asset_name, i.host_inode
				String localInode = csvFile.get(0);
				String remoteInode = csvFile.get(1);
				dc.setSQL(INSERT_TEMP_TABLE);
				dc.addParam(localInode);
				dc.addParam(remoteInode);

				if(type==IntegrityType.FOLDERS) {
					String localIdentifier = csvFile.get(2);
					String remoteIdentifier = csvFile.get(3);
					dc.addParam(localIdentifier);
					dc.addParam(remoteIdentifier);
				}

				dc.addParam(endpointId);
				dc.loadResult();
			}

        } catch(Exception e) {
            throw new Exception("Error generating data to fix", e);
        }
    }

    private String getTempTableName(String endpointId, IntegrityType type) {

        if(!UtilMethods.isSet(endpointId)) return null;

        String endpointIdforDB = endpointId.replace("-", "");
        String resultsTableName = type.name().toLowerCase() + "_temp_" + endpointIdforDB;

        if(DbConnectionFactory.isOracle()) {
            resultsTableName = resultsTableName.substring(0, 29);
        } else if(DbConnectionFactory.isMsSql()) {
            resultsTableName = "#" + resultsTableName;
        }

        return resultsTableName;
    }

    private String getResultsTableName(IntegrityType type) {

        return type.name().toLowerCase() + "_ir";
    }

    private String getTempKeyword() {

        String tempKeyword = "temporary";

        if(DbConnectionFactory.isMsSql()) {
            tempKeyword = "";
        } else if(DbConnectionFactory.isOracle()) {
            tempKeyword = "global " + tempKeyword;
        }

        return tempKeyword;
    }

    public Boolean doesIntegrityConflictsDataExist(String endpointId) throws Exception {

        String folderTable = getResultsTableName(IntegrityType.FOLDERS);
        String structuresTable = getResultsTableName(IntegrityType.STRUCTURES);
        String schemesTable = getResultsTableName(IntegrityType.SCHEMES);

//		final String H2="SELECT COUNT(table_name) as exist FROM information_schema.tables WHERE Table_Name = '"+tableName.toUpperCase()+"' + ";

        DotConnect dc = new DotConnect();
        dc.setSQL("SELECT 1 FROM " + folderTable+ " where endpoint_id = ?");
        dc.addParam(endpointId);

        boolean isThereFolderData = !dc.loadObjectResults().isEmpty();

        dc.setSQL("SELECT 1 FROM " + structuresTable+ " where endpoint_id = ?");
        dc.addParam(endpointId);

        boolean isThereStructureData = !dc.loadObjectResults().isEmpty();

        dc.setSQL("SELECT 1 FROM " + schemesTable+ " where endpoint_id = ?");
        dc.addParam(endpointId);

        boolean isThereSchemaData = !dc.loadObjectResults().isEmpty();

        return isThereFolderData || isThereStructureData || isThereSchemaData;

    }

    private boolean doesTableExist(String tableName) throws DotDataException {
        DotConnect dc = new DotConnect();

        if(DbConnectionFactory.isOracle()) {
            dc.setSQL("SELECT COUNT(*) as exist FROM user_tables WHERE table_name='"+tableName.toUpperCase()+"'");
            BigDecimal existTable = (BigDecimal)dc.loadObjectResults().get(0).get("exist");
            return existTable.longValue() > 0;
        } else if(DbConnectionFactory.isPostgres() || DbConnectionFactory.isMySql()) {
            dc.setSQL("SELECT COUNT(table_name) as exist FROM information_schema.tables WHERE Table_Name = '"+tableName+"' ");
            long existTable = (Long)dc.loadObjectResults().get(0).get("exist");
            return existTable > 0;
        } else if(DbConnectionFactory.isMsSql()) {
            dc.setSQL("SELECT COUNT(*) as exist FROM sysobjects WHERE name = '"+tableName+"'");
            int existTable = (Integer)dc.loadObjectResults().get(0).get("exist");
            return existTable > 0;
        }  else if(DbConnectionFactory.isH2()) {
            dc.setSQL("SELECT COUNT(1) as exist FROM information_schema.tables WHERE Table_Name = '"+tableName.toUpperCase()+"' ");
            long existTable = (Long)dc.loadObjectResults().get(0).get("exist");
            return existTable > 0;
        }

        return false;
    }

    public void discardConflicts(String endpointId, IntegrityType type) throws DotDataException {
        DotConnect dc = new DotConnect();
        String resultsTableName = getResultsTableName(type);
        try {
			dc.executeStatement("delete from " + resultsTableName+ " where endpoint_id = '" + endpointId + "'");
		} catch (SQLException e) {
			throw new DotDataException(e.getMessage(), e);
		}

    }

    public void fixConflicts(String endpointId, IntegrityType type) throws DotDataException, DotSecurityException {
        if(type == IntegrityType.FOLDERS) {
            fixFolders(endpointId);
        } else if(type == IntegrityType.STRUCTURES) {
            fixStructures(endpointId);
        } else if(type == IntegrityType.SCHEMES) {
            fixSchemes(endpointId);
        }
    }
    /**

     * Fixes folders inconsistencies for a given server id
     * Fixing a folder means updating it's inode and identifier with the ones received from the other end
     *
     * @param serverId
     * @throws DotDataException
     * @throws DotSecurityException
     */
    public void fixFolders ( String serverId ) throws DotDataException, DotSecurityException {

        DotConnect dc = new DotConnect();
        String tableName = getResultsTableName( IntegrityType.FOLDERS );

        try {

        	 // lets remove from the index all the content under each conflicted folder

        	dc.setSQL("select local_inode, remote_inode, local_identifier, remote_identifier from " + tableName + " where endpoint_id = ?");
            dc.addParam(serverId);
            List<Map<String,Object>> results = dc.loadObjectResults();

            for (Map<String, Object> result : results) {
            	String oldFolderInode = (String) result.get("local_inode");
            	String newFolderInode = (String) result.get("remote_inode");
            	String oldFolderIdentifier = (String) result.get("local_identifier");
            	String newFolderIdentifier = (String) result.get("remote_identifier");

            	try {
            		Folder folder = APILocator.getFolderAPI().find(oldFolderInode, APILocator.getUserAPI().getSystemUser(), false);

            		List<Contentlet> contents = APILocator.getContentletAPI().findContentletsByFolder(folder, APILocator.getUserAPI().getSystemUser(), false);
            		for (Contentlet contentlet : contents) {
            			APILocator.getContentletIndexAPI().removeContentFromIndex(contentlet);
            			CacheLocator.getContentletCache().remove(contentlet.getInode());
            		}

            		Identifier folderIdentifier = APILocator.getIdentifierAPI().find(folder.getIdentifier());
            		CacheLocator.getFolderCache().removeFolder(folder, folderIdentifier);

            		CacheLocator.getIdentifierCache().removeFromCacheByIdentifier(folderIdentifier.getId());


            		// THIS IS THE NEW CODE

                    // 1.1) Insert dummy temp row on INODE table
                    if ( DbConnectionFactory.isOracle() ) {
                        dc.executeStatement( "insert into inode values ('TEMP_INODE', 'DUMMY_OWNER', to_date('1900-01-01 00:00:00', 'YYYY-MM-DD HH24:MI:SS'), 'DUMMY_TYPE') " );
                    } else {
                        dc.executeStatement( "insert into inode values ('TEMP_INODE', 'DUMMY_OWNER', '1900-01-01 00:00:00.00', 'DUMMY_TYPE') " );
                    }

            		Structure fileAssetSt = StructureCache.getStructureByVelocityVarName("FileAsset");

            		// lets see if we have structures referencing the folder, if so, let's use its host for the dummy identifier
            		List<Structure> referencedStructures = APILocator.getFolderAPI().getStructures(folder, APILocator.getUserAPI().getSystemUser(), false);
            		String hostForDummyFolder = "SYSTEM_HOST";

            		if (referencedStructures!=null && !referencedStructures.isEmpty()) {
						Structure st = referencedStructures.get(0);
						hostForDummyFolder = st.getHost();
					}

            		// 1.2) Insert dummy temp row on IDENTIFIER table

            		dc.executeStatement("insert into identifier values ('TEMP_IDENTIFIER', '/System folder', 'DUMMY_ASSET_NAME', '"+hostForDummyFolder+"', "
            				+ "'folder', NULL, NULL) ");

            		// 1.3) Insert dummy temp row on FOLDER table

                    if ( DbConnectionFactory.isOracle() ) {
                        dc.executeStatement("insert into folder values ('TEMP_INODE', 'DUMMY_NAME', 'DUMMY_TITLE', '"+DbConnectionFactory.getDBFalse()+"', '0', '', 'TEMP_IDENTIFIER', '"+ fileAssetSt.getInode()+ "', to_date('1900-01-01 00:00:00', 'YYYY-MM-DD HH24:MI:SS'))");
                    } else if(DbConnectionFactory.isPostgres()) {
                        dc.executeStatement("insert into folder values ('TEMP_INODE', 'DUMMY_NAME', 'DUMMY_TITLE', "+DbConnectionFactory.getDBFalse()+", '0', '', 'TEMP_IDENTIFIER', '"+ fileAssetSt.getInode()+ "', '1900-01-01 00:00:00.00')");
                    } else {
                        dc.executeStatement("insert into folder values ('TEMP_INODE', 'DUMMY_NAME', 'DUMMY_TITLE', '"+DbConnectionFactory.getDBFalse()+"', '0', '', 'TEMP_IDENTIFIER', '"+ fileAssetSt.getInode()+ "', '1900-01-01 00:00:00.00')");
                    }

                    // 2) Update references to the new dummies temps

            		// update foreign tables references to TEMP
            		dc.executeStatement("update structure set folder = 'TEMP_INODE' where folder = '"+oldFolderInode+"'");
            		dc.executeStatement("update permission set inode_id = 'TEMP_INODE' where inode_id = '"+oldFolderInode+"'");
            		dc.executeStatement("update permission_reference set asset_id = 'TEMP_INODE' where asset_id = '"+oldFolderInode+"'");

            		// 3.1) delete old FOLDER row
            		// lets save old folder columns values first
            		dc.setSQL("select * from folder where inode = ?");
            		dc.addParam(oldFolderInode);
            		Map<String, Object> oldFolderRow = dc.loadObjectResults().get(0);
            		String name = (String) oldFolderRow.get("name");
            		String title = (String) oldFolderRow.get("title");
            		Boolean showOnMenu = DbConnectionFactory.isDBTrue(oldFolderRow.get("show_on_menu").toString());

                    Integer sortOrder = 0;
                    if ( oldFolderRow.get( "sort_order" ) != null ) {
                        sortOrder = Integer.valueOf( oldFolderRow.get( "sort_order" ).toString() );
                    }

                    String filesMasks = (String) oldFolderRow.get("files_masks");
            		String defaultFileType = (String) oldFolderRow.get("default_file_type");
            		Date modDate = (Date) oldFolderRow.get("mod_date");

            		// lets save old identifier columns values first
            		dc.setSQL("select * from identifier where id = ?");
            		dc.addParam(oldFolderIdentifier);
            		Map<String, Object> oldIdentifierRow = dc.loadObjectResults().get(0);
            		String parentPath = (String) oldIdentifierRow.get("parent_path");
            		String assetName = (String) oldIdentifierRow.get("asset_name");
            		String hostId = (String) oldIdentifierRow.get("host_inode");
            		String assetType = (String) oldIdentifierRow.get("asset_type");
            		Date syspublishDate = (Date) oldIdentifierRow.get("syspublish_date");
            		Date sysexpireDate = (Date) oldIdentifierRow.get("sysexpire_date");

            		// now we can safely delete the old folder row. It will also delete the old Identifier
            		// lets alter the asset_name to avoid errors in validation when deleting the folder
            		dc.executeStatement("update identifier set asset_name = '_TO_BE_DELETED_' where id = '" + oldFolderIdentifier + "'");

            		dc.executeStatement("delete from folder where inode = '" + oldFolderInode + "'");

            		// 3.2) delete old INODE row

            		dc.setSQL("select * from inode where inode = ?");
            		dc.addParam(oldFolderInode);
            		Map<String, Object> oldInodeRow = dc.loadObjectResults().get(0);
            		String owner = (String) oldInodeRow.get("owner");
            		Date idate = (Date) oldInodeRow.get("idate");
            		String type = (String) oldInodeRow.get("type");

            		dc.executeStatement("delete from inode where inode = '" + oldFolderInode + "'");



            		// 4.1) insert real new INODE row
            		dc.setSQL("insert into inode values (?, ?, ?, ?) ");
            		dc.addParam(newFolderInode);
            		dc.addParam(owner);
            		dc.addParam(idate);
            		dc.addParam(type);
            		dc.loadResult();

            		// 4.2) insert real new IDENTIFIER row
            		dc.setSQL("insert into identifier values (?, ?, ?, ?, ?, ?, ?) ");
            		dc.addParam(newFolderIdentifier);
            		dc.addParam(parentPath);
            		dc.addParam(assetName);
            		dc.addParam(hostId);
            		dc.addParam(assetType);
            		dc.addParam(syspublishDate);
            		dc.addParam(sysexpireDate);
            		dc.loadResult();

            		// 4.3) insert real new FOLDER row
            		dc.setSQL("insert into folder values (?, ?, ?, ?, ?, ?, ?, ?, ?) ");
            		dc.addParam(newFolderInode);
            		dc.addParam(name);
            		dc.addParam(title);
            		dc.addParam(showOnMenu);
            		dc.addParam(sortOrder);
            		dc.addParam(filesMasks);
            		dc.addParam(newFolderIdentifier);
            		dc.addParam(defaultFileType);
            		dc.addParam(modDate);
            		dc.loadResult();

            		// 5) update foreign tables references to the new real row
            		dc.executeStatement("update structure set folder = '"+newFolderInode+"' where folder = 'TEMP_INODE'");
            		dc.executeStatement("update permission set inode_id = '"+newFolderInode+"' where inode_id = 'TEMP_INODE'");
            		dc.executeStatement("update permission_reference set asset_id = '"+newFolderInode+"' where asset_id = 'TEMP_INODE'");

            		// 6) delete dummy temp
            		dc.executeStatement("delete from folder where inode = 'TEMP_INODE'");
            		dc.executeStatement("delete from inode where inode = 'TEMP_INODE'");


            	} catch (DotDataException e) {
            		Logger.info(getClass(), "Folder not found. inode: " + oldFolderInode);
            	}
			}

            // lets reindex all the content under each fixed folder

        	dc.setSQL("select remote_inode from " + tableName + " where endpoint_id = ?");
            dc.addParam(serverId);
            results = dc.loadObjectResults();

            for (Map<String, Object> result : results) {
            	final String newFolderInode = (String) result.get("remote_inode");
            	try {


            		HibernateUtil.addCommitListener(new Runnable() {
            			public void run() {
            				Folder folder = null;
							try {
								folder = APILocator.getFolderAPI().find(newFolderInode, APILocator.getUserAPI().getSystemUser(), false);
            					APILocator.getContentletAPI().refreshContentUnderFolder(folder);
            				} catch (DotStateException | DotDataException | DotSecurityException e) {
            					Logger.error(this,"Error while reindexing content under folder with inode: " + folder!=null?folder.getInode():"null",e);
            				}
            			}
            		});

            	} catch (DotDataException e) {
            		Logger.info(getClass(), "Folder not found. inode: " + newFolderInode);
            	}

			}

            discardConflicts(serverId, IntegrityType.FOLDERS);

        } catch ( SQLException e ) {
            throw new DotDataException( e.getMessage(), e );
        }
    }


    /**
     * Fixes structures inconsistencies for a given server id
     *
     * @param serverId
     * @throws DotDataException
     * @throws DotSecurityException
     */
    public void fixStructures ( String serverId ) throws DotDataException, DotSecurityException {

        DotConnect dc = new DotConnect();
        String tableName = getResultsTableName( IntegrityType.STRUCTURES );

        try {

            dc.setSQL("select local_inode, remote_inode from " + tableName + " where endpoint_id = ?");
            dc.addParam(serverId);
            List<Map<String,Object>> results = dc.loadObjectResults();

            for (Map<String, Object> result : results) {
            	String oldStructureInode = (String) result.get("local_inode");
            	String newStructureInode = (String) result.get("remote_inode");

				Structure st = StructureCache.getStructureByInode(oldStructureInode);

				List<Contentlet> contents = APILocator.getContentletAPI().findByStructure(st, APILocator.getUserAPI().getSystemUser(), false, 0, 0);
				for (Contentlet contentlet : contents) {
					CacheLocator.getContentletCache().remove(contentlet.getInode());
				}

				StructureCache.removeStructure(st);


				// THIS IS THE NEW CODE

                // 1.1) Insert dummy temp row on INODE table
                if ( DbConnectionFactory.isOracle() ) {
                    dc.executeStatement("insert into inode values ('TEMP_INODE', 'DUMMY_OWNER', to_date('1900-01-01 00:00:00', 'YYYY-MM-DD HH24:MI:SS'), 'DUMMY_TYPE') ");
                } else {
                    dc.executeStatement("insert into inode values ('TEMP_INODE', 'DUMMY_OWNER', '1900-01-01 00:00:00.00', 'DUMMY_TYPE') ");
                }

                // 1.2) Insert dummy temp row on STRUCTURE table

                if ( DbConnectionFactory.isOracle() ) {
                    dc.executeStatement("insert into structure values ('TEMP_INODE', 'DUMMY_NAME', 'DUMMY_DESC', '"+DbConnectionFactory.getDBFalse()+"', '', '', '', 1, '"+DbConnectionFactory.getDBTrue()+"', '"+DbConnectionFactory.getDBFalse()+"', 'DUMMY_VAR_NAME'"
                            + ", 'DUMMY_PATERN', '"+st.getHost()+"', '"+st.getFolder()+"', 'EXPIRE_DUMMY', 'PUBLISH_DUMMY', to_date('1900-01-01 00:00:00', 'YYYY-MM-DD HH24:MI:SS'))");
                } else if ( DbConnectionFactory.isPostgres() ) {
                    dc.executeStatement( "insert into structure values ('TEMP_INODE', 'DUMMY_NAME', 'DUMMY_DESC', " + DbConnectionFactory.getDBFalse() + ", '', '', '', 1, " + DbConnectionFactory.getDBTrue() + ", " + DbConnectionFactory.getDBFalse() + ", 'DUMMY_VAR_NAME'"
                            + ", 'DUMMY_PATERN', '" + st.getHost() + "', '" + st.getFolder() + "', 'EXPIRE_DUMMY', 'PUBLISH_DUMMY', '1900-01-01 00:00:00.00')" );
                } else {
                    dc.executeStatement("insert into structure values ('TEMP_INODE', 'DUMMY_NAME', 'DUMMY_DESC', '"+DbConnectionFactory.getDBFalse()+"', '', '', '', 1, '"+DbConnectionFactory.getDBTrue()+"', '"+DbConnectionFactory.getDBFalse()+"', 'DUMMY_VAR_NAME'"
                            + ", 'DUMMY_PATERN', '"+st.getHost()+"', '"+st.getFolder()+"', 'EXPIRE_DUMMY', 'PUBLISH_DUMMY', '1900-01-01 00:00:00.00')");
                }

                // 2) Update references to the new dummies temps

        		// update foreign tables references to TEMP
        		dc.executeStatement("update container_structures set structure_id = 'TEMP_INODE' where structure_id = '"+oldStructureInode+"'");
        		dc.executeStatement("update contentlet set structure_inode = 'TEMP_INODE' where structure_inode = '"+oldStructureInode+"'");
        		dc.executeStatement("update field set structure_inode = 'TEMP_INODE' where structure_inode = '"+oldStructureInode+"'");
        		dc.executeStatement("update relationship set parent_structure_inode = 'TEMP_INODE' where parent_structure_inode = '"+oldStructureInode+"'");
        		dc.executeStatement("update relationship set child_structure_inode = 'TEMP_INODE' where child_structure_inode = '"+oldStructureInode+"'");
        		dc.executeStatement("update workflow_scheme_x_structure set structure_id = 'TEMP_INODE' where structure_id = '"+oldStructureInode+"'");
        		dc.executeStatement("update permission set inode_id = 'TEMP_INODE' where inode_id = '"+oldStructureInode+"'");
        		dc.executeStatement("update permission_reference set asset_id = 'TEMP_INODE' where asset_id = '"+oldStructureInode+"'");

        		// 3.1) delete old STRUCTURE row
        		// lets save old structure columns values first
        		dc.setSQL("select * from structure where inode = ?");
        		dc.addParam(oldStructureInode);
        		Map<String, Object> oldFolderRow = dc.loadObjectResults().get(0);
        		String name = (String) oldFolderRow.get("name");
        		String description = (String) oldFolderRow.get("description");
        		Boolean defaultStructure = DbConnectionFactory.isDBTrue(oldFolderRow.get("default_structure").toString());
        		String reviewInterval = (String) oldFolderRow.get("review_interval");
        		String reviewerRole = (String) oldFolderRow.get("reviewer_role");
        		String detailPage = (String) oldFolderRow.get("page_detail");

                Integer structureType = null;
                if ( oldFolderRow.get( "structuretype" ) != null ) {
                    structureType = Integer.valueOf( oldFolderRow.get( "structuretype" ).toString() );
                }

        		Boolean system = DbConnectionFactory.isDBTrue(oldFolderRow.get("system").toString());
        		Boolean fixed = DbConnectionFactory.isDBTrue(oldFolderRow.get("fixed").toString());
        		String velocityVarName = (String) oldFolderRow.get("velocity_var_name");
        		String urlMapPattern = (String) oldFolderRow.get("url_map_pattern");
        		String host = (String) oldFolderRow.get("host");
        		String folder = (String) oldFolderRow.get("folder");
        		String expireDateVar = (String) oldFolderRow.get("expire_date_var");
        		String publishDateVar = (String) oldFolderRow.get("publish_date_var");
        		Date modDate = (Date) oldFolderRow.get("mod_date");

        		dc.executeStatement("delete from structure where inode = '" + oldStructureInode + "'");

        		// 3.2) delete old INODE row

        		dc.setSQL("select * from inode where inode = ?");
        		dc.addParam(oldStructureInode);
        		Map<String, Object> oldInodeRow = dc.loadObjectResults().get(0);
        		String owner = (String) oldInodeRow.get("owner");
        		Date idate = (Date) oldInodeRow.get("idate");
        		String type = (String) oldInodeRow.get("type");

        		dc.executeStatement("delete from inode where inode = '" + oldStructureInode + "'");



        		// 4.1) insert real new INODE row
        		dc.setSQL("insert into inode values (?, ?, ?, ?) ");
        		dc.addParam(newStructureInode);
        		dc.addParam(owner);
        		dc.addParam(idate);
        		dc.addParam(type);
        		dc.loadResult();

        		// 4.2) insert real new STRUCTURE row
        		dc.setSQL("insert into structure values (?, ?, ?, ?, ?, ?, ?, ?, ?, ?, ?, ?, ?, ?, ?, ?, ?) ");
        		dc.addParam(newStructureInode);
        		dc.addParam(name);
        		dc.addParam(description);
        		dc.addParam(defaultStructure);
        		dc.addParam(reviewInterval);
        		dc.addParam(reviewerRole);
        		dc.addParam(detailPage);
        		dc.addParam(structureType);
        		dc.addParam(system);
        		dc.addParam(fixed);
        		dc.addParam(velocityVarName);
        		dc.addParam(urlMapPattern);
        		dc.addParam(host);
        		dc.addParam(folder);
        		dc.addParam(expireDateVar);
        		dc.addParam(publishDateVar);
        		dc.addParam(modDate);
        		dc.loadResult();

        		// 5) update foreign tables references to the new real row
        		dc.executeStatement("update container_structures set structure_id = '"+newStructureInode+"' where structure_id = 'TEMP_INODE'");
        		dc.executeStatement("update contentlet set structure_inode = '"+newStructureInode+"' where structure_inode = 'TEMP_INODE'");
        		dc.executeStatement("update field set structure_inode = '"+newStructureInode+"' where structure_inode = 'TEMP_INODE'");
        		dc.executeStatement("update relationship set parent_structure_inode = '"+newStructureInode+"' where parent_structure_inode = 'TEMP_INODE'");
        		dc.executeStatement("update relationship set child_structure_inode = '"+newStructureInode+"' where child_structure_inode = 'TEMP_INODE'");
        		dc.executeStatement("update workflow_scheme_x_structure set structure_id = '"+newStructureInode+"' where structure_id = 'TEMP_INODE'");
        		dc.executeStatement("update permission set inode_id = '"+newStructureInode+"' where inode_id = 'TEMP_INODE'");
        		dc.executeStatement("update permission_reference set asset_id = '"+newStructureInode+"' where asset_id = 'TEMP_INODE'");

        		// 6) delete dummy temp
        		dc.executeStatement("delete from structure where inode = 'TEMP_INODE'");
        		dc.executeStatement("delete from inode where inode = 'TEMP_INODE'");
			}

            discardConflicts(serverId, IntegrityType.STRUCTURES);

        } catch ( SQLException e ) {
            throw new DotDataException( e.getMessage(), e );
        }
    }

    /**
     * Fixes worflow schemes inconsistencies for a given server id
     *
     * @param serverId
     * @throws DotDataException
     */
    public void fixSchemes ( String serverId ) throws DotDataException {

        DotConnect dc = new DotConnect();
        String tableName = getResultsTableName( IntegrityType.SCHEMES );

        try {

            //Delete the schemes cache
            dc.setSQL( "SELECT local_inode, remote_inode FROM " + tableName + " WHERE endpoint_id = ?" );
            dc.addParam( serverId );
            List<Map<String, Object>> results = dc.loadObjectResults();
            for ( Map<String, Object> result : results ) {

            	String oldWorkflowId = (String) result.get( "local_inode" );
                String newWorkflowId = (String) result.get( "remote_inode" );

                WorkflowCache workflowCache = CacheLocator.getWorkFlowCache();
                //Verify if the workflow is the default one
                WorkflowScheme defaultScheme = workflowCache.getDefaultScheme();
                if ( defaultScheme != null && defaultScheme.getId().equals( oldWorkflowId ) ) {
                    CacheLocator.getCacheAdministrator().remove( workflowCache.defaultKey, workflowCache.getPrimaryGroup() );
                } else {
                    //Clear the cache
                    WorkflowScheme scheme = workflowCache.getScheme( oldWorkflowId );
                    workflowCache.remove( scheme );
                }

             // THIS IS THE NEW CODE

        		// 1) Insert dummy temp row on WORKFLOW_SCHEME table

                if ( DbConnectionFactory.isOracle() ) {
                    dc.executeStatement("insert into workflow_scheme values ('TEMP_INODE', 'DUMMY_NAME', 'DUMMY_DESC', '"+DbConnectionFactory.getDBFalse()+"', '"+DbConnectionFactory.getDBFalse()+"', '"+DbConnectionFactory.getDBFalse()+"', '', to_date('1900-01-01 00:00:00', 'YYYY-MM-DD HH24:MI:SS'))");
                } else if(DbConnectionFactory.isPostgres()) {
                    dc.executeStatement( "insert into workflow_scheme values ('TEMP_INODE', 'DUMMY_NAME', 'DUMMY_DESC', " + DbConnectionFactory.getDBFalse() + ", " + DbConnectionFactory.getDBFalse() + ", " + DbConnectionFactory.getDBFalse() + ", '', '1900-01-01 00:00:00.00')" );
                } else {
                    dc.executeStatement("insert into workflow_scheme values ('TEMP_INODE', 'DUMMY_NAME', 'DUMMY_DESC', '"+DbConnectionFactory.getDBFalse()+"', '"+DbConnectionFactory.getDBFalse()+"', '"+DbConnectionFactory.getDBFalse()+"', '', '1900-01-01 00:00:00.00')");
                }

                // 2) Update references to the new dummies temps

        		// update foreign tables references to TEMP
        		dc.executeStatement("update workflow_step set scheme_id = 'TEMP_INODE' where scheme_id = '"+oldWorkflowId+"'");
        		dc.executeStatement("update workflow_scheme_x_structure set scheme_id = 'TEMP_INODE' where scheme_id = '"+oldWorkflowId+"'");

        		// 3) delete old WORKFLOW_SCHEME row
        		// lets save old scheme columns values first
        		dc.setSQL("select * from workflow_scheme where id = ?");
        		dc.addParam(oldWorkflowId);
        		Map<String, Object> oldFolderRow = dc.loadObjectResults().get(0);
        		String name = (String) oldFolderRow.get("name");
        		String desc = (String) oldFolderRow.get("description");
        		Boolean archived = DbConnectionFactory.isDBTrue(oldFolderRow.get("archived").toString());
        		Boolean mandatory = DbConnectionFactory.isDBTrue(oldFolderRow.get("mandatory").toString());
        		Boolean isDefaultScheme = DbConnectionFactory.isDBTrue(oldFolderRow.get("default_scheme").toString());
        		String entryActionId = (String) oldFolderRow.get("entry_action_id");
        		Date modDate = (Date) oldFolderRow.get("mod_date");

        		dc.executeStatement("delete from workflow_scheme where id = '" + oldWorkflowId + "'");


        		// 4) insert real new WORKFLOW_SCHEME row
        		dc.setSQL("insert into workflow_scheme values (?, ?, ?, ?, ?, ?, ?, ?) ");
        		dc.addParam(newWorkflowId);
        		dc.addParam(name);
        		dc.addParam(desc);
        		dc.addParam(archived);
        		dc.addParam(mandatory);
        		dc.addParam(isDefaultScheme);
        		dc.addParam(entryActionId);
        		dc.addParam(modDate);
        		dc.loadResult();

        		// 5) update foreign tables references to the new real row
        		dc.executeStatement("update workflow_step set scheme_id = '"+newWorkflowId+"' where scheme_id = 'TEMP_INODE'");
        		dc.executeStatement("update workflow_scheme_x_structure set scheme_id = '"+newWorkflowId+"' where scheme_id = 'TEMP_INODE'");

        		// 6) delete dummy temp
        		dc.executeStatement("delete from workflow_scheme where id = 'TEMP_INODE'");
            }

            discardConflicts(serverId, IntegrityType.SCHEMES);

        } catch ( SQLException e ) {
            throw new DotDataException( e.getMessage(), e );
        }
    }
<<<<<<< HEAD
=======
    
    /**
     * Replace Identifier with same Identifier from the other server. 
     * 
     * @param serverId
     * @throws DotDataException
     * @throws DotSecurityException
     */
    public void fixHtmlPages ( String serverId ) throws DotDataException, DotSecurityException {
    	
    	DotConnect dc = new DotConnect();
        String tableName = getResultsTableName( IntegrityType.HTMLPAGES );
        HTMLPageCache htmlPageCache = CacheLocator.getHTMLPageCache();

        //Get the information of the IR.
		dc.setSQL( "SELECT html_page, local_identifier, remote_identifier, local_inode, remote_inode FROM " + tableName + " WHERE endpoint_id = ?" );
		dc.addParam( serverId );
		List<Map<String, Object>> results = dc.loadObjectResults();
		
		for ( Map<String, Object> result : results ) {

			//String oldHtmlPageInode = (String) result.get( "local_inode" );
		    //String newHtmlPageInode = (String) result.get( "remote_inode" );
		    String oldHtmlPageIdentifier = (String) result.get( "local_identifier" );
		    String newHtmlPageIdentifier = (String) result.get( "remote_identifier" );
		    String assetName = (String) result.get( "html_page" );
		    String localInode = (String) result.get( "local_inode" );

            //We need only the last part of the url, not the whole path.
            String[] assetNamebits = assetName.split("/");
            assetName = assetNamebits[assetNamebits.length-1];

		    htmlPageCache.remove(oldHtmlPageIdentifier);
		    CacheLocator.getIdentifierCache().removeFromCacheByInode(localInode);

		 	//Fixing by SQL queries
		    dc.setSQL("INSERT into identifier(id, parent_path, asset_name, host_inode, asset_type, syspublish_date, sysexpire_date) "
		    		+ "SELECT ? , parent_path, 'TEMP_ASSET_NAME', host_inode, asset_type, syspublish_date, sysexpire_date "
		    		+ "FROM identifier WHERE id = ?");
		    dc.addParam(newHtmlPageIdentifier);
		    dc.addParam(oldHtmlPageIdentifier);
		    dc.loadResult();
		    
		    dc.setSQL("UPDATE htmlpage "
		    		+ "SET identifier = ? "
		    		+ "WHERE identifier = ?");
		    dc.addParam(newHtmlPageIdentifier);
		    dc.addParam(oldHtmlPageIdentifier);
		    dc.loadResult();
		    
		    dc.setSQL("UPDATE htmlpage_version_info "
		    		+ "SET identifier = ? "
		    		+ "WHERE identifier = ?");
		    dc.addParam(newHtmlPageIdentifier);
		    dc.addParam(oldHtmlPageIdentifier);
		    dc.loadResult();
		    
		    dc.setSQL("DELETE FROM identifier "
		    		+ "WHERE id = ?");
		    dc.addParam(oldHtmlPageIdentifier);
		    dc.loadResult();
		    
		    dc.setSQL("UPDATE identifier "
		    		+ "SET asset_name = ? "
		    		+ "WHERE id = ?");
		    dc.addParam(assetName);
		    dc.addParam(newHtmlPageIdentifier);
		    dc.loadResult();
		}
>>>>>>> 4c674d47


}<|MERGE_RESOLUTION|>--- conflicted
+++ resolved
@@ -35,6 +35,7 @@
 import com.dotmarketing.exception.DotSecurityException;
 import com.dotmarketing.portlets.contentlet.model.Contentlet;
 import com.dotmarketing.portlets.folders.model.Folder;
+import com.dotmarketing.portlets.htmlpages.business.HTMLPageCache;
 import com.dotmarketing.portlets.structure.model.Structure;
 import com.dotmarketing.portlets.workflows.business.WorkflowCache;
 import com.dotmarketing.portlets.workflows.model.WorkflowScheme;
@@ -85,6 +86,54 @@
         return csvFile;
 
     }
+    
+    /**
+     * Creates CSV file with HTML Pages information from End Point server. 
+     * 
+     * @param outputFile
+     * @return
+     * @throws DotDataException
+     * @throws IOException
+     */
+    private File generateHtmlPagesToCheckCSV(String outputFile) throws DotDataException, IOException {
+        Connection conn = DbConnectionFactory.getConnection();
+        ResultSet rs = null;
+        PreparedStatement statement = null;
+        CsvWriter writer = null;
+        File csvFile = null;
+
+        try {
+            csvFile = new File(outputFile);
+            writer = new CsvWriter(new FileWriter(csvFile, true), '|');
+            statement = conn.prepareStatement("select h.inode, h.identifier, i.parent_path, i.asset_name, i.host_inode from htmlpage h join identifier i on h.identifier = i.id");
+			rs = statement.executeQuery();
+            int count = 0;
+
+            while (rs.next()) {
+                writer.write(rs.getString("inode"));
+                writer.write(rs.getString("identifier"));
+                writer.write(rs.getString("parent_path"));
+                writer.write(rs.getString("asset_name"));
+                writer.write(rs.getString("host_inode"));
+                writer.endRecord();
+                count++;
+
+                if(count==1000) {
+                    writer.flush();
+                    count = 0;
+                }
+            }
+
+        } catch (SQLException e) {
+            throw new DotDataException(e.getMessage(),e);
+        }finally {
+            try { if (rs != null) rs.close(); } catch (Exception e) { }
+            try { if ( statement!= null ) statement.close(); } catch (Exception e) { }
+            if(writer!=null) writer.close();
+        }
+
+        return csvFile;
+    }
 
     private File generateStructuresToCheckCSV(String outputFile) throws DotDataException, IOException {
         Connection conn = DbConnectionFactory.getConnection();
@@ -177,7 +226,9 @@
 
             String resultsTable = getResultsTableName(type);
 
-            if(type==IntegrityType.FOLDERS) {
+            if(type == IntegrityType.HTMLPAGES){
+                statement = conn.prepareStatement("select html_page, remote_inode, local_inode, remote_identifier, local_identifier from " + resultsTable + " where endpoint_id = ?");
+            } else if(type == IntegrityType.FOLDERS) {
 				statement = conn.prepareStatement("select remote_inode, local_inode, remote_identifier, local_identifier from " + resultsTable + " where endpoint_id = ?");
 			} else {
 				statement = conn.prepareStatement("select remote_inode, local_inode from " + resultsTable + " where endpoint_id = ?");
@@ -191,9 +242,13 @@
                 writer.write(rs.getString("remote_inode"));
                 writer.write(rs.getString("local_inode"));
 
-                if(type==IntegrityType.FOLDERS) {
+                if(type == IntegrityType.FOLDERS || type == IntegrityType.HTMLPAGES) {
                 	writer.write(rs.getString("remote_identifier"));
                 	writer.write(rs.getString("local_identifier"));
+                }
+
+                if(type == IntegrityType.HTMLPAGES) {
+                    writer.write(rs.getString("html_page"));
                 }
 
                 writer.endRecord();
@@ -220,7 +275,7 @@
 
     private static void addToZipFile(String fileName, ZipOutputStream zos, String zipEntryName) throws Exception  {
 
-        System.out.println("Writing '" + fileName + "' to zip file");
+        Logger.info(IntegrityUtil.class, "Writing '" + fileName + "' to zip file");
 
         try {
 
@@ -280,10 +335,17 @@
 
     }
 
+    /**
+     * Creates all the CSV from End Point database table and store them inside zip file. 
+     * 
+     * @param endpointId
+     * @throws Exception
+     */
     public void generateDataToCheckZip(String endpointId) throws Exception {
         File foldersToCheckCsvFile = null;
         File structuresToCheckCsvFile = null;
         File schemesToCheckCsvFile = null;
+        File htmlPagesToCheckCsvFile = null;
         File zipFile = null;
 
         try {
@@ -310,10 +372,12 @@
             foldersToCheckCsvFile = integrityUtil.generateFoldersToCheckCSV(outputPath + File.separator + IntegrityType.FOLDERS.getDataToCheckCSVName());
             structuresToCheckCsvFile = integrityUtil.generateStructuresToCheckCSV(outputPath + File.separator + IntegrityType.STRUCTURES.getDataToCheckCSVName());
             schemesToCheckCsvFile = integrityUtil.generateSchemesToCheckCSV(outputPath + File.separator + IntegrityType.SCHEMES.getDataToCheckCSVName());
+            htmlPagesToCheckCsvFile = integrityUtil.generateHtmlPagesToCheckCSV(outputPath + File.separator + IntegrityType.HTMLPAGES.getDataToCheckCSVName());
 
             addToZipFile(foldersToCheckCsvFile.getAbsolutePath(), zos, IntegrityType.FOLDERS.getDataToCheckCSVName());
             addToZipFile(structuresToCheckCsvFile.getAbsolutePath(), zos, IntegrityType.STRUCTURES.getDataToCheckCSVName());
             addToZipFile(schemesToCheckCsvFile.getAbsolutePath(), zos, IntegrityType.SCHEMES.getDataToCheckCSVName());
+            addToZipFile(htmlPagesToCheckCsvFile.getAbsolutePath(), zos, IntegrityType.HTMLPAGES.getDataToCheckCSVName());
 
             zos.close();
             fos.close();
@@ -330,6 +394,8 @@
                 structuresToCheckCsvFile.delete();
             if(schemesToCheckCsvFile!=null && schemesToCheckCsvFile.exists())
                 schemesToCheckCsvFile.delete();
+            if(htmlPagesToCheckCsvFile!=null && htmlPagesToCheckCsvFile.exists())
+            	htmlPagesToCheckCsvFile.delete();
 
         }
     }
@@ -588,6 +654,123 @@
             throw new Exception("Error running the Workflow Schemes Integrity Check", e);
         }
     }
+    
+    /**
+     * Checks possible conflicts with HTMLPages.
+     * 
+     * @param endpointId Information of the Server you want to examine. 
+     * @return
+     * @throws Exception
+     */
+    public Boolean checkHtmlPagesIntegrity(String endpointId) throws Exception {
+
+        try {
+
+            CsvReader htmlpages = new CsvReader(ConfigUtils.getIntegrityPath() + File.separator + endpointId + File.separator + IntegrityType.HTMLPAGES.getDataToCheckCSVName(), '|');
+            
+            boolean tempCreated = false;
+            
+            DotConnect dc = new DotConnect();
+            String tempTableName = getTempTableName(endpointId, IntegrityType.HTMLPAGES);
+            String tempKeyword = getTempKeyword();
+
+            //Create a temporary table and insert all the records coming from the CSV file.
+            String createTempTable = "create " + tempKeyword + " table " + tempTableName 
+            		+ " (inode varchar(36) not null, "
+            		+ "identifier varchar(36) not null, "
+            		+ "parent_path varchar(255), "
+                    + "asset_name varchar(255), "
+                    + "host_identifier varchar(36) not null, "
+                    + "primary key (inode) )" 
+                    + (DbConnectionFactory.isOracle()?" ON COMMIT PRESERVE ROWS ":"");
+
+            if(DbConnectionFactory.isOracle()) {
+                createTempTable=createTempTable.replaceAll("varchar\\(", "varchar2\\(");
+            }
+
+            final String INSERT_TEMP_TABLE = "insert into " + tempTableName + " values(?,?,?,?,?)";
+
+            while (htmlpages.readRecord()) {
+                if(!tempCreated) {
+                    dc.executeStatement(createTempTable);
+                    tempCreated = true;
+                }
+
+                String htmlPageInode = htmlpages.get(0);
+				String htmlPageIdentifier = htmlpages.get(1);
+				String htmlPageParentPath = htmlpages.get(2);
+				String htmlPageAssetName = htmlpages.get(3);
+				String htmlPageHostIdentifier = htmlpages.get(4);
+
+				dc.setSQL(INSERT_TEMP_TABLE);
+				dc.addParam(htmlPageInode);
+				dc.addParam(htmlPageIdentifier);
+				dc.addParam(htmlPageParentPath);
+				dc.addParam(htmlPageAssetName);
+				dc.addParam(htmlPageHostIdentifier);
+				dc.loadResult();
+            }
+            htmlpages.close();
+
+            String resultsTableName = getResultsTableName(IntegrityType.HTMLPAGES);
+
+            //Compare the data from the CSV to the local database data and see if we have conflicts.
+            dc.setSQL("select lh.page_url as html_page, "
+            		+ "lh.inode as local_inode, "
+            		+ "ri.inode as remote_inode, "
+            		+ "li.id as local_identifier, "
+            		+ "ri.identifier as remote_identifier "
+                    + "from identifier as li "
+                    + "join htmlpage as lh "
+                    + "on lh.identifier = li.id "
+                    + "and li.asset_type = 'htmlpage' "
+                    + "join " + tempTableName + " as ri "
+                    + "on li.asset_name = ri.asset_name "
+                    + "and li.parent_path = ri.parent_path "
+                    + "and li.host_inode = ri.host_identifier "
+                    + "and li.id <> ri.identifier");
+
+            List<Map<String,Object>> results = dc.loadObjectResults();
+
+            //If we have conflicts, lets create a table out of them.
+            if(!results.isEmpty()) {
+                String fullHtmlPage = " li.parent_path || li.asset_name ";
+
+                if(DbConnectionFactory.isMySql()) {
+                	fullHtmlPage = " concat(li.parent_path,li.asset_name) ";
+                } else if(DbConnectionFactory.isMsSql()) {
+                	fullHtmlPage = " li.parent_path + li.asset_name ";
+                }
+
+                final String INSERT_INTO_RESULTS_TABLE = "insert into " + resultsTableName 
+                		+ " select " + fullHtmlPage + " as html_page, "
+                		+ "lh.inode as local_inode, "
+                		+ "ri.inode as remote_inode, "
+                		+ "li.id as local_identifier, "
+                		+ "ri.identifier as remote_identifier, "
+                		+ "'" + endpointId + "' "
+                        + "from identifier as li "
+                        + "join htmlpage as lh "
+                        + "on lh.identifier = li.id "
+                        + "and li.asset_type = 'htmlpage' "
+                        + "join " + tempTableName + " as ri "
+                        + "on li.asset_name = ri.asset_name "
+                        + "and li.parent_path = ri.parent_path "
+                        + "and li.host_inode = ri.host_identifier "
+                        + "and li.id <> ri.identifier";
+
+                dc.executeStatement(INSERT_INTO_RESULTS_TABLE);
+            }
+
+            dc.setSQL("select * from "+getResultsTableName(IntegrityType.HTMLPAGES));
+            results = dc.loadObjectResults();
+
+            return !results.isEmpty();
+            
+        } catch(Exception e) {
+            throw new Exception("Error running the HTML Pages Integrity Check", e);
+        }
+    }
 
     public void dropTempTables(String endpointId) throws DotDataException {
         DotConnect dc = new DotConnect();
@@ -607,6 +790,11 @@
                 dc.executeStatement("truncate table " + getTempTableName(endpointId, IntegrityType.SCHEMES));
                 dc.executeStatement("drop table " + getTempTableName(endpointId, IntegrityType.SCHEMES));
             }
+            
+            if(doesTableExist(getTempTableName(endpointId, IntegrityType.HTMLPAGES))) {
+                dc.executeStatement("truncate table " + getTempTableName(endpointId, IntegrityType.HTMLPAGES));
+                dc.executeStatement("drop table " + getTempTableName(endpointId, IntegrityType.HTMLPAGES));
+            }
 
         } catch (SQLException e) {
             Logger.error(getClass(), "Error dropping Temp tables");
@@ -663,24 +851,30 @@
 
 			if(type==IntegrityType.FOLDERS) {
 				INSERT_TEMP_TABLE = "insert into " + resultsTable + " (local_inode, remote_inode, local_identifier, remote_identifier, endpoint_id) values(?,?,?,?,?)";
-			}
+			} else if(type==IntegrityType.HTMLPAGES) {
+                INSERT_TEMP_TABLE = "insert into " + resultsTable + " (local_inode, remote_inode, local_identifier, remote_identifier, html_page, endpoint_id) values(?,?,?,?,?,?)";
+            }
 
 			while (csvFile.readRecord()) {
 
-				//select f.inode, i.parent_path, i.asset_name, i.host_inode
 				String localInode = csvFile.get(0);
 				String remoteInode = csvFile.get(1);
 				dc.setSQL(INSERT_TEMP_TABLE);
 				dc.addParam(localInode);
 				dc.addParam(remoteInode);
 
-				if(type==IntegrityType.FOLDERS) {
+				if(type == IntegrityType.FOLDERS || type == IntegrityType.HTMLPAGES) {
 					String localIdentifier = csvFile.get(2);
 					String remoteIdentifier = csvFile.get(3);
 					dc.addParam(localIdentifier);
 					dc.addParam(remoteIdentifier);
 				}
 
+                if(type == IntegrityType.HTMLPAGES) {
+                    String htmlPage = csvFile.get(4);
+                    dc.addParam(htmlPage);
+                }
+
 				dc.addParam(endpointId);
 				dc.loadResult();
 			}
@@ -690,6 +884,13 @@
         }
     }
 
+    /**
+     * Creates temporary TABLE for integrity checking purposes. 
+     * 
+     * @param endpointId
+     * @param type
+     * @return
+     */
     private String getTempTableName(String endpointId, IntegrityType type) {
 
         if(!UtilMethods.isSet(endpointId)) return null;
@@ -711,8 +912,12 @@
         return type.name().toLowerCase() + "_ir";
     }
 
+    /**
+     * Return Temporary word depending on the Database in the data source. 
+     * 
+     * @return
+     */
     private String getTempKeyword() {
-
         String tempKeyword = "temporary";
 
         if(DbConnectionFactory.isMsSql()) {
@@ -729,8 +934,6 @@
         String folderTable = getResultsTableName(IntegrityType.FOLDERS);
         String structuresTable = getResultsTableName(IntegrityType.STRUCTURES);
         String schemesTable = getResultsTableName(IntegrityType.SCHEMES);
-
-//		final String H2="SELECT COUNT(table_name) as exist FROM information_schema.tables WHERE Table_Name = '"+tableName.toUpperCase()+"' + ";
 
         DotConnect dc = new DotConnect();
         dc.setSQL("SELECT 1 FROM " + folderTable+ " where endpoint_id = ?");
@@ -794,6 +997,8 @@
             fixStructures(endpointId);
         } else if(type == IntegrityType.SCHEMES) {
             fixSchemes(endpointId);
+        } else if(type == IntegrityType.HTMLPAGES) {
+            fixHtmlPages(endpointId);
         }
     }
     /**
@@ -1265,8 +1470,6 @@
             throw new DotDataException( e.getMessage(), e );
         }
     }
-<<<<<<< HEAD
-=======
     
     /**
      * Replace Identifier with same Identifier from the other server. 
@@ -1336,7 +1539,8 @@
 		    dc.addParam(newHtmlPageIdentifier);
 		    dc.loadResult();
 		}
->>>>>>> 4c674d47
-
-
+
+		discardConflicts(serverId, IntegrityType.HTMLPAGES);
+    }
+    
 }