--- conflicted
+++ resolved
@@ -405,6 +405,7 @@
             dc.setSQL("select 1 from identifier iden "
                     + "join folder f on iden.id = f.identifier join " + tempTableName + " ft on iden.parent_path = ft.parent_path "
                     + "join contentlet c on iden.host_inode = c.identifier and iden.asset_name = ft.asset_name and ft.host_identifier = iden.host_inode "
+                    + "join contentlet_version_info cvi on c.inode = cvi.working_inode "
                     + "where asset_type = 'folder' and f.inode <> ft.inode order by c.title, iden.asset_name");
 
             List<Map<String,Object>> results = dc.loadObjectResults();
@@ -424,6 +425,7 @@
                         + "f.inode as local_inode, ft.inode as remote_inode, '" +endpointId+ "' from identifier iden "
                         + "join folder f on iden.id = f.identifier join " + tempTableName + " ft on iden.parent_path = ft.parent_path "
                         + "join contentlet c on iden.host_inode = c.identifier and iden.asset_name = ft.asset_name and ft.host_identifier = iden.host_inode "
+                        + "join contentlet_version_info cvi on c.inode = cvi.working_inode "
                         + "where asset_type = 'folder' and f.inode <> ft.inode order by c.title, iden.asset_name";
 
                 dc.executeStatement(INSERT_INTO_RESULTS_TABLE);
@@ -744,33 +746,6 @@
         return false;
     }
 
-//	public void generateRemoteFixData
-
-<<<<<<< HEAD
-	public void discardConflicts(String endpointId, IntegrityType type) throws Exception {
-		try {
-			DotConnect dc = new DotConnect();
-			String resultsTableName = getResultsTableName(endpointId, type);
-
-			if(doesTableExist(resultsTableName))
-				dc.executeStatement("drop table " + resultsTableName);
-
-		} catch(Exception e) {
-			throw new Exception("Error running the Structures Integrity Check", e);
-		}
-	}
-
-	public void fixConflicts(String endpointId, IntegrityType type) throws DotDataException, DotSecurityException {
-		if(type == IntegrityType.FOLDERS) {
-			fixFolders(endpointId);
-		} else if(type == IntegrityType.STRUCTURES) {
-			fixStructures(endpointId);
-		} else if(type == IntegrityType.SCHEMES) {
-			fixSchemes(endpointId);
-		}
-	}
-	 /**
-=======
     public void discardConflicts(String endpointId, IntegrityType type) throws DotDataException {
         DotConnect dc = new DotConnect();
         String resultsTableName = getResultsTableName(type);
@@ -779,7 +754,7 @@
         dc.loadResult();
     }
 
-    public void fixConflicts(String endpointId, IntegrityType type) throws DotDataException {
+    public void fixConflicts(String endpointId, IntegrityType type) throws DotDataException, DotSecurityException {
         if(type == IntegrityType.FOLDERS) {
             fixFolders(endpointId);
         } else if(type == IntegrityType.STRUCTURES) {
@@ -789,7 +764,7 @@
         }
     }
     /**
->>>>>>> 6415fa6f
+
      * Fixes folders inconsistencies for a given server id
      *
      * @param serverId
