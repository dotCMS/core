--- conflicted
+++ resolved
@@ -10,6 +10,8 @@
 import com.dotcms.rest.api.v1.system.ruleengine.actionlets.ActionletsResource;
 import com.dotcms.rest.api.v1.system.ruleengine.conditionlets.ConditionletsResource;
 import com.dotcms.rest.api.v1.system.i18n.I18NResource;
+import com.dotcms.rest.personas.PersonasResourcePortlet;
+
 import java.util.HashSet;
 import java.util.Set;
 
@@ -45,20 +47,15 @@
 
                     REST_CLASSES.add(com.dotcms.rest.RestExamplePortlet.class);
 					REST_CLASSES.add(com.dotcms.rest.elasticsearch.ESContentResourcePortlet.class);
-<<<<<<< HEAD
+
 					REST_CLASSES.add(RulesEnginePortlet.class);
-
 					REST_CLASSES.add(RuleResource.class);
 					REST_CLASSES.add(ConditionGroupResource.class);
 					REST_CLASSES.add(ConditionResource.class);
 					REST_CLASSES.add(ConditionValueResource.class);
-=======
-					REST_CLASSES.add(com.dotcms.rest.personas.PersonasResourcePortlet.class);
-					REST_CLASSES.add(RulesResource.class);
-					REST_CLASSES.add(ConditionGroupsResource.class);
-					REST_CLASSES.add(ConditionsResource.class);
-					REST_CLASSES.add(ConditionValuesResource.class);
->>>>>>> 77d60f9a
+					REST_CLASSES.add(PersonasResourcePortlet.class);
+
+
 					REST_CLASSES.add(ConditionletsResource.class);
 					REST_CLASSES.add(ActionResource.class);
 					REST_CLASSES.add(ActionletsResource.class);
