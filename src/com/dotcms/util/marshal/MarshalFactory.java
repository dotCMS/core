package com.dotcms.util.marshal;

import java.io.InputStream;
import java.io.InputStreamReader;
import java.io.Reader;
import java.io.Serializable;
import java.io.Writer;
import java.lang.reflect.Type;
import java.sql.Time;
import java.sql.Timestamp;
import java.util.Date;

import com.dotcms.repackage.com.google.gson.Gson;
import com.dotcms.repackage.com.google.gson.GsonBuilder;
import com.dotcms.repackage.com.google.gson.JsonDeserializationContext;
import com.dotcms.repackage.com.google.gson.JsonDeserializer;
import com.dotcms.repackage.com.google.gson.JsonElement;
import com.dotcms.repackage.com.google.gson.JsonParseException;
import com.dotcms.repackage.com.google.gson.JsonPrimitive;
import com.dotcms.repackage.com.google.gson.JsonSerializationContext;
import com.dotcms.repackage.com.google.gson.JsonSerializer;
import com.dotcms.util.ReflectionUtils;
import com.dotmarketing.util.Config;
import com.dotmarketing.util.ConfigUtils;
import com.dotmarketing.util.Logger;
import com.dotmarketing.util.UtilMethods;

/**
 * Marshal Factory, provides the default implementation for the MarhalUtils
 * 
 * @author jsanca
 * @version 3.7
 * @since Jun 14, 2016
 */
public class MarshalFactory implements Serializable {

    /**
     * Used to keep the instance of the MarshalUtils.
     * Should be volatile to avoid thread-caching
     */
    private volatile MarshalUtils marshalUtils = null;

    /**
     * In order to set a custom gson configuration in case you use the gon
     */
    public static final String GSON_CONFIGURATOR_KEY = "gson.configurator";

    /**
     * Get the  marshal class implementation from the dotmarketing-config.properties
     */
    public static final String MARSHAL_IMPLEMENTATION_KEY = "marshal.implementation";

    private MarshalFactory () {
        // singleton
    }

    private static class SingletonHolder {
        private static final MarshalFactory INSTANCE = new MarshalFactory();
    }


    /**
     * Get the instance.
     * @return MarshalFactory
     */
    public static MarshalFactory getInstance() {

        return SingletonHolder.INSTANCE;
    } // getInstance.

    /**
     * Get the default marshal implementation
     * @return MarshalUtils
     */
    public MarshalUtils getMarshalUtils () {

        String marshalFactoryClass = null;

        if (null == this.marshalUtils) {

            synchronized (MarshalFactory.class) {

                if (null == this.marshalUtils) { // by default we use Gson, but eventually we can introduce a key on the dotmarketing-config.properties to use a custom one.

                    marshalFactoryClass =
                            Config.getStringProperty
                                    (MARSHAL_IMPLEMENTATION_KEY, null);

                    if (UtilMethods.isSet(marshalFactoryClass)) {

                        if (Logger.isDebugEnabled(MarshalFactory.class)) {

                            Logger.debug(MarshalFactory.class,
                                    "Using the marshall class: " + marshalFactoryClass);
                        }

                        this.marshalUtils =
                                (MarshalUtils) ReflectionUtils.newInstance(marshalFactoryClass);

                        if (null == this.marshalUtils) {

                            if (Logger.isDebugEnabled(MarshalFactory.class)) {

                                Logger.debug(MarshalFactory.class,
                                        "Could not used this class: " + marshalFactoryClass +
                                        ", using the default Gson implementation");
                            }

                            this.marshalUtils =
                                    new GsonMarshalUtils();
                        }
                    } else {

                        this.marshalUtils =
                                new GsonMarshalUtils();
                    }
                }
            }
        }

        return this.marshalUtils;
    } // getMarshalUtils.

    /**
     * Gson Implementation
     */
    private class GsonMarshalUtils implements MarshalUtils {

        private final Gson gson;
        private final GsonConfigurator customDotCmsTypeGsonConfigurator =
                new CustomDotCmsTypeGsonConfigurator();

        GsonMarshalUtils () {

            final GsonBuilder gsonBuilder =
                    new GsonBuilder();

            this.configure(gsonBuilder);

            this.gson = gsonBuilder.create();
        }

        private void configure (final GsonBuilder gsonBuilder) {

            GsonConfigurator gsonConfigurator  = null;
            final String gsonConfiguratorClass =
                    Config.getStringProperty(GSON_CONFIGURATOR_KEY, null);

            if (null != gsonBuilder) {

                if (null != gsonConfiguratorClass && !"null".equals(gsonConfiguratorClass)) {
                    gsonConfigurator =
                            (GsonConfigurator) ReflectionUtils.newInstance(gsonConfiguratorClass);
                }

                if (null != gsonConfigurator) {

                    if (!gsonConfigurator.excludeDefaultConfiguration()) {

                        this.customConfiguration(gsonBuilder);
                    }

                    gsonConfigurator.configure(gsonBuilder);
                } else {

                    this.customConfiguration(gsonBuilder);
                }

<<<<<<< HEAD
                // todo: add the custom app types gson configurator
=======
                // add the custom app types gson configurator
                this.customDotCmsTypeGsonConfigurator.configure(gsonBuilder);
>>>>>>> a5b0d611
            } else {

                throw new IllegalArgumentException("GsonBuilder can not be null");
            }
        }

        private void customConfiguration (final GsonBuilder gsonBuilder) {

            if (ConfigUtils.isDevMode()) {

                gsonBuilder.setPrettyPrinting(); // should be this only on dev mode.
            }

            // do not want escaping??? gsonBuilder.disableHtmlEscaping();
            // wants nulls? gsonBuilder.serializeNulls();

            // java.sql.Timestamp
            this.addTimeStampAdapter(gsonBuilder);

            // java.util.Date
            this.addDateAdapter(gsonBuilder);

            // java.sql.Date
            this.addSqlDateAdapter(gsonBuilder);

            // java.sql.Time
            this.addTimeAdapter(gsonBuilder);
        }

        private void addTimeAdapter(final GsonBuilder gsonBuilder) {

            gsonBuilder.registerTypeAdapter(java.sql.Time.class, new JsonDeserializer<Time>() {


                @Override
                public Time deserialize(JsonElement jsonElement, Type type, JsonDeserializationContext jsonDeserializationContext) throws JsonParseException {
                    return new Time(jsonElement.getAsLong());
                }
            });

            gsonBuilder.registerTypeAdapter(Time.class, new JsonSerializer<Time>() {


                @Override
                public JsonElement serialize(Time date, Type type, JsonSerializationContext jsonSerializationContext) {

                    return new JsonPrimitive(date.getTime());
                }
            });
        }

        private void addSqlDateAdapter(final GsonBuilder gsonBuilder) {

            gsonBuilder.registerTypeAdapter(java.sql.Date.class, new JsonDeserializer<java.sql.Date>() {


                @Override
                public java.sql.Date deserialize(JsonElement jsonElement, Type type, JsonDeserializationContext jsonDeserializationContext) throws JsonParseException {
                    return new java.sql.Date(jsonElement.getAsLong());
                }
            });

            gsonBuilder.registerTypeAdapter(java.sql.Date.class, new JsonSerializer<java.sql.Date>() {


                @Override
                public JsonElement serialize(java.sql.Date date, Type type, JsonSerializationContext jsonSerializationContext) {

                    return new JsonPrimitive(date.getTime());
                }
            });
        }

        private void addDateAdapter(final GsonBuilder gsonBuilder) {

            gsonBuilder.registerTypeAdapter(Date.class, new JsonDeserializer<Date>() {


                @Override
                public Date deserialize(JsonElement jsonElement, Type type, JsonDeserializationContext jsonDeserializationContext) throws JsonParseException {
                    return new Date(jsonElement.getAsLong());
                }
            });

            gsonBuilder.registerTypeAdapter(Date.class, new JsonSerializer<Date>() {


                @Override
                public JsonElement serialize(Date date, Type type, JsonSerializationContext jsonSerializationContext) {

                    return new JsonPrimitive(date.getTime());
                }
            });
        }

        private void addTimeStampAdapter(final GsonBuilder gsonBuilder) {

            gsonBuilder.registerTypeAdapter(java.sql.Timestamp.class, new JsonDeserializer<Timestamp>() {


                @Override
                public Timestamp deserialize(JsonElement jsonElement, Type type, JsonDeserializationContext jsonDeserializationContext) throws JsonParseException {
                    return new Timestamp(jsonElement.getAsLong());
                }
            });

            gsonBuilder.registerTypeAdapter(Timestamp.class, new JsonSerializer<Timestamp>() {


                @Override
                public JsonElement serialize(Timestamp date, Type type, JsonSerializationContext jsonSerializationContext) {

                    return new JsonPrimitive(date.getTime());
                }
            });
        }

        @Override
        public String marshal(final Object object) {

            return this.gson.toJson(object);
        }

        @Override
        public void marshal(final Writer writer, final Object object) {

            this.gson.toJson(object, writer);
        }

        @Override
        public <T> T unmarshal(final String s, final Class<? extends T> clazz) {

            return this.gson.fromJson(s, clazz);
        }

        @Override
        public <T> T unmarshal(final Reader reader, final Class<? extends T> clazz) {

            return this.gson.fromJson(reader, clazz);
        }

        @Override
        public <T> T unmarshal(final InputStream inputStream, final Class<T> clazz) {

            return this.gson.fromJson(new InputStreamReader(inputStream), clazz);
        }
    } // GsonMarshalUtils.

} // E:O:F:MarshalFactory.<|MERGE_RESOLUTION|>--- conflicted
+++ resolved
@@ -166,12 +166,8 @@
                     this.customConfiguration(gsonBuilder);
                 }
 
-<<<<<<< HEAD
-                // todo: add the custom app types gson configurator
-=======
                 // add the custom app types gson configurator
                 this.customDotCmsTypeGsonConfigurator.configure(gsonBuilder);
->>>>>>> a5b0d611
             } else {
 
                 throw new IllegalArgumentException("GsonBuilder can not be null");
