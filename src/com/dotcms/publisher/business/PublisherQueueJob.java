--- conflicted
+++ resolved
@@ -176,40 +176,7 @@
         // For each bundle
         for (PublishAuditStatus bundleAudit : pendingBundleAudits) {
         	PublishAuditHistory localHistory = bundleAudit.getStatusPojo();
-<<<<<<< HEAD
-        	Map<String, Map<String, EndpointDetail>> endpointsMap = localHistory.getEndpointsMap();
-        	Map<String, Map<String, EndpointDetail>> endpointTrackingMap = new HashMap<String, Map<String, EndpointDetail>>();
-        	// For each group (environment)
-        	for (String groupID : endpointsMap.keySet()) {
-        		Map<String, EndpointDetail> endpointsGroup = endpointsMap.get(groupID);
-	        	// For each endpoint (server) in the group
-	        	for (String endpointID : endpointsGroup.keySet()) {
-	        		PublishingEndPoint targetEndpoint = endpointAPI.findEndPointById(endpointID);
-	        		if (targetEndpoint != null && !targetEndpoint.isSending()) {
-                        WebTarget webTarget = client.target(targetEndpoint.toURL() + "/api/auditPublishing");
-		        		try {
-		        			// Try to get the status of the remote endpoints to
-							// update the local history
-				        	PublishAuditHistory remoteHistory =
-				        			PublishAuditHistory.getObjectFromString(
-                                            webTarget
-							        .path("get")
-							        .path(bundleAudit.getBundleId()).request().get(String.class));
-				        	if (remoteHistory != null) {
-								endpointTrackingMap.putAll(remoteHistory
-										.getEndpointsMap());
-								for (String remoteGroupId : remoteHistory
-										.getEndpointsMap().keySet()) {
-									Map<String, EndpointDetail> remoteGroup = endpointTrackingMap
-											.get(remoteGroupId);
-									for (String remoteEndpointId : remoteGroup
-											.keySet()) {
-										EndpointDetail remoteDetail = remoteGroup
-												.get(remoteEndpointId);
-										localHistory.addOrUpdateEndpoint(
-												groupID, endpointID,
-												remoteDetail);
-=======
+
 
 			//There is no need to keep checking after MAX_NUM_TRIES.
 			if (localHistory.getNumTries() <= (MAX_NUM_TRIES + 1)){
@@ -222,15 +189,15 @@
 					for (String endpointID : endpointsGroup.keySet()) {
 						PublishingEndPoint targetEndpoint = endpointAPI.findEndPointById(endpointID);
 						if (targetEndpoint != null && !targetEndpoint.isSending()) {
-							WebResource webResource = client.resource(targetEndpoint.toURL() + "/api/auditPublishing");
+							WebTarget webTarget = client.target(targetEndpoint.toURL() + "/api/auditPublishing");
 							try {
 								// Try to get the status of the remote endpoints to
 								// update the local history
 								PublishAuditHistory remoteHistory =
 										PublishAuditHistory.getObjectFromString(
-												webResource
+												webTarget
 														.path("get")
-														.path(bundleAudit.getBundleId()).get(String.class));
+														.path(bundleAudit.getBundleId()).request().get(String.class));
 								if (remoteHistory != null) {
 									endpointTrackingMap.putAll(remoteHistory
 											.getEndpointsMap());
@@ -246,7 +213,6 @@
 													groupID, endpointID,
 													remoteDetail);
 										}
->>>>>>> c90b1163
 									}
 								}
 							} catch(Exception e) {
