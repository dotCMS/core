--- conflicted
+++ resolved
@@ -63,8 +63,7 @@
 			if(endpoints != null && endpoints.size() > 0)  {
 				Logger.debug(PublisherQueueJob.class, "Started PublishQueue Job");
 				PublisherAPI pubAPI = PublisherAPI.getInstance();  
-				
-<<<<<<< HEAD
+
 				PushPublisherConfig pconf = new PushPublisherConfig();
 				List<Class> clazz = new ArrayList<Class>();
 				clazz.add(PushPublisher.class);
@@ -74,42 +73,6 @@
 				PublishAuditStatus status = null;
 				PublishAuditHistory historyPojo = null;
 				String tempBundleId = null;
-=======
-				if(publishDate.before(new Date())) {
-					tempBundleId = (String)bundle.get("bundle_id");
-					tempBundleContents = pubAPI.getQueueElementsByBundleId(tempBundleId);
-					
-					//Setting Audit objects
-					//History
-					historyPojo = new PublishAuditHistory();
-					//Retriving assets
-					List<String> assets = new ArrayList<String>();
-					List<PublishQueueElement> assetsToPublish = new ArrayList<PublishQueueElement>(); // all assets but contentlets
-					
-					for(PublishQueueElement c : tempBundleContents) {
-						assets.add((String) c.getAsset());
-						if(!c.getType().equals("contentlet"))
-							assetsToPublish.add(c);
-					}
-					historyPojo.setAssets(assets);
-					
-					// all types of assets in the queue but contentlets are passed here, which are passed through lucene queries
-					pconf.setAssets(assetsToPublish);
-					
-					//Status
-					status =  new PublishAuditStatus(tempBundleId);
-					status.setStatusPojo(historyPojo);
-					
-					//Insert in Audit table
-					pubAuditAPI.insertPublishAuditStatus(status);
-					
-					//Queries creation
-					pconf.setLuceneQueries(prepareQueries(tempBundleContents));
-					pconf.setId(tempBundleId);
-					pconf.setUser(APILocator.getUserAPI().getSystemUser());
-					pconf.setStartDate(new Date());
-					pconf.runNow();
->>>>>>> 3ce07864
 	
 				for(Map<String,Object> bundle: bundles) {
 					Date publishDate = (Date) bundle.get("publish_date");
@@ -123,11 +86,17 @@
 						historyPojo = new PublishAuditHistory();
 						//Retriving assets
 						List<String> assets = new ArrayList<String>();
+						List<PublishQueueElement> assetsToPublish = new ArrayList<PublishQueueElement>(); // all assets but contentlets
 						
 						for(PublishQueueElement c : tempBundleContents) {
 							assets.add((String) c.getAsset());
+							if(!c.getType().equals("contentlet"))
+								assetsToPublish.add(c);
 						}
 						historyPojo.setAssets(assets);
+						
+						// all types of assets in the queue but contentlets are passed here, which are passed through lucene queries
+						pconf.setAssets(assetsToPublish);
 						
 						//Status
 						status =  new PublishAuditStatus(tempBundleId);
