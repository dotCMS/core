--- conflicted
+++ resolved
@@ -66,17 +66,8 @@
 		// remove the endpoints of the environment
 		
 		List<PublishingEndPoint> endPoints = APILocator.getPublisherEndPointAPI().findSendingEndPointsByEnvironment(id);
-<<<<<<< HEAD
-
-        IntegrityUtil integrityUtil = new IntegrityUtil();
         
         for (PublishingEndPoint ep : endPoints) {
-            //Delete Existing conflicts reported for this endpoint
-            integrityUtil.completeDiscardConflicts(ep.getId());
-=======
-        
-        for (PublishingEndPoint ep : endPoints) {
->>>>>>> da9c7555
             //Delete endpoints associated to this Environment
             APILocator.getPublisherEndPointAPI().deleteEndPointById(ep.getId());
         }
