package com.dotcms.publisher.util;

import java.util.ArrayList;
import java.util.Date;
import java.util.HashSet;
import java.util.List;
import java.util.Map;
import java.util.Set;

import com.dotcms.publisher.business.PublishQueueElement;
import com.dotcms.publisher.pusher.PushPublisherConfig;
import com.dotcms.publisher.pusher.PushPublisherConfig.Operation;
import com.dotcms.publishing.DotBundleException;
import com.dotmarketing.beans.ContainerStructure;
import com.dotmarketing.beans.Host;
import com.dotmarketing.beans.Identifier;
import com.dotmarketing.beans.MultiTree;
import com.dotmarketing.business.APILocator;
import com.dotmarketing.business.DotIdentifierStateException;
import com.dotmarketing.business.DotStateException;
import com.dotmarketing.business.IdentifierAPI;
import com.dotmarketing.cache.FieldsCache;
import com.dotmarketing.cache.StructureCache;
import com.dotmarketing.exception.DotDataException;
import com.dotmarketing.exception.DotSecurityException;
import com.dotmarketing.factories.MultiTreeFactory;
import com.dotmarketing.portlets.containers.model.Container;
import com.dotmarketing.portlets.contentlet.business.DotContentletStateException;
import com.dotmarketing.portlets.contentlet.model.Contentlet;
import com.dotmarketing.portlets.folders.business.FolderAPI;
import com.dotmarketing.portlets.folders.model.Folder;
import com.dotmarketing.portlets.htmlpageasset.model.IHTMLPage;
import com.dotmarketing.portlets.htmlpages.model.HTMLPage;
import com.dotmarketing.portlets.links.model.Link;
import com.dotmarketing.portlets.structure.factories.RelationshipFactory;
import com.dotmarketing.portlets.structure.factories.StructureFactory;
import com.dotmarketing.portlets.structure.model.Field;
import com.dotmarketing.portlets.structure.model.Relationship;
import com.dotmarketing.portlets.structure.model.Structure;
import com.dotmarketing.portlets.templates.model.Template;
import com.dotmarketing.portlets.workflows.model.WorkflowScheme;
import com.dotmarketing.util.Config;
import com.dotmarketing.util.InodeUtils;
import com.dotmarketing.util.Logger;
import com.dotmarketing.util.UtilMethods;
import com.liferay.portal.model.User;

public class DependencyManager {

	private DependencySet hosts;
	private DependencySet folders;
	private DependencySet htmlPages;
	private DependencySet templates;
	private DependencySet structures;
	private DependencySet containers;
	private DependencySet contents;
	private DependencySet links;
	private DependencySet relationships;
	private DependencySet workflows;
	private DependencySet languages;

	private Set<String> hostsSet;
	private Set<String> foldersSet;
	private Set<String> htmlPagesSet;
	private Set<String> templatesSet;
	private Set<String> structuresSet;
	private Set<String> containersSet;
	private Set<String> contentsSet;
	private Set<String> linksSet;
	private Set<String> solvedStructures;

	private User user;

	private PushPublisherConfig config;

	/**
	 * Initializes for a given {@link PushPublisherConfig Config} the list of dependencies this manager<br/>
	 * needs to satisfy
	 *
	 * @param user   The user who requested to create this Bundle
	 * @param config Class that have the main configuration values for the Bundle we are trying to create
	 */
	public DependencyManager(User user, PushPublisherConfig config) {
		this.config = config;
		// these ones store the assets that will be sent in the bundle
		boolean isPublish=config.getOperation().equals(Operation.PUBLISH);
		hosts = new DependencySet(config.getId(), "host", config.isDownloading(), isPublish);
		folders = new DependencySet(config.getId(), "folder", config.isDownloading(), isPublish);
		htmlPages = new DependencySet(config.getId(), "htmlpage", config.isDownloading(), isPublish);
		templates = new DependencySet(config.getId(), "template", config.isDownloading(), isPublish);
		structures = new DependencySet(config.getId(), "structure", config.isDownloading(), isPublish);
		containers = new DependencySet(config.getId(), "container", config.isDownloading(), isPublish);
		contents = new DependencySet(config.getId(), "content", config.isDownloading(), isPublish);
		relationships = new DependencySet(config.getId(), "relationship", config.isDownloading(), isPublish);
		links = new DependencySet(config.getId(),"links",config.isDownloading(), isPublish);
		workflows = new DependencySet(config.getId(),"workflows",config.isDownloading(), isPublish);
		languages = new DependencySet(config.getId(),"languages",config.isDownloading(), isPublish);

		// these ones are for being iterated over to solve the asset's dependencies
		hostsSet = new HashSet<String>();
		foldersSet = new HashSet<String>();
		htmlPagesSet = new HashSet<String>();
		templatesSet = new HashSet<String>();
		structuresSet = new HashSet<String>();
		containersSet = new HashSet<String>();
		contentsSet = new HashSet<String>();
		linksSet = new HashSet<String>();
		solvedStructures = new HashSet<String>();

		this.user = user;
	}

	/**
	 * Initial method to start search for dependencies, it start identifying the type of assets the user wants to<br/>
	 * remote publish and base on those types the dependencies will be search and found.
	 *
	 * @throws DotDataException   If fails retrieving dependency objects
	 * @throws DotBundleException If fails trying to set the Contentlets dependencies
	 */
	public void setDependencies() throws DotSecurityException, DotDataException, DotBundleException {
		List<PublishQueueElement> assets = config.getAssets();

		for (PublishQueueElement asset : assets) {
			if(asset.getType().equals("htmlpage")) {
				try {
					HTMLPage page = APILocator.getHTMLPageAPI().loadLivePageById(asset.getAsset(), user, false);

					if(page == null) {
						page = APILocator.getHTMLPageAPI().loadWorkingPageById(asset.getAsset(), user, false);
					}
					
					if(page == null) {
						Logger.warn(getClass(), "HTMLPage id: "+ (asset.getAsset() != null ? asset.getAsset() : "N/A") +" does NOT have working or live version, not Pushed");
					} else {
						htmlPages.add(asset.getAsset(), page.getModDate());
						htmlPagesSet.add(asset.getAsset());
					}
					
				} catch (Exception e) {
					Logger.error(getClass(), "Couldn't add the HtmlPage to the Bundle. Bundle ID: " + config.getId() + ", HTMLPage ID: " + asset.getAsset(), e);
				}

			} else if(asset.getType().equals("structure")) {
				try {
					Structure st = StructureCache.getStructureByInode(asset.getAsset());
					
					if(st == null) {
						Logger.warn(getClass(), "Structure id: "+ (asset.getAsset() != null ? asset.getAsset() : "N/A") +" does NOT have working or live version, not Pushed");
					} else {
						structures.add(asset.getAsset(), st.getModDate());
						structuresSet.add(asset.getAsset());
					}
					
				} catch (Exception e) {
					Logger.error(getClass(), "Couldn't add the Structure to the Bundle. Bundle ID: " + config.getId() + ", Structure ID: " + asset.getAsset(), e);
				}

			} else if(asset.getType().equals("template")) {
				try {
					Template t = APILocator.getTemplateAPI().findLiveTemplate(asset.getAsset(), user, false);

					if(t == null || !UtilMethods.isSet(t.getIdentifier())) {
						t = APILocator.getTemplateAPI().findWorkingTemplate(asset.getAsset(), user, false);
					}
					if(t == null || !UtilMethods.isSet(t.getIdentifier())) {
						Logger.warn(getClass(), "Template id: "+ (asset.getAsset() != null ? asset.getAsset() : "N/A") +" does NOT have working or live version, not Pushed");
					} else {
						templates.add(asset.getAsset(), t.getModDate());
						templatesSet.add(asset.getAsset());
					}
					
				} catch (Exception e) {
					Logger.error(getClass(), "Couldn't add the Template to the Bundle. Bundle ID: " + config.getId() + ", Template ID: " + asset.getAsset(), e);
				}
			} else if(asset.getType().equals("containers")) {
				try {
					Container c = APILocator.getContainerAPI().getLiveContainerById(asset.getAsset(), user, false);

					if(c == null) {
						c = APILocator.getContainerAPI().getWorkingContainerById(asset.getAsset(), user, false);
					}
					
					if(c == null) {
						Logger.warn(getClass(), "Container id: "+ (asset.getAsset() != null ? asset.getAsset() : "N/A") +" does NOT have working or live version, not Pushed");
					} else {
						containers.add(asset.getAsset(), c.getModDate());
						containersSet.add(asset.getAsset());
					}
					
				} catch (DotSecurityException e) {
					Logger.error(getClass(), "Couldn't add the Container to the Bundle. Bundle ID: " + config.getId() + ", Container ID: " + asset.getAsset(), e);
				}
			} else if(asset.getType().equals("folder")) {
				try {
					Folder f = APILocator.getFolderAPI().find(asset.getAsset(), user, false);
					
					if(f == null){
						Logger.warn(getClass(), "Folder id: "+ (asset.getAsset() != null ? asset.getAsset() : "N/A") +" does NOT have working or live version, not Pushed");
					} else {
						folders.add(asset.getAsset(), f.getModDate());
						foldersSet.add(asset.getAsset());
					}
					
				} catch (DotSecurityException e) {
					Logger.error(getClass(), "Couldn't add the Folder to the Bundle. Bundle ID: " + config.getId() + ", Folder ID: " + asset.getAsset(), e);
				}
			} else if(asset.getType().equals("host")) {
				try {
					Host h = APILocator.getHostAPI().find(asset.getAsset(), user, false);
					
					if(h == null){
						Logger.warn(getClass(), "Host id: "+ (asset.getAsset() != null ? asset.getAsset() : "N/A") +" does NOT have working or live version, not Pushed");
					} else {
						hosts.add(asset.getAsset(), h.getModDate());
						hostsSet.add(asset.getAsset());
					}
					
				} catch (DotSecurityException e) {
					Logger.error(getClass(), "Couldn't add the Host to the Bundle. Bundle ID: " + config.getId() + ", Host ID: " + asset.getAsset(), e);
				}
			} else if(asset.getType().equals("links")) {
				try {
					Link link = (Link) APILocator.getVersionableAPI().findLiveVersion(asset.getAsset(), user, false);
					
					if(link == null || !InodeUtils.isSet(link.getInode())) {
						link = APILocator.getMenuLinkAPI().findWorkingLinkById(asset.getAsset(), user, false);
					}
					
					if(link == null || !InodeUtils.isSet(link.getInode())) {
						Logger.warn(getClass(), "Link id: "+ (asset.getAsset() != null ? asset.getAsset() : "N/A") +" does NOT have working or live version, not Pushed");
					} else {
						links.add(asset.getAsset(),link.getModDate());
						linksSet.add(asset.getAsset());
					}
					
				} catch (DotSecurityException e) {
					Logger.error(getClass(), "Couldn't add the Host to the Bundle. Bundle ID: " + config.getId() + ", Host ID: " + asset.getAsset(), e);
				}
			} else if(asset.getType().equals("workflow")) {
				WorkflowScheme scheme = APILocator.getWorkflowAPI().findScheme(asset.getAsset());
				
				if(scheme == null){
					Logger.warn(getClass(), "WorkflowScheme id: "+ (asset.getAsset() != null ? asset.getAsset() : "N/A") +" does NOT have working or live version, not Pushed");
				} else {
					workflows.add(asset.getAsset(),scheme.getModDate());
				}
			}
		}

		if(UtilMethods.isSet(config.getLuceneQueries())){
            List<String> contentIds = PublisherUtil.getContentIds( config.getLuceneQueries());
            for(String id : contentIds){
                List<Contentlet> contentlets = APILocator.getContentletAPI().search("+identifier:"+id, 0, 0, "moddate", user, false);
                for(Contentlet con : contentlets){
                    contents.add( con.getIdentifier(), con.getModDate()); 
                    contentsSet.add(con.getIdentifier());
                }
            }
        }
		
		setHostDependencies();
        setFolderDependencies();
        setHTMLPagesDependencies();
        setTemplateDependencies();
        setContainerDependencies();
        setStructureDependencies();
        setLinkDependencies();

        
        setContentDependencies();

		config.setHostSet(hosts);
		config.setFolders(folders);
		config.setHTMLPages(htmlPages);
		config.setTemplates(templates);
		config.setContainers(containers);
		config.setStructures(structures);
		config.setContents(contents);
		config.setLinks(links);
		config.setRelationships(relationships);
		config.setWorkflows(workflows);
		config.setLanguages(languages);
	}

	/**
	 * For given Links adds its dependencies:
	 * <ul>
	 * <li>Hosts</li>
	 * <li>Folders</li>
	 * </ul>
	 */
	private void setLinkDependencies() {
		for(String linkId : linksSet) {
			try {
				Identifier ident=APILocator.getIdentifierAPI().find(linkId);
				Folder ff = APILocator.getFolderAPI().findFolderByPath(ident.getParentPath(), ident.getHostId(), user, false);
                folders.addOrClean( ff.getInode(), ff.getModDate());
				foldersSet.add(ff.getInode());

				Host hh=APILocator.getHostAPI().find(ident.getHostId(), user, false);
                hosts.addOrClean( hh.getIdentifier(), hh.getModDate());
				hostsSet.add(hh.getIdentifier());

				Link link = APILocator.getMenuLinkAPI().findWorkingLinkById(linkId, user, false);

				if(link!=null) {

					if(link.getLinkType().equals(Link.LinkType.INTERNAL.toString())) {
						Identifier id = APILocator.getIdentifierAPI().find(link.getInternalLinkIdentifier());

						// add file/content dependencies. will also work with htmlpages as content
						if (InodeUtils.isSet(id.getInode()) && id.getAssetType().equals("contentlet")) {
							List<Contentlet> contentList = APILocator.getContentletAPI().search("+identifier:"+id.getId(), 0, 0, "moddate", user, false);

							for (Contentlet contentlet : contentList) {
								contents.addOrClean(contentlet.getIdentifier(), contentlet.getModDate());
								contentsSet.add(contentlet.getIdentifier());
							}

						// add htmlpages dependencies
						} else if(InodeUtils.isSet(id.getInode()) && id.getAssetType().equals("htmlpage")) {
							HTMLPage page = APILocator.getHTMLPageAPI().loadLivePageById(id.getId(), user, false);

							if(page==null) {
								page = APILocator.getHTMLPageAPI().loadWorkingPageById(id.getId(), user, false);
							}

							htmlPages.addOrClean(id.getId(), page.getModDate());
							htmlPagesSet.add(id.getId());
						}
					}
				}

			} catch (Exception e) {
				Logger.error(this, "can't load menuLink deps "+linkId,e);
			}
		}
	}

	/**
	 * For given Host adds its dependencies:
	 * <ul>
	 * <li>Templates</li>
	 * <li>Containers</li>
	 * <li>Contentlets</li>
	 * <li>Structures</li>
	 * <li>Folders</li>
	 * </ul>
	 */
	private void setHostDependencies () {
		try {
			for (String id : hostsSet) {
				Host h = APILocator.getHostAPI().find(id, user, false);

				// Template dependencies
				List<Template> templateList = APILocator.getTemplateAPI().findTemplatesAssignedTo(h);
				for (Template template : templateList) {
					templates.addOrClean( template.getIdentifier(), template.getModDate());
					templatesSet.add(template.getIdentifier());
				}

				// Container dependencies
				List<Container> containerList = APILocator.getContainerAPI().findContainersUnder(h);
				for (Container container : containerList) {
					containers.addOrClean( container.getIdentifier(), container.getModDate());
					containersSet.add(container.getIdentifier());
				}

				// Content dependencies
				String luceneQuery = "+conHost:" + h.getIdentifier();

				List<Contentlet> contentList = APILocator.getContentletAPI().search(luceneQuery, 0, 0, null, user, false);
				for (Contentlet contentlet : contentList) {
					contents.addOrClean( contentlet.getIdentifier(), contentlet.getModDate());
					contentsSet.add(contentlet.getIdentifier());
				}

				// Structure dependencies
				List<Structure> structuresList = StructureFactory.getStructuresUnderHost(h, user, false);
				for (Structure structure : structuresList) {
					structures.addOrClean( structure.getInode(), structure.getModDate());
					structuresSet.add(structure.getInode());
				}

				// Folder dependencies
				List<Folder> folderList = APILocator.getFolderAPI().findFoldersByHost(h, user, false);
				for (Folder folder : folderList) {
					folders.addOrClean( folder.getInode(), folder.getModDate());
					foldersSet.add(folder.getInode());
				}
			}

		} catch (DotSecurityException e) {

			Logger.error(this, e.getMessage(),e);
		} catch (DotDataException e) {

			Logger.error(this, e.getMessage(),e);
		}
	}

	/**
	 * For given Folders adds its dependencies:
	 * <ul>
	 * <li>Hosts</li>
	 * <li>Contentlets</li>
	 * <li>Links</li>
	 * <li>Structures</li>
	 * <li>HTMLPages</li>
	 * </ul>
	 */
	private void setFolderDependencies() {
		try {
			List<Folder> folderList = new ArrayList<Folder>();

			HashSet<String> parentFolders = new HashSet<String>();

			for (String id : foldersSet) {
				Folder f = APILocator.getFolderAPI().find(id, user, false);
				// Parent folder
				Folder parent = APILocator.getFolderAPI().findParentFolder(f, user, false);
				if(UtilMethods.isSet(parent)) {
					folders.addOrClean( parent.getInode(), parent.getModDate());
					parentFolders.add(parent.getInode());
				}

				folderList.add(f);
			}
			foldersSet.addAll(parentFolders);
			setFolderListDependencies(folderList);
		} catch (DotSecurityException e) {

			Logger.error(this, e.getMessage(),e);
		} catch (DotDataException e) {

			Logger.error(this, e.getMessage(),e);
		}
	}

	private void setFolderListDependencies(List<Folder> folderList) throws DotIdentifierStateException, DotDataException, DotSecurityException {
		for (Folder f : folderList) {

			// Add folder even if empty
			folders.addOrClean( f.getInode(), f.getModDate());
			foldersSet.add(f.getInode());

			// Host dependency
			Host h = APILocator.getHostAPI().find(f.getHostId(), user, false);
			hosts.addOrClean( f.getHostId(), h.getModDate());
			hostsSet.add(f.getHostId());

			// Content dependencies
			String luceneQuery = "+conFolder:" + f.getInode();

			List<Contentlet> contentList = APILocator.getContentletAPI().search(luceneQuery, 0, 0, null, user, false);
			for (Contentlet contentlet : contentList) {
				contents.addOrClean( contentlet.getIdentifier(), contentlet.getModDate());
				contentsSet.add(contentlet.getIdentifier());
			}

			// Menu Link dependencies

			List<Link> linkList = APILocator.getMenuLinkAPI().findFolderMenuLinks(f);
			for (Link link : linkList) {
				links.addOrClean( link.getIdentifier(), link.getModDate());
				linksSet.add(link.getIdentifier());
			}

			// Structure dependencies
			List<Structure> structureList = APILocator.getFolderAPI().getStructures(f, user, false);

			for (Structure structure : structureList) {
				structures.addOrClean( structure.getInode(), structure.getModDate());
				structuresSet.add(structure.getInode());
			}

            //Add the default structure of this folder
            if ( f.getDefaultFileType() != null ) {
                Structure defaultStructure = StructureCache.getStructureByInode( f.getDefaultFileType() );
                if ( (defaultStructure != null && InodeUtils.isSet( defaultStructure.getInode() ))
                        && !structuresSet.contains( defaultStructure.getInode() ) ) {
                    structures.addOrClean( defaultStructure.getInode(), defaultStructure.getModDate() );
                    structuresSet.add( defaultStructure.getInode() );
                }
            }

            // HTML Page dependencies
			List<HTMLPage> pages = APILocator.getFolderAPI().getHTMLPages(f, user, false);

			for (HTMLPage p : pages) {
				htmlPages.addOrClean( p.getIdentifier(), p.getModDate());
				htmlPagesSet.add(p.getIdentifier());
			}

			setFolderListDependencies(APILocator.getFolderAPI().findSubFolders(f, user, false));
		}

	}

	/**
	 * For given HTMLPages adds its dependencies:
	 * <ul>
	 * <li>Hosts</li>
	 * <li>Folders</li>
	 * <li>Templates</li>
	 * <li>Containers</li>
	 * <li>Structures</li>
	 * <li>Contentlet</li>
	 * </ul>
	 */
	private void setHTMLPagesDependencies() {
		try {

			IdentifierAPI idenAPI = APILocator.getIdentifierAPI();
			FolderAPI folderAPI = APILocator.getFolderAPI();
			List<Container> containerList = new ArrayList<Container>();

			List<String> idsToWork=new ArrayList<String>();
			idsToWork.addAll(htmlPagesSet);
			for( String contId : contentsSet) {
				
				List<Contentlet> c = APILocator.getContentletAPI().search("+identifier:"+contId, 0, 0, "moddate", user, false);
				
			    if(c!=null && !c.isEmpty() && c.get(0).getStructure().getStructureType()==Structure.STRUCTURE_TYPE_HTMLPAGE) {
			        idsToWork.add(contId);
			    }
			}
			
			for (String pageId : idsToWork) {
				Identifier iden = idenAPI.find(pageId);

				// Host dependency
				Host h = APILocator.getHostAPI().find(iden.getHostId(), user, false);
				hosts.addOrClean( iden.getHostId(), h.getModDate());
				hostsSet.add(iden.getHostId());
				Folder folder = folderAPI.findFolderByPath(iden.getParentPath(), iden.getHostId(), user, false);
				folders.addOrClean( folder.getInode(), folder.getModDate());
				foldersSet.add(folder.getInode());
				
				
<<<<<<< HEAD
				IHTMLPage workingPage = iden.getAssetType().equals("htmlpage") ? 
				        APILocator.getHTMLPageAPI().loadWorkingPageById(pageId, user, false) :
				            APILocator.getHTMLPageAssetAPI().fromContentlet(
				            		APILocator.getContentletAPI().search("+identifier:"+pageId+" +live:false", 0, 0, "moddate", user, false).get(0));
				IHTMLPage livePage = iden.getAssetType().equals("htmlpage") ?
				        APILocator.getHTMLPageAPI().loadLivePageById(pageId, user, false) :
				        	APILocator.getHTMLPageAssetAPI().fromContentlet(
				            		APILocator.getContentletAPI().search("+identifier:"+pageId+" +live:true", 0, 0, "moddate", user, false).get(0));
=======
				// looking for working version (must exists)
				IHTMLPage workingPage = null;
				
				if(iden.getAssetType().equals("htmlpage")){ 
					workingPage = APILocator.getHTMLPageAPI().loadWorkingPageById(pageId, user, false);
				}else{
					Contentlet contentlet = null;
					try{
						contentlet = APILocator.getContentletAPI().findContentletByIdentifier(pageId, false, 0, user, false);
					} catch (DotContentletStateException e) {
						// content not found message is already displayed on console
						Logger.debug(this, e.getMessage(),e);
					}
					if(contentlet != null)
						workingPage = APILocator.getHTMLPageAssetAPI().fromContentlet(contentlet);
				}
				
				// looking for live version (might not exists)
				IHTMLPage livePage = null;
				
				if(iden.getAssetType().equals("htmlpage")){
					livePage = APILocator.getHTMLPageAPI().loadLivePageById(pageId, user, false);
				}else{
					Contentlet contentlet = null;
					try{
						contentlet = APILocator.getContentletAPI().findContentletByIdentifier(pageId, true, 0, user, false);
					} catch (DotContentletStateException e) {
						// content not found message is already displayed on console
						Logger.debug(this, e.getMessage(),e);
					}
					if(contentlet != null)
						livePage = APILocator.getHTMLPageAssetAPI().fromContentlet(contentlet); 
				}
				            
>>>>>>> 7d22184a

				// working template working page
				Template workingTemplateWP = null;
				// live template working page
				Template liveTemplateWP = null;

				if(workingPage!=null) {
					workingTemplateWP = APILocator.getTemplateAPI().findWorkingTemplate(workingPage.getTemplateId(), user, false);
					liveTemplateWP = APILocator.getTemplateAPI().findLiveTemplate(workingPage.getTemplateId(), user, false);
					// Templates dependencies
					templates.addOrClean( workingPage.getTemplateId(), workingTemplateWP.getModDate());
					templatesSet.add(workingPage.getTemplateId());
				}

				Template liveTemplateLP = null;

				// live template live page
				if(livePage!=null) {
					liveTemplateLP = APILocator.getTemplateAPI().findLiveTemplate(livePage.getTemplateId(), user, false);
					// Templates dependencies
					templates.addOrClean( livePage.getTemplateId(), livePage.getModDate());
					templatesSet.add(livePage.getTemplateId());
				}

				// Containers dependencies
				containerList.clear();

				if(workingTemplateWP!=null && InodeUtils.isSet(workingTemplateWP.getInode()))
					containerList.addAll(APILocator.getTemplateAPI().getContainersInTemplate(workingTemplateWP, user, false));
				if(liveTemplateWP!=null && InodeUtils.isSet(liveTemplateWP.getInode()))
					containerList.addAll(APILocator.getTemplateAPI().getContainersInTemplate(liveTemplateWP, user, false));
				if(liveTemplateLP!=null && InodeUtils.isSet(liveTemplateLP.getInode()))
					containerList.addAll(APILocator.getTemplateAPI().getContainersInTemplate(liveTemplateLP, user, false));

				for (Container container : containerList) {
					containers.addOrClean( container.getIdentifier(), container.getModDate());
					containersSet.add(container.getIdentifier());
					// Structure dependencies
					List<ContainerStructure> csList = APILocator.getContainerAPI().getContainerStructures(container);

					for (ContainerStructure containerStructure : csList) {
						Structure st = StructureCache.getStructureByInode(containerStructure.getStructureId());
						structures.addOrClean(containerStructure.getStructureId(), st.getModDate());
						structuresSet.add(containerStructure.getStructureId());
					}

					List<MultiTree> treeList = MultiTreeFactory.getMultiTree(workingPage,container);

					for (MultiTree mt : treeList) {
						String contentIdentifier = mt.getChild();
						// Contents dependencies

                        List<Contentlet> contentList = APILocator.getContentletAPI().search( "+identifier:" + contentIdentifier, 0, 0, "moddate", user, false );
                        for ( Contentlet contentlet : contentList ) {
                            contents.addOrClean( contentlet.getIdentifier(), contentlet.getModDate() );
                            contentsSet.add( contentlet.getIdentifier() );
                        }
                    }
				}
			}
		} catch (DotSecurityException e) {

			Logger.error(this, e.getMessage(),e);
		} catch (DotDataException e) {

			Logger.error(this, e.getMessage(),e);
		}
	}

	/**
	 * For given Templates adds its dependencies:
	 * <ul>
	 * <li>Hosts</li>
	 * <li>Containers</li>
	 * </ul>
	 */
	private void setTemplateDependencies() {
		try {
			List<Container> containerList = new ArrayList<Container>();
			FolderAPI folderAPI = APILocator.getFolderAPI();
			
			for (String id : templatesSet) {
				Template wkT = APILocator.getTemplateAPI().findWorkingTemplate(id, user, false);
				Template lvT = APILocator.getTemplateAPI().findLiveTemplate(id, user, false);

				// Host dependency
				Host h = APILocator.getHostAPI().find(APILocator.getTemplateAPI().getTemplateHost(wkT).getIdentifier(), user, false);
				hosts.addOrClean( APILocator.getTemplateAPI().getTemplateHost( wkT ).getIdentifier(), h.getModDate());

				containerList.clear();
				containerList.addAll(APILocator.getTemplateAPI().getContainersInTemplate(wkT, user, false));

				if(lvT!=null && InodeUtils.isSet(lvT.getInode())) {
					containerList.addAll(APILocator.getTemplateAPI().getContainersInTemplate(lvT, user, false));
				}

				for (Container container : containerList) {
					// Container dependencies
					containers.addOrClean( container.getIdentifier(), container.getModDate());
					containersSet.add(container.getIdentifier());
				}
				
				//Adding theme
				if(UtilMethods.isSet(wkT.getTheme())){
					Folder themeFolder = folderAPI.find(wkT.getTheme(), user, false);
					if(themeFolder != null &&  InodeUtils.isSet(themeFolder.getInode())){
						Folder parent = APILocator.getFolderAPI().findParentFolder(themeFolder, user, false);
						if(UtilMethods.isSet(parent)) {
							folders.addOrClean( parent.getInode(), parent.getModDate());
							foldersSet.add(parent.getInode());
						}
						List<Folder> folderList = new ArrayList<Folder>();
						folderList.add(themeFolder);
						setFolderListDependencies(folderList);
					}
				}
			}

		} catch (DotSecurityException e) {

			Logger.error(this, e.getMessage(),e);
		} catch (DotDataException e) {

			Logger.error(this, e.getMessage(),e);
		}

	}

	/**
	 * For given Containers adds its dependencies:
	 * <ul>
	 * <li>Hosts</li>
	 * <li>Structures</li>
	 * </ul>
	 */
	private void setContainerDependencies() {

		try {

			List<Container> containerList = new ArrayList<Container>();

			for (String id : containersSet) {
				Container c = APILocator.getContainerAPI().getWorkingContainerById(id, user, false);

				// Host Dependency
				Host h = APILocator.getContainerAPI().getParentHost(c, user, false);
				hosts.addOrClean( APILocator.getContainerAPI().getParentHost( c, user, false ).getIdentifier(), h.getModDate());

				containerList.clear();

                Container workingContainer = APILocator.getContainerAPI().getWorkingContainerById( id, user, false );
                if ( workingContainer != null ) {
                    containerList.add( workingContainer );
                }

                Container liveContainer = APILocator.getContainerAPI().getLiveContainerById( id, user, false );
                if ( liveContainer != null ) {
                    containerList.add( liveContainer );
                }

				for (Container container : containerList) {
					// Structure dependencies
					List<ContainerStructure> csList = APILocator.getContainerAPI().getContainerStructures(container);

					for (ContainerStructure containerStructure : csList) {
						Structure st = StructureCache.getStructureByInode(containerStructure.getStructureId());
						structures.addOrClean(containerStructure.getStructureId(), st.getModDate());
						structuresSet.add(containerStructure.getStructureId());
					}
				}

			}

		} catch (DotSecurityException e) {

			Logger.error(this, e.getMessage(),e);
		} catch (DotDataException e) {
			Logger.error(this, e.getMessage(),e);
		}

	}

	/**
	 * For given Structures adds its dependencies:
	 * <ul>
	 * <li>Hosts</li>
	 * <li>Folders</li>
	 * <li>Relationships</li>
	 * </ul>
	 */
	private void setStructureDependencies() throws DotDataException, DotSecurityException {
		try {

			  Set<String> s = new HashSet<String>();
			  s.addAll(structuresSet);
			  for (String inode : s) {
			    structureDependencyHelper(inode);
			  }

		} catch (DotDataException e) {
			Logger.error(this, e.getMessage(),e);
		}
	}



	private void structureDependencyHelper(String stInode) throws DotDataException, DotSecurityException{
		Structure st = StructureCache.getStructureByInode(stInode);
		Host h = APILocator.getHostAPI().find(st.getHost(), user, false);
		hosts.addOrClean(st.getHost(), h.getModDate()); // add the host dependency

		Folder f = APILocator.getFolderAPI().find(st.getFolder(), user, false);
		folders.addOrClean(st.getFolder(), f.getModDate()); // add the folder dependency

		try {
		  WorkflowScheme scheme = APILocator.getWorkflowAPI().findSchemeForStruct(st);
		  workflows.addOrClean(scheme.getId(), scheme.getModDate());
		} catch (DotDataException e) {
			Logger.debug(getClass(), "Could not get the Workflow Scheme Dependency for Structure ID: " + st.getInode());
		}

		// Related structures
		List<Relationship> relations = RelationshipFactory.getAllRelationshipsByStructure(st);

		for (Relationship r : relations) {
			relationships.addOrClean( r.getInode(), r.getModDate());

			if(!structures.contains(r.getChildStructureInode()) && config.getOperation().equals( Operation.PUBLISH) ){
				Structure struct = StructureCache.getStructureByInode(r.getChildStructureInode());
				solvedStructures.add(stInode);
				structures.addOrClean( r.getChildStructureInode(), struct.getModDate());

				if(!solvedStructures.contains(r.getChildStructureInode()))
				    structureDependencyHelper( r.getChildStructureInode() );
			}
			if(!structures.contains(r.getParentStructureInode()) && config.getOperation().equals( Operation.PUBLISH) ){
				Structure struct = StructureCache.getStructureByInode(r.getParentStructureInode());
				solvedStructures.add(stInode);
				structures.addOrClean( r.getParentStructureInode(), struct.getModDate());

				if(!solvedStructures.contains(r.getParentStructureInode()))
				    structureDependencyHelper( r.getParentStructureInode() );
			}
		}
	}


	private void processList(Set<Contentlet> cons) throws DotDataException, DotSecurityException {
		Set<Contentlet> contentsToProcess = new HashSet<Contentlet>();
		Set<Contentlet> contentsWithDependenciesToProcess = new HashSet<Contentlet>();

		//Getting all related content

		for (Contentlet con : cons) {
			Host h = APILocator.getHostAPI().find(con.getHost(), user, false);
        	hosts.addOrClean( con.getHost(), h.getModDate()); // add the host dependency
			contentsToProcess.add(con);

			Map<Relationship, List<Contentlet>> contentRel =
					APILocator.getContentletAPI().findContentRelationships(con, user);

			for (Relationship rel : contentRel.keySet()) {
				contentsToProcess.addAll(contentRel.get(rel));
				/**
				 * ISSUE #2222: https://github.com/dotCMS/dotCMS/issues/2222
				 *
				 * We need the relationships in which the single related content is involved.
				 *
				 */
				if(contentRel.get(rel).size()>0)
                	 relationships.addOrClean( rel.getInode(), rel.getModDate());
			}
		}

		for (Contentlet con : contentsToProcess) {
			Host h = APILocator.getHostAPI().find(con.getHost(), user, false);
        	hosts.addOrClean( con.getHost(), h.getModDate()); // add the host dependency
			contentsWithDependenciesToProcess.add(con);
			//Copy asset files to bundle folder keeping original folders structure
			List<Field> fields=FieldsCache.getFieldsByStructureInode(con.getStructureInode());

			for(Field ff : fields) {
				if (ff.getFieldType().equals(Field.FieldType.IMAGE.toString())
						|| ff.getFieldType().equals(Field.FieldType.FILE.toString())) {

					try {
						String value = "";
						if(UtilMethods.isSet(APILocator.getContentletAPI().getFieldValue(con, ff))){
							value = APILocator.getContentletAPI().getFieldValue(con, ff).toString();
						}
						//Identifier id = (Identifier) InodeFactory.getInode(value, Identifier.class);
						Identifier id = APILocator.getIdentifierAPI().find(value);
						if (InodeUtils.isSet(id.getInode()) && id.getAssetType().equals("contentlet")) {
							contentsWithDependenciesToProcess.addAll(
									APILocator.getContentletAPI()
									.search("+identifier:"+id.getId(), 0, 0, "moddate", user, false));
						}
					} catch (Exception ex) {
						Logger.debug(this, ex.toString());
						throw new DotStateException("Problem occured while publishing file");
					}
				}

			}
		}

		// Adding the Contents (including related) and adding filesAsContent
		for (Contentlet con : contentsWithDependenciesToProcess) {
			Host h = APILocator.getHostAPI().find(con.getHost(), user, false);
        	hosts.addOrClean( con.getHost(), h.getModDate()); // add the host dependency
        	contents.addOrClean( con.getIdentifier(), con.getModDate()); // adding the content (including related)
			Folder f = APILocator.getFolderAPI().find(con.getFolder(), user, false);
        	folders.addOrClean( con.getFolder(), f.getModDate()); // adding content folder

        	languages.addOrClean(Long.toString(con.getLanguageId()), new Date()); // will be included only when hasn't been sent ever

			try {
				if(Config.getBooleanProperty("PUSH_PUBLISHING_PUSH_ALL_FOLDER_PAGES",false)) {
					Folder contFolder=APILocator.getFolderAPI().find(con.getFolder(), user, false);
				    List<IHTMLPage> folderHtmlPages = new ArrayList<IHTMLPage>(); 
					folderHtmlPages.addAll(APILocator.getHTMLPageAPI().findLiveHTMLPages(
							APILocator.getFolderAPI().find(con.getFolder(), user, false)));
					folderHtmlPages.addAll(APILocator.getHTMLPageAPI().findWorkingHTMLPages(
							APILocator.getFolderAPI().find(con.getFolder(), user, false)));
					folderHtmlPages.addAll(APILocator.getHTMLPageAssetAPI().getHTMLPages(contFolder, false, false, user, false));
					folderHtmlPages.addAll(APILocator.getHTMLPageAssetAPI().getHTMLPages(contFolder, true, false, user, false));
					
					for(IHTMLPage htmlPage: folderHtmlPages) {
                    	 
					    if(htmlPage instanceof HTMLPage) {
					        htmlPages.addOrClean( htmlPage.getIdentifier(), htmlPage.getModDate());
					    }
					    else {
					        contents.addOrClean( htmlPage.getIdentifier(), htmlPage.getModDate());
					    }

						// working template working page
						Template workingTemplateWP = APILocator.getTemplateAPI().findWorkingTemplate(htmlPage.getTemplateId(), user, false);
						// live template working page
						Template liveTemplateWP = APILocator.getTemplateAPI().findLiveTemplate(htmlPage.getTemplateId(), user, false);

						// Templates dependencies
                        templates.addOrClean( htmlPage.getTemplateId(), workingTemplateWP.getModDate());

						// Containers dependencies
						List<Container> containerList = new ArrayList<Container>();
						containerList.addAll(APILocator.getTemplateAPI().getContainersInTemplate(workingTemplateWP, user, false));
						containerList.addAll(APILocator.getTemplateAPI().getContainersInTemplate(liveTemplateWP, user, false));

						for (Container container : containerList) {
                        	containers.addOrClean( container.getIdentifier(), container.getModDate());
							// Structure dependencies
							List<ContainerStructure> csList = APILocator.getContainerAPI().getContainerStructures(container);

							for (ContainerStructure containerStructure : csList) {
								Structure struct = StructureCache.getStructureByInode(containerStructure.getStructureId());
								structures.addOrClean(containerStructure.getStructureId(), struct.getModDate());
							}
						}
					}
				}
			} catch (Exception e) {
				Logger.debug(this, e.toString());
			}

			if(Config.getBooleanProperty("PUSH_PUBLISHING_PUSH_STRUCTURES", true)) {
				Structure struct = StructureCache.getStructureByInode(con.getStructureInode());
            	structures.addOrClean( con.getStructureInode(), struct.getModDate());
            	structureDependencyHelper(con.getStructureInode());
            }
        }

	}

	/**
	 * For given Contentles adds its dependencies:
	 * <ul>
	 * <li>Hosts</li>
	 * <li>Folders</li>
	 * <li>Structures</li>
	 * <li>Relationships</li>
	 * </ul>
	 *
	 * @param luceneQueries Queries to get the dependency Contentlets from
	 * @throws DotBundleException If fails executing the Lucene queries
	 */
	private void setContentDependencies() throws DotBundleException {
		try {
		    // we need to process contents already taken as dependency
			Set<String> cons = new HashSet<String>(contentsSet);

			Set<Contentlet> allContents = new HashSet<Contentlet>(); // we will put here those already added and the ones from lucene queries

			for(String id : cons){
            	allContents.addAll(APILocator.getContentletAPI().search("+identifier:"+id, 0, 0, "moddate", user, false));
            }

			processList(allContents);

		} catch (Exception e) {
			throw new DotBundleException(this.getClass().getName() + " : " + "generate()"
					+ e.getMessage() + ": Unable to pull content", e);
		}

	}

}<|MERGE_RESOLUTION|>--- conflicted
+++ resolved
@@ -538,16 +538,6 @@
 				foldersSet.add(folder.getInode());
 				
 				
-<<<<<<< HEAD
-				IHTMLPage workingPage = iden.getAssetType().equals("htmlpage") ? 
-				        APILocator.getHTMLPageAPI().loadWorkingPageById(pageId, user, false) :
-				            APILocator.getHTMLPageAssetAPI().fromContentlet(
-				            		APILocator.getContentletAPI().search("+identifier:"+pageId+" +live:false", 0, 0, "moddate", user, false).get(0));
-				IHTMLPage livePage = iden.getAssetType().equals("htmlpage") ?
-				        APILocator.getHTMLPageAPI().loadLivePageById(pageId, user, false) :
-				        	APILocator.getHTMLPageAssetAPI().fromContentlet(
-				            		APILocator.getContentletAPI().search("+identifier:"+pageId+" +live:true", 0, 0, "moddate", user, false).get(0));
-=======
 				// looking for working version (must exists)
 				IHTMLPage workingPage = null;
 				
@@ -556,7 +546,7 @@
 				}else{
 					Contentlet contentlet = null;
 					try{
-						contentlet = APILocator.getContentletAPI().findContentletByIdentifier(pageId, false, 0, user, false);
+						contentlet = APILocator.getContentletAPI().search("+identifier:"+pageId+" +working:true", 0, 0, "moddate", user, false).get(0);
 					} catch (DotContentletStateException e) {
 						// content not found message is already displayed on console
 						Logger.debug(this, e.getMessage(),e);
@@ -573,7 +563,7 @@
 				}else{
 					Contentlet contentlet = null;
 					try{
-						contentlet = APILocator.getContentletAPI().findContentletByIdentifier(pageId, true, 0, user, false);
+						contentlet = APILocator.getContentletAPI().search("+identifier:"+pageId+" +live:true", 0, 0, "moddate", user, false).get(0);
 					} catch (DotContentletStateException e) {
 						// content not found message is already displayed on console
 						Logger.debug(this, e.getMessage(),e);
@@ -582,8 +572,6 @@
 						livePage = APILocator.getHTMLPageAssetAPI().fromContentlet(contentlet); 
 				}
 				            
->>>>>>> 7d22184a
-
 				// working template working page
 				Template workingTemplateWP = null;
 				// live template working page
