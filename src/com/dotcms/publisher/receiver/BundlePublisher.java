package com.dotcms.publisher.receiver;

import java.io.File;
import java.io.FileInputStream;
import java.io.FileNotFoundException;
import java.io.FileOutputStream;
import java.io.IOException;
import java.io.InputStream;
import java.util.ArrayList;
import java.util.Date;
import java.util.HashMap;
import java.util.List;
import java.util.Map;
import java.util.zip.GZIPInputStream;

import com.dotcms.enterprise.publishing.remote.handler.*;
import org.apache.commons.lang.exception.ExceptionUtils;
import org.apache.tools.tar.TarEntry;
import org.apache.tools.tar.TarInputStream;

import com.dotcms.enterprise.LicenseUtil;
import com.dotcms.publisher.business.DotPublisherException;
import com.dotcms.publisher.business.EndpointDetail;
import com.dotcms.publisher.business.PublishAuditAPI;
import com.dotcms.publisher.business.PublishAuditHistory;
import com.dotcms.publisher.business.PublishAuditStatus;
import com.dotcms.publisher.business.PublisherAPIImpl;
import com.dotcms.publisher.receiver.handler.IHandler;
import com.dotcms.publishing.DotPublishingException;
import com.dotcms.publishing.PublishStatus;
import com.dotcms.publishing.Publisher;
import com.dotcms.publishing.PublisherConfig;
import com.dotcms.rest.BundlePublisherResource;
import com.dotmarketing.db.DbConnectionFactory;
import com.dotmarketing.db.HibernateUtil;
import com.dotmarketing.exception.DotHibernateException;
import com.dotmarketing.util.Config;
import com.dotmarketing.util.ConfigUtils;
import com.dotmarketing.util.Logger;

public class BundlePublisher extends Publisher {
    private PublishAuditAPI auditAPI = null;
    Map<String,Long> infoToRemove = new HashMap<String, Long>();
    //List<String> pagesToClear = new ArrayList<String>();
    Map<String, String> assetIds = new HashMap<String, String>();
    boolean bundleSuccess = true;

    private List<IHandler> handlers = new ArrayList<IHandler>();

    @Override
    public PublisherConfig init(PublisherConfig config) throws DotPublishingException {
        if(LicenseUtil.getLevel()<200)
            throw new RuntimeException("need an enterprise licence to run this");
        handlers = new ArrayList<IHandler>();
        //The order is really important

        /**
		 * ISSUE #2244: https://github.com/dotCMS/dotCMS/issues/2244
<<<<<<< HEAD
		 * 
		 */        
       	handlers.add(new UserHandler());
       	handlers.add(new CategoryHandler());
       	handlers.add(new HostHandler());
       	handlers.add(new FolderHandler());
           
=======
		 *
		 */
       	handlers.add(new CategoryHandler(config));
       	handlers.add(new HostHandler(config));
       	handlers.add(new FolderHandler(config));

>>>>>>> 0f032fab
       	if(Config.getBooleanProperty("PUSH_PUBLISHING_PUSH_STRUCTURES")){
       		handlers.add(new StructureHandler(config));
   			/**
   			 * ISSUE #2222: https://github.com/dotCMS/dotCMS/issues/2222
   			 *
   			 */
           	handlers.add(new RelationshipHandler(config));
       	}

       	handlers.add(new ContainerHandler(config));
       	handlers.add(new TemplateHandler(config));
       	handlers.add(new HTMLPageHandler(config));

       	handlers.add(new ContentHandler(config));
       	handlers.add(new LanguageHandler(config));
       	handlers.add(new OSGIHandler(config));
       	handlers.add(new LinkHandler(config));

        auditAPI = PublishAuditAPI.getInstance();

        this.config = super.init(config);
        return this.config;
    }

    @Override
    public PublisherConfig process(final PublishStatus status) throws DotPublishingException {
        if(LicenseUtil.getLevel()<300)
            throw new RuntimeException("need an enterprise licence to run this");

        String bundleName = config.getId();
        String bundleFolder = bundleName.substring(0, bundleName.indexOf(".tar.gz"));
        String bundlePath = ConfigUtils.getBundlePath()+File.separator+BundlePublisherResource.MY_TEMP;//FIXME

      //Publish the bundle extracted
        PublishAuditHistory currentStatusHistory = null;
        EndpointDetail detail = new EndpointDetail();

        try{
        	//Update audit
        	 currentStatusHistory = auditAPI.getPublishAuditStatus(bundleFolder).getStatusPojo();

             currentStatusHistory.setPublishStart(new Date());
             detail.setStatus(PublishAuditStatus.Status.PUBLISHING_BUNDLE.getCode());
             detail.setInfo("Publishing bundle");
             currentStatusHistory.addOrUpdateEndpoint(config.getGroupId(), config.getEndpoint(), detail);

             auditAPI.updatePublishAuditStatus(bundleFolder,
                     PublishAuditStatus.Status.PUBLISHING_BUNDLE,
                     currentStatusHistory);
        }catch (Exception e) {
        	Logger.error(BundlePublisher.class,"Unable to update audit table : " + e.getMessage(),e);
		}


        File folderOut = new File(bundlePath+bundleFolder);
        folderOut.mkdir();

        // Extract file to a directory
        InputStream bundleIS = null;
        try {
            bundleIS = new FileInputStream(bundlePath+bundleName);
            untar(bundleIS,
                    folderOut.getAbsolutePath()+File.separator+bundleName,
                    bundleName);
        } catch (FileNotFoundException e) {
            throw new DotPublishingException("Cannot extract the selected archive", e);
        }


        try {
            HibernateUtil.startTransaction();

            //Execute the handlers
            for(IHandler handler : handlers ){
            	handler.handle(folderOut);
            }

            HibernateUtil.commitTransaction();
        } catch (Exception e) {
        	bundleSuccess = false;
            try {
                HibernateUtil.rollbackTransaction();
            } catch (DotHibernateException e1) {
                Logger.error(PublisherAPIImpl.class,e.getMessage(),e1);
            }
            Logger.error(PublisherAPIImpl.class,e.getMessage(),e);

            //Update audit
            try {
                detail.setStatus(PublishAuditStatus.Status.FAILED_TO_PUBLISH.getCode());
                detail.setInfo("Failed to publish because an error occurred: "+e.getMessage());
                detail.setStackTrace(ExceptionUtils.getStackTrace(e));
                currentStatusHistory.addOrUpdateEndpoint(config.getGroupId(), config.getEndpoint(), detail);
                currentStatusHistory.setBundleEnd(new Date());

                auditAPI.updatePublishAuditStatus(bundleFolder,
                        PublishAuditStatus.Status.FAILED_TO_PUBLISH,
                        currentStatusHistory);

            } catch (DotPublisherException e1) {
                throw new DotPublishingException("Cannot update audit: ", e);
            }
            throw new DotPublishingException("Error Publishing: " +  e, e);
        }


        try{
		    //Update audit
		    detail.setStatus(PublishAuditStatus.Status.SUCCESS.getCode());
		    detail.setInfo("Everything ok");
		    currentStatusHistory.addOrUpdateEndpoint(config.getGroupId(), config.getEndpoint(), detail);
		    currentStatusHistory.setBundleEnd(new Date());
		    currentStatusHistory.setAssets(assetIds);
		    auditAPI.updatePublishAuditStatus(bundleFolder,
		            PublishAuditStatus.Status.SUCCESS, currentStatusHistory);
		    HibernateUtil.commitTransaction();
        }catch (Exception e) {
			Logger.error(BundlePublisher.class,"Unable to update audit table : " + e.getMessage(),e);
		}

        try {
            HibernateUtil.closeSession();
        } catch (DotHibernateException e) {
            Logger.warn(this, e.getMessage(),e);
        }
        return config;
    }



    @SuppressWarnings("rawtypes")
    @Override
    public List<Class> getBundlers() {
        List<Class> list = new ArrayList<Class>();

        return list;
    }


    private void untar(InputStream bundle, String path, String fileName) {
        TarEntry entry;
        TarInputStream inputStream = null;
        FileOutputStream outputStream = null;

        try {
            // get a stream to tar file
            InputStream gstream = new GZIPInputStream(bundle);
            inputStream = new TarInputStream(gstream);

            // For each entry in the tar, extract and save the entry to the file
            // system
            while (null != (entry = inputStream.getNextEntry())) {
                // for each entry to be extracted
                int bytesRead;

                String pathWithoutName = path.substring(0,
                        path.indexOf(fileName));

                // if the entry is a directory, create the directory
                if (entry.isDirectory()) {
                    File fileOrDir = new File(pathWithoutName + entry.getName());
                    fileOrDir.mkdir();
                    continue;
                }

                // write to file
                byte[] buf = new byte[1024];
                outputStream = new FileOutputStream(pathWithoutName
                        + entry.getName());
                while ((bytesRead = inputStream.read(buf, 0, 1024)) > -1)
                    outputStream.write(buf, 0, bytesRead);
                try {
                    if (null != outputStream)
                        outputStream.close();
                } catch (Exception e) {
                }
            }// while

        } catch (Exception e) {
            e.printStackTrace();
        } finally { // close your streams
            if (inputStream != null) {
                try {
                    inputStream.close();
                } catch (IOException e) {
                }
            }
            if (outputStream != null) {
                try {
                    outputStream.close();
                } catch (IOException e) {
                }
            }
        }
    }
}

<|MERGE_RESOLUTION|>--- conflicted
+++ resolved
@@ -56,22 +56,13 @@
 
         /**
 		 * ISSUE #2244: https://github.com/dotCMS/dotCMS/issues/2244
-<<<<<<< HEAD
 		 * 
 		 */        
        	handlers.add(new UserHandler());
-       	handlers.add(new CategoryHandler());
-       	handlers.add(new HostHandler());
-       	handlers.add(new FolderHandler());
-           
-=======
-		 *
-		 */
        	handlers.add(new CategoryHandler(config));
        	handlers.add(new HostHandler(config));
        	handlers.add(new FolderHandler(config));
 
->>>>>>> 0f032fab
        	if(Config.getBooleanProperty("PUSH_PUBLISHING_PUSH_STRUCTURES")){
        		handlers.add(new StructureHandler(config));
    			/**
@@ -104,15 +95,15 @@
         String bundleName = config.getId();
         String bundleFolder = bundleName.substring(0, bundleName.indexOf(".tar.gz"));
         String bundlePath = ConfigUtils.getBundlePath()+File.separator+BundlePublisherResource.MY_TEMP;//FIXME
-
+        
       //Publish the bundle extracted
         PublishAuditHistory currentStatusHistory = null;
         EndpointDetail detail = new EndpointDetail();
-
+        
         try{
         	//Update audit
         	 currentStatusHistory = auditAPI.getPublishAuditStatus(bundleFolder).getStatusPojo();
-
+             
              currentStatusHistory.setPublishStart(new Date());
              detail.setStatus(PublishAuditStatus.Status.PUBLISHING_BUNDLE.getCode());
              detail.setInfo("Publishing bundle");
@@ -124,6 +115,7 @@
         }catch (Exception e) {
         	Logger.error(BundlePublisher.class,"Unable to update audit table : " + e.getMessage(),e);
 		}
+        
 
 
         File folderOut = new File(bundlePath+bundleFolder);
@@ -139,11 +131,11 @@
         } catch (FileNotFoundException e) {
             throw new DotPublishingException("Cannot extract the selected archive", e);
         }
-
-
+        
+        
         try {
             HibernateUtil.startTransaction();
-
+            
             //Execute the handlers
             for(IHandler handler : handlers ){
             	handler.handle(folderOut);
@@ -177,7 +169,7 @@
             throw new DotPublishingException("Error Publishing: " +  e, e);
         }
 
-
+        
         try{
 		    //Update audit
 		    detail.setStatus(PublishAuditStatus.Status.SUCCESS.getCode());
@@ -191,7 +183,7 @@
         }catch (Exception e) {
 			Logger.error(BundlePublisher.class,"Unable to update audit table : " + e.getMessage(),e);
 		}
-
+        
         try {
             HibernateUtil.closeSession();
         } catch (DotHibernateException e) {
@@ -200,7 +192,7 @@
         return config;
     }
 
-
+    
 
     @SuppressWarnings("rawtypes")
     @Override
