--- conflicted
+++ resolved
@@ -20,7 +20,6 @@
 import com.dotcms.publisher.business.PublisherAPI;
 import com.dotcms.publisher.pusher.PushPublisherConfig;
 import com.dotcms.publisher.pusher.wrapper.PushContentWrapper;
-import com.dotcms.publisher.util.PublisherUtil;
 import com.dotcms.publishing.BundlerStatus;
 import com.dotcms.publishing.BundlerUtil;
 import com.dotcms.publishing.DotBundleException;
@@ -95,48 +94,6 @@
 			currentStatusHistory.setBundleStart(new Date());
 			pubAuditAPI.updatePublishAuditStatus(config.getId(), PublishAuditStatus.Status.BUNDLING, currentStatusHistory);
 			
-<<<<<<< HEAD
-			Set<Contentlet> contentsToProcess = new HashSet<Contentlet>();
-			for(String luceneQuery: config.getLuceneQueries()) {
-				cs = conAPI.search(luceneQuery, 0, 0, "moddate", systemUser, false);
-
-				//Getting all related content
-				for (Contentlet con : cs) {
-					contentsToProcess.add(con);
-				
-					Map<Relationship, List<Contentlet>> contentRel =
-							conAPI.findContentRelationships(con, systemUser);
-					
-					for (Relationship rel : contentRel.keySet()) {
-						contentsToProcess.addAll(contentRel.get(rel));
-					}
-				}
-				
-				Set<Contentlet> contentsToProcessWithFiles = new HashSet<Contentlet>();
-				//Getting all linked files
-				for(Contentlet con: contentsToProcess) {
-					contentsToProcessWithFiles.add(con);
-					
-					List<Field> fields=FieldsCache.getFieldsByStructureInode(con.getStructureInode());
-					for(Field ff : fields) {
-						if(ff.getFieldType().toString().equals(Field.FieldType.FILE.toString())) {
-							String identifier = (String) con.get(ff.getVelocityVarName());
-							contentsToProcessWithFiles.addAll(conAPI.search("+identifier:"+identifier, 0, -1, null, systemUser, false));
-					    }
-					}
-				}
-				
-				Set<ContentletUniqueWrapper> contentsToProcessFinal = new HashSet<ContentletUniqueWrapper>();
-				
-				//Delete duplicate
-				
-				
-				for(Contentlet con: contentsToProcessWithFiles) {
-					contentsToProcessFinal.add(new ContentletUniqueWrapper(con));
-				}
-				
-=======
-			
 			Set<String> contents = config.getContentlets();
 			
 			if(UtilMethods.isSet(contents) && !contents.isEmpty()) { // this content set is a dependency of other assets, like htmlpages
@@ -151,7 +108,13 @@
 					}
 				}
 				Set<Contentlet> contentsToProcessWithFiles = getRelatedFilesAndContent(contentList);
->>>>>>> 3ce07864
+				
+				//Delete duplicate
+				Set<ContentletUniqueWrapper> contentsToProcessFinal = new HashSet<ContentletUniqueWrapper>();
+				for(Contentlet con: contentsToProcessWithFiles) {
+					contentsToProcessFinal.add(new ContentletUniqueWrapper(con));
+				}
+				
 				
 				Iterator<ContentletUniqueWrapper> it = contentsToProcessFinal.iterator();
 				for (int ii = 0; it.hasNext(); ii++) {
@@ -166,8 +129,16 @@
 	
 					Set<Contentlet> contentsToProcessWithFiles = getRelatedFilesAndContent(cs);
 					
-					for (Contentlet con : contentsToProcessWithFiles) {
-						writeFileToDisk(bundleRoot, con);
+					//Delete duplicate
+					Set<ContentletUniqueWrapper> contentsToProcessFinal = new HashSet<ContentletUniqueWrapper>();
+					for(Contentlet con: contentsToProcessWithFiles) {
+						contentsToProcessFinal.add(new ContentletUniqueWrapper(con));
+					}
+					
+					Iterator<ContentletUniqueWrapper> it = contentsToProcessFinal.iterator();
+					for (int ii = 0; it.hasNext(); ii++) {
+						Contentlet con = it.next().getContentlet();
+						writeFileToDisk(bundleRoot, con, ii);
 						status.addCount();
 					}
 				}
@@ -192,9 +163,7 @@
 		}
 	}
 
-<<<<<<< HEAD
-	private void writeFileToDisk(File bundleRoot, Contentlet con, int countOrder)
-=======
+
 	private Set<Contentlet> getRelatedFilesAndContent(List<Contentlet> cs) throws DotDataException,
 			DotSecurityException {
 		
@@ -227,8 +196,7 @@
 		return contentsToProcessWithFiles;
 	}
 
-	private void writeFileToDisk(File bundleRoot, Contentlet con)
->>>>>>> 3ce07864
+	private void writeFileToDisk(File bundleRoot, Contentlet con, int countOrder)
 			throws IOException, DotBundleException, DotDataException,
 				DotSecurityException, DotPublisherException
 	{
