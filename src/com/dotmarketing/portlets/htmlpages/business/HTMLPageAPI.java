--- conflicted
+++ resolved
@@ -1,418 +1,591 @@
-package com.dotmarketing.portlets.htmlpages.business;
+package com.dotmarketing.portlets.htmlpages.business;
+
+import java.io.Serializable;
+import java.util.Date;
+import java.util.List;
+import java.util.Map;
+
+import com.dotmarketing.beans.Host;
+import com.dotmarketing.business.DotIdentifierStateException;
+import com.dotmarketing.business.DotStateException;
+import com.dotmarketing.business.query.GenericQueryFactory.Query;
+import com.dotmarketing.business.query.ValidationException;
+import com.dotmarketing.exception.DotDataException;
+import com.dotmarketing.exception.DotSecurityException;
+import com.dotmarketing.portlets.containers.model.Container;
+import com.dotmarketing.portlets.folders.model.Folder;
+import com.dotmarketing.portlets.htmlpages.model.HTMLPage;
+import com.dotmarketing.portlets.templates.model.Template;
+import com.liferay.portal.model.User;
+
 
-import java.io.Serializable;
-import java.util.Date;
-import java.util.List;
-import java.util.Map;
+@Deprecated
 
-import com.dotmarketing.beans.Host;
-import com.dotmarketing.business.DotIdentifierStateException;
-import com.dotmarketing.business.DotStateException;
-import com.dotmarketing.business.query.GenericQueryFactory.Query;
-import com.dotmarketing.business.query.ValidationException;
-import com.dotmarketing.exception.DotDataException;
-import com.dotmarketing.exception.DotSecurityException;
-import com.dotmarketing.portlets.containers.model.Container;
-import com.dotmarketing.portlets.folders.model.Folder;
-import com.dotmarketing.portlets.htmlpages.model.HTMLPage;
-import com.dotmarketing.portlets.templates.model.Template;
-import com.liferay.portal.model.User;
+/**
+ * Provides different mechanisms to save, modify or retrieve information
+ * regarding {@link HTMLPage} objects.
+ *
+ * @author root
+ * @since 03-22-2012
+ */
 
-<<<<<<< HEAD
-=======
-
-@Deprecated
-
-/**
- * Provides different mechanisms to save, modify or retrieve information
- * regarding {@link HTMLPage} objects.
- *
- * @author root
- * @since 03-22-2012
- */
-
->>>>>>> 4c674d47
-public interface HTMLPageAPI {
-	
-	public enum CopyMode {
-		BLANK_HTMLPAGE,			// The new html page will be created without the contents
-		USE_SOURCE_CONTENT,	// The new html page will be created with the same contents used in the source html page
-		COPY_SOURCE_CONTENT;	// Will copy each content used in the source html page and add them to the new html page 
-	}
-	
-	public static class TemplateContainersReMap {
-		
-		public static class ContainerRemapTuple {
-			
-			private Container sourceContainer;
-			private Container destinationContainer;
-
-			public ContainerRemapTuple(Container sourceContainer, Container destinationContainer) {
-				super();
-				this.sourceContainer = sourceContainer;
-				this.destinationContainer = destinationContainer;
-			}
-			public Container getSourceContainer() {
-				return sourceContainer;
-			}
-			public void setSourceContainer(Container oldContainer) {
-				this.sourceContainer = oldContainer;
-			}
-			public Container getDestinationContainer() {
-				return destinationContainer;
-			}
-			public void setDestinationContainer(Container newContainer) {
-				this.destinationContainer = newContainer;
-			}
-			
-		}
-		
-		private Template sourceTemplate;
-		private Template destinationTemplate;
-		private List<ContainerRemapTuple> containersRemap;
-
-		public TemplateContainersReMap(Template sourceTemplate, Template destinationTemplate,
-				List<ContainerRemapTuple> containersRemap) {
-			super();
-			this.sourceTemplate = sourceTemplate;
-			this.destinationTemplate = destinationTemplate;
-			this.containersRemap = containersRemap;
-		}
-		public Template getSourceTemplate() {
-			return sourceTemplate;
-		}
-		public void setSourceTemplate(Template oldTemplate) {
-			this.sourceTemplate = oldTemplate;
-		}
-		public Template getDestinationTemplate() {
-			return destinationTemplate;
-		}
-		public void setDestinationTemplate(Template newTemplate) {
-			this.destinationTemplate = newTemplate;
-		}
-		public List<ContainerRemapTuple> getContainersRemap() {
-			return containersRemap;
-		}
-		public void setContainersRemap(List<ContainerRemapTuple> containersReMap) {
-			this.containersRemap = containersReMap;
-		}
-		
-	}
-	
-	/**
-	 * This an HTML copy method used for advanced copy procedures it gives you the ability to Re-map copied HTML page to a new Template and Containers and
-	 * copies/moves source content to new assigned Template within it corrects Containers.
-	 * 
-	 * This methods copies an HTML page to a specified folder. Copying all source properties and permissions. 
-	 * 
-	 * Also gives you the ability to force overwrite if the page already exists at the destination. 
-	 * 
-	 * You can also instruct it how the source content will be treated, gives you the options to create a blank page; no content will be associated to it
-	 * or to link to same source content; which will reference same content as in the source or at last to copy the content as well; which will create
-	 * copies of your source page content and attach them to the new page, if the new content requires a host or folder (dictated by its structure) then
-	 * the copy will try to keep the same paths within the destination host.
-	 * 
-	 * When assigning content to the new page, you are responsible on providing a template/container re-mapping object that guides the copy on what new 
-	 * template will be used for the new page and host the content will be mapped to from the old containers of the source to the new containers of the
-	 * re-mapping. It is your responsibility to ensure the source and destination templates and containers exists and are properly wired, this method
-	 * will not validate the given templates and container re-mapping instructions.   
-	 * 
-	 * @param htmlPage
-	 * @param destination
-	 * @param forceOverwrite
-	 * @param copyTemplateContainers
-	 * @param copyMode
-	 * @param user
-	 * @param respectFrontendRoles
-	 * @return HTMLPage
-	 * @exception DotDataException
-	 * @exception DotSecurityException
-	 */
-	public HTMLPage copy(HTMLPage source, Folder destination, boolean forceOverwrite, HTMLPageAPI.CopyMode copyMode, TemplateContainersReMap reMapping,
-			User user, boolean respectFrontendRoles) throws DotDataException, DotSecurityException;
-	
-	/**
-	 * Copies an HTML page to a specified folder. Copies all source properties and permissions. Also gives you the ability to force overwrite if
-	 * the page already exists at the destination. And you can also instruct it to copy the source page Template and Containers creating a brand 
-	 * new set of template and containers at the host of the destination folder an it will use those new templates for the new page.
-	 * You can also instruct it how the source content will be treated, gives you the options to create a blank page; no content will be associated to it
-	 * or to link to same source content; which will reference same content as in the source or at last to copy the content as well; which will create
-	 * copies of your source page content and attach them to the new page, if the new content requires a host or folder (dictated by its structure) then
-	 * the copy will try to keep the same paths within the destination host. 
-	 * 
-	 * @param htmlPage
-	 * @param destination
-	 * @param forceOverwrite
-	 * @param copyTemplateContainers
-	 * @param copyMode
-	 * @param user
-	 * @param respectFrontendRoles
-	 * @return HTMLPage
-	 * @exception DotDataException
-	 * @exception DotSecurityException
-	 */
-	public HTMLPage copy(HTMLPage source, Folder destination, boolean forceOverwrite, boolean copyTemplateContainers, HTMLPageAPI.CopyMode copyMode, 
-			User user, boolean respectFrontendRoles) throws DotDataException, DotSecurityException;
-	
-	/**
-	 * 
-	 * Copies the source HTMLPage to a given folder. Currently this method will copy all source properties as well as permissions but will not 
-	 * bring the content associated with the source HTMLPage and it will reuse the same template that the source uses. This method doesn't overwrite
-	 * pages at the destination, so if a page with the same name already exist at the destination, it will reneme the copy.
-	 * 
-	 * @param folderToCopyTo
-	 * @return
-	 * @throws DotDataException 
-	 */
-	public HTMLPage copy(HTMLPage source, Folder folderToCopyTo, User user, boolean respectFrontendRoles) throws DotDataException, DotSecurityException;
-	
-	/**
-	 * Return the working HTML Page with the specified HTML Page URL
-	 * 
-	 * @param htmlPageURL
-	 * @param folder
-	 * @return HTMLPage
-	 * @throws DotDataException 
-	 * @throws DotStateException 
-	 * @throws DotSecurityException 
-	 */
-	public HTMLPage getWorkingHTMLPageByPageURL(String htmlPageURL, Folder folder) throws DotStateException, DotDataException, DotSecurityException;
-	
-	/**
-	 * 
-	 * @param path
-	 * @param host
-	 * @return HTMLPage from a path on a given host 
-	 * @throws DotSecurityException 
-	 * @throws DotDataException 
-	 */
-	public HTMLPage loadPageByPath(String path, Host host) throws DotDataException, DotSecurityException;
-	
-	/**
-	 * 
-	 * @param path
-	 * @param host
-	 * @return HTMLPage from a path on a given hostId
-	 * @throws DotSecurityException 
-	 * @throws DotDataException 
-	 */ 
-	public HTMLPage loadPageByPath(String path, String hostId) throws DotDataException, DotSecurityException;
-	
-	/**
-	 * 
-	 * @param page
-	 * @param container
-	 * @return true/false on whether or not a Page has content with a specificed container
-	 */
-	public boolean hasContent(HTMLPage page, Container container);
-	
-	/**
-	 * Use to method to get the template for the HTMLPage set on the API.  This method will hit the database.
-	 * @return Template for the working version of a HTMLPage
-	 * @throws DotSecurityException 
-	 * @throws DotDataException 
-	 * @throws DotStateException 
-	 */
-	public Template getTemplateForWorkingHTMLPage(HTMLPage htmlpage) throws DotStateException, DotDataException, DotSecurityException;
-
-	/**
-	 * 
-	 * @param folder to get HTMLPages for
-	 * @return a List of all live HTMLPages
-	 * @throws DotDataException 
-	 * @throws DotStateException 
-	 * @throws DotSecurityException 
-	 */
-	public List<HTMLPage> findLiveHTMLPages(Folder folder) throws DotStateException, DotDataException, DotSecurityException;
-	
-	/**
-	 * 
-	 * @param folder to get HTMLPages for
-	 * @return a List of all live HTMLPages
-	 * @throws DotDataException 
-	 * @throws DotStateException 
-	 * @throws DotSecurityException 
-	 */
-	public List<HTMLPage> findWorkingHTMLPages(Folder folder) throws DotStateException, DotDataException, DotSecurityException;
-
-	/**
-	 * Retrieves the parent folder of the given page
-	 * @param object
-	 * @return
-	 * @throws DotSecurityException 
-	 * @throws DotDataException 
-	 * @throws DotIdentifierStateException 
-	 */
-	public  Folder getParentFolder(HTMLPage object) throws DotIdentifierStateException, DotDataException, DotSecurityException;
-	
-	/**
-	 * Retrieves the parent host of the given page
-	 * @param object
-	 * @return
-	 * @throws DotSecurityException 
-	 * @throws DotDataException 
-	 * @throws DotIdentifierStateException 
-	 */
-	public  Host getParentHost(HTMLPage object) throws DotIdentifierStateException, DotDataException, DotSecurityException;
-	
-	/**
-	 * Save the HTML page.
-	 * 
-	 * @param newHtmlPage
-	 * @param template
-	 * @param parentFolder
-	 * @param user
-	 * @param respectFrontendRoles
-	 * @return HTMLPage
-	 * @throws DotDataException
-	 * @throws DotSecurityException
-	 */
-	public HTMLPage saveHTMLPage(HTMLPage newHtmlPage, Template template, Folder parentFolder, User user, boolean respectFrontendRoles) throws DotDataException, DotSecurityException;
-	
-	/**
-	 * delete the selected HTML page
-	 * 
-	 * @param htmlPage
-	 * @param user
-	 * @param respectFrontendRoles
-	 * @return boolean
-	 * @throws DotSecurityException
-	 * @throws Exception
-	 */
-	public boolean delete(HTMLPage htmlPage, User user, boolean respectFrontendRoles) throws DotSecurityException, Exception;
-	
-	/**
-	 * Will search the DB.  Use the SQLQueryBuilderFactory or GenericQueryBuiilderFactory to build
-	 * your query object
-	 * @param query
-	 * @param user
-	 * @param respectFrontendRoles
-	 * @return
-	 * @throws DotDataException 
-	 * @throws ValidationException 
-	 * @throws ValidationException
-	 * @throws DotDataException
-	 */
-	public List<Map<String, Serializable>> DBSearch(Query query, User user,boolean respectFrontendRoles) throws ValidationException, DotDataException;
-
-	//http://jira.dotmarketing.net/browse/DOTCMS-3392
-	/**
-	 * Will parse the HTMLPage and return HTMLPage rendering as a String.
-	 *  
-	 * @param htmlPage
-	 * @return String
-	 * @throws DotDataException 
-	 * @throws DotStateException 
-	 * @throws DotSecurityException 
-	 */	
-	public String getHTML(HTMLPage htmlPage, String userAgent) throws DotStateException, DotDataException, DotSecurityException;
-	
-	
-	/**
-	 * Will parse the HTMLPage and return HTMLPage in liveMode or workingMode rendering it as a String.
-	 *  
-	 * @param htmlPage
-	 * @return String
-	 * @throws DotDataException 
-	 * @throws DotStateException 
-	 * @throws DotSecurityException 
-	 */	
-	public String getHTML(HTMLPage htmlPage, boolean liveMode, String userAgent) throws DotStateException, DotDataException, DotSecurityException;
-	/**
-	 * Will parse the HTMLPage and return HTMLPage in liveMode or workingMode, include 
-	 * the URL Map Content and rendering it as a String.
-	 *  
-	 * @param htmlPage
-	 * @return String
-	 * @throws DotDataException 
-	 * @throws DotStateException 
-	 * @throws DotSecurityException 
-	 */	
-	public String getHTML(HTMLPage htmlPage, boolean liveMode, String contentId, String userAgent) throws DotStateException, DotDataException, DotSecurityException;
-	/**
-	 * Will parse the HTMLPage and return HTMLPage in liveMode or workingMode, include 
-	 * the URL Map Content and rendering it as a String.
-	 *  
-	 * @param htmlPage
-	 * @return String
-	 * @throws DotDataException 
-	 * @throws DotStateException 
-	 * @throws DotSecurityException 
-	 */	
-	public String getHTML(HTMLPage htmlPage, boolean liveMode, String contentId,User user, String userAgent) throws DotStateException, DotDataException, DotSecurityException;
-
-	/**
-	 * Will parse the HTMLPage and return HTMLPage in liveMode or workingMode, include 
-	 * the URL Map Content and rendering it as a String.
-	 *  
-	 * @param uri
-	 * @return String
-	 * @throws DotDataException 
-	 * @throws DotStateException 
-	 * @throws DotSecurityException 
-	 */	
-	public String getHTML(String uri, Host host,boolean liveMode,String contentId,User user, String userAgent) throws DotStateException, DotDataException, DotSecurityException;
-	public String getHTML(String uri, Host host,boolean liveMode,String contentId,User user, long langId, String userAgent) throws DotStateException, DotDataException, DotSecurityException;
-	
-	/**
-	 * Retrieves the working version of a page based on its identifier
-	 * @return
-	 * @throws DotSecurityException 
-	 * @throws DotDataException 
-	 */
-	public HTMLPage loadWorkingPageById(String pageId, User user, boolean respectFrontendRoles) throws DotSecurityException, DotDataException;
-	
-	/**
-	 * Retrieves the Live version of a page based on its identifier
-	 * @return
-	 * @throws DotSecurityException 
-	 * @throws DotDataException 
-	 */
-	public HTMLPage loadLivePageById(String pageId, User user, boolean respectFrontendRoles) throws DotSecurityException, DotDataException;
-	
-	
-	
-    /**
-     * Retrieves all html pages the given user can read 
-     * @param user
-     * @param includeArchived
-     * @param params
-     * @param hostId
-     * @param inode
-     * @param identifier
-     * @param parent
-     * @param offset
-     * @param limit
-     * @param orderBy
-     * @return
-     * @throws DotSecurityException
-     * @throws DotDataException
-     */
-	public List<HTMLPage> findHtmlPages(User user, boolean includeArchived, Map<String,Object> params, String hostId, String inode, String identifier, String parent, int offset, int limit, String orderBy) throws DotSecurityException, DotDataException;
-	
-	public boolean movePage(HTMLPage page, Folder parent, User user,boolean respectFrontendRoles) throws DotStateException,	DotDataException, DotSecurityException;
-
-    public int deleteOldVersions(Date assetsOlderThan) throws DotStateException, DotDataException;
-    
-    /**
-     * Returns the PageIds for Pages whose Templates, Containers, or Content 
-     * have been modified between 2 dates even if the page hasn't been modified
-     * @param host Must be set
-     * @param startDate Must be set
-     * @param endDate Must be Set
-     * @return
-     */
-    public List<String> findUpdatedHTMLPageIds(Host host, Date startDate, Date endDate);
-    
-    /**
-     * Returns the PageIds for Pages whose Templates, Containers, or Content 
-     * have been modified between 2 dates even if the page hasn't been modified
-     * @param host Must be set
-     * @param pattern url pattern e.g., /some/path/*
-     * @param include the pattern is to include or exclude
-     * @param startDate Must be set
-     * @param endDate Must be Set
-     * @return
-     */
-    public List<String> findUpdatedHTMLPageIdsByURI(Host host, String pattern,boolean include,Date startDate, Date endDate);
-}+public interface HTMLPageAPI {
+
+	/**
+	 * Defines the different mechanisms that can be used when copying an
+	 * {@link HTMLPage} object.
+	 */
+	public enum CopyMode {
+		BLANK_HTMLPAGE, // The new html page will be created without the
+						// contents
+		USE_SOURCE_CONTENT, // The new html page will be created with the same
+							// contents used in the source html page
+		COPY_SOURCE_CONTENT; // Will copy each content used in the source html
+								// page and add them to the new html page
+	}
+
+	/**
+	 * 
+	 */
+	public static class TemplateContainersReMap {
+
+		/**
+		 * 
+		 */
+		public static class ContainerRemapTuple {
+
+			private Container sourceContainer;
+			private Container destinationContainer;
+
+			public ContainerRemapTuple(Container sourceContainer,
+					Container destinationContainer) {
+				super();
+				this.sourceContainer = sourceContainer;
+				this.destinationContainer = destinationContainer;
+			}
+
+			public Container getSourceContainer() {
+				return sourceContainer;
+			}
+
+			public void setSourceContainer(Container oldContainer) {
+				this.sourceContainer = oldContainer;
+			}
+
+			public Container getDestinationContainer() {
+				return destinationContainer;
+			}
+
+			public void setDestinationContainer(Container newContainer) {
+				this.destinationContainer = newContainer;
+			}
+
+		}
+
+		private Template sourceTemplate;
+		private Template destinationTemplate;
+		private List<ContainerRemapTuple> containersRemap;
+
+		public TemplateContainersReMap(Template sourceTemplate,
+				Template destinationTemplate,
+				List<ContainerRemapTuple> containersRemap) {
+			super();
+			this.sourceTemplate = sourceTemplate;
+			this.destinationTemplate = destinationTemplate;
+			this.containersRemap = containersRemap;
+		}
+
+		public Template getSourceTemplate() {
+			return sourceTemplate;
+		}
+
+		public void setSourceTemplate(Template oldTemplate) {
+			this.sourceTemplate = oldTemplate;
+		}
+
+		public Template getDestinationTemplate() {
+			return destinationTemplate;
+		}
+
+		public void setDestinationTemplate(Template newTemplate) {
+			this.destinationTemplate = newTemplate;
+		}
+
+		public List<ContainerRemapTuple> getContainersRemap() {
+			return containersRemap;
+		}
+
+		public void setContainersRemap(List<ContainerRemapTuple> containersReMap) {
+			this.containersRemap = containersReMap;
+		}
+
+	}
+
+	/**
+	 * This an HTML copy method used for advanced copy procedures it gives you
+	 * the ability to Re-map copied HTML page to a new Template and Containers
+	 * and copies/moves source content to new assigned Template within it
+	 * corrects Containers.
+	 * <p>
+	 * This methods copies an HTML page to a specified folder. Copying all
+	 * source properties and permissions. Also gives you the ability to force
+	 * overwrite if the page already exists at the destination.
+	 * <p>
+	 * You can also instruct it how the source content will be treated, gives
+	 * you the options to create a blank page; no content will be associated to
+	 * it or to link to same source content; which will reference same content
+	 * as in the source or at last to copy the content as well; which will
+	 * create copies of your source page content and attach them to the new
+	 * page, if the new content requires a host or folder (dictated by its
+	 * structure) then the copy will try to keep the same paths within the
+	 * destination host.
+	 * <p>
+	 * When assigning content to the new page, you are responsible on providing
+	 * a template/container re-mapping object that guides the copy on what new
+	 * template will be used for the new page and host the content will be
+	 * mapped to from the old containers of the source to the new containers of
+	 * the re-mapping. It is your responsibility to ensure the source and
+	 * destination templates and containers exists and are properly wired, this
+	 * method will not validate the given templates and container re-mapping
+	 * instructions.
+	 * 
+	 * @param htmlPage
+	 * @param destination
+	 * @param forceOverwrite
+	 * @param copyTemplateContainers
+	 * @param copyMode
+	 * @param user
+	 * @param respectFrontendRoles
+	 * @return HTMLPage
+	 * @exception DotDataException
+	 * @exception DotSecurityException
+	 */
+	public HTMLPage copy(HTMLPage source, Folder destination,
+			boolean forceOverwrite, HTMLPageAPI.CopyMode copyMode,
+			TemplateContainersReMap reMapping, User user,
+			boolean respectFrontendRoles) throws DotDataException,
+			DotSecurityException;
+
+	/**
+	 * Copies an HTML page to a specified folder. Copies all source properties
+	 * and permissions. Also gives you the ability to force overwrite if the
+	 * page already exists at the destination. And you can also instruct it to
+	 * copy the source page Template and Containers creating a brand new set of
+	 * template and containers at the host of the destination folder an it will
+	 * use those new templates for the new page.
+	 * <p>
+	 * You can also instruct it how the source content will be treated, gives
+	 * you the options to create a blank page; no content will be associated to
+	 * it or to link to same source content; which will reference same content
+	 * as in the source or at last to copy the content as well; which will
+	 * create copies of your source page content and attach them to the new
+	 * page, if the new content requires a host or folder (dictated by its
+	 * structure) then the copy will try to keep the same paths within the
+	 * destination host.
+	 * 
+	 * @param htmlPage
+	 * @param destination
+	 * @param forceOverwrite
+	 * @param copyTemplateContainers
+	 * @param copyMode
+	 * @param user
+	 * @param respectFrontendRoles
+	 * @return HTMLPage
+	 * @exception DotDataException
+	 * @exception DotSecurityException
+	 */
+	public HTMLPage copy(HTMLPage source, Folder destination,
+			boolean forceOverwrite, boolean copyTemplateContainers,
+			HTMLPageAPI.CopyMode copyMode, User user,
+			boolean respectFrontendRoles) throws DotDataException,
+			DotSecurityException;
+
+	/**
+	 * 
+	 * Copies the source HTMLPage to a given folder. Currently this method will
+	 * copy all source properties as well as permissions but will not bring the
+	 * content associated with the source HTMLPage and it will reuse the same
+	 * template that the source uses.
+	 * <p>
+	 * This method doesn't overwrite pages at the
+	 * destination, so if a page with the same name already exist at the
+	 * destination, it will rename the copy.
+	 * 
+	 * @param folderToCopyTo
+	 * @return
+	 * @throws DotDataException
+	 */
+	public HTMLPage copy(HTMLPage source, Folder folderToCopyTo, User user,
+			boolean respectFrontendRoles) throws DotDataException,
+			DotSecurityException;
+
+	/**
+	 * Return the working HTML Page with the specified HTML Page URL
+	 * 
+	 * @param htmlPageURL
+	 * @param folder
+	 * @return HTMLPage
+	 * @throws DotDataException
+	 * @throws DotStateException
+	 * @throws DotSecurityException
+	 */
+	public HTMLPage getWorkingHTMLPageByPageURL(String htmlPageURL,
+			Folder folder) throws DotStateException, DotDataException,
+			DotSecurityException;
+
+	/**
+	 * 
+	 * @param path
+	 * @param host
+	 * @return HTMLPage from a path on a given host
+	 * @throws DotSecurityException
+	 * @throws DotDataException
+	 */
+	public HTMLPage loadPageByPath(String path, Host host)
+			throws DotDataException, DotSecurityException;
+
+	/**
+	 * 
+	 * @param path
+	 * @param host
+	 * @return HTMLPage from a path on a given hostId
+	 * @throws DotSecurityException
+	 * @throws DotDataException
+	 */
+	public HTMLPage loadPageByPath(String path, String hostId)
+			throws DotDataException, DotSecurityException;
+
+	/**
+	 * 
+	 * @param page
+	 * @param container
+	 * @return true/false on whether or not a Page has content with a specificed
+	 *         container
+	 */
+	public boolean hasContent(HTMLPage page, Container container);
+
+	/**
+	 * Use to method to get the template for the HTMLPage set on the API. This
+	 * method will hit the database.
+	 * 
+	 * @return Template for the working version of a HTMLPage
+	 * @throws DotSecurityException
+	 * @throws DotDataException
+	 * @throws DotStateException
+	 */
+	public Template getTemplateForWorkingHTMLPage(HTMLPage htmlpage)
+			throws DotStateException, DotDataException, DotSecurityException;
+
+	/**
+	 * 
+	 * @param folder
+	 *            to get HTMLPages for
+	 * @return a List of all live HTMLPages
+	 * @throws DotDataException
+	 * @throws DotStateException
+	 * @throws DotSecurityException
+	 */
+	public List<HTMLPage> findLiveHTMLPages(Folder folder)
+			throws DotStateException, DotDataException, DotSecurityException;
+
+	/**
+	 * 
+	 * @param folder
+	 *            to get HTMLPages for
+	 * @return a List of all live HTMLPages
+	 * @throws DotDataException
+	 * @throws DotStateException
+	 * @throws DotSecurityException
+	 */
+	public List<HTMLPage> findWorkingHTMLPages(Folder folder)
+			throws DotStateException, DotDataException, DotSecurityException;
+
+	/**
+	 * Retrieves the parent folder of the given page
+	 * 
+	 * @param object
+	 * @return
+	 * @throws DotSecurityException
+	 * @throws DotDataException
+	 * @throws DotIdentifierStateException
+	 */
+	public Folder getParentFolder(HTMLPage object)
+			throws DotIdentifierStateException, DotDataException,
+			DotSecurityException;
+
+	/**
+	 * Retrieves the parent host of the given page
+	 * 
+	 * @param object
+	 * @return
+	 * @throws DotSecurityException
+	 * @throws DotDataException
+	 * @throws DotIdentifierStateException
+	 */
+	public Host getParentHost(HTMLPage object)
+			throws DotIdentifierStateException, DotDataException,
+			DotSecurityException;
+
+	/**
+	 * Save the HTML page.
+	 * 
+	 * @param newHtmlPage
+	 * @param template
+	 * @param parentFolder
+	 * @param user
+	 * @param respectFrontendRoles
+	 * @return HTMLPage
+	 * @throws DotDataException
+	 * @throws DotSecurityException
+	 */
+	public HTMLPage saveHTMLPage(HTMLPage newHtmlPage, Template template,
+			Folder parentFolder, User user, boolean respectFrontendRoles)
+			throws DotDataException, DotSecurityException;
+
+	/**
+	 * Saves the {@link HTMLPage} object in the database. Unlike the previous
+	 * {@link #saveHTMLPage(HTMLPage, Template, Folder, User, boolean)}, this
+	 * method will provide users the option to update an existing version of the
+	 * page, instead of creating a new one.
+	 * 
+	 * @param newHtmlPage
+	 *            - The {@link HTMLPage} that will be saved.
+	 * @param template
+	 *            - The {@link Template} associated to the page.
+	 * @param parentFolder
+	 *            - The {@link Folder} containing the page.
+	 * @param user
+	 *            - The current {@link User} saving the changes.
+	 * @param updateVersion
+	 *            - If <code>true</code>, the save process <b>will not</b>
+	 *            create a new version of the page, but save the current one.
+	 * @param respectFrontendRoles
+	 * @return The recently saved page.
+	 * @throws DotDataException
+	 *             An error occurred when persisting the changes.
+	 * @throws DotSecurityException
+	 *             The current user does not have permissions to perform the
+	 *             requested action.
+	 */
+	public HTMLPage saveHTMLPage(HTMLPage newHtmlPage, Template template,
+			Folder parentFolder, User user, boolean updateVersion,
+			boolean respectFrontendRoles) throws DotDataException,
+			DotSecurityException;
+
+	/**
+	 * delete the selected HTML page
+	 * 
+	 * @param htmlPage
+	 * @param user
+	 * @param respectFrontendRoles
+	 * @return boolean
+	 * @throws DotSecurityException
+	 * @throws Exception
+	 */
+	public boolean delete(HTMLPage htmlPage, User user,
+			boolean respectFrontendRoles) throws DotSecurityException,
+			Exception;
+
+	/**
+	 * Will search the DB. Use the SQLQueryBuilderFactory or
+	 * GenericQueryBuiilderFactory to build your query object
+	 * 
+	 * @param query
+	 * @param user
+	 * @param respectFrontendRoles
+	 * @return
+	 * @throws DotDataException
+	 * @throws ValidationException
+	 * @throws ValidationException
+	 * @throws DotDataException
+	 */
+	public List<Map<String, Serializable>> DBSearch(Query query, User user,
+			boolean respectFrontendRoles) throws ValidationException,
+			DotDataException;
+
+	/**
+	 * Will parse the HTMLPage and return HTMLPage rendering as a String.
+	 * 
+	 * @param htmlPage
+	 * @return String
+	 * @throws DotDataException
+	 * @throws DotStateException
+	 * @throws DotSecurityException
+	 */
+	public String getHTML(HTMLPage htmlPage, String userAgent)
+			throws DotStateException, DotDataException, DotSecurityException;
+
+	/**
+	 * Will parse the HTMLPage and return HTMLPage in liveMode or workingMode
+	 * rendering it as a String.
+	 * 
+	 * @param htmlPage
+	 * @return String
+	 * @throws DotDataException
+	 * @throws DotStateException
+	 * @throws DotSecurityException
+	 */
+	public String getHTML(HTMLPage htmlPage, boolean liveMode, String userAgent)
+			throws DotStateException, DotDataException, DotSecurityException;
+
+	/**
+	 * Will parse the HTMLPage and return HTMLPage in liveMode or workingMode,
+	 * include the URL Map Content and rendering it as a String.
+	 * 
+	 * @param htmlPage
+	 * @return String
+	 * @throws DotDataException
+	 * @throws DotStateException
+	 * @throws DotSecurityException
+	 */
+	public String getHTML(HTMLPage htmlPage, boolean liveMode,
+			String contentId, String userAgent) throws DotStateException,
+			DotDataException, DotSecurityException;
+
+	/**
+	 * Will parse the HTMLPage and return HTMLPage in liveMode or workingMode,
+	 * include the URL Map Content and rendering it as a String.
+	 * 
+	 * @param htmlPage
+	 * @return String
+	 * @throws DotDataException
+	 * @throws DotStateException
+	 * @throws DotSecurityException
+	 */
+	public String getHTML(HTMLPage htmlPage, boolean liveMode,
+			String contentId, User user, String userAgent)
+			throws DotStateException, DotDataException, DotSecurityException;
+
+	/**
+	 * Will parse the HTMLPage and return HTMLPage in liveMode or workingMode,
+	 * include the URL Map Content and rendering it as a String.
+	 * 
+	 * @param uri
+	 * @return String
+	 * @throws DotDataException
+	 * @throws DotStateException
+	 * @throws DotSecurityException
+	 */
+	public String getHTML(String uri, Host host, boolean liveMode,
+			String contentId, User user, String userAgent)
+			throws DotStateException, DotDataException, DotSecurityException;
+
+	/**
+	 * Will parse the HTMLPage and return HTMLPage in liveMode or workingMode
+	 * for a specific language ID, include the URL Map Content and rendering it
+	 * as a String.
+	 * 
+	 * @param uri
+	 * @return String
+	 * @throws DotDataException
+	 * @throws DotStateException
+	 * @throws DotSecurityException
+	 */
+	public String getHTML(String uri, Host host, boolean liveMode,
+			String contentId, User user, long langId, String userAgent)
+			throws DotStateException, DotDataException, DotSecurityException;
+
+	/**
+	 * Retrieves the working version of a page based on its identifier
+	 * 
+	 * @return
+	 * @throws DotSecurityException
+	 * @throws DotDataException
+	 */
+	public HTMLPage loadWorkingPageById(String pageId, User user,
+			boolean respectFrontendRoles) throws DotSecurityException,
+			DotDataException;
+
+	/**
+	 * Retrieves the Live version of a page based on its identifier
+	 * 
+	 * @return
+	 * @throws DotSecurityException
+	 * @throws DotDataException
+	 */
+	public HTMLPage loadLivePageById(String pageId, User user,
+			boolean respectFrontendRoles) throws DotSecurityException,
+			DotDataException;
+
+	/**
+	 * Retrieves all html pages the given user can read
+	 * 
+	 * @param user
+	 * @param includeArchived
+	 * @param params
+	 * @param hostId
+	 * @param inode
+	 * @param identifier
+	 * @param parent
+	 * @param offset
+	 * @param limit
+	 * @param orderBy
+	 * @return
+	 * @throws DotSecurityException
+	 * @throws DotDataException
+	 */
+	public List<HTMLPage> findHtmlPages(User user, boolean includeArchived,
+			Map<String, Object> params, String hostId, String inode,
+			String identifier, String parent, int offset, int limit,
+			String orderBy) throws DotSecurityException, DotDataException;
+
+	/**
+	 * 
+	 * @param page
+	 * @param parent
+	 * @param user
+	 * @param respectFrontendRoles
+	 * @return
+	 * @throws DotStateException
+	 * @throws DotDataException
+	 * @throws DotSecurityException
+	 */
+	public boolean movePage(HTMLPage page, Folder parent, User user,
+			boolean respectFrontendRoles) throws DotStateException,
+			DotDataException, DotSecurityException;
+
+	/**
+	 * 
+	 * @param assetsOlderThan
+	 * @return
+	 * @throws DotStateException
+	 * @throws DotDataException
+	 */
+	public int deleteOldVersions(Date assetsOlderThan)
+			throws DotStateException, DotDataException;
+
+	/**
+	 * Returns the PageIds for Pages whose Templates, Containers, or Content
+	 * have been modified between 2 dates even if the page hasn't been modified
+	 * 
+	 * @param host
+	 *            Must be set
+	 * @param startDate
+	 *            Must be set
+	 * @param endDate
+	 *            Must be Set
+	 * @return
+	 */
+	public List<String> findUpdatedHTMLPageIds(Host host, Date startDate,
+			Date endDate);
+
+	/**
+	 * Returns the PageIds for Pages whose Templates, Containers, or Content
+	 * have been modified between 2 dates even if the page hasn't been modified
+	 * 
+	 * @param host
+	 *            Must be set
+	 * @param pattern
+	 *            url pattern e.g., /some/path/*
+	 * @param include
+	 *            the pattern is to include or exclude
+	 * @param startDate
+	 *            Must be set
+	 * @param endDate
+	 *            Must be Set
+	 * @return
+	 */
+	public List<String> findUpdatedHTMLPageIdsByURI(Host host, String pattern,
+			boolean include, Date startDate, Date endDate);
+
+}