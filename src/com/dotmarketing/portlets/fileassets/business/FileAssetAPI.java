package com.dotmarketing.portlets.fileassets.business;

import java.io.File;
import java.io.IOException;
import java.util.List;
import java.util.Map;

import com.dotmarketing.beans.Host;
import com.dotmarketing.business.DotStateException;
import com.dotmarketing.exception.DotDataException;
import com.dotmarketing.exception.DotSecurityException;
import com.dotmarketing.portlets.contentlet.model.Contentlet;
import com.dotmarketing.portlets.folders.model.Folder;
import com.dotmarketing.portlets.structure.model.Structure;
import com.liferay.portal.model.User;


public interface FileAssetAPI {
	public static final String TITLE_FIELD = "title";
	public static final String FILE_NAME_FIELD = "fileName";
	public static final String DESCRIPTION = "description";
	public static final String SIZE_FIELD = "fileSize";
	public static final String BINARY_FIELD = "fileAsset";
	public static final String MIMETYPE_FIELD = "mimeType";
	public static final String HOST_FOLDER_FIELD = "hostFolder";
	public static final String SORT_ORDER = "sortOrder";
	public static final String SHOW_ON_MENU = "showOnMenu";
	public static final String META_DATA_FIELD = "metaData";
	public static final String CONTENT_FIELD = "content";
	public static final String TITLE_FIELD_NAME = "Title";
	public static final String FILE_NAME_FIELD_NAME = "File Name";
	public static final String DESCRIPTION_NAME = "Description";
	public static final String BINARY_FIELD_NAME = "File Asset";
	public static final String HOST_FOLDER_FIELD_NAME = "Host Or Folder";
	public static final String SORT_ORDER_NAME = "Sort Order";
	public static final String SHOW_ON_MENU_NAME = "Show On Menu";
	public static final String META_DATA_FIELD_NAME = "Metadata";
	public static final String META_DATA_TAB_NAME = "Metadata";
	public static final String DEFAULT_FILE_ASSET_STRUCTURE_NAME = "File Asset";
	public static final String DEFAULT_FILE_ASSET_STRUCTURE_DESCRIPTION = "Default structure for all uploaded files";
	public static final String DEFAULT_FILE_ASSET_STRUCTURE_VELOCITY_VAR_NAME = "FileAsset";

	public void createBaseFileAssetFields(Structure structure) throws DotDataException,DotStateException;

    /**
     *
     * @param con
     * @return
     * @throws DotStateException
     */
	public FileAsset fromContentlet(Contentlet con) throws DotStateException;

	/**
	 *
	 * @param cons
	 * @return
	 * @throws DotStateException
	 */
	public List<FileAsset> fromContentlets(List<Contentlet> cons) throws DotStateException;

	/**
	 *
	 * @param cons
	 * @return
	 * @throws DotStateException
	 */
	public List<IFileAsset> fromContentletsI(List<Contentlet> cons) throws DotStateException;

	/**
	 *
	 * @param c
	 * @return
	 */
	public boolean isFileAsset(Contentlet c);

	/**
	 * Returns a map with the given binary file's meta data
	 * @param binFile
	 * @return
	 */
	public Map<String, String> getMetaDataMap(Contentlet con, File binFile);

	/**
	 *
	 * @param host
	 * @param folder
	 * @param fileName
	 * @param identifier
	 * @return
	 * @throws DotDataException
	 */

	/**
	 *
	 * @param host
	 * @param folder
	 * @param fileName
	 * @param identifier
	 * @return
	 * @throws DotDataException
	 */
	public boolean fileNameExists(Host host, Folder folder, String fileName, String identifier) throws  DotDataException;

	/**
	 *
	 * @param fa
	 * @return
	 */
	public String getRelativeAssetPath(FileAsset fa);

	/**
	 *
	 * @param parentFolder
	 * @param user
	 * @param respectFrontendRoles
	 * @return
	 * @throws DotDataException
	 * @throws DotSecurityException
	 */
	public List<FileAsset> findFileAssetsByFolder(Folder parentFolder, User user, boolean respectFrontendRoles) throws DotDataException,DotSecurityException;


	/**
	 *
	 * @param parentHost
	 * @param user
	 * @param respectFrontendRoles
	 * @return
	 * @throws DotDataException
	 * @throws DotSecurityException
	 */
	public List<FileAsset> findFileAssetsByHost(Host parentHost, User user, boolean respectFrontendRoles) throws DotDataException, DotSecurityException;


	/**
	 *
	 * @param parentFolder
	 * @param user
	 * @param respectFrontendRoles
	 * @return
	 * @throws DotDataException
	 * @throws DotSecurityException
	 */
	public List<FileAsset> findFileAssetsByFolder(Folder parentFolder, String sortBy, boolean live, User user, boolean respectFrontendRoles) throws DotDataException,DotSecurityException;



	/**
	 *
	 * @param parentFolder
	 * @param user
	 * @param respectFrontendRoles
	 * @return
	 * @throws DotDataException
	 * @throws DotSecurityException
	 */
	public List<FileAsset> findFileAssetsByFolder(Folder parentFolder, String sortBy, boolean live, boolean working, User user, boolean respectFrontendRoles) throws DotDataException,DotSecurityException;

	/**
	 *
	 * @param fileAssetCont
	 * @param newName
	 * @param user
	 * @param respectFrontendRoles
	 * @return
	 * @throws DotStateException
	 * @throws DotDataException
	 * @throws DotSecurityException
	 * @throws IOException
	 */
	public  boolean renameFile (Contentlet fileAssetCont, String newName, User user, boolean respectFrontendRoles) throws DotStateException, DotDataException, DotSecurityException, IOException;

	/**
	 *
	 * @param fileAssetCont
	 * @param parent
	 * @param user
	 * @param respectFrontendRoles
	 * @return
	 * @throws DotStateException
	 * @throws DotDataException
	 * @throws DotSecurityException
	 */
	public  boolean moveFile (Contentlet fileAssetCont, Folder parent, User user, boolean respectFrontendRoles) throws DotStateException, DotDataException, DotSecurityException;

    /**
     *
     * @param inode
     * @param fileName
     * @param ext
     * @return
     */
	public String getRealAssetPath(String inode, String fileName, String ext);

	/**
	 *
	 * @param inode
	 * @return
	 */
	public String getRealAssetPath(String inode);
<<<<<<< HEAD

	String getRealAssetPath(String inode, String fileName); 
=======
>>>>>>> 78b4737d
}<|MERGE_RESOLUTION|>--- conflicted
+++ resolved
@@ -198,9 +198,7 @@
 	 * @return
 	 */
 	public String getRealAssetPath(String inode);
-<<<<<<< HEAD
 
 	String getRealAssetPath(String inode, String fileName); 
-=======
->>>>>>> 78b4737d
+
 }