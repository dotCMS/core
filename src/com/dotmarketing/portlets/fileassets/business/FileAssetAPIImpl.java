package com.dotmarketing.portlets.fileassets.business;

import java.io.File;
import java.io.IOException;
import java.util.ArrayList;
import java.util.List;
import java.util.Map;

import org.apache.commons.io.FileUtils;

import com.dotcms.tika.TikaUtils;
import com.dotmarketing.beans.Host;
import com.dotmarketing.beans.Identifier;
import com.dotmarketing.business.APILocator;
import com.dotmarketing.business.CacheLocator;
import com.dotmarketing.business.DotStateException;
import com.dotmarketing.business.PermissionAPI;
import com.dotmarketing.cache.FieldsCache;
import com.dotmarketing.cache.LiveCache;
import com.dotmarketing.cache.WorkingCache;
import com.dotmarketing.exception.DotDataException;
import com.dotmarketing.exception.DotRuntimeException;
import com.dotmarketing.exception.DotSecurityException;
import com.dotmarketing.menubuilders.RefreshMenus;
import com.dotmarketing.portlets.contentlet.business.ContentletAPI;
import com.dotmarketing.portlets.contentlet.model.Contentlet;
import com.dotmarketing.portlets.folders.business.FolderAPI;
import com.dotmarketing.portlets.folders.model.Folder;
import com.dotmarketing.portlets.structure.factories.FieldFactory;
import com.dotmarketing.portlets.structure.model.Field;
import com.dotmarketing.portlets.structure.model.Structure;
import com.dotmarketing.util.Config;
import com.dotmarketing.util.InodeUtils;
import com.dotmarketing.util.Logger;
import com.dotmarketing.util.UtilMethods;
import com.liferay.portal.model.User;

/**
 * This class is a bridge impl that will support the older
 * com.dotmarketing.portlets.file.model.File as well as the new Contentlet based
 * files
 *
 * @author will
 *
 */
public class FileAssetAPIImpl implements FileAssetAPI {

	ContentletAPI contAPI;
	PermissionAPI perAPI;

	public FileAssetAPIImpl() {
		contAPI = APILocator.getContentletAPI();
		perAPI = APILocator.getPermissionAPI();
	}

	public List<FileAsset> findFileAssetsByFolder(Folder parentFolder, User user, boolean respectFrontendRoles) throws DotDataException,
			DotSecurityException {
		List<FileAsset> assets = null;
		try{
			assets = fromContentlets(perAPI.filterCollection(contAPI.search("+structureType:" + Structure.STRUCTURE_TYPE_FILEASSET+" +conFolder:" + parentFolder.getInode(), -1, 0, null , user, respectFrontendRoles),
					PermissionAPI.PERMISSION_READ, respectFrontendRoles, user));
		} catch (Exception e) {
			Logger.error(this.getClass(), e.getMessage(), e);
			throw new DotRuntimeException(e.getMessage(), e);
		}
		return assets;

	}

	public List<FileAsset> findFileAssetsByHost(Host parentHost, User user, boolean respectFrontendRoles) throws DotDataException,
	DotSecurityException {
		List<FileAsset> assets = null;
		try{
			Folder parentFolder = APILocator.getFolderAPI().find(FolderAPI.SYSTEM_FOLDER, user, false);
			assets = fromContentlets(perAPI.filterCollection(contAPI.search("+conHost:" +parentHost.getIdentifier() +" +structureType:" + Structure.STRUCTURE_TYPE_FILEASSET+" +conFolder:" + parentFolder.getInode(), -1, 0, null , user, respectFrontendRoles),
					PermissionAPI.PERMISSION_READ, respectFrontendRoles, user));
		} catch (Exception e) {
			Logger.error(this.getClass(), e.getMessage(), e);
			throw new DotRuntimeException(e.getMessage(), e);
		}
		return assets;

	}

	public void createBaseFileAssetFields(Structure structure) throws DotDataException, DotStateException {
		if (structure == null || !InodeUtils.isSet(structure.getInode())) {
			throw new DotStateException("Cannot create base fileasset fields on a structure that doesn't exist");
		}
		if (structure.getStructureType() != Structure.STRUCTURE_TYPE_FILEASSET) {
			throw new DotStateException("Cannot create base fileasset fields on a structure that is not a file asset");
		}
		Field field = new Field(HOST_FOLDER_FIELD_NAME, Field.FieldType.HOST_OR_FOLDER, Field.DataType.TEXT, structure, true, false, true, 1,
				"", "", "", true, false, true);

		field.setVelocityVarName(HOST_FOLDER_FIELD);
		FieldFactory.saveField(field);

		field = new Field(BINARY_FIELD_NAME, Field.FieldType.BINARY, Field.DataType.BINARY, structure, true, false, false, 2, "", "", "", true,
				false, false);
		field.setVelocityVarName(BINARY_FIELD);
		FieldFactory.saveField(field);


		field = new Field(TITLE_FIELD_NAME, Field.FieldType.TEXT, Field.DataType.TEXT, structure, true, true, true, 3, "", "", "", true, false,
				true);
		field.setVelocityVarName(TITLE_FIELD);
		field.setListed(false);
		FieldFactory.saveField(field);


		field = new Field(FILE_NAME_FIELD_NAME, Field.FieldType.TEXT, Field.DataType.TEXT, structure, false, true, true, 4, "", "", "", true, true,
				true);
		field.setVelocityVarName(FILE_NAME_FIELD);
		FieldFactory.saveField(field);


		field = new Field(META_DATA_TAB_NAME, Field.FieldType.TAB_DIVIDER, Field.DataType.SECTION_DIVIDER, structure, false, false, false, 5, "", "", "", false,
				false, false);
		field.setVelocityVarName("MetadataTab");
		FieldFactory.saveField(field);


		field = new Field(META_DATA_FIELD_NAME, Field.FieldType.KEY_VALUE, Field.DataType.LONG_TEXT, structure, false, false, false, 6, "", "", "", true,
				true, true);
		field.setVelocityVarName(META_DATA_FIELD);
		FieldFactory.saveField(field);


		field = new Field(SHOW_ON_MENU_NAME, Field.FieldType.CHECKBOX, Field.DataType.TEXT, structure, false, false, true, 7, "|true", "false", "", true, false,
				false);
		field.setVelocityVarName(SHOW_ON_MENU);
		FieldFactory.saveField(field);


		field = new Field(SORT_ORDER_NAME, Field.FieldType.TEXT, Field.DataType.INTEGER, structure, false, false, true, 8, "", "0", "", true, false,
				false);
		field.setVelocityVarName(SORT_ORDER);
		FieldFactory.saveField(field);



		field = new Field(DESCRIPTION_NAME, Field.FieldType.TEXT, Field.DataType.TEXT, structure, false, true, true, 9, "", "", "", true, false,
				true);
		field.setVelocityVarName(DESCRIPTION);
		field.setListed(false);
		field.setSearchable(false);
		FieldFactory.saveField(field);

		FieldsCache.clearCache();
	}

	public FileAsset fromContentlet(Contentlet con) throws DotStateException {
		if (con == null || con.getStructure().getStructureType() != Structure.STRUCTURE_TYPE_FILEASSET) {
			throw new DotStateException("Contentlet : " + con.getInode() + " is not a FileAsset");
		}

		FileAsset fa = new FileAsset();
		fa.setStructureInode(con.getStructureInode());
		try {
			contAPI.copyProperties((Contentlet) fa, con.getMap());
		} catch (Exception e) {
			throw new DotStateException("File Copy Failed :" + e.getMessage(), e);
		}
		fa.setHost(con.getHost());
		if(UtilMethods.isSet(con.getFolder())){
			try{
				Identifier ident = APILocator.getIdentifierAPI().find(con);
				User systemUser = APILocator.getUserAPI().getSystemUser();
				Host host = APILocator.getHostAPI().find(con.getHost(), systemUser , false);
				Folder folder = APILocator.getFolderAPI().findFolderByPath(ident.getParentPath(), host, systemUser, false);
				fa.setFolder(folder.getInode());
			}catch(Exception e){
				Logger.warn(this, "Unable to convert contentlet to file asset " + con, e);
			}
		}
		return fa;
	}

	public List<FileAsset> fromContentlets(List<Contentlet> cons) {
		List<FileAsset> fas = new ArrayList<FileAsset>();
		for (Contentlet con : cons) {
			fas.add(fromContentlet(con));
		}
		return fas;

	}
	public boolean isFileAsset(Contentlet con)  {
		return (con != null && con.getStructure() != null && con.getStructure().getStructureType() == Structure.STRUCTURE_TYPE_FILEASSET) ;
	}

	public Map<String, String> getMetaDataMap(Contentlet con, File binFile)  {

		return new TikaUtils().getMetaDataMap(binFile);

	}



	public boolean fileNameExists(Host host, Folder folder, String fileName, String identifier) throws  DotDataException{
		if(!UtilMethods.isSet(fileName)){
			return true;
		}
		if(folder==null)
			return false;

		if(host==null)
			return false;

		boolean ret = false;
		Identifier folderId = APILocator.getIdentifierAPI().find(folder);
		String path = folder.getInode().equals(FolderAPI.SYSTEM_FOLDER)?"/"+fileName:folderId.getPath()+fileName;
		Identifier fileAsset = APILocator.getIdentifierAPI().find(host, path);
		if(fileAsset!=null && InodeUtils.isSet(fileAsset.getId()) && !identifier.equals(fileAsset.getId()) && !fileAsset.getAssetType().equals("folder")){
			ret = true;
		}
		return ret;
    }

	public String getRelativeAssetPath(FileAsset fa) {
		String _inode = fa.getInode();
		return getRelativeAssetPath(_inode, fa.getFileName());
	}

	private  String getRelativeAssetPath(String inode, String fileName) {
		String _inode = inode;
		String path = "";

		path = java.io.File.separator + _inode.charAt(0)
				+ java.io.File.separator + _inode.charAt(1) + java.io.File.separator + _inode + java.io.File.separator + "fileAsset" + java.io.File.separator+ fileName;

		return path;

	}

	public  boolean renameFile (Contentlet fileAssetCont, String newName, User user, boolean respectFrontendRoles) throws DotStateException, DotDataException, DotSecurityException, IOException {
		boolean isfileAssetContLive = false;
		Identifier id = APILocator.getIdentifierAPI().find(fileAssetCont);
		if(id!=null && InodeUtils.isSet(id.getId())){
			Host host = APILocator.getHostAPI().find(id.getHostId(), user, respectFrontendRoles);
			Folder folder = APILocator.getFolderAPI().findFolderByPath(id.getParentPath(), host, user, respectFrontendRoles);
			if(!fileNameExists(host, folder, newName, id.getId())){
			    FileAsset fa = fromContentlet(fileAssetCont);
			    if(fa.isLive())
					isfileAssetContLive = true;

				String ext = fa.getExtension();
				File oldFile = fileAssetCont.getBinary(BINARY_FIELD);
				File newFile = new File(oldFile.getPath().substring(0,oldFile.getPath().indexOf(oldFile.getName()))+newName+"."+ext);
				FileUtils.moveFile(oldFile, newFile);
				fileAssetCont.setInode(null);
				fileAssetCont.setFolder(folder.getInode());
				fileAssetCont.setBinary(BINARY_FIELD, newFile);
				final String newFileName=newName+"."+ext;
				fileAssetCont.setStringProperty(FileAssetAPI.TITLE_FIELD, newFileName);
				fileAssetCont.setStringProperty(FileAssetAPI.FILE_NAME_FIELD, newFileName);
				fileAssetCont= APILocator.getContentletAPI().checkin(fileAssetCont, user, respectFrontendRoles);
				if(isfileAssetContLive)
					 APILocator.getVersionableAPI().setLive(fileAssetCont);

				LiveCache.removeAssetFromCache(fileAssetCont);
		    	LiveCache.addToLiveAssetToCache(fileAssetCont);
		    	WorkingCache.removeAssetFromCache(fileAssetCont);
		   		WorkingCache.addToWorkingAssetToCache(fileAssetCont);
		   		RefreshMenus.deleteMenu(folder);
		   		CacheLocator.getIdentifierCache().removeFromCacheByVersionable(fileAssetCont);
				return true;
			}
		}
		return false;
	}


	public  boolean moveFile (Contentlet fileAssetCont, Folder parent, User user, boolean respectFrontendRoles) throws DotStateException, DotDataException, DotSecurityException  {
		boolean isfileAssetContLive = false;
		Identifier id = APILocator.getIdentifierAPI().find(fileAssetCont);
		if(id!=null && InodeUtils.isSet(id.getId())){
			FileAsset fa = fromContentlet(fileAssetCont);
			if(fa.isLive())
				isfileAssetContLive = true;

			Host host = APILocator.getHostAPI().find(id.getHostId(), user, respectFrontendRoles);
			Folder oldParent = APILocator.getFolderAPI().findFolderByPath(id.getParentPath(), host, user, respectFrontendRoles);
			if(!fileNameExists(host, parent, fa.getFileName(), id.getId())){
				fileAssetCont.setInode(null);
				fileAssetCont.setFolder(parent.getInode());
				fileAssetCont = APILocator.getContentletAPI().checkin(fileAssetCont, user, respectFrontendRoles);
				if(isfileAssetContLive)
					 APILocator.getVersionableAPI().setLive(fileAssetCont);

				LiveCache.removeAssetFromCache(fileAssetCont);
				LiveCache.addToLiveAssetToCache(fileAssetCont);
				WorkingCache.removeAssetFromCache(fileAssetCont);
				WorkingCache.addToWorkingAssetToCache(fileAssetCont);
				RefreshMenus.deleteMenu(oldParent,parent);
				CacheLocator.getIdentifierCache().removeFromCacheByVersionable(fileAssetCont);
				return true;
			}
		}
		return false;
	}

	public List<FileAsset> findFileAssetsByFolder(Folder parentFolder,
			String sortBy, boolean live, User user, boolean respectFrontendRoles)
			throws DotDataException, DotSecurityException {
		List<FileAsset> assets = null;
		try{
			assets = fromContentlets(perAPI.filterCollection(contAPI.search("+structureType:" + Structure.STRUCTURE_TYPE_FILEASSET+" +conFolder:" + parentFolder.getInode() + (live?" +live:true":""), -1, 0, sortBy , user, respectFrontendRoles),
					PermissionAPI.PERMISSION_READ, respectFrontendRoles, user));
		} catch (Exception e) {
			Logger.error(this.getClass(), e.getMessage(), e);
			throw new DotRuntimeException(e.getMessage(), e);
		}
		return assets;
	}

	public List<FileAsset> findFileAssetsByFolder(Folder parentFolder,
			String sortBy, boolean live, boolean working, User user, boolean respectFrontendRoles)
			throws DotDataException, DotSecurityException {
		List<FileAsset> assets = null;
		try{
			assets = fromContentlets(perAPI.filterCollection(contAPI.search("+structureType:" + Structure.STRUCTURE_TYPE_FILEASSET+" +conFolder:" + parentFolder.getInode() + (live?" +live:true":"") + (working? " +working:true":""), -1, 0, sortBy , user, respectFrontendRoles),
					PermissionAPI.PERMISSION_READ, respectFrontendRoles, user));
		} catch (Exception e) {
			Logger.error(this.getClass(), e.getMessage(), e);
			throw new DotRuntimeException(e.getMessage(), e);
		}
		return assets;
	}

	public String getRealAssetPath(String inode, String fileName, String ext) {
        String _inode = inode;
        String path = "";

        String realPath = Config.getStringProperty("ASSET_REAL_PATH");
        if (UtilMethods.isSet(realPath) && !realPath.endsWith(java.io.File.separator))
            realPath = realPath + java.io.File.separator;

        String assetPath = Config.getStringProperty("ASSET_PATH");
        if (UtilMethods.isSet(assetPath) && !assetPath.endsWith(java.io.File.separator))
            assetPath = assetPath + java.io.File.separator;

        path = ((!UtilMethods.isSet(realPath)) ? assetPath : realPath)
                + _inode.charAt(0) + java.io.File.separator + _inode.charAt(1)
                + java.io.File.separator + _inode+ java.io.File.separator + "fileAsset" + java.io.File.separator + fileName + "." + ext;

        if (!UtilMethods.isSet(realPath))
            return Config.CONTEXT.getRealPath(path);
        else
            return path;

    }
<<<<<<< HEAD
	
	@Override
	public String getRealAssetPath(String inode, String fileName) {
		
		String extension = UtilMethods.getFileExtension(fileName);
		String fileNameWOExtenstion  =  UtilMethods.getFileName(fileName);
		
		
        return getRealAssetPath(inode, fileNameWOExtenstion, extension);
    	
    }
	
	
	
	
	
=======

>>>>>>> fa8bbc84
	public String getRealAssetPath(String inode) {
        String _inode = inode;
        String path = "";

        String realPath = Config.getStringProperty("ASSET_REAL_PATH");
        if (UtilMethods.isSet(realPath) && !realPath.endsWith(java.io.File.separator))
            realPath = realPath + java.io.File.separator;

        String assetPath = Config.getStringProperty("ASSET_PATH");
        if (UtilMethods.isSet(assetPath) && !assetPath.endsWith(java.io.File.separator))
            assetPath = assetPath + java.io.File.separator;

        path = ((!UtilMethods.isSet(realPath)) ? assetPath : realPath)
                + _inode.charAt(0) + java.io.File.separator + _inode.charAt(1)
                + java.io.File.separator + _inode+ java.io.File.separator + "fileAsset" + java.io.File.separator;

        if (!UtilMethods.isSet(realPath))
            return Config.CONTEXT.getRealPath(path);
        else
            return path;

    }






}<|MERGE_RESOLUTION|>--- conflicted
+++ resolved
@@ -349,7 +349,6 @@
             return path;
 
     }
-<<<<<<< HEAD
 	
 	@Override
 	public String getRealAssetPath(String inode, String fileName) {
@@ -366,9 +365,7 @@
 	
 	
 	
-=======
-
->>>>>>> fa8bbc84
+
 	public String getRealAssetPath(String inode) {
         String _inode = inode;
         String path = "";
