package com.dotmarketing.portlets.containers.business;

import java.util.ArrayList;
import java.util.Date;
import java.util.Iterator;
import java.util.LinkedList;
import java.util.List;
import java.util.Map;

import com.dotmarketing.beans.ContainerStructure;
import com.dotmarketing.beans.Host;
import com.dotmarketing.beans.Identifier;
import com.dotmarketing.beans.TemplateContainers;
import com.dotmarketing.beans.Tree;
import com.dotmarketing.beans.WebAsset;
import com.dotmarketing.business.APILocator;
import com.dotmarketing.business.BaseWebAssetAPI;
import com.dotmarketing.business.CacheLocator;
import com.dotmarketing.business.DotStateException;
import com.dotmarketing.business.FactoryLocator;
import com.dotmarketing.business.PermissionAPI;
<<<<<<< HEAD
import com.dotmarketing.business.PermissionedWebAssetUtil;
import com.dotmarketing.business.RoleAPI;
import com.dotmarketing.cache.StructureCache;
=======
>>>>>>> 476cab14
import com.dotmarketing.db.HibernateUtil;
import com.dotmarketing.exception.DotDataException;
import com.dotmarketing.exception.DotHibernateException;
import com.dotmarketing.exception.DotSecurityException;
import com.dotmarketing.factories.InodeFactory;
import com.dotmarketing.factories.TreeFactory;
import com.dotmarketing.portlets.containers.model.Container;
import com.dotmarketing.portlets.contentlet.business.HostAPI;
import com.dotmarketing.portlets.structure.model.Structure;
import com.dotmarketing.portlets.templates.business.TemplateFactoryImpl;
import com.dotmarketing.portlets.templates.model.Template;
import com.dotmarketing.services.ContainerServices;
import com.dotmarketing.util.InodeUtils;
import com.dotmarketing.util.Logger;
import com.dotmarketing.util.UtilMethods;
import com.dotmarketing.util.WebKeys;
import com.liferay.portal.model.User;

public class ContainerAPIImpl extends BaseWebAssetAPI implements ContainerAPI {

	protected PermissionAPI permissionAPI;
	protected ContainerFactory containerFactory;
	protected HostAPI hostAPI;

	public ContainerAPIImpl () {
		permissionAPI = APILocator.getPermissionAPI();
		containerFactory = FactoryLocator.getContainerFactory();
		hostAPI = APILocator.getHostAPI();
	}

	public Container copy(Container source, Host destination, User user, boolean respectFrontendRoles)
			throws DotDataException, DotSecurityException {

		if (!permissionAPI.doesUserHavePermission(source, PermissionAPI.PERMISSION_READ, user, respectFrontendRoles)) {
			throw new DotSecurityException("You don't have permission to read the source container.");
		}

		if (!permissionAPI.doesUserHavePermission(destination, PermissionAPI.PERMISSION_WRITE, user,
				respectFrontendRoles)) {
			throw new DotSecurityException("You don't have permission to wirte in the destination folder.");
		}

		//gets the new information for the template from the request object
		Container newContainer = new Container();

		newContainer.copy(source);

		String appendToName = getAppendToContainerTitle(source.getTitle(), destination);
       	newContainer.setFriendlyName(source.getFriendlyName() + appendToName);
       	newContainer.setTitle(source.getTitle() + appendToName);

        //Copy the structure relationship
//        Structure st = CacheLocator.getContentTypeCache().getStructureByInode(source.getStructureInode());
//        newContainer.setStructureInode(st.getInode());

        //creates new identifier for this webasset and persists it
		Identifier newIdentifier = APILocator.getIdentifierAPI().createNew(newContainer, destination);

        newContainer.setIdentifier(newIdentifier.getId());
		//persists the webasset
		save(newContainer);

		if(source.isWorking()){
			APILocator.getVersionableAPI().setWorking(newContainer);
		}
		if(source.isLive()){
			APILocator.getVersionableAPI().setLive(newContainer);
		}

		// issue-2093 Copying multiple structures per container
		if(source.getMaxContentlets()>0) {

			List<ContainerStructure> sourceCS = getContainerStructures(source);
			List<ContainerStructure> newContainerCS = new LinkedList<ContainerStructure>();

			for (ContainerStructure oldCS : sourceCS) {
				ContainerStructure newCS = new ContainerStructure();
				newCS.setContainerId(newContainer.getIdentifier());
                newCS.setContainerInode(newContainer.getInode());
				newCS.setStructureId(oldCS.getStructureId());
				newCS.setCode(oldCS.getCode());
				newContainerCS.add(newCS);
			}

			saveContainerStructures(newContainerCS);

		}

		/*TreeFactory.saveTree(new Tree(destination.getIdentifier(), newContainer.getInode()));

		//Copy the structure relationship
        Structure st = (Structure) InodeFactory.getParentOfClass(source, Structure.class);
        TreeFactory.saveTree(new Tree(st.getInode(), newContainer.getInode()));*/



		//Copy permissions
		permissionAPI.copyPermissions(source, newContainer);

		//saves to working folder under velocity
		ContainerServices.invalidate(newContainer, newIdentifier, true);

		return newContainer;
	}

	private void save(Container container) throws DotDataException {
		containerFactory.save(container);
	}

	private void save(Container container, String existingId) throws DotDataException {
		containerFactory.save(container, existingId);
	}

	protected void save(WebAsset webAsset) throws DotDataException {
		save((Container) webAsset);
	}

	protected void save(WebAsset webAsset, String existingId) throws DotDataException {
		save((Container) webAsset, existingId);
	}

	@SuppressWarnings("unchecked")
	private String getAppendToContainerTitle(String containerTitle, Host destination) throws DotDataException {
		String temp = new String(containerTitle);
		String result = "";
		HibernateUtil dh = new HibernateUtil(Container.class);
		String sql = "SELECT {containers.*} from containers, inode containers_1_, identifier ident, container_version_info vv "+
					 "where vv.identifier=ident.id and vv.working_inode=containers.inode and containers.inode = containers_1_.inode and " +
					 "containers.identifier = ident.id and host_inode = ? order by title ";
		dh.setSQLQuery(sql);
		dh.setParam(destination.getIdentifier());

		List<Container> containers = dh.list();

		boolean isContainerTitle = false;

		for (; !isContainerTitle;) {
			isContainerTitle = true;
			temp += result;

			for (Container container: containers) {
				if (container.getTitle().equals(temp)) {
					isContainerTitle = false;
					break;
				}
			}

			if (!isContainerTitle)
				result += " (COPY)";
		}

		return result;
	}

	@SuppressWarnings("unchecked")
	public Container getWorkingContainerById(String id, User user, boolean respectFrontendRoles) throws DotDataException, DotSecurityException {

		//Trying to get the container from Working cache.
		Container container = CacheLocator.getContainerCache().getWorking(id);
		
		//If it is not in cache.
		if(container == null){
			
			//Get container from DB.
			HibernateUtil dh = new HibernateUtil(Container.class);
			
			dh.setSQLQuery("select {containers.*} from containers, inode containers_1_, container_version_info vv " +
					"where containers.inode = containers_1_.inode and vv.working_inode=containers.inode and " +
					"vv.identifier = ?");
			
			dh.setParam(id);
			
			List<Container> list = dh.list();

			//If DB return something.
			if(!list.isEmpty()){
				Container containerAux = list.get(0);

				if (!permissionAPI.doesUserHavePermission(containerAux, PermissionAPI.PERMISSION_READ, user, respectFrontendRoles)) {
					throw new DotSecurityException("You don't have permission to read the source file.");
				}

				if(InodeUtils.isSet(containerAux.getInode())){
					//container is the one we are going to return.
					container = containerAux;
					//Add to cache.
					CacheLocator.getContainerCache().add(container.getIdentifier(), container);
				}
			}
		}
		
		return container;
	}


	@SuppressWarnings("unchecked")
	public Container getLiveContainerById(String id, User user, boolean respectFrontendRoles) throws DotDataException, DotSecurityException {
		
		//Trying to get the container from Live cache.
		Container container = CacheLocator.getContainerCache().getLive(id);
		
		//If it is not in cache.
		if(container == null){
			
			//Get container from DB.
			HibernateUtil dh = new HibernateUtil(Container.class);
			
			dh.setSQLQuery("select {containers.*} from containers, inode containers_1_, container_version_info vv " +
					"where containers.inode = containers_1_.inode and vv.live_inode=containers.inode and " +
					"vv.identifier = ?");
			
			dh.setParam(id);
			
			List<Container> list = dh.list();

			//If DB return something.
			if(!list.isEmpty()){
				Container containerAux = list.get(0);

				if (!permissionAPI.doesUserHavePermission(containerAux, PermissionAPI.PERMISSION_READ, user, respectFrontendRoles)) {
					throw new DotSecurityException("You don't have permission to read the source file.");
				}

				if(InodeUtils.isSet(containerAux.getInode())){
					//container is the one we are going to return.
					container = containerAux;
					//Add to cache.
					CacheLocator.getContainerCache().add(container.getIdentifier(), container);
				}
			}
		}
		
		return container;
	}

	/**
	 *
	 * Retrieves the children working containers attached to the given template
	 *
	 * @param parentTemplate
	 * @return
	 * @author David H Torres
	 * @throws DotSecurityException
	 * @throws DotDataException
	 * @throws DotStateException
	 *
	 */
	@SuppressWarnings("unchecked")
	public List<Container> getContainersInTemplate(Template parentTemplate) throws DotStateException, DotDataException, DotSecurityException  {

		HibernateUtil dh = new HibernateUtil(TemplateContainers.class);
		dh.setSQLQuery("select {template_containers_2_.*} from template_containers, identifier template_containers_1_,identifier template_containers_2_ " +
					   "where template_containers.template_id = template_containers_1_.id and " +
					   "template_containers.container_id = template_containers_2_.id " +
					   "and template_containers.template_id = ? ");
		dh.setParam(parentTemplate.getIdentifier());
		List<Identifier> identifiers = dh.list();
		List<Container> containers = new ArrayList<Container>();
		for(Identifier id : identifiers) {
			Container cont = (Container) APILocator.getVersionableAPI().findWorkingVersion(id,APILocator.getUserAPI().getSystemUser(),false);
			containers.add(cont);
		}
		return containers;
	}

	/**
	 *
	 * saves a list of container-structure relationships
	 *
	 * @param containerStructureList
	 * @return
	 * @throws DotSecurityException
	 * @throws DotDataException
	 * @throws DotStateException
	 *
	 */
	public void saveContainerStructures(List<ContainerStructure> containerStructureList) throws DotStateException, DotDataException, DotSecurityException  {
	    
		if(!containerStructureList.isEmpty()) {
			
			boolean local = false;
			
			try{
				try {
					local = HibernateUtil.startLocalTransactionIfNeeded();
				} catch (DotDataException e1) {
					Logger.error(TemplateFactoryImpl.class,e1.getMessage(),e1);
					throw new DotHibernateException("Unable to start a local transaction " + e1.getMessage(), e1);
				}

				//Get one of the relations to get the container id.
				String containerIdentifier = containerStructureList.get(0).getContainerId();
                String containerInode = containerStructureList.get(0).getContainerInode();

				HibernateUtil.delete("from container_structures in class com.dotmarketing.beans.ContainerStructure " +
                        "where container_id = '" + containerIdentifier + "'" +
                        "and container_inode = '" + containerInode+ "'");

				for(ContainerStructure containerStructure : containerStructureList){
					HibernateUtil.save(containerStructure);
				}
				
				//Add the list to the cache.
				//CacheLocator.getContainerCache().clearCache();
				CacheLocator.getContainerCache().remove(containerIdentifier);
				CacheLocator.getContentTypeCache().addContainerStructures(containerStructureList, containerIdentifier, containerInode);
				
			}catch(DotHibernateException e){
				if(local){
					HibernateUtil.rollbackTransaction();
				}
				throw new DotDataException(e.getMessage());

			}finally{
				if(local){
					HibernateUtil.commitTransaction();
				}
			}
		}
	}

	/**
	 *
	 * Retrieves a list of container-structure relationships by container
	 *
	 * @param container
	 * @return
	 * @throws DotSecurityException
	 * @throws DotDataException
	 * @throws DotStateException
	 *
	 */
	@SuppressWarnings({ "unchecked" })
	public List<ContainerStructure> getContainerStructures(Container container) throws DotStateException, DotDataException, DotSecurityException  {
		
		//Gets the list from cache.
		List<ContainerStructure> containerStructures = CacheLocator.getContentTypeCache().getContainerStructures(container.getIdentifier(), container.getInode());
		
		//If there is not cache data for that container, go to the DB.
		if(containerStructures == null){
			
			//Run query directly to DB.
			HibernateUtil dh = new HibernateUtil(ContainerStructure.class);
			dh.setSQLQuery("select {container_structures.*} from container_structures " +
                    "where container_structures.container_id = ? " +
                    "and container_structures.container_inode = ?");
			dh.setParam(container.getIdentifier());
            dh.setParam(container.getInode());
			containerStructures = dh.list();
			
			//Add the list to cache. 
			CacheLocator.getContentTypeCache().addContainerStructures(containerStructures, container.getIdentifier(), container.getInode());
		}
		
		return containerStructures;
	}

	/**
	 *
	 * Retrieves the list of structures related to the given container
	 *
	 * @param container
	 * @return
	 * @throws DotSecurityException
	 * @throws DotDataException
	 * @throws DotStateException
	 *
	 */
	public List<Structure> getStructuresInContainer(Container container) throws DotStateException, DotDataException, DotSecurityException  {

		List<ContainerStructure> csList =  getContainerStructures(container);
		List<Structure> structureList = new ArrayList<Structure>();

		for (ContainerStructure cs : csList) {
			Structure st = CacheLocator.getContentTypeCache().getStructureByInode(cs.getStructureId());
			structureList.add(st);
		}

		return structureList;
	}



	/**
	 * Retrieves all the containers attached to the given host
	 * @param parentPermissionable
	 * @return
	 * @throws DotDataException
	 *
	 */
	public List<Container> findContainersUnder(Host parentPermissionable) throws DotDataException {
		return containerFactory.findContainersUnder(parentPermissionable);
	}

	@SuppressWarnings("unchecked")
	public Container save(Container container, List<ContainerStructure> containerStructureList, Host host, User user, boolean respectFrontendRoles) throws DotDataException, DotSecurityException {
		Container currentContainer = null;
		List<Template> currentTemplates = null;
		Identifier identifier = null;
		boolean existingId=false;
		boolean existingInode=false;

		if(UtilMethods.isSet(container.getInode())) {
            try {
                Container existing=(Container) HibernateUtil.load(Container.class, container.getInode());
                existingInode = existing==null || !UtilMethods.isSet(existing.getInode());
            }
            catch(Exception ex) {
                existingInode=true;
            }
        }

		if (UtilMethods.isSet(container.getIdentifier())) {
		    identifier = APILocator.getIdentifierAPI().find(container.getIdentifier());
		    if(identifier!=null && UtilMethods.isSet(identifier.getId())) {
		        if(!existingInode) {
        		    currentContainer = getWorkingContainerById(container.getIdentifier(), user, respectFrontendRoles);
        			currentTemplates = InodeFactory.getChildrenClass(currentContainer, Template.class);
		        }
		    }
		    else {
		        existingId=true;
		        identifier=null;
		    }
		}

		if ((identifier != null && !existingInode)  && !permissionAPI.doesUserHavePermission(currentContainer, PermissionAPI.PERMISSION_WRITE, user, respectFrontendRoles)) {
			throw new DotSecurityException("You don't have permission to write the container.");
		}

		for (ContainerStructure cs : containerStructureList) {
			Structure st = CacheLocator.getContentTypeCache().getStructureByInode(cs.getStructureId());
			if((st != null && !existingInode) && !permissionAPI.doesUserHavePermission(st, PermissionAPI.PERMISSION_READ, user, respectFrontendRoles)) {
				throw new DotSecurityException("You don't have permission to use the structure. Structure Name: " + st.getName());
			}
		}


		if(!permissionAPI.doesUserHavePermission(host, PermissionAPI.PERMISSION_WRITE, user, respectFrontendRoles)) {
			throw new DotSecurityException("You don't have permission to write on the given host.");
		}

		String userId = user.getUserId();

		// Associating the current structure
//		if ((structure != null) && InodeUtils.isSet(structure.getInode()))
//			container.setStructureInode(structure.getInode());
			//TreeFactory.saveTree(new Tree(structure.getInode(), container.getInode()));

		container.setModUser(user.getUserId());
		container.setModDate(new Date());

		// it saves or updates the asset
		if (identifier != null) {
			container.setIdentifier(identifier.getId());
		} else {
		    Identifier ident= (existingId) ?
		           APILocator.getIdentifierAPI().createNew(container, host, container.getIdentifier()) :
			       APILocator.getIdentifierAPI().createNew(container, host);
			container.setIdentifier(ident.getId());
		}
		if(existingInode){
            save(container, container.getInode());
		}
        else{
            save(container);
        }

		APILocator.getVersionableAPI().setWorking(container);

		// Get templates of the old version so you can update the working
		// information to this new version.
		if (currentTemplates != null) {
			Iterator<Template> it = currentTemplates.iterator();

			// update templates to new version
			while (it.hasNext()) {
				Template parentInode = (Template) it.next();
				TreeFactory.saveTree(new Tree(parentInode.getInode(), container.getInode()));
			}
		}

		// save the container-structure relationships , issue-2093
		for (ContainerStructure cs : containerStructureList) {
			cs.setContainerId(container.getIdentifier());
            cs.setContainerInode(container.getInode());
		}
		saveContainerStructures(containerStructureList);

        //Saving the host of the templatecontainers
        //TreeFactory.saveTree(new Tree(host.getIdentifier(), container.getInode()));

		// saves to working folder under velocity
		ContainerServices.invalidate(container, true);

		return container;
	}

	public boolean delete(Container container, User user, boolean respectFrontendRoles) throws DotSecurityException, DotDataException {
		if(permissionAPI.doesUserHavePermission(container, PermissionAPI.PERMISSION_WRITE, user, respectFrontendRoles)) {
			deleteContainerStructuresByContainer(container);
			return deleteAsset(container);
		} else {
			throw new DotSecurityException(WebKeys.USER_PERMISSIONS_EXCEPTION);
		}

	}

	public List<Container> findAllContainers(User user, boolean respectFrontendRoles) throws DotDataException, DotSecurityException {
		RoleAPI roleAPI = APILocator.getRoleAPI();
		if ((user != null)
				&& roleAPI.doesUserHaveRole(user, roleAPI.loadCMSAdminRole())) {
			return containerFactory.findAllContainers();
		} else {
			return PermissionedWebAssetUtil.findContainersForLimitedUser(null,
					null, true, "title", 0, -1, PermissionAPI.PERMISSION_READ,
					user, false);
		}
	}

	public Host getParentHost(Container cont, User user, boolean respectFrontendRoles) throws DotDataException, DotSecurityException {
		return hostAPI.findParentHost(cont, user, respectFrontendRoles);
	}

	public List<Container> findContainers(User user, boolean includeArchived,
			Map<String, Object> params, String hostId,String inode, String identifier, String parent,
			int offset, int limit, String orderBy) throws DotSecurityException,
			DotDataException {
		return containerFactory.findContainers(user, includeArchived, params, hostId, inode, identifier, parent, offset, limit, orderBy);
	}

	public List<Container> findContainersForStructure(String structureInode) throws DotDataException {
	    return containerFactory.findContainersForStructure(structureInode);
	}

    @Override
    public int deleteOldVersions(Date assetsOlderThan) throws DotStateException, DotDataException {
        return deleteOldVersions(assetsOlderThan,"containers");
    }

	@Override
	public void deleteContainerStructuresByContainer(Container container)
			throws DotStateException, DotDataException, DotSecurityException {

		if(container != null && UtilMethods.isSet(container.getIdentifier()) && UtilMethods.isSet(container.getInode())){
			HibernateUtil.delete("from container_structures in class com.dotmarketing.beans.ContainerStructure " +
                    "where container_id = '" + container.getIdentifier() + "'");
			
			//Remove the list from cache.
			CacheLocator.getContentTypeCache().removeContainerStructures(container.getIdentifier(), container.getInode());
		}
	}

}<|MERGE_RESOLUTION|>--- conflicted
+++ resolved
@@ -1,581 +1,577 @@
-package com.dotmarketing.portlets.containers.business;
-
-import java.util.ArrayList;
-import java.util.Date;
-import java.util.Iterator;
-import java.util.LinkedList;
-import java.util.List;
-import java.util.Map;
-
-import com.dotmarketing.beans.ContainerStructure;
-import com.dotmarketing.beans.Host;
-import com.dotmarketing.beans.Identifier;
-import com.dotmarketing.beans.TemplateContainers;
-import com.dotmarketing.beans.Tree;
-import com.dotmarketing.beans.WebAsset;
-import com.dotmarketing.business.APILocator;
-import com.dotmarketing.business.BaseWebAssetAPI;
-import com.dotmarketing.business.CacheLocator;
-import com.dotmarketing.business.DotStateException;
-import com.dotmarketing.business.FactoryLocator;
-import com.dotmarketing.business.PermissionAPI;
-<<<<<<< HEAD
-import com.dotmarketing.business.PermissionedWebAssetUtil;
-import com.dotmarketing.business.RoleAPI;
-import com.dotmarketing.cache.StructureCache;
-=======
->>>>>>> 476cab14
-import com.dotmarketing.db.HibernateUtil;
-import com.dotmarketing.exception.DotDataException;
-import com.dotmarketing.exception.DotHibernateException;
-import com.dotmarketing.exception.DotSecurityException;
-import com.dotmarketing.factories.InodeFactory;
-import com.dotmarketing.factories.TreeFactory;
-import com.dotmarketing.portlets.containers.model.Container;
-import com.dotmarketing.portlets.contentlet.business.HostAPI;
-import com.dotmarketing.portlets.structure.model.Structure;
-import com.dotmarketing.portlets.templates.business.TemplateFactoryImpl;
-import com.dotmarketing.portlets.templates.model.Template;
-import com.dotmarketing.services.ContainerServices;
-import com.dotmarketing.util.InodeUtils;
-import com.dotmarketing.util.Logger;
-import com.dotmarketing.util.UtilMethods;
-import com.dotmarketing.util.WebKeys;
-import com.liferay.portal.model.User;
-
-public class ContainerAPIImpl extends BaseWebAssetAPI implements ContainerAPI {
-
-	protected PermissionAPI permissionAPI;
-	protected ContainerFactory containerFactory;
-	protected HostAPI hostAPI;
-
-	public ContainerAPIImpl () {
-		permissionAPI = APILocator.getPermissionAPI();
-		containerFactory = FactoryLocator.getContainerFactory();
-		hostAPI = APILocator.getHostAPI();
-	}
-
-	public Container copy(Container source, Host destination, User user, boolean respectFrontendRoles)
-			throws DotDataException, DotSecurityException {
-
-		if (!permissionAPI.doesUserHavePermission(source, PermissionAPI.PERMISSION_READ, user, respectFrontendRoles)) {
-			throw new DotSecurityException("You don't have permission to read the source container.");
-		}
-
-		if (!permissionAPI.doesUserHavePermission(destination, PermissionAPI.PERMISSION_WRITE, user,
-				respectFrontendRoles)) {
-			throw new DotSecurityException("You don't have permission to wirte in the destination folder.");
-		}
-
-		//gets the new information for the template from the request object
-		Container newContainer = new Container();
-
-		newContainer.copy(source);
-
-		String appendToName = getAppendToContainerTitle(source.getTitle(), destination);
-       	newContainer.setFriendlyName(source.getFriendlyName() + appendToName);
-       	newContainer.setTitle(source.getTitle() + appendToName);
-
-        //Copy the structure relationship
-//        Structure st = CacheLocator.getContentTypeCache().getStructureByInode(source.getStructureInode());
-//        newContainer.setStructureInode(st.getInode());
-
-        //creates new identifier for this webasset and persists it
-		Identifier newIdentifier = APILocator.getIdentifierAPI().createNew(newContainer, destination);
-
-        newContainer.setIdentifier(newIdentifier.getId());
-		//persists the webasset
-		save(newContainer);
-
-		if(source.isWorking()){
-			APILocator.getVersionableAPI().setWorking(newContainer);
-		}
-		if(source.isLive()){
-			APILocator.getVersionableAPI().setLive(newContainer);
-		}
-
-		// issue-2093 Copying multiple structures per container
-		if(source.getMaxContentlets()>0) {
-
-			List<ContainerStructure> sourceCS = getContainerStructures(source);
-			List<ContainerStructure> newContainerCS = new LinkedList<ContainerStructure>();
-
-			for (ContainerStructure oldCS : sourceCS) {
-				ContainerStructure newCS = new ContainerStructure();
-				newCS.setContainerId(newContainer.getIdentifier());
-                newCS.setContainerInode(newContainer.getInode());
-				newCS.setStructureId(oldCS.getStructureId());
-				newCS.setCode(oldCS.getCode());
-				newContainerCS.add(newCS);
-			}
-
-			saveContainerStructures(newContainerCS);
-
-		}
-
-		/*TreeFactory.saveTree(new Tree(destination.getIdentifier(), newContainer.getInode()));
-
-		//Copy the structure relationship
-        Structure st = (Structure) InodeFactory.getParentOfClass(source, Structure.class);
-        TreeFactory.saveTree(new Tree(st.getInode(), newContainer.getInode()));*/
-
-
-
-		//Copy permissions
-		permissionAPI.copyPermissions(source, newContainer);
-
-		//saves to working folder under velocity
-		ContainerServices.invalidate(newContainer, newIdentifier, true);
-
-		return newContainer;
-	}
-
-	private void save(Container container) throws DotDataException {
-		containerFactory.save(container);
-	}
-
-	private void save(Container container, String existingId) throws DotDataException {
-		containerFactory.save(container, existingId);
-	}
-
-	protected void save(WebAsset webAsset) throws DotDataException {
-		save((Container) webAsset);
-	}
-
-	protected void save(WebAsset webAsset, String existingId) throws DotDataException {
-		save((Container) webAsset, existingId);
-	}
-
-	@SuppressWarnings("unchecked")
-	private String getAppendToContainerTitle(String containerTitle, Host destination) throws DotDataException {
-		String temp = new String(containerTitle);
-		String result = "";
-		HibernateUtil dh = new HibernateUtil(Container.class);
-		String sql = "SELECT {containers.*} from containers, inode containers_1_, identifier ident, container_version_info vv "+
-					 "where vv.identifier=ident.id and vv.working_inode=containers.inode and containers.inode = containers_1_.inode and " +
-					 "containers.identifier = ident.id and host_inode = ? order by title ";
-		dh.setSQLQuery(sql);
-		dh.setParam(destination.getIdentifier());
-
-		List<Container> containers = dh.list();
-
-		boolean isContainerTitle = false;
-
-		for (; !isContainerTitle;) {
-			isContainerTitle = true;
-			temp += result;
-
-			for (Container container: containers) {
-				if (container.getTitle().equals(temp)) {
-					isContainerTitle = false;
-					break;
-				}
-			}
-
-			if (!isContainerTitle)
-				result += " (COPY)";
-		}
-
-		return result;
-	}
-
-	@SuppressWarnings("unchecked")
-	public Container getWorkingContainerById(String id, User user, boolean respectFrontendRoles) throws DotDataException, DotSecurityException {
-
-		//Trying to get the container from Working cache.
-		Container container = CacheLocator.getContainerCache().getWorking(id);
-		
-		//If it is not in cache.
-		if(container == null){
-			
-			//Get container from DB.
-			HibernateUtil dh = new HibernateUtil(Container.class);
-			
-			dh.setSQLQuery("select {containers.*} from containers, inode containers_1_, container_version_info vv " +
-					"where containers.inode = containers_1_.inode and vv.working_inode=containers.inode and " +
-					"vv.identifier = ?");
-			
-			dh.setParam(id);
-			
-			List<Container> list = dh.list();
-
-			//If DB return something.
-			if(!list.isEmpty()){
-				Container containerAux = list.get(0);
-
-				if (!permissionAPI.doesUserHavePermission(containerAux, PermissionAPI.PERMISSION_READ, user, respectFrontendRoles)) {
-					throw new DotSecurityException("You don't have permission to read the source file.");
-				}
-
-				if(InodeUtils.isSet(containerAux.getInode())){
-					//container is the one we are going to return.
-					container = containerAux;
-					//Add to cache.
-					CacheLocator.getContainerCache().add(container.getIdentifier(), container);
-				}
-			}
-		}
-		
-		return container;
-	}
-
-
-	@SuppressWarnings("unchecked")
-	public Container getLiveContainerById(String id, User user, boolean respectFrontendRoles) throws DotDataException, DotSecurityException {
-		
-		//Trying to get the container from Live cache.
-		Container container = CacheLocator.getContainerCache().getLive(id);
-		
-		//If it is not in cache.
-		if(container == null){
-			
-			//Get container from DB.
-			HibernateUtil dh = new HibernateUtil(Container.class);
-			
-			dh.setSQLQuery("select {containers.*} from containers, inode containers_1_, container_version_info vv " +
-					"where containers.inode = containers_1_.inode and vv.live_inode=containers.inode and " +
-					"vv.identifier = ?");
-			
-			dh.setParam(id);
-			
-			List<Container> list = dh.list();
-
-			//If DB return something.
-			if(!list.isEmpty()){
-				Container containerAux = list.get(0);
-
-				if (!permissionAPI.doesUserHavePermission(containerAux, PermissionAPI.PERMISSION_READ, user, respectFrontendRoles)) {
-					throw new DotSecurityException("You don't have permission to read the source file.");
-				}
-
-				if(InodeUtils.isSet(containerAux.getInode())){
-					//container is the one we are going to return.
-					container = containerAux;
-					//Add to cache.
-					CacheLocator.getContainerCache().add(container.getIdentifier(), container);
-				}
-			}
-		}
-		
-		return container;
-	}
-
-	/**
-	 *
-	 * Retrieves the children working containers attached to the given template
-	 *
-	 * @param parentTemplate
-	 * @return
-	 * @author David H Torres
-	 * @throws DotSecurityException
-	 * @throws DotDataException
-	 * @throws DotStateException
-	 *
-	 */
-	@SuppressWarnings("unchecked")
-	public List<Container> getContainersInTemplate(Template parentTemplate) throws DotStateException, DotDataException, DotSecurityException  {
-
-		HibernateUtil dh = new HibernateUtil(TemplateContainers.class);
-		dh.setSQLQuery("select {template_containers_2_.*} from template_containers, identifier template_containers_1_,identifier template_containers_2_ " +
-					   "where template_containers.template_id = template_containers_1_.id and " +
-					   "template_containers.container_id = template_containers_2_.id " +
-					   "and template_containers.template_id = ? ");
-		dh.setParam(parentTemplate.getIdentifier());
-		List<Identifier> identifiers = dh.list();
-		List<Container> containers = new ArrayList<Container>();
-		for(Identifier id : identifiers) {
-			Container cont = (Container) APILocator.getVersionableAPI().findWorkingVersion(id,APILocator.getUserAPI().getSystemUser(),false);
-			containers.add(cont);
-		}
-		return containers;
-	}
-
-	/**
-	 *
-	 * saves a list of container-structure relationships
-	 *
-	 * @param containerStructureList
-	 * @return
-	 * @throws DotSecurityException
-	 * @throws DotDataException
-	 * @throws DotStateException
-	 *
-	 */
-	public void saveContainerStructures(List<ContainerStructure> containerStructureList) throws DotStateException, DotDataException, DotSecurityException  {
-	    
-		if(!containerStructureList.isEmpty()) {
-			
-			boolean local = false;
-			
-			try{
-				try {
-					local = HibernateUtil.startLocalTransactionIfNeeded();
-				} catch (DotDataException e1) {
-					Logger.error(TemplateFactoryImpl.class,e1.getMessage(),e1);
-					throw new DotHibernateException("Unable to start a local transaction " + e1.getMessage(), e1);
-				}
-
-				//Get one of the relations to get the container id.
-				String containerIdentifier = containerStructureList.get(0).getContainerId();
-                String containerInode = containerStructureList.get(0).getContainerInode();
-
-				HibernateUtil.delete("from container_structures in class com.dotmarketing.beans.ContainerStructure " +
-                        "where container_id = '" + containerIdentifier + "'" +
-                        "and container_inode = '" + containerInode+ "'");
-
-				for(ContainerStructure containerStructure : containerStructureList){
-					HibernateUtil.save(containerStructure);
-				}
-				
-				//Add the list to the cache.
-				//CacheLocator.getContainerCache().clearCache();
-				CacheLocator.getContainerCache().remove(containerIdentifier);
-				CacheLocator.getContentTypeCache().addContainerStructures(containerStructureList, containerIdentifier, containerInode);
-				
-			}catch(DotHibernateException e){
-				if(local){
-					HibernateUtil.rollbackTransaction();
-				}
-				throw new DotDataException(e.getMessage());
-
-			}finally{
-				if(local){
-					HibernateUtil.commitTransaction();
-				}
-			}
-		}
-	}
-
-	/**
-	 *
-	 * Retrieves a list of container-structure relationships by container
-	 *
-	 * @param container
-	 * @return
-	 * @throws DotSecurityException
-	 * @throws DotDataException
-	 * @throws DotStateException
-	 *
-	 */
-	@SuppressWarnings({ "unchecked" })
-	public List<ContainerStructure> getContainerStructures(Container container) throws DotStateException, DotDataException, DotSecurityException  {
-		
-		//Gets the list from cache.
-		List<ContainerStructure> containerStructures = CacheLocator.getContentTypeCache().getContainerStructures(container.getIdentifier(), container.getInode());
-		
-		//If there is not cache data for that container, go to the DB.
-		if(containerStructures == null){
-			
-			//Run query directly to DB.
-			HibernateUtil dh = new HibernateUtil(ContainerStructure.class);
-			dh.setSQLQuery("select {container_structures.*} from container_structures " +
-                    "where container_structures.container_id = ? " +
-                    "and container_structures.container_inode = ?");
-			dh.setParam(container.getIdentifier());
-            dh.setParam(container.getInode());
-			containerStructures = dh.list();
-			
-			//Add the list to cache. 
-			CacheLocator.getContentTypeCache().addContainerStructures(containerStructures, container.getIdentifier(), container.getInode());
-		}
-		
-		return containerStructures;
-	}
-
-	/**
-	 *
-	 * Retrieves the list of structures related to the given container
-	 *
-	 * @param container
-	 * @return
-	 * @throws DotSecurityException
-	 * @throws DotDataException
-	 * @throws DotStateException
-	 *
-	 */
-	public List<Structure> getStructuresInContainer(Container container) throws DotStateException, DotDataException, DotSecurityException  {
-
-		List<ContainerStructure> csList =  getContainerStructures(container);
-		List<Structure> structureList = new ArrayList<Structure>();
-
-		for (ContainerStructure cs : csList) {
-			Structure st = CacheLocator.getContentTypeCache().getStructureByInode(cs.getStructureId());
-			structureList.add(st);
-		}
-
-		return structureList;
-	}
-
-
-
-	/**
-	 * Retrieves all the containers attached to the given host
-	 * @param parentPermissionable
-	 * @return
-	 * @throws DotDataException
-	 *
-	 */
-	public List<Container> findContainersUnder(Host parentPermissionable) throws DotDataException {
-		return containerFactory.findContainersUnder(parentPermissionable);
-	}
-
-	@SuppressWarnings("unchecked")
-	public Container save(Container container, List<ContainerStructure> containerStructureList, Host host, User user, boolean respectFrontendRoles) throws DotDataException, DotSecurityException {
-		Container currentContainer = null;
-		List<Template> currentTemplates = null;
-		Identifier identifier = null;
-		boolean existingId=false;
-		boolean existingInode=false;
-
-		if(UtilMethods.isSet(container.getInode())) {
-            try {
-                Container existing=(Container) HibernateUtil.load(Container.class, container.getInode());
-                existingInode = existing==null || !UtilMethods.isSet(existing.getInode());
-            }
-            catch(Exception ex) {
-                existingInode=true;
-            }
-        }
-
-		if (UtilMethods.isSet(container.getIdentifier())) {
-		    identifier = APILocator.getIdentifierAPI().find(container.getIdentifier());
-		    if(identifier!=null && UtilMethods.isSet(identifier.getId())) {
-		        if(!existingInode) {
-        		    currentContainer = getWorkingContainerById(container.getIdentifier(), user, respectFrontendRoles);
-        			currentTemplates = InodeFactory.getChildrenClass(currentContainer, Template.class);
-		        }
-		    }
-		    else {
-		        existingId=true;
-		        identifier=null;
-		    }
-		}
-
-		if ((identifier != null && !existingInode)  && !permissionAPI.doesUserHavePermission(currentContainer, PermissionAPI.PERMISSION_WRITE, user, respectFrontendRoles)) {
-			throw new DotSecurityException("You don't have permission to write the container.");
-		}
-
-		for (ContainerStructure cs : containerStructureList) {
-			Structure st = CacheLocator.getContentTypeCache().getStructureByInode(cs.getStructureId());
-			if((st != null && !existingInode) && !permissionAPI.doesUserHavePermission(st, PermissionAPI.PERMISSION_READ, user, respectFrontendRoles)) {
-				throw new DotSecurityException("You don't have permission to use the structure. Structure Name: " + st.getName());
-			}
-		}
-
-
-		if(!permissionAPI.doesUserHavePermission(host, PermissionAPI.PERMISSION_WRITE, user, respectFrontendRoles)) {
-			throw new DotSecurityException("You don't have permission to write on the given host.");
-		}
-
-		String userId = user.getUserId();
-
-		// Associating the current structure
-//		if ((structure != null) && InodeUtils.isSet(structure.getInode()))
-//			container.setStructureInode(structure.getInode());
-			//TreeFactory.saveTree(new Tree(structure.getInode(), container.getInode()));
-
-		container.setModUser(user.getUserId());
-		container.setModDate(new Date());
-
-		// it saves or updates the asset
-		if (identifier != null) {
-			container.setIdentifier(identifier.getId());
-		} else {
-		    Identifier ident= (existingId) ?
-		           APILocator.getIdentifierAPI().createNew(container, host, container.getIdentifier()) :
-			       APILocator.getIdentifierAPI().createNew(container, host);
-			container.setIdentifier(ident.getId());
-		}
-		if(existingInode){
-            save(container, container.getInode());
-		}
-        else{
-            save(container);
-        }
-
-		APILocator.getVersionableAPI().setWorking(container);
-
-		// Get templates of the old version so you can update the working
-		// information to this new version.
-		if (currentTemplates != null) {
-			Iterator<Template> it = currentTemplates.iterator();
-
-			// update templates to new version
-			while (it.hasNext()) {
-				Template parentInode = (Template) it.next();
-				TreeFactory.saveTree(new Tree(parentInode.getInode(), container.getInode()));
-			}
-		}
-
-		// save the container-structure relationships , issue-2093
-		for (ContainerStructure cs : containerStructureList) {
-			cs.setContainerId(container.getIdentifier());
-            cs.setContainerInode(container.getInode());
-		}
-		saveContainerStructures(containerStructureList);
-
-        //Saving the host of the templatecontainers
-        //TreeFactory.saveTree(new Tree(host.getIdentifier(), container.getInode()));
-
-		// saves to working folder under velocity
-		ContainerServices.invalidate(container, true);
-
-		return container;
-	}
-
-	public boolean delete(Container container, User user, boolean respectFrontendRoles) throws DotSecurityException, DotDataException {
-		if(permissionAPI.doesUserHavePermission(container, PermissionAPI.PERMISSION_WRITE, user, respectFrontendRoles)) {
-			deleteContainerStructuresByContainer(container);
-			return deleteAsset(container);
-		} else {
-			throw new DotSecurityException(WebKeys.USER_PERMISSIONS_EXCEPTION);
-		}
-
-	}
-
-	public List<Container> findAllContainers(User user, boolean respectFrontendRoles) throws DotDataException, DotSecurityException {
-		RoleAPI roleAPI = APILocator.getRoleAPI();
-		if ((user != null)
-				&& roleAPI.doesUserHaveRole(user, roleAPI.loadCMSAdminRole())) {
-			return containerFactory.findAllContainers();
-		} else {
-			return PermissionedWebAssetUtil.findContainersForLimitedUser(null,
-					null, true, "title", 0, -1, PermissionAPI.PERMISSION_READ,
-					user, false);
-		}
-	}
-
-	public Host getParentHost(Container cont, User user, boolean respectFrontendRoles) throws DotDataException, DotSecurityException {
-		return hostAPI.findParentHost(cont, user, respectFrontendRoles);
-	}
-
-	public List<Container> findContainers(User user, boolean includeArchived,
-			Map<String, Object> params, String hostId,String inode, String identifier, String parent,
-			int offset, int limit, String orderBy) throws DotSecurityException,
-			DotDataException {
-		return containerFactory.findContainers(user, includeArchived, params, hostId, inode, identifier, parent, offset, limit, orderBy);
-	}
-
-	public List<Container> findContainersForStructure(String structureInode) throws DotDataException {
-	    return containerFactory.findContainersForStructure(structureInode);
-	}
-
-    @Override
-    public int deleteOldVersions(Date assetsOlderThan) throws DotStateException, DotDataException {
-        return deleteOldVersions(assetsOlderThan,"containers");
-    }
-
-	@Override
-	public void deleteContainerStructuresByContainer(Container container)
-			throws DotStateException, DotDataException, DotSecurityException {
-
-		if(container != null && UtilMethods.isSet(container.getIdentifier()) && UtilMethods.isSet(container.getInode())){
-			HibernateUtil.delete("from container_structures in class com.dotmarketing.beans.ContainerStructure " +
-                    "where container_id = '" + container.getIdentifier() + "'");
-			
-			//Remove the list from cache.
-			CacheLocator.getContentTypeCache().removeContainerStructures(container.getIdentifier(), container.getInode());
-		}
-	}
-
+package com.dotmarketing.portlets.containers.business;
+
+import java.util.ArrayList;
+import java.util.Date;
+import java.util.Iterator;
+import java.util.LinkedList;
+import java.util.List;
+import java.util.Map;
+
+import com.dotmarketing.beans.ContainerStructure;
+import com.dotmarketing.beans.Host;
+import com.dotmarketing.beans.Identifier;
+import com.dotmarketing.beans.TemplateContainers;
+import com.dotmarketing.beans.Tree;
+import com.dotmarketing.beans.WebAsset;
+import com.dotmarketing.business.APILocator;
+import com.dotmarketing.business.BaseWebAssetAPI;
+import com.dotmarketing.business.CacheLocator;
+import com.dotmarketing.business.DotStateException;
+import com.dotmarketing.business.FactoryLocator;
+import com.dotmarketing.business.PermissionAPI;
+import com.dotmarketing.business.PermissionedWebAssetUtil;
+import com.dotmarketing.business.RoleAPI;
+import com.dotmarketing.db.HibernateUtil;
+import com.dotmarketing.exception.DotDataException;
+import com.dotmarketing.exception.DotHibernateException;
+import com.dotmarketing.exception.DotSecurityException;
+import com.dotmarketing.factories.InodeFactory;
+import com.dotmarketing.factories.TreeFactory;
+import com.dotmarketing.portlets.containers.model.Container;
+import com.dotmarketing.portlets.contentlet.business.HostAPI;
+import com.dotmarketing.portlets.structure.model.Structure;
+import com.dotmarketing.portlets.templates.business.TemplateFactoryImpl;
+import com.dotmarketing.portlets.templates.model.Template;
+import com.dotmarketing.services.ContainerServices;
+import com.dotmarketing.util.InodeUtils;
+import com.dotmarketing.util.Logger;
+import com.dotmarketing.util.UtilMethods;
+import com.dotmarketing.util.WebKeys;
+import com.liferay.portal.model.User;
+
+public class ContainerAPIImpl extends BaseWebAssetAPI implements ContainerAPI {
+
+	protected PermissionAPI permissionAPI;
+	protected ContainerFactory containerFactory;
+	protected HostAPI hostAPI;
+
+	public ContainerAPIImpl () {
+		permissionAPI = APILocator.getPermissionAPI();
+		containerFactory = FactoryLocator.getContainerFactory();
+		hostAPI = APILocator.getHostAPI();
+	}
+
+	public Container copy(Container source, Host destination, User user, boolean respectFrontendRoles)
+			throws DotDataException, DotSecurityException {
+
+		if (!permissionAPI.doesUserHavePermission(source, PermissionAPI.PERMISSION_READ, user, respectFrontendRoles)) {
+			throw new DotSecurityException("You don't have permission to read the source container.");
+		}
+
+		if (!permissionAPI.doesUserHavePermission(destination, PermissionAPI.PERMISSION_WRITE, user,
+				respectFrontendRoles)) {
+			throw new DotSecurityException("You don't have permission to wirte in the destination folder.");
+		}
+
+		//gets the new information for the template from the request object
+		Container newContainer = new Container();
+
+		newContainer.copy(source);
+
+		String appendToName = getAppendToContainerTitle(source.getTitle(), destination);
+       	newContainer.setFriendlyName(source.getFriendlyName() + appendToName);
+       	newContainer.setTitle(source.getTitle() + appendToName);
+
+        //Copy the structure relationship
+//        Structure st = CacheLocator.getContentTypeCache().getStructureByInode(source.getStructureInode());
+//        newContainer.setStructureInode(st.getInode());
+
+        //creates new identifier for this webasset and persists it
+		Identifier newIdentifier = APILocator.getIdentifierAPI().createNew(newContainer, destination);
+
+        newContainer.setIdentifier(newIdentifier.getId());
+		//persists the webasset
+		save(newContainer);
+
+		if(source.isWorking()){
+			APILocator.getVersionableAPI().setWorking(newContainer);
+		}
+		if(source.isLive()){
+			APILocator.getVersionableAPI().setLive(newContainer);
+		}
+
+		// issue-2093 Copying multiple structures per container
+		if(source.getMaxContentlets()>0) {
+
+			List<ContainerStructure> sourceCS = getContainerStructures(source);
+			List<ContainerStructure> newContainerCS = new LinkedList<ContainerStructure>();
+
+			for (ContainerStructure oldCS : sourceCS) {
+				ContainerStructure newCS = new ContainerStructure();
+				newCS.setContainerId(newContainer.getIdentifier());
+                newCS.setContainerInode(newContainer.getInode());
+				newCS.setStructureId(oldCS.getStructureId());
+				newCS.setCode(oldCS.getCode());
+				newContainerCS.add(newCS);
+			}
+
+			saveContainerStructures(newContainerCS);
+
+		}
+
+		/*TreeFactory.saveTree(new Tree(destination.getIdentifier(), newContainer.getInode()));
+
+		//Copy the structure relationship
+        Structure st = (Structure) InodeFactory.getParentOfClass(source, Structure.class);
+        TreeFactory.saveTree(new Tree(st.getInode(), newContainer.getInode()));*/
+
+
+
+		//Copy permissions
+		permissionAPI.copyPermissions(source, newContainer);
+
+		//saves to working folder under velocity
+		ContainerServices.invalidate(newContainer, newIdentifier, true);
+
+		return newContainer;
+	}
+
+	private void save(Container container) throws DotDataException {
+		containerFactory.save(container);
+	}
+
+	private void save(Container container, String existingId) throws DotDataException {
+		containerFactory.save(container, existingId);
+	}
+
+	protected void save(WebAsset webAsset) throws DotDataException {
+		save((Container) webAsset);
+	}
+
+	protected void save(WebAsset webAsset, String existingId) throws DotDataException {
+		save((Container) webAsset, existingId);
+	}
+
+	@SuppressWarnings("unchecked")
+	private String getAppendToContainerTitle(String containerTitle, Host destination) throws DotDataException {
+		String temp = new String(containerTitle);
+		String result = "";
+		HibernateUtil dh = new HibernateUtil(Container.class);
+		String sql = "SELECT {containers.*} from containers, inode containers_1_, identifier ident, container_version_info vv "+
+					 "where vv.identifier=ident.id and vv.working_inode=containers.inode and containers.inode = containers_1_.inode and " +
+					 "containers.identifier = ident.id and host_inode = ? order by title ";
+		dh.setSQLQuery(sql);
+		dh.setParam(destination.getIdentifier());
+
+		List<Container> containers = dh.list();
+
+		boolean isContainerTitle = false;
+
+		for (; !isContainerTitle;) {
+			isContainerTitle = true;
+			temp += result;
+
+			for (Container container: containers) {
+				if (container.getTitle().equals(temp)) {
+					isContainerTitle = false;
+					break;
+				}
+			}
+
+			if (!isContainerTitle)
+				result += " (COPY)";
+		}
+
+		return result;
+	}
+
+	@SuppressWarnings("unchecked")
+	public Container getWorkingContainerById(String id, User user, boolean respectFrontendRoles) throws DotDataException, DotSecurityException {
+
+		//Trying to get the container from Working cache.
+		Container container = CacheLocator.getContainerCache().getWorking(id);
+		
+		//If it is not in cache.
+		if(container == null){
+			
+			//Get container from DB.
+			HibernateUtil dh = new HibernateUtil(Container.class);
+			
+			dh.setSQLQuery("select {containers.*} from containers, inode containers_1_, container_version_info vv " +
+					"where containers.inode = containers_1_.inode and vv.working_inode=containers.inode and " +
+					"vv.identifier = ?");
+			
+			dh.setParam(id);
+			
+			List<Container> list = dh.list();
+
+			//If DB return something.
+			if(!list.isEmpty()){
+				Container containerAux = list.get(0);
+
+				if (!permissionAPI.doesUserHavePermission(containerAux, PermissionAPI.PERMISSION_READ, user, respectFrontendRoles)) {
+					throw new DotSecurityException("You don't have permission to read the source file.");
+				}
+
+				if(InodeUtils.isSet(containerAux.getInode())){
+					//container is the one we are going to return.
+					container = containerAux;
+					//Add to cache.
+					CacheLocator.getContainerCache().add(container.getIdentifier(), container);
+				}
+			}
+		}
+		
+		return container;
+	}
+
+
+	@SuppressWarnings("unchecked")
+	public Container getLiveContainerById(String id, User user, boolean respectFrontendRoles) throws DotDataException, DotSecurityException {
+		
+		//Trying to get the container from Live cache.
+		Container container = CacheLocator.getContainerCache().getLive(id);
+		
+		//If it is not in cache.
+		if(container == null){
+			
+			//Get container from DB.
+			HibernateUtil dh = new HibernateUtil(Container.class);
+			
+			dh.setSQLQuery("select {containers.*} from containers, inode containers_1_, container_version_info vv " +
+					"where containers.inode = containers_1_.inode and vv.live_inode=containers.inode and " +
+					"vv.identifier = ?");
+			
+			dh.setParam(id);
+			
+			List<Container> list = dh.list();
+
+			//If DB return something.
+			if(!list.isEmpty()){
+				Container containerAux = list.get(0);
+
+				if (!permissionAPI.doesUserHavePermission(containerAux, PermissionAPI.PERMISSION_READ, user, respectFrontendRoles)) {
+					throw new DotSecurityException("You don't have permission to read the source file.");
+				}
+
+				if(InodeUtils.isSet(containerAux.getInode())){
+					//container is the one we are going to return.
+					container = containerAux;
+					//Add to cache.
+					CacheLocator.getContainerCache().add(container.getIdentifier(), container);
+				}
+			}
+		}
+		
+		return container;
+	}
+
+	/**
+	 *
+	 * Retrieves the children working containers attached to the given template
+	 *
+	 * @param parentTemplate
+	 * @return
+	 * @author David H Torres
+	 * @throws DotSecurityException
+	 * @throws DotDataException
+	 * @throws DotStateException
+	 *
+	 */
+	@SuppressWarnings("unchecked")
+	public List<Container> getContainersInTemplate(Template parentTemplate) throws DotStateException, DotDataException, DotSecurityException  {
+
+		HibernateUtil dh = new HibernateUtil(TemplateContainers.class);
+		dh.setSQLQuery("select {template_containers_2_.*} from template_containers, identifier template_containers_1_,identifier template_containers_2_ " +
+					   "where template_containers.template_id = template_containers_1_.id and " +
+					   "template_containers.container_id = template_containers_2_.id " +
+					   "and template_containers.template_id = ? ");
+		dh.setParam(parentTemplate.getIdentifier());
+		List<Identifier> identifiers = dh.list();
+		List<Container> containers = new ArrayList<Container>();
+		for(Identifier id : identifiers) {
+			Container cont = (Container) APILocator.getVersionableAPI().findWorkingVersion(id,APILocator.getUserAPI().getSystemUser(),false);
+			containers.add(cont);
+		}
+		return containers;
+	}
+
+	/**
+	 *
+	 * saves a list of container-structure relationships
+	 *
+	 * @param containerStructureList
+	 * @return
+	 * @throws DotSecurityException
+	 * @throws DotDataException
+	 * @throws DotStateException
+	 *
+	 */
+	public void saveContainerStructures(List<ContainerStructure> containerStructureList) throws DotStateException, DotDataException, DotSecurityException  {
+	    
+		if(!containerStructureList.isEmpty()) {
+			
+			boolean local = false;
+			
+			try{
+				try {
+					local = HibernateUtil.startLocalTransactionIfNeeded();
+				} catch (DotDataException e1) {
+					Logger.error(TemplateFactoryImpl.class,e1.getMessage(),e1);
+					throw new DotHibernateException("Unable to start a local transaction " + e1.getMessage(), e1);
+				}
+
+				//Get one of the relations to get the container id.
+				String containerIdentifier = containerStructureList.get(0).getContainerId();
+                String containerInode = containerStructureList.get(0).getContainerInode();
+
+				HibernateUtil.delete("from container_structures in class com.dotmarketing.beans.ContainerStructure " +
+                        "where container_id = '" + containerIdentifier + "'" +
+                        "and container_inode = '" + containerInode+ "'");
+
+				for(ContainerStructure containerStructure : containerStructureList){
+					HibernateUtil.save(containerStructure);
+				}
+				
+				//Add the list to the cache.
+				//CacheLocator.getContainerCache().clearCache();
+				CacheLocator.getContainerCache().remove(containerIdentifier);
+				CacheLocator.getContentTypeCache().addContainerStructures(containerStructureList, containerIdentifier, containerInode);
+				
+			}catch(DotHibernateException e){
+				if(local){
+					HibernateUtil.rollbackTransaction();
+				}
+				throw new DotDataException(e.getMessage());
+
+			}finally{
+				if(local){
+					HibernateUtil.commitTransaction();
+				}
+			}
+		}
+	}
+
+	/**
+	 *
+	 * Retrieves a list of container-structure relationships by container
+	 *
+	 * @param container
+	 * @return
+	 * @throws DotSecurityException
+	 * @throws DotDataException
+	 * @throws DotStateException
+	 *
+	 */
+	@SuppressWarnings({ "unchecked" })
+	public List<ContainerStructure> getContainerStructures(Container container) throws DotStateException, DotDataException, DotSecurityException  {
+		
+		//Gets the list from cache.
+		List<ContainerStructure> containerStructures = CacheLocator.getContentTypeCache().getContainerStructures(container.getIdentifier(), container.getInode());
+		
+		//If there is not cache data for that container, go to the DB.
+		if(containerStructures == null){
+			
+			//Run query directly to DB.
+			HibernateUtil dh = new HibernateUtil(ContainerStructure.class);
+			dh.setSQLQuery("select {container_structures.*} from container_structures " +
+                    "where container_structures.container_id = ? " +
+                    "and container_structures.container_inode = ?");
+			dh.setParam(container.getIdentifier());
+            dh.setParam(container.getInode());
+			containerStructures = dh.list();
+			
+			//Add the list to cache. 
+			CacheLocator.getContentTypeCache().addContainerStructures(containerStructures, container.getIdentifier(), container.getInode());
+		}
+		
+		return containerStructures;
+	}
+
+	/**
+	 *
+	 * Retrieves the list of structures related to the given container
+	 *
+	 * @param container
+	 * @return
+	 * @throws DotSecurityException
+	 * @throws DotDataException
+	 * @throws DotStateException
+	 *
+	 */
+	public List<Structure> getStructuresInContainer(Container container) throws DotStateException, DotDataException, DotSecurityException  {
+
+		List<ContainerStructure> csList =  getContainerStructures(container);
+		List<Structure> structureList = new ArrayList<Structure>();
+
+		for (ContainerStructure cs : csList) {
+			Structure st = CacheLocator.getContentTypeCache().getStructureByInode(cs.getStructureId());
+			structureList.add(st);
+		}
+
+		return structureList;
+	}
+
+
+
+	/**
+	 * Retrieves all the containers attached to the given host
+	 * @param parentPermissionable
+	 * @return
+	 * @throws DotDataException
+	 *
+	 */
+	public List<Container> findContainersUnder(Host parentPermissionable) throws DotDataException {
+		return containerFactory.findContainersUnder(parentPermissionable);
+	}
+
+	@SuppressWarnings("unchecked")
+	public Container save(Container container, List<ContainerStructure> containerStructureList, Host host, User user, boolean respectFrontendRoles) throws DotDataException, DotSecurityException {
+		Container currentContainer = null;
+		List<Template> currentTemplates = null;
+		Identifier identifier = null;
+		boolean existingId=false;
+		boolean existingInode=false;
+
+		if(UtilMethods.isSet(container.getInode())) {
+            try {
+                Container existing=(Container) HibernateUtil.load(Container.class, container.getInode());
+                existingInode = existing==null || !UtilMethods.isSet(existing.getInode());
+            }
+            catch(Exception ex) {
+                existingInode=true;
+            }
+        }
+
+		if (UtilMethods.isSet(container.getIdentifier())) {
+		    identifier = APILocator.getIdentifierAPI().find(container.getIdentifier());
+		    if(identifier!=null && UtilMethods.isSet(identifier.getId())) {
+		        if(!existingInode) {
+        		    currentContainer = getWorkingContainerById(container.getIdentifier(), user, respectFrontendRoles);
+        			currentTemplates = InodeFactory.getChildrenClass(currentContainer, Template.class);
+		        }
+		    }
+		    else {
+		        existingId=true;
+		        identifier=null;
+		    }
+		}
+
+		if ((identifier != null && !existingInode)  && !permissionAPI.doesUserHavePermission(currentContainer, PermissionAPI.PERMISSION_WRITE, user, respectFrontendRoles)) {
+			throw new DotSecurityException("You don't have permission to write the container.");
+		}
+
+		for (ContainerStructure cs : containerStructureList) {
+			Structure st = CacheLocator.getContentTypeCache().getStructureByInode(cs.getStructureId());
+			if((st != null && !existingInode) && !permissionAPI.doesUserHavePermission(st, PermissionAPI.PERMISSION_READ, user, respectFrontendRoles)) {
+				throw new DotSecurityException("You don't have permission to use the structure. Structure Name: " + st.getName());
+			}
+		}
+
+
+		if(!permissionAPI.doesUserHavePermission(host, PermissionAPI.PERMISSION_WRITE, user, respectFrontendRoles)) {
+			throw new DotSecurityException("You don't have permission to write on the given host.");
+		}
+
+		String userId = user.getUserId();
+
+		// Associating the current structure
+//		if ((structure != null) && InodeUtils.isSet(structure.getInode()))
+//			container.setStructureInode(structure.getInode());
+			//TreeFactory.saveTree(new Tree(structure.getInode(), container.getInode()));
+
+		container.setModUser(user.getUserId());
+		container.setModDate(new Date());
+
+		// it saves or updates the asset
+		if (identifier != null) {
+			container.setIdentifier(identifier.getId());
+		} else {
+		    Identifier ident= (existingId) ?
+		           APILocator.getIdentifierAPI().createNew(container, host, container.getIdentifier()) :
+			       APILocator.getIdentifierAPI().createNew(container, host);
+			container.setIdentifier(ident.getId());
+		}
+		if(existingInode){
+            save(container, container.getInode());
+		}
+        else{
+            save(container);
+        }
+
+		APILocator.getVersionableAPI().setWorking(container);
+
+		// Get templates of the old version so you can update the working
+		// information to this new version.
+		if (currentTemplates != null) {
+			Iterator<Template> it = currentTemplates.iterator();
+
+			// update templates to new version
+			while (it.hasNext()) {
+				Template parentInode = (Template) it.next();
+				TreeFactory.saveTree(new Tree(parentInode.getInode(), container.getInode()));
+			}
+		}
+
+		// save the container-structure relationships , issue-2093
+		for (ContainerStructure cs : containerStructureList) {
+			cs.setContainerId(container.getIdentifier());
+            cs.setContainerInode(container.getInode());
+		}
+		saveContainerStructures(containerStructureList);
+
+        //Saving the host of the templatecontainers
+        //TreeFactory.saveTree(new Tree(host.getIdentifier(), container.getInode()));
+
+		// saves to working folder under velocity
+		ContainerServices.invalidate(container, true);
+
+		return container;
+	}
+
+	public boolean delete(Container container, User user, boolean respectFrontendRoles) throws DotSecurityException, DotDataException {
+		if(permissionAPI.doesUserHavePermission(container, PermissionAPI.PERMISSION_WRITE, user, respectFrontendRoles)) {
+			deleteContainerStructuresByContainer(container);
+			return deleteAsset(container);
+		} else {
+			throw new DotSecurityException(WebKeys.USER_PERMISSIONS_EXCEPTION);
+		}
+
+	}
+
+	public List<Container> findAllContainers(User user, boolean respectFrontendRoles) throws DotDataException, DotSecurityException {
+		RoleAPI roleAPI = APILocator.getRoleAPI();
+		if ((user != null)
+				&& roleAPI.doesUserHaveRole(user, roleAPI.loadCMSAdminRole())) {
+			return containerFactory.findAllContainers();
+		} else {
+			return PermissionedWebAssetUtil.findContainersForLimitedUser(null,
+					null, true, "title", 0, -1, PermissionAPI.PERMISSION_READ,
+					user, false);
+		}
+	}
+
+	public Host getParentHost(Container cont, User user, boolean respectFrontendRoles) throws DotDataException, DotSecurityException {
+		return hostAPI.findParentHost(cont, user, respectFrontendRoles);
+	}
+
+	public List<Container> findContainers(User user, boolean includeArchived,
+			Map<String, Object> params, String hostId,String inode, String identifier, String parent,
+			int offset, int limit, String orderBy) throws DotSecurityException,
+			DotDataException {
+		return containerFactory.findContainers(user, includeArchived, params, hostId, inode, identifier, parent, offset, limit, orderBy);
+	}
+
+	public List<Container> findContainersForStructure(String structureInode) throws DotDataException {
+	    return containerFactory.findContainersForStructure(structureInode);
+	}
+
+    @Override
+    public int deleteOldVersions(Date assetsOlderThan) throws DotStateException, DotDataException {
+        return deleteOldVersions(assetsOlderThan,"containers");
+    }
+
+	@Override
+	public void deleteContainerStructuresByContainer(Container container)
+			throws DotStateException, DotDataException, DotSecurityException {
+
+		if(container != null && UtilMethods.isSet(container.getIdentifier()) && UtilMethods.isSet(container.getInode())){
+			HibernateUtil.delete("from container_structures in class com.dotmarketing.beans.ContainerStructure " +
+                    "where container_id = '" + container.getIdentifier() + "'");
+			
+			//Remove the list from cache.
+			CacheLocator.getContentTypeCache().removeContainerStructures(container.getIdentifier(), container.getInode());
+		}
+	}
+
 }