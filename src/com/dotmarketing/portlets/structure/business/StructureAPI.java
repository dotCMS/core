--- conflicted
+++ resolved
@@ -166,10 +166,9 @@
      * @return Amount of structures found
      */
     int countStructures(String condition);
-<<<<<<< HEAD
+
 
 	void save(Structure st, User user) throws DotSecurityException, DotDataException;
 
-=======
->>>>>>> ec1a51a5
+
 }