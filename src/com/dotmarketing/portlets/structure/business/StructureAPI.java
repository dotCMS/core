--- conflicted
+++ resolved
@@ -168,7 +168,7 @@
      * @return Amount of structures found
      */
     int countStructures(String condition);
-<<<<<<< HEAD
+
 
 	/**
 	 * Return the structures order from who that has a the most recent created
@@ -184,6 +184,5 @@
 	 * @throws DotDataException
      */
 	public Collection<Map<String, String>> getRecentContentType(Structure.Type type, User user, int nRecents) throws DotDataException;
-=======
->>>>>>> 0fd56ab5
+
 }