package com.dotmarketing.portlets.structure.business;

import java.util.Collection;
import java.util.List;
import java.util.Map;

import com.dotmarketing.business.DotStateException;
import com.dotmarketing.exception.DotDataException;
import com.dotmarketing.exception.DotSecurityException;
import com.dotmarketing.portlets.structure.model.Structure;
import com.liferay.portal.model.User;

/**
 * This class provides the dotCMS developer with access to the information related 
 * to Content Type objects (previously known as "Structures").
 * 
 * @author Jorge Urdaneta
 * @version 1.1
 * @since Feb 11, 2013
 *
 */
public interface StructureAPI {

	/**
	 * Removes the specified {@link Structure} (Content Type) from the site by
	 * the specified user. All the information associated to this Structure will
	 * be deleted, including:
	 * <ul>
	 * <li>Contentlets.</li>
	 * <li>Data submitted by Forms (if applicable).</li>
	 * <li>Content relationships.</li>
	 * <li>Folder references (if applicable).</li>
	 * </ul>
	 * However, the Structure <b>will not be deleted</b> if one or both of the
	 * following scenarios is present:
	 * <ol>
	 * <li>There is a Container using this Structure.</li>
	 * <li>The user is trying to delete the Default Structure.</li>
	 * </ol>
	 * 
	 * @param st
	 *            - The Structure that will be deleted.
	 * @param user
	 *            - The {@link User} that is deleting the specified Structure.
	 * @throws DotSecurityException
	 *             The specified user does not have permissions to perform this
	 *             action.
	 * @throws DotDataException
	 *             An error occurred when deleting the information from the
	 *             database.
	 * @throws DotStateException
	 *             A system error occurred.
	 */
    void delete(Structure st, User user) throws DotSecurityException, DotDataException, DotStateException;

	/**
	 * Finds the {@link Structure} object (Content Type) associated to the
	 * specified Inode.
	 * 
	 * @param inode
	 *            - The Inode representing the Structure to find.
	 * @param user
	 *            - The {@link User} that is looking for the specified
	 *            Structure.
	 * @return The {@link Structure} object.
	 * @throws DotSecurityException
	 *             The specified user does not have permissions to perform this
	 *             action.
	 * @throws DotDataException
	 *             An error occurred when deleting the information from the
	 *             database.
	 * @throws DotStateException
	 *             A system error occurred.
	 */
    Structure find(String inode, User user) throws DotSecurityException, DotDataException, DotStateException;

	/**
	 * Retrieves the list of {@link Structure} objects (Content Types) that the
	 * specified user has access to. By default, the result set will be ordered
	 * in ascendent order, and grouped by Content Type and name.
	 * <p>
	 * The Content Types that the user doesn't have permissions on, or that are
	 * not available for the current system license will not be included as part
	 * of the results.
	 * 
	 * @param user
	 *            - The {@link User} retrieving the list of Content Types.
	 * @param respectFrontendRoles
	 *            - If set to <code>true</code>, the permission handling will be
	 *            based on the currently logged-in user or the Anonymous role.
	 *            Otherwise, set to <code>false</code>.
	 * @param allowedStructsOnly
	 *            - If set to <code>true</code>, returns only the Content Types
	 *            the specified user has read permission on. Otherwise, set to
	 *            <code>false</code>.
	 * @return The list of permissioned {@link Structure} objects.
	 * @throws DotDataException
	 *             An error occurred when deleting the information from the
	 *             database.
	 */
	public List<Structure> find(User user, boolean respectFrontendRoles, boolean allowedStructsOnly) throws DotDataException;

	/**
	 * Retrieves the list of {@link Structure} objects (Content Types) that the
	 * specified user has access to. This method will allow you to specify more
	 * filtering options for the result set, such as the ordering, grouping,
	 * record limit, etc.
	 * <p>
	 * The Content Types that the user doesn't have permissions on, or that are
	 * not available for the current system license will not be included as part
	 * of the results.
	 * 
	 * @param user
	 *            - The {@link User} retrieving the list of Content Types.
	 * @param respectFrontendRoles
	 *            - If set to <code>true</code>, the permission handling will be
	 *            based on the currently logged-in user or the Anonymous role.
	 *            Otherwise, set to <code>false</code>.
	 * @param allowedStructsOnly
	 *            - If set to <code>true</code>, returns only the Content Types
	 *            the specified user has read permission on. Otherwise, set to
	 *            <code>false</code>.
	 * @param condition
	 *            - Any specific condition or filtering criteria for the
	 *            resulting Content Types. This value is sanitized before being
	 *            added to the query.
	 * @param orderBy
	 *            - The column(s) to order the results by.
	 * @param limit
	 *            - The maximum number of records to return.
	 * @param offset
	 *            - The record offset for pagination purposes.
	 * @param direction
	 *            - The ordering of the results: <code>asc</code>, or
	 *            <code>desc</code>.
	 * @return A list of {@link Structure} objects based on the current user's
	 *         permissions and the system license.
	 * @throws DotDataException
	 *             An error occurred when retrieving information from the
	 *             database.
	 */
	public List<Structure> find(User user, boolean respectFrontendRoles, boolean allowedStructsOnly, String condition,
			String orderBy, int limit, int offset, String direction) throws DotDataException;

	/**
	 * Finds the {@link Structure} object (Content Type) associated to the
	 * specified Velocity variable name.
	 * 
	 * @param varName
	 *            - Variable name of the Content Type in Velocity.
	 * @param user
	 *            - The {@link User} retrieving the Content Type.
	 * @return The {@link Structure} object.
	 * @throws DotSecurityException
	 *             The specified user does not have permissions to perform this
	 *             action.
	 * @throws DotDataException
	 *             An error occurred when deleting the information from the
	 *             database.
	 */
	Structure findByVarName(String varName, User user) throws DotSecurityException, DotDataException;

	
    /**
     * Counts the amount of structures in DB filtering by the given condition
     * 
     * @param condition to be used
     * @return Amount of structures found
     */
    int countStructures(String condition);


<<<<<<< HEAD
	void save(Structure st, User user) throws DotSecurityException, DotDataException;

=======
	/**
	 * Return the structures order from who that has a the most recent created
	 * {@link com.dotmarketing.portlets.contentlet.business.Contentlet} to who that has the less recent created
	 * {@link com.dotmarketing.portlets.contentlet.business.Contentlet}.
	 *
	 * @param type Structure.Type
	 * @param user filter {@link com.dotmarketing.portlets.contentlet.business.Contentlet} by user
	 * @param nRecents number of resents structure to return
	 *
	 * @return A List of Map, each Map represents a Structure and has the follows keys: name, inode, type and date
	 *         (the date of the last created contentlet)
	 * @throws DotDataException
     */
	public Collection<Map<String, Object>> getRecentContentType(Structure.Type type, User user, int nRecents) throws DotDataException;
>>>>>>> cf0fd085

}<|MERGE_RESOLUTION|>--- conflicted
+++ resolved
@@ -4,6 +4,7 @@
 import java.util.List;
 import java.util.Map;
 
+import com.dotcms.contenttype.model.type.BaseContentType;
 import com.dotmarketing.business.DotStateException;
 import com.dotmarketing.exception.DotDataException;
 import com.dotmarketing.exception.DotSecurityException;
@@ -170,10 +171,10 @@
     int countStructures(String condition);
 
 
-<<<<<<< HEAD
+
 	void save(Structure st, User user) throws DotSecurityException, DotDataException;
 
-=======
+
 	/**
 	 * Return the structures order from who that has a the most recent created
 	 * {@link com.dotmarketing.portlets.contentlet.business.Contentlet} to who that has the less recent created
@@ -187,7 +188,7 @@
 	 *         (the date of the last created contentlet)
 	 * @throws DotDataException
      */
-	public Collection<Map<String, Object>> getRecentContentType(Structure.Type type, User user, int nRecents) throws DotDataException;
->>>>>>> cf0fd085
+	public Collection<Map<String, Object>> getRecentContentType(BaseContentType type, User user, int nRecents) throws DotDataException;
+
 
 }