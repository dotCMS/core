package com.dotmarketing.portlets.structure.factories;

import java.io.Serializable;
<<<<<<< HEAD
import java.util.ArrayList;
import java.util.HashMap;
import java.util.List;
import java.util.Map;
=======
import java.util.*;
>>>>>>> cf0fd085


import com.dotcms.contenttype.model.type.BaseContentType;
import com.dotcms.contenttype.model.type.ContentType;
import com.dotcms.contenttype.transform.contenttype.StructureTransformer;
import com.dotcms.api.system.event.*;
import com.dotcms.api.web.HttpServletRequestThreadLocal;

import com.dotcms.enterprise.LicenseUtil;
import com.dotcms.enterprise.cmis.QueryResult;
import com.dotcms.exception.BaseRuntimeInternationalizationException;

import com.dotcms.util.ContentTypeUtil;
import com.dotmarketing.beans.Host;

import com.dotmarketing.business.APILocator;
import com.dotmarketing.business.DotStateException;
import com.dotmarketing.business.FactoryLocator;
import com.dotmarketing.business.PermissionAPI;
import com.dotmarketing.business.PermissionedWebAssetUtil;


import com.dotmarketing.business.query.GenericQueryFactory.Query;
import com.dotmarketing.business.query.QueryUtil;
import com.dotmarketing.business.query.ValidationException;
import com.dotmarketing.cache.FieldsCache;
import com.dotmarketing.common.db.DotConnect;
import com.dotmarketing.common.util.SQLUtil;
import com.dotmarketing.db.DbConnectionFactory;
import com.dotmarketing.exception.DotDataException;
import com.dotmarketing.exception.DotHibernateException;
import com.dotmarketing.exception.DotSecurityException;
import com.dotmarketing.factories.WebAssetFactory;
import com.dotmarketing.portlets.contentlet.business.HostAPI;
import com.dotmarketing.portlets.fileassets.business.FileAssetAPI;
import com.dotmarketing.portlets.folders.model.Folder;

import com.dotmarketing.portlets.structure.model.Field;
import com.dotmarketing.portlets.structure.model.SimpleStructureURLMap;
import com.dotmarketing.portlets.structure.model.Structure;
import com.dotmarketing.portlets.workflows.business.WorkFlowFactory;
import com.dotmarketing.portlets.workflows.model.WorkflowScheme;
import com.dotmarketing.util.InodeUtils;
import com.dotmarketing.util.Logger;
import com.dotmarketing.util.UtilMethods;
import com.liferay.portal.model.User;


/**
 * Provides access to information related to Content Types and the different
 * ways it is related to other types of objects in dotCMS. The term "Structure" 
 * is deprecated, it has been changed to "Content Type" now. 
 * 
 * @author root
 * @version 1.0
 * @since Mar 22, 2012
 *
 */
@Deprecated
public class StructureFactory {




	private static final SystemEventsAPI systemEventsAPI = APILocator.getSystemEventsAPI();
	private static final HttpServletRequestThreadLocal httpServletRequestThreadLocal = HttpServletRequestThreadLocal.INSTANCE;
	private static final ContentTypeUtil contentTypeUtil = ContentTypeUtil.getInstance();


	//### READ ###

	/**
	 * Gets the structure by inode
	 * @deprecated  Use CacheLocator.getContentTypeCache().getStructureByInode instead
	 * @param inode is the contentlet inode
	 */
	public static Structure getStructureByInode(String inode) {
		try {
			return new StructureTransformer(APILocator.getContentTypeAPI2().find(inode,APILocator.systemUser())).asStructure();
		} catch (Exception e) {
			return new Structure();
		}
	}
	/**
	 * Gets the structure by Type
	 * @deprecated  Use CacheLocator.getContentTypeCache().getStructureByName instead
	 * @param type is the name of the structure
	 */
	public static Structure getStructureByType(String type)
	{
		type = SQLUtil.sanitizeParameter(type);
		String condition = " name = '" + type + "'";
		try {
			return new StructureTransformer(APILocator.getContentTypeAPI2().find(condition, "mod_date", 1, 0, "desc", APILocator.systemUser(), false)).asStructure();
		} catch (DotStateException | DotDataException e) {
			throw new DotStateException(e);
		}
	}

	/**
	 * Gets the structure by variable name
	 * @param type is the name of the structure
	 */
	@SuppressWarnings("unchecked")
	public static Structure getStructureByVelocityVarName(String varName)
	{

		try {
			return new StructureTransformer(APILocator.getContentTypeAPI2().findByVarName(varName,APILocator.systemUser())).asStructure();
		} catch (Exception e) {
			throw new DotStateException(e);
		}
	}

	public static Structure getDefaultStructure()
	{
		try {
			return new StructureTransformer(APILocator.getContentTypeAPI2().findDefault(APILocator.systemUser())).asStructure();
		} catch (Exception e) {
			throw new DotStateException(e);
		}
	}

	/**
	 * This method return the structures s
	 * @return List<String>
	 */
	@Deprecated
	public static List<String> getAllStructuresNames()
	{
	
			return new ArrayList<String>();
	}
	
	@Deprecated
	public static List<String> getAllVelocityVariablesNames()
	{
		return new ArrayList<String>();

	}
	
	@Deprecated
	public static List<SimpleStructureURLMap> findStructureURLMapPatterns() throws DotDataException{
		return APILocator.getContentTypeAPI2().findStructureURLMapPatterns();
	}

	/**
	 * Retrieves a list of {@link Structure} objects that the current user is
	 * allowed to access. The result set will contain all possible values,
	 * grouped by Content Type and name, and in ascendent order. Depending on
	 * the license level, some Content Types might not be included as part of
	 * the results.
	 * 
	 * @param user
	 *            - The {@link User} retrieving the list of Content Types.
	 * @param respectFrontendRoles
	 *            - If set to <code>true</code>, the permission handling will be
	 *            based on the currently logged-in user or the Anonymous role.
	 *            Otherwise, set to <code>false</code>.
	 * @param allowedStructsOnly
	 *            - If set to <code>true</code>, returns only the Content Types
	 *            the specified user has read permission on. Otherwise, set to
	 *            <code>false</code>.
	 * @return A list of permissioned {@link Structure} objects.
	 * @throws DotDataException
	 *             An error occurred when retrieving information from the
	 *             database.
	 */
	public static List<Structure> getStructures(User user, boolean respectFrontendRoles, boolean allowedStructsOnly)
			throws DotDataException {
		List<ContentType> types = APILocator.getContentTypeAPI2().findAll(user, respectFrontendRoles);
		return new StructureTransformer(types).asStructureList();
	}

	/**
	 * Retrieves a list of {@link Structure} objects that the current user is
	 * allowed to access. It also allows you to have more control on the
	 * filtering criteria for the result set. Depending on the license level,
	 * some Content Types might not be included as part of the results.
	 * 
	 * @param user
	 *            - The {@link User} retrieving the list of Content Types.
	 * @param respectFrontendRoles
	 *            - If set to <code>true</code>, the permission handling will be
	 *            based on the currently logged-in user or the Anonymous role.
	 *            Otherwise, set to <code>false</code>.
	 * @param allowedStructsOnly
	 *            - If set to <code>true</code>, returns only the Content Types
	 *            the specified user has read permission on. Otherwise, set to
	 *            <code>false</code>.
	 * @param condition
	 *            - Any specific condition or filtering criteria for the
	 *            resulting Content Types.
	 * @param orderBy
	 *            - The column(s) to order the results by.
	 * @param limit
	 *            - The maximum number of records to return.
	 * @param offset
	 *            - The record offset for pagination purposes.
	 * @param direction
	 *            - The ordering of the results: <code>asc</code>, or
	 *            <code>desc</code>.
	 * @return A list of {@link Structure} objects based on the current user's
	 *         permissions and the system license.
	 * @throws DotDataException
	 *             An error occurred when retrieving information from the
	 *             database.
	 */
	public static List<Structure> getStructures(User user, boolean respectFrontendRoles, boolean allowedStructsOnly,
			String condition, String orderBy, int limit, int offset, String direction) throws DotStateException {
		
		try {
			List<ContentType> types = APILocator.getContentTypeAPI2().find(condition, orderBy, limit, offset, direction, user, false);
			return new StructureTransformer(types).asStructureList();
		} catch (DotStateException | DotDataException e) {
			throw new DotStateException(e);
		}
	}
	
	public static List<Structure> getStructures()
	{
		try {
			return new StructureTransformer(APILocator.getContentTypeAPI2().find("1=1", "name", 10000, 0, "desc", APILocator.systemUser(), false)).asStructureList();
		} catch (DotStateException | DotDataException e) {
			throw new DotStateException(e);
		}
	}
	
	   /**
     * Returns a list of Content Type according to a specific Type
     * These could be:
     * 1. Contents.
     * 2. Widgets.
     * 3. Forms.
     * 4. File Assets.
     * 5. Pages.
     * 6. Personas
     * @param type: Integer type, according to valid content types specified in Structure.java class
     * @return structures: List of Structures 
     */
	public static List<Structure> getAllStructuresByType(int structureType)
    {
		BaseContentType type = BaseContentType.getBaseContentType(structureType);
		try {
			return new StructureTransformer(APILocator.getContentTypeAPI2().findByType(type, APILocator.systemUser(),false)).asStructureList();
		} catch (DotStateException | DotDataException | DotSecurityException e) {
			throw new DotStateException(e);
		}
    }

	public static List<Structure> getStructuresByUser(User user, String condition, String orderBy,int limit,int offset,String direction) {

		return getStructures(user,  false,  false,
				 condition,  orderBy,  limit,  offset,  direction);
	}


	public static List<Structure> getStructuresWithWritePermissions(User user, boolean respectFrontendRoles) throws DotDataException{

		try {
			
			List<Structure>  structs= new StructureTransformer(APILocator.getContentTypeAPI2().findAll(APILocator.systemUser(),false)).asStructureList();
			return APILocator.getPermissionAPI().filterCollection(structs,PermissionAPI.PERMISSION_WRITE, respectFrontendRoles, user);
		
		} catch (DotStateException | DotDataException | DotSecurityException e) {
			throw new DotStateException(e);
		}
	}

	public static List<Structure> getStructuresWithReadPermissions(User user, boolean respectFrontendRoles) throws DotDataException
	{
		try {
			
			return new StructureTransformer(APILocator.getContentTypeAPI2().findAll(user,respectFrontendRoles)).asStructureList();
	
		} catch (DotStateException | DotDataException e) {
			throw new DotStateException(e);
		}
	}

	public static List<Structure> getNoSystemStructuresWithReadPermissions(User user, boolean respectFrontendRoles) throws DotDataException
	{
		String orderBy = "structuretype,upper(name)";
		int limit = -1;
		String condition = " structure.system= " + DbConnectionFactory.getDBFalse();
		List<ContentType> types = APILocator.getContentTypeAPI2().find(condition, orderBy, limit, 0, "asc", user, respectFrontendRoles);
		return new StructureTransformer(types).asStructureList();

	}

	public static List<Structure> getStructuresUnderHost(Host h, User user, boolean respectFrontendRoles) throws DotDataException
	{



		try{
			String condition = " host = ?";
			int limit = -1;
			List<ContentType> types = APILocator.getContentTypeAPI2().find(condition, "mod_date", limit, 0, "desc", user, respectFrontendRoles);
			return new StructureTransformer(types).asStructureList();
		}
		catch(Exception e){
			Logger.error(StructureFactory.class, e.getMessage(), e);
			throw new DotDataException(e.getMessage());

		}
	}

	public static List<Structure> getStructuresByWFScheme(WorkflowScheme scheme, User user, boolean respectFrontendRoles) throws DotDataException
	{

		try{
			String condition = " structure.inode exists (select structure_id from workflow_scheme_x_structure where workflow_scheme_x_structure.scheme_id = ' "  + scheme.getId() + "')";
			int limit = -1;
			List<ContentType> types = APILocator.getContentTypeAPI2().find(condition, "name", limit, 0, "asc", user, respectFrontendRoles);
			return new StructureTransformer(types).asStructureList();
		}
		catch(Exception e){
			Logger.error(StructureFactory.class, e.getMessage(), e);
			throw new DotDataException(e.getMessage());

		}
		
	}

	public static List getStructures(int limit)
	{
		String orderBy = "name";
		return getStructures(orderBy,limit);
	}

	@SuppressWarnings("unchecked")
	public static List<Structure> getStructures(String orderBy,int limit)
	{
		String direction = "asc";
		return getStructures(orderBy,limit,direction);
	}

	public static List<Structure> getStructures(String orderBy,int limit,String direction){
		return getStructures("1=1 ", "mod_date", limit, 0,direction);
		
	}

	public static List<Structure> getStructures(String condition, String orderBy,int limit,int offset,String direction) {

        //Forms are an enterprise feature...
        if ( LicenseUtil.getLevel() <= 100 ) {
            if ( !UtilMethods.isSet(condition) ) {
                condition  = " structuretype not in(" + BaseContentType.FORM.getType() + ","+BaseContentType.PERSONA.getType() +") ";
            }
            else{
            	condition += " and structuretype not in(" + BaseContentType.FORM.getType() + ","+BaseContentType.PERSONA.getType() +") ";
            }            
        }

		try{
			List<ContentType> types = APILocator.getContentTypeAPI2().find(condition, orderBy, limit, offset, direction, APILocator.systemUser(), false);
			return new StructureTransformer(types).asStructureList();
		}
		catch(Exception e){
			throw new DotStateException(e);

		}
	}

	
	protected static void fixFolderHost(Structure st) {
	    if(!UtilMethods.isSet(st.getFolder())) {
	        st.setFolder(Folder.SYSTEM_FOLDER);
	    }
	    if(!UtilMethods.isSet(st.getHost())) {
	        st.setHost(Host.SYSTEM_HOST);
	    }
	}

	//### CREATE AND UPDATE
	public static void saveStructure(Structure structure) throws DotHibernateException{
        boolean isNew = !UtilMethods.isSet(structure.getInode());
		try {
			ContentType type = new StructureTransformer(structure).from();
			type = APILocator.getContentTypeAPI2().save(type, APILocator.systemUser());
			structure.setInode(type.inode());
		} catch (DotStateException | DotDataException | DotSecurityException e) {
			throw new DotHibernateException(e.getMessage(),e);
		}



		pushSaveUpdateEvent(structure, isNew);
	}

	private static void pushSaveUpdateEvent(Structure structure, boolean isNew) {

		SystemEventType systemEventType = isNew ? SystemEventType.SAVE_BASE_CONTENT_TYPE : SystemEventType.UPDATE_BASE_CONTENT_TYPE;

		try {
	 		String actionUrl = contentTypeUtil.getActionUrl(structure);
			ContentTypePayloadDataWrapper contentTypePayloadDataWrapper = new ContentTypePayloadDataWrapper(actionUrl, structure);
			systemEventsAPI.push(systemEventType, new Payload(contentTypePayloadDataWrapper,  Visibility.PERMISSION,
                            String.valueOf(PermissionAPI.PERMISSION_READ)));
		} catch (DotDataException e) {
			throw new RuntimeException( e );
		}
	}

	public static void saveStructure(Structure structure, String existingId) throws DotHibernateException
	{
		try {
			ContentType type = APILocator.getContentTypeAPI2().save(new StructureTransformer(structure).from(), APILocator.systemUser());
			structure.setInode(type.inode());
		} catch (DotStateException | DotDataException | DotSecurityException e) {
			throw new DotHibernateException(e.getMessage(),e);
		}
	}

	//### DELETE ###
	public static void deleteStructure(String inode) throws DotDataException
	{
		Structure structure = getStructureByInode(inode);
		deleteStructure(structure);
	}

	public static void deleteStructure(Structure structure) throws DotDataException
	{

		WorkFlowFactory wff = FactoryLocator.getWorkFlowFactory();
		wff.deleteSchemeForStruct(structure.getInode());

		try {
			APILocator.getContentTypeAPI2().delete(new StructureTransformer(structure).from(), APILocator.systemUser());
	          String actionUrl = contentTypeUtil.getActionUrl(structure);
	            ContentTypePayloadDataWrapper contentTypePayloadDataWrapper = new ContentTypePayloadDataWrapper(actionUrl, structure);
	            systemEventsAPI.push(SystemEventType.DELETE_BASE_CONTENT_TYPE, new Payload(contentTypePayloadDataWrapper,  Visibility.PERMISSION,
	                    String.valueOf(PermissionAPI.PERMISSION_READ)));
		} catch (DotStateException | DotSecurityException e) {
			Logger.error(StructureFactory.class, e.getMessage(), e);
			throw new BaseRuntimeInternationalizationException( e );
		}
	}

	public static void disableDefault() throws DotHibernateException
	{
		throw new DotHibernateException("You cannot disbale the defualt without setting a new one");
	}

	public static int getTotalDates(Structure structure)
	{
		String typeField = Field.FieldType.DATE.toString();
		int intDate = getTotals(structure,typeField);
		typeField = Field.FieldType.DATE_TIME.toString();
		int intDateTime = getTotals(structure,typeField);
		return intDate + intDateTime;
	}

	public static int getTotalImages(Structure structure)
	{
		String typeField = Field.FieldType.IMAGE.toString();
		return getTotals(structure,typeField);
	}

	public static int getTotalFiles(Structure structure)
	{
		String typeField = Field.FieldType.FILE.toString();
		return getTotals(structure,typeField);
	}

	public static int getTotalTextAreas(Structure structure)
	{
		String typeField = Field.FieldType.TEXT_AREA.toString();
		return getTotals(structure,typeField);
	}

	public static int getTotalWYSIWYG(Structure structure)
	{
		String typeField = Field.FieldType.WYSIWYG.toString();
		return getTotals(structure,typeField);
	}

	public static int getTotals(Structure structure,String typeField)
	{
		List fields = structure.getFields();
		int total = 0;
		for(int i = 0; i < fields.size();i++)
		{
			Field field = (Field) fields.get(i);
			if(field.getFieldType().equals(typeField))
			{
				total++;
			}
		}
		return total;
	}

	/**
	 * Create the default cms contentlet structure
	 * @throws DotHibernateException
	 *
	 */
	public static void createDefaultStructure () {
		Structure st = StructureFactory.getDefaultStructure();
		if (st == null || !InodeUtils.isSet(st.getInode())) {





		}
	}

	/**
	 * Gets the list of fields of a structure which type it is TAG
	 * @param structureInode inode of the structure owner of the fields to get
	 * @return a list of fields of a structure which type it is TAG
	 */
	public static ArrayList<Field> getTagsFields(String structureInode) {
		ArrayList<Field> tagFields = new ArrayList<Field>();
		List<Field> listFields = FieldsCache.getFieldsByStructureInode(structureInode);

		for (Field f : listFields) {
			if (f.getFieldType().equals(Field.FieldType.TAG.toString())) {
				tagFields.add(f);
			}
		}

		return tagFields;
	}

    /**
     * Counts the amount of structures in DB filtering by the given condition
     * 
     * @param condition to be used
     * @return Amount of structures found
     */
    public static int getStructuresCount(String condition) {
        DotConnect db = new DotConnect();

        StringBuffer sb = new StringBuffer();

        condition = (UtilMethods.isSet(condition.trim())) ? condition + " AND " : "";
        if (LicenseUtil.getLevel() < 200) {
            condition += " structuretype NOT IN (" + Structure.STRUCTURE_TYPE_FORM + ", "
                    + Structure.STRUCTURE_TYPE_PERSONA + ") AND ";
        }

        condition += " 1=1 ";

        try {

            sb.append("select count(distinct structure.inode ) as count ");
            sb.append(" from structure ");
            if (condition != null && UtilMethods.isSet(condition)) {
                sb.append(" where " + condition);
            }
            Logger.debug(StructureFactory.class, sb.toString());
            db.setSQL(sb.toString());
            return db.getInt("count");

        } catch (Exception e) {
            Logger.error(WebAssetFactory.class, "getStructuresCount failed:" + e, e);
        }
        return 0;
    }

	/**
	 * Get the list of image fields of a structure having a value in a list of parameters
	 * @param structure The structure whose fields will be compared to the list of values given
	 * @param parametersName A list with the velocity name of the fields to be compared to the structure
	 * @param values A list with the values of the fields to be compared to the structure
	 * @return List<Field>
	 */
	public static List<Field> getImagesFieldsList(Structure structure, List<String> parametersName, List<String[]> values){
		List<Field> imageList = new ArrayList<Field>();
		for(int i=0; i < parametersName.size(); i++){
			String fieldname = parametersName.get(i);
			String[] fieldValue = values.get(i);
			Field field = structure.getFieldVar(fieldname);
			if(UtilMethods.isSet(field) && APILocator.getFieldAPI().valueSettable(field)){
				if(field.getFieldType().equals(Field.FieldType.IMAGE.toString()) && UtilMethods.isSet(fieldValue)){
					imageList.add(field);
				}
			}
		}
		return imageList;
	}

	/**
	 * Get the list of file fields of a structure having a value in a list of parameters
	 * @param structure The structure whose fields will be compared to the list of values given
	 * @param parametersName A list with the velocity name of the fields to be compared to the structure
	 * @param values A list with the values of the fields to be compared to the structure
	 * @return List<Field>
	 */
	public static List<Field> getFilesFieldsList(Structure structure, List<String> parametersName, List<String[]> values){
		List<Field> fileList = new ArrayList<Field>();
		for(int i=0; i < parametersName.size(); i++){
			String fieldname = parametersName.get(i);
			String[] fieldValue = values.get(i);
			Field field = structure.getFieldVar(fieldname);
			if(UtilMethods.isSet(field) && APILocator.getFieldAPI().valueSettable(field)){
				if(field.getFieldType().equals(Field.FieldType.FILE.toString()) && UtilMethods.isSet(fieldValue)){
					fileList.add(field);
				}
			}
		}
		return fileList;
	}

	public static List<Map<String, Serializable>> DBSearch(Query query, User user,boolean respectFrontendRoles) throws ValidationException,DotDataException {

		Map<String, String> dbColToObjectAttribute = new HashMap<String, String>();

		if(UtilMethods.isSet(query.getSelectAttributes())){

			if(!query.getSelectAttributes().contains("name")){
				query.getSelectAttributes().add("name" + " as " + QueryResult.CMIS_TITLE);
			}
		}else{
			List<String> atts = new ArrayList<String>();
			atts.add("*");
			atts.add("name" + " a" +
					"s " + QueryResult.CMIS_TITLE);
			query.setSelectAttributes(atts);
		}

		return QueryUtil.DBSearch(query, dbColToObjectAttribute, null, user, true, respectFrontendRoles);
	}





	public static void updateFolderFileAssetReferences(Structure st) throws DotDataException{
		Structure defaultFileAssetStructure = getStructureByVelocityVarName(FileAssetAPI.DEFAULT_FILE_ASSET_STRUCTURE_VELOCITY_VAR_NAME);
		if(defaultFileAssetStructure!=null &&
				UtilMethods.isSet(defaultFileAssetStructure.getInode())){
			DotConnect dc = new DotConnect();
			dc.setSQL("update folder set default_file_type = ? where default_file_type = ?");
			dc.addParam(defaultFileAssetStructure.getInode());
			dc.addParam(st.getInode());
			dc.loadResult();
		}

	}

	public static List<Structure> findStructuresUserCanUse(User user, String query, Integer structureType, int offset, int limit) throws DotDataException, DotSecurityException {
		return PermissionedWebAssetUtil.findStructuresForLimitedUser(query, structureType, "name", offset, limit, PermissionAPI.PERMISSION_READ, user, false);
	}
}<|MERGE_RESOLUTION|>--- conflicted
+++ resolved
@@ -1,14 +1,14 @@
 package com.dotmarketing.portlets.structure.factories;
 
 import java.io.Serializable;
-<<<<<<< HEAD
+
 import java.util.ArrayList;
 import java.util.HashMap;
 import java.util.List;
 import java.util.Map;
-=======
+
 import java.util.*;
->>>>>>> cf0fd085
+
 
 
 import com.dotcms.contenttype.model.type.BaseContentType;
@@ -403,9 +403,9 @@
 	private static void pushSaveUpdateEvent(Structure structure, boolean isNew) {
 
 		SystemEventType systemEventType = isNew ? SystemEventType.SAVE_BASE_CONTENT_TYPE : SystemEventType.UPDATE_BASE_CONTENT_TYPE;
-
-		try {
-	 		String actionUrl = contentTypeUtil.getActionUrl(structure);
+		ContentType type=new StructureTransformer(structure).from();
+		try {
+	 		String actionUrl = contentTypeUtil.getActionUrl(type);
 			ContentTypePayloadDataWrapper contentTypePayloadDataWrapper = new ContentTypePayloadDataWrapper(actionUrl, structure);
 			systemEventsAPI.push(systemEventType, new Payload(contentTypePayloadDataWrapper,  Visibility.PERMISSION,
                             String.valueOf(PermissionAPI.PERMISSION_READ)));
@@ -436,10 +436,11 @@
 
 		WorkFlowFactory wff = FactoryLocator.getWorkFlowFactory();
 		wff.deleteSchemeForStruct(structure.getInode());
-
-		try {
-			APILocator.getContentTypeAPI2().delete(new StructureTransformer(structure).from(), APILocator.systemUser());
-	          String actionUrl = contentTypeUtil.getActionUrl(structure);
+		ContentType type=new StructureTransformer(structure).from();
+
+		try {
+			APILocator.getContentTypeAPI2().delete(type, APILocator.systemUser());
+	          String actionUrl = contentTypeUtil.getActionUrl(type);
 	            ContentTypePayloadDataWrapper contentTypePayloadDataWrapper = new ContentTypePayloadDataWrapper(actionUrl, structure);
 	            systemEventsAPI.push(SystemEventType.DELETE_BASE_CONTENT_TYPE, new Payload(contentTypePayloadDataWrapper,  Visibility.PERMISSION,
 	                    String.valueOf(PermissionAPI.PERMISSION_READ)));
