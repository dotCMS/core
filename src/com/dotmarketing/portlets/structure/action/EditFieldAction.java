--- conflicted
+++ resolved
@@ -1,4 +1,3 @@
-<<<<<<< HEAD
 package com.dotmarketing.portlets.structure.action;
 
 import static com.dotmarketing.business.PermissionAPI.PERMISSION_PUBLISH;
@@ -521,630 +520,3 @@
     }
 
 }
-=======
-package com.dotmarketing.portlets.structure.action;
-
-import static com.dotmarketing.business.PermissionAPI.PERMISSION_PUBLISH;
-
-import java.net.URLDecoder;
-import java.util.ArrayList;
-import java.util.Enumeration;
-import java.util.List;
-
-import javax.servlet.http.HttpServletRequest;
-import javax.servlet.http.HttpSession;
-
-import com.dotcms.repackage.javax.portlet.ActionRequest;
-import com.dotcms.repackage.javax.portlet.ActionResponse;
-import com.dotcms.repackage.javax.portlet.PortletConfig;
-import com.dotcms.repackage.org.apache.commons.beanutils.BeanUtils;
-import com.dotcms.repackage.org.apache.struts.action.ActionForm;
-import com.dotcms.repackage.org.apache.struts.action.ActionMapping;
-import com.dotmarketing.beans.Host;
-import com.dotmarketing.business.APILocator;
-import com.dotmarketing.business.CacheLocator;
-import com.dotmarketing.business.PermissionAPI;
-import com.dotmarketing.cache.FieldsCache;
-import com.dotmarketing.db.HibernateUtil;
-import com.dotmarketing.exception.DotDataException;
-import com.dotmarketing.exception.DotSecurityException;
-import com.dotmarketing.portal.struts.DotPortletAction;
-import com.dotmarketing.portlets.categories.business.CategoryAPI;
-import com.dotmarketing.portlets.categories.model.Category;
-import com.dotmarketing.portlets.contentlet.business.ContentletAPI;
-import com.dotmarketing.portlets.contentlet.model.Contentlet;
-import com.dotmarketing.portlets.structure.business.FieldAPI;
-import com.dotmarketing.portlets.structure.factories.FieldFactory;
-import com.dotmarketing.portlets.structure.factories.StructureFactory;
-import com.dotmarketing.portlets.structure.model.Field;
-import com.dotmarketing.portlets.structure.model.Structure;
-import com.dotmarketing.portlets.structure.struts.FieldForm;
-import com.dotmarketing.quartz.job.DeleteFieldJob;
-import com.dotmarketing.services.ContentletMapServices;
-import com.dotmarketing.services.ContentletServices;
-import com.dotmarketing.services.StructureServices;
-import com.dotmarketing.util.ActivityLogger;
-import com.dotmarketing.util.AdminLogger;
-import com.dotmarketing.util.HostUtil;
-import com.dotmarketing.util.InodeUtils;
-import com.dotmarketing.util.Logger;
-import com.dotmarketing.util.RegEX;
-import com.dotmarketing.util.UtilMethods;
-import com.dotmarketing.util.Validator;
-import com.dotmarketing.util.VelocityUtil;
-import com.dotmarketing.util.WebKeys;
-import com.liferay.portal.model.User;
-import com.liferay.portal.util.Constants;
-import com.liferay.portlet.ActionRequestImpl;
-import com.liferay.util.StringUtil;
-import com.liferay.util.servlet.SessionMessages;
-
-public class EditFieldAction extends DotPortletAction {
-
-	private CategoryAPI categoryAPI = APILocator.getCategoryAPI();
-	private ContentletAPI conAPI = APILocator.getContentletAPI();
-	private FieldAPI fAPI = APILocator.getFieldAPI();
-
-	public CategoryAPI getCategoryAPI() {
-		return categoryAPI;
-	}
-
-	public void setCategoryAPI(CategoryAPI categoryAPI) {
-		this.categoryAPI = categoryAPI;
-	}
-
-	public void processAction(ActionMapping mapping, ActionForm form, PortletConfig config, ActionRequest req,
-			ActionResponse res) throws Exception {
-
-		User user = _getUser(req);
-
-		String cmd = req.getParameter(Constants.CMD);
-		String referer = req.getParameter("referer");
-
-		if ((referer != null) && (referer.length() != 0)) {
-			referer = URLDecoder.decode(referer, "UTF-8");
-		}
-
-		// Retrieve the field in the request
-		if ((cmd == null) || !cmd.equals("reorder")) {
-			_retrieveField(form, req, res);
-		}
-		HibernateUtil.startTransaction();
-
-		/*
-		 * saving the field
-		 */
-		if ((cmd != null) && cmd.equals(Constants.ADD)) {
-			try {
-				Logger.debug(this, "Calling Add/Edit Method");
-
-				Field field = (Field) req.getAttribute(WebKeys.Field.FIELD);
-				if (InodeUtils.isSet(field.getInode())) {
-					if (field.isFixed()
-							|| (field.getFieldType().equals(Field.FieldType.LINE_DIVIDER.toString())
-									|| field.getFieldType().equals(Field.FieldType.TAB_DIVIDER.toString())
-									|| field.getFieldType().equals(Field.FieldType.CATEGORIES_TAB.toString())
-									|| field.getFieldType().equals(Field.FieldType.PERMISSIONS_TAB.toString())
-									|| field.getFieldType().equals(Field.FieldType.RELATIONSHIPS_TAB.toString())
-									|| field.getFieldContentlet().equals(FieldAPI.ELEMENT_CONSTANT) || field
-									.getFieldType().equals(Field.FieldType.HIDDEN.toString()))) {
-						FieldForm fieldForm = (FieldForm) form;
-						field.setFieldName(fieldForm.getFieldName());
-
-						// This is what you can change on a fixed field
-						if (field.isFixed()) {
-							field.setHint(fieldForm.getHint());
-							field.setDefaultValue(fieldForm.getDefaultValue());
-							field.setSearchable(fieldForm.isSearchable());
-							field.setListed(fieldForm.isListed());
-							// field.setFieldName(fieldForm.getFieldName());
-						}
-
-						Structure structure = CacheLocator.getContentTypeCache().getStructureByInode(field.getStructureInode());
-
-						if (((structure.getStructureType() == Structure.STRUCTURE_TYPE_CONTENT) && !fAPI
-								.isElementConstant(field))
-								|| ((structure.getStructureType() == Structure.STRUCTURE_TYPE_WIDGET) && fAPI
-										.isElementConstant(field))
-								|| ((structure.getStructureType() == Structure.STRUCTURE_TYPE_FILEASSET) && fAPI
-										.isElementConstant(field))
-                                || ((structure.getStructureType() == Structure.STRUCTURE_TYPE_HTMLPAGE) && fAPI
-										.isElementConstant(field))
-								|| ((structure.getStructureType() == Structure.STRUCTURE_TYPE_FORM) && fAPI
-										.isElementConstant(field))) {
-							field.setValues(fieldForm.getValues());
-						}
-						BeanUtils.copyProperties(fieldForm, field);
-					}
-				}
-				if (Validator.validate(req, form, mapping)) {
-					if (_saveField(form, req, res, user)) {
-						_sendToReferral(req, res, referer);
-						return;
-					}
-				}
-
-			} catch (Exception ae) {
-				_handleException(ae, req);
-				return;
-			}
-
-		}
-		/*
-		 * If we are deleting the field, run the delete action and return to the
-		 * list
-		 *
-		 */
-		else if ((cmd != null) && cmd.equals(Constants.DELETE)) {
-			try {
-				Logger.debug(this, "Calling Delete Method");
-				_deleteField(form, req, res);
-			} catch (Exception ae) {
-				_handleException(ae, req);
-				return;
-			}
-			_sendToReferral(req, res, referer);
-		} else if ((cmd != null) && cmd.equals("reorder")) {
-			try {
-				Logger.debug(this, "Calling reorder Method");
-				_reorderFields(form, req, res);
-			} catch (Exception ae) {
-				_handleException(ae, req);
-				return;
-			}
-			_sendToReferral(req, res, referer);
-		}
-		HibernateUtil.commitTransaction();
-		_loadForm(form, req, res);
-		setForward(req, "portlet.ext.structure.edit_field");
-	}
-
-	private void _retrieveField(ActionForm form, ActionRequest req, ActionResponse res) {
-		Field field = new Field();
-		String inodeString = req.getParameter("inode");
-		if (InodeUtils.isSet(inodeString)) {
-			/*
-			 * long inode = Long.parseLong(inodeString); if (inode != 0) { field =
-			 * FieldFactory.getFieldByInode(inode); }
-			 */
-			if (InodeUtils.isSet(inodeString)) {
-				field = FieldFactory.getFieldByInode(inodeString);
-			} else {
-				String structureInode = req.getParameter("structureInode");
-				field.setStructureInode(structureInode);
-			}
-		} else {
-			String structureInode = req.getParameter("structureInode");
-			field.setStructureInode(structureInode);
-		}
-
-		if (field.isFixed()) {
-
-			String message = "warning.object.isfixed";
-			SessionMessages.add(req, "message", message);
-
-		}
-
-		req.setAttribute(WebKeys.Field.FIELD, field);
-	}
-
-	private boolean _saveField(ActionForm form, ActionRequest req, ActionResponse res, User user) {
-		try {
-			FieldForm fieldForm = (FieldForm) form;
-			Field field = (Field) req.getAttribute(WebKeys.Field.FIELD);
-			Structure structure = CacheLocator.getContentTypeCache().getStructureByInode(field.getStructureInode());
-			boolean isNew = false;
-			boolean wasIndexed = field.isIndexed();
-
-
-			//http://jira.dotmarketing.net/browse/DOTCMS-5918
-			HttpServletRequest httpReq = ((ActionRequestImpl) req).getHttpServletRequest();
-			try {
-			    _checkUserPermissions(structure, user, PERMISSION_PUBLISH);
-			} catch (Exception ae) {
-				if (ae.getMessage().equals(WebKeys.USER_PERMISSIONS_EXCEPTION)) {
-					SessionMessages.add(httpReq, "message", "message.insufficient.permissions.to.save");
-				}
-				throw ae;
-			}
-
-			String dataType = fieldForm.getDataType();
-
-			if (fieldForm.isListed()) {
-				fieldForm.setIndexed(true);
-			}
-
-			if (fieldForm.isSearchable()) {
-				fieldForm.setIndexed(true);
-			}
-
-			if (fieldForm.isUnique()) {
-				fieldForm.setRequired(true);
-				fieldForm.setIndexed(true);
-			}
-
-			BeanUtils.copyProperties(field, fieldForm);
-
-			//To validate values entered for decimal/number type check box field
-			//http://jira.dotmarketing.net/browse/DOTCMS-5516
-
-			if (field.getFieldType().equals(Field.FieldType.CHECKBOX.toString())){
-				String values = fieldForm.getValues();
-                String temp = values.replaceAll("\r\n","|");
-                String[] tempVals = StringUtil.split(temp.trim(), "|");
-                try {
-    				if(dataType.equals(Field.DataType.FLOAT.toString())){
-    					if(values.indexOf("\r\n") > -1) {
-    						SessionMessages.add(req, "error", "message.structure.invaliddatatype");
-    					    return false;
-    					}
-
-    					for(int i=1;i<tempVals.length;i+= 2){
-    						Float.parseFloat(tempVals[i]);
-    					}
-    				}else if(dataType.equals(Field.DataType.INTEGER.toString())){
-    					if(values.indexOf("\r\n") > -1) {
-    						SessionMessages.add(req, "error", "message.structure.invaliddatatype");
-    					    return false;
-    					}
-
-    					for(int i=1;i<tempVals.length;i+= 2){
-    							Integer.parseInt(tempVals[i]);
-    					}
-    				}
-
-				  }catch (Exception e) {
-  			          String message = "message.structure.invaliddata";
-				    SessionMessages.add(req, "error", message);
-				    return false;
-				 }
-			}
-
-			// check if is a new field to add at the botton of the structure
-			// field list
-			if (!InodeUtils.isSet(fieldForm.getInode())) {
-				isNew = true;
-				int sortOrder = 0;
-				List<Field> fields = FieldsCache.getFieldsByStructureInode(structure.getInode());
-				for (Field f : fields) {
-					// http://jira.dotmarketing.net/browse/DOTCMS-3232
-					if (f.getFieldType().equalsIgnoreCase(fieldForm.getFieldType())
-							&& f.getFieldType().equalsIgnoreCase(Field.FieldType.HOST_OR_FOLDER.toString())) {
-						SessionMessages.add(req, "error", "message.structure.duplicate.host_or_folder.field");
-						return false;
-					}
-					// https://github.com/dotCMS/core/issues/9684
-					if (f.getFieldType().equalsIgnoreCase(fieldForm.getFieldType())
-							&& f.getFieldType().equalsIgnoreCase(Field.FieldType.TAG.toString())) {
-						SessionMessages.add(req, "error", "message.structure.duplicate.tag.field");
-						return false;
-					}
-					if (f.getSortOrder() > sortOrder)
-						sortOrder = f.getSortOrder();
-				}
-				field.setSortOrder(sortOrder + 1);
-				field.setFixed(false);
-				field.setReadOnly(false);
-
-				String fieldVelocityName = VelocityUtil.convertToVelocityVariable(fieldForm.getFieldName(), false);
-				int found = 0;
-				if (VelocityUtil.isNotAllowedVelocityVariableName(fieldVelocityName)) {
-					found++;
-				}
-
-				String velvar;
-				for (Field f : fields) {
-					velvar = f.getVelocityVarName();
-					if (velvar != null) {
-						if (fieldVelocityName.equals(velvar)) {
-							found++;
-						} else if (velvar.contains(fieldVelocityName)) {
-							String number = velvar.substring(fieldVelocityName.length());
-							if (RegEX.contains(number, "^[0-9]+$")) {
-								found++;
-							}
-						}
-					}
-				}
-				if (found > 0) {
-					fieldVelocityName = fieldVelocityName + Integer.toString(found);
-				}
-
-				//http://jira.dotmarketing.net/browse/DOTCMS-5616
-				if(!validateInternalFieldVelocityVarName(fieldVelocityName)){
-					fieldVelocityName+="1";
-				}
-
-				field.setVelocityVarName(fieldVelocityName);
-			}
-
-			if (!field.isFixed() && !field.isReadOnly()) {
-				// gets the data type from the contentlet: bool, date, text, etc
-
-				String prevDataType = (field.getFieldContentlet() != null) ? field.getFieldContentlet().replaceAll(
-						"[0-9]*", "") : "";
-
-				if (field.getFieldType().equals("categories_tab") || field.getFieldType().equals("permissions_tab")
-						|| field.getFieldType().equals("relationships_tab")) {
-
-					List<Field> structureFields = FieldsCache.getFieldsByStructureInode(structure.getInode());
-					for (Field f : structureFields) {
-						if (f.getFieldType().equals("categories_tab") && field.getFieldType().equals("categories_tab")
-								&& !f.getInode().equals(field.getInode())) {
-							String message = "message.structure.duplicate.categories_tab";
-							SessionMessages.add(req, "error", message);
-							return false;
-
-						} else if (f.getFieldType().equals("permissions_tab")
-								&& field.getFieldType().equals("permissions_tab")
-								&& !f.getInode().equals(field.getInode())) {
-							String message = "message.structure.duplicate.permissions_tab";
-							SessionMessages.add(req, "error", message);
-							return false;
-
-						} else if (f.getFieldType().equals("relationships_tab")
-								&& field.getFieldType().equals("relationships_tab")
-								&& !f.getInode().equals(field.getInode())) {
-							String message = "message.structure.duplicate.relationships_tab";
-							SessionMessages.add(req, "error", message);
-							return false;
-
-						}
-					}
-
-				}
-
-				if (!(field.getFieldType().equals("host or folder") || field.getFieldType().equals("line_divider") || field.getFieldType().equals("tab_divider")
-						|| field.getFieldType().equals("categories_tab")
-						|| field.getFieldType().equals("permissions_tab") || field.getFieldType().equals(
-						"relationships_tab"))
-						&& !UtilMethods.isSet(fieldForm.getDataType())) {
-					// it's either an image, file or link so there is no
-					// datatype
-					field.setFieldContentlet("");
-				}
-
-				if (!UtilMethods.isSet(fieldForm.getDataType())) {
-					// it's either an image, file or link so there is no
-					// datatype
-					if (!field.getFieldType().equals("host or folder")){
-							field.setFieldContentlet("");
-						}
-
-				} else if (!prevDataType.equals(fieldForm.getDataType())) {
-					String fieldContentlet = FieldFactory.getNextAvaliableFieldNumber(dataType, field.getInode(), field
-							.getStructureInode());
-					if (fieldContentlet == null) {
-						// didn't find any empty ones, so im throwing an error
-						// to the user to select a new one
-						String message = "message.structure.nodatatype";
-						SessionMessages.add(req, "error", message);
-						return false;
-					}
-					field.setFieldContentlet(fieldContentlet);
-				}
-
-				if (field.getFieldType().equalsIgnoreCase(Field.FieldType.CATEGORY.toString())) {
-					field.setValues(req.getParameter("categories"));
-					field.setIndexed(true);
-
-					// validate if a field with the same category already exists
-					List<Field> stFields = FieldsCache.getFieldsByStructureInode(field.getStructureInode());
-					for (Field stField : stFields) {
-						if(stField.getFieldType().equalsIgnoreCase(Field.FieldType.CATEGORY.toString())
-								&& UtilMethods.isSet(stField.getValues())
-								&& stField.getValues().equals(field.getValues())
-								&& !stField.getInode().equals(field.getInode())) {
-							SessionMessages.add(httpReq, "message", "message.category.existing.field");
-							return false;
-						}
-					}
-
-					if (UtilMethods.isSet(fieldForm.getDefaultValue())) {
-						List<Category> selectedCategoriesList = new ArrayList<Category>();
-						String[] selectedCategories = fieldForm.getDefaultValue().trim().split("\\|");
-						for (String cat : selectedCategories) {
-							selectedCategoriesList.add(categoryAPI.findByName(cat, user, false));
-						}
-						Category category = categoryAPI.find(req.getParameter("categories"), user, false);
-						List<Category> childrenCategories = categoryAPI.getChildren(category, user, false);
-						if (!childrenCategories.containsAll(selectedCategoriesList)) {
-							String message = "error.invalid.child.category";
-							SessionMessages.add(req, "error", message);
-							return false;
-						}
-					}
-
-				}
-
-				if (field.getFieldType().equalsIgnoreCase(Field.FieldType.TAG.toString()) || field.isSearchable()) {
-					field.setIndexed(true);
-				}
-			}
-
-			if (fieldForm.getElement().equals(FieldAPI.ELEMENT_CONSTANT) || fieldForm.getFieldType().equals(FieldAPI.ELEMENT_CONSTANT)) {
-				field.setFieldContentlet(FieldAPI.ELEMENT_CONSTANT);
-				field.setValues(fieldForm.getValues());
-			}
-
-			boolean isUpdating = UtilMethods.isSet(field.getInode());
-			// saves this field
-			FieldFactory.saveField(field);
-
-			if(isUpdating) {
-				ActivityLogger.logInfo(ActivityLogger.class, "Update Field Action", "User " + _getUser(req).getUserId() + "/" + _getUser(req).getFirstName() + " modified field " + field.getFieldName() + " to " + structure.getName()
-					    + " Structure.", HostUtil.hostNameUtil(req, _getUser(req)));
-			} else {
-				ActivityLogger.logInfo(ActivityLogger.class, "Save Field Action", "User " + _getUser(req).getUserId() + "/" + _getUser(req).getFirstName() + " added field " + field.getFieldName() + " to " + structure.getName()
-					    + " Structure.", HostUtil.hostNameUtil(req, _getUser(req)));
-			}
-
-			FieldsCache.removeFields(structure);
-			CacheLocator.getContentTypeCache().remove(structure);
-			StructureServices.removeStructureFile(structure);
-			StructureFactory.saveStructure(structure);
-
-			FieldsCache.addFields(structure, structure.getFields());
-
-			//Refreshing permissions
-			PermissionAPI perAPI = APILocator.getPermissionAPI();
-			if(field.getFieldType().equals("host or folder")) {
-				perAPI.resetChildrenPermissionReferences(structure);
-			}
-
-		    //http://jira.dotmarketing.net/browse/DOTCMS-5178
-			if(!isNew && ((!wasIndexed && fieldForm.isIndexed()) || (wasIndexed && !fieldForm.isIndexed()))){
-			  // rebuild contentlets indexes
-			  conAPI.reindex(structure);
-			}
-
-			if (fAPI.isElementConstant(field)) {
-				ContentletServices.removeContentletFile(structure);
-				ContentletMapServices.removeContentletMapFile(structure);
-				conAPI.refresh(structure);
-			}
-
-			String message = "message.structure.savefield";
-			SessionMessages.add(req, "message", message);
-			AdminLogger.log(EditFieldAction.class, "_saveField","Added field " + field.getFieldName() + " to " + structure.getName() + " Structure.", user);
-			return true;
-		} catch (Exception ex) {
-			Logger.error(EditFieldAction.class, ex.toString(), ex);
-		}
-		return false;
-	}
-
-	private void _loadForm(ActionForm form, ActionRequest req, ActionResponse res) {
-		try {
-			FieldForm fieldForm = (FieldForm) form;
-			Field field = (Field) req.getAttribute(WebKeys.Field.FIELD);
-
-			String structureInode = field.getStructureInode();
-			structureInode = (InodeUtils.isSet(structureInode) ? structureInode : req.getParameter("structureInode"));
-
-			field.setStructureInode(structureInode);
-			BeanUtils.copyProperties(fieldForm, field);
-
-			if (fAPI.isElementDivider(field)) {
-				fieldForm.setElement(FieldAPI.ELEMENT_DIVIDER);
-			} else if (fAPI.isElementdotCMSTab(field)) {
-				fieldForm.setElement(FieldAPI.ELEMENT_TAB);
-			} else if (fAPI.isElementConstant(field)) {
-				fieldForm.setElement(FieldAPI.ELEMENT_CONSTANT);
-			} else {
-				fieldForm.setElement(FieldAPI.ELEMENT_FIELD);
-			}
-
-			List<String> values = new ArrayList<String>();
-			List<String> names = new ArrayList<String>();
-			fieldForm.setDataType(field.getDataType());
-			fieldForm.setFreeContentletFieldsValue(values);
-			fieldForm.setFreeContentletFieldsName(names);
-		} catch (Exception ex) {
-			Logger.warn(EditFieldAction.class, ex.toString(),ex);
-		}
-	}
-
-	private void _deleteField(ActionForm form, ActionRequest req, ActionResponse res) {
-		Field field = (Field) req.getAttribute(WebKeys.Field.FIELD);
-		Structure structure = StructureFactory.getStructureByInode(field.getStructureInode());
-		User user = _getUser(req);
-
-		try {
-            _checkUserPermissions(structure, user, PERMISSION_PUBLISH);
-        } catch (Exception ae) {
-            if (ae.getMessage().equals(WebKeys.USER_PERMISSIONS_EXCEPTION)) {
-            	String message = "message.insufficient.permissions.to.delete";
-            	SessionMessages.add(req, "error", message);
-            	return;
-            }
-        }
-
-		try {
-			DeleteFieldJob.triggerDeleteFieldJob(structure, field, user);
-		} catch(Exception e) {
-			Logger.error(this, "Unable to trigger DeleteFieldJob", e);
-			SessionMessages.add(req, "error", "message.structure.deletefield.error");
-		}
-
-		SessionMessages.add(req, "message", "message.structure.deletefield.async");
-
-	}
-
-	private void _reorderFields(ActionForm form, ActionRequest req, ActionResponse res) {
-		try {
-			Enumeration enumeration = req.getParameterNames();
-			while (enumeration.hasMoreElements()) {
-				String parameterName = (String) enumeration.nextElement();
-				if (parameterName.indexOf("order_") != -1) {
-					String parameterValue = req.getParameter(parameterName);
-					String fieldInode = parameterName.substring(parameterName.indexOf("_") + 1);
-					Field field = FieldFactory.getFieldByInode(fieldInode);
-					field.setSortOrder(Integer.parseInt(parameterValue));
-					FieldFactory.saveField(field);
-
-				}
-			}
-			FieldsCache.clearCache();
-			//VirtualLinksCache.clearCache();
-			String message = "message.structure.reorderfield";
-			SessionMessages.add(req, "message", message);
-
-			//AdminLogger.log(EditFieldAction.class, "_saveField", "Added field " + field.getFieldName() + " to " + structure.getName() + " Structure.", user);
-
-
-		} catch (Exception ex) {
-			Logger.error(EditFieldAction.class, ex.toString());
-		}
-	}
-
-	private boolean validateInternalFieldVelocityVarName(String fieldVelVarName){
-
-	    if(fieldVelVarName.equals(Contentlet.INODE_KEY)||
-	    		fieldVelVarName.equals(Contentlet.LANGUAGEID_KEY)||
-	    		fieldVelVarName.equals(Contentlet.STRUCTURE_INODE_KEY)||
-	    		fieldVelVarName.equals(Contentlet.LAST_REVIEW_KEY)||
-	    		fieldVelVarName.equals(Contentlet.NEXT_REVIEW_KEY)||
-	    		fieldVelVarName.equals(Contentlet.REVIEW_INTERNAL_KEY)||
-	    		fieldVelVarName.equals(Contentlet.DISABLED_WYSIWYG_KEY)||
-	    		fieldVelVarName.equals(Contentlet.LOCKED_KEY)||
-	    		fieldVelVarName.equals(Contentlet.ARCHIVED_KEY)||
-	    		fieldVelVarName.equals(Contentlet.LIVE_KEY)||
-	    		fieldVelVarName.equals(Contentlet.WORKING_KEY)||
-	    		fieldVelVarName.equals(Contentlet.MOD_DATE_KEY)||
-	    		fieldVelVarName.equals(Contentlet.MOD_USER_KEY)||
-	    		fieldVelVarName.equals(Contentlet.OWNER_KEY)||
-	    		fieldVelVarName.equals(Contentlet.IDENTIFIER_KEY)||
-	    		fieldVelVarName.equals(Contentlet.SORT_ORDER_KEY)||
-	    		fieldVelVarName.equals(Contentlet.HOST_KEY)||
-	    		fieldVelVarName.equals(Contentlet.FOLDER_KEY)){
-	    	return false;
-	    }
-
-	    return true;
-
-	}
-
-	public String hostNameUtil(ActionRequest req) {
-
-		ActionRequestImpl reqImpl = (ActionRequestImpl) req;
-		HttpServletRequest httpReq = reqImpl.getHttpServletRequest();
-		HttpSession session = httpReq.getSession();
-
-		String hostId = (String) session.getAttribute(com.dotmarketing.util.WebKeys.CMS_SELECTED_HOST_ID);
-
-		Host h = null;
-		try {
-			h = APILocator.getHostAPI().find(hostId, _getUser(req), false);
-		} catch (DotDataException e) {
-			_handleException(e, req);
-		} catch (DotSecurityException e) {
-			_handleException(e, req);
-		}
-
-		return h.getTitle()!=null?h.getTitle():"default";
-
-	}
-
-}
->>>>>>> cf0fd085
