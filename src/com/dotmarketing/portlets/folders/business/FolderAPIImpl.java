--- conflicted
+++ resolved
@@ -514,10 +514,7 @@
 			throw new DotSecurityException("User " + user + " does not have permission to add to " + name);
 		}
 
-<<<<<<< HEAD
 		folder.setModDate(new Date());
-=======
->>>>>>> ca68d9ec
 
 		ffac.save(folder, existingId);
 
