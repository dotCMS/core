package com.dotmarketing.portlets.workflows.business;

import java.util.List;
import java.util.Map;

import com.dotmarketing.beans.Permission;
import com.dotmarketing.exception.DotDataException;
import com.dotmarketing.exception.DotSecurityException;
import com.dotmarketing.portlets.contentlet.business.DotContentletValidationException;
import com.dotmarketing.portlets.contentlet.model.Contentlet;
import com.dotmarketing.portlets.fileassets.business.IFileAsset;
import com.dotmarketing.portlets.structure.model.Structure;
import com.dotmarketing.portlets.workflows.actionlet.WorkFlowActionlet;
import com.dotmarketing.portlets.workflows.model.WorkflowAction;
import com.dotmarketing.portlets.workflows.model.WorkflowActionClass;
import com.dotmarketing.portlets.workflows.model.WorkflowActionClassParameter;
import com.dotmarketing.portlets.workflows.model.WorkflowComment;
import com.dotmarketing.portlets.workflows.model.WorkflowHistory;
import com.dotmarketing.portlets.workflows.model.WorkflowProcessor;
import com.dotmarketing.portlets.workflows.model.WorkflowScheme;
import com.dotmarketing.portlets.workflows.model.WorkflowSearcher;
import com.dotmarketing.portlets.workflows.model.WorkflowStep;
import com.dotmarketing.portlets.workflows.model.WorkflowTask;
import com.liferay.portal.model.User;

public interface WorkflowAPI {

<<<<<<< HEAD
	public WorkFlowActionlet newActionlet(String className) throws DotDataException;

=======


	public WorkFlowActionlet newActionlet(String className) throws DotDataException;


>>>>>>> f60db4e9
	public java.util.List<WorkflowTask> searchTasks(WorkflowSearcher searcher) throws DotDataException;

	public WorkflowTask findTaskByContentlet(Contentlet contentlet) throws DotDataException;

	public WorkflowStep findStepByContentlet(Contentlet contentlet) throws DotDataException;

	/**
	 * Finds a workflow by id
	 *
	 * @param id
	 * @return
	 * @throws DotDataException
	 */
	public WorkflowTask findTaskById(String id) throws DotDataException;

	/**
	 * Finds comments on a workflow item
	 *
	 * @param task
	 * @return
	 * @throws DotDataException
	 */
	public List<WorkflowComment> findWorkFlowComments(WorkflowTask task) throws DotDataException;

	/**
	 * Saves comments on a workflow item
	 *
	 * @param comment
	 * @throws DotDataException
	 */
	public void saveComment(WorkflowComment comment) throws DotDataException;

	/**
	 * deletes a specific comment on a workflow item
	 *
	 * @param comment
	 * @throws DotDataException
	 */
	public void deleteComment(WorkflowComment comment) throws DotDataException;

	/**
	 * gets history of a particular workflow item
	 *
	 * @param task
	 * @return
	 * @throws DotDataException
	 */
	public List<WorkflowHistory> findWorkflowHistory(WorkflowTask task) throws DotDataException;

	/**
	 * Saves a new history item for a workflow
	 *
	 * @param history
	 * @throws DotDataException
	 */
	public void saveWorkflowHistory(WorkflowHistory history) throws DotDataException;

	/**
	 * deletes a history item from a workflow
	 *
	 * @param history
	 * @throws DotDataException
	 */
	public void deleteWorkflowHistory(WorkflowHistory history) throws DotDataException;

	/**
	 * finds files associated with a workflow item
	 *
	 * @param task
	 * @return
	 * @throws DotDataException
	 */
	public List<IFileAsset> findWorkflowTaskFiles(WorkflowTask task) throws DotDataException;

	/**
	/**
	 * finds files associated with a workflow item
	 *
	 * @param task
	 * @return
	 * @throws DotDataException
	 */
	public List<IFileAsset> findWorkflowTaskFilesAsContent(WorkflowTask task, User user) throws DotDataException;

	/**
	 *
	 * @param task
	 * @param fileInode
	 * @throws DotDataException
	 */

	public void attachFileToTask(WorkflowTask task, String fileInode) throws DotDataException;

	/**
	 *
	 * @param task
	 * @param fileInode
	 * @throws DotDataException
	 */

	public void removeAttachedFile(WorkflowTask task, String fileInode) throws DotDataException;

	/**
	 *
	 * @param task
	 * @throws DotDataException
	 */
	public void deleteWorkflowTask(WorkflowTask task) throws DotDataException;

	/**
	 *
	 * @param task
	 * @throws DotDataException
	 */
	public void saveWorkflowTask(WorkflowTask task, WorkflowProcessor processor) throws DotDataException;

	public List<WorkflowScheme> findSchemes(boolean showArchived) throws DotDataException;

	public WorkflowScheme findDefaultScheme() throws DotDataException;

	public boolean isDefaultScheme(WorkflowScheme scheme) throws DotDataException;

	public WorkflowScheme findScheme(String id) throws DotDataException;

	public WorkflowScheme findSchemeForStruct(Structure struct) throws DotDataException;

	public void saveScheme(WorkflowScheme scheme) throws DotDataException;

	public void deleteScheme(WorkflowScheme scheme) throws DotDataException;

	public void activateScheme(WorkflowScheme scheme) throws DotDataException;

	public void deactivateScheme(WorkflowScheme scheme) throws DotDataException;

	public List<WorkflowStep> findSteps(WorkflowScheme scheme) throws DotDataException;

	public void saveStep(WorkflowStep step) throws DotDataException;

	public void deleteStep(WorkflowStep step) throws DotDataException;

	public void reorderStep(WorkflowStep step, int order) throws DotDataException;

	public void reorderAction(WorkflowAction action, int order) throws DotDataException;

	public WorkflowAction findAction(String id, User user) throws DotDataException, DotSecurityException;

<<<<<<< HEAD
	public List<WorkflowAction> findAvailableActions(Contentlet contentlet, User user) throws DotDataException, DotSecurityException;

	public List<WorkflowAction> findActions(WorkflowStep step, User user) throws DotDataException, DotSecurityException;
=======
	public List<WorkflowAction> findAvailableActions(Contentlet contentlet, User user) throws DotDataException,
	DotSecurityException ;

	public List<WorkflowAction> findActions(WorkflowStep step, User user) throws DotDataException,
			DotSecurityException;
>>>>>>> f60db4e9

	public void saveSchemeForStruct(Structure struc, WorkflowScheme scheme) throws DotDataException;

	public void saveAction(WorkflowAction action, List<Permission> perms) throws DotDataException;

	public WorkflowStep findStep(String id) throws DotDataException;

	public void deleteAction(WorkflowAction action) throws DotDataException;

	public List<WorkflowActionClass> findActionClasses(WorkflowAction action) throws DotDataException;

	public WorkflowActionClass findActionClass(String id) throws DotDataException;

	public void deleteActionClass(WorkflowActionClass actionClass) throws DotDataException;

	public void saveActionClass(WorkflowActionClass actionClass) throws DotDataException;

	public void reorderActionClass(WorkflowActionClass actionClass, int order) throws DotDataException;

	public Map<String, WorkflowActionClassParameter> findParamsForActionClass(WorkflowActionClass actionClass) throws DotDataException;

	public List<WorkFlowActionlet> findActionlets() throws DotDataException;

	public WorkFlowActionlet findActionlet(String clazz) throws DotDataException;

	public void saveWorkflowActionClassParameters(List<WorkflowActionClassParameter> params) throws DotDataException;

	/***
	 *
	 * This method will take a WorkflowActionId (set in the contentlet map) and
	 * fire that action using the mod_user on the contentlet
<<<<<<< HEAD
	 * 
	 * @param contentlet
	 * @throws DotDataException
	 */
	public WorkflowProcessor fireWorkflowPreCheckin(Contentlet contentlet) throws DotDataException, DotWorkflowException, DotContentletValidationException;

	public void fireWorkflowPostCheckin(WorkflowProcessor wflow) throws DotDataException, DotWorkflowException;

	public WorkflowProcessor fireWorkflowNoCheckin(Contentlet contentlet) throws DotDataException, DotWorkflowException, DotContentletValidationException;

	public int countTasks(WorkflowSearcher searcher) throws DotDataException;
=======
	 * @param contentlet
	 * @throws DotDataException
	 */
	public WorkflowProcessor fireWorkflowPreCheckin(Contentlet contentlet) throws DotDataException,DotWorkflowException, DotContentletValidationException;
	public void fireWorkflowPostCheckin(WorkflowProcessor wflow) throws DotDataException,DotWorkflowException;


	public WorkflowProcessor fireWorkflowNoCheckin(Contentlet contentlet) throws DotDataException,DotWorkflowException, DotContentletValidationException;


	public int countTasks(WorkflowSearcher searcher)  throws DotDataException;
>>>>>>> f60db4e9

	public void copyWorkflowActionClassParameter(WorkflowActionClassParameter from, WorkflowActionClass to) throws DotDataException;

	public void copyWorkflowActionClass(WorkflowActionClass from, WorkflowAction to) throws DotDataException;

	public void copyWorkflowAction(WorkflowAction from, WorkflowStep to) throws DotDataException;

	public void copyWorkflowStep(WorkflowStep from, WorkflowScheme to) throws DotDataException;
<<<<<<< HEAD

	public WorkflowScheme createDefaultScheme() throws DotDataException, DotSecurityException;

	/**
	 * This method will return the entry action of a scheme based on the
	 * content's structure.
	 * 
=======
    public  WorkflowScheme  createDefaultScheme() throws DotDataException, DotSecurityException;

	/**
	 * This method will return the entry action of a scheme based on the content's structure.
	 *
>>>>>>> f60db4e9
	 * @param Contentlet
	 * @param User
	 * @return WorkflowAction
	 * @throws DotDataException
	 *             , DotSecurityException
	 */

<<<<<<< HEAD
	public WorkflowAction findEntryAction(Contentlet contentlet, User user) throws DotDataException, DotSecurityException;

	// christian escalation
	public java.util.List<WorkflowTask> searchAllTasks(WorkflowSearcher searcher) throws DotDataException;

	public WorkflowHistory retrieveLastStepAction(String taskId) throws DotDataException, DotSecurityException;
	// christian escalation
=======
    public WorkflowAction findEntryAction(Contentlet contentlet, User user)  throws DotDataException, DotSecurityException;
>>>>>>> f60db4e9
}<|MERGE_RESOLUTION|>--- conflicted
+++ resolved
@@ -25,16 +25,11 @@
 
 public interface WorkflowAPI {
 
-<<<<<<< HEAD
+
+
 	public WorkFlowActionlet newActionlet(String className) throws DotDataException;
 
-=======
-
-
-	public WorkFlowActionlet newActionlet(String className) throws DotDataException;
-
-
->>>>>>> f60db4e9
+
 	public java.util.List<WorkflowTask> searchTasks(WorkflowSearcher searcher) throws DotDataException;
 
 	public WorkflowTask findTaskByContentlet(Contentlet contentlet) throws DotDataException;
@@ -149,7 +144,7 @@
 	 * @param task
 	 * @throws DotDataException
 	 */
-	public void saveWorkflowTask(WorkflowTask task, WorkflowProcessor processor) throws DotDataException;
+	public void  saveWorkflowTask(WorkflowTask task, WorkflowProcessor processor) throws DotDataException;
 
 	public List<WorkflowScheme> findSchemes(boolean showArchived) throws DotDataException;
 
@@ -181,17 +176,11 @@
 
 	public WorkflowAction findAction(String id, User user) throws DotDataException, DotSecurityException;
 
-<<<<<<< HEAD
-	public List<WorkflowAction> findAvailableActions(Contentlet contentlet, User user) throws DotDataException, DotSecurityException;
-
-	public List<WorkflowAction> findActions(WorkflowStep step, User user) throws DotDataException, DotSecurityException;
-=======
 	public List<WorkflowAction> findAvailableActions(Contentlet contentlet, User user) throws DotDataException,
 	DotSecurityException ;
 
 	public List<WorkflowAction> findActions(WorkflowStep step, User user) throws DotDataException,
 			DotSecurityException;
->>>>>>> f60db4e9
 
 	public void saveSchemeForStruct(Structure struc, WorkflowScheme scheme) throws DotDataException;
 
@@ -218,24 +207,12 @@
 	public WorkFlowActionlet findActionlet(String clazz) throws DotDataException;
 
 	public void saveWorkflowActionClassParameters(List<WorkflowActionClassParameter> params) throws DotDataException;
+
 
 	/***
 	 *
 	 * This method will take a WorkflowActionId (set in the contentlet map) and
 	 * fire that action using the mod_user on the contentlet
-<<<<<<< HEAD
-	 * 
-	 * @param contentlet
-	 * @throws DotDataException
-	 */
-	public WorkflowProcessor fireWorkflowPreCheckin(Contentlet contentlet) throws DotDataException, DotWorkflowException, DotContentletValidationException;
-
-	public void fireWorkflowPostCheckin(WorkflowProcessor wflow) throws DotDataException, DotWorkflowException;
-
-	public WorkflowProcessor fireWorkflowNoCheckin(Contentlet contentlet) throws DotDataException, DotWorkflowException, DotContentletValidationException;
-
-	public int countTasks(WorkflowSearcher searcher) throws DotDataException;
-=======
 	 * @param contentlet
 	 * @throws DotDataException
 	 */
@@ -247,46 +224,21 @@
 
 
 	public int countTasks(WorkflowSearcher searcher)  throws DotDataException;
->>>>>>> f60db4e9
 
 	public void copyWorkflowActionClassParameter(WorkflowActionClassParameter from, WorkflowActionClass to) throws DotDataException;
-
 	public void copyWorkflowActionClass(WorkflowActionClass from, WorkflowAction to) throws DotDataException;
-
 	public void copyWorkflowAction(WorkflowAction from, WorkflowStep to) throws DotDataException;
-
 	public void copyWorkflowStep(WorkflowStep from, WorkflowScheme to) throws DotDataException;
-<<<<<<< HEAD
-
-	public WorkflowScheme createDefaultScheme() throws DotDataException, DotSecurityException;
-
-	/**
-	 * This method will return the entry action of a scheme based on the
-	 * content's structure.
-	 * 
-=======
     public  WorkflowScheme  createDefaultScheme() throws DotDataException, DotSecurityException;
 
 	/**
 	 * This method will return the entry action of a scheme based on the content's structure.
 	 *
->>>>>>> f60db4e9
 	 * @param Contentlet
 	 * @param User
 	 * @return WorkflowAction
-	 * @throws DotDataException
-	 *             , DotSecurityException
-	 */
-
-<<<<<<< HEAD
-	public WorkflowAction findEntryAction(Contentlet contentlet, User user) throws DotDataException, DotSecurityException;
-
-	// christian escalation
-	public java.util.List<WorkflowTask> searchAllTasks(WorkflowSearcher searcher) throws DotDataException;
-
-	public WorkflowHistory retrieveLastStepAction(String taskId) throws DotDataException, DotSecurityException;
-	// christian escalation
-=======
+	 * @throws DotDataException, DotSecurityException
+	 */
+
     public WorkflowAction findEntryAction(Contentlet contentlet, User user)  throws DotDataException, DotSecurityException;
->>>>>>> f60db4e9
 }