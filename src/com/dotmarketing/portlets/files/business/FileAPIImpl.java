--- conflicted
+++ resolved
@@ -1,1563 +1,807 @@
-<<<<<<< HEAD
-package com.dotmarketing.portlets.files.business;
-
-import java.awt.image.BufferedImage;
-import java.io.IOException;
-import java.io.Serializable;
-import java.util.ArrayList;
-import java.util.HashMap;
-import java.util.List;
-import java.util.Map;
-
-import org.apache.commons.io.FileUtils;
-import org.apache.velocity.runtime.resource.ResourceManager;
-
-import com.dotcms.enterprise.cmis.QueryResult;
-import com.dotmarketing.beans.Host;
-import com.dotmarketing.beans.Identifier;
-import com.dotmarketing.beans.Inode;
-import com.dotmarketing.beans.WebAsset;
-import com.dotmarketing.business.APILocator;
-import com.dotmarketing.business.BaseWebAssetAPI;
-import com.dotmarketing.business.CacheLocator;
-import com.dotmarketing.business.DotStateException;
-import com.dotmarketing.business.FactoryLocator;
-import com.dotmarketing.business.IdentifierAPI;
-import com.dotmarketing.business.PermissionAPI;
-import com.dotmarketing.business.VersionableAPI;
-import com.dotmarketing.business.query.GenericQueryFactory.Query;
-import com.dotmarketing.business.query.QueryUtil;
-import com.dotmarketing.business.query.ValidationException;
-import com.dotmarketing.exception.DotDataException;
-import com.dotmarketing.exception.DotHibernateException;
-import com.dotmarketing.exception.DotRuntimeException;
-import com.dotmarketing.exception.DotSecurityException;
-import com.dotmarketing.exception.WebAssetException;
-import com.dotmarketing.menubuilders.RefreshMenus;
-import com.dotmarketing.portlets.files.model.File;
-import com.dotmarketing.portlets.folders.business.ChildrenCondition;
-import com.dotmarketing.portlets.folders.business.FolderAPI;
-import com.dotmarketing.portlets.folders.model.Folder;
-import com.dotmarketing.util.Config;
-import com.dotmarketing.util.Constants;
-import com.dotmarketing.util.InodeUtils;
-import com.dotmarketing.util.Logger;
-import com.dotmarketing.util.UtilMethods;
-import com.dotmarketing.util.WebKeys;
-import com.dotmarketing.velocity.DotResourceCache;
-import com.liferay.portal.model.User;
-
-public class FileAPIImpl extends BaseWebAssetAPI implements FileAPI {
-
-	private PermissionAPI permissionAPI;
-
-	private IdentifierAPI identifierAPI;
-	private FolderAPI folderAPI;
-	private VersionableAPI vapi;
-	private FileFactory ffac;
-	private FileCache fcache;
-	
-	public FileAPIImpl() {
-		permissionAPI = APILocator.getPermissionAPI();
-		ffac = FactoryLocator.getFileFactory();
-		identifierAPI = APILocator.getIdentifierAPI();
-		folderAPI = APILocator.getFolderAPI();
-		vapi = APILocator.getVersionableAPI();
-		fcache = CacheLocator.getFileCache();
-	}
-
-	public File copy(File source, Folder destination, boolean forceOverwrite, User user, boolean respectFrontendRoles)
-			throws DotDataException, DotSecurityException {
-		
-		if(!isLegacyFilesSupported()){
-			throw new DotStateException("File Assets have been disabled.");
-		}
-
-		if (!permissionAPI.doesUserHavePermission(source, PermissionAPI.PERMISSION_READ, user, respectFrontendRoles)) {
-			throw new DotSecurityException("You don't have permission to read the source file.");
-		}
-
-		if (!permissionAPI.doesUserHavePermission(destination, PermissionAPI.PERMISSION_WRITE, user, respectFrontendRoles)) {
-			throw new DotSecurityException("You don't have permission to write in the destination folder.");
-		}
-
-		// gets filename before extension
-		String fileName = UtilMethods.getFileName(source.getFileName());
-		// gets file extension
-		String fileExtension = UtilMethods.getFileExtension(source.getFileName());
-
-		boolean isNew = false;
-		File newFile;
-		if (forceOverwrite) {
-			newFile = getWorkingFileByFileName(source.getFileName(), destination, user, respectFrontendRoles);
-			if (newFile == null) {
-				isNew = true;
-			}
-		} else {
-			isNew = true;
-		}
-
-		try {
-			newFile = new File();
-			newFile.copy(source);
-
-			// Setting file name
-			if (!forceOverwrite) {
-				newFile.setFileName(getCopyFileName(fileName, fileExtension, destination));
-
-				if (!UtilMethods.getFileName(newFile.getFileName()).equals(fileName))
-					newFile.setFriendlyName(source.getFriendlyName() + " (COPY) ");
-			}
-
-			if (isNew) {
-				// persists the webasset
-				java.io.File sourceFile = getAssetIOFile(source);
-				java.io.File uploadedFile = java.io.File.createTempFile(fileName, "." + fileExtension);
-				FileUtils.copyFile(sourceFile, uploadedFile);
-
-				newFile = saveFile(newFile, uploadedFile, destination, user, respectFrontendRoles);
-				if(source.isLive())
-				    APILocator.getVersionableAPI().setLive(newFile);
-
-				//saveFileData(source, newFile, null);
-
-				// Adding to the parent folder
-				// TreeFactory.saveTree(new Tree(destination.getInode(),
-				// newFile.getInode()));
-
-				// creates new identifier for this webasset and persists it
-				//Identifier newIdentifier = APILocator.getIdentifierAPI().createNew(newFile, destination);
-
-				//Logger.debug(FileFactory.class, "identifier=" + newIdentifier.getURI());
-			} else {
-				java.io.File sourceFile = getAssetIOFile(source);
-				java.io.File uploadedFile = java.io.File.createTempFile(fileName, "." + fileExtension);
-				FileUtils.copyFile(sourceFile, uploadedFile);
-
-				newFile = saveFile(newFile, uploadedFile, destination, user, respectFrontendRoles);
-			}
-			// Copy permissions
-			permissionAPI.copyPermissions(source, newFile);
-
-			//save(newFile);
-		} catch (Exception e) {
-			throw new DotRuntimeException("An error ocurred trying to copy the file.", e);
-		}
-
-		return newFile;
-	}
-
-
-	public File getWorkingFileByFileName(String fileName, Folder folder, User user, boolean respectFrontendRoles) throws DotStateException, DotDataException, DotSecurityException {
-		File f = ffac.getWorkingFileByFileName(fileName, folder);
-		if(!InodeUtils.isSet(f.getInode())){
-			return null;
-		}
-		if (!permissionAPI.doesUserHavePermission(f, PermissionAPI.PERMISSION_READ, user, respectFrontendRoles)) {
-			throw new DotSecurityException("You don't have permission to read the  file.");
-		}
-		return f;
-	}
-
-
-	private String getCopyFileName(String fileName, String fileExtension, Folder folder) throws DotStateException, DotDataException,
-			DotSecurityException {
-		String result = new String(fileName);
-
-		List<File> files = APILocator.getFolderAPI().getFiles(folder, APILocator.getUserAPI().getSystemUser(), false);
-		boolean isValidFileName = false;
-		String temp;
-
-		while (!isValidFileName) {
-			isValidFileName = true;
-			temp = result + "." + fileExtension;
-
-			for (File file : files) {
-				if (file.getFileName().equals(temp)) {
-					isValidFileName = false;
-
-					break;
-				}
-			}
-
-			if (!isValidFileName)
-				result += "_copy";
-			else
-				result = temp;
-		}
-
-		return result;
-	}
-
-
-
-	protected void save(WebAsset file) throws DotDataException {
-		throw new DotStateException("This method is not applicable for Files, use saveFile");
-	}
-
-	public String getRelativeAssetsRootPath() {
-		String path = "";
-		path = Config.getStringProperty("ASSET_PATH");
-		return path;
-	}
-	/**
-	 * returns the root folder of where assets are stored
-	 */
-	public String getRealAssetsRootPath() {
-		String realPath = Config.getStringProperty("ASSET_REAL_PATH");
-		if (UtilMethods.isSet(realPath) && !realPath.endsWith(java.io.File.separator))
-			realPath = realPath + java.io.File.separator;
-		if (!UtilMethods.isSet(realPath))
-			return Config.CONTEXT.getRealPath(getRelativeAssetsRootPath());
-		else
-			return realPath;
-	}
-
-	public java.io.File getAssetIOFile(File file) throws IOException {
-
-
-		String suffix = UtilMethods.getFileExtension(file.getFileName());
-
-
-		String assetsPath = getRealAssetsRootPath();
-		String fileInode = file.getInode();
-
-		// creates the path where to save the working file based on the inode
-		String fileFolderPath = String.valueOf(fileInode);
-		if (fileFolderPath.length() == 1) {
-			fileFolderPath = fileFolderPath + "0";
-		}
-
-		fileFolderPath = assetsPath + java.io.File.separator + fileFolderPath.substring(0, 1) + java.io.File.separator
-				+ fileFolderPath.substring(1, 2);
-
-		new java.io.File(fileFolderPath).mkdirs();
-
-		String filePath = fileFolderPath + java.io.File.separator + fileInode + "." + suffix;
-
-		// creates the new file as
-		// inode{1}/inode{2}/inode.file_extension
-		java.io.File assetFile = new java.io.File(filePath);
-		if (!assetFile.exists())
-			assetFile.createNewFile();
-
-		return assetFile;
-	}
-
-	protected void saveFileData(File file, File destination, java.io.File newDataFile) throws DotDataException, IOException {
-		
-		if(!isLegacyFilesSupported()){
-			throw new DotStateException("File Assets have been disabled.");
-		}
-
-		String fileName = file.getFileName();
-
-		String assetsPath = getRealAssetsRootPath();
-		new java.io.File(assetsPath).mkdir();
-
-		// creates the new file as
-		// inode{1}/inode{2}/inode.file_extension
-		java.io.File workingFile = getAssetIOFile(file);
-
-		// To clear velocity cache
-		DotResourceCache vc = CacheLocator.getVeloctyResourceCache();
-		vc.remove(ResourceManager.RESOURCE_TEMPLATE + workingFile.getPath());
-
-		// If a new version was created, we move the current data to the new
-		// version
-		if (destination != null && InodeUtils.isSet(destination.getInode())) {
-			java.io.File newVersionFile = getAssetIOFile(destination);
-			FileUtils.copyFile(workingFile, newVersionFile);
-		}
-
-		if (newDataFile != null) {
-			// Saving the new working data
-			FileUtils.copyFile(newDataFile, workingFile);
-
-			// checks if it's an image
-			if (UtilMethods.isImage(fileName)) {
-
-				// gets image height
-				BufferedImage img = javax.imageio.ImageIO.read(workingFile);
-				int height = img.getHeight();
-				file.setHeight(height);
-
-				// gets image width
-				int width = img.getWidth();
-				file.setWidth(width);
-
-			}
-
-			// Wiping out the thumbnails and resized versions
-			String folderPath = workingFile.getParentFile().getAbsolutePath();
-			Identifier identifier = identifierAPI.findFromInode(file.getIdentifier());
-
-			java.io.File directory = new java.io.File(folderPath);
-			java.io.File[] files = directory.listFiles(new ThumbnailsFileNamesFilter(identifier));
-
-			for (java.io.File iofile : files) {
-				try {
-					iofile.delete();
-				} catch (SecurityException e) {
-					Logger.error(FileAPIImpl.class, "FileAPIImpl.saveFileData(): " + iofile.getName()
-							+ " cannot be erased. Please check the file permissions.");
-				} catch (Exception e) {
-					Logger.error(FileAPIImpl.class, "FileAPIImpl.saveFileData(): " + e.getMessage());
-				}
-			}
-		}
-	}
-
-	public String getMimeType(String filename) {
-		if (filename != null) {
-			filename = filename.toLowerCase();
-		}
-
-		String mimeType = null;
-		
-		try {
-		    mimeType = Config.CONTEXT.getMimeType(filename);
-		    if(!UtilMethods.isSet(mimeType))
-		        mimeType = com.dotmarketing.portlets.files.model.File.UNKNOWN_MIME_TYPE;
-		}
-		catch(Exception ex) {
-		    mimeType = com.dotmarketing.portlets.files.model.File.UNKNOWN_MIME_TYPE;
-		    Logger.warn(this,"Error looking for mimetype on file: "+filename,ex);
-		}
-
-		return mimeType;
-	}
-
-	public File saveFile(File file, java.io.File uploadedFile, Folder folder, User user, boolean respectFrontendRoles)
-			throws DotDataException, DotSecurityException {
-		
-		if(!isLegacyFilesSupported()){
-			//throw new DotStateException("File Assets have been disabled.");
-		}
-
-		String fileName = UtilMethods.getFileName(file.getFileName());
-		File currentFile = getWorkingFileByFileName(file.getFileName(), folder, user, respectFrontendRoles);
-
-		boolean fileExists = (currentFile != null) && InodeUtils.isSet(currentFile.getInode());
-
-		if (fileExists) {
-			if (!permissionAPI.doesUserHavePermission(currentFile, PermissionAPI.PERMISSION_READ, user, respectFrontendRoles)) {
-				throw new DotSecurityException("You don't have permission to read the source file.");
-			}
-		}
-
-		if (!permissionAPI.doesUserHavePermission(folder, PermissionAPI.PERMISSION_WRITE, user, respectFrontendRoles)) {
-			throw new DotSecurityException("You don't have permission to write in the destination folder.");
-		}
-
-		File workingFile = null;
-
-		try {
-			long uploadFileMaxSize = Long.parseLong(Config.getStringProperty("UPLOAD_FILE_MAX_SIZE"));
-
-			// Checking the max file size
-			if ((uploadedFile != null) && ((uploadFileMaxSize > 0) && (uploadedFile.length() > uploadFileMaxSize))) {
-				if (currentFile != null)
-					unLockAsset(currentFile);
-				throw new DotDataException("Uploaded file is bigger than the file max size allowed.");
-			}
-
-			// CHECK THE FOLDER PATTERN
-			if (UtilMethods.isSet(file.getFileName()) && !APILocator.getFolderAPI().matchFilter(folder, file.getFileName())) {
-				// when there is an error saving should unlock working asset
-				if (currentFile != null)
-					unLockAsset(currentFile);
-				throw new DotDataException("message.file_asset.error.filename.filters");
-			}
-
-			// Setting some flags
-			boolean editFile = false;
-			boolean newUploadedFile = true;
-
-			// checks if the file is new or it's being edited
-			if (fileExists) {
-				editFile = true;
-				// if it's being edited it keeps the same file name as the
-				// current one
-				fileName = currentFile.getFileName();
-			}
-
-			// checks if another identifier with the same name exists in the
-			// same
-			// folder
-			if (!editFile && (getWorkingFileByFileName(fileName, folder, user, respectFrontendRoles) != null)) {
-				throw new DotDataException("message.file_asset.error.filename.exists");
-			}
-
-			// to check if a file is being uploaded
-			if (fileName.length() == 0) {
-				newUploadedFile = false;
-			}
-
-			// getting mime type
-			if (editFile && newUploadedFile && (file.getMimeType() != null) && (currentFile != null)
-					&& (!file.getMimeType().equals(currentFile.getMimeType()))) {
-				// when there is an error saving should unlock working asset
-				unLockAsset(currentFile);
-				throw new DotDataException("message.file_asset.error.mimetype");
-			}
-
-			//save(file);
-			// ffac.deleteFromCache(file);
-			// get the file Identifier
-			Identifier ident = null;
-			if (fileExists) {
-				ident = APILocator.getIdentifierAPI().find(currentFile);
-				ffac.deleteFromCache(currentFile);
-			} else {
-				ident = new Identifier();
-			}
-			// Saving the file, this creates the new version and save the new
-			// data
-			if (newUploadedFile && uploadedFile.length() > 0) {
-
-				workingFile = saveFile(file, uploadedFile, folder, ident, user, respectFrontendRoles);
-
-			} else {
-				workingFile = saveFile(file, null, folder, ident, user, respectFrontendRoles);
-			}
-			uploadedFile.delete();
-			ffac.deleteFromCache(workingFile);
-			ident = APILocator.getIdentifierAPI().find(workingFile);
-
-			// Refreshing the menues
-			if (file.isShowOnMenu()) {
-				// existing folder with different show on menu ... need to
-				// regenerate menu
-				RefreshMenus.deleteMenu(file);
-			}
-
-		} catch (IOException e) {
-			Logger.error(this, "\n\n\nEXCEPTION IN FILE SAVING!!! " + e.getMessage(), e);
-			throw new DotRuntimeException(e.getMessage());
-		}
-
-		return workingFile;
-	}
-
-	protected File saveFile(File newFile, java.io.File dataFile, Folder folder, Identifier identifier, User user,
-			boolean respectFrontendRoles) throws DotDataException, DotSecurityException, IOException {
-		
-		if(!isLegacyFilesSupported()){
-			throw new DotStateException("File Assets have been disabled.");
-		}
-
-		if (!permissionAPI.doesUserHavePermission(folder, PermissionAPI.PERMISSION_WRITE, user, respectFrontendRoles)) {
-			throw new DotSecurityException("You don't have permission to write in the destination folder.");
-		}
-
-		return FactoryLocator.getFileFactory().saveFile(newFile, dataFile, folder, identifier);
-	}
-	
-
-    
-	public boolean delete(File file, User user, boolean respectFrontendRoles) throws DotSecurityException, Exception {
-		
-		if (permissionAPI.doesUserHavePermission(file, PermissionAPI.PERMISSION_WRITE, user, respectFrontendRoles)) {
-			return deleteAsset(file);
-		} else {
-			throw new DotSecurityException(WebKeys.USER_PERMISSIONS_EXCEPTION);
-		}
-	}
-
-	public List<File> getAllHostFiles(Host parentHost, boolean live, User user, boolean respectFrontendRoles) throws DotDataException,
-			DotSecurityException {
-
-		List<File> files = ffac.getAllHostFiles(parentHost, live);
-		return permissionAPI.filterCollection(files, PermissionAPI.PERMISSION_READ, respectFrontendRoles, user);
-
-	}
-
-	public List<File> getFolderFiles(Folder parentFolder, boolean live, User user, boolean respectFrontendRoles) throws DotDataException,
-			DotSecurityException {
-
-		if (!permissionAPI.doesUserHavePermission(parentFolder, PermissionAPI.PERMISSION_READ, user, respectFrontendRoles)) {
-			throw new DotSecurityException("You don't have permission to read the destination folder.");
-		}
-		
-		ChildrenCondition cond = new ChildrenCondition();
-		if(live)
-			cond.live=true;
-		else
-			cond.working=true;
-		List<File> files = APILocator.getFolderAPI().getFiles(parentFolder, user, respectFrontendRoles,cond);
-		return permissionAPI.filterCollection(files, PermissionAPI.PERMISSION_READ, respectFrontendRoles, user);
-
-	}
-
-	public List<Map<String, Serializable>> DBSearch(Query query, User user, boolean respectFrontendRoles) throws ValidationException,
-			DotDataException {
-		Map<String, String> dbColToObjectAttribute = new HashMap<String, String>();
-
-		if (UtilMethods.isSet(query.getSelectAttributes())) {
-
-			if (!query.getSelectAttributes().contains("title")) {
-				query.getSelectAttributes().add("title" + " as " + QueryResult.CMIS_TITLE);
-			}
-		} else {
-			List<String> atts = new ArrayList<String>();
-			atts.add("*");
-			atts.add("title" + " as " + QueryResult.CMIS_TITLE);
-			query.setSelectAttributes(atts);
-		}
-
-		return QueryUtil.DBSearch(query, dbColToObjectAttribute, null, user, true, respectFrontendRoles);
-	}
-
-	public File getWorkingFileById(String fileId, User user, boolean respectFrontendRoles) throws DotDataException, DotSecurityException {
-
-		File file = (File) vapi.findWorkingVersion(fileId, user, respectFrontendRoles);
-		if (file == null)
-			return file;
-		if (!permissionAPI.doesUserHavePermission(file, PermissionAPI.PERMISSION_READ, user, respectFrontendRoles))
-			throw new DotSecurityException("User " + user.getUserId() + "has no permissions to read file id " + fileId);
-
-		return file;
-	}
-
-	public File get(String inode, User user, boolean respectFrontendRoles) throws DotHibernateException, DotSecurityException,
-			DotDataException {
-		File file = ffac.get(inode);
-
-		if (!permissionAPI.doesUserHavePermission(file, PermissionAPI.PERMISSION_READ, user, respectFrontendRoles)) {
-			throw new DotSecurityException(WebKeys.USER_PERMISSIONS_EXCEPTION);
-		}
-
-		return file;
-	}
-
-	public Folder getFileFolder(File file, Host host, User user, boolean respectFrontendRoles) throws DotDataException,
-			DotSecurityException {
-		if(file == null || !InodeUtils.isSet(file.getIdentifier())){
-			return null;
-		}
-		Identifier id = APILocator.getIdentifierAPI().find(file.getIdentifier());
-		return folderAPI.findFolderByPath(id.getParentPath(), host, user, respectFrontendRoles);
-
-	}
-
-	public List<File> findFiles(User user, boolean includeArchived, Map<String, Object> params, String hostId, String inode,
-			String identifier, String parent, int offset, int limit, String orderBy) throws DotSecurityException, DotDataException {
-		return ffac.findFiles(user, includeArchived, params, hostId, inode, identifier, parent, offset, limit, orderBy);
-	}
-
-    public File copyFile ( File file, Host host, User user, boolean respectFrontendRoles ) throws IOException, DotSecurityException, DotDataException {
-        return copyFile( file, host, null, user, respectFrontendRoles );
-    }
-
-    public File copyFile ( File file, Folder parent, User user, boolean respectFrontendRoles ) throws IOException, DotSecurityException, DotDataException {
-        return copyFile( file, null, parent, user, respectFrontendRoles );
-    }
-
-    public File copyFile ( File file, Host host, Folder parent, User user, boolean respectFrontendRoles ) throws IOException, DotSecurityException, DotDataException {
-
-        if ( !isLegacyFilesSupported() ) {
-            throw new DotStateException( "File Assets have been disabled." );
-        }
-
-        if ( !permissionAPI.doesUserHavePermission( file, PermissionAPI.PERMISSION_READ, user, respectFrontendRoles ) ) {
-            throw new DotSecurityException( WebKeys.USER_PERMISSIONS_EXCEPTION );
-        } else if ( parent != null && !permissionAPI.doesUserHavePermission( parent, PermissionAPI.PERMISSION_CAN_ADD_CHILDREN, user, respectFrontendRoles ) ) {
-            throw new DotSecurityException( WebKeys.USER_PERMISSIONS_EXCEPTION );
-        } else if ( host != null && !permissionAPI.doesUserHavePermission( host, PermissionAPI.PERMISSION_CAN_ADD_CHILDREN, user, respectFrontendRoles ) ) {
-            throw new DotSecurityException( WebKeys.USER_PERMISSIONS_EXCEPTION );
-        }
-
-        if ( parent != null ) {
-            return ffac.copyFile( file, parent );
-        } else {
-            return ffac.copyFile( file, host );
-        }
-    }
-
-	public boolean renameFile(File file, String newName, User user, boolean respectFrontendRoles) throws DotStateException,
-			DotDataException, DotSecurityException {
-		if(!isLegacyFilesSupported()){
-			throw new DotStateException("File Assets have been disabled.");
-		}
-		
-		if (!permissionAPI.doesUserHavePermission(file, PermissionAPI.PERMISSION_WRITE, user, respectFrontendRoles)) {
-			throw new DotSecurityException(WebKeys.USER_PERMISSIONS_EXCEPTION);
-		}
-
-		return ffac.renameFile(file, newName);
-	}
-
-	public boolean moveFile(File file, Folder parent, User user, boolean respectFrontendRoles) throws DotStateException, DotDataException, DotSecurityException {
-        return moveFile(file, parent, null, user, respectFrontendRoles);
-    }
-
-	public boolean moveFile(File file, Host host, User user, boolean respectFrontendRoles) throws DotStateException, DotDataException, DotSecurityException {
-        return moveFile(file, null, host, user, respectFrontendRoles);
-    }
-
-	public boolean moveFile(File file, Folder parent, Host host, User user, boolean respectFrontendRoles) throws DotStateException, DotDataException, DotSecurityException {
-
-		if(!isLegacyFilesSupported()){
-			throw new DotStateException("File Assets have been disabled.");
-		}
-
-        if ( !permissionAPI.doesUserHavePermission( file, PermissionAPI.PERMISSION_READ, user, respectFrontendRoles ) ) {
-            throw new DotSecurityException( WebKeys.USER_PERMISSIONS_EXCEPTION );
-        } else if ( parent != null && !permissionAPI.doesUserHavePermission( parent, PermissionAPI.PERMISSION_CAN_ADD_CHILDREN, user, respectFrontendRoles ) ) {
-            throw new DotSecurityException( WebKeys.USER_PERMISSIONS_EXCEPTION );
-        } else if ( host != null && !permissionAPI.doesUserHavePermission( host, PermissionAPI.PERMISSION_CAN_ADD_CHILDREN, user, respectFrontendRoles ) ) {
-            throw new DotSecurityException( WebKeys.USER_PERMISSIONS_EXCEPTION );
-        }
-
-        if ( parent != null ) {
-            return ffac.moveFile(file, parent);
-        } else {
-            return ffac.moveFile( file, host );
-        }
-	}
-
-	public void publishFile(File file, User user, boolean respectFrontendRoles) throws WebAssetException, DotSecurityException,
-			DotDataException {
-		
-		if(!isLegacyFilesSupported()){
-			throw new DotStateException("File Assets have been disabled.");
-		}
-		
-		if (!permissionAPI.doesUserHavePermission(file, PermissionAPI.PERMISSION_READ, user, respectFrontendRoles)) {
-			throw new DotSecurityException(WebKeys.USER_PERMISSIONS_EXCEPTION);
-		}
-		ffac.publishFile(file);
-
-	}
-
-	public File getFileByURI(String uri, Host host, boolean live, User user, boolean respectFrontendRoles) throws DotDataException,
-			DotSecurityException {
-		File file = ffac.getFileByURI(uri, host, live);
-		if (!permissionAPI.doesUserHavePermission(file, PermissionAPI.PERMISSION_READ, user, respectFrontendRoles)) {
-			throw new DotSecurityException(WebKeys.USER_PERMISSIONS_EXCEPTION);
-		}
-		return file;
-	}
-
-	public File getFileByURI(String uri, String hostId, boolean live, User user, boolean respectFrontendRoles) throws DotDataException,
-			DotSecurityException {
-		File file = ffac.getFileByURI(uri, hostId, live);
-		if (!permissionAPI.doesUserHavePermission(file, PermissionAPI.PERMISSION_READ, user, respectFrontendRoles)) {
-			throw new DotSecurityException(WebKeys.USER_PERMISSIONS_EXCEPTION);
-		}
-		return file;
-	}
-	
-
-	public File find(String inode, User user, boolean respectFrontendRoles) throws DotStateException, DotDataException, DotSecurityException{
-
-		File file = fcache.get(inode);
-		
-		if(file ==null){
-			file = ffac.get(inode);
-			if(file != null && UtilMethods.isSet(file.getInode())){
-				fcache.add(file);
-			}
-			else{
-				file = new File();
-				file.setInode(inode);
-				file.setIdentifier(Constants.FOUR_OH_FOUR_RESPONSE);
-				fcache.add(file);
-			}
-		}
-		if(Constants.FOUR_OH_FOUR_RESPONSE.equals(file.getIdentifier())){
-			return null;
-		}
-		if (!permissionAPI.doesUserHavePermission(file, PermissionAPI.PERMISSION_READ, user, respectFrontendRoles)) {
-			throw new DotSecurityException(WebKeys.USER_PERMISSIONS_EXCEPTION);
-		}
-		return file;
-		
-	}
-	
-	
-    public  String getRelativeAssetPath(Inode inode) {
-        String _inode = inode.getInode();
-        return getRelativeAssetPath(_inode, UtilMethods.getFileExtension(((com.dotmarketing.portlets.files.model.File) inode).getFileName())
-                            .intern());
-    }
-
-    private  String getRelativeAssetPath(String inode, String ext) {
-        String _inode = inode;
-        String path = "";
-
-       	path = java.io.File.separator + _inode.charAt(0)
-       		+ java.io.File.separator + _inode.charAt(1) + java.io.File.separator + _inode + "." + ext;
-
-        return path;
-    }
-    
-    public String getRealAssetPath(Inode inode) {
-        String _inode = inode.getInode();
-        return getRealAssetPath (_inode, UtilMethods.getFileExtension(((com.dotmarketing.portlets.files.model.File) inode).getFileName())
-                .intern());
-    }
-
-    public String getRealAssetPath(String inode, String ext) {
-        String _inode = inode;
-        String path = "";
-
-        String realPath = Config.getStringProperty("ASSET_REAL_PATH");
-        if (UtilMethods.isSet(realPath) && !realPath.endsWith(java.io.File.separator))
-            realPath = realPath + java.io.File.separator;
-
-        String assetPath = Config.getStringProperty("ASSET_PATH");
-        if (UtilMethods.isSet(assetPath) && !assetPath.endsWith(java.io.File.separator))
-            assetPath = assetPath + java.io.File.separator;
-        
-        path = ((!UtilMethods.isSet(realPath)) ? assetPath : realPath)
-                + _inode.charAt(0) + java.io.File.separator + _inode.charAt(1)
-                + java.io.File.separator + _inode + "." + ext;
-
-        if (!UtilMethods.isSet(realPath))
-            return Config.CONTEXT.getRealPath(path);
-        else
-            return path;
-    	
-    }
-	
-    public  void invalidateCache(File file) throws DotDataException, DotSecurityException {
-    	fcache.remove(file);
-    	
-    }
-	
-	 public boolean fileNameExists(Folder folder, String fileName) throws DotStateException, DotDataException, DotSecurityException{
-		return ffac.fileNameExists(folder, fileName) ;
-	 }
-
-    public  String getRealAssetPath(){
-    	
-    	String realPath = null;
-		String assetPath = null;
-		try {
-            realPath = Config.getStringProperty("ASSET_REAL_PATH");
-        } catch (Exception e) { }
-        try {
-            assetPath = Config.getStringProperty("ASSET_PATH");
-        } catch (Exception e) { }
-        
-        if(!UtilMethods.isSet(realPath)){
-        	return Config.CONTEXT.getRealPath(assetPath);
-        }else{
-        	return realPath;
-        }
-    }
-    
-    public String getRealAssetPathTmpBinary() {
-        String assetpath=getRealAssetPath();
-        java.io.File adir=new java.io.File(assetpath);
-        if(!adir.isDirectory())
-            adir.mkdir();
-        String path=assetpath+java.io.File.separator+"tmp_upload";
-        java.io.File dir=new java.io.File(path);
-        if(!dir.isDirectory())
-            dir.mkdir();
-        return path;
-    }
-    
-    public boolean isLegacyFilesSupported(){//DOTCMS-6905
-    	boolean isLegacyFilesSupported = false;
-		try{
-			isLegacyFilesSupported = Config.getBooleanProperty("ENABLE_LEGACY_FILE_SUPPORT");
-		}catch(Exception ne){
-			Logger.debug(this, ne.getMessage());
-			try{
-				if(!Config.getBooleanProperty("DISABLE_OLD_FILE_ASSET_IMPL"))
-					isLegacyFilesSupported = true;
-			}catch(Exception nse){
-				Logger.debug(this, ne.getMessage());
-			}
-		}
-		return isLegacyFilesSupported;
-    }
-=======
-package com.dotmarketing.portlets.files.business;
-
-import java.awt.image.BufferedImage;
-import java.io.IOException;
-import java.io.Serializable;
-import java.util.ArrayList;
-import java.util.Date;
-import java.util.HashMap;
-import java.util.List;
-import java.util.Map;
-
-import org.apache.commons.io.FileUtils;
-import org.apache.velocity.runtime.resource.ResourceManager;
-
-import com.dotcms.enterprise.cmis.QueryResult;
-import com.dotmarketing.beans.Host;
-import com.dotmarketing.beans.Identifier;
-import com.dotmarketing.beans.Inode;
-import com.dotmarketing.beans.WebAsset;
-import com.dotmarketing.business.APILocator;
-import com.dotmarketing.business.BaseWebAssetAPI;
-import com.dotmarketing.business.CacheLocator;
-import com.dotmarketing.business.DotStateException;
-import com.dotmarketing.business.FactoryLocator;
-import com.dotmarketing.business.IdentifierAPI;
-import com.dotmarketing.business.PermissionAPI;
-import com.dotmarketing.business.VersionableAPI;
-import com.dotmarketing.business.query.GenericQueryFactory.Query;
-import com.dotmarketing.business.query.QueryUtil;
-import com.dotmarketing.business.query.ValidationException;
-import com.dotmarketing.common.db.DotConnect;
-import com.dotmarketing.exception.DotDataException;
-import com.dotmarketing.exception.DotHibernateException;
-import com.dotmarketing.exception.DotRuntimeException;
-import com.dotmarketing.exception.DotSecurityException;
-import com.dotmarketing.exception.WebAssetException;
-import com.dotmarketing.menubuilders.RefreshMenus;
-import com.dotmarketing.portlets.files.model.File;
-import com.dotmarketing.portlets.folders.business.ChildrenCondition;
-import com.dotmarketing.portlets.folders.business.FolderAPI;
-import com.dotmarketing.portlets.folders.model.Folder;
-import com.dotmarketing.util.Config;
-import com.dotmarketing.util.Constants;
-import com.dotmarketing.util.InodeUtils;
-import com.dotmarketing.util.Logger;
-import com.dotmarketing.util.UtilMethods;
-import com.dotmarketing.util.WebKeys;
-import com.dotmarketing.velocity.DotResourceCache;
-import com.liferay.portal.model.User;
-
-public class FileAPIImpl extends BaseWebAssetAPI implements FileAPI {
-
-	private PermissionAPI permissionAPI;
-
-	private IdentifierAPI identifierAPI;
-	private FolderAPI folderAPI;
-	private VersionableAPI vapi;
-	private FileFactory ffac;
-	private FileCache fcache;
-	
-	public FileAPIImpl() {
-		permissionAPI = APILocator.getPermissionAPI();
-		ffac = FactoryLocator.getFileFactory();
-		identifierAPI = APILocator.getIdentifierAPI();
-		folderAPI = APILocator.getFolderAPI();
-		vapi = APILocator.getVersionableAPI();
-		fcache = CacheLocator.getFileCache();
-	}
-
-	public File copy(File source, Folder destination, boolean forceOverwrite, User user, boolean respectFrontendRoles)
-			throws DotDataException, DotSecurityException {
-		
-		if(!isLegacyFilesSupported()){
-			throw new DotStateException("File Assets have been disabled.");
-		}
-
-		if (!permissionAPI.doesUserHavePermission(source, PermissionAPI.PERMISSION_READ, user, respectFrontendRoles)) {
-			throw new DotSecurityException("You don't have permission to read the source file.");
-		}
-
-		if (!permissionAPI.doesUserHavePermission(destination, PermissionAPI.PERMISSION_WRITE, user, respectFrontendRoles)) {
-			throw new DotSecurityException("You don't have permission to write in the destination folder.");
-		}
-
-		// gets filename before extension
-		String fileName = UtilMethods.getFileName(source.getFileName());
-		// gets file extension
-		String fileExtension = UtilMethods.getFileExtension(source.getFileName());
-
-		boolean isNew = false;
-		File newFile;
-		if (forceOverwrite) {
-			newFile = getWorkingFileByFileName(source.getFileName(), destination, user, respectFrontendRoles);
-			if (newFile == null) {
-				isNew = true;
-			}
-		} else {
-			isNew = true;
-		}
-
-		try {
-			newFile = new File();
-			newFile.copy(source);
-
-			// Setting file name
-			if (!forceOverwrite) {
-				newFile.setFileName(getCopyFileName(fileName, fileExtension, destination));
-
-				if (!UtilMethods.getFileName(newFile.getFileName()).equals(fileName))
-					newFile.setFriendlyName(source.getFriendlyName() + " (COPY) ");
-			}
-
-			if (isNew) {
-				// persists the webasset
-				java.io.File sourceFile = getAssetIOFile(source);
-				java.io.File uploadedFile = java.io.File.createTempFile(fileName, "." + fileExtension);
-				FileUtils.copyFile(sourceFile, uploadedFile);
-
-				newFile = saveFile(newFile, uploadedFile, destination, user, respectFrontendRoles);
-				if(source.isLive())
-				    APILocator.getVersionableAPI().setLive(newFile);
-
-				//saveFileData(source, newFile, null);
-
-				// Adding to the parent folder
-				// TreeFactory.saveTree(new Tree(destination.getInode(),
-				// newFile.getInode()));
-
-				// creates new identifier for this webasset and persists it
-				//Identifier newIdentifier = APILocator.getIdentifierAPI().createNew(newFile, destination);
-
-				//Logger.debug(FileFactory.class, "identifier=" + newIdentifier.getURI());
-			} else {
-				java.io.File sourceFile = getAssetIOFile(source);
-				java.io.File uploadedFile = java.io.File.createTempFile(fileName, "." + fileExtension);
-				FileUtils.copyFile(sourceFile, uploadedFile);
-
-				newFile = saveFile(newFile, uploadedFile, destination, user, respectFrontendRoles);
-			}
-			// Copy permissions
-			permissionAPI.copyPermissions(source, newFile);
-
-			//save(newFile);
-		} catch (Exception e) {
-			throw new DotRuntimeException("An error ocurred trying to copy the file.", e);
-		}
-
-		return newFile;
-	}
-
-
-	public File getWorkingFileByFileName(String fileName, Folder folder, User user, boolean respectFrontendRoles) throws DotStateException, DotDataException, DotSecurityException {
-		File f = ffac.getWorkingFileByFileName(fileName, folder);
-		if(!InodeUtils.isSet(f.getInode())){
-			return null;
-		}
-		if (!permissionAPI.doesUserHavePermission(f, PermissionAPI.PERMISSION_READ, user, respectFrontendRoles)) {
-			throw new DotSecurityException("You don't have permission to read the  file.");
-		}
-		return f;
-	}
-
-
-	private String getCopyFileName(String fileName, String fileExtension, Folder folder) throws DotStateException, DotDataException,
-			DotSecurityException {
-		String result = new String(fileName);
-
-		List<File> files = APILocator.getFolderAPI().getFiles(folder, APILocator.getUserAPI().getSystemUser(), false);
-		boolean isValidFileName = false;
-		String temp;
-
-		while (!isValidFileName) {
-			isValidFileName = true;
-			temp = result + "." + fileExtension;
-
-			for (File file : files) {
-				if (file.getFileName().equals(temp)) {
-					isValidFileName = false;
-
-					break;
-				}
-			}
-
-			if (!isValidFileName)
-				result += "_copy";
-			else
-				result = temp;
-		}
-
-		return result;
-	}
-
-
-
-	protected void save(WebAsset file) throws DotDataException {
-		throw new DotStateException("This method is not applicable for Files, use saveFile");
-	}
-
-	public String getRelativeAssetsRootPath() {
-		String path = "";
-		path = Config.getStringProperty("ASSET_PATH");
-		return path;
-	}
-	/**
-	 * returns the root folder of where assets are stored
-	 */
-	public String getRealAssetsRootPath() {
-		String realPath = Config.getStringProperty("ASSET_REAL_PATH");
-		if (UtilMethods.isSet(realPath) && !realPath.endsWith(java.io.File.separator))
-			realPath = realPath + java.io.File.separator;
-		if (!UtilMethods.isSet(realPath))
-			return Config.CONTEXT.getRealPath(getRelativeAssetsRootPath());
-		else
-			return realPath;
-	}
-
-	public java.io.File getAssetIOFile(File file) throws IOException {
-
-
-		String suffix = UtilMethods.getFileExtension(file.getFileName());
-
-
-		String assetsPath = getRealAssetsRootPath();
-		String fileInode = file.getInode();
-
-		// creates the path where to save the working file based on the inode
-		String fileFolderPath = String.valueOf(fileInode);
-		if (fileFolderPath.length() == 1) {
-			fileFolderPath = fileFolderPath + "0";
-		}
-
-		fileFolderPath = assetsPath + java.io.File.separator + fileFolderPath.substring(0, 1) + java.io.File.separator
-				+ fileFolderPath.substring(1, 2);
-
-		new java.io.File(fileFolderPath).mkdirs();
-
-		String filePath = fileFolderPath + java.io.File.separator + fileInode + "." + suffix;
-
-		// creates the new file as
-		// inode{1}/inode{2}/inode.file_extension
-		java.io.File assetFile = new java.io.File(filePath);
-		if (!assetFile.exists())
-			assetFile.createNewFile();
-
-		return assetFile;
-	}
-
-	protected void saveFileData(File file, File destination, java.io.File newDataFile) throws DotDataException, IOException {
-		
-		if(!isLegacyFilesSupported()){
-			throw new DotStateException("File Assets have been disabled.");
-		}
-
-		String fileName = file.getFileName();
-
-		String assetsPath = getRealAssetsRootPath();
-		new java.io.File(assetsPath).mkdir();
-
-		// creates the new file as
-		// inode{1}/inode{2}/inode.file_extension
-		java.io.File workingFile = getAssetIOFile(file);
-
-		// To clear velocity cache
-		DotResourceCache vc = CacheLocator.getVeloctyResourceCache();
-		vc.remove(ResourceManager.RESOURCE_TEMPLATE + workingFile.getPath());
-
-		// If a new version was created, we move the current data to the new
-		// version
-		if (destination != null && InodeUtils.isSet(destination.getInode())) {
-			java.io.File newVersionFile = getAssetIOFile(destination);
-			FileUtils.copyFile(workingFile, newVersionFile);
-		}
-
-		if (newDataFile != null) {
-			// Saving the new working data
-			FileUtils.copyFile(newDataFile, workingFile);
-
-			// checks if it's an image
-			if (UtilMethods.isImage(fileName)) {
-
-				// gets image height
-				BufferedImage img = javax.imageio.ImageIO.read(workingFile);
-				int height = img.getHeight();
-				file.setHeight(height);
-
-				// gets image width
-				int width = img.getWidth();
-				file.setWidth(width);
-
-			}
-
-			// Wiping out the thumbnails and resized versions
-			String folderPath = workingFile.getParentFile().getAbsolutePath();
-			Identifier identifier = identifierAPI.findFromInode(file.getIdentifier());
-
-			java.io.File directory = new java.io.File(folderPath);
-			java.io.File[] files = directory.listFiles(new ThumbnailsFileNamesFilter(identifier));
-
-			for (java.io.File iofile : files) {
-				try {
-					iofile.delete();
-				} catch (SecurityException e) {
-					Logger.error(FileAPIImpl.class, "FileAPIImpl.saveFileData(): " + iofile.getName()
-							+ " cannot be erased. Please check the file permissions.");
-				} catch (Exception e) {
-					Logger.error(FileAPIImpl.class, "FileAPIImpl.saveFileData(): " + e.getMessage());
-				}
-			}
-		}
-	}
-
-	public String getMimeType(String filename) {
-		if (filename != null) {
-			filename = filename.toLowerCase();
-		}
-
-		String mimeType = null;
-		
-		try {
-		    mimeType = Config.CONTEXT.getMimeType(filename);
-		    if(!UtilMethods.isSet(mimeType))
-		        mimeType = com.dotmarketing.portlets.files.model.File.UNKNOWN_MIME_TYPE;
-		}
-		catch(Exception ex) {
-		    mimeType = com.dotmarketing.portlets.files.model.File.UNKNOWN_MIME_TYPE;
-		    Logger.warn(this,"Error looking for mimetype on file: "+filename,ex);
-		}
-
-		return mimeType;
-	}
-
-	public File saveFile(File file, java.io.File uploadedFile, Folder folder, User user, boolean respectFrontendRoles)
-			throws DotDataException, DotSecurityException {
-		
-		if(!isLegacyFilesSupported()){
-			//throw new DotStateException("File Assets have been disabled.");
-		}
-
-		String fileName = UtilMethods.getFileName(file.getFileName());
-		File currentFile = getWorkingFileByFileName(file.getFileName(), folder, user, respectFrontendRoles);
-
-		boolean fileExists = (currentFile != null) && InodeUtils.isSet(currentFile.getInode());
-
-		if (fileExists) {
-			if (!permissionAPI.doesUserHavePermission(currentFile, PermissionAPI.PERMISSION_READ, user, respectFrontendRoles)) {
-				throw new DotSecurityException("You don't have permission to read the source file.");
-			}
-		}
-
-		if (!permissionAPI.doesUserHavePermission(folder, PermissionAPI.PERMISSION_WRITE, user, respectFrontendRoles)) {
-			throw new DotSecurityException("You don't have permission to write in the destination folder.");
-		}
-
-		File workingFile = null;
-
-		try {
-			long uploadFileMaxSize = Long.parseLong(Config.getStringProperty("UPLOAD_FILE_MAX_SIZE"));
-
-			// Checking the max file size
-			if ((uploadedFile != null) && ((uploadFileMaxSize > 0) && (uploadedFile.length() > uploadFileMaxSize))) {
-				if (currentFile != null)
-					unLockAsset(currentFile);
-				throw new DotDataException("Uploaded file is bigger than the file max size allowed.");
-			}
-
-			// CHECK THE FOLDER PATTERN
-			if (UtilMethods.isSet(file.getFileName()) && !APILocator.getFolderAPI().matchFilter(folder, file.getFileName())) {
-				// when there is an error saving should unlock working asset
-				if (currentFile != null)
-					unLockAsset(currentFile);
-				throw new DotDataException("message.file_asset.error.filename.filters");
-			}
-
-			// Setting some flags
-			boolean editFile = false;
-			boolean newUploadedFile = true;
-
-			// checks if the file is new or it's being edited
-			if (fileExists) {
-				editFile = true;
-				// if it's being edited it keeps the same file name as the
-				// current one
-				fileName = currentFile.getFileName();
-			}
-
-			// checks if another identifier with the same name exists in the
-			// same
-			// folder
-			if (!editFile && (getWorkingFileByFileName(fileName, folder, user, respectFrontendRoles) != null)) {
-				throw new DotDataException("message.file_asset.error.filename.exists");
-			}
-
-			// to check if a file is being uploaded
-			if (fileName.length() == 0) {
-				newUploadedFile = false;
-			}
-
-			// getting mime type
-			if (editFile && newUploadedFile && (file.getMimeType() != null) && (currentFile != null)
-					&& (!file.getMimeType().equals(currentFile.getMimeType()))) {
-				// when there is an error saving should unlock working asset
-				unLockAsset(currentFile);
-				throw new DotDataException("message.file_asset.error.mimetype");
-			}
-
-			//save(file);
-			// ffac.deleteFromCache(file);
-			// get the file Identifier
-			Identifier ident = null;
-			if (fileExists) {
-				ident = APILocator.getIdentifierAPI().find(currentFile);
-				ffac.deleteFromCache(currentFile);
-			} else {
-				ident = new Identifier();
-			}
-			// Saving the file, this creates the new version and save the new
-			// data
-			if (newUploadedFile && uploadedFile.length() > 0) {
-
-				workingFile = saveFile(file, uploadedFile, folder, ident, user, respectFrontendRoles);
-
-			} else {
-				workingFile = saveFile(file, null, folder, ident, user, respectFrontendRoles);
-			}
-			uploadedFile.delete();
-			ffac.deleteFromCache(workingFile);
-			ident = APILocator.getIdentifierAPI().find(workingFile);
-
-			// Refreshing the menues
-			if (file.isShowOnMenu()) {
-				// existing folder with different show on menu ... need to
-				// regenerate menu
-				RefreshMenus.deleteMenu(file);
-			}
-
-		} catch (IOException e) {
-			Logger.error(this, "\n\n\nEXCEPTION IN FILE SAVING!!! " + e.getMessage(), e);
-			throw new DotRuntimeException(e.getMessage());
-		}
-
-		return workingFile;
-	}
-
-	protected File saveFile(File newFile, java.io.File dataFile, Folder folder, Identifier identifier, User user,
-			boolean respectFrontendRoles) throws DotDataException, DotSecurityException, IOException {
-		
-		if(!isLegacyFilesSupported()){
-			throw new DotStateException("File Assets have been disabled.");
-		}
-
-		if (!permissionAPI.doesUserHavePermission(folder, PermissionAPI.PERMISSION_WRITE, user, respectFrontendRoles)) {
-			throw new DotSecurityException("You don't have permission to write in the destination folder.");
-		}
-
-		return FactoryLocator.getFileFactory().saveFile(newFile, dataFile, folder, identifier);
-	}
-	
-
-    
-	public boolean delete(File file, User user, boolean respectFrontendRoles) throws DotSecurityException, Exception {
-		
-		if (permissionAPI.doesUserHavePermission(file, PermissionAPI.PERMISSION_WRITE, user, respectFrontendRoles)) {
-			return deleteAsset(file);
-		} else {
-			throw new DotSecurityException(WebKeys.USER_PERMISSIONS_EXCEPTION);
-		}
-	}
-
-	public List<File> getAllHostFiles(Host parentHost, boolean live, User user, boolean respectFrontendRoles) throws DotDataException,
-			DotSecurityException {
-
-		List<File> files = ffac.getAllHostFiles(parentHost, live);
-		return permissionAPI.filterCollection(files, PermissionAPI.PERMISSION_READ, respectFrontendRoles, user);
-
-	}
-
-	public List<File> getFolderFiles(Folder parentFolder, boolean live, User user, boolean respectFrontendRoles) throws DotDataException,
-			DotSecurityException {
-
-		if (!permissionAPI.doesUserHavePermission(parentFolder, PermissionAPI.PERMISSION_READ, user, respectFrontendRoles)) {
-			throw new DotSecurityException("You don't have permission to read the destination folder.");
-		}
-		
-		ChildrenCondition cond = new ChildrenCondition();
-		if(live)
-			cond.live=true;
-		else
-			cond.working=true;
-		List<File> files = APILocator.getFolderAPI().getFiles(parentFolder, user, respectFrontendRoles,cond);
-		return permissionAPI.filterCollection(files, PermissionAPI.PERMISSION_READ, respectFrontendRoles, user);
-
-	}
-
-	public List<Map<String, Serializable>> DBSearch(Query query, User user, boolean respectFrontendRoles) throws ValidationException,
-			DotDataException {
-		Map<String, String> dbColToObjectAttribute = new HashMap<String, String>();
-
-		if (UtilMethods.isSet(query.getSelectAttributes())) {
-
-			if (!query.getSelectAttributes().contains("title")) {
-				query.getSelectAttributes().add("title" + " as " + QueryResult.CMIS_TITLE);
-			}
-		} else {
-			List<String> atts = new ArrayList<String>();
-			atts.add("*");
-			atts.add("title" + " as " + QueryResult.CMIS_TITLE);
-			query.setSelectAttributes(atts);
-		}
-
-		return QueryUtil.DBSearch(query, dbColToObjectAttribute, null, user, true, respectFrontendRoles);
-	}
-
-	public File getWorkingFileById(String fileId, User user, boolean respectFrontendRoles) throws DotDataException, DotSecurityException {
-
-		File file = (File) vapi.findWorkingVersion(fileId, user, respectFrontendRoles);
-		if (file == null)
-			return file;
-		if (!permissionAPI.doesUserHavePermission(file, PermissionAPI.PERMISSION_READ, user, respectFrontendRoles))
-			throw new DotSecurityException("User " + user.getUserId() + "has no permissions to read file id " + fileId);
-
-		return file;
-	}
-
-	public File get(String inode, User user, boolean respectFrontendRoles) throws DotHibernateException, DotSecurityException,
-			DotDataException {
-		File file = ffac.get(inode);
-
-		if (!permissionAPI.doesUserHavePermission(file, PermissionAPI.PERMISSION_READ, user, respectFrontendRoles)) {
-			throw new DotSecurityException(WebKeys.USER_PERMISSIONS_EXCEPTION);
-		}
-
-		return file;
-	}
-
-	public Folder getFileFolder(File file, Host host, User user, boolean respectFrontendRoles) throws DotDataException,
-			DotSecurityException {
-		if(file == null || !InodeUtils.isSet(file.getIdentifier())){
-			return null;
-		}
-		Identifier id = APILocator.getIdentifierAPI().find(file.getIdentifier());
-		return folderAPI.findFolderByPath(id.getParentPath(), host, user, respectFrontendRoles);
-
-	}
-
-	public List<File> findFiles(User user, boolean includeArchived, Map<String, Object> params, String hostId, String inode,
-			String identifier, String parent, int offset, int limit, String orderBy) throws DotSecurityException, DotDataException {
-		return ffac.findFiles(user, includeArchived, params, hostId, inode, identifier, parent, offset, limit, orderBy);
-	}
-
-	public File copyFile(File file, Folder parent, User user, boolean respectFrontendRoles) throws IOException, DotSecurityException,
-			DotDataException {
-
-		if(!isLegacyFilesSupported()){
-			throw new DotStateException("File Assets have been disabled.");
-		}
-		
-		if (!permissionAPI.doesUserHavePermission(file, PermissionAPI.PERMISSION_READ, user, respectFrontendRoles)) {
-			throw new DotSecurityException(WebKeys.USER_PERMISSIONS_EXCEPTION);
-		}
-		if (!permissionAPI.doesUserHavePermission(parent, PermissionAPI.PERMISSION_CAN_ADD_CHILDREN, user, respectFrontendRoles)) {
-			throw new DotSecurityException(WebKeys.USER_PERMISSIONS_EXCEPTION);
-		}
-		return ffac.copyFile(file, parent);
-
-	}
-
-
-	public boolean renameFile(File file, String newName, User user, boolean respectFrontendRoles) throws DotStateException,
-			DotDataException, DotSecurityException {
-		if(!isLegacyFilesSupported()){
-			throw new DotStateException("File Assets have been disabled.");
-		}
-		
-		if (!permissionAPI.doesUserHavePermission(file, PermissionAPI.PERMISSION_WRITE, user, respectFrontendRoles)) {
-			throw new DotSecurityException(WebKeys.USER_PERMISSIONS_EXCEPTION);
-		}
-
-		return ffac.renameFile(file, newName);
-	}
-
-	public boolean moveFile(File file, Folder parent, User user, boolean respectFrontendRoles) throws DotStateException, DotDataException,
-			DotSecurityException {
-		if(!isLegacyFilesSupported()){
-			throw new DotStateException("File Assets have been disabled.");
-		}
-		
-		if (!permissionAPI.doesUserHavePermission(file, PermissionAPI.PERMISSION_READ, user, respectFrontendRoles)) {
-			throw new DotSecurityException(WebKeys.USER_PERMISSIONS_EXCEPTION);
-		}
-		if (!permissionAPI.doesUserHavePermission(parent, PermissionAPI.PERMISSION_CAN_ADD_CHILDREN, user, respectFrontendRoles)) {
-			throw new DotSecurityException(WebKeys.USER_PERMISSIONS_EXCEPTION);
-		}
-		return ffac.moveFile(file, parent);
-
-	}
-
-	public void publishFile(File file, User user, boolean respectFrontendRoles) throws WebAssetException, DotSecurityException,
-			DotDataException {
-		
-		if(!isLegacyFilesSupported()){
-			throw new DotStateException("File Assets have been disabled.");
-		}
-		
-		if (!permissionAPI.doesUserHavePermission(file, PermissionAPI.PERMISSION_READ, user, respectFrontendRoles)) {
-			throw new DotSecurityException(WebKeys.USER_PERMISSIONS_EXCEPTION);
-		}
-		ffac.publishFile(file);
-
-	}
-
-	public File getFileByURI(String uri, Host host, boolean live, User user, boolean respectFrontendRoles) throws DotDataException,
-			DotSecurityException {
-		File file = ffac.getFileByURI(uri, host, live);
-		if (!permissionAPI.doesUserHavePermission(file, PermissionAPI.PERMISSION_READ, user, respectFrontendRoles)) {
-			throw new DotSecurityException(WebKeys.USER_PERMISSIONS_EXCEPTION);
-		}
-		return file;
-	}
-
-	public File getFileByURI(String uri, String hostId, boolean live, User user, boolean respectFrontendRoles) throws DotDataException,
-			DotSecurityException {
-		File file = ffac.getFileByURI(uri, hostId, live);
-		if (!permissionAPI.doesUserHavePermission(file, PermissionAPI.PERMISSION_READ, user, respectFrontendRoles)) {
-			throw new DotSecurityException(WebKeys.USER_PERMISSIONS_EXCEPTION);
-		}
-		return file;
-	}
-	
-
-	public File find(String inode, User user, boolean respectFrontendRoles) throws DotStateException, DotDataException, DotSecurityException{
-
-		File file = fcache.get(inode);
-		
-		if(file ==null){
-			file = ffac.get(inode);
-			if(file != null && UtilMethods.isSet(file.getInode())){
-				fcache.add(file);
-			}
-			else{
-				file = new File();
-				file.setInode(inode);
-				file.setIdentifier(Constants.FOUR_OH_FOUR_RESPONSE);
-				fcache.add(file);
-			}
-		}
-		if(Constants.FOUR_OH_FOUR_RESPONSE.equals(file.getIdentifier())){
-			return null;
-		}
-		if (!permissionAPI.doesUserHavePermission(file, PermissionAPI.PERMISSION_READ, user, respectFrontendRoles)) {
-			throw new DotSecurityException(WebKeys.USER_PERMISSIONS_EXCEPTION);
-		}
-		return file;
-		
-	}
-	
-	
-    public  String getRelativeAssetPath(Inode inode) {
-        String _inode = inode.getInode();
-        return getRelativeAssetPath(_inode, UtilMethods.getFileExtension(((com.dotmarketing.portlets.files.model.File) inode).getFileName())
-                            .intern());
-    }
-
-    private  String getRelativeAssetPath(String inode, String ext) {
-        String _inode = inode;
-        String path = "";
-
-       	path = java.io.File.separator + _inode.charAt(0)
-       		+ java.io.File.separator + _inode.charAt(1) + java.io.File.separator + _inode + "." + ext;
-
-        return path;
-    }
-    
-    public String getRealAssetPath(Inode inode) {
-        String _inode = inode.getInode();
-        return getRealAssetPath (_inode, UtilMethods.getFileExtension(((com.dotmarketing.portlets.files.model.File) inode).getFileName())
-                .intern());
-    }
-
-    public String getRealAssetPath(String inode, String ext) {
-        String _inode = inode;
-        String path = "";
-
-        String realPath = Config.getStringProperty("ASSET_REAL_PATH");
-        if (UtilMethods.isSet(realPath) && !realPath.endsWith(java.io.File.separator))
-            realPath = realPath + java.io.File.separator;
-
-        String assetPath = Config.getStringProperty("ASSET_PATH");
-        if (UtilMethods.isSet(assetPath) && !assetPath.endsWith(java.io.File.separator))
-            assetPath = assetPath + java.io.File.separator;
-        
-        path = ((!UtilMethods.isSet(realPath)) ? assetPath : realPath)
-                + _inode.charAt(0) + java.io.File.separator + _inode.charAt(1)
-                + java.io.File.separator + _inode + "." + ext;
-
-        if (!UtilMethods.isSet(realPath))
-            return Config.CONTEXT.getRealPath(path);
-        else
-            return path;
-    	
-    }
-	
-    public  void invalidateCache(File file) throws DotDataException, DotSecurityException {
-    	fcache.remove(file);
-    	
-    }
-	
-	 public boolean fileNameExists(Folder folder, String fileName) throws DotStateException, DotDataException, DotSecurityException{
-		return ffac.fileNameExists(folder, fileName) ;
-	 }
-
-    public  String getRealAssetPath(){
-    	
-    	String realPath = null;
-		String assetPath = null;
-		try {
-            realPath = Config.getStringProperty("ASSET_REAL_PATH");
-        } catch (Exception e) { }
-        try {
-            assetPath = Config.getStringProperty("ASSET_PATH");
-        } catch (Exception e) { }
-        
-        if(!UtilMethods.isSet(realPath)){
-        	return Config.CONTEXT.getRealPath(assetPath);
-        }else{
-        	return realPath;
-        }
-    }
-    
-    public String getRealAssetPathTmpBinary() {
-        String assetpath=getRealAssetPath();
-        java.io.File adir=new java.io.File(assetpath);
-        if(!adir.isDirectory())
-            adir.mkdir();
-        String path=assetpath+java.io.File.separator+"tmp_upload";
-        java.io.File dir=new java.io.File(path);
-        if(!dir.isDirectory())
-            dir.mkdir();
-        return path;
-    }
-    
-    public boolean isLegacyFilesSupported(){//DOTCMS-6905
-    	boolean isLegacyFilesSupported = false;
-		try{
-			isLegacyFilesSupported = Config.getBooleanProperty("ENABLE_LEGACY_FILE_SUPPORT");
-		}catch(Exception ne){
-			Logger.debug(this, ne.getMessage());
-			try{
-				if(!Config.getBooleanProperty("DISABLE_OLD_FILE_ASSET_IMPL"))
-					isLegacyFilesSupported = true;
-			}catch(Exception nse){
-				Logger.debug(this, ne.getMessage());
-			}
-		}
-		return isLegacyFilesSupported;
-    }
-
-    @Override
-    public int deleteOldVersions(Date assetsOlderThan) throws DotDataException, DotHibernateException {
-        String condition = " mod_date < ? and not exists (select * from fileasset_version_info "+
-                " where working_inode=file_asset.inode or live_inode=file_asset.inode)";
-        
-        String inodesToDelete = "select inode from file_asset where "+condition;
-        DotConnect dc = new DotConnect();
-        dc.setSQL(inodesToDelete);
-        dc.addParam(assetsOlderThan);
-        for(Map<String,Object> inodeMap : dc.loadObjectResults()) {
-            String inode=inodeMap.get("inode").toString();
-            java.io.File fileFolderPath = new java.io.File(
-                    APILocator.getFileAPI().getRealAssetPath() + 
-                    java.io.File.separator + inode.substring(0, 1) +
-                    java.io.File.separator + inode.substring(1, 2));
-            if(fileFolderPath.exists() && fileFolderPath.isDirectory()) {
-                for(java.io.File ff : fileFolderPath.listFiles())
-                    if(ff.getName().startsWith(inode) && UtilMethods.isImage(ff.getName()))
-                        if(FileUtils.deleteQuietly(ff))
-                            Logger.info(this, "deleting old file "+ff.getAbsolutePath());
-                        else
-                            Logger.info(this, "can't delete old file "+ff.getAbsolutePath());
-            }
-        }
-        return deleteOldVersions(assetsOlderThan,"file_asset");
-    }
->>>>>>> 61e6bbf9
+package com.dotmarketing.portlets.files.business;
+
+import java.awt.image.BufferedImage;
+import java.io.IOException;
+import java.io.Serializable;
+import java.util.ArrayList;
+import java.util.Date;
+import java.util.HashMap;
+import java.util.List;
+import java.util.Map;
+
+import org.apache.commons.io.FileUtils;
+import org.apache.velocity.runtime.resource.ResourceManager;
+
+import com.dotcms.enterprise.cmis.QueryResult;
+import com.dotmarketing.beans.Host;
+import com.dotmarketing.beans.Identifier;
+import com.dotmarketing.beans.Inode;
+import com.dotmarketing.beans.WebAsset;
+import com.dotmarketing.business.APILocator;
+import com.dotmarketing.business.BaseWebAssetAPI;
+import com.dotmarketing.business.CacheLocator;
+import com.dotmarketing.business.DotStateException;
+import com.dotmarketing.business.FactoryLocator;
+import com.dotmarketing.business.IdentifierAPI;
+import com.dotmarketing.business.PermissionAPI;
+import com.dotmarketing.business.VersionableAPI;
+import com.dotmarketing.business.query.GenericQueryFactory.Query;
+import com.dotmarketing.business.query.QueryUtil;
+import com.dotmarketing.business.query.ValidationException;
+import com.dotmarketing.common.db.DotConnect;
+import com.dotmarketing.exception.DotDataException;
+import com.dotmarketing.exception.DotHibernateException;
+import com.dotmarketing.exception.DotRuntimeException;
+import com.dotmarketing.exception.DotSecurityException;
+import com.dotmarketing.exception.WebAssetException;
+import com.dotmarketing.menubuilders.RefreshMenus;
+import com.dotmarketing.portlets.files.model.File;
+import com.dotmarketing.portlets.folders.business.ChildrenCondition;
+import com.dotmarketing.portlets.folders.business.FolderAPI;
+import com.dotmarketing.portlets.folders.model.Folder;
+import com.dotmarketing.util.Config;
+import com.dotmarketing.util.Constants;
+import com.dotmarketing.util.InodeUtils;
+import com.dotmarketing.util.Logger;
+import com.dotmarketing.util.UtilMethods;
+import com.dotmarketing.util.WebKeys;
+import com.dotmarketing.velocity.DotResourceCache;
+import com.liferay.portal.model.User;
+
+public class FileAPIImpl extends BaseWebAssetAPI implements FileAPI {
+
+	private PermissionAPI permissionAPI;
+
+	private IdentifierAPI identifierAPI;
+	private FolderAPI folderAPI;
+	private VersionableAPI vapi;
+	private FileFactory ffac;
+	private FileCache fcache;
+	
+	public FileAPIImpl() {
+		permissionAPI = APILocator.getPermissionAPI();
+		ffac = FactoryLocator.getFileFactory();
+		identifierAPI = APILocator.getIdentifierAPI();
+		folderAPI = APILocator.getFolderAPI();
+		vapi = APILocator.getVersionableAPI();
+		fcache = CacheLocator.getFileCache();
+	}
+
+	public File copy(File source, Folder destination, boolean forceOverwrite, User user, boolean respectFrontendRoles)
+			throws DotDataException, DotSecurityException {
+		
+		if(!isLegacyFilesSupported()){
+			throw new DotStateException("File Assets have been disabled.");
+		}
+
+		if (!permissionAPI.doesUserHavePermission(source, PermissionAPI.PERMISSION_READ, user, respectFrontendRoles)) {
+			throw new DotSecurityException("You don't have permission to read the source file.");
+		}
+
+		if (!permissionAPI.doesUserHavePermission(destination, PermissionAPI.PERMISSION_WRITE, user, respectFrontendRoles)) {
+			throw new DotSecurityException("You don't have permission to write in the destination folder.");
+		}
+
+		// gets filename before extension
+		String fileName = UtilMethods.getFileName(source.getFileName());
+		// gets file extension
+		String fileExtension = UtilMethods.getFileExtension(source.getFileName());
+
+		boolean isNew = false;
+		File newFile;
+		if (forceOverwrite) {
+			newFile = getWorkingFileByFileName(source.getFileName(), destination, user, respectFrontendRoles);
+			if (newFile == null) {
+				isNew = true;
+			}
+		} else {
+			isNew = true;
+		}
+
+		try {
+			newFile = new File();
+			newFile.copy(source);
+
+			// Setting file name
+			if (!forceOverwrite) {
+				newFile.setFileName(getCopyFileName(fileName, fileExtension, destination));
+
+				if (!UtilMethods.getFileName(newFile.getFileName()).equals(fileName))
+					newFile.setFriendlyName(source.getFriendlyName() + " (COPY) ");
+			}
+
+			if (isNew) {
+				// persists the webasset
+				java.io.File sourceFile = getAssetIOFile(source);
+				java.io.File uploadedFile = java.io.File.createTempFile(fileName, "." + fileExtension);
+				FileUtils.copyFile(sourceFile, uploadedFile);
+
+				newFile = saveFile(newFile, uploadedFile, destination, user, respectFrontendRoles);
+				if(source.isLive())
+				    APILocator.getVersionableAPI().setLive(newFile);
+
+				//saveFileData(source, newFile, null);
+
+				// Adding to the parent folder
+				// TreeFactory.saveTree(new Tree(destination.getInode(),
+				// newFile.getInode()));
+
+				// creates new identifier for this webasset and persists it
+				//Identifier newIdentifier = APILocator.getIdentifierAPI().createNew(newFile, destination);
+
+				//Logger.debug(FileFactory.class, "identifier=" + newIdentifier.getURI());
+			} else {
+				java.io.File sourceFile = getAssetIOFile(source);
+				java.io.File uploadedFile = java.io.File.createTempFile(fileName, "." + fileExtension);
+				FileUtils.copyFile(sourceFile, uploadedFile);
+
+				newFile = saveFile(newFile, uploadedFile, destination, user, respectFrontendRoles);
+			}
+			// Copy permissions
+			permissionAPI.copyPermissions(source, newFile);
+
+			//save(newFile);
+		} catch (Exception e) {
+			throw new DotRuntimeException("An error ocurred trying to copy the file.", e);
+		}
+
+		return newFile;
+	}
+
+
+	public File getWorkingFileByFileName(String fileName, Folder folder, User user, boolean respectFrontendRoles) throws DotStateException, DotDataException, DotSecurityException {
+		File f = ffac.getWorkingFileByFileName(fileName, folder);
+		if(!InodeUtils.isSet(f.getInode())){
+			return null;
+		}
+		if (!permissionAPI.doesUserHavePermission(f, PermissionAPI.PERMISSION_READ, user, respectFrontendRoles)) {
+			throw new DotSecurityException("You don't have permission to read the  file.");
+		}
+		return f;
+	}
+
+
+	private String getCopyFileName(String fileName, String fileExtension, Folder folder) throws DotStateException, DotDataException,
+			DotSecurityException {
+		String result = new String(fileName);
+
+		List<File> files = APILocator.getFolderAPI().getFiles(folder, APILocator.getUserAPI().getSystemUser(), false);
+		boolean isValidFileName = false;
+		String temp;
+
+		while (!isValidFileName) {
+			isValidFileName = true;
+			temp = result + "." + fileExtension;
+
+			for (File file : files) {
+				if (file.getFileName().equals(temp)) {
+					isValidFileName = false;
+
+					break;
+				}
+			}
+
+			if (!isValidFileName)
+				result += "_copy";
+			else
+				result = temp;
+		}
+
+		return result;
+	}
+
+
+
+	protected void save(WebAsset file) throws DotDataException {
+		throw new DotStateException("This method is not applicable for Files, use saveFile");
+	}
+
+	public String getRelativeAssetsRootPath() {
+		String path = "";
+		path = Config.getStringProperty("ASSET_PATH");
+		return path;
+	}
+	/**
+	 * returns the root folder of where assets are stored
+	 */
+	public String getRealAssetsRootPath() {
+		String realPath = Config.getStringProperty("ASSET_REAL_PATH");
+		if (UtilMethods.isSet(realPath) && !realPath.endsWith(java.io.File.separator))
+			realPath = realPath + java.io.File.separator;
+		if (!UtilMethods.isSet(realPath))
+			return Config.CONTEXT.getRealPath(getRelativeAssetsRootPath());
+		else
+			return realPath;
+	}
+
+	public java.io.File getAssetIOFile(File file) throws IOException {
+
+
+		String suffix = UtilMethods.getFileExtension(file.getFileName());
+
+
+		String assetsPath = getRealAssetsRootPath();
+		String fileInode = file.getInode();
+
+		// creates the path where to save the working file based on the inode
+		String fileFolderPath = String.valueOf(fileInode);
+		if (fileFolderPath.length() == 1) {
+			fileFolderPath = fileFolderPath + "0";
+		}
+
+		fileFolderPath = assetsPath + java.io.File.separator + fileFolderPath.substring(0, 1) + java.io.File.separator
+				+ fileFolderPath.substring(1, 2);
+
+		new java.io.File(fileFolderPath).mkdirs();
+
+		String filePath = fileFolderPath + java.io.File.separator + fileInode + "." + suffix;
+
+		// creates the new file as
+		// inode{1}/inode{2}/inode.file_extension
+		java.io.File assetFile = new java.io.File(filePath);
+		if (!assetFile.exists())
+			assetFile.createNewFile();
+
+		return assetFile;
+	}
+
+	protected void saveFileData(File file, File destination, java.io.File newDataFile) throws DotDataException, IOException {
+		
+		if(!isLegacyFilesSupported()){
+			throw new DotStateException("File Assets have been disabled.");
+		}
+
+		String fileName = file.getFileName();
+
+		String assetsPath = getRealAssetsRootPath();
+		new java.io.File(assetsPath).mkdir();
+
+		// creates the new file as
+		// inode{1}/inode{2}/inode.file_extension
+		java.io.File workingFile = getAssetIOFile(file);
+
+		// To clear velocity cache
+		DotResourceCache vc = CacheLocator.getVeloctyResourceCache();
+		vc.remove(ResourceManager.RESOURCE_TEMPLATE + workingFile.getPath());
+
+		// If a new version was created, we move the current data to the new
+		// version
+		if (destination != null && InodeUtils.isSet(destination.getInode())) {
+			java.io.File newVersionFile = getAssetIOFile(destination);
+			FileUtils.copyFile(workingFile, newVersionFile);
+		}
+
+		if (newDataFile != null) {
+			// Saving the new working data
+			FileUtils.copyFile(newDataFile, workingFile);
+
+			// checks if it's an image
+			if (UtilMethods.isImage(fileName)) {
+
+				// gets image height
+				BufferedImage img = javax.imageio.ImageIO.read(workingFile);
+				int height = img.getHeight();
+				file.setHeight(height);
+
+				// gets image width
+				int width = img.getWidth();
+				file.setWidth(width);
+
+			}
+
+			// Wiping out the thumbnails and resized versions
+			String folderPath = workingFile.getParentFile().getAbsolutePath();
+			Identifier identifier = identifierAPI.findFromInode(file.getIdentifier());
+
+			java.io.File directory = new java.io.File(folderPath);
+			java.io.File[] files = directory.listFiles(new ThumbnailsFileNamesFilter(identifier));
+
+			for (java.io.File iofile : files) {
+				try {
+					iofile.delete();
+				} catch (SecurityException e) {
+					Logger.error(FileAPIImpl.class, "FileAPIImpl.saveFileData(): " + iofile.getName()
+							+ " cannot be erased. Please check the file permissions.");
+				} catch (Exception e) {
+					Logger.error(FileAPIImpl.class, "FileAPIImpl.saveFileData(): " + e.getMessage());
+				}
+			}
+		}
+	}
+
+	public String getMimeType(String filename) {
+		if (filename != null) {
+			filename = filename.toLowerCase();
+		}
+
+		String mimeType = null;
+		
+		try {
+		    mimeType = Config.CONTEXT.getMimeType(filename);
+		    if(!UtilMethods.isSet(mimeType))
+		        mimeType = com.dotmarketing.portlets.files.model.File.UNKNOWN_MIME_TYPE;
+		}
+		catch(Exception ex) {
+		    mimeType = com.dotmarketing.portlets.files.model.File.UNKNOWN_MIME_TYPE;
+		    Logger.warn(this,"Error looking for mimetype on file: "+filename,ex);
+		}
+
+		return mimeType;
+	}
+
+	public File saveFile(File file, java.io.File uploadedFile, Folder folder, User user, boolean respectFrontendRoles)
+			throws DotDataException, DotSecurityException {
+		
+		if(!isLegacyFilesSupported()){
+			//throw new DotStateException("File Assets have been disabled.");
+		}
+
+		String fileName = UtilMethods.getFileName(file.getFileName());
+		File currentFile = getWorkingFileByFileName(file.getFileName(), folder, user, respectFrontendRoles);
+
+		boolean fileExists = (currentFile != null) && InodeUtils.isSet(currentFile.getInode());
+
+		if (fileExists) {
+			if (!permissionAPI.doesUserHavePermission(currentFile, PermissionAPI.PERMISSION_READ, user, respectFrontendRoles)) {
+				throw new DotSecurityException("You don't have permission to read the source file.");
+			}
+		}
+
+		if (!permissionAPI.doesUserHavePermission(folder, PermissionAPI.PERMISSION_WRITE, user, respectFrontendRoles)) {
+			throw new DotSecurityException("You don't have permission to write in the destination folder.");
+		}
+
+		File workingFile = null;
+
+		try {
+			long uploadFileMaxSize = Long.parseLong(Config.getStringProperty("UPLOAD_FILE_MAX_SIZE"));
+
+			// Checking the max file size
+			if ((uploadedFile != null) && ((uploadFileMaxSize > 0) && (uploadedFile.length() > uploadFileMaxSize))) {
+				if (currentFile != null)
+					unLockAsset(currentFile);
+				throw new DotDataException("Uploaded file is bigger than the file max size allowed.");
+			}
+
+			// CHECK THE FOLDER PATTERN
+			if (UtilMethods.isSet(file.getFileName()) && !APILocator.getFolderAPI().matchFilter(folder, file.getFileName())) {
+				// when there is an error saving should unlock working asset
+				if (currentFile != null)
+					unLockAsset(currentFile);
+				throw new DotDataException("message.file_asset.error.filename.filters");
+			}
+
+			// Setting some flags
+			boolean editFile = false;
+			boolean newUploadedFile = true;
+
+			// checks if the file is new or it's being edited
+			if (fileExists) {
+				editFile = true;
+				// if it's being edited it keeps the same file name as the
+				// current one
+				fileName = currentFile.getFileName();
+			}
+
+			// checks if another identifier with the same name exists in the
+			// same
+			// folder
+			if (!editFile && (getWorkingFileByFileName(fileName, folder, user, respectFrontendRoles) != null)) {
+				throw new DotDataException("message.file_asset.error.filename.exists");
+			}
+
+			// to check if a file is being uploaded
+			if (fileName.length() == 0) {
+				newUploadedFile = false;
+			}
+
+			// getting mime type
+			if (editFile && newUploadedFile && (file.getMimeType() != null) && (currentFile != null)
+					&& (!file.getMimeType().equals(currentFile.getMimeType()))) {
+				// when there is an error saving should unlock working asset
+				unLockAsset(currentFile);
+				throw new DotDataException("message.file_asset.error.mimetype");
+			}
+
+			//save(file);
+			// ffac.deleteFromCache(file);
+			// get the file Identifier
+			Identifier ident = null;
+			if (fileExists) {
+				ident = APILocator.getIdentifierAPI().find(currentFile);
+				ffac.deleteFromCache(currentFile);
+			} else {
+				ident = new Identifier();
+			}
+			// Saving the file, this creates the new version and save the new
+			// data
+			if (newUploadedFile && uploadedFile.length() > 0) {
+
+				workingFile = saveFile(file, uploadedFile, folder, ident, user, respectFrontendRoles);
+
+			} else {
+				workingFile = saveFile(file, null, folder, ident, user, respectFrontendRoles);
+			}
+			uploadedFile.delete();
+			ffac.deleteFromCache(workingFile);
+			ident = APILocator.getIdentifierAPI().find(workingFile);
+
+			// Refreshing the menues
+			if (file.isShowOnMenu()) {
+				// existing folder with different show on menu ... need to
+				// regenerate menu
+				RefreshMenus.deleteMenu(file);
+			}
+
+		} catch (IOException e) {
+			Logger.error(this, "\n\n\nEXCEPTION IN FILE SAVING!!! " + e.getMessage(), e);
+			throw new DotRuntimeException(e.getMessage());
+		}
+
+		return workingFile;
+	}
+
+	protected File saveFile(File newFile, java.io.File dataFile, Folder folder, Identifier identifier, User user,
+			boolean respectFrontendRoles) throws DotDataException, DotSecurityException, IOException {
+		
+		if(!isLegacyFilesSupported()){
+			throw new DotStateException("File Assets have been disabled.");
+		}
+
+		if (!permissionAPI.doesUserHavePermission(folder, PermissionAPI.PERMISSION_WRITE, user, respectFrontendRoles)) {
+			throw new DotSecurityException("You don't have permission to write in the destination folder.");
+		}
+
+		return FactoryLocator.getFileFactory().saveFile(newFile, dataFile, folder, identifier);
+	}
+	
+
+    
+	public boolean delete(File file, User user, boolean respectFrontendRoles) throws DotSecurityException, Exception {
+		
+		if (permissionAPI.doesUserHavePermission(file, PermissionAPI.PERMISSION_WRITE, user, respectFrontendRoles)) {
+			return deleteAsset(file);
+		} else {
+			throw new DotSecurityException(WebKeys.USER_PERMISSIONS_EXCEPTION);
+		}
+	}
+
+	public List<File> getAllHostFiles(Host parentHost, boolean live, User user, boolean respectFrontendRoles) throws DotDataException,
+			DotSecurityException {
+
+		List<File> files = ffac.getAllHostFiles(parentHost, live);
+		return permissionAPI.filterCollection(files, PermissionAPI.PERMISSION_READ, respectFrontendRoles, user);
+
+	}
+
+	public List<File> getFolderFiles(Folder parentFolder, boolean live, User user, boolean respectFrontendRoles) throws DotDataException,
+			DotSecurityException {
+
+		if (!permissionAPI.doesUserHavePermission(parentFolder, PermissionAPI.PERMISSION_READ, user, respectFrontendRoles)) {
+			throw new DotSecurityException("You don't have permission to read the destination folder.");
+		}
+		
+		ChildrenCondition cond = new ChildrenCondition();
+		if(live)
+			cond.live=true;
+		else
+			cond.working=true;
+		List<File> files = APILocator.getFolderAPI().getFiles(parentFolder, user, respectFrontendRoles,cond);
+		return permissionAPI.filterCollection(files, PermissionAPI.PERMISSION_READ, respectFrontendRoles, user);
+
+	}
+
+	public List<Map<String, Serializable>> DBSearch(Query query, User user, boolean respectFrontendRoles) throws ValidationException,
+			DotDataException {
+		Map<String, String> dbColToObjectAttribute = new HashMap<String, String>();
+
+		if (UtilMethods.isSet(query.getSelectAttributes())) {
+
+			if (!query.getSelectAttributes().contains("title")) {
+				query.getSelectAttributes().add("title" + " as " + QueryResult.CMIS_TITLE);
+			}
+		} else {
+			List<String> atts = new ArrayList<String>();
+			atts.add("*");
+			atts.add("title" + " as " + QueryResult.CMIS_TITLE);
+			query.setSelectAttributes(atts);
+		}
+
+		return QueryUtil.DBSearch(query, dbColToObjectAttribute, null, user, true, respectFrontendRoles);
+	}
+
+	public File getWorkingFileById(String fileId, User user, boolean respectFrontendRoles) throws DotDataException, DotSecurityException {
+
+		File file = (File) vapi.findWorkingVersion(fileId, user, respectFrontendRoles);
+		if (file == null)
+			return file;
+		if (!permissionAPI.doesUserHavePermission(file, PermissionAPI.PERMISSION_READ, user, respectFrontendRoles))
+			throw new DotSecurityException("User " + user.getUserId() + "has no permissions to read file id " + fileId);
+
+		return file;
+	}
+
+	public File get(String inode, User user, boolean respectFrontendRoles) throws DotHibernateException, DotSecurityException,
+			DotDataException {
+		File file = ffac.get(inode);
+
+		if (!permissionAPI.doesUserHavePermission(file, PermissionAPI.PERMISSION_READ, user, respectFrontendRoles)) {
+			throw new DotSecurityException(WebKeys.USER_PERMISSIONS_EXCEPTION);
+		}
+
+		return file;
+	}
+
+	public Folder getFileFolder(File file, Host host, User user, boolean respectFrontendRoles) throws DotDataException,
+			DotSecurityException {
+		if(file == null || !InodeUtils.isSet(file.getIdentifier())){
+			return null;
+		}
+		Identifier id = APILocator.getIdentifierAPI().find(file.getIdentifier());
+		return folderAPI.findFolderByPath(id.getParentPath(), host, user, respectFrontendRoles);
+
+	}
+
+	public List<File> findFiles(User user, boolean includeArchived, Map<String, Object> params, String hostId, String inode,
+			String identifier, String parent, int offset, int limit, String orderBy) throws DotSecurityException, DotDataException {
+		return ffac.findFiles(user, includeArchived, params, hostId, inode, identifier, parent, offset, limit, orderBy);
+	}
+
+    public File copyFile ( File file, Host host, User user, boolean respectFrontendRoles ) throws IOException, DotSecurityException, DotDataException {
+        return copyFile( file, host, null, user, respectFrontendRoles );
+    }
+
+    public File copyFile ( File file, Folder parent, User user, boolean respectFrontendRoles ) throws IOException, DotSecurityException, DotDataException {
+        return copyFile( file, null, parent, user, respectFrontendRoles );
+    }
+
+    public File copyFile ( File file, Host host, Folder parent, User user, boolean respectFrontendRoles ) throws IOException, DotSecurityException, DotDataException {
+
+        if ( !isLegacyFilesSupported() ) {
+            throw new DotStateException( "File Assets have been disabled." );
+        }
+
+        if ( !permissionAPI.doesUserHavePermission( file, PermissionAPI.PERMISSION_READ, user, respectFrontendRoles ) ) {
+            throw new DotSecurityException( WebKeys.USER_PERMISSIONS_EXCEPTION );
+        } else if ( parent != null && !permissionAPI.doesUserHavePermission( parent, PermissionAPI.PERMISSION_CAN_ADD_CHILDREN, user, respectFrontendRoles ) ) {
+            throw new DotSecurityException( WebKeys.USER_PERMISSIONS_EXCEPTION );
+        } else if ( host != null && !permissionAPI.doesUserHavePermission( host, PermissionAPI.PERMISSION_CAN_ADD_CHILDREN, user, respectFrontendRoles ) ) {
+            throw new DotSecurityException( WebKeys.USER_PERMISSIONS_EXCEPTION );
+        }
+
+        if ( parent != null ) {
+            return ffac.copyFile( file, parent );
+        } else {
+            return ffac.copyFile( file, host );
+        }
+    }
+
+	public boolean renameFile(File file, String newName, User user, boolean respectFrontendRoles) throws DotStateException,
+			DotDataException, DotSecurityException {
+		if(!isLegacyFilesSupported()){
+			throw new DotStateException("File Assets have been disabled.");
+		}
+		
+		if (!permissionAPI.doesUserHavePermission(file, PermissionAPI.PERMISSION_WRITE, user, respectFrontendRoles)) {
+			throw new DotSecurityException(WebKeys.USER_PERMISSIONS_EXCEPTION);
+		}
+
+		return ffac.renameFile(file, newName);
+	}
+
+	public boolean moveFile(File file, Folder parent, User user, boolean respectFrontendRoles) throws DotStateException, DotDataException, DotSecurityException {
+        return moveFile(file, parent, null, user, respectFrontendRoles);
+    }
+
+	public boolean moveFile(File file, Host host, User user, boolean respectFrontendRoles) throws DotStateException, DotDataException, DotSecurityException {
+        return moveFile(file, null, host, user, respectFrontendRoles);
+    }
+
+	public boolean moveFile(File file, Folder parent, Host host, User user, boolean respectFrontendRoles) throws DotStateException, DotDataException, DotSecurityException {
+
+		if(!isLegacyFilesSupported()){
+			throw new DotStateException("File Assets have been disabled.");
+		}
+
+        if ( !permissionAPI.doesUserHavePermission( file, PermissionAPI.PERMISSION_READ, user, respectFrontendRoles ) ) {
+            throw new DotSecurityException( WebKeys.USER_PERMISSIONS_EXCEPTION );
+        } else if ( parent != null && !permissionAPI.doesUserHavePermission( parent, PermissionAPI.PERMISSION_CAN_ADD_CHILDREN, user, respectFrontendRoles ) ) {
+            throw new DotSecurityException( WebKeys.USER_PERMISSIONS_EXCEPTION );
+        } else if ( host != null && !permissionAPI.doesUserHavePermission( host, PermissionAPI.PERMISSION_CAN_ADD_CHILDREN, user, respectFrontendRoles ) ) {
+            throw new DotSecurityException( WebKeys.USER_PERMISSIONS_EXCEPTION );
+        }
+
+        if ( parent != null ) {
+            return ffac.moveFile(file, parent);
+        } else {
+            return ffac.moveFile( file, host );
+        }
+	}
+
+	public void publishFile(File file, User user, boolean respectFrontendRoles) throws WebAssetException, DotSecurityException,
+			DotDataException {
+		
+		if(!isLegacyFilesSupported()){
+			throw new DotStateException("File Assets have been disabled.");
+		}
+		
+		if (!permissionAPI.doesUserHavePermission(file, PermissionAPI.PERMISSION_READ, user, respectFrontendRoles)) {
+			throw new DotSecurityException(WebKeys.USER_PERMISSIONS_EXCEPTION);
+		}
+		ffac.publishFile(file);
+
+	}
+
+	public File getFileByURI(String uri, Host host, boolean live, User user, boolean respectFrontendRoles) throws DotDataException,
+			DotSecurityException {
+		File file = ffac.getFileByURI(uri, host, live);
+		if (!permissionAPI.doesUserHavePermission(file, PermissionAPI.PERMISSION_READ, user, respectFrontendRoles)) {
+			throw new DotSecurityException(WebKeys.USER_PERMISSIONS_EXCEPTION);
+		}
+		return file;
+	}
+
+	public File getFileByURI(String uri, String hostId, boolean live, User user, boolean respectFrontendRoles) throws DotDataException,
+			DotSecurityException {
+		File file = ffac.getFileByURI(uri, hostId, live);
+		if (!permissionAPI.doesUserHavePermission(file, PermissionAPI.PERMISSION_READ, user, respectFrontendRoles)) {
+			throw new DotSecurityException(WebKeys.USER_PERMISSIONS_EXCEPTION);
+		}
+		return file;
+	}
+	
+
+	public File find(String inode, User user, boolean respectFrontendRoles) throws DotStateException, DotDataException, DotSecurityException{
+
+		File file = fcache.get(inode);
+		
+		if(file ==null){
+			file = ffac.get(inode);
+			if(file != null && UtilMethods.isSet(file.getInode())){
+				fcache.add(file);
+			}
+			else{
+				file = new File();
+				file.setInode(inode);
+				file.setIdentifier(Constants.FOUR_OH_FOUR_RESPONSE);
+				fcache.add(file);
+			}
+		}
+		if(Constants.FOUR_OH_FOUR_RESPONSE.equals(file.getIdentifier())){
+			return null;
+		}
+		if (!permissionAPI.doesUserHavePermission(file, PermissionAPI.PERMISSION_READ, user, respectFrontendRoles)) {
+			throw new DotSecurityException(WebKeys.USER_PERMISSIONS_EXCEPTION);
+		}
+		return file;
+		
+	}
+	
+	
+    public  String getRelativeAssetPath(Inode inode) {
+        String _inode = inode.getInode();
+        return getRelativeAssetPath(_inode, UtilMethods.getFileExtension(((com.dotmarketing.portlets.files.model.File) inode).getFileName())
+                            .intern());
+    }
+
+    private  String getRelativeAssetPath(String inode, String ext) {
+        String _inode = inode;
+        String path = "";
+
+       	path = java.io.File.separator + _inode.charAt(0)
+       		+ java.io.File.separator + _inode.charAt(1) + java.io.File.separator + _inode + "." + ext;
+
+        return path;
+    }
+    
+    public String getRealAssetPath(Inode inode) {
+        String _inode = inode.getInode();
+        return getRealAssetPath (_inode, UtilMethods.getFileExtension(((com.dotmarketing.portlets.files.model.File) inode).getFileName())
+                .intern());
+    }
+
+    public String getRealAssetPath(String inode, String ext) {
+        String _inode = inode;
+        String path = "";
+
+        String realPath = Config.getStringProperty("ASSET_REAL_PATH");
+        if (UtilMethods.isSet(realPath) && !realPath.endsWith(java.io.File.separator))
+            realPath = realPath + java.io.File.separator;
+
+        String assetPath = Config.getStringProperty("ASSET_PATH");
+        if (UtilMethods.isSet(assetPath) && !assetPath.endsWith(java.io.File.separator))
+            assetPath = assetPath + java.io.File.separator;
+        
+        path = ((!UtilMethods.isSet(realPath)) ? assetPath : realPath)
+                + _inode.charAt(0) + java.io.File.separator + _inode.charAt(1)
+                + java.io.File.separator + _inode + "." + ext;
+
+        if (!UtilMethods.isSet(realPath))
+            return Config.CONTEXT.getRealPath(path);
+        else
+            return path;
+    	
+    }
+	
+    public  void invalidateCache(File file) throws DotDataException, DotSecurityException {
+    	fcache.remove(file);
+    	
+    }
+	
+	 public boolean fileNameExists(Folder folder, String fileName) throws DotStateException, DotDataException, DotSecurityException{
+		return ffac.fileNameExists(folder, fileName) ;
+	 }
+
+    public  String getRealAssetPath(){
+    	
+    	String realPath = null;
+		String assetPath = null;
+		try {
+            realPath = Config.getStringProperty("ASSET_REAL_PATH");
+        } catch (Exception e) { }
+        try {
+            assetPath = Config.getStringProperty("ASSET_PATH");
+        } catch (Exception e) { }
+        
+        if(!UtilMethods.isSet(realPath)){
+        	return Config.CONTEXT.getRealPath(assetPath);
+        }else{
+        	return realPath;
+        }
+    }
+    
+    public String getRealAssetPathTmpBinary() {
+        String assetpath=getRealAssetPath();
+        java.io.File adir=new java.io.File(assetpath);
+        if(!adir.isDirectory())
+            adir.mkdir();
+        String path=assetpath+java.io.File.separator+"tmp_upload";
+        java.io.File dir=new java.io.File(path);
+        if(!dir.isDirectory())
+            dir.mkdir();
+        return path;
+    }
+    
+    public boolean isLegacyFilesSupported(){//DOTCMS-6905
+    	boolean isLegacyFilesSupported = false;
+		try{
+			isLegacyFilesSupported = Config.getBooleanProperty("ENABLE_LEGACY_FILE_SUPPORT");
+		}catch(Exception ne){
+			Logger.debug(this, ne.getMessage());
+			try{
+				if(!Config.getBooleanProperty("DISABLE_OLD_FILE_ASSET_IMPL"))
+					isLegacyFilesSupported = true;
+			}catch(Exception nse){
+				Logger.debug(this, ne.getMessage());
+			}
+		}
+		return isLegacyFilesSupported;
+    }
+
+    @Override
+    public int deleteOldVersions(Date assetsOlderThan) throws DotDataException, DotHibernateException {
+        String condition = " mod_date < ? and not exists (select * from fileasset_version_info "+
+                " where working_inode=file_asset.inode or live_inode=file_asset.inode)";
+        
+        String inodesToDelete = "select inode from file_asset where "+condition;
+        DotConnect dc = new DotConnect();
+        dc.setSQL(inodesToDelete);
+        dc.addParam(assetsOlderThan);
+        for(Map<String,Object> inodeMap : dc.loadObjectResults()) {
+            String inode=inodeMap.get("inode").toString();
+            java.io.File fileFolderPath = new java.io.File(
+                    APILocator.getFileAPI().getRealAssetPath() + 
+                    java.io.File.separator + inode.substring(0, 1) +
+                    java.io.File.separator + inode.substring(1, 2));
+            if(fileFolderPath.exists() && fileFolderPath.isDirectory()) {
+                for(java.io.File ff : fileFolderPath.listFiles())
+                    if(ff.getName().startsWith(inode) && UtilMethods.isImage(ff.getName()))
+                        if(FileUtils.deleteQuietly(ff))
+                            Logger.info(this, "deleting old file "+ff.getAbsolutePath());
+                        else
+                            Logger.info(this, "can't delete old file "+ff.getAbsolutePath());
+            }
+        }
+        return deleteOldVersions(assetsOlderThan,"file_asset");
+    }
 }