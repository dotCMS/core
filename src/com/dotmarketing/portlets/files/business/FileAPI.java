--- conflicted
+++ resolved
@@ -1,8 +1,8 @@
-<<<<<<< HEAD
 package com.dotmarketing.portlets.files.business;
 
 import java.io.IOException;
 import java.io.Serializable;
+import java.util.Date;
 import java.util.List;
 import java.util.Map;
 
@@ -259,268 +259,7 @@
      * @return true/false based on the support configured for Old Files 
      */
     public boolean isLegacyFilesSupported();
-=======
-package com.dotmarketing.portlets.files.business;
-
-import java.io.IOException;
-import java.io.Serializable;
-import java.util.Date;
-import java.util.List;
-import java.util.Map;
-
-import com.dotmarketing.beans.Host;
-import com.dotmarketing.beans.Inode;
-import com.dotmarketing.business.DotStateException;
-import com.dotmarketing.business.query.GenericQueryFactory.Query;
-import com.dotmarketing.business.query.ValidationException;
-import com.dotmarketing.exception.DotDataException;
-import com.dotmarketing.exception.DotHibernateException;
-import com.dotmarketing.exception.DotSecurityException;
-import com.dotmarketing.exception.WebAssetException;
-import com.dotmarketing.portlets.files.model.File;
-import com.dotmarketing.portlets.folders.model.Folder;
-import com.liferay.portal.model.User;
-
-/**
- * Interface for the API to manage Files and Assets.
- */
-
-public interface FileAPI {
-	
-	/**
-	 * Copies a file to a specified folder.
-	 * 
-	 * @param source
-	 * @param destination
-	 * @param forceOverwrite
-	 *            If true, will overwrite the file if already exists in the
-	 *            folder otherwise creates a new copy renaming the file.
-	 * @param user
-	 * @param respectFrontendRoles
-	 * @return File
-	 * @exception DotDataException
-	 * @exception DotSecurityException
-	 */
-	public File copy(File source, Folder destination, boolean forceOverwrite, User user, boolean respectFrontendRoles)
-			throws DotDataException, DotSecurityException;
-
-	
-	/**
-	 * Retrieves file from cache if available, or db if not
-	 * @param inode
-	 * @param user
-	 * @param respectFrontendRoles
-	 * @return
-	 * @throws DotStateException
-	 * @throws DotDataException
-	 * @throws DotSecurityException
-	 */
-	public File find(String inode, User user, boolean respectFrontendRoles) throws DotStateException, DotDataException, DotSecurityException;
-	
-	/**
-	 * 
-	 * @param inode
-	 * @return
-	 */
-    public  String getRelativeAssetPath(Inode inode) ;
-
-	
-	/**
-	 * Retrieves a working version of file with the specified filename and folder.
-	 * 
-	 * @param fileName
-	 * @param folder
-	 * @return File
-	 * @throws DotDataException 
-	 * @throws DotStateException 
-	 * @throws DotSecurityException 
-	 */
-	public File getWorkingFileByFileName(String fileName, Folder folder, User user, boolean respectFrontendRoles) throws DotStateException, DotDataException, DotSecurityException;
-	
-	/**
-	 * Saves a new file or a version of the file. If the file does not exists in the specified folder, it
-	 * will create a new one. If does exists, it will be added as a new version.
-	 * If this is a version and null is passed to fileDate, the underlying file from the 
-	 * old version will be copied to this version.
-	 * 
-	 * @param file
-	 * @param uploadedFile
-	 * @param categories
-	 * @param folder
-	 * @param user
-	 * @param respectFrontendRoles
-	 * @return File
-	 * @throws DotDataException
-	 * @throws DotSecurityException
-	 */
-	public File saveFile(File file, java.io.File fileData, Folder folder, User user, boolean respectFrontendRoles)
-			throws DotDataException, DotSecurityException; 
-	
-	
-	/**
-	 * Returns base asset path
-	 * 
-	 * @return
-	 */
-    public  String getRealAssetsRootPath() ;
-    
-    public  String getRelativeAssetsRootPath() ;
-	
-	
-	
-	/**
-	 * Delete specified file.
-	 * 
-	 * @param file
-	 * @param user
-	 * @param respectFrontendRoles
-	 * @return boolean
-	 * @throws DotSecurityException
-	 * @throws Exception
-	 */
-	public boolean delete(File file, User user, boolean respectFrontendRoles) throws DotSecurityException, Exception;
-	
-	/**
-	 * Get the file system file related to the dotcms file.
-	 * 
-	 * @param file
-	 * @return
-	 * @throws IOException
-	 */
-	public java.io.File getAssetIOFile(File file) throws IOException;
-	/**
-	 * Retrieves a list of all files attached to the given host
-	 * @param parentHost The parent host of the files
-	 * @param live If set to true then it retrieves the file live versions, if not it will retrieve the working versions
-	 * @return
-	 * @throws DotDataException
-	 * @throws DotSecurityException
-	 */
-	public List<File> getAllHostFiles(Host parentHost, boolean live, User user, boolean respectFrontendRoles) throws DotDataException, DotSecurityException;
-
-	/**
-	 * Retrieves a list of all files directly attached (direct children) to the given folder
-	 * @param parentFolder The parent folder of the files
-	 * @param live If set to true then it retrieves the file live versions, if not it will retrieve the working versions
-	 * @return
-	 * @throws DotDataException
-	 * @throws DotSecurityException
-	 */
-	public List<File> getFolderFiles(Folder parentFolder, boolean live, User user, boolean respectFrontendRoles) throws DotDataException, DotSecurityException;
-	
-		/**
-	 * Will search the DB.  Use the SQLQueryBuilderFactory or GenericQueryBuiilderFactory to build
-	 * your query object
-	 * @param query
-	 * @param user
-	 * @param respectFrontendRoles
-	 * @return
-	 * @throws ValidationException
-	 * @throws DotDataException
-	 */
-	public List<Map<String, Serializable>> DBSearch(Query query, User user,boolean respectFrontendRoles) throws ValidationException,DotDataException;
-
-	/**
-	 * Retrieves the working version of the page given its identifier
-	 * @param fileId
-	 * @return
-	 * @throws DotSecurityException 
-	 * @throws DotDataException 
-	 */
-	public File getWorkingFileById(String fileId, User user,boolean respectFrontendRoles) throws DotDataException, DotSecurityException;
-
-	
-	/**
-	 * Return the object File version with the specified inode
-	 * 
-	 * @param inode
-	 * @param user
-	 * @param respectFrontendRoles
-	 * @return File
-	 * @throws DotHibernateException
-	 * @throws DotSecurityException
-	 * @throws DotDataException
-	 */
-	public File get(String inode, User user, boolean respectFrontendRoles) throws DotDataException, DotSecurityException, DotDataException;
-	
-	/**
-	 * Retrieves the parent folder of the given file
-	 * @param file
-	 * @return
-	 * @throws DotDataException
-	 * @throws DotSecurityException
-	 */
-	public Folder getFileFolder(File file,Host host,User user, boolean respectFrontendRoles) throws DotDataException, DotSecurityException;
-	
-
-	/**
-	 * Retrieves a paginated list of files the user can use 
-	 * @param user
-	 * @param includeArchived
-	 * @param params
-	 * @param hostId
-	 * @param inode
-	 * @param identifier
-	 * @param parent
-	 * @param offset
-	 * @param limit
-	 * @param orderBy
-	 * @return
-	 * @throws DotSecurityException
-	 * @throws DotDataException
-	 */
-	public List<File> findFiles(User user, boolean includeArchived, Map<String,Object> params, String hostId, String inode, String identifier, String parent, int offset, int limit, String orderBy) throws DotSecurityException, DotDataException;
-	
-	/**
-	 * returns the mime/type
-	 * @param filename
-	 * @return
-	 */
-	public String getMimeType (String filename);
-	
-    public  File copyFile(File file, Folder parent, User user, boolean respectFrontEndRoles) throws IOException, DotSecurityException,DotDataException ;
-
-
-	public  boolean renameFile (File file, String newName, User user, boolean respectFrontEndRoles)  throws DotStateException, DotDataException, DotSecurityException ;
-	
-    public  boolean moveFile(File file, Folder parent, User user, boolean respectFrontEndRoles) throws DotStateException, DotDataException, DotSecurityException ;
-
-
-    void publishFile(File file, User user, boolean respectFrontendRoles) throws WebAssetException, DotSecurityException, DotDataException ;
-    
-    public File getFileByURI(String uri, Host host, boolean live, User user, boolean respectFrontendRoles) throws DotDataException, DotSecurityException ;
-
-
-    public  File getFileByURI(String uri, String hostId, boolean live, User user, boolean respectFrontendRoles) throws DotDataException, DotSecurityException ;
-
-	/**
-	 * does nothing but invalidate filecache
-	 * @param file
-	 * @throws DotDataException
-	 * @throws DotSecurityException
-	 */
-    public  void invalidateCache(File file) throws DotDataException, DotSecurityException ;
-
-	boolean fileNameExists(Folder folder, String fileName) throws DotStateException, DotDataException, DotSecurityException;
-
-
-    /**
-     * This method returns the path for the file assets directory
-     * @return
-     */
-    public  String getRealAssetPath();
-	 
-    public String getRealAssetPath(Inode inode);
-    public String getRealAssetPath(String inode, String ext);
-    public String getRealAssetPathTmpBinary(); 
-    
-    /**
-     * 
-     * @return true/false based on the support configured for Old Files 
-     */
-    public boolean isLegacyFilesSupported();
 
 
     public int deleteOldVersions(Date assetsOlderThan) throws DotDataException, DotHibernateException;
->>>>>>> 61e6bbf9
 }