package com.dotmarketing.portlets.rules.model;

import com.dotmarketing.business.FactoryLocator;
import com.dotmarketing.exception.DotDataException;
import com.dotmarketing.util.Logger;

import javax.servlet.http.HttpServletRequest;
import javax.servlet.http.HttpServletResponse;
import java.util.Date;
import java.util.List;

public class ConditionGroup {
    private String id;
    private String ruleId;
    private Condition.Operator operator;
    private Date modDate;
    private int priority;
    List<Condition> conditions;

    public String getId() {
        return id;
    }

    public void setId(String id) {
        this.id = id;
    }

    public String getRuleId() {
        return ruleId;
    }

    public void setRuleId(String ruleId) {
        this.ruleId = ruleId;
    }

    public Condition.Operator getOperator() {
        return operator;
    }

    public void setOperator(Condition.Operator operator) {
        this.operator = operator;
    }

    public Date getModDate() {
        return modDate;
    }

    public void setModDate(Date modDate) {
        this.modDate = modDate;
    }

    public int getPriority() {
        return priority;
    }

    public void setPriority(int priority) {
        this.priority = priority;
    }

<<<<<<< HEAD
    public List<Condition> getConditions() {
        if(conditions==null) {
            try {
                conditions = FactoryLocator.getRulesFactory().getConditionsByGroup(this.id);
            } catch (DotDataException e) {
                Logger.error(this, "Unable to get conditions for group: " + id);
            }
        }
        return conditions;
    }

    public void setConditions(List<Condition> conditions) {
        this.conditions = conditions;
    }

    public void addCondition(Condition condition) {
        if(conditions!=null) {
            conditions.add(condition);
        }
    }

    public void removeCondition(Condition condition) {
        if(conditions!=null) {
            conditions.remove(condition);
        }
    }

    public boolean evaluate(HttpServletRequest req, HttpServletResponse res) {
        boolean result = true;

        for (Condition condition : getConditions()) {
            if(condition.getOperator()== Condition.Operator.AND) {
                result = result && condition.evaluate(req, res);
            } else {
                result = result || condition.evaluate(req, res);
            }
            if(!result) return false;
        }

        return result;
    }
=======
	@Override
	public String toString() {
		return "ConditionGroup [id=" + id + ", ruleId=" + ruleId
				+ ", operator=" + operator + ", modDate=" + modDate
				+ ", priority=" + priority + "]";
	}

>>>>>>> a6b6cb2c
}<|MERGE_RESOLUTION|>--- conflicted
+++ resolved
@@ -57,7 +57,6 @@
         this.priority = priority;
     }
 
-<<<<<<< HEAD
     public List<Condition> getConditions() {
         if(conditions==null) {
             try {
@@ -99,7 +98,6 @@
 
         return result;
     }
-=======
 	@Override
 	public String toString() {
 		return "ConditionGroup [id=" + id + ", ruleId=" + ruleId
@@ -107,5 +105,4 @@
 				+ ", priority=" + priority + "]";
 	}
 
->>>>>>> a6b6cb2c
 }