package com.dotmarketing.portlets.rules.model;

import com.dotmarketing.business.FactoryLocator;
import com.dotmarketing.exception.DotDataException;
import com.dotmarketing.portlets.rules.exception.RuleEngineException;
import com.dotmarketing.portlets.rules.util.LogicalCondition;
import com.dotmarketing.portlets.rules.util.LogicalStatement;
import java.io.Serializable;
import java.util.Collections;
import java.util.Date;
import java.util.List;
import javax.servlet.http.HttpServletRequest;
import javax.servlet.http.HttpServletResponse;

public class ConditionGroup implements Serializable, Comparable<ConditionGroup> {
    private static final long serialVersionUID = 1L;
    private String id;
    private String ruleId;
    private LogicalOperator operator;
    private Date modDate;
    private int priority;
    List<Condition> conditions;

    public String getId() {
        return id;
    }

    public void setId(String id) {
        this.id = id;
    }

    public String getRuleId() {
        return ruleId;
    }

    public void setRuleId(String ruleId) {
        this.ruleId = ruleId;
    }

    public LogicalOperator getOperator() {
        return operator;
    }

    public void setOperator(LogicalOperator operator) {
        this.operator = operator;
    }

    public Date getModDate() {
        return modDate;
    }

    public void setModDate(Date modDate) {
        this.modDate = modDate;
    }

    public int getPriority() {
        return priority;
    }

    public void setPriority(int priority) {
        this.priority = priority;
    }

    public List<Condition> getConditions() {
        if(conditions == null) {
            try {
                conditions = FactoryLocator.getRulesFactory().getConditionsByGroup(this.id);
            } catch (DotDataException e) {
                throw new RuleEngineException(e, "Could not load conditions for group %s.", this.toString());
            }
        }
        Collections.sort(conditions);
        return conditions;
    }

    public void setConditions(List<Condition> conditions) {
        this.conditions = conditions;
    }

    public void addCondition(Condition condition) {
        if(conditions!=null) {
            conditions.add(condition);
        }
    }

    public void checkValid(){
        for (Condition condition : getConditions()) {
            condition.checkValid();
        }
    }

    public boolean evaluate(HttpServletRequest req, HttpServletResponse res, List<Condition> conditions) {
        LogicalStatement statement = new LogicalStatement();
        for (Condition cond : conditions) {
            ConditionLogicalCondition logicalCondition = new ConditionLogicalCondition(cond, req, res);
            if(cond.getOperator() == LogicalOperator.AND) {
                statement.and(logicalCondition);
            } else {
                statement.or(logicalCondition);
            }
        }
        return statement.evaluate();
    }

    @Override
	public String toString() {
		return "ConditionGroup [id=" + id + ", ruleId=" + ruleId
				+ ", operator=" + operator + ", modDate=" + modDate
				+ ", priority=" + priority + "]";
	}

<<<<<<< HEAD
    private final class ConditionLogicalCondition implements LogicalCondition {

        private final Condition condition;
        private final HttpServletRequest req;
        private final HttpServletResponse res;

        public ConditionLogicalCondition(Condition condition, HttpServletRequest req, HttpServletResponse res) {
            this.condition = condition;
            this.req = req;
            this.res = res;
        }

        @Override
        public boolean evaluate() {
            return condition.evaluate(req, res);
        }
    }

=======
    @Override
    public int compareTo(ConditionGroup c) {
        return Integer.compare(this.priority, c.getPriority());
    }
>>>>>>> ca94253b
}<|MERGE_RESOLUTION|>--- conflicted
+++ resolved
@@ -109,7 +109,10 @@
 				+ ", priority=" + priority + "]";
 	}
 
-<<<<<<< HEAD
+    @Override
+    public int compareTo(ConditionGroup c) {
+        return Integer.compare(this.priority, c.getPriority());
+    }
     private final class ConditionLogicalCondition implements LogicalCondition {
 
         private final Condition condition;
@@ -128,10 +131,4 @@
         }
     }
 
-=======
-    @Override
-    public int compareTo(ConditionGroup c) {
-        return Integer.compare(this.priority, c.getPriority());
-    }
->>>>>>> ca94253b
 }