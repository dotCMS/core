package com.dotmarketing.portlets.rules.actionlet;

import com.dotcms.repackage.com.google.common.annotations.VisibleForTesting;
import com.dotcms.rest.exception.InvalidRuleParameterException;
import com.dotcms.visitor.business.VisitorAPI;
import com.dotcms.visitor.domain.Visitor;
import com.dotmarketing.business.APILocator;
import com.dotmarketing.portlets.rules.RuleComponentInstance;
import com.dotmarketing.portlets.rules.exception.RuleEvaluationFailedException;
import com.dotmarketing.portlets.rules.model.ParameterModel;
import com.dotmarketing.portlets.rules.parameter.ParameterDefinition;
import com.dotmarketing.portlets.rules.parameter.display.RestDropdownInput;
import com.dotmarketing.util.Config;
import java.util.HashSet;
import java.util.Map;
import java.util.Optional;
import java.util.Set;
import javax.servlet.http.HttpServletRequest;
import javax.servlet.http.HttpServletResponse;

/**
 * Actionlet to add tags to the visitor object.
 * Tags are stored on the DB as a single text comma separated value.
 * Adding tag values is allowed but those values won't be saved to
 * the system tag list, these are only part of the visitor object and
 * there are not persisted anywhere else.
 * Maximum number of tags allowed is defined on MAX_TAGS;
 */
public class VisitorTagsActionlet extends RuleActionlet<VisitorTagsActionlet.Instance> {

    private static final String I18N_BASE = "api.system.ruleengine.actionlet.VisitorTagsActionlet";

    private final VisitorAPI visitorAPI;

    public static final String TAGS_KEY = "tags";

    public static final int MAX_TAGS = Config.getIntProperty("api.system.ruleengine.actionlet.VisitorTagsActionlet.MAX_TAGS", 10);

    @SuppressWarnings("unused")
    public VisitorTagsActionlet() {
        this(APILocator.getVisitorAPI());
    }

    @VisibleForTesting
    VisitorTagsActionlet(VisitorAPI visitorAPI) {
    	super(I18N_BASE,
    			new ParameterDefinition<>(1,
    					TAGS_KEY,
                        new RestDropdownInput("/api/v1/tags", "key", "label").minSelections(1).maxSelections(MAX_TAGS).allowAdditions()));
        this.visitorAPI = visitorAPI;
    }

    @Override
    public Instance instanceFrom(Map<String, ParameterModel> parameters) {
        return new Instance(parameters);
    }

    @Override
    public boolean evaluate(HttpServletRequest request, HttpServletResponse response, Instance instance) {
        boolean result;
        try {
            Optional<Visitor> opt = visitorAPI.getVisitor(request);
            if(opt.isPresent()) {
                Visitor visitor = opt.get();
                for (String tag : instance.options.split(",")) {
                    visitor.addTag(tag);
                }
                result = true;
            } else {
                throw new RuleEvaluationFailedException("No visitor was available. Could not execute action.");
            }
        } catch (RuleEvaluationFailedException e) {
            throw e;
        } catch (Exception e) {
            throw new RuleEvaluationFailedException(e, "Could not evaluate action %s", this.getClass().getName());
        }
        return result;
    }

    static class Instance implements RuleComponentInstance {

    	public final String options;

        public Instance(Map<String, ParameterModel> parameters) throws InvalidRuleParameterException{
            this.options = checkValid(parameters);
        }

<<<<<<< HEAD
        private String checkValid(final Map<String, ParameterModel> parameters) throws InvalidRuleParameterException {
            if(parameters == null || parameters.size() != 1) {
                throw new InvalidRuleParameterException("This actionlet only allows '%s' as parameter", TAGS_KEY);
            }
            String value = parameters.get(TAGS_KEY).getValue();
            if(value == null) {
                throw new InvalidRuleParameterException("Null is not a valid parameter value");
            }
            String trimmedValue = value.trim().replace("\"", "");
            if(trimmedValue.startsWith(",") || trimmedValue.endsWith(",")) {
                throw new InvalidRuleParameterException("Empty tag values are not allowed");
=======
        /**
         * Validates the parameters
         * @param value
         * @return
         * @throws InvalidRuleParameterException
         */
        private String checkValid(final Map<String, ParameterModel> parameters) throws InvalidRuleParameterException{
        	if(parameters == null || parameters.size() != 1	){
        		throw new InvalidRuleParameterException("This actionlet only allows '%s' as parameter",TAGS_KEY);
        	}
        	String value = parameters.get(TAGS_KEY).getValue();
        	if(value == null){
        		throw new InvalidRuleParameterException("Null is not a valid parameter value");
        	}
        	String trimmedValue = value.trim();
        	if(trimmedValue.indexOf('\"') > -1 || trimmedValue.indexOf('\'') > -1)
        		throw new InvalidRuleParameterException("Single or double quotes are not allowed");
        	if(trimmedValue.startsWith(",") || trimmedValue.endsWith(",")){
        		throw new InvalidRuleParameterException("Empty tag values are not allowed");
        	}
            if(REQUIRED){
            	if(trimmedValue.isEmpty())
            		throw new InvalidRuleParameterException("The tags parameter requieres values. Empty values are not allowed.");
    	        String[] values = trimmedValue.trim().split(",");
    			Set<String> uniqueValues = new HashSet<String>();
    			for (String currentValue : values){
    				if(!uniqueValues.add(currentValue))
    					throw new InvalidRuleParameterException("Tag '%s' is duplicated.  Duplicated values are not allowed", currentValue);
    			}
>>>>>>> 913d8561
            }
                if(trimmedValue.isEmpty()) {
                    throw new InvalidRuleParameterException("The tags parameter requieres values. Empty values not allowed.");
                }
                String[] values = trimmedValue.trim().split(",");
                Set<String> uniqueValues = new HashSet<String>();
                for (String currentValue : values) {
                    if(!uniqueValues.add(currentValue)) {
                        throw new InvalidRuleParameterException("Tag '%s' is duplicated.  Duplicated values are not allowed", currentValue);
                    }
                }
            return trimmedValue;
        }
    }
}<|MERGE_RESOLUTION|>--- conflicted
+++ resolved
@@ -85,25 +85,6 @@
             this.options = checkValid(parameters);
         }
 
-<<<<<<< HEAD
-        private String checkValid(final Map<String, ParameterModel> parameters) throws InvalidRuleParameterException {
-            if(parameters == null || parameters.size() != 1) {
-                throw new InvalidRuleParameterException("This actionlet only allows '%s' as parameter", TAGS_KEY);
-            }
-            String value = parameters.get(TAGS_KEY).getValue();
-            if(value == null) {
-                throw new InvalidRuleParameterException("Null is not a valid parameter value");
-            }
-            String trimmedValue = value.trim().replace("\"", "");
-            if(trimmedValue.startsWith(",") || trimmedValue.endsWith(",")) {
-                throw new InvalidRuleParameterException("Empty tag values are not allowed");
-=======
-        /**
-         * Validates the parameters
-         * @param value
-         * @return
-         * @throws InvalidRuleParameterException
-         */
         private String checkValid(final Map<String, ParameterModel> parameters) throws InvalidRuleParameterException{
         	if(parameters == null || parameters.size() != 1	){
         		throw new InvalidRuleParameterException("This actionlet only allows '%s' as parameter",TAGS_KEY);
@@ -118,7 +99,6 @@
         	if(trimmedValue.startsWith(",") || trimmedValue.endsWith(",")){
         		throw new InvalidRuleParameterException("Empty tag values are not allowed");
         	}
-            if(REQUIRED){
             	if(trimmedValue.isEmpty())
             		throw new InvalidRuleParameterException("The tags parameter requieres values. Empty values are not allowed.");
     	        String[] values = trimmedValue.trim().split(",");
@@ -127,18 +107,6 @@
     				if(!uniqueValues.add(currentValue))
     					throw new InvalidRuleParameterException("Tag '%s' is duplicated.  Duplicated values are not allowed", currentValue);
     			}
->>>>>>> 913d8561
-            }
-                if(trimmedValue.isEmpty()) {
-                    throw new InvalidRuleParameterException("The tags parameter requieres values. Empty values not allowed.");
-                }
-                String[] values = trimmedValue.trim().split(",");
-                Set<String> uniqueValues = new HashSet<String>();
-                for (String currentValue : values) {
-                    if(!uniqueValues.add(currentValue)) {
-                        throw new InvalidRuleParameterException("Tag '%s' is duplicated.  Duplicated values are not allowed", currentValue);
-                    }
-                }
             return trimmedValue;
         }
     }
