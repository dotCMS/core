package com.dotmarketing.portlets.rules.business;

import com.dotcms.repackage.com.google.common.collect.ImmutableList;
import com.dotcms.repackage.com.google.common.collect.Lists;
import com.dotcms.repackage.com.google.common.collect.Maps;
import com.dotcms.repackage.org.osgi.framework.BundleContext;
import com.dotcms.rest.validation.Preconditions;
import com.dotmarketing.beans.Host;
import com.dotmarketing.business.APILocator;
import com.dotmarketing.business.FactoryLocator;
import com.dotmarketing.business.PermissionAPI;
import com.dotmarketing.exception.DotDataException;
import com.dotmarketing.exception.DotRuntimeException;
import com.dotmarketing.exception.DotSecurityException;
import com.dotmarketing.osgi.HostActivator;
import com.dotmarketing.portlets.rules.actionlet.CountRequestsActionlet;
import com.dotmarketing.portlets.rules.actionlet.RuleActionlet;
import com.dotmarketing.portlets.rules.actionlet.RuleActionletOSGIService;
import com.dotmarketing.portlets.rules.actionlet.SetRequestAttributeActionlet;
import com.dotmarketing.portlets.rules.actionlet.SetResponseHeaderActionlet;
import com.dotmarketing.portlets.rules.actionlet.SetSessionAttributeActionlet;
import com.dotmarketing.portlets.rules.conditionlet.*;
import com.dotmarketing.portlets.rules.model.Condition;
import com.dotmarketing.portlets.rules.model.ConditionGroup;
import com.dotmarketing.portlets.rules.model.ParameterModel;
import com.dotmarketing.portlets.rules.model.Rule;
import com.dotmarketing.portlets.rules.model.RuleAction;
import com.dotmarketing.util.Config;
import com.dotmarketing.util.Logger;
import com.dotmarketing.util.UtilMethods;
import com.dotmarketing.util.WebKeys;
import com.liferay.portal.model.User;

import java.util.*;

import static com.dotcms.repackage.com.google.common.base.Preconditions.checkNotNull;

public class RulesAPIImpl implements RulesAPI {

    private final PermissionAPI perAPI;
    private final RulesFactory rulesFactory;

    private static final Map<String, Conditionlet<?>> conditionletMap = Maps.newHashMap();
    private static final Map<String, RuleActionlet> actionletMap = Maps.newHashMap();

    private static final List<Class> conditionletOSGIclasses = new ArrayList<Class>();
    private static final List<Class> actionletOSGIclasses = new ArrayList<Class>();
    private final List<Class<? extends Conditionlet>> defaultConditionletClasses =
            ImmutableList.<Class<? extends Conditionlet>>builder()
<<<<<<< HEAD
                         .add(UsersBrowserConditionlet.class)
                         .add(RequestHeaderConditionlet.class)
                         .add(UsersCityConditionlet.class)
=======
>>>>>>> 56f28642
                         .add(UsersCountryConditionlet.class)
                         .add(UsersBrowserHeaderConditionlet.class)
                         .add(UsersPlatformConditionlet.class)
//                         .add(UsersBrowserConditionlet.class)
//                         .add(UsersCityConditionlet.class)
//                         .add(UsersCurrentUrlConditionlet.class)
//                         .add(UsersDateTimeConditionlet.class)
//                         .add(UsersHostConditionlet.class)
//                         .add(UsersIpAddressConditionlet.class)
//                         .add(UsersLandingPageUrlConditionlet.class)
//                         .add(UsersLanguageConditionlet.class)
//                         .add(UsersLogInConditionlet.class)
//                         .add(UsersOperatingSystemConditionlet.class)
//                         .add(UsersPageVisitsConditionlet.class)
//                         .add(UsersReferringUrlConditionlet.class)
//                         .add(UsersSiteVisitsConditionlet.class)
//                         .add(UsersStateConditionlet.class)
//                         .add(UsersTimeConditionlet.class)
//                         .add(UsersUrlParameterConditionlet.class)
//                         .add(UsersVisitedUrlConditionlet.class)
                         .build();
    private final List<Class<? extends RuleActionlet>> defaultActionletClasses =
            ImmutableList.<Class<? extends RuleActionlet>>builder()
                    .add(CountRequestsActionlet.class)
                    .add(SetSessionAttributeActionlet.class)
                    .add(SetRequestAttributeActionlet.class)
                    .add(SetResponseHeaderActionlet.class)
                    .build();

    public RulesAPIImpl() {
        perAPI = APILocator.getPermissionAPI();
        rulesFactory = FactoryLocator.getRulesFactory();
        refreshConditionletsMap();
        refreshActionletsMap();
        initActionletMap();
    }

    public List<Rule> getEnabledRulesByHost(Host host, User user, boolean respectFrontendRoles) throws DotDataException, DotSecurityException {
        if(!UtilMethods.isSet(host)) {
            return new ArrayList<>();
        }

        return perAPI.filterCollection(rulesFactory.getEnabledRulesByHost(host), PermissionAPI.PERMISSION_READ, respectFrontendRoles, user);
    }

    public List<Rule> getAllRulesByHost(Host host, User user, boolean respectFrontendRoles) throws DotDataException, DotSecurityException {
        if(!UtilMethods.isSet(host)) {
            return new ArrayList<>();
        }

        return perAPI.filterCollection(rulesFactory.getAllRulesByHost(host), PermissionAPI.PERMISSION_READ, respectFrontendRoles, user);
    }

    public Set<Rule> getRulesByHostFireOn(String host, User user, boolean respectFrontendRoles, Rule.FireOn fireOn) throws DotDataException, DotSecurityException {
        if(!UtilMethods.isSet(host)) {
            return new HashSet<>();
        }

        ArrayList<Rule> rules = new ArrayList<>(rulesFactory.getRulesByHost(host, fireOn));
        List<Rule> allowedRules = perAPI.filterCollection(rules, PermissionAPI.PERMISSION_READ, respectFrontendRoles, user);
        return new HashSet<>(allowedRules);
    }

    public List<Rule> getRulesByNameFilter(String nameFilter, User user, boolean respectFrontendRoles) {
        return null;
    }

    public Rule getRuleById(String id, User user, boolean respectFrontendRoles) throws DotDataException, DotSecurityException {
        if(!UtilMethods.isSet(id)) {
            return null;
        }

        Rule rule = rulesFactory.getRuleById(id);

        if(!UtilMethods.isSet(rule)) {
            Logger.info(this, "There is no rule with the given id: " + id);
            return null;
        }

        if (!perAPI.doesUserHavePermission(rule, PermissionAPI.PERMISSION_USE, user, true)) {
            throw new DotSecurityException("User " + user + " cannot read rule: " + rule.getId());
        }
        return rule;
    }

    public void deleteRule(Rule rule, User user, boolean respectFrontendRoles) throws DotDataException, DotSecurityException  {
        if(!UtilMethods.isSet(rule)) {
            return;
        }

        if (!perAPI.doesUserHavePermission(rule, PermissionAPI.PERMISSION_EDIT, user, true)) {
            throw new DotSecurityException("User " + user + " cannot delete rule: " + rule.getId());
        }

        // delete the Condition Groups of the rule first

        List<ConditionGroup> groups = rulesFactory.getConditionGroupsByRule(rule.getId());

        for (ConditionGroup group : groups) {
            deleteConditionGroup(group, user, respectFrontendRoles);
        }

        // delete the Rule Actions

        deleteRuleActionsByRule(rule, user);

        // delete the Rule
        rulesFactory.deleteRule(rule);
    }

    public void deleteRuleActionsByRule(Rule rule, User user) throws DotDataException, DotSecurityException  {
        if(!UtilMethods.isSet(rule)) {
            return;
        }

        if (!perAPI.doesUserHavePermission(rule, PermissionAPI.PERMISSION_EDIT, user, true)) {
            throw new DotSecurityException("User " + user + " cannot delete rule: " + rule.getId());
        }

        List<RuleAction> actions = rulesFactory.getRuleActionsByRule(rule.getId());

        // delete action parameters
        for (RuleAction action : actions) {
            rulesFactory.deleteRuleActionsParameters(action);

            // delete the action
            rulesFactory.deleteRuleAction(action);
        }

    }

    public List<ConditionGroup> getConditionGroupsByRule(String ruleId, User user, boolean respectFrontendRoles) throws DotDataException, DotSecurityException {
        if(!UtilMethods.isSet(ruleId)) {
            return new ArrayList<>();
        }

        Rule rule = rulesFactory.getRuleById(ruleId);

        if(!UtilMethods.isSet(rule)) {
            Logger.info(this, "There is no rule with the given id: " + ruleId);
            return new ArrayList<>();
        }

        if (!perAPI.doesUserHavePermission(rule, PermissionAPI.PERMISSION_USE, user, true)) {
            throw new DotSecurityException("User " + user + " cannot read rule: " + rule.getId());
        }
        return rulesFactory.getConditionGroupsByRule(ruleId);
    }

    public ConditionGroup getConditionGroupById(String id, User user, boolean respectFrontendRoles) throws DotDataException, DotSecurityException {
        ConditionGroup conditionGroup = rulesFactory.getConditionGroupById(id);

        if(conditionGroup==null) {
            Logger.info(this, "There is no condition group with the given id: " + id);
            return null;
        }

        Rule rule = rulesFactory.getRuleById(conditionGroup.getRuleId());

        if(rule==null){
            Logger.info(this, "There is no rule with the given id: " + conditionGroup.getRuleId());
            return null;
        }

        if (!perAPI.doesUserHavePermission(rule, PermissionAPI.PERMISSION_USE, user, true)) {
            throw new DotSecurityException("User " + user + " cannot read rule: " + rule.getId() + " including any of its conditions/groups");
        }

        return conditionGroup;
    }

    public List<RuleAction> getRuleActionsByRule(String ruleId, User user, boolean respectFrontendRoles) throws DotDataException, DotSecurityException {
        if(!UtilMethods.isSet(ruleId)) {
            return new ArrayList<>();
        }

        Rule rule = rulesFactory.getRuleById(ruleId);

        if(!UtilMethods.isSet(rule)) {
            Logger.info(this, "There is no rule with the given id: " + ruleId);
            return new ArrayList<>();
        }

        if (!perAPI.doesUserHavePermission(rule, PermissionAPI.PERMISSION_USE, user, true)) {
            throw new DotSecurityException("User " + user + " cannot read rule: " + rule.getId());
        }
        return rulesFactory.getRuleActionsByRule(ruleId);
    }

    public RuleAction getRuleActionById(String ruleActionId, User user, boolean respectFrontendRoles) throws DotDataException, DotSecurityException {
        RuleAction action = rulesFactory.getRuleActionById(ruleActionId);

        if(action==null) {
            Logger.info(this, "There is no action with the given id: " + ruleActionId);
            return null;
        }

        Rule rule = rulesFactory.getRuleById(action.getRuleId());

        if(rule==null) {
            Logger.info(this, "There is no rule with the given id: " + action.getRuleId());
            return null;
        }

        if (!perAPI.doesUserHavePermission(rule, PermissionAPI.PERMISSION_USE, user, true)) {
            throw new DotSecurityException("User " + user + " cannot read rule: " + rule.getId() + " including any of its conditions/groups");
        }

        return action;
    }

    public List<Condition> getConditionsByConditionGroup(String conditionGroupId, User user, boolean respectFrontendRoles) throws DotDataException, DotSecurityException {
        if(!UtilMethods.isSet(conditionGroupId)) {
            return new ArrayList<>();
        }

        ConditionGroup conditionGroup = rulesFactory.getConditionGroupById(conditionGroupId);

        if(!UtilMethods.isSet(conditionGroup)) {
            Logger.info(this, "There is no condition group with the given id: " + conditionGroupId);
            return new ArrayList<>();
        }

        Rule rule = rulesFactory.getRuleById(conditionGroup.getRuleId());

        if(rule==null) {
            Logger.info(this, "There is no rule with the given id: " + conditionGroup.getRuleId());
            return null;
        }

        if (!perAPI.doesUserHavePermission(rule, PermissionAPI.PERMISSION_USE, user, true)) {
            throw new DotSecurityException("User " + user + " cannot read rule: " + rule.getId());
        }

        return rulesFactory.getConditionsByGroup(conditionGroup.getId());
    }

    public Condition getConditionById(String id, User user, boolean respectFrontendRoles) throws DotDataException, DotSecurityException {
        Condition condition = rulesFactory.getConditionById(id);

        if(condition==null) {
            Logger.info(this, "There is no condition with the given id: " + id);
            return null;
        }

        ConditionGroup group = getConditionGroupById(condition.getConditionGroup(), user, true);

        Rule rule = rulesFactory.getRuleById(group.getRuleId());

        if(rule==null) {
            Logger.info(this, "There is no rule with the given id: " + group.getRuleId());
            return null;
        }

        if (!perAPI.doesUserHavePermission(rule, PermissionAPI.PERMISSION_USE, user, true)) {
            throw new DotSecurityException("User " + user + " cannot read rule: " + rule.getId() + " including any of its conditions");
        }

        return condition;
    }

    @Override
    public ParameterModel getConditionValueById(String id, User user, boolean respectFrontendRoles) throws DotDataException, DotSecurityException {
        if(!UtilMethods.isSet(id)) {
            return null;
        }

        ParameterModel value = rulesFactory.getConditionValueById(id);

        if(!UtilMethods.isSet(value)) {
            Logger.info(this, "There is no Condition Value with the given id: " + id);
            return null;
        }

        Condition condition = rulesFactory.getConditionById(value.getOwnerId());

        if(condition==null) {
            Logger.info(this, "There is no condition associated with the given Condition Value: " + id);
            return null;
        }

        ConditionGroup group = getConditionGroupById(condition.getConditionGroup(), user, true);

        Rule rule = rulesFactory.getRuleById(group.getRuleId());

        if(rule==null) {
            Logger.info(this, "There is no rule associated with the given Condition Value: " + id);
            return null;
        }

        if (!perAPI.doesUserHavePermission(rule, PermissionAPI.PERMISSION_USE, user, true)) {
            throw new DotSecurityException("User " + user + " cannot read rule: " + rule.getId());
        }
        return value;

    }

    public void saveRule(Rule rule, User user, boolean respectFrontendRoles) throws DotDataException, DotSecurityException {
        rule = checkNotNull(rule, "Rule is required.");
        user = checkNotNull(user, "User is required.");

        if (!perAPI.doesUserHavePermissions(PermissionAPI.PermissionableType.RULES, PermissionAPI.PERMISSION_EDIT, user)) {
            throw new DotSecurityException("User " + user + " does not have permissions to Edit Rules");
        }

        rulesFactory.saveRule(rule);
    }

    public void saveConditionGroup(ConditionGroup conditionGroup, User user, boolean respectFrontendRoles) throws DotDataException, DotSecurityException {
        conditionGroup = checkNotNull(conditionGroup, "ConditionGroup is required.");
        Rule rule = Preconditions.checkNotNull(rulesFactory.getRuleById(conditionGroup.getRuleId()),
                DotRuntimeException.class,
                "Invalid Rule specified: %s",
                conditionGroup.getRuleId());

        if (!perAPI.doesUserHavePermission(rule, PermissionAPI.PERMISSION_EDIT, user, true)) {
            throw new DotSecurityException("User " + user + " cannot save rule: " + rule.getId() + " or its groups/conditions ");
        }

        rulesFactory.saveConditionGroup(conditionGroup);
    }

    public void saveCondition(Condition condition, User user, boolean respectFrontendRoles) throws DotDataException, DotSecurityException {
        condition = checkNotNull(condition, "Condition is required.");

        ConditionGroup group = Preconditions.checkNotNull(getConditionGroupById(condition.getConditionGroup(), user, true),
                DotRuntimeException.class,
                "Invalid ConditionGroup specified: %s",
                condition.getConditionGroup());

        Rule rule = rulesFactory.getRuleById(group.getRuleId()); // Can only be null if there is a schema integrity failure.

        if (!perAPI.doesUserHavePermission(rule, PermissionAPI.PERMISSION_EDIT, user, true)) {
            throw new DotSecurityException("User " + user + " cannot save rule: " + rule.getId() + " or its conditions ");
        }

        rulesFactory.saveCondition(condition);
    }

    public void saveConditionValue(ParameterModel parameterModel, User user, boolean respectFrontendRoles) throws DotDataException, DotSecurityException {
        parameterModel = checkNotNull(parameterModel, "Condition Value is required.");

        Condition condition = Preconditions.checkNotNull(getConditionById(parameterModel.getOwnerId(), user, true),
                                                         DotRuntimeException.class,
                                                         "Invalid Condition specified: %s",
                                                         parameterModel.getOwnerId());

        ConditionGroup group = Preconditions.checkNotNull(getConditionGroupById(condition.getConditionGroup(), user, true),
                DotRuntimeException.class,
                "Invalid ConditionGroup specified: %s",
                condition.getConditionGroup());

        Rule rule = rulesFactory.getRuleById(group.getRuleId()); // Can only be null if there is a schema integrity failure.

        if (!perAPI.doesUserHavePermission(rule, PermissionAPI.PERMISSION_EDIT, user, true)) {
            throw new DotSecurityException("User " + user + " cannot save rule: " + rule.getId() + " or its conditions ");
        }

        rulesFactory.saveConditionValue(parameterModel);
    }

    public void saveRuleAction(RuleAction ruleAction, User user, boolean respectFrontendRoles) throws DotDataException, DotSecurityException {
        ruleAction = checkNotNull(ruleAction, "RuleAction is required");
        user = checkNotNull(user, "User is required");

        Rule rule = rulesFactory.getRuleById(ruleAction.getRuleId());

        if(rule==null) {
            Logger.info(this, "There is no rule with the given id: " + ruleAction.getRuleId());
            throw new DotDataException("There is no Rule with the provided ruleId: "+ruleAction.getRuleId());
        }

        if(findActionlet(ruleAction.getActionlet())==null) {
            Logger.info(this, "There is no actionlet with the given id: " + ruleAction.getActionlet());
            throw new DotDataException("There is no actionlet with the provided actionletId: "+ruleAction.getActionlet());
        }

        if (!perAPI.doesUserHavePermission(rule, PermissionAPI.PERMISSION_EDIT, user, true)) {
            throw new DotSecurityException("User " + user + " cannot edit rule: " + rule.getId());
        }

        rulesFactory.saveRuleAction(ruleAction);
    }

    public void deleteCondition(Condition condition, User user, boolean respectFrontendRoles) throws DotDataException, DotSecurityException {
        if(!UtilMethods.isSet(condition)) {
            return;
        }

        ConditionGroup group = getConditionGroupById(condition.getConditionGroup(), user, true);

        Rule rule = rulesFactory.getRuleById(group.getRuleId());

        if(rule==null) {
            Logger.info(this, "There is no rule with the given id: " + group.getRuleId());
            throw new DotDataException("There is no Rule with the provided ruleId: " + group.getRuleId());
        }

        if (!perAPI.doesUserHavePermission(rule, PermissionAPI.PERMISSION_EDIT, user, true)) {
            throw new DotSecurityException("User " + user + " cannot delete rule: " + rule.getId() + " or its conditions ");
        }

        // delete the condition values
        rulesFactory.deleteConditionValues(condition);

        // delete the condition
        rulesFactory.deleteCondition(condition);
    }

    public void deleteConditionValue(ParameterModel parameterModel, User user, boolean respectFrontendRoles) throws DotDataException, DotSecurityException {
        if(!UtilMethods.isSet(parameterModel)) {
            return;
        }

        Condition condition = getConditionById(parameterModel.getOwnerId(), user, false);

        ConditionGroup group = getConditionGroupById(condition.getConditionGroup(), user, false);

        Rule rule = rulesFactory.getRuleById(group.getRuleId());

        if(rule==null) {
            Logger.info(this, "There is no rule with the given id: " + group.getRuleId());
            throw new DotDataException("There is no Rule with the provided ruleId: " + group.getRuleId());
        }

        if (!perAPI.doesUserHavePermission(rule, PermissionAPI.PERMISSION_EDIT, user, true)) {
            throw new DotSecurityException("User " + user + " cannot delete rule: " + rule.getId() + " or its conditions ");
        }

        rulesFactory.deleteConditionValue(parameterModel);

    }

    public void deleteConditions(ConditionGroup group, User user) throws DotDataException, DotSecurityException {
        if(!UtilMethods.isSet(group)) {
            return;
        }

        Rule rule = rulesFactory.getRuleById(group.getRuleId());

        if(rule==null) {
            Logger.info(this, "There is no rule with the given id: " + group.getRuleId());
            throw new DotDataException("There is no Rule with the provided ruleId: " + group.getRuleId());
        }

        if (!perAPI.doesUserHavePermission(rule, PermissionAPI.PERMISSION_EDIT, user, true)) {
            throw new DotSecurityException("User " + user + " cannot delete rule: " + rule.getId() + " or its conditions ");
        }

        // delete the condition values
        for (Condition condition : group.getConditions()) {
            rulesFactory.deleteConditionValues(condition);
        }

        // delete the condition
        rulesFactory.deleteConditionsByGroup(group);
    }

    public void deleteConditionGroup(ConditionGroup conditionGroup, User user, boolean respectFrontendRoles) throws DotDataException, DotSecurityException {
        if(!UtilMethods.isSet(conditionGroup)) {
            return;
        }

        Rule rule = rulesFactory.getRuleById(conditionGroup.getRuleId());

        if(!UtilMethods.isSet(rule)) {
            Logger.info(this, "There is no rule with the given id: " + conditionGroup.getRuleId());
            return;
        }

        if (!perAPI.doesUserHavePermission(rule, PermissionAPI.PERMISSION_EDIT, user, true)) {
            throw new DotSecurityException("User " + user + " cannot delete rule: " + rule.getId() + " or its conditions ");
        }

        // delete the conditions

        deleteConditions(conditionGroup, user);

        rulesFactory.deleteConditionGroup(conditionGroup);
    }

    public void deleteRuleAction(RuleAction ruleAction, User user, boolean respectFrontendRoles) throws DotDataException, DotSecurityException {
        if(!UtilMethods.isSet(ruleAction)) {
            return;
        }

        Rule rule = rulesFactory.getRuleById(ruleAction.getRuleId());

        if(!UtilMethods.isSet(rule)) {
            Logger.info(this, "There is no rule with the given id: " + ruleAction.getRuleId());
            return;
        }

        if (!perAPI.doesUserHavePermission(rule, PermissionAPI.PERMISSION_EDIT, user, true)) {
            throw new DotSecurityException("User " + user + " cannot delete rule: " + rule.getId() + " or its conditions ");
        }

        rulesFactory.deleteRuleActionsParameters(ruleAction);

        rulesFactory.deleteRuleAction(ruleAction);
    }

    public Map<String, ParameterModel> getRuleActionParameters(RuleAction action, User user, boolean respectFrontendRoles) throws DotDataException, DotSecurityException {

        String ruleId = action.getRuleId();

        if (!UtilMethods.isSet(ruleId)) {
            return new HashMap<>();
        }

        Rule rule = rulesFactory.getRuleById(ruleId);

        if (!UtilMethods.isSet(rule)) {
            Logger.info(this, "There is no rule with the given id: " + action.getRuleId());
            return new HashMap<>();
        }

        if (!perAPI.doesUserHavePermission(rule, PermissionAPI.PERMISSION_USE, user, true)) {
            throw new DotSecurityException("User " + user + " cannot read rule: " + rule.getId());
        }
        return rulesFactory.getRuleActionParameters(action);
    }

    public ParameterModel getRuleActionParameterById(String id, User user, boolean respectFrontendRoles) throws DotDataException, DotSecurityException {
        if(!UtilMethods.isSet(id)) {
            return null;
        }

        ParameterModel parameter = rulesFactory.getRuleActionParameterById(id);

        if(!UtilMethods.isSet(parameter)) {
            Logger.info(this, "There is no RuleAction Parameter with the given id: " + id);
            return null;
        }

        RuleAction action = rulesFactory.getRuleActionById(parameter.getOwnerId());

        if(action==null) {
            Logger.info(this, "There is no RuleAction associated with the given RuleAction Parameter: " + id);
            return null;
        }

        Rule rule = rulesFactory.getRuleById(action.getRuleId());

        if(rule==null) {
            Logger.info(this, "There is no rule associated with the given RuleAction Parameter: " + id);
            return null;
        }

        if (!perAPI.doesUserHavePermission(rule, PermissionAPI.PERMISSION_USE, user, true)) {
            throw new DotSecurityException("User " + user + " cannot read rule: " + rule.getId());
        }
        return parameter;
    }

    private void refreshConditionletsMap() {
        synchronized (conditionletMap) {
            //Get the OSGi ones.
            List<Conditionlet> conditionlets = Lists.newArrayList(getCustomConditionlets());
            //Get the default ones.
            conditionlets.addAll(getDefaultConditionlets());

            for (Conditionlet conditionlet : conditionlets) {
                try {
                    Class<? extends Conditionlet> clazz = conditionlet.getClass();
                    Conditionlet instance = clazz.newInstance();
                    String id = instance.getId();
                    if(!conditionletMap.containsKey(id)){
                        conditionletMap.putIfAbsent(id, instance);
                    }
                    else {
                        Logger.info(RulesAPIImpl.class, "Conditionlet with name '" + clazz.getSimpleName() + "' already registered.");
                    }
                } catch (Exception | java.lang.NoClassDefFoundError e) {
                    Logger.error(RulesAPIImpl.class, e.getMessage(), e);
                }
            }
        }
    }

    private List<Conditionlet> getCustomConditionlets() {
        //Get the Conditionlets form OSGI.
        List<Conditionlet> customConditionlets = Lists.newArrayList();

        for (Class<Conditionlet> z : conditionletOSGIclasses) {
            try {
                customConditionlets.add(z.newInstance());
            } catch (Exception | java.lang.NoClassDefFoundError e) {
                Logger.error(RulesAPIImpl.class, e.getMessage(), e);
            } 
        }

        return customConditionlets;
    }

    private List<Conditionlet> getDefaultConditionlets() {
        List<Conditionlet> instances = Lists.newArrayList();
        // get the included (shipped with) conditionlet classes
        for (Class<? extends Conditionlet> z : defaultConditionletClasses) {
            try {
                instances.add(z.newInstance());
            } catch (Exception | java.lang.NoClassDefFoundError e) {
                Logger.error(RulesAPIImpl.class, e.getMessage(), e);
            }
        }
        return instances;
    }

    private void initActionletMap() {
        synchronized (actionletMap) {
            // get the dotmarketing-config.properties actionlet classes
            List<RuleActionlet> defaultActionlets = getCustomActionlets();
            List<RuleActionlet> actionlets = Lists.newArrayList(defaultActionlets);
            actionlets.addAll(getDefaultActionlets(defaultActionlets));

            for (RuleActionlet actionlet : actionlets) {
                try {
                    Class<? extends RuleActionlet> clazz = actionlet.getClass();
                    RuleActionlet instance = clazz.newInstance();
                    String id = instance.getId();
                    if(!actionletMap.containsKey(id)) {
                        actionletMap.put(id, instance);
                    } else {
                        Logger.warn(RulesAPIImpl.class, "Actionlet with name '" + id + "' already registered.");
                    }
                } catch (InstantiationException | IllegalAccessException e) {
                    Logger.error(RulesAPIImpl.class, e.getMessage(), e);
                }
            }
        }
    }

    private List<RuleActionlet> getDefaultActionlets(List<RuleActionlet> defaultActionlets) {
        List<RuleActionlet> instances = Lists.newArrayList(defaultActionlets);

        // get the included (shipped with) actionlet classes
        for (Class<? extends RuleActionlet> z : defaultActionletClasses) {
            try {
                instances.add(z.newInstance());
            } catch (Exception | java.lang.NoClassDefFoundError e) {
                Logger.error(RulesAPIImpl.class, e.getMessage(), e);
            }
        }

        return instances;
    }

    /**
     * Loads the list of contentlets including OSGi ones.
     * @return
     */
    private List<RuleActionlet> getCustomActionlets() {
        List<RuleActionlet> instances = Lists.newArrayList();
        String customClassesStr = Config.getStringProperty(WebKeys.RULES_ACTIONLET_CLASSES, null, false);
        if(customClassesStr != null) {

            String[] st = customClassesStr.split(",");
            for (String className : st) {
                try {
                    RuleActionlet e1 = (RuleActionlet)Class.forName(className.trim()).newInstance();
                    instances.add(e1);
                } catch (Exception | java.lang.NoClassDefFoundError e1) {
                    Logger.error(RulesAPIImpl.class, "Error instantiating class '" + className + "' " + e1.getMessage(), e1);
                }
            }
        }
        // includes OSGi actionlet
        for(Class<RuleActionlet> a : actionletOSGIclasses) {
            try {
            	instances.add(a.newInstance());
            } catch (InstantiationException e) {
                Logger.error(RulesAPIImpl.class, e.getMessage(), e);
            } catch (IllegalAccessException e) {
                Logger.error(RulesAPIImpl.class, e.getMessage(), e);
            }
        }

        return instances;
    }

    public List<Conditionlet<?>> findConditionlets() throws DotDataException, DotSecurityException {
        return new ArrayList<>(conditionletMap.values());
    }

    public Conditionlet findConditionlet(String clazz) throws DotDataException, DotSecurityException {
        return conditionletMap.get(clazz);
    }

    public List<RuleActionlet> findActionlets() throws DotDataException, DotSecurityException {
        return new ArrayList<>(actionletMap.values());
    }

    /**
     * Returns an Actionlet (RuleAction) from the map
     * @param actionletId
     */
    public RuleActionlet findActionlet(String actionletId) throws DotDataException, DotSecurityException {
        return actionletMap.get(actionletId);
    }

    public void registerBundleService () {
        if(Config.getBooleanProperty("felix.osgi.enable", true)){
            // Register main service
            BundleContext context = HostActivator.instance().getBundleContext();
            Hashtable<String, String> props = new Hashtable<String, String>();
            context.registerService(ConditionletOSGIService.class.getName(), this, props);
            context.registerService(RuleActionletOSGIService.class.getName(), this, props);
        }
    }

    /**
     * Adds a given Conditionlet class to the list of Rules Engine Conditionlet, this method will instantiate and
     * initialize (init method) the given Conditionlet.
     *
     * @param conditionletClass
     */
    @Override
    public String addConditionlet(Class conditionletClass) {
        conditionletOSGIclasses.add(conditionletClass);
        refreshConditionletsMap();
        return conditionletClass.getCanonicalName();
    }

    /**
     * Removes a given Conditionlet class from the list of Rules Engine Conditionlet.
     *
     * @param conditionletName
     */
    @Override
    public void removeConditionlet(String conditionletName) {
        Conditionlet conditionlet = conditionletMap.get(conditionletName);
        conditionletOSGIclasses.remove(conditionlet.getClass());
        conditionletMap.remove(conditionletName);
        refreshConditionletsMap();
    }

    @Override
    public String addRuleActionlet(Class actionletClass){
    	actionletOSGIclasses.add(actionletClass);
    	refreshActionletsMap();
    	return actionletClass.getCanonicalName();
    }

    @Override
    public void removeRuleActionlet(String actionletName) {
        RuleActionlet actionlet = actionletMap.get(actionletName);
        actionletOSGIclasses.remove(actionlet.getClass());
        actionletMap.remove(actionletName);
        refreshActionletsMap();
    }

    private void refreshActionletsMap() {
        synchronized (actionletMap) {
        	actionletMap.clear();
            //Get the OSGi ones.
            List<RuleActionlet> actionlets = Lists.newArrayList(getCustomActionlets());
            //Get the default ones.
            actionlets.addAll(getDefaultActionlets(new ArrayList<RuleActionlet>()));

			for (RuleActionlet actionlet : actionlets) {
                try {
                    Class<? extends RuleActionlet> clazz = actionlet.getClass();
                    RuleActionlet instance = clazz.newInstance();
                    String id = instance.getId();
                    if(!actionletMap.containsKey(id)){
                    	actionletMap.putIfAbsent(id, instance);
                    }
                    else {
                        Logger.info(RulesAPIImpl.class, "Actionlet with name '" + clazz.getSimpleName() + "' already registered.");
                    }
                } catch (InstantiationException | IllegalAccessException e) {
                    Logger.error(RulesAPIImpl.class, e.getMessage(), e);
                }
            }
        }
    }

}<|MERGE_RESOLUTION|>--- conflicted
+++ resolved
@@ -47,14 +47,8 @@
     private static final List<Class> actionletOSGIclasses = new ArrayList<Class>();
     private final List<Class<? extends Conditionlet>> defaultConditionletClasses =
             ImmutableList.<Class<? extends Conditionlet>>builder()
-<<<<<<< HEAD
-                         .add(UsersBrowserConditionlet.class)
+                         .add(UsersCountryConditionlet.class)
                          .add(RequestHeaderConditionlet.class)
-                         .add(UsersCityConditionlet.class)
-=======
->>>>>>> 56f28642
-                         .add(UsersCountryConditionlet.class)
-                         .add(UsersBrowserHeaderConditionlet.class)
                          .add(UsersPlatformConditionlet.class)
 //                         .add(UsersBrowserConditionlet.class)
 //                         .add(UsersCityConditionlet.class)
@@ -626,7 +620,7 @@
                     else {
                         Logger.info(RulesAPIImpl.class, "Conditionlet with name '" + clazz.getSimpleName() + "' already registered.");
                     }
-                } catch (Exception | java.lang.NoClassDefFoundError e) {
+                } catch (InstantiationException | IllegalAccessException e) {
                     Logger.error(RulesAPIImpl.class, e.getMessage(), e);
                 }
             }
@@ -640,9 +634,11 @@
         for (Class<Conditionlet> z : conditionletOSGIclasses) {
             try {
                 customConditionlets.add(z.newInstance());
-            } catch (Exception | java.lang.NoClassDefFoundError e) {
+            } catch (InstantiationException e) {
                 Logger.error(RulesAPIImpl.class, e.getMessage(), e);
-            } 
+            } catch (IllegalAccessException e) {
+                Logger.error(RulesAPIImpl.class, e.getMessage(), e);
+            }
         }
 
         return customConditionlets;
@@ -654,7 +650,7 @@
         for (Class<? extends Conditionlet> z : defaultConditionletClasses) {
             try {
                 instances.add(z.newInstance());
-            } catch (Exception | java.lang.NoClassDefFoundError e) {
+            } catch (InstantiationException | IllegalAccessException e) {
                 Logger.error(RulesAPIImpl.class, e.getMessage(), e);
             }
         }
@@ -692,7 +688,7 @@
         for (Class<? extends RuleActionlet> z : defaultActionletClasses) {
             try {
                 instances.add(z.newInstance());
-            } catch (Exception | java.lang.NoClassDefFoundError e) {
+            } catch (InstantiationException | IllegalAccessException e) {
                 Logger.error(RulesAPIImpl.class, e.getMessage(), e);
             }
         }
@@ -714,7 +710,7 @@
                 try {
                     RuleActionlet e1 = (RuleActionlet)Class.forName(className.trim()).newInstance();
                     instances.add(e1);
-                } catch (Exception | java.lang.NoClassDefFoundError e1) {
+                } catch (Exception e1) {
                     Logger.error(RulesAPIImpl.class, "Error instantiating class '" + className + "' " + e1.getMessage(), e1);
                 }
             }
