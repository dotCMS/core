package com.dotmarketing.portlets.rules.business;

import com.dotcms.repackage.com.google.common.collect.ImmutableList;
import com.dotcms.repackage.com.google.common.collect.Lists;
import com.dotcms.repackage.com.google.common.collect.Maps;
import com.dotcms.repackage.org.osgi.framework.BundleContext;
import com.dotcms.rest.validation.Preconditions;
import com.dotmarketing.beans.Host;
import com.dotmarketing.business.APILocator;
import com.dotmarketing.business.FactoryLocator;
import com.dotmarketing.business.PermissionAPI;
import com.dotmarketing.exception.DotDataException;
import com.dotmarketing.exception.DotRuntimeException;
import com.dotmarketing.exception.DotSecurityException;
import com.dotmarketing.osgi.HostActivator;
import com.dotmarketing.portlets.rules.actionlet.CountRequestsActionlet;
import com.dotmarketing.portlets.rules.actionlet.PersonaActionlet;
import com.dotmarketing.portlets.rules.actionlet.RuleActionlet;
import com.dotmarketing.portlets.rules.actionlet.RuleActionletOSGIService;
import com.dotmarketing.portlets.rules.actionlet.SetRequestAttributeActionlet;
import com.dotmarketing.portlets.rules.actionlet.SetResponseHeaderActionlet;
import com.dotmarketing.portlets.rules.actionlet.SetSessionAttributeActionlet;
import com.dotmarketing.portlets.rules.conditionlet.*;
import com.dotmarketing.portlets.rules.model.Condition;
import com.dotmarketing.portlets.rules.model.ConditionGroup;
import com.dotmarketing.portlets.rules.model.ParameterModel;
import com.dotmarketing.portlets.rules.model.Rule;
import com.dotmarketing.portlets.rules.model.RuleAction;
import com.dotmarketing.util.Config;
import com.dotmarketing.util.Logger;
import com.dotmarketing.util.UtilMethods;
import com.dotmarketing.util.WebKeys;
import com.liferay.portal.model.User;
import java.util.ArrayList;
import java.util.HashMap;
import java.util.HashSet;
import java.util.Hashtable;
import java.util.List;
import java.util.Map;
import java.util.Set;

import static com.dotcms.repackage.com.google.common.base.Preconditions.checkNotNull;

public class RulesAPIImpl implements RulesAPI {

    private final PermissionAPI perAPI;
    private final RulesFactory rulesFactory;

    private static final Map<String, Conditionlet<?>> conditionletMap = Maps.newHashMap();
    private static final Map<String, RuleActionlet> actionletMap = Maps.newHashMap();

    private static final List<Class> conditionletOSGIclasses = new ArrayList<Class>();
    private static final List<Class> actionletOSGIclasses = new ArrayList<Class>();
    private final List<Class<? extends Conditionlet>> defaultConditionletClasses =
            ImmutableList.<Class<? extends Conditionlet>>builder()
                         .add(UsersCountryConditionlet.class)
                         .add(RequestHeaderConditionlet.class)
                         .add(UsersPlatformConditionlet.class)
                         .add(CurrentSessionLanguageConditionlet.class)
                         .add(UsersReferringURLConditionlet.class)
<<<<<<< HEAD
                         .add(VisitorsDateTimeConditionlet.class)
=======
                         .add(VisitedUrlConditionlet.class)
>>>>>>> f37688af
//                         .add(UsersBrowserConditionlet.class)
//                         .add(UsersCityConditionlet.class)
//                         .add(UsersCurrentUrlConditionlet.class)
//                         .add(UsersDateTimeConditionlet.class)
//                         .add(UsersHostConditionlet.class)
//                         .add(UsersIpAddressConditionlet.class)
//                         .add(UsersLandingPageUrlConditionlet.class)
//                         .add(UsersLogInConditionlet.class)
//                         .add(UsersOperatingSystemConditionlet.class)
//                         .add(UsersPageVisitsConditionlet.class)
//                         .add(UsersReferringUrlConditionlet.class)
//                         .add(UsersSiteVisitsConditionlet.class)
//                         .add(UsersStateConditionlet.class)
//                         .add(UsersTimeConditionlet.class)
//                         .add(UsersUrlParameterConditionlet.class)
                         .build();
    private final List<Class<? extends RuleActionlet>> defaultActionletClasses =
            ImmutableList.<Class<? extends RuleActionlet>>builder()
                    .add(CountRequestsActionlet.class)
                    .add(SetSessionAttributeActionlet.class)
                    .add(SetRequestAttributeActionlet.class)
                    .add(SetResponseHeaderActionlet.class)
                    .add(PersonaActionlet.class)
                    .build();

    public RulesAPIImpl() {
        perAPI = APILocator.getPermissionAPI();
        rulesFactory = FactoryLocator.getRulesFactory();
        refreshConditionletsMap();
        refreshActionletsMap();
        initActionletMap();
    }

    public List<Rule> getEnabledRulesByHost(Host host, User user, boolean respectFrontendRoles) throws DotDataException, DotSecurityException {
        if(!UtilMethods.isSet(host)) {
            return new ArrayList<>();
        }

        return perAPI.filterCollection(rulesFactory.getEnabledRulesByHost(host), PermissionAPI.PERMISSION_READ, respectFrontendRoles, user);
    }

    public List<Rule> getAllRulesByHost(Host host, User user, boolean respectFrontendRoles) throws DotDataException, DotSecurityException {
        if(!UtilMethods.isSet(host)) {
            return new ArrayList<>();
        }

        return perAPI.filterCollection(rulesFactory.getAllRulesByHost(host), PermissionAPI.PERMISSION_READ, respectFrontendRoles, user);
    }

    public Set<Rule> getRulesByHostFireOn(String host, User user, boolean respectFrontendRoles, Rule.FireOn fireOn) throws DotDataException, DotSecurityException {
        if(!UtilMethods.isSet(host)) {
            return new HashSet<>();
        }

        ArrayList<Rule> rules = new ArrayList<>(rulesFactory.getRulesByHost(host, fireOn));
        List<Rule> allowedRules = perAPI.filterCollection(rules, PermissionAPI.PERMISSION_READ, respectFrontendRoles, user);
        return new HashSet<>(allowedRules);
    }

    public List<Rule> getRulesByNameFilter(String nameFilter, User user, boolean respectFrontendRoles) {
        return null;
    }

    public Rule getRuleById(String id, User user, boolean respectFrontendRoles) throws DotDataException, DotSecurityException {
        if(!UtilMethods.isSet(id)) {
            return null;
        }

        Rule rule = rulesFactory.getRuleById(id);

        if(!UtilMethods.isSet(rule)) {
            Logger.info(this, "There is no rule with the given id: " + id);
            return null;
        }

        if (!perAPI.doesUserHavePermission(rule, PermissionAPI.PERMISSION_USE, user, true)) {
            throw new DotSecurityException("User " + user + " cannot read rule: " + rule.getId());
        }
        return rule;
    }

    public void deleteRule(Rule rule, User user, boolean respectFrontendRoles) throws DotDataException, DotSecurityException  {
        if(!UtilMethods.isSet(rule)) {
            return;
        }

        if (!perAPI.doesUserHavePermission(rule, PermissionAPI.PERMISSION_EDIT, user, true)) {
            throw new DotSecurityException("User " + user + " cannot delete rule: " + rule.getId());
        }

        // delete the Condition Groups of the rule first

        List<ConditionGroup> groups = rulesFactory.getConditionGroupsByRule(rule.getId());

        for (ConditionGroup group : groups) {
            deleteConditionGroup(group, user, respectFrontendRoles);
        }

        // delete the Rule Actions

        deleteRuleActionsByRule(rule, user);

        // delete the Rule
        rulesFactory.deleteRule(rule);
    }

    public void deleteRuleActionsByRule(Rule rule, User user) throws DotDataException, DotSecurityException  {
        if(!UtilMethods.isSet(rule)) {
            return;
        }

        if (!perAPI.doesUserHavePermission(rule, PermissionAPI.PERMISSION_EDIT, user, true)) {
            throw new DotSecurityException("User " + user + " cannot delete rule: " + rule.getId());
        }

        List<RuleAction> actions = rulesFactory.getRuleActionsByRule(rule.getId());

        // delete action parameters
        for (RuleAction action : actions) {
            rulesFactory.deleteRuleActionsParameters(action);

            // delete the action
            rulesFactory.deleteRuleAction(action);
        }

    }

    public List<ConditionGroup> getConditionGroupsByRule(String ruleId, User user, boolean respectFrontendRoles) throws DotDataException, DotSecurityException {
        if(!UtilMethods.isSet(ruleId)) {
            return new ArrayList<>();
        }

        Rule rule = rulesFactory.getRuleById(ruleId);

        if(!UtilMethods.isSet(rule)) {
            Logger.info(this, "There is no rule with the given id: " + ruleId);
            return new ArrayList<>();
        }

        if (!perAPI.doesUserHavePermission(rule, PermissionAPI.PERMISSION_USE, user, true)) {
            throw new DotSecurityException("User " + user + " cannot read rule: " + rule.getId());
        }
        return rulesFactory.getConditionGroupsByRule(ruleId);
    }

    public ConditionGroup getConditionGroupById(String id, User user, boolean respectFrontendRoles) throws DotDataException, DotSecurityException {
        ConditionGroup conditionGroup = rulesFactory.getConditionGroupById(id);

        if(conditionGroup==null) {
            Logger.info(this, "There is no condition group with the given id: " + id);
            return null;
        }

        Rule rule = rulesFactory.getRuleById(conditionGroup.getRuleId());

        if(rule==null){
            Logger.info(this, "There is no rule with the given id: " + conditionGroup.getRuleId());
            return null;
        }

        if (!perAPI.doesUserHavePermission(rule, PermissionAPI.PERMISSION_USE, user, true)) {
            throw new DotSecurityException("User " + user + " cannot read rule: " + rule.getId() + " including any of its conditions/groups");
        }

        return conditionGroup;
    }

    public List<RuleAction> getRuleActionsByRule(String ruleId, User user, boolean respectFrontendRoles) throws DotDataException, DotSecurityException {
        if(!UtilMethods.isSet(ruleId)) {
            return new ArrayList<>();
        }

        Rule rule = rulesFactory.getRuleById(ruleId);

        if(!UtilMethods.isSet(rule)) {
            Logger.info(this, "There is no rule with the given id: " + ruleId);
            return new ArrayList<>();
        }

        if (!perAPI.doesUserHavePermission(rule, PermissionAPI.PERMISSION_USE, user, true)) {
            throw new DotSecurityException("User " + user + " cannot read rule: " + rule.getId());
        }
        return rulesFactory.getRuleActionsByRule(ruleId);
    }

    public RuleAction getRuleActionById(String ruleActionId, User user, boolean respectFrontendRoles) throws DotDataException, DotSecurityException {
        RuleAction action = rulesFactory.getRuleActionById(ruleActionId);

        if(action==null) {
            Logger.info(this, "There is no action with the given id: " + ruleActionId);
            return null;
        }

        Rule rule = rulesFactory.getRuleById(action.getRuleId());

        if(rule==null) {
            Logger.info(this, "There is no rule with the given id: " + action.getRuleId());
            return null;
        }

        if (!perAPI.doesUserHavePermission(rule, PermissionAPI.PERMISSION_USE, user, true)) {
            throw new DotSecurityException("User " + user + " cannot read rule: " + rule.getId() + " including any of its conditions/groups");
        }

        return action;
    }

    public List<Condition> getConditionsByConditionGroup(String conditionGroupId, User user, boolean respectFrontendRoles) throws DotDataException, DotSecurityException {
        if(!UtilMethods.isSet(conditionGroupId)) {
            return new ArrayList<>();
        }

        ConditionGroup conditionGroup = rulesFactory.getConditionGroupById(conditionGroupId);

        if(!UtilMethods.isSet(conditionGroup)) {
            Logger.info(this, "There is no condition group with the given id: " + conditionGroupId);
            return new ArrayList<>();
        }

        Rule rule = rulesFactory.getRuleById(conditionGroup.getRuleId());

        if(rule==null) {
            Logger.info(this, "There is no rule with the given id: " + conditionGroup.getRuleId());
            return null;
        }

        if (!perAPI.doesUserHavePermission(rule, PermissionAPI.PERMISSION_USE, user, true)) {
            throw new DotSecurityException("User " + user + " cannot read rule: " + rule.getId());
        }

        return rulesFactory.getConditionsByGroup(conditionGroup.getId());
    }

    public Condition getConditionById(String id, User user, boolean respectFrontendRoles) throws DotDataException, DotSecurityException {
        Condition condition = rulesFactory.getConditionById(id);

        if(condition==null) {
            Logger.info(this, "There is no condition with the given id: " + id);
            return null;
        }

        ConditionGroup group = getConditionGroupById(condition.getConditionGroup(), user, true);

        Rule rule = rulesFactory.getRuleById(group.getRuleId());

        if(rule==null) {
            Logger.info(this, "There is no rule with the given id: " + group.getRuleId());
            return null;
        }

        if (!perAPI.doesUserHavePermission(rule, PermissionAPI.PERMISSION_USE, user, true)) {
            throw new DotSecurityException("User " + user + " cannot read rule: " + rule.getId() + " including any of its conditions");
        }

        return condition;
    }

    @Override
    public ParameterModel getConditionValueById(String id, User user, boolean respectFrontendRoles) throws DotDataException, DotSecurityException {
        if(!UtilMethods.isSet(id)) {
            return null;
        }

        ParameterModel value = rulesFactory.getConditionValueById(id);

        if(!UtilMethods.isSet(value)) {
            Logger.info(this, "There is no Condition Value with the given id: " + id);
            return null;
        }

        Condition condition = rulesFactory.getConditionById(value.getOwnerId());

        if(condition==null) {
            Logger.info(this, "There is no condition associated with the given Condition Value: " + id);
            return null;
        }

        ConditionGroup group = getConditionGroupById(condition.getConditionGroup(), user, true);

        Rule rule = rulesFactory.getRuleById(group.getRuleId());

        if(rule==null) {
            Logger.info(this, "There is no rule associated with the given Condition Value: " + id);
            return null;
        }

        if (!perAPI.doesUserHavePermission(rule, PermissionAPI.PERMISSION_USE, user, true)) {
            throw new DotSecurityException("User " + user + " cannot read rule: " + rule.getId());
        }
        return value;

    }

    public void saveRule(Rule rule, User user, boolean respectFrontendRoles) throws DotDataException, DotSecurityException {
        rule = checkNotNull(rule, "Rule is required.");
        user = checkNotNull(user, "User is required.");

        if (!perAPI.doesUserHavePermissions(PermissionAPI.PermissionableType.RULES, PermissionAPI.PERMISSION_EDIT, user)) {
            throw new DotSecurityException("User " + user + " does not have permissions to Edit Rules");
        }

        rulesFactory.saveRule(rule);
    }

    public void saveConditionGroup(ConditionGroup conditionGroup, User user, boolean respectFrontendRoles) throws DotDataException, DotSecurityException {
        conditionGroup = checkNotNull(conditionGroup, "ConditionGroup is required.");
        Rule rule = Preconditions.checkNotNull(rulesFactory.getRuleById(conditionGroup.getRuleId()),
                DotRuntimeException.class,
                "Invalid Rule specified: %s",
                conditionGroup.getRuleId());

        if (!perAPI.doesUserHavePermission(rule, PermissionAPI.PERMISSION_EDIT, user, true)) {
            throw new DotSecurityException("User " + user + " cannot save rule: " + rule.getId() + " or its groups/conditions ");
        }

        rulesFactory.saveConditionGroup(conditionGroup);
    }

    public void saveCondition(Condition condition, User user, boolean respectFrontendRoles) throws DotDataException, DotSecurityException {
        condition = checkNotNull(condition, "Condition is required.");

        ConditionGroup group = Preconditions.checkNotNull(getConditionGroupById(condition.getConditionGroup(), user, true),
                DotRuntimeException.class,
                "Invalid ConditionGroup specified: %s",
                condition.getConditionGroup());

        Rule rule = rulesFactory.getRuleById(group.getRuleId()); // Can only be null if there is a schema integrity failure.

        if (!perAPI.doesUserHavePermission(rule, PermissionAPI.PERMISSION_EDIT, user, true)) {
            throw new DotSecurityException("User " + user + " cannot save rule: " + rule.getId() + " or its conditions ");
        }

        rulesFactory.saveCondition(condition);
    }

    public void saveConditionValue(ParameterModel parameterModel, User user, boolean respectFrontendRoles) throws DotDataException, DotSecurityException {
        parameterModel = checkNotNull(parameterModel, "Condition Value is required.");

        Condition condition = Preconditions.checkNotNull(getConditionById(parameterModel.getOwnerId(), user, true),
                                                         DotRuntimeException.class,
                                                         "Invalid Condition specified: %s",
                                                         parameterModel.getOwnerId());

        ConditionGroup group = Preconditions.checkNotNull(getConditionGroupById(condition.getConditionGroup(), user, true),
                DotRuntimeException.class,
                "Invalid ConditionGroup specified: %s",
                condition.getConditionGroup());

        Rule rule = rulesFactory.getRuleById(group.getRuleId()); // Can only be null if there is a schema integrity failure.

        if (!perAPI.doesUserHavePermission(rule, PermissionAPI.PERMISSION_EDIT, user, true)) {
            throw new DotSecurityException("User " + user + " cannot save rule: " + rule.getId() + " or its conditions ");
        }

        rulesFactory.saveConditionValue(parameterModel);
    }

    public void saveRuleAction(RuleAction ruleAction, User user, boolean respectFrontendRoles) throws DotDataException, DotSecurityException {
        ruleAction = checkNotNull(ruleAction, "RuleAction is required");
        user = checkNotNull(user, "User is required");

        Rule rule = rulesFactory.getRuleById(ruleAction.getRuleId());

        if(rule==null) {
            Logger.info(this, "There is no rule with the given id: " + ruleAction.getRuleId());
            throw new DotDataException("There is no Rule with the provided ruleId: "+ruleAction.getRuleId());
        }

        if(findActionlet(ruleAction.getActionlet())==null) {
            Logger.info(this, "There is no actionlet with the given id: " + ruleAction.getActionlet());
            throw new DotDataException("There is no actionlet with the provided actionletId: "+ruleAction.getActionlet());
        }

        if (!perAPI.doesUserHavePermission(rule, PermissionAPI.PERMISSION_EDIT, user, true)) {
            throw new DotSecurityException("User " + user + " cannot edit rule: " + rule.getId());
        }

        rulesFactory.saveRuleAction(ruleAction);
    }

    public void deleteCondition(Condition condition, User user, boolean respectFrontendRoles) throws DotDataException, DotSecurityException {
        if(!UtilMethods.isSet(condition)) {
            return;
        }

        ConditionGroup group = getConditionGroupById(condition.getConditionGroup(), user, true);

        Rule rule = rulesFactory.getRuleById(group.getRuleId());

        if(rule==null) {
            Logger.info(this, "There is no rule with the given id: " + group.getRuleId());
            throw new DotDataException("There is no Rule with the provided ruleId: " + group.getRuleId());
        }

        if (!perAPI.doesUserHavePermission(rule, PermissionAPI.PERMISSION_EDIT, user, true)) {
            throw new DotSecurityException("User " + user + " cannot delete rule: " + rule.getId() + " or its conditions ");
        }

        // delete the condition values
        rulesFactory.deleteConditionValues(condition);

        // delete the condition
        rulesFactory.deleteCondition(condition);
    }

    public void deleteConditionValue(ParameterModel parameterModel, User user, boolean respectFrontendRoles) throws DotDataException, DotSecurityException {
        if(!UtilMethods.isSet(parameterModel)) {
            return;
        }

        Condition condition = getConditionById(parameterModel.getOwnerId(), user, false);

        ConditionGroup group = getConditionGroupById(condition.getConditionGroup(), user, false);

        Rule rule = rulesFactory.getRuleById(group.getRuleId());

        if(rule==null) {
            Logger.info(this, "There is no rule with the given id: " + group.getRuleId());
            throw new DotDataException("There is no Rule with the provided ruleId: " + group.getRuleId());
        }

        if (!perAPI.doesUserHavePermission(rule, PermissionAPI.PERMISSION_EDIT, user, true)) {
            throw new DotSecurityException("User " + user + " cannot delete rule: " + rule.getId() + " or its conditions ");
        }

        rulesFactory.deleteConditionValue(parameterModel);

    }

    public void deleteConditions(ConditionGroup group, User user) throws DotDataException, DotSecurityException {
        if(!UtilMethods.isSet(group)) {
            return;
        }

        Rule rule = rulesFactory.getRuleById(group.getRuleId());

        if(rule==null) {
            Logger.info(this, "There is no rule with the given id: " + group.getRuleId());
            throw new DotDataException("There is no Rule with the provided ruleId: " + group.getRuleId());
        }

        if (!perAPI.doesUserHavePermission(rule, PermissionAPI.PERMISSION_EDIT, user, true)) {
            throw new DotSecurityException("User " + user + " cannot delete rule: " + rule.getId() + " or its conditions ");
        }

        // delete the condition values
        for (Condition condition : group.getConditions()) {
            rulesFactory.deleteConditionValues(condition);
        }

        // delete the condition
        rulesFactory.deleteConditionsByGroup(group);
    }

    public void deleteConditionGroup(ConditionGroup conditionGroup, User user, boolean respectFrontendRoles) throws DotDataException, DotSecurityException {
        if(!UtilMethods.isSet(conditionGroup)) {
            return;
        }

        Rule rule = rulesFactory.getRuleById(conditionGroup.getRuleId());

        if(!UtilMethods.isSet(rule)) {
            Logger.info(this, "There is no rule with the given id: " + conditionGroup.getRuleId());
            return;
        }

        if (!perAPI.doesUserHavePermission(rule, PermissionAPI.PERMISSION_EDIT, user, true)) {
            throw new DotSecurityException("User " + user + " cannot delete rule: " + rule.getId() + " or its conditions ");
        }

        // delete the conditions

        deleteConditions(conditionGroup, user);

        rulesFactory.deleteConditionGroup(conditionGroup);
    }

    public void deleteRuleAction(RuleAction ruleAction, User user, boolean respectFrontendRoles) throws DotDataException, DotSecurityException {
        if(!UtilMethods.isSet(ruleAction)) {
            return;
        }

        Rule rule = rulesFactory.getRuleById(ruleAction.getRuleId());

        if(!UtilMethods.isSet(rule)) {
            Logger.info(this, "There is no rule with the given id: " + ruleAction.getRuleId());
            return;
        }

        if (!perAPI.doesUserHavePermission(rule, PermissionAPI.PERMISSION_EDIT, user, true)) {
            throw new DotSecurityException("User " + user + " cannot delete rule: " + rule.getId() + " or its conditions ");
        }

        rulesFactory.deleteRuleActionsParameters(ruleAction);

        rulesFactory.deleteRuleAction(ruleAction);
    }

    public Map<String, ParameterModel> getRuleActionParameters(RuleAction action, User user, boolean respectFrontendRoles) throws DotDataException, DotSecurityException {

        String ruleId = action.getRuleId();

        if (!UtilMethods.isSet(ruleId)) {
            return new HashMap<>();
        }

        Rule rule = rulesFactory.getRuleById(ruleId);

        if (!UtilMethods.isSet(rule)) {
            Logger.info(this, "There is no rule with the given id: " + action.getRuleId());
            return new HashMap<>();
        }

        if (!perAPI.doesUserHavePermission(rule, PermissionAPI.PERMISSION_USE, user, true)) {
            throw new DotSecurityException("User " + user + " cannot read rule: " + rule.getId());
        }
        return rulesFactory.getRuleActionParameters(action);
    }

    public ParameterModel getRuleActionParameterById(String id, User user, boolean respectFrontendRoles) throws DotDataException, DotSecurityException {
        if(!UtilMethods.isSet(id)) {
            return null;
        }

        ParameterModel parameter = rulesFactory.getRuleActionParameterById(id);

        if(!UtilMethods.isSet(parameter)) {
            Logger.info(this, "There is no RuleAction Parameter with the given id: " + id);
            return null;
        }

        RuleAction action = rulesFactory.getRuleActionById(parameter.getOwnerId());

        if(action==null) {
            Logger.info(this, "There is no RuleAction associated with the given RuleAction Parameter: " + id);
            return null;
        }

        Rule rule = rulesFactory.getRuleById(action.getRuleId());

        if(rule==null) {
            Logger.info(this, "There is no rule associated with the given RuleAction Parameter: " + id);
            return null;
        }

        if (!perAPI.doesUserHavePermission(rule, PermissionAPI.PERMISSION_USE, user, true)) {
            throw new DotSecurityException("User " + user + " cannot read rule: " + rule.getId());
        }
        return parameter;
    }

    private void refreshConditionletsMap() {
        synchronized (conditionletMap) {
            //Get the OSGi ones.
            List<Conditionlet> conditionlets = Lists.newArrayList(getCustomConditionlets());
            //Get the default ones.
            conditionlets.addAll(getDefaultConditionlets());

            for (Conditionlet conditionlet : conditionlets) {
                try {
                    Class<? extends Conditionlet> clazz = conditionlet.getClass();
                    Conditionlet instance = clazz.newInstance();
                    String id = instance.getId();
                    if(!conditionletMap.containsKey(id)){
                        conditionletMap.putIfAbsent(id, instance);
                    }
                    else {
                        Logger.info(RulesAPIImpl.class, "Conditionlet with name '" + clazz.getSimpleName() + "' already registered.");
                    }
                } catch (Exception | Error e) {
                    Logger.error(RulesAPIImpl.class, e.getMessage(), e);
                }
            }
        }
    }

    private List<Conditionlet> getCustomConditionlets() {
        //Get the Conditionlets form OSGI.
        List<Conditionlet> customConditionlets = Lists.newArrayList();

        for (Class<Conditionlet> z : conditionletOSGIclasses) {
            try {
                customConditionlets.add(z.newInstance());
            } catch (Exception | Error e) {
                Logger.error(RulesAPIImpl.class, e.getMessage(), e);
            }
        }

        return customConditionlets;
    }

    private List<Conditionlet> getDefaultConditionlets() {
        List<Conditionlet> instances = Lists.newArrayList();
        // get the included (shipped with) conditionlet classes
        for (Class<? extends Conditionlet> z : defaultConditionletClasses) {
            try {
                instances.add(z.newInstance());
            } catch (Exception | Error e) {
                Logger.error(RulesAPIImpl.class, e.getMessage(), e);
            }
        }
        return instances;
    }

    private void initActionletMap() {
        synchronized (actionletMap) {
            // get the dotmarketing-config.properties actionlet classes
            List<RuleActionlet> defaultActionlets = getCustomActionlets();
            List<RuleActionlet> actionlets = Lists.newArrayList(defaultActionlets);
            actionlets.addAll(getDefaultActionlets(defaultActionlets));

            for (RuleActionlet actionlet : actionlets) {
                try {
                    Class<? extends RuleActionlet> clazz = actionlet.getClass();
                    RuleActionlet instance = clazz.newInstance();
                    String id = instance.getId();
                    if(!actionletMap.containsKey(id)) {
                        actionletMap.put(id, instance);
                    } else {
                        Logger.warn(RulesAPIImpl.class, "Actionlet with name '" + id + "' already registered.");
                    }
                } catch (InstantiationException | IllegalAccessException e) {
                    Logger.error(RulesAPIImpl.class, e.getMessage(), e);
                }
            }
        }
    }

    private List<RuleActionlet> getDefaultActionlets(List<RuleActionlet> defaultActionlets) {
        List<RuleActionlet> instances = Lists.newArrayList(defaultActionlets);

        // get the included (shipped with) actionlet classes
        for (Class<? extends RuleActionlet> z : defaultActionletClasses) {
            try {
                instances.add(z.newInstance());
            } catch (Exception | Error e) {
                Logger.error(RulesAPIImpl.class, e.getMessage(), e);
            }
        }

        return instances;
    }

    /**
     * Loads the list of contentlets including OSGi ones.
     * @return
     */
    private List<RuleActionlet> getCustomActionlets() {
        List<RuleActionlet> instances = Lists.newArrayList();
        String customClassesStr = Config.getStringProperty(WebKeys.RULES_ACTIONLET_CLASSES, null, false);
        if(customClassesStr != null) {

            String[] st = customClassesStr.split(",");
            for (String className : st) {
                try {
                    RuleActionlet e1 = (RuleActionlet)Class.forName(className.trim()).newInstance();
                    instances.add(e1);
                } catch (Exception | Error e1) {
                    Logger.error(RulesAPIImpl.class, "Error instantiating class '" + className + "' " + e1.getMessage(), e1);
                }
            }
        }
        // includes OSGi actionlet
        for(Class<RuleActionlet> a : actionletOSGIclasses) {
            try {
            	instances.add(a.newInstance());
            } catch (Exception | Error e1) {
                Logger.error(RulesAPIImpl.class, "Error instantiating class '" + a.getClass() + "' " + e1.getMessage(), e1);
            }
        }

        return instances;
    }

    public List<Conditionlet<?>> findConditionlets() throws DotDataException, DotSecurityException {
        return new ArrayList<>(conditionletMap.values());
    }

    public Conditionlet findConditionlet(String clazz) throws DotDataException, DotSecurityException {
        return conditionletMap.get(clazz);
    }

    public List<RuleActionlet> findActionlets() throws DotDataException, DotSecurityException {
        return new ArrayList<>(actionletMap.values());
    }

    /**
     * Returns an Actionlet (RuleAction) from the map
     * @param actionletId
     */
    public RuleActionlet findActionlet(String actionletId) throws DotDataException, DotSecurityException {
        return actionletMap.get(actionletId);
    }

    public void registerBundleService () {
        if(Config.getBooleanProperty("felix.osgi.enable", true)){
            // Register main service
            BundleContext context = HostActivator.instance().getBundleContext();
            Hashtable<String, String> props = new Hashtable<String, String>();
            context.registerService(ConditionletOSGIService.class.getName(), this, props);
            context.registerService(RuleActionletOSGIService.class.getName(), this, props);
        }
    }

    /**
     * Adds a given Conditionlet class to the list of Rules Engine Conditionlet, this method will instantiate and
     * initialize (init method) the given Conditionlet.
     *
     * @param conditionletClass
     */
    @Override
    public String addConditionlet(Class conditionletClass) {
        if(!conditionletOSGIclasses.contains(conditionletClass)) {
            conditionletOSGIclasses.add(conditionletClass);
        }
        refreshConditionletsMap();
        return conditionletClass.getCanonicalName();
    }

    /**
     * Removes a given Conditionlet class from the list of Rules Engine Conditionlet.
     *
     * @param conditionletName
     */
    @Override
    public void removeConditionlet(String conditionletName) {
        Conditionlet conditionlet = conditionletMap.get(conditionletName);
        conditionletOSGIclasses.remove(conditionlet.getClass());
        conditionletMap.remove(conditionletName);
        refreshConditionletsMap();
    }

    @Override
    public String addRuleActionlet(Class actionletClass){
    	actionletOSGIclasses.add(actionletClass);
    	refreshActionletsMap();
    	return actionletClass.getCanonicalName();
    }

    @Override
    public void removeRuleActionlet(String actionletName) {
        RuleActionlet actionlet = actionletMap.get(actionletName);
        actionletOSGIclasses.remove(actionlet.getClass());
        actionletMap.remove(actionletName);
        refreshActionletsMap();
    }

    private void refreshActionletsMap() {
        synchronized (actionletMap) {
        	actionletMap.clear();
            //Get the OSGi ones.
            List<RuleActionlet> actionlets = Lists.newArrayList(getCustomActionlets());
            //Get the default ones.
            actionlets.addAll(getDefaultActionlets(new ArrayList<RuleActionlet>()));

			for (RuleActionlet actionlet : actionlets) {
                try {
                    Class<? extends RuleActionlet> clazz = actionlet.getClass();
                    RuleActionlet instance = clazz.newInstance();
                    String id = instance.getId();
                    if(!actionletMap.containsKey(id)){
                    	actionletMap.putIfAbsent(id, instance);
                    }
                    else {
                        Logger.info(RulesAPIImpl.class, "Actionlet with name '" + clazz.getSimpleName() + "' already registered.");
                    }
                } catch (Exception | Error e) {
                    Logger.error(RulesAPIImpl.class, e.getMessage(), e);
                }
            }
        }
    }

}<|MERGE_RESOLUTION|>--- conflicted
+++ resolved
@@ -57,12 +57,9 @@
                          .add(RequestHeaderConditionlet.class)
                          .add(UsersPlatformConditionlet.class)
                          .add(CurrentSessionLanguageConditionlet.class)
-                         .add(UsersReferringURLConditionlet.class)
-<<<<<<< HEAD
-                         .add(VisitorsDateTimeConditionlet.class)
-=======
+                         .add(ReferringURLConditionlet.class)
+                         .add(DateTimeConditionlet.class)
                          .add(VisitedUrlConditionlet.class)
->>>>>>> f37688af
 //                         .add(UsersBrowserConditionlet.class)
 //                         .add(UsersCityConditionlet.class)
 //                         .add(UsersCurrentUrlConditionlet.class)
