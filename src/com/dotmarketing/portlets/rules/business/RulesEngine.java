--- conflicted
+++ resolved
@@ -45,31 +45,6 @@
                 } catch (RuleEngineException e) {
                     Logger.error(RulesEngine.class, "Rule could not be evaluated. Rule Id: " + rule.getId(), e);
                 }
-<<<<<<< HEAD
-
-                // Let's execute the actions
-                if(result) {
-                	String firedActionlets = null;
-                    List<RuleAction> actions = APILocator.getRulesAPI().getRuleActionsByRule(rule.getId(), systemUser, false);
-
-                    for (RuleAction action : actions) {
-                        RuleActionlet actionlet = APILocator.getRulesAPI().findActionlet(action.getActionlet());
-                        
-                        firedActionlets+=actionlet.getId() + ",";
-                        
-                        
-                        Map<String, RuleActionParameter> params = APILocator.getRulesAPI().getRuleActionParameters(action, systemUser, false);
-                        actionlet.executeAction(req, res, params);
-                        
-                        
-                        
-                    }
-                    if(firedActionlets!=null){
-                    	res.addHeader("X-RULES-FIRED", firedActionlets);
-                    }
-                }
-=======
->>>>>>> 4f4e58ac
             }
 
         } catch(Exception e) {
