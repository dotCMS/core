--- conflicted
+++ resolved
@@ -296,7 +296,6 @@
         HibernateUtil.startTransaction();
         final DotConnect db = new DotConnect();
 
-<<<<<<< HEAD
         try {
             if (isNew) {
 
@@ -357,33 +356,6 @@
 
         HibernateUtil.commitTransaction();
 
-=======
-            db.setSQL(sql.INSERT_CONDITION);
-            db.addParam(condition.getId());
-            db.addParam(condition.getName());
-            db.addParam(condition.getRuleId());
-            db.addParam(condition.getConditionletId());
-            db.addParam(condition.getConditionGroup());
-            db.addParam(condition.getComparison());
-            db.addParam(condition.getOperator());
-            db.addParam(condition.getPriority());
-            db.addParam(condition.getModDate());
-            db.loadResult();
-        } else {
-            db.setSQL(sql.UPDATE_CONDITION);
-            db.addParam(condition.getName());
-            db.addParam(condition.getRuleId());
-            db.addParam(condition.getConditionletId());
-            db.addParam(condition.getConditionGroup());
-            db.addParam(condition.getComparison());
-            db.addParam(condition.getOperator());
-            db.addParam(condition.getPriority());
-            db.addParam(condition.getModDate());
-            db.addParam(condition.getId());
-            db.loadResult();
-        }
-        cache.removeCondition(condition.getConditionGroup(), condition);
->>>>>>> bd0d4bce
 	}
 
 	@Override
