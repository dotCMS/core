--- conflicted
+++ resolved
@@ -36,12 +36,8 @@
 
     public RulesFactoryImpl() {
         sql = RuleSQL.getInstance();
-<<<<<<< HEAD
 //        cache = CacheLocator.getRulesCache();
         cache = new NoOpRulesCacheImpl();
-=======
-        cache = CacheLocator.getRulesCache();
->>>>>>> 3f45e5fc
     }
 
     @Override
@@ -546,7 +542,7 @@
 
         Rule rule  = getRuleById(group.getRuleId());
         cache.removeRule(rule);
-        
+
     }
 
     @Override
@@ -607,11 +603,10 @@
             }
 
             cache.removeCondition(condition);
-            ConditionGroup group  = getConditionGroupById(condition.getConditionGroup());
+            ConditionGroup group = getConditionGroupById(condition.getConditionGroup());
             cache.removeConditionGroup(group);
-            Rule rule  = getRuleById(group.getRuleId());
+            Rule rule = getRuleById(group.getRuleId());
             cache.removeRule(rule);
-            
 
         } catch (DotDataException e) {
             try {
@@ -676,7 +671,7 @@
                 db.addParam(parameterModel.getId());
                 db.loadResult();
             }
-            Condition condition = getConditionById(conditionValue.getConditionId());
+            Condition condition = getConditionById(parameterModel.getOwnerId());
             cache.removeCondition(condition);
             ConditionGroup group  = getConditionGroupById(condition.getConditionGroup());
             cache.removeConditionGroup(group);
@@ -740,9 +735,6 @@
         }
 
         cache.removeAction(ruleAction);
-
-        Rule rule  = getRuleById(ruleAction.getRuleId());
-        cache.removeRule(rule);
 
     }
 
@@ -756,11 +748,17 @@
             db.addParam(parameter.getValue());
             db.loadResult();
         }
+
+        cache.removeAction(ruleAction);
+
+        Rule rule  = getRuleById(ruleAction.getRuleId());
+        cache.removeRule(rule);
+
     }
 
     @Override
     public void deleteConditionGroup(ConditionGroup conditionGroup)
-    
+
         throws DotDataException {
     	Rule rule  = getRuleById(conditionGroup.getRuleId());
         final DotConnect db = new DotConnect();
@@ -816,7 +814,7 @@
         db.setSQL(sql.DELETE_CONDITION_VALUE_BY_ID);
         db.addParam(parameterModel.getId());
         db.loadResult();
-        Condition condition = getConditionById(conditionValue.getConditionId());
+        Condition condition = getConditionById(parameterModel.getOwnerId());
         cache.removeCondition(condition);
         ConditionGroup group  = getConditionGroupById(condition.getConditionGroup());
         cache.removeConditionGroup(group);
@@ -841,8 +839,8 @@
         db.loadResult();
         cache.removeAction(ruleAction);
         Rule rule  = getRuleById(ruleAction.getRuleId());
-        
-        
+
+
         cache.removeRule(rule);
     }
 
@@ -863,8 +861,8 @@
 
         for(RuleAction action: actionsByRule) {
             cache.removeAction(action);
-            
-        }     
+
+        }
         cache.removeRule(rule);
 
     }
@@ -900,7 +898,7 @@
         db.setSQL(sql.DELETE_RULE_ACTION_PARAM_BY_ACTION);
         db.addParam(action.getId());
         db.loadResult();
-        
+
         cache.removeAction(action);
         Rule rule  = getRuleById(action.getRuleId());
         cache.removeRule(rule);
