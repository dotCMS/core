--- conflicted
+++ resolved
@@ -27,421 +27,7 @@
  */
 public class RulesFactoryImpl implements RulesFactory {
 
-<<<<<<< HEAD
-    private static RuleSQL sql = null;
-
-    public RulesFactoryImpl() {
-        sql = RuleSQL.getInstance();
-    }
-    @Override
-    public List<Rule> getRulesByHost(String host) throws DotDataException {
-        final DotConnect db = new DotConnect();
-        db.setSQL(sql.SELECT_RULES_BY_HOST);
-        db.addParam(host);
-        return this.convertListToObjects(db.loadObjectResults(), Rule.class);
-    }
-
-    @Override
-    public List<Rule> getRulesByFolder(String folder) throws DotDataException {
-        final DotConnect db = new DotConnect();
-        db.setSQL(sql.SELECT_RULES_BY_FOLDER);
-        db.addParam(folder);
-        return this.convertListToObjects(db.loadObjectResults(), Rule.class);
-    }
-
-    @Override
-    public List<Rule> getRulesByNameFilter(String nameFilter) {
-        return null;
-    }
-
-    @Override
-    public Rule getRuleById(String id) throws DotDataException {
-        final DotConnect db = new DotConnect();
-        db.setSQL(sql.SELECT_RULE_BY_ID);
-        db.addParam(id);
-        List result = convertListToObjects(db.loadObjectResults(), Rule.class);
-        if(!result.isEmpty()) {
-            return (Rule) result.get(0);
-        }
-
-        return null;
-    }
-
-    @Override
-    public List<RuleAction> getRuleActionsByRule(String ruleId) throws DotDataException {
-        final DotConnect db = new DotConnect();
-        db.setSQL(sql.SELECT_RULE_ACTIONS_BY_RULE);
-        db.addParam(ruleId);
-        return this.convertListToObjects(db.loadObjectResults(), RuleAction.class);
-    }
-
-    @Override
-    public RuleAction getRuleActionById(String ruleActionId) throws DotDataException {
-        final DotConnect db = new DotConnect();
-        db.setSQL(sql.SELECT_RULE_ACTION_BY_ID);
-        db.addParam(ruleActionId);
-
-        List result = convertListToObjects(db.loadObjectResults(), Rule.class);
-        if(!result.isEmpty()) {
-            return (RuleAction) result.get(0);
-        }
-
-        return null;
-    }
-
-
-    public List<ConditionGroup> getConditionGroupsByRule(String ruleId) throws DotDataException {
-        final DotConnect db = new DotConnect();
-        db.setSQL(sql.SELECT_CONDITION_GROUPS_BY_RULE);
-        db.addParam(ruleId);
-        return convertListToObjects(db.loadObjectResults(), ConditionGroup.class);
-    }
-
-    @Override
-    public ConditionGroup getConditionGroupById(String conditionGroupId) throws DotDataException {
-        final DotConnect db = new DotConnect();
-        db.setSQL(sql.SELECT_CONDITION_GROUP_BY_ID);
-        db.addParam(conditionGroupId);
-        List result = convertListToObjects(db.loadObjectResults(), ConditionGroup.class);
-        if(!result.isEmpty()) {
-            return (ConditionGroup) result.get(0);
-        }
-
-        return null;
-    }
-
-    @Override
-    public List<Condition> getConditionsByRule(String ruleId) throws DotDataException {
-        final DotConnect db = new DotConnect();
-        db.setSQL(sql.SELECT_CONDITIONS_BY_RULE);
-        db.addParam(ruleId);
-        return convertListToObjects(db.loadObjectResults(), Condition.class);
-    }
-
-    @Override
-    public List<Condition> getConditionsByGroup(String groupId) throws DotDataException {
-        final DotConnect db = new DotConnect();
-        db.setSQL(sql.SELECT_CONDITIONS_BY_GROUP);
-        db.addParam(groupId);
-        return convertListToObjects(db.loadObjectResults(), Condition.class);
-    }
-
-    @Override
-    public Condition getConditionById(String id) throws DotDataException {
-        final DotConnect db = new DotConnect();
-        db.setSQL(sql.SELECT_CONDITION_BY_ID);
-        db.addParam(id);
-        List result = convertListToObjects(db.loadObjectResults(), Condition.class);
-        if(!result.isEmpty()) {
-            return (Condition) result.get(0);
-        }
-
-        return null;
-    }
-
-    @Override
-    public void saveRule(Rule rule) throws DotDataException{
-
-        rule.setModDate(new Date());
-
-        boolean isNew = true;
-        if (UtilMethods.isSet(rule.getId())) {
-            try {
-                if (getRuleById(rule.getId()) != null) {
-                    isNew = false;
-                }
-            } catch (final Exception e) {
-                Logger.debug(this.getClass(), e.getMessage(), e);
-            }
-        } else {
-            rule.setId(UUIDGenerator.generateUuid());
-        }
-
-        final DotConnect db = new DotConnect();
-        if (isNew) {
-
-            db.setSQL(sql.INSERT_RULE);
-            db.addParam(rule.getId());
-            db.addParam(rule.getName());
-            db.addParam(rule.getFireOn().toString());
-            db.addParam(rule.isShortCircuit());
-            db.addParam(rule.getHost());
-            db.addParam(rule.getFolder());
-            db.addParam(rule.getPriority());
-            db.addParam(rule.isEnabled());
-            db.addParam(new Date());
-            db.loadResult();
-        } else {
-            db.setSQL(sql.UPDATE_RULE);
-            db.addParam(rule.getName());
-            db.addParam(rule.getFireOn().toString());
-            db.addParam(rule.isShortCircuit());
-            db.addParam(rule.getHost());
-            db.addParam(rule.getFolder());
-            db.addParam(rule.getPriority());
-            db.addParam(rule.isEnabled());
-            db.addParam(new Date());
-            db.addParam(rule.getId());
-            db.loadResult();
-        }
-    }
-
-    @Override
-    public void saveConditionGroup(ConditionGroup group) throws DotDataException {
-
-        group.setModDate(new Date());
-
-        boolean isNew = true;
-        if (UtilMethods.isSet(group.getId())) {
-            try {
-                if (getConditionGroupById(group.getId()) != null) {
-                    isNew = false;
-                }
-            } catch (final Exception e) {
-                Logger.debug(this.getClass(), e.getMessage(), e);
-            }
-        } else {
-            group.setId(UUIDGenerator.generateUuid());
-        }
-
-        final DotConnect db = new DotConnect();
-        if (isNew) {
-
-            db.setSQL(sql.INSERT_CONDITION_GROUP);
-            db.addParam(group.getId());
-            db.addParam(group.getRuleId());
-            db.addParam(group.getOperator().toString());
-            db.addParam(group.getPriority());
-            db.addParam(group.getModDate());
-            db.loadResult();
-        } else {
-            db.setSQL(sql.UPDATE_CONDITION_GROUP);
-            db.addParam(group.getRuleId());
-            db.addParam(group.getOperator().toString());
-            db.addParam(group.getPriority());
-            db.addParam(group.getModDate());
-            db.addParam(group.getId());
-            db.loadResult();
-        }
-    }
-
-    @Override
-    public void saveCondition(Condition condition) throws DotDataException {
-
-        condition.setModDate(new Date());
-
-        boolean isNew = true;
-        if (UtilMethods.isSet(condition.getId())) {
-            try {
-                if (getConditionById(condition.getId()) != null) {
-                    isNew = false;
-                }
-            } catch (final Exception e) {
-                Logger.debug(this.getClass(), e.getMessage(), e);
-            }
-        } else {
-            condition.setId(UUIDGenerator.generateUuid());
-        }
-
-        final DotConnect db = new DotConnect();
-        if (isNew) {
-
-            db.setSQL(sql.INSERT_CONDITION);
-            db.addParam(condition.getId());
-            db.addParam(condition.getName());
-            db.addParam(condition.getRuleId());
-            db.addParam(condition.getConditionletId());
-            db.addParam(condition.getConditionGroup());
-            db.addParam(condition.getComparison());
-            db.addParam(condition.getOperator());
-            db.addParam(condition.getPriority());
-            db.addParam(condition.getModDate());
-            db.loadResult();
-        } else {
-            db.setSQL(sql.UPDATE_CONDITION);
-            db.addParam(condition.getName());
-            db.addParam(condition.getRuleId());
-            db.addParam(condition.getConditionletId());
-            db.addParam(condition.getConditionGroup());
-            db.addParam(condition.getComparison());
-            db.addParam(condition.getOperator());
-            db.addParam(condition.getPriority());
-            db.addParam(condition.getModDate());
-            db.addParam(condition.getId());
-            db.loadResult();
-        }
-    }
-
-    @Override
-    public void saveRuleAction(RuleAction ruleAction) throws DotDataException{
-
-        ruleAction.setModDate(new Date());
-
-        boolean isNew = true;
-        if (UtilMethods.isSet(ruleAction.getId())) {
-            try {
-                if (getRuleById(ruleAction.getId()) != null) {
-                    isNew = false;
-                }
-            } catch (final Exception e) {
-                Logger.debug(this.getClass(), e.getMessage(), e);
-            }
-        } else {
-            ruleAction.setId(UUIDGenerator.generateUuid());
-        }
-
-        final DotConnect db = new DotConnect();
-        if (isNew) {
-
-            db.setSQL(sql.INSERT_RULE_ACTION);
-            db.addParam(ruleAction.getId());
-            db.addParam(ruleAction.getName());
-            db.addParam(ruleAction.getRuleId());
-            db.addParam(ruleAction.getPriority());
-            db.addParam(ruleAction.getActionlet());
-            db.loadResult();
-        } else {
-            db.setSQL(sql.UPDATE_RULE_ACTION);
-            db.addParam(ruleAction.getName());
-            db.addParam(ruleAction.getRuleId());
-            db.addParam(ruleAction.getPriority());
-            db.addParam(ruleAction.getActionlet());
-            db.addParam(ruleAction.getId());
-            db.loadResult();
-        }
-    }
-
-    @Override
-    public void deleteConditionGroup(ConditionGroup conditionGroup) throws DotDataException {
-        final DotConnect db = new DotConnect();
-        db.setSQL(sql.DELETE_CONDITION_GROUP_BY_ID);
-        db.addParam(conditionGroup.getId());
-        db.loadResult();
-    }
-
-    @Override
-    public void deleteConditionsByGroup(ConditionGroup conditionGroup) throws DotDataException {
-        final DotConnect db = new DotConnect();
-        db.setSQL(sql.DELETE_CONDITION_BY_GROUP);
-        db.addParam(conditionGroup.getId());
-        db.loadResult();
-    }
-
-
-    @Override
-    public void deleteCondition(Condition condition) throws DotDataException {
-        final DotConnect db = new DotConnect();
-        db.setSQL(sql.DELETE_CONDITION_BY_ID);
-        db.addParam(condition.getId());
-        db.loadResult();
-    }
-
-    @Override
-    public void deleteRule(Rule rule) throws DotDataException {
-        final DotConnect db = new DotConnect();
-        db.setSQL(sql.DELETE_RULE_BY_ID);
-        db.addParam(rule.getId());
-        db.loadResult();
-    }
-
-    @Override
-    public void deleteRuleAction(RuleAction ruleAction) throws DotDataException {
-        final DotConnect db = new DotConnect();
-        db.setSQL(sql.DELETE_RULE_ACTION_BY_ID);
-        db.addParam(ruleAction.getId());
-        db.loadResult();
-    }
-
-    private List convertListToObjects(List<Map<String, Object>> rs, Class clazz) throws DotDataException {
-        final ObjectMapper m = new ObjectMapper();
-
-        final List ret = new ArrayList();
-        try {
-            for (final Map<String, Object> map : rs) {
-                ret.add(this.convertMaptoObject(map, clazz));
-            }
-        } catch (final Exception e) {
-            throw new DotDataException("cannot convert object to " + clazz + " " + e.getMessage());
-
-        }
-        return ret;
-    }
-
-    private Object convertMaptoObject(Map<String, Object> map, Class clazz) throws InstantiationException, IllegalAccessException, InvocationTargetException {
-
-        if (clazz.getName().equals(Rule.class.getName())) {
-            return this.convertRule(map);
-        }  else if (clazz.getName().equals(RuleAction.class.getName())) {
-            return this.convertRuleAction(map);
-        } else if (clazz.getName().equals(Condition.class.getName())) {
-            return this.convertCondition(map);
-        }else if (clazz.getName().equals(ConditionGroup.class.getName())) {
-            return this.convertConditionGroup(map);
-        }{
-            return this.convert(clazz.newInstance(), map);
-        }
-    }
-
-    public static Rule convertRule(Map<String, Object> row){
-        Rule r = new Rule();
-        r.setId(row.get("id").toString());
-        r.setName(row.get("name").toString());
-        r.setFireOn(Rule.FireOn.valueOf(row.get("fire_on").toString()));
-        r.setShortCircuit(DbConnectionFactory.isDBTrue(row.get("short_circuit").toString()));
-        r.setHost(row.get("host").toString());
-        r.setFolder(row.get("folder").toString());
-        r.setPriority(Integer.parseInt(row.get("priority").toString()));
-        r.setEnabled(DbConnectionFactory.isDBTrue(row.get("enabled").toString()));
-        return r;
-    }
-
-    public static Condition convertCondition(Map<String, Object> row){
-        Condition c = new Condition();
-        c.setId(row.get("id").toString());
-        c.setName(row.get("name").toString());
-        c.setRuleId(row.get("rule_id").toString());
-        c.setConditionletId(row.get("conditionlet").toString());
-        c.setConditionGroup(row.get("condition_group").toString());
-        c.setComparison(row.get("comparison").toString());
-        c.setOperator(Condition.Operator.valueOf(row.get("operator").toString()));
-        c.setPriority(Integer.parseInt(row.get("priority").toString()));
-        c.setModDate((Date) row.get("mod_date"));
-        return c;
-    }
-
-    public static ConditionGroup convertConditionGroup(Map<String, Object> row){
-        ConditionGroup c = new ConditionGroup();
-        c.setId(row.get("id").toString());
-        c.setRuleId(row.get("rule_id").toString());
-        c.setOperator(Condition.Operator.valueOf(row.get("operator").toString()));
-        c.setModDate((Date) row.get("mod_date"));
-        return c;
-    }
-
-    public static ConditionValue convertConditionValue(Map<String, Object> row){
-        ConditionValue c = new ConditionValue();
-        c.setId(row.get("id").toString());
-        c.setConditionId(row.get("condition_id").toString());
-        c.setValue(row.get("value").toString());
-        c.setPriority(Integer.parseInt(row.get("priority").toString()));
-        return c;
-    }
-
-    public static RuleAction convertRuleAction(Map<String, Object> row){
-        RuleAction r = new RuleAction();
-        r.setId(row.get("id").toString());
-        r.setName(row.get("name").toString());
-        r.setRuleId(row.get("rule_id").toString());
-        r.setPriority(Integer.parseInt(row.get("priority").toString()));
-        r.setActionlet(row.get("rule_id").toString());
-        return r;
-    }
-
-    private Object convert(Object obj, Map<String, Object> map) throws IllegalAccessException, InvocationTargetException {
-        BeanUtils.copyProperties(obj, map);
-        return obj;
-    }
-=======
+
 	private static RuleSQL sql = null;
 	private static RulesCache cache = null;
 
@@ -656,7 +242,12 @@
 		cache.addRule(rule);
 	}
 
-	@Override
+    @Override
+    public void saveConditionGroup(ConditionGroup condition) throws DotDataException {
+
+    }
+
+    @Override
 	public void saveCondition(Condition condition) throws DotDataException {
 		boolean isNew = true;
 		if (UtilMethods.isSet(condition.getId())) {
@@ -678,7 +269,6 @@
 			db.addParam(condition.getRuleId());
 			db.addParam(condition.getConditionletId());
 			db.addParam(condition.getComparison());
-			db.addParam(condition.getInput());
 			db.loadResult();
 		} else {
 			db.setSQL(sql.UPDATE_CONDITION);
@@ -686,7 +276,6 @@
 			db.addParam(condition.getRuleId());
 			db.addParam(condition.getConditionletId());
 			db.addParam(condition.getComparison());
-			db.addParam(condition.getInput());
 			db.addParam(condition.getId());
 			db.loadResult();
 		}
@@ -839,7 +428,6 @@
 		c.setComparison(row.get("comparison").toString());
 		c.setOperator(Condition.Operator
 				.valueOf(row.get("operator").toString()));
-		c.setInput(row.get("value").toString());
 		c.setModDate((Date) row.get("mod_date"));
 		return c;
 	}
@@ -869,5 +457,4 @@
 		BeanUtils.copyProperties(obj, map);
 		return obj;
 	}
->>>>>>> 03fdc8d5
 }