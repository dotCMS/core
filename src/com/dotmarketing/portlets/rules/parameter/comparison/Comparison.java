package com.dotmarketing.portlets.rules.parameter.comparison;

import com.dotcms.repackage.com.google.common.base.Objects;
import com.dotcms.repackage.org.apache.commons.lang.NotImplementedException;
import com.dotmarketing.portlets.rules.parameter.display.DropdownInput;
import static com.dotmarketing.portlets.rules.parameter.display.DropdownInput.Option;

import java.util.Collection;

public class Comparison<T> {

    public static final Comparison<Object> EXISTS = new Exists();
    public static final Comparison<Comparable> IS = new Is();
    public static final Comparison<Comparable> IS_NOT = new IsNot();
    public static final Comparison<String> STARTS_WITH = new StartsWith();
    public static final Comparison<String> ENDS_WITH = new EndsWith();
    public static final Comparison<String> CONTAINS = new Contains();
    public static final Comparison<String> REGEX = new RegexComparison();
    public static final Comparison<Comparable> BETWEEN = new BetweenComparison();
    public static final Comparison<Comparable> EQUAL = new EqualComparison();
    public static final Comparison<Comparable> NOT_EQUAL = new NotEqualComparison();
    public static final Comparison<Comparable> LESS_THAN = new LessThanComparison();
    public static final Comparison<Comparable> GREATER_THAN = new GreaterThanComparison();
    public static final Comparison<Comparable<Object>> LESS_THAN_OR_EQUAL = new LessThanOrEqualComparison();
    public static final Comparison<Comparable<Object>> GREATER_THAN_OR_EQUAL = new GreaterThanOrEqualComparison();
    public static final Comparison<String> NETMASK = new NetmaskComparison();

    private final String id;

    private final int rightHandArgCount;

    public Comparison(String id) {
        this(id, 1);
    }

    public Comparison(String id, int rightHandArgCount) {
        this.id = id;
        this.rightHandArgCount = rightHandArgCount;
    }

    public final String getId() {
        return id;
    }

    public int getRightHandArgCount() {
        return rightHandArgCount;
    }

    /**
     * @todo ggranum: This makes more sense than using the multi-arg versions, even though it's not as easy to call and isn't as safe.
     * Another option might be to add interfaces: 'TwoArgComparison', 'OneArgComparison' etc. Look more closely at Matchers for inspiration?
     * Using interfaces would help on the client side as well.
     */
    public boolean perform(Collection<T> arguments) {
        throw new NotImplementedException("Comparison '" + getId() + "' cannot be performed with a list of arguments.");
    }

    public boolean perform(T arg) {
        throw new NotImplementedException("Comparison '" + getId() + "' cannot be performed with one argument value.");
    }

    public boolean perform(T argA, T argB) {
        throw new NotImplementedException("Comparison '" + getId() + "' cannot be performed with two argument values.");
    }

    public boolean perform(T argA, T argB, T argC) {
        throw new NotImplementedException("Comparison '" + getId() + "' cannot be performed with three argument values.");
    }

<<<<<<< HEAD
=======
    public static class ComparisonOption extends Option {

        public final int rightHandArgCount;

        public ComparisonOption(String i18nKey, int rightHandArgCount) {
            super(i18nKey, i18nKey);
            this.rightHandArgCount = rightHandArgCount;
        }
    }

>>>>>>> fe2e0389
    @Override
    public String toString() {
        return Objects.toStringHelper(this)
            .add("id", id)
            .toString();
    }
}<|MERGE_RESOLUTION|>--- conflicted
+++ resolved
@@ -2,7 +2,6 @@
 
 import com.dotcms.repackage.com.google.common.base.Objects;
 import com.dotcms.repackage.org.apache.commons.lang.NotImplementedException;
-import com.dotmarketing.portlets.rules.parameter.display.DropdownInput;
 import static com.dotmarketing.portlets.rules.parameter.display.DropdownInput.Option;
 
 import java.util.Collection;
@@ -67,8 +66,6 @@
         throw new NotImplementedException("Comparison '" + getId() + "' cannot be performed with three argument values.");
     }
 
-<<<<<<< HEAD
-=======
     public static class ComparisonOption extends Option {
 
         public final int rightHandArgCount;
@@ -79,7 +76,6 @@
         }
     }
 
->>>>>>> fe2e0389
     @Override
     public String toString() {
         return Objects.toStringHelper(this)
