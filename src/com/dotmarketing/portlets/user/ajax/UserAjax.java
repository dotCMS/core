package com.dotmarketing.portlets.user.ajax;

import java.util.ArrayList;
import java.util.Comparator;
import java.util.HashMap;
import java.util.List;
import java.util.Map;

import javax.servlet.http.HttpServletRequest;

import org.apache.velocity.tools.generic.SortTool;
import com.dotcms.repackage.org.directwebremoting.WebContext;
import com.dotcms.repackage.org.directwebremoting.WebContextFactory;

import com.dotmarketing.beans.Permission;
import com.dotmarketing.beans.UserProxy;
import com.dotmarketing.business.APILocator;
import com.dotmarketing.business.DotStateException;
import com.dotmarketing.business.NoSuchUserException;
import com.dotmarketing.business.PermissionAPI;
import com.dotmarketing.business.Role;
import com.dotmarketing.business.RoleAPI;
import com.dotmarketing.business.UserAPI;
import com.dotmarketing.business.UserProxyAPI;
import com.dotmarketing.business.web.UserWebAPI;
import com.dotmarketing.business.web.WebAPILocator;
import com.dotmarketing.db.HibernateUtil;
import com.dotmarketing.exception.DotDataException;
import com.dotmarketing.exception.DotHibernateException;
import com.dotmarketing.exception.DotRuntimeException;
import com.dotmarketing.exception.DotSecurityException;
import com.dotmarketing.exception.UserFirstNameException;
import com.dotmarketing.exception.UserLastNameException;
import com.dotmarketing.portlets.categories.business.CategoryAPI;
import com.dotmarketing.portlets.categories.model.Category;
import com.dotmarketing.portlets.containers.model.Container;
import com.dotmarketing.portlets.files.model.File;
import com.dotmarketing.portlets.folders.model.Folder;
import com.dotmarketing.portlets.templates.model.Template;
import com.dotmarketing.util.ActivityLogger;
import com.dotmarketing.util.AdminLogger;
import com.dotmarketing.util.DateUtil;
import com.dotmarketing.util.InodeUtils;
import com.dotmarketing.util.Logger;
import com.dotmarketing.util.SecurityLogger;
import com.dotmarketing.util.UtilMethods;
import com.liferay.portal.NoSuchRoleException;
import com.liferay.portal.PortalException;
import com.liferay.portal.SystemException;
import com.liferay.portal.language.LanguageUtil;
import com.liferay.portal.model.Address;
import com.liferay.portal.model.User;
import com.liferay.portal.util.PortalUtil;
import com.liferay.util.Encryptor;

import com.dotcms.repackage.edu.emory.mathcs.backport.java.util.Collections;

public class UserAjax {

	// Constants for internal use only
	private static final String USER_TYPE_VALUE = "user";
	private static final String ROLE_TYPE_VALUE = "role";

	public Map<String, Object> getUserById(String userId) throws DotDataException,DotSecurityException {

		UserWebAPI uWebAPI = WebAPILocator.getUserWebAPI();
		UserProxyAPI uProxyWebAPI = APILocator.getUserProxyAPI();
		WebContext ctx = WebContextFactory.get();
		HttpServletRequest request = ctx.getHttpServletRequest();

		UserAPI uAPI = APILocator.getUserAPI();

		User user = null;
		try {
		    // lock down to users with access to Users portlet
	        User loggedInUser=uWebAPI.getLoggedInUser(request);
	        if(loggedInUser==null || !APILocator.getPortletAPI().hasUserAdminRights(loggedInUser)) {
	            SecurityLogger.logInfo(UserAjax.class, "unauthorized attempt to call getUserById by user "+loggedInUser!=null?loggedInUser.getUserId():"[not logged in]");
	            throw new DotSecurityException("not authorized");
	        }

			user = uAPI.loadUserById(userId,uWebAPI.getSystemUser(), !uWebAPI.isLoggedToBackend(request));

			Map<String, Object> aRecord = user.toMap();
			aRecord.put("id", user.getUserId());
			aRecord.put("type", USER_TYPE_VALUE);
			aRecord.put("name", user.getFullName());
			aRecord.put("firstName", user.getFirstName());
			aRecord.put("lastName", user.getLastName());
			aRecord.put("emailaddress", user.getEmailAddress());

			UserProxy up = uProxyWebAPI.getUserProxy(user, uWebAPI.getSystemUser(), !uWebAPI.isLoggedToBackend(request));
			aRecord.putAll(up.getMap());

			return aRecord;

		} catch (Exception e) {
			Logger.error(this, e.getMessage(), e);
			throw new DotDataException(e.getMessage(), e);
		}
	}

	/**
	 * Creates a new system user. Validations regarding password security
	 * policies are enforced during the process.
	 * 
	 * @param userId
	 *            - The internal user ID.
	 * @param newUserID
	 * @param firstName
	 *            - The user's first name.
	 * @param lastName
	 *            - The user's last name.
	 * @param email
	 *            - The user's email address.
	 * @param password
	 *            - The user's password.
	 * @return The user ID of the recently added user.
	 * @throws DotDataException
	 *             An error occurred during the user data update process.
	 * @throws DotRuntimeException
	 * @throws PortalException
	 * @throws SystemException
	 * @throws DotSecurityException
	 *             The current user does not have permissions to edit user's
	 *             data.
	 */
	public String addUser (String userId, String firstName, String lastName, String email, String password) throws DotDataException, DotRuntimeException, PortalException, SystemException, DotSecurityException {

		User modUser = getUser();
		String date = DateUtil.getCurrentDate();
<<<<<<< HEAD
		ActivityLogger.logInfo(getClass(), "Adding User", "Date: " + date
				+ "; " + "User:" + modUser.getUserId());
		AdminLogger.log(getClass(), "Adding User", "Date: " + date + "; "
				+ "User:" + modUser.getUserId());
		UserWebAPI uWebAPI = WebAPILocator.getUserWebAPI();
		WebContext ctx = WebContextFactory.get();
		HttpServletRequest request = ctx.getHttpServletRequest();
=======

		ActivityLogger.logInfo(getClass(), "Adding User", "Date: " + date + "; "+ "User:" + modUser.getUserId());
		AdminLogger.log(getClass(), "Adding User", "Date: " + date + "; "+ "User:" + modUser.getUserId());
>>>>>>> 923adf3e
		boolean localTransaction = false;
		
		try {
			localTransaction = HibernateUtil.startLocalTransactionIfNeeded();
			UserAPI uAPI = APILocator.getUserAPI();

			User user = uAPI.createUser(userId, email);
			user.setFirstName(firstName);
			user.setLastName(lastName);
			user.setPassword(password);
			user.setPasswordEncrypted(false);
			uAPI.save(user, uWebAPI.getLoggedInUser(request), true, !uWebAPI.isLoggedToBackend(request));

			ActivityLogger.logInfo(getClass(), "User Added", "Date: " + date + "; "+ "User:" + modUser.getUserId());
			AdminLogger.log(getClass(), "User Added", "Date: " + date + "; "+ "User:" + modUser.getUserId());
			
			if (localTransaction) {
				HibernateUtil.commitTransaction();
			}
			return user.getUserId();
<<<<<<< HEAD
		} catch(UserFirstNameException e) {
			ActivityLogger.logInfo(getClass(), "Error Adding User. Invalid First Name", "Date: " + date + ";  "+ "User:" + modUser.getUserId());
			AdminLogger.log(getClass(), "Error Updating User", "Date: " + date + ";  "+ "User:" + modUser.getUserId());
			e.setMessage(LanguageUtil.get(uWebAPI.getLoggedInUser(request),"User-Info-Save-First-Name-Failed"));
			throw e;
		} catch(UserLastNameException e) {
			ActivityLogger.logInfo(getClass(), "Error Adding User. Invalid Last Name", "Date: " + date + ";  "+ "User:" + modUser.getUserId());
			AdminLogger.log(getClass(), "Error Updating User", "Date: " + date + ";  "+ "User:" + modUser.getUserId());
			e.setMessage(LanguageUtil.get(uWebAPI.getLoggedInUser(request),"User-Info-Save-Last-Name-Failed"));
			throw e;
		} catch (DotDataException | DotStateException e) {
			ActivityLogger.logInfo(getClass(), "Error Adding User", "Date: "
					+ date + ";  " + "User:" + modUser.getUserId());
			AdminLogger.log(getClass(), "Error Adding User", "Date: " + date
					+ ";  " + "User:" + modUser.getUserId());
=======

		} catch(DotDataException | DotStateException e) {
			ActivityLogger.logInfo(getClass(), "Error Adding User", "Date: " + date + ";  "+ "User:" + modUser.getUserId());
			AdminLogger.log(getClass(), "Error Adding User", "Date: " + date + ";  "+ "User:" + modUser.getUserId());
>>>>>>> 923adf3e
			if (localTransaction) {
				HibernateUtil.rollbackTransaction();
			}
			throw e;
		}

	}

	/**
	 * Updates the personal information of a user. Validations regarding
	 * password security policies are also enforced during the process.
	 * Depending on where the call to this method was issued, re-authentication
	 * might be required.
	 * 
	 * @param userId
	 *            - The internal user ID.
	 * @param newUserID
	 * @param firstName
	 *            - The user's first name.
	 * @param lastName
	 *            - The user's last name.
	 * @param email
	 *            - The user's email address.
	 * @param password
	 *            - The user's password.
	 * @return A {@link Map} with useful status information regarding the recent
	 *         changes.
	 * @throws DotRuntimeException
	 *             A serious error has occurred.
	 * @throws PortalException
	 * @throws SystemException
	 * @throws DotDataException
	 *             An error occurred during the user data update process.
	 * @throws DotSecurityException
	 *             The current user does not have permissions to edit user's
	 *             data.
	 */
	public Map<String, Object> updateUser(String userId, String newUserID, String firstName, String lastName, String email, String password) throws DotRuntimeException, PortalException, SystemException,
		DotDataException, DotSecurityException {
		Map<String, Object> resultMap = null;
		User modUser = getUser();
		String date = DateUtil.getCurrentDate();
<<<<<<< HEAD
		ActivityLogger.logInfo(getClass(), "Updating User", "Date: " + date
				+ "; " + "User:" + modUser.getUserId());
		AdminLogger.log(getClass(), "Updating User", "Date: " + date + "; "
				+ "User:" + modUser.getUserId());
		UserWebAPI uWebAPI = WebAPILocator.getUserWebAPI();
		WebContext ctx = WebContextFactory.get();
		HttpServletRequest request = ctx.getHttpServletRequest();
		
		try {
=======

		ActivityLogger.logInfo(getClass(), "Updating User", "Date: " + date + "; "+ "User:" + modUser.getUserId());
		AdminLogger.log(getClass(), "Updating User", "Date: " + date + "; "+ "User:" + modUser.getUserId());

		try {

			UserWebAPI uWebAPI = WebAPILocator.getUserWebAPI();
			WebContext ctx = WebContextFactory.get();
			HttpServletRequest request = ctx.getHttpServletRequest();
>>>>>>> 923adf3e
			UserAPI uAPI = APILocator.getUserAPI();
			PermissionAPI perAPI = APILocator.getPermissionAPI();
			UserProxyAPI upAPI = APILocator.getUserProxyAPI();
			User userToSave;
			User loggedInUser = uWebAPI.getLoggedInUser(request);

			try {
				userToSave = (User)uAPI.loadUserById(userId,uAPI.getSystemUser(),false).clone();
				userToSave.setModified(false);
			} catch (Exception e) {
				Logger.error(this, e.getMessage(), e);
				return null;
			}
			userToSave.setFirstName(firstName);
			userToSave.setLastName(lastName);
			if (email != null) {
				userToSave.setEmailAddress(email);
			}
			boolean reauthenticationRequired = false;
			boolean validatePassword = false;
			if (password != null) {
				// Password has changed, so it has to be validated
				userToSave.setPassword(password);
				userToSave.setPasswordEncrypted(false);
				validatePassword = true;
				// And re-authentication might be required
				reauthenticationRequired = true;
			}

			if(userToSave.getUserId().equalsIgnoreCase(loggedInUser.getUserId())){
				uAPI.save(userToSave, uAPI.getSystemUser(), validatePassword, !uWebAPI.isLoggedToBackend(request));
			}else if(perAPI.doesUserHavePermission(upAPI.getUserProxy(userToSave,uAPI.getSystemUser(), false), PermissionAPI.PERMISSION_EDIT,loggedInUser, false)){
				uAPI.save(userToSave, loggedInUser, validatePassword, !uWebAPI.isLoggedToBackend(request));
			}else{
				throw new DotSecurityException("User doesn't have permission to save the user which is trying to be saved");
			}
<<<<<<< HEAD
			ActivityLogger.logInfo(getClass(), "User Updated", "Date: " + date
					+ "; " + "User:" + modUser.getUserId());
			AdminLogger.log(getClass(), "User Updated", "Date: " + date + "; "
					+ "User:" + modUser.getUserId());
			return userToSave.getUserId();
	
		}catch(UserFirstNameException e) {
			ActivityLogger.logInfo(getClass(), "Error Updating User. Invalid First Name", "Date: " + date + ";  "+ "User:" + modUser.getUserId());
			AdminLogger.log(getClass(), "Error Updating User", "Date: " + date + ";  "+ "User:" + modUser.getUserId());
			e.setMessage(LanguageUtil.get(uWebAPI.getLoggedInUser(request),"User-Info-Save-First-Name-Failed"));
			throw e;
		} catch(UserLastNameException e) {
			ActivityLogger.logInfo(getClass(), "Error Updating User. Invalid Last Name", "Date: " + date + ";  "+ "User:" + modUser.getUserId());
			AdminLogger.log(getClass(), "Error Updating User", "Date: " + date + ";  "+ "User:" + modUser.getUserId());
			e.setMessage(LanguageUtil.get(uWebAPI.getLoggedInUser(request),"User-Info-Save-Last-Name-Failed"));
			throw e;
		} catch (DotDataException | DotStateException e) {
			ActivityLogger.logInfo(getClass(), "Error Updating User", "Date: "
					+ date + ";  " + "User:" + modUser.getUserId());
			AdminLogger.log(getClass(), "Error Updating User", "Date: " + date
					+ ";  " + "User:" + modUser.getUserId());
=======

			ActivityLogger.logInfo(getClass(), "User Updated", "Date: " + date + "; "+ "User:" + modUser.getUserId());
			AdminLogger.log(getClass(), "User Updated", "Date: " + date + "; "+ "User:" + modUser.getUserId());
			resultMap = new HashMap<String, Object>();
			resultMap.put("userID", userToSave.getUserId());
			resultMap.put("reauthenticate", reauthenticationRequired);
			return resultMap;

		} catch(DotDataException | DotStateException e) {
			ActivityLogger.logInfo(getClass(), "Error Updating User", "Date: " + date + ";  "+ "User:" + modUser.getUserId());
			AdminLogger.log(getClass(), "Error Updating User", "Date: " + date + ";  "+ "User:" + modUser.getUserId());
>>>>>>> 923adf3e
			throw e;
		}

	}

	public boolean deleteUser (String userId) throws DotHibernateException, PortalException, SystemException {
		User modUser = getUser();
		String date = DateUtil.getCurrentDate();

		ActivityLogger.logInfo(getClass(), "Deleting User", "Date: " + date + "; "+ "User:" + modUser.getUserId());
		AdminLogger.log(getClass(), "Deleting User", "Date: " + date + "; "+ "User:" + modUser.getUserId());

		try {

			UserWebAPI uWebAPI = WebAPILocator.getUserWebAPI();
			WebContext ctx = WebContextFactory.get();
			HttpServletRequest request = ctx.getHttpServletRequest();
			UserAPI uAPI = APILocator.getUserAPI();

			User user;
			try {
				HibernateUtil.startTransaction();
				user = uAPI.loadUserById(userId,uWebAPI.getLoggedInUser(request),false);
				APILocator.getContentletAPI().removeUserReferences(userId);
				uAPI.delete(user, uWebAPI.getLoggedInUser(request), !uWebAPI.isLoggedToBackend(request));
				HibernateUtil.commitTransaction();
			} catch (Exception e) {
				HibernateUtil.rollbackTransaction();
				Logger.error(this, e.getMessage(), e);
				return false;
			}

		} catch(DotDataException | DotStateException e) {
			ActivityLogger.logInfo(getClass(), "Error Deleting User", "Date: " + date + ";  "+ "User:" + modUser.getUserId());
			AdminLogger.log(getClass(), "Error Deleting User", "Date: " + date + ";  "+ "User:" + modUser.getUserId());
			throw e;
		}

		ActivityLogger.logInfo(getClass(), "User Deleted", "Date: " + date + "; "+ "User:" + modUser.getUserId());
		AdminLogger.log(getClass(), "User Deleted", "Date: " + date + "; "+ "User:" + modUser.getUserId());

		return true;
	}

	public List<Map<String, Object>> getUserRoles (String userId) throws Exception {
		List<Map<String, Object>> roleMaps = new ArrayList<Map<String,Object>>();
		Role userRole = APILocator.getRoleAPI().loadRoleByKey(RoleAPI.USERS_ROOT_ROLE_KEY);
		UserWebAPI uWebAPI = WebAPILocator.getUserWebAPI();
		WebContext ctx = WebContextFactory.get();
        HttpServletRequest request = ctx.getHttpServletRequest();

		// lock down to users with access to Users portlet
        User loggedInUser=uWebAPI.getLoggedInUser(request);
        if(loggedInUser==null || !APILocator.getPortletAPI().hasUserAdminRights(loggedInUser)) {
            SecurityLogger.logInfo(UserAjax.class, "unauthorized attempt to call getUserRoles by user "+loggedInUser!=null?loggedInUser.getUserId():"[not logged in]");
            throw new DotSecurityException("not authorized");
        }

		if(UtilMethods.isSet(userId)){
			RoleAPI roleAPI = APILocator.getRoleAPI();
			List<com.dotmarketing.business.Role> roles = roleAPI.loadRolesForUser(userId, false);
			for(com.dotmarketing.business.Role r : roles) {

				String DBFQN =  r.getDBFQN();

				if(DBFQN.contains(userRole.getId())) {
					continue;
				}
				roleMaps.add(r.toMap());
			}
		}
		return roleMaps;
	}

	public Map<String, Boolean> getUserRolesValues (String userId, String hostIdentifier) throws Exception {
	    UserWebAPI uWebAPI = WebAPILocator.getUserWebAPI();
        WebContext ctx = WebContextFactory.get();
        HttpServletRequest request = ctx.getHttpServletRequest();

        // lock down to users with access to Users portlet
        User loggedInUser=uWebAPI.getLoggedInUser(request);
        if(loggedInUser==null || !(APILocator.getPortletAPI().hasUserAdminRights(loggedInUser) || userId.equals(loggedInUser.getUserId()))) {
            SecurityLogger.logInfo(UserAjax.class, "unauthorized attempt to call getUserRolesValues by user "+loggedInUser!=null?loggedInUser.getUserId():"[not logged in]");
            throw new DotSecurityException("not authorized");
        }

		Map<String, Boolean> userPerms = new HashMap<String,Boolean>();
		if(UtilMethods.isSet(userId)){
			RoleAPI roleAPI = APILocator.getRoleAPI();
			List<com.dotmarketing.business.Role> roles = roleAPI.loadRolesForUser(userId, false);
			for(com.dotmarketing.business.Role r : roles) {
				List<Permission> perms = APILocator.getPermissionAPI().getPermissionsByRole(r, false);
				for (Permission p : perms) {
					String permType = p.getType();
					permType = permType.equals(Folder.class.getCanonicalName())?"folderModifiable":
						 permType.equals(Template.class.getCanonicalName())?"templateModifiable":
						 permType.equals(Container.class.getCanonicalName())?"containerModifiable":
						 permType.equals(File.class.getCanonicalName())?"fileModifiable":"";

					Boolean hasPerm = userPerms.get(permType)!=null?userPerms.get(permType):false;

					 if(UtilMethods.isSet(permType) && p.getInode().equals(hostIdentifier)) {
						 userPerms.put(permType, hasPerm | (p.getPermission()==PermissionAPI.PERMISSION_EDIT ||
								 p.getPermission()==PermissionAPI.PERMISSION_PUBLISH));
					 }
				}
			}
		}
		return userPerms;
	}

	public void updateUserRoles (String userId, List<String> roleIds) throws DotDataException, NoSuchUserException, DotRuntimeException, PortalException, SystemException, DotSecurityException {

		String date = DateUtil.getCurrentDate();
		User currentUser = getUser();

		ActivityLogger.logInfo(getClass(), "Modifying User Roles", "User Beign Modified:" + userId + "; "+ "Modificator User:" + currentUser.getUserId() + "; Date:" + date );
		AdminLogger.log(getClass(), "Modifying User Roles", "User Beign Modified:" + userId + "; "+ "Modificator User:" + currentUser.getUserId() + "; Date:" + date );

		WebContext ctx = WebContextFactory.get();
		RoleAPI roleAPI = APILocator.getRoleAPI();
		UserWebAPI uWebAPI = WebAPILocator.getUserWebAPI();
		HttpServletRequest request = ctx.getHttpServletRequest();
		UserAPI uAPI = APILocator.getUserAPI();

		List<com.dotmarketing.business.Role> userRoles = roleAPI.loadRolesForUser(userId);

		User user = uAPI.loadUserById(userId,uWebAPI.getLoggedInUser(request),false);

		//Remove all roles not assigned
		for(com.dotmarketing.business.Role r : userRoles) {
			if(!roleIds.contains(r.getId())) {
				if(r.isEditUsers()) {
					try {
						roleAPI.removeRoleFromUser(r, user);
					} catch(DotDataException | DotStateException e) {
						ActivityLogger.logInfo(getClass(), "Error Removing User Role", "User Beign Modified:" + userId + "; "+ "Modificator User:" + currentUser.getUserId() + "; RoleID: " + r.getId() + "; Date:" + date );
						AdminLogger.log(getClass(), "Error Removing User Role", "User Beign Modified:" + userId + "; "+ "Modificator User:" + currentUser.getUserId() + "; RoleID: " + r.getId() + "; Date:" + date );
						throw e;
					}
				}
			}
		}

		for(com.dotmarketing.business.Role r : roleAPI.loadRolesForUser(userId)) {
			if(roleIds.contains(r.getId())) {
				roleIds.remove(r.getId());
			}
		}

		//Adding missing roles
		for(String roleId : roleIds) {
			com.dotmarketing.business.Role r = roleAPI.loadRoleById(roleId);
			if(r.isEditUsers()) {
				try {
					roleAPI.addRoleToUser(r, user);
				} catch(DotDataException e) {
					ActivityLogger.logInfo(getClass(), "Error Adding User Role", "User Beign Modified:" + userId + "; "+ "Modificator User:" + currentUser.getUserId() + "; RoleID: " + r.getId() + "; Date:" + date );
					AdminLogger.log(getClass(), "Error Adding User Role", "User Beign Modified:" + userId + "; "+ "Modificator User:" + currentUser.getUserId() + "; RoleID: " + r.getId() + "; Date:" + date );
					throw e;
				} catch(DotStateException e) {
					ActivityLogger.logInfo(getClass(), "Error Adding User Role", "User Beign Modified:" + userId + "; "+ "Modificator User:" + currentUser.getUserId() + "; RoleID: " + r.getId() + "; Date:" + date );
					AdminLogger.log(getClass(), "Error Adding User Role", "User Beign Modified:" + userId + "; "+ "Modificator User:" + currentUser.getUserId() + "; RoleID: " + r.getId() + "; Date:" + date );
					throw e;
				}
			}
		}

		ActivityLogger.logInfo(getClass(), "User Roles Modified", "User Modified:" + userId + "; "+ "Modificator User:" + currentUser.getUserId() + "; Date:" + date );
		AdminLogger.log(getClass(), "User Roles Modified", "User Modified:" + userId + "; "+ "Modificator User:" + currentUser.getUserId() + "; Date:" + date );

	}

	public List<Map<String, String>> loadUserAddresses(String userId) throws DotDataException {

		UserAPI uAPI = APILocator.getUserAPI();
		UserWebAPI uWebAPI = WebAPILocator.getUserWebAPI();
		WebContext ctx = WebContextFactory.get();
		HttpServletRequest request = ctx.getHttpServletRequest();

		User user = null;
		List<Address> userAddresses = new ArrayList<Address>();
		try {
			if(UtilMethods.isSet(userId)){
				user = uAPI.loadUserById(userId, uWebAPI.getLoggedInUser(request), !uWebAPI.isLoggedToBackend(request));
				userAddresses = uAPI.loadUserAddresses(user, uWebAPI.getLoggedInUser(request), !uWebAPI.isLoggedToBackend(request));
			}
		} catch (NoSuchUserException e) {
			Logger.error(this, e.getMessage(), e);
			throw new DotDataException(e.getMessage(), e);
		} catch (DotRuntimeException e) {
			Logger.error(this, e.getMessage(), e);
			throw new DotDataException(e.getMessage(), e);
		} catch (PortalException e) {
			Logger.error(this, e.getMessage(), e);
			throw new DotDataException(e.getMessage(), e);
		} catch (SystemException e) {
			Logger.error(this, e.getMessage(), e);
			throw new DotDataException(e.getMessage(), e);
		} catch (DotSecurityException e) {
			Logger.error(this, e.getMessage(), e);
			throw new DotDataException(e.getMessage(), e);
		}

		List<Map<String, String>> addressesToReturn = new ArrayList<Map<String,String>>();
		for(Address add : userAddresses) {
			addressesToReturn.add(add.toMap());
		}
		return addressesToReturn;
	}

	public Map<String, String> addNewUserAddress(String userId, String addressDescription, String street1, String street2, String city, String state,
			String zip, String country, String phone, String fax, String cell) throws DotDataException {

		UserAPI uAPI = APILocator.getUserAPI();
		UserWebAPI uWebAPI = WebAPILocator.getUserWebAPI();
		WebContext ctx = WebContextFactory.get();
		HttpServletRequest request = ctx.getHttpServletRequest();

		User user = null;
		try {
			user = uAPI.loadUserById(userId, uWebAPI.getLoggedInUser(request), !uWebAPI.isLoggedToBackend(request));
		} catch (NoSuchUserException e) {
			Logger.error(this, e.getMessage(), e);
			throw new DotDataException(e.getMessage(), e);
		} catch (DotRuntimeException e) {
			Logger.error(this, e.getMessage(), e);
			throw new DotDataException(e.getMessage(), e);
		} catch (PortalException e) {
			Logger.error(this, e.getMessage(), e);
			throw new DotDataException(e.getMessage(), e);
		} catch (SystemException e) {
			Logger.error(this, e.getMessage(), e);
			throw new DotDataException(e.getMessage(), e);
		} catch (DotSecurityException e) {
			Logger.error(this, e.getMessage(), e);
			throw new DotDataException(e.getMessage(), e);
		}

		Address ad = new Address();
		ad.setDescription(addressDescription);
		ad.setStreet1(street1);
		ad.setStreet2(street2);
		ad.setCity(city);
		ad.setState(state);
		ad.setZip(zip);
		ad.setCountry(country);
		ad.setPhone(phone);
		ad.setFax(fax);
		ad.setCell(cell);

		try {
			uAPI.saveAddress(user, ad, uWebAPI.getLoggedInUser(request), !uWebAPI.isLoggedToBackend(request));
		} catch (DotDataException e) {
			throw new DotDataException(e.getCause().toString(), e);
		} catch (DotRuntimeException e) {
			Logger.error(this, e.getMessage(), e);
			throw new DotDataException(e.getMessage(), e);
		} catch (PortalException e) {
			Logger.error(this, e.getMessage(), e);
			throw new DotDataException(e.getMessage(), e);
		} catch (SystemException e) {
			Logger.error(this, e.getMessage(), e);
			throw new DotDataException(e.getMessage(), e);
		} catch (DotSecurityException e) {
			Logger.error(this, e.getMessage(), e);
			throw new DotDataException(e.getMessage(), e);
		}

		return ad.toMap();

	}

	public Map<String, String> saveUserAddress(String userId, String addressId, String addressDescription, String street1, String street2, String city, String state,
			String zip, String country, String phone, String fax, String cell) throws DotDataException {

		UserAPI uAPI = APILocator.getUserAPI();
		UserWebAPI uWebAPI = WebAPILocator.getUserWebAPI();
		WebContext ctx = WebContextFactory.get();
		HttpServletRequest request = ctx.getHttpServletRequest();

		User user = null;
		try {
			user = uAPI.loadUserById(userId, uWebAPI.getLoggedInUser(request), !uWebAPI.isLoggedToBackend(request));
		} catch (NoSuchUserException e) {
			Logger.error(this, e.getMessage(), e);
			throw new DotDataException(e.getMessage(), e);
		} catch (DotRuntimeException e) {
			Logger.error(this, e.getMessage(), e);
			throw new DotDataException(e.getMessage(), e);
		} catch (PortalException e) {
			Logger.error(this, e.getMessage(), e);
			throw new DotDataException(e.getMessage(), e);
		} catch (SystemException e) {
			Logger.error(this, e.getMessage(), e);
			throw new DotDataException(e.getMessage(), e);
		} catch (DotSecurityException e) {
			Logger.error(this, e.getMessage(), e);
			throw new DotDataException(e.getMessage(), e);
		}

		Address ad = new Address();
		ad.setAddressId(addressId);
		ad.setDescription(addressDescription);
		ad.setStreet1(street1);
		ad.setStreet2(street2);
		ad.setCity(city);
		ad.setState(state);
		ad.setZip(zip);
		ad.setCountry(country);
		ad.setPhone(phone);
		ad.setFax(fax);
		ad.setCell(cell);

		try {
			uAPI.saveAddress(user, ad, uWebAPI.getLoggedInUser(request), !uWebAPI.isLoggedToBackend(request));
		} catch (DotRuntimeException e) {
			Logger.error(this, e.getMessage(), e);
			throw new DotDataException(e.getMessage(), e);
		} catch (PortalException e) {
			Logger.error(this, e.getMessage(), e);
			throw new DotDataException(e.getMessage(), e);
		} catch (SystemException e) {
			Logger.error(this, e.getMessage(), e);
			throw new DotDataException(e.getMessage(), e);
		} catch (DotSecurityException e) {
			Logger.error(this, e.getMessage(), e);
			throw new DotDataException(e.getMessage(), e);
		}

		return ad.toMap();

	}

	public String deleteAddress(String userId, String addressId) throws DotDataException {
		UserAPI uAPI = APILocator.getUserAPI();
		UserWebAPI uWebAPI = WebAPILocator.getUserWebAPI();
		WebContext ctx = WebContextFactory.get();
		HttpServletRequest request = ctx.getHttpServletRequest();

		Address ad;
		try {
			ad = uAPI.loadAddressById(addressId, uWebAPI.getLoggedInUser(request), !uWebAPI.isLoggedToBackend(request));
			uAPI.deleteAddress(ad, uWebAPI.getLoggedInUser(request), !uWebAPI.isLoggedToBackend(request));
		} catch (DotRuntimeException e) {
			Logger.error(this, e.getMessage(), e);
			throw new DotDataException(e.getMessage(), e);
		} catch (PortalException e) {
			Logger.error(this, e.getMessage(), e);
			throw new DotDataException(e.getMessage(), e);
		} catch (SystemException e) {
			Logger.error(this, e.getMessage(), e);
			throw new DotDataException(e.getMessage(), e);
		} catch (DotSecurityException e) {
			Logger.error(this, e.getMessage(), e);
			throw new DotDataException(e.getMessage(), e);
		}

		return addressId;
	}

	public void saveUserAddittionalInfo(String userId, boolean active, String prefix, String suffix, String title, String company, String website, String[] additionalVars)
	 	throws DotDataException {

		UserWebAPI uWebAPI = WebAPILocator.getUserWebAPI();
		UserAPI uAPI = APILocator.getUserAPI();
		WebContext ctx = WebContextFactory.get();
		HttpServletRequest request = ctx.getHttpServletRequest();
		try {

			User user = uAPI.loadUserById(userId,uWebAPI.getLoggedInUser(request),false);

			UserProxyAPI uProxyAPI = APILocator.getUserProxyAPI();
			User u = uAPI.loadUserById(userId, uWebAPI.getLoggedInUser(request), !uWebAPI.isLoggedToBackend(request));
			UserProxy up = uProxyAPI.getUserProxy(u, uWebAPI.getLoggedInUser(request), !uWebAPI.isLoggedToBackend(request));


			if(!active && u.getUserId().equals(uWebAPI.getLoggedInUser(request).getUserId())){
				throw new DotRuntimeException(LanguageUtil.get(uWebAPI.getLoggedInUser(request),"deactivate-your-own-user-error"));
			}

			u.setActive(active);
			up.setPrefix(prefix);
			up.setSuffix(suffix);
			up.setTitle(title);
			up.setCompany(company);
			up.setWebsite(website);
			for(int i = 1; i <= additionalVars.length; i++) {
				up.setVar(i, additionalVars[i - 1]);
			}

			uAPI.save(u, uWebAPI.getLoggedInUser(request), !uWebAPI.isLoggedToBackend(request));
			uProxyAPI.saveUserProxy(up, uWebAPI.getLoggedInUser(request), !uWebAPI.isLoggedToBackend(request));

			User modUser = getUser();
			String date = DateUtil.getCurrentDate();

			ActivityLogger.logInfo(getClass(), "Updating User Additional Info. 'Is User Enabled' was set to: " + active , "Date: " + date + "; "+ "User:" + modUser.getUserId());
			AdminLogger.log(getClass(), "Updating User Additional Info. 'Is User Enabled' was set to: " + active , "Date: " + date + "; "+ "User:" + modUser.getUserId());


		} catch (DotRuntimeException e) {
			Logger.error(this, e.getMessage(), e);
			throw new DotDataException(e.getMessage(), e);
		} catch (PortalException e) {
			Logger.error(this, e.getMessage(), e);
			throw new DotDataException(e.getMessage(), e);
		} catch (SystemException e) {
			Logger.error(this, e.getMessage(), e);
			throw new DotDataException(e.getMessage(), e);
		} catch (DotSecurityException e) {
			Logger.error(this, e.getMessage(), e);
			throw new DotDataException(e.getMessage(), e);
		}
	}

	private void setActive(boolean active) {
		// TODO Auto-generated method stub

	}

	public Map<String, Object> getRoleById(String roleId) throws Exception {
	    UserWebAPI uWebAPI = WebAPILocator.getUserWebAPI();
        WebContext ctx = WebContextFactory.get();
        HttpServletRequest request = ctx.getHttpServletRequest();

        // lock down to users with access to Users portlet
        User loggedInUser=uWebAPI.getLoggedInUser(request);
        if(loggedInUser==null || APILocator.getLayoutAPI().loadLayoutsForUser(loggedInUser).isEmpty()) {
            SecurityLogger.logInfo(UserAjax.class, "unauthorized attempt to call getRoleById by user "+loggedInUser!=null?loggedInUser.getUserId():"[not logged in]");
            throw new DotSecurityException("not authorized");
        }

		RoleAPI api = APILocator.getRoleAPI();
		Role role;
		try {
			role = com.dotmarketing.business.APILocator.getRoleAPI().loadRoleById(roleId);
		} catch (DotDataException e) {
			Logger.error(this, e.getMessage(), e);
			return null;
		}
		if(role == null){
			return null;
		}
		HashMap<String, Object> aRecord = new HashMap<String, Object>();
		aRecord.put("id", role.getId());
		aRecord.put("type", ROLE_TYPE_VALUE);
		aRecord.put("name", role.getName());
		aRecord.put("emailaddress", "");
		return aRecord;
	}

	public Map<String, Object> getUsersAndRolesList(String assetInode, String permission, Map<String, String> params) throws Exception {

	    UserWebAPI uWebAPI = WebAPILocator.getUserWebAPI();
        WebContext ctx = WebContextFactory.get();
        HttpServletRequest request = ctx.getHttpServletRequest();

        // lock down to users with access to Users portlet
        User loggedInUser=uWebAPI.getLoggedInUser(request);
        if(loggedInUser==null || APILocator.getLayoutAPI().loadLayoutsForUser(loggedInUser).isEmpty()) {
            SecurityLogger.logInfo(UserAjax.class, "unauthorized attempt to call getRoleById by user "+loggedInUser!=null?loggedInUser.getUserId():"[not logged in]");
            throw new DotSecurityException("not authorized");
        }

		int start = 0;
		if(params.containsKey("start"))
			start = Integer.parseInt((String)params.get("start"));

		int limit = -1;
		if(params.containsKey("limit"))
			limit = Integer.parseInt((String)params.get("limit"));

		String query = "";
		if(params.containsKey("query"))
			query = (String) params.get("query");

		boolean hideSystemRoles =false;
		if(params.get("hideSystemRoles")!=null){
			hideSystemRoles = params.get("hideSystemRoles").equals("true")?true:false;
		}

		Map<String, Object> results;

		if ( (InodeUtils.isSet(assetInode) && !assetInode.equals("0")) && (UtilMethods.isSet(permission) && !permission.equals("0")) ) {
			results = processUserAndRoleListWithPermissionOnInode(assetInode, permission, query, start, limit, hideSystemRoles);
		} else {
			results = processUserAndRoleList(query, start, limit, hideSystemRoles);
		}

		return results;
	}


	public Map<String, Object> getRolesList(String assetInode, String permission, Map<String, String> params) throws Exception {

	    UserWebAPI uWebAPI = WebAPILocator.getUserWebAPI();
        WebContext ctx = WebContextFactory.get();
        HttpServletRequest request = ctx.getHttpServletRequest();

        // lock down to users with access to Users portlet
        User loggedInUser=uWebAPI.getLoggedInUser(request);
        if(loggedInUser==null || APILocator.getLayoutAPI().loadLayoutsForUser(loggedInUser).isEmpty()) {
            SecurityLogger.logInfo(UserAjax.class, "unauthorized attempt to call getRoleById by user "+loggedInUser!=null?loggedInUser.getUserId():"[not logged in]");
            throw new DotSecurityException("not authorized");
        }

		int start = 0;
		if(params.containsKey("start"))
			start = Integer.parseInt((String)params.get("start"));

		int limit = -1;
		if(params.containsKey("limit"))
			limit = Integer.parseInt((String)params.get("limit"));

		String query = "";
		if(params.containsKey("query"))
			query = (String) params.get("query");

		boolean hideSystemRoles =false;
		if(params.get("hideSystemRoles")!=null){
			hideSystemRoles = params.get("hideSystemRoles").equals("true")?true:false;
		}

		Map<String, Object> results;

		if ( (InodeUtils.isSet(assetInode) && !assetInode.equals("0")) && (UtilMethods.isSet(permission) && !permission.equals("0")) ) {
			results = processRoleListWithPermissionOnInode(assetInode, permission, query, start, limit, hideSystemRoles);
		} else {
			results = processRoleList(query, start, limit, hideSystemRoles);
		}


		return results;
	}



	public Map<String, Object> getUsersList(String assetInode, String permission, Map<String, String> params) throws Exception {

	    UserWebAPI uWebAPI = WebAPILocator.getUserWebAPI();
        WebContext ctx = WebContextFactory.get();
        HttpServletRequest request = ctx.getHttpServletRequest();

        // lock down to users with access to Users portlet
        User loggedInUser=uWebAPI.getLoggedInUser(request);
        if(loggedInUser==null || APILocator.getLayoutAPI().loadLayoutsForUser(loggedInUser).isEmpty()) {
            SecurityLogger.logInfo(UserAjax.class, "unauthorized attempt to call getUsersList by user "+loggedInUser!=null?loggedInUser.getUserId():"[not logged in]");
            throw new DotSecurityException("not authorized");
        }

		int start = 0;
		if(params.containsKey("start"))
			start = Integer.parseInt((String)params.get("start"));

		int limit = -1;
		if(params.containsKey("limit"))
			limit = Integer.parseInt((String)params.get("limit"));

		String query = "";
		if(params.containsKey("query"))
			query = (String) params.get("query");

		Map<String, Object> results;

		if ( (InodeUtils.isSet(assetInode) && !assetInode.equals("0")) && (UtilMethods.isSet(permission) && !permission.equals("0")) ) {
			results = processUserListWithPermissionOnInode(assetInode, permission, query, start, limit);
		} else {
			results = processUserList(query, start, limit);
		}

		return results;
	}

	public List getUsersList2(String assetInode, String permission, Map<String, String> params) throws Exception {

	    UserWebAPI uWebAPI = WebAPILocator.getUserWebAPI();
        WebContext ctx = WebContextFactory.get();
        HttpServletRequest request = ctx.getHttpServletRequest();

        // lock down to users with access to Users portlet
        User loggedInUser=uWebAPI.getLoggedInUser(request);
        if(loggedInUser==null || APILocator.getLayoutAPI().loadLayoutsForUser(loggedInUser).isEmpty()) {
            SecurityLogger.logInfo(UserAjax.class, "unauthorized attempt to call getUsersList2 by user "+loggedInUser!=null?loggedInUser.getUserId():"[not logged in]");
            throw new DotSecurityException("not authorized");
        }

		int start = 0;
		if(params.containsKey("start"))
			start = Integer.parseInt((String)params.get("start"));

		int limit = -1;
		if(params.containsKey("limit"))
			limit = Integer.parseInt((String)params.get("limit"));

		String query = "";
		if(params.containsKey("query"))
			query = (String) params.get("query");

		Map<String, Object> results;

		if ( (UtilMethods.isSet(assetInode) && !assetInode.equals("0")) && (UtilMethods.isSet(permission) && !permission.equals("0")) ) {
			results = processUserListWithPermissionOnInode(assetInode, permission, query, start, limit);
		} else {
			results = processUserList(query, start, limit);
		}

		return (List) results.get("data");
	}

	private Map<String, Object> processRoleListWithPermissionOnInode(String assetInode, String permission, String query, int start, int limit,
			boolean hideSystemRoles) {

		Map<String, Object> results;

		try {
			int permissionType = Integer.parseInt(permission);
			String inode = assetInode;
			results = new RolesListTemplate(inode, permissionType, query, start, limit, hideSystemRoles) {

				PermissionAPI perAPI = APILocator.getPermissionAPI();

				@Override
				public int getRoleCount(boolean hideSystemRoles) throws NoSuchRoleException,
						SystemException {
					return perAPI.getRoleCount(inode, permissionType, filter, hideSystemRoles);
				}

				@Override
				public List<Role> getRoles(boolean hideSystemRoles) throws NoSuchRoleException,
						SystemException {
					List<Role> roles = perAPI.getRoles(inode, permissionType, filter, start, limit, hideSystemRoles);
					Collections.sort(roles, new Comparator<Role>(){

						public int compare(Role o1, Role o2) {
							return o1.getName().compareTo(o2.getName());
						}

					});

					return roles;
				}


			}.perform();
		}
		catch(NumberFormatException nfe) {
    		Logger.warn(UserAjax.class, String.format("::getUsersAndRolesList -> Invalid parameters inode(%s) permission(%s).", assetInode, permission));
    		results = new HashMap<String,Object>(0);
		}

		return results;

	}

private Map<String, Object> processRoleList(String query, int start, int limit, boolean hideSystemRoles) {

		Map<String, Object> results = new RolesListTemplate("", 0, query, start, limit, hideSystemRoles)
		{

			RoleAPI roleAPI = APILocator.getRoleAPI();


			@Override
			public int getRoleCount(boolean hideSystemRoles) throws NoSuchRoleException, SystemException {
				List<Role> roleList;
				try {
					roleList = APILocator.getRoleAPI().findRolesByNameFilter(filter,0,0);
				} catch (DotDataException e) {
					Logger.error(UserAjax.class,e.getMessage(),e);
					throw new SystemException(e);
				}
				List<Role> roleListTemp = new ArrayList<Role>(roleList);
				for(Role r : roleListTemp) {
					if(PortalUtil.isSystemRole(r) && !r.getFQN().startsWith("Users"))
						roleList.remove(r);
				}
				return roleList.size();
			}


			@Override
			public List<Role> getRoles(boolean hideSystemRoles) throws NoSuchRoleException, SystemException {
				List<Role> roleList;
				try {
					roleList = APILocator.getRoleAPI().findRolesByNameFilter(filter, start, limit);
				} catch (DotDataException e) {
					Logger.error(UserAjax.class,e.getMessage(),e);
					throw new SystemException(e);
				}
				List<Role> roleListTemp = new ArrayList<Role>(roleList);
				for(Role r : roleListTemp) {
					if(PortalUtil.isSystemRole(r)&& hideSystemRoles && !r.getFQN().startsWith("Users"))
						roleList.remove(r);
				}
				return roleList;
			}

		}
		.perform();

		return results;

	}





	private Map<String, Object> processUserAndRoleListWithPermissionOnInode(String assetInode, String permission, String query, int start, int limit,
			boolean hideSystemRoles) {

		Map<String, Object> results;

		try {
			int permissionType = Integer.parseInt(permission);
			String inode = assetInode;
			results = new UsersAndRolesListTemplate(inode, permissionType, query, start, limit, hideSystemRoles) {

				PermissionAPI perAPI = APILocator.getPermissionAPI();

				@Override
				public int getRoleCount(boolean hideSystemRoles) throws NoSuchRoleException,
						SystemException {
					return perAPI.getRoleCount(inode, permissionType, filter, hideSystemRoles);
				}

				@Override
				public List<Role> getRoles(boolean hideSystemRoles) throws NoSuchRoleException,
						SystemException {
					List<Role> roles = perAPI.getRoles(inode, permissionType, filter, start, limit, hideSystemRoles);
					Collections.sort(roles, new Comparator<Role>(){

						public int compare(Role o1, Role o2) {
							return o1.getName().compareTo(o2.getName());
						}

					});

					return roles;
				}

				@Override
				public int getUserCount() {
					return perAPI.getUserCount(inode, permissionType, filter);
				}

				@Override
				public List<User> getUsers(int newStart, int newLimit) {
					return perAPI.getUsers(inode, permissionType, filter, newStart, newLimit);
				}
			}.perform();
		}
		catch(NumberFormatException nfe) {
    		Logger.warn(UserAjax.class, String.format("::getUsersAndRolesList -> Invalid parameters inode(%s) permission(%s).", assetInode, permission));
    		results = new HashMap<String,Object>(0);
		}

		return results;

	}

	private Map<String, Object> processUserAndRoleList(String query, int start, int limit, boolean hideSystemRoles) {

		Map<String, Object> results = new UsersAndRolesListTemplate("", 0, query, start, limit, hideSystemRoles)
		{

			RoleAPI roleAPI = APILocator.getRoleAPI();
			UserAPI userAPI = APILocator.getUserAPI();

			@Override
			public int getRoleCount(boolean hideSystemRoles) throws NoSuchRoleException, SystemException {
				List<Role> roleList;
				try {
					roleList = APILocator.getRoleAPI().findRolesByNameFilter(filter,0,0);
				} catch (DotDataException e) {
					Logger.error(UserAjax.class,e.getMessage(),e);
					throw new SystemException(e);
				}
				List<Role> roleListTemp = new ArrayList<Role>(roleList);
				for(Role r : roleListTemp) {
					if(PortalUtil.isSystemRole(r))
						roleList.remove(r);
				}
				return roleList.size();
			}

			@Override
			public List<Role> getRoles(boolean hideSystemRoles) throws NoSuchRoleException, SystemException {
				List<Role> roleList;
				try {
					roleList = APILocator.getRoleAPI().findRolesByNameFilter(filter, start, limit);
				} catch (DotDataException e) {
					Logger.error(UserAjax.class,e.getMessage(),e);
					throw new SystemException(e);
				}
				List<Role> roleListTemp = new ArrayList<Role>(roleList);
				for(Role r : roleListTemp) {
					if(PortalUtil.isSystemRole(r)&& hideSystemRoles)
						roleList.remove(r);
				}
				return roleList;
			}

			@Override
			public int getUserCount() {
				try {
					return new Long(userAPI.getCountUsersByNameOrEmail(filter)).intValue();
				} catch (DotDataException e) {
					Logger.error(this, e.getMessage(), e);
					return 0;
				}
			}

			@Override
			public List<User> getUsers(int newStart, int newLimit) {
				try {
					return userAPI.getUsersByName(filter, newStart, newLimit, APILocator.getUserAPI().getSystemUser(),false);
				} catch (DotDataException e) {
					Logger.error(this, e.getMessage(), e);
					return new ArrayList<User>();
				}
			}
		}
		.perform();

		return results;

	}

	private Map<String, Object> processUserListWithPermissionOnInode(String assetInode, String permission, String query, int start, int limit) {

		Map<String, Object> results;

		try {
			int permissionType = Integer.parseInt(permission);
			String inode = assetInode;
			results = new UsersListTemplate(inode, permissionType, query, start, limit) {

				PermissionAPI perAPI = APILocator.getPermissionAPI();

				@Override
				public int getUserCount() {
					return perAPI.getUserCount(inode, permissionType, filter);
				}

				@Override
				public List<User> getUsers() {
					return perAPI.getUsers(inode, permissionType, filter, start, limit);
				}
			}.perform();
		}
		catch(NumberFormatException nfe) {
			Logger.warn(UserAjax.class, String.format("::getUsersList -> Invalid parameters inode(%s) permission(%s).", assetInode, permission));
			results = new HashMap<String,Object>(0);
		}

		return results;
	}

	private Map<String, Object> processUserList(String query, int start, int limit) {

		Map<String, Object> results = new UsersListTemplate("", 0, query, start, limit)
		{
				UserAPI userAPI = APILocator.getUserAPI();

				@Override
				public int getUserCount() {
					try {
						return new Long(userAPI.getCountUsersByNameOrEmailOrUserID(filter)).intValue();
					} catch (DotDataException e) {
						Logger.error(this, e.getMessage(), e);
						return 0;
					}
				}

				@Override
				public List<User> getUsers() {
					try {
						int page = (start/limit)+1;
						int pageSize = limit;
						return userAPI.getUsersByNameOrEmailOrUserID(filter, page, pageSize);
					} catch (DotDataException e) {
						Logger.error(this, e.getMessage(), e);
						return new ArrayList<User>();
					}
				}
		}
		.perform();

		return results;
	}


	public boolean hasUserRoles(String userId, String[] roles) throws Exception {
	    UserWebAPI uWebAPI = WebAPILocator.getUserWebAPI();
        WebContext ctx = WebContextFactory.get();
        HttpServletRequest request = ctx.getHttpServletRequest();

        // lock down to users with access to Users portlet
        User loggedInUser=uWebAPI.getLoggedInUser(request);
        if(loggedInUser==null || APILocator.getLayoutAPI().loadLayoutsForUser(loggedInUser).isEmpty()) {
            SecurityLogger.logInfo(UserAjax.class, "unauthorized attempt to call hasUserRoles by user "+loggedInUser!=null?loggedInUser.getUserId():"[not logged in]");
            throw new DotSecurityException("not authorized");
        }

		User user;
		try {
			user = APILocator.getUserAPI().loadUserById(userId,APILocator.getUserAPI().getSystemUser(),false);
		} catch (Exception e) {
			Logger.error(this, e.getMessage(), e);
			return false;
		}
		for(String roleName : roles) {
			try {
				if(com.dotmarketing.business.APILocator.getRoleAPI().doesUserHaveRole(user, roleName))
					return true;
			} catch (DotDataException e) {
				Logger.error(UserAjax.class,e.getMessage(),e);
				return false;
			}
		}
		return false;
	}

	public List<Map<String, Object>> getUserCategories(String userId) throws PortalException, SystemException, DotDataException, DotSecurityException {
		UserWebAPI uWebAPI = WebAPILocator.getUserWebAPI();
		WebContext ctx = WebContextFactory.get();
		HttpServletRequest request = ctx.getHttpServletRequest();
		UserProxyAPI userProxyAPI = APILocator.getUserProxyAPI();

		CategoryAPI catAPI = APILocator.getCategoryAPI();
		UserProxy uProxy = userProxyAPI.getUserProxy(userId, uWebAPI.getLoggedInUser(request), uWebAPI.isLoggedToBackend(request));
		List<Category> children = catAPI.getChildren(uProxy, uWebAPI.getLoggedInUser(request), uWebAPI.isLoggedToBackend(request));

		List<Map<String, Object>> toReturn = new ArrayList<Map<String,Object>>();
		for(Category child: children) {
			toReturn.add(child.getMap());
		}

		return toReturn;
	}

	public void updateUserCategories(String userId, String[] categories) throws PortalException, SystemException, DotSecurityException, DotDataException {
		UserWebAPI uWebAPI = WebAPILocator.getUserWebAPI();
		WebContext ctx = WebContextFactory.get();
		HttpServletRequest request = ctx.getHttpServletRequest();
		UserProxyAPI userProxyAPI = APILocator.getUserProxyAPI();

		User user = uWebAPI.getLoggedInUser(request);
		boolean respectFrontend = uWebAPI.isLoggedToBackend(request);

		CategoryAPI catAPI = APILocator.getCategoryAPI();
		UserProxy userProxy = userProxyAPI.getUserProxy(userId, uWebAPI.getLoggedInUser(request), uWebAPI.isLoggedToBackend(request));

		HibernateUtil.startTransaction();
		List<Category> myUserCategories = catAPI.getChildren(userProxy, user, respectFrontend);
		for (Object o : myUserCategories) {
			if(o instanceof Category && catAPI.canUseCategory((Category)o, user, respectFrontend)){
				catAPI.removeChild(userProxy, (Category)o, user, respectFrontend);
			}
		}
		for(int i = 0;i < categories.length;i++)
		{
			Category category = catAPI.find(categories[i], user, respectFrontend);
			if(InodeUtils.isSet(category.getInode()))
			{
				catAPI.addChild(userProxy, category, user, respectFrontend);
			}
		}
		HibernateUtil.commitTransaction();
	}

	public void updateUserLocale(String userId, String timeZoneId, String languageId) throws DotDataException, PortalException, SystemException, DotSecurityException {
		UserWebAPI uWebAPI = WebAPILocator.getUserWebAPI();
		WebContext ctx = WebContextFactory.get();
		HttpServletRequest request = ctx.getHttpServletRequest();
		UserAPI userAPI = APILocator.getUserAPI();

		User user = uWebAPI.getLoggedInUser(request);
		boolean respectFrontend = uWebAPI.isLoggedToBackend(request);

		User toUpdate = userAPI.loadUserById(userId, user, respectFrontend);
		toUpdate.setTimeZoneId(timeZoneId);
		toUpdate.setLanguageId(languageId);
		userAPI.save(toUpdate, user, respectFrontend);

	}

	public void disableUserClicktracking(String userId, boolean disabled) throws PortalException, SystemException, DotSecurityException, DotDataException {

		UserWebAPI uWebAPI = WebAPILocator.getUserWebAPI();
		WebContext ctx = WebContextFactory.get();
		HttpServletRequest request = ctx.getHttpServletRequest();
		UserProxyAPI userProxyAPI = APILocator.getUserProxyAPI();

		User user = uWebAPI.getLoggedInUser(request);
		boolean respectFrontEndRoles = uWebAPI.isLoggedToBackend(request);

		HibernateUtil.startTransaction();
		UserProxy toUpdate = userProxyAPI.getUserProxy(userId, user, respectFrontEndRoles);
		toUpdate.setNoclicktracking(disabled);
		userProxyAPI.saveUserProxy(toUpdate, user, respectFrontEndRoles);
		HibernateUtil.commitTransaction();

	}


	// Helper classes. They implement the template method design pattern.
	@SuppressWarnings("unused")
	private abstract class UsersAndRolesListTemplate {

		protected String inode;
		protected int permissionType;
		protected String filter;
		protected int start;
		protected int limit;
		protected boolean hideSystemRoles;

		public abstract int getRoleCount(boolean hideSystemRoles) throws NoSuchRoleException, SystemException;
		public abstract List<Role> getRoles(boolean hideSystemRoles) throws NoSuchRoleException, SystemException;
		public abstract int getUserCount();
		public abstract List<User> getUsers(int start, int limit);

		public UsersAndRolesListTemplate(String inode, int permissionType, String filter, int start, int limit, boolean hideSystemRoles) {
			this.inode = inode;
			this.permissionType = permissionType;
			this.filter = filter;
			this.start = start;
			this.limit = limit;
			this.hideSystemRoles = hideSystemRoles;
		}

		public Map<String, Object> perform() {

			ArrayList<Map<String, String>> list = null;						// Keeps a list of roles and/or users
			Map<String, Object> results = new HashMap<String, Object>(2);	// Keeps the objects in container needed by the Ajax proxy (client-side)
			int totalItemCount = 0;											// Keeps the grand total of items
																			// (No. of roles + No. of users)
			List<Role> roles = null;
			List<User> users = new ArrayList<User>();
			int realRoleCount = 0;
			int realUserCount = 0;

			// Step 1. Retrieve roles, beginning from "start" parameter, up to a number of "limit" items, filtered by "filter" parameter.
			try {

				totalItemCount = getRoleCount(hideSystemRoles);
				if( start < totalItemCount ) {
					roles = getRoles(hideSystemRoles);
					realRoleCount = roles.size();
				}

			// Step 2. Retrieve users by matching name for the remaining of page, if needed.

				if( realRoleCount < limit || limit < 0 ) {

					// Since one page should be filled in with up to "limit" number of items, fill the remaining of page with users
					int realStart = start - totalItemCount < 0 ? 0 : start - totalItemCount;
					int realLimit = limit - realRoleCount < 0 ? -1 : limit - realRoleCount;
					users = getUsers(realStart, realLimit);
					realUserCount = users.size();
				}

				totalItemCount += getUserCount();

				// Step 3. Get the CMS Admins
				if(realRoleCount != 0 && (realRoleCount < limit || limit < 0))
				{
					Role CMSAdministratorRole = com.dotmarketing.business.APILocator.getRoleAPI().loadCMSAdminRole();
					List<User> CMSAdministrators = com.dotmarketing.business.APILocator.getRoleAPI().findUsersForRole(CMSAdministratorRole.getId());
					String localFilter = filter.toLowerCase();
					for(User administrator : CMSAdministrators)
					{
						if(administrator.getFullName().toLowerCase().contains(filter))
						{
							if(!users.contains(administrator) && !administrator.getUserId().equals("system"))
							{
								users.add(administrator);
							}
						}
					}
				}

				try
				{
					SortTool sortTool = new SortTool();
					users = (List<User>) sortTool.sort(users.toArray(),"firstName");

				}
				catch(Exception ex)
				{
					Logger.info(UserAjax.class,"couldn't sort the users by first name" + ex.getMessage());
				}

				try
				{
					SortTool sortTool = new SortTool();
					roles = (List<Role>) sortTool.sort(roles.toArray(),"name");

				}
				catch(Exception ex)
				{
					Logger.info(UserAjax.class,"couldn't sort the roles by name" + ex.getMessage());
				}

				//Step 4. Assemble all of this information into an appropriate container to the view
				if( roles != null || users != null ) {

					int pageSize = realRoleCount + realUserCount;
					list = new ArrayList<Map<String, String>>(pageSize);

					if( roles != null ) {
						for(Role aRole : roles) {
							Map<String, String> aRecord = new HashMap<String, String>();
							aRecord.put("id", aRole.getId());
							aRecord.put("type", ROLE_TYPE_VALUE);
							aRecord.put("name", aRole.getName());
							aRecord.put("emailaddress", ROLE_TYPE_VALUE);
							list.add(aRecord);
						}
					}

					if( users != null ) {
						for( User aUser : users ) {
							Map<String, String> aRecord = new HashMap<String, String>();
							String fullName = aUser.getFullName();
							fullName = (UtilMethods.isSet(fullName) ? fullName : " ");
							String emailAddress = aUser.getEmailAddress();
							emailAddress = (UtilMethods.isSet(emailAddress) ? emailAddress : " ");
							aRecord.put("id", aUser.getUserId());
							aRecord.put("type", USER_TYPE_VALUE);
							aRecord.put("name", fullName);
							aRecord.put("emailaddress", emailAddress);
							list.add(aRecord);
						}
					}

				}
				// No roles nor users retrieved. So create an empty list.
				else {
					list = new ArrayList<Map<String, String>>(0);
				} //end if

				Collections.sort(list, new Comparator <Map<String, String>>(){

					public int compare(Map<String, String> record1,
							Map<String, String> record2) {

						return record1.get("name").compareTo(record2.get("name"));
					}



				});
			}
			catch(Exception ex) {
	    		Logger.warn(UsersAndRolesListTemplate.class, "::perform -> Could not process list of roles and users.");
				list = new ArrayList<Map<String, String>>(0);
			}

			results.put("data", list);
			results.put("total", totalItemCount);

			return results;

		}

	}
	// Helper classes. They implement the template method design pattern.
	@SuppressWarnings("unused")
	private abstract class RolesListTemplate {

		protected String inode;
		protected int permissionType;
		protected String filter;
		protected int start;
		protected int limit;
		protected boolean hideSystemRoles;

		public abstract int getRoleCount(boolean hideSystemRoles) throws NoSuchRoleException, SystemException;
		public abstract List<Role> getRoles(boolean hideSystemRoles) throws NoSuchRoleException, SystemException;


		public RolesListTemplate(String inode, int permissionType, String filter, int start, int limit, boolean hideSystemRoles) {
			this.inode = inode;
			this.permissionType = permissionType;
			this.filter = filter;
			this.start = start;
			this.limit = limit;
			this.hideSystemRoles = hideSystemRoles;
		}

		public Map<String, Object> perform() {

			ArrayList<Map<String, String>> list = null;						// Keeps a list of roles and/or users
			Map<String, Object> results = new HashMap<String, Object>(2);	// Keeps the objects in container needed by the Ajax proxy (client-side)
			int totalItemCount = 0;											// Keeps the grand total of items
																			// (No. of roles + No. of users)
			List<Role> roles = null;

			int realRoleCount = 0;


			// Step 1. Retrieve roles, beginning from "start" parameter, up to a number of "limit" items, filtered by "filter" parameter.
			try {

				totalItemCount = getRoleCount(hideSystemRoles);
				if( start < totalItemCount ) {
					roles = getRoles(hideSystemRoles);
					realRoleCount = roles.size();
				}

			// Step 2. Retrieve users by matching name for the remaining of page, if needed.

				if( realRoleCount < limit || limit < 0 ) {

					// Since one page should be filled in with up to "limit" number of items, fill the remaining of page with users
					int realStart = start - totalItemCount < 0 ? 0 : start - totalItemCount;
					int realLimit = limit - realRoleCount < 0 ? -1 : limit - realRoleCount;

				}


				// Step 3. Get the CMS Admins
				if(realRoleCount != 0 && (realRoleCount < limit || limit < 0))
				{
					Role CMSAdministratorRole = com.dotmarketing.business.APILocator.getRoleAPI().loadCMSAdminRole();
					List<User> CMSAdministrators = com.dotmarketing.business.APILocator.getRoleAPI().findUsersForRole(CMSAdministratorRole.getId());
					String localFilter = filter.toLowerCase();
					for(User administrator : CMSAdministrators)
					{
						if(administrator.getFullName().toLowerCase().contains(filter))
						{

						}
					}
				}

				try
				{
					SortTool sortTool = new SortTool();


				}
				catch(Exception ex)
				{
					Logger.info(UserAjax.class,"couldn't sort the users by first name" + ex.getMessage());
				}

				try
				{
					SortTool sortTool = new SortTool();
					roles = (List<Role>) sortTool.sort(roles.toArray(),"name");

				}
				catch(Exception ex)
				{
					Logger.info(UserAjax.class,"couldn't sort the roles by name" + ex.getMessage());
				}

				//Step 4. Assemble all of this information into an appropriate container to the view
				if( roles != null  ) {

					int pageSize = realRoleCount ;
					list = new ArrayList<Map<String, String>>(pageSize);

					if( roles != null ) {
						for(Role aRole : roles) {
							Map<String, String> aRecord = new HashMap<String, String>();
							aRecord.put("id", aRole.getId());
							aRecord.put("type", ROLE_TYPE_VALUE);
							aRecord.put("name", aRole.getName());
							aRecord.put("emailaddress", ROLE_TYPE_VALUE);
							list.add(aRecord);
						}
					}


				}
				// No roles nor users retrieved. So create an empty list.
				else {
					list = new ArrayList<Map<String, String>>(0);
				} //end if

				Collections.sort(list, new Comparator <Map<String, String>>(){

					public int compare(Map<String, String> record1,
							Map<String, String> record2) {

						return record1.get("name").compareTo(record2.get("name"));
					}



				});
			}
			catch(Exception ex) {
	    		Logger.warn(UsersAndRolesListTemplate.class, "::perform -> Could not process list of roles");
				list = new ArrayList<Map<String, String>>(0);
			}

			results.put("data", list);
			results.put("total", totalItemCount);

			return results;
		}
	}


	private abstract class UsersListTemplate {

		protected String inode;
		protected int permissionType;
		protected String filter;
		protected int start;
		protected int limit;

		public abstract int getUserCount();
		public abstract List<User> getUsers();

		public UsersListTemplate(String inode, int permissionType, String filter, int start, int limit) {
			this.inode = inode;
			this.permissionType = permissionType;
			this.filter = filter;
			this.start = start;
			this.limit = limit;
		}

		public Map<String, Object> perform() {

			ArrayList<Map<String, String>> list = null;						// Keeps a list of users
			Map<String, Object> results = new HashMap<String, Object>(2);	// Keeps the objects in container needed by the Ajax proxy (client-side)
			int totalItemCount = 0;											// Keeps the grand total of items
																			// (No. of users)
			List<User> users = null;
			int realUserCount = 0;

			// Step 1. Retrieve users, beginning from "start" parameter, up to a number of "limit" items, filtered by "filter" parameter.
			try {

				totalItemCount = getUserCount();
				if( start < totalItemCount ) {
					users = getUsers();
					realUserCount = users.size();
				}

			// Step 2. Assemble all of this information into an appropriate container to the view
				if( users != null ) {

					int pageSize = realUserCount;
					list = new ArrayList<Map<String, String>>(pageSize);

					for( User aUser : users ) {
						Map<String, String> aRecord = new HashMap<String, String>();
						String fullName = aUser.getFullName();
						fullName = (UtilMethods.isSet(fullName) ? fullName : " ");
						String emailAddress = aUser.getEmailAddress();
						emailAddress = (UtilMethods.isSet(emailAddress) ? emailAddress : " ");
						aRecord.put("id", aUser.getUserId());
						aRecord.put("type", USER_TYPE_VALUE);
						aRecord.put("name", fullName);
						aRecord.put("emailaddress",emailAddress);
						list.add(aRecord);
					}
				}
				// No users retrieved. So create an empty list.
				else {
					list = new ArrayList<Map<String, String>>(0);
				} //end if
			}
			catch(Exception ex) {
	    		Logger.warn(UserAjax.class, "::processUsersList -> Could not process list of users.");
				list = new ArrayList<Map<String, String>>(0);
			}

			results.put("data", list);
			results.put("total", totalItemCount);

			return results;

		}

	}

	private User getUser() throws PortalException, SystemException {
		WebContext ctx = WebContextFactory.get();
		HttpServletRequest request = ctx.getHttpServletRequest();
		User user = WebAPILocator.getUserWebAPI().getLoggedInUser(request);
		return user;
	}

}
<|MERGE_RESOLUTION|>--- conflicted
+++ resolved
@@ -1,1713 +1,1685 @@
-package com.dotmarketing.portlets.user.ajax;
+package com.dotmarketing.portlets.user.ajax;
+
+import java.util.ArrayList;
+import java.util.Comparator;
+import java.util.HashMap;
+import java.util.List;
+import java.util.Map;
+
+import javax.servlet.http.HttpServletRequest;
+
+import org.apache.velocity.tools.generic.SortTool;
+import com.dotcms.repackage.org.directwebremoting.WebContext;
+import com.dotcms.repackage.org.directwebremoting.WebContextFactory;
+
+import com.dotmarketing.beans.Permission;
+import com.dotmarketing.beans.UserProxy;
+import com.dotmarketing.business.APILocator;
+import com.dotmarketing.business.DotStateException;
+import com.dotmarketing.business.NoSuchUserException;
+import com.dotmarketing.business.PermissionAPI;
+import com.dotmarketing.business.Role;
+import com.dotmarketing.business.RoleAPI;
+import com.dotmarketing.business.UserAPI;
+import com.dotmarketing.business.UserProxyAPI;
+import com.dotmarketing.business.web.UserWebAPI;
+import com.dotmarketing.business.web.WebAPILocator;
+import com.dotmarketing.db.HibernateUtil;
+import com.dotmarketing.exception.DotDataException;
+import com.dotmarketing.exception.DotHibernateException;
+import com.dotmarketing.exception.DotRuntimeException;
+import com.dotmarketing.exception.DotSecurityException;
+import com.dotmarketing.exception.UserFirstNameException;
+import com.dotmarketing.exception.UserLastNameException;
+import com.dotmarketing.portlets.categories.business.CategoryAPI;
+import com.dotmarketing.portlets.categories.model.Category;
+import com.dotmarketing.portlets.containers.model.Container;
+import com.dotmarketing.portlets.files.model.File;
+import com.dotmarketing.portlets.folders.model.Folder;
+import com.dotmarketing.portlets.templates.model.Template;
+import com.dotmarketing.util.ActivityLogger;
+import com.dotmarketing.util.AdminLogger;
+import com.dotmarketing.util.DateUtil;
+import com.dotmarketing.util.InodeUtils;
+import com.dotmarketing.util.Logger;
+import com.dotmarketing.util.SecurityLogger;
+import com.dotmarketing.util.UtilMethods;
+import com.liferay.portal.NoSuchRoleException;
+import com.liferay.portal.PortalException;
+import com.liferay.portal.SystemException;
+import com.liferay.portal.language.LanguageUtil;
+import com.liferay.portal.model.Address;
+import com.liferay.portal.model.User;
+import com.liferay.portal.util.PortalUtil;
+
+import com.dotcms.repackage.edu.emory.mathcs.backport.java.util.Collections;
+
+public class UserAjax {
+
+	// Constants for internal use only
+	private static final String USER_TYPE_VALUE = "user";
+	private static final String ROLE_TYPE_VALUE = "role";
+
+	public Map<String, Object> getUserById(String userId) throws DotDataException,DotSecurityException {
+
+		UserWebAPI uWebAPI = WebAPILocator.getUserWebAPI();
+		UserProxyAPI uProxyWebAPI = APILocator.getUserProxyAPI();
+		WebContext ctx = WebContextFactory.get();
+		HttpServletRequest request = ctx.getHttpServletRequest();
+
+		UserAPI uAPI = APILocator.getUserAPI();
+
+		User user = null;
+		try {
+		    // lock down to users with access to Users portlet
+	        User loggedInUser=uWebAPI.getLoggedInUser(request);
+	        if(loggedInUser==null || !APILocator.getPortletAPI().hasUserAdminRights(loggedInUser)) {
+	            SecurityLogger.logInfo(UserAjax.class, "unauthorized attempt to call getUserById by user "+loggedInUser!=null?loggedInUser.getUserId():"[not logged in]");
+	            throw new DotSecurityException("not authorized");
+	        }
+
+			user = uAPI.loadUserById(userId,uWebAPI.getSystemUser(), !uWebAPI.isLoggedToBackend(request));
+
+			Map<String, Object> aRecord = user.toMap();
+			aRecord.put("id", user.getUserId());
+			aRecord.put("type", USER_TYPE_VALUE);
+			aRecord.put("name", user.getFullName());
+			aRecord.put("firstName", user.getFirstName());
+			aRecord.put("lastName", user.getLastName());
+			aRecord.put("emailaddress", user.getEmailAddress());
+
+			UserProxy up = uProxyWebAPI.getUserProxy(user, uWebAPI.getSystemUser(), !uWebAPI.isLoggedToBackend(request));
+			aRecord.putAll(up.getMap());
+
+			return aRecord;
+
+		} catch (Exception e) {
+			Logger.error(this, e.getMessage(), e);
+			throw new DotDataException(e.getMessage(), e);
+		}
+	}
+
+	/**
+	 * Creates a new system user. Validations regarding password security
+	 * policies are enforced during the process.
+	 * 
+	 * @param userId
+	 *            - The internal user ID.
+	 * @param newUserID
+	 * @param firstName
+	 *            - The user's first name.
+	 * @param lastName
+	 *            - The user's last name.
+	 * @param email
+	 *            - The user's email address.
+	 * @param password
+	 *            - The user's password.
+	 * @return The user ID of the recently added user.
+	 * @throws DotDataException
+	 *             An error occurred during the user data update process.
+	 * @throws DotRuntimeException
+	 * @throws PortalException
+	 * @throws SystemException
+	 * @throws DotSecurityException
+	 *             The current user does not have permissions to edit user's
+	 *             data.
+	 */
+	public String addUser (String userId, String firstName, String lastName, String email, String password) throws DotDataException, DotRuntimeException, PortalException, SystemException, DotSecurityException {
+
+		User modUser = getUser();
+		String date = DateUtil.getCurrentDate();
+		
+		ActivityLogger.logInfo(getClass(), "Adding User", "Date: " + date + "; "+ "User:" + modUser.getUserId());
+		AdminLogger.log(getClass(), "Adding User", "Date: " + date + "; "+ "User:" + modUser.getUserId());
+		
+		UserWebAPI uWebAPI = WebAPILocator.getUserWebAPI();
+		WebContext ctx = WebContextFactory.get();
+		HttpServletRequest request = ctx.getHttpServletRequest();
 
-import java.util.ArrayList;
-import java.util.Comparator;
-import java.util.HashMap;
-import java.util.List;
-import java.util.Map;
-
-import javax.servlet.http.HttpServletRequest;
-
-import org.apache.velocity.tools.generic.SortTool;
-import com.dotcms.repackage.org.directwebremoting.WebContext;
-import com.dotcms.repackage.org.directwebremoting.WebContextFactory;
-
-import com.dotmarketing.beans.Permission;
-import com.dotmarketing.beans.UserProxy;
-import com.dotmarketing.business.APILocator;
-import com.dotmarketing.business.DotStateException;
-import com.dotmarketing.business.NoSuchUserException;
-import com.dotmarketing.business.PermissionAPI;
-import com.dotmarketing.business.Role;
-import com.dotmarketing.business.RoleAPI;
-import com.dotmarketing.business.UserAPI;
-import com.dotmarketing.business.UserProxyAPI;
-import com.dotmarketing.business.web.UserWebAPI;
-import com.dotmarketing.business.web.WebAPILocator;
-import com.dotmarketing.db.HibernateUtil;
-import com.dotmarketing.exception.DotDataException;
-import com.dotmarketing.exception.DotHibernateException;
-import com.dotmarketing.exception.DotRuntimeException;
-import com.dotmarketing.exception.DotSecurityException;
-import com.dotmarketing.exception.UserFirstNameException;
-import com.dotmarketing.exception.UserLastNameException;
-import com.dotmarketing.portlets.categories.business.CategoryAPI;
-import com.dotmarketing.portlets.categories.model.Category;
-import com.dotmarketing.portlets.containers.model.Container;
-import com.dotmarketing.portlets.files.model.File;
-import com.dotmarketing.portlets.folders.model.Folder;
-import com.dotmarketing.portlets.templates.model.Template;
-import com.dotmarketing.util.ActivityLogger;
-import com.dotmarketing.util.AdminLogger;
-import com.dotmarketing.util.DateUtil;
-import com.dotmarketing.util.InodeUtils;
-import com.dotmarketing.util.Logger;
-import com.dotmarketing.util.SecurityLogger;
-import com.dotmarketing.util.UtilMethods;
-import com.liferay.portal.NoSuchRoleException;
-import com.liferay.portal.PortalException;
-import com.liferay.portal.SystemException;
-import com.liferay.portal.language.LanguageUtil;
-import com.liferay.portal.model.Address;
-import com.liferay.portal.model.User;
-import com.liferay.portal.util.PortalUtil;
-import com.liferay.util.Encryptor;
-
-import com.dotcms.repackage.edu.emory.mathcs.backport.java.util.Collections;
-
-public class UserAjax {
-
-	// Constants for internal use only
-	private static final String USER_TYPE_VALUE = "user";
-	private static final String ROLE_TYPE_VALUE = "role";
-
-	public Map<String, Object> getUserById(String userId) throws DotDataException,DotSecurityException {
-
-		UserWebAPI uWebAPI = WebAPILocator.getUserWebAPI();
-		UserProxyAPI uProxyWebAPI = APILocator.getUserProxyAPI();
-		WebContext ctx = WebContextFactory.get();
-		HttpServletRequest request = ctx.getHttpServletRequest();
-
-		UserAPI uAPI = APILocator.getUserAPI();
-
-		User user = null;
-		try {
-		    // lock down to users with access to Users portlet
-	        User loggedInUser=uWebAPI.getLoggedInUser(request);
-	        if(loggedInUser==null || !APILocator.getPortletAPI().hasUserAdminRights(loggedInUser)) {
-	            SecurityLogger.logInfo(UserAjax.class, "unauthorized attempt to call getUserById by user "+loggedInUser!=null?loggedInUser.getUserId():"[not logged in]");
-	            throw new DotSecurityException("not authorized");
-	        }
-
-			user = uAPI.loadUserById(userId,uWebAPI.getSystemUser(), !uWebAPI.isLoggedToBackend(request));
-
-			Map<String, Object> aRecord = user.toMap();
-			aRecord.put("id", user.getUserId());
-			aRecord.put("type", USER_TYPE_VALUE);
-			aRecord.put("name", user.getFullName());
-			aRecord.put("firstName", user.getFirstName());
-			aRecord.put("lastName", user.getLastName());
-			aRecord.put("emailaddress", user.getEmailAddress());
-
-			UserProxy up = uProxyWebAPI.getUserProxy(user, uWebAPI.getSystemUser(), !uWebAPI.isLoggedToBackend(request));
-			aRecord.putAll(up.getMap());
-
-			return aRecord;
-
-		} catch (Exception e) {
-			Logger.error(this, e.getMessage(), e);
-			throw new DotDataException(e.getMessage(), e);
-		}
-	}
-
-	/**
-	 * Creates a new system user. Validations regarding password security
-	 * policies are enforced during the process.
-	 * 
-	 * @param userId
-	 *            - The internal user ID.
-	 * @param newUserID
-	 * @param firstName
-	 *            - The user's first name.
-	 * @param lastName
-	 *            - The user's last name.
-	 * @param email
-	 *            - The user's email address.
-	 * @param password
-	 *            - The user's password.
-	 * @return The user ID of the recently added user.
-	 * @throws DotDataException
-	 *             An error occurred during the user data update process.
-	 * @throws DotRuntimeException
-	 * @throws PortalException
-	 * @throws SystemException
-	 * @throws DotSecurityException
-	 *             The current user does not have permissions to edit user's
-	 *             data.
-	 */
-	public String addUser (String userId, String firstName, String lastName, String email, String password) throws DotDataException, DotRuntimeException, PortalException, SystemException, DotSecurityException {
-
-		User modUser = getUser();
-		String date = DateUtil.getCurrentDate();
-<<<<<<< HEAD
-		ActivityLogger.logInfo(getClass(), "Adding User", "Date: " + date
-				+ "; " + "User:" + modUser.getUserId());
-		AdminLogger.log(getClass(), "Adding User", "Date: " + date + "; "
-				+ "User:" + modUser.getUserId());
-		UserWebAPI uWebAPI = WebAPILocator.getUserWebAPI();
-		WebContext ctx = WebContextFactory.get();
-		HttpServletRequest request = ctx.getHttpServletRequest();
-=======
-
-		ActivityLogger.logInfo(getClass(), "Adding User", "Date: " + date + "; "+ "User:" + modUser.getUserId());
-		AdminLogger.log(getClass(), "Adding User", "Date: " + date + "; "+ "User:" + modUser.getUserId());
->>>>>>> 923adf3e
-		boolean localTransaction = false;
-		
-		try {
-			localTransaction = HibernateUtil.startLocalTransactionIfNeeded();
-			UserAPI uAPI = APILocator.getUserAPI();
-
-			User user = uAPI.createUser(userId, email);
-			user.setFirstName(firstName);
-			user.setLastName(lastName);
-			user.setPassword(password);
-			user.setPasswordEncrypted(false);
-			uAPI.save(user, uWebAPI.getLoggedInUser(request), true, !uWebAPI.isLoggedToBackend(request));
-
-			ActivityLogger.logInfo(getClass(), "User Added", "Date: " + date + "; "+ "User:" + modUser.getUserId());
-			AdminLogger.log(getClass(), "User Added", "Date: " + date + "; "+ "User:" + modUser.getUserId());
-			
-			if (localTransaction) {
-				HibernateUtil.commitTransaction();
-			}
-			return user.getUserId();
-<<<<<<< HEAD
-		} catch(UserFirstNameException e) {
-			ActivityLogger.logInfo(getClass(), "Error Adding User. Invalid First Name", "Date: " + date + ";  "+ "User:" + modUser.getUserId());
-			AdminLogger.log(getClass(), "Error Updating User", "Date: " + date + ";  "+ "User:" + modUser.getUserId());
-			e.setMessage(LanguageUtil.get(uWebAPI.getLoggedInUser(request),"User-Info-Save-First-Name-Failed"));
-			throw e;
-		} catch(UserLastNameException e) {
-			ActivityLogger.logInfo(getClass(), "Error Adding User. Invalid Last Name", "Date: " + date + ";  "+ "User:" + modUser.getUserId());
-			AdminLogger.log(getClass(), "Error Updating User", "Date: " + date + ";  "+ "User:" + modUser.getUserId());
-			e.setMessage(LanguageUtil.get(uWebAPI.getLoggedInUser(request),"User-Info-Save-Last-Name-Failed"));
-			throw e;
-		} catch (DotDataException | DotStateException e) {
-			ActivityLogger.logInfo(getClass(), "Error Adding User", "Date: "
-					+ date + ";  " + "User:" + modUser.getUserId());
-			AdminLogger.log(getClass(), "Error Adding User", "Date: " + date
-					+ ";  " + "User:" + modUser.getUserId());
-=======
-
-		} catch(DotDataException | DotStateException e) {
-			ActivityLogger.logInfo(getClass(), "Error Adding User", "Date: " + date + ";  "+ "User:" + modUser.getUserId());
-			AdminLogger.log(getClass(), "Error Adding User", "Date: " + date + ";  "+ "User:" + modUser.getUserId());
->>>>>>> 923adf3e
-			if (localTransaction) {
-				HibernateUtil.rollbackTransaction();
-			}
-			throw e;
-		}
-
-	}
-
-	/**
-	 * Updates the personal information of a user. Validations regarding
-	 * password security policies are also enforced during the process.
-	 * Depending on where the call to this method was issued, re-authentication
-	 * might be required.
-	 * 
-	 * @param userId
-	 *            - The internal user ID.
-	 * @param newUserID
-	 * @param firstName
-	 *            - The user's first name.
-	 * @param lastName
-	 *            - The user's last name.
-	 * @param email
-	 *            - The user's email address.
-	 * @param password
-	 *            - The user's password.
-	 * @return A {@link Map} with useful status information regarding the recent
-	 *         changes.
-	 * @throws DotRuntimeException
-	 *             A serious error has occurred.
-	 * @throws PortalException
-	 * @throws SystemException
-	 * @throws DotDataException
-	 *             An error occurred during the user data update process.
-	 * @throws DotSecurityException
-	 *             The current user does not have permissions to edit user's
-	 *             data.
-	 */
-	public Map<String, Object> updateUser(String userId, String newUserID, String firstName, String lastName, String email, String password) throws DotRuntimeException, PortalException, SystemException,
-		DotDataException, DotSecurityException {
-		Map<String, Object> resultMap = null;
-		User modUser = getUser();
-		String date = DateUtil.getCurrentDate();
-<<<<<<< HEAD
-		ActivityLogger.logInfo(getClass(), "Updating User", "Date: " + date
-				+ "; " + "User:" + modUser.getUserId());
-		AdminLogger.log(getClass(), "Updating User", "Date: " + date + "; "
-				+ "User:" + modUser.getUserId());
-		UserWebAPI uWebAPI = WebAPILocator.getUserWebAPI();
-		WebContext ctx = WebContextFactory.get();
-		HttpServletRequest request = ctx.getHttpServletRequest();
-		
-		try {
-=======
-
-		ActivityLogger.logInfo(getClass(), "Updating User", "Date: " + date + "; "+ "User:" + modUser.getUserId());
-		AdminLogger.log(getClass(), "Updating User", "Date: " + date + "; "+ "User:" + modUser.getUserId());
-
-		try {
-
-			UserWebAPI uWebAPI = WebAPILocator.getUserWebAPI();
-			WebContext ctx = WebContextFactory.get();
-			HttpServletRequest request = ctx.getHttpServletRequest();
->>>>>>> 923adf3e
-			UserAPI uAPI = APILocator.getUserAPI();
-			PermissionAPI perAPI = APILocator.getPermissionAPI();
-			UserProxyAPI upAPI = APILocator.getUserProxyAPI();
-			User userToSave;
-			User loggedInUser = uWebAPI.getLoggedInUser(request);
-
-			try {
-				userToSave = (User)uAPI.loadUserById(userId,uAPI.getSystemUser(),false).clone();
-				userToSave.setModified(false);
-			} catch (Exception e) {
-				Logger.error(this, e.getMessage(), e);
-				return null;
-			}
-			userToSave.setFirstName(firstName);
-			userToSave.setLastName(lastName);
-			if (email != null) {
-				userToSave.setEmailAddress(email);
-			}
-			boolean reauthenticationRequired = false;
-			boolean validatePassword = false;
-			if (password != null) {
-				// Password has changed, so it has to be validated
-				userToSave.setPassword(password);
-				userToSave.setPasswordEncrypted(false);
-				validatePassword = true;
-				// And re-authentication might be required
-				reauthenticationRequired = true;
-			}
-
-			if(userToSave.getUserId().equalsIgnoreCase(loggedInUser.getUserId())){
-				uAPI.save(userToSave, uAPI.getSystemUser(), validatePassword, !uWebAPI.isLoggedToBackend(request));
-			}else if(perAPI.doesUserHavePermission(upAPI.getUserProxy(userToSave,uAPI.getSystemUser(), false), PermissionAPI.PERMISSION_EDIT,loggedInUser, false)){
-				uAPI.save(userToSave, loggedInUser, validatePassword, !uWebAPI.isLoggedToBackend(request));
-			}else{
-				throw new DotSecurityException("User doesn't have permission to save the user which is trying to be saved");
-			}
-<<<<<<< HEAD
-			ActivityLogger.logInfo(getClass(), "User Updated", "Date: " + date
-					+ "; " + "User:" + modUser.getUserId());
-			AdminLogger.log(getClass(), "User Updated", "Date: " + date + "; "
-					+ "User:" + modUser.getUserId());
-			return userToSave.getUserId();
+		boolean localTransaction = false;
+		
+		try {
+			localTransaction = HibernateUtil.startLocalTransactionIfNeeded();
+			UserAPI uAPI = APILocator.getUserAPI();
+
+			User user = uAPI.createUser(userId, email);
+			user.setFirstName(firstName);
+			user.setLastName(lastName);
+			user.setPassword(password);
+			user.setPasswordEncrypted(false);
+			uAPI.save(user, uWebAPI.getLoggedInUser(request), true, !uWebAPI.isLoggedToBackend(request));
+
+			ActivityLogger.logInfo(getClass(), "User Added", "Date: " + date + "; "+ "User:" + modUser.getUserId());
+			AdminLogger.log(getClass(), "User Added", "Date: " + date + "; "+ "User:" + modUser.getUserId());
+			
+			if (localTransaction) {
+				HibernateUtil.commitTransaction();
+			}
+			return user.getUserId();
+		} catch(UserFirstNameException e) {
+			ActivityLogger.logInfo(getClass(), "Error Adding User. Invalid First Name", "Date: " + date + ";  "+ "User:" + modUser.getUserId());
+			AdminLogger.log(getClass(), "Error Updating User", "Date: " + date + ";  "+ "User:" + modUser.getUserId());
+			e.setMessage(LanguageUtil.get(uWebAPI.getLoggedInUser(request),"User-Info-Save-First-Name-Failed"));
+			
+			if (localTransaction) {
+				HibernateUtil.rollbackTransaction();
+			}
+			
+			throw e;
+		} catch(UserLastNameException e) {
+			ActivityLogger.logInfo(getClass(), "Error Adding User. Invalid Last Name", "Date: " + date + ";  "+ "User:" + modUser.getUserId());
+			AdminLogger.log(getClass(), "Error Updating User", "Date: " + date + ";  "+ "User:" + modUser.getUserId());
+			e.setMessage(LanguageUtil.get(uWebAPI.getLoggedInUser(request),"User-Info-Save-Last-Name-Failed"));
+			
+			if (localTransaction) {
+				HibernateUtil.rollbackTransaction();
+			}
+			
+			throw e;
+		} catch (DotDataException | DotStateException e) {
+			ActivityLogger.logInfo(getClass(), "Error Adding User", "Date: " + date + ";  "+ "User:" + modUser.getUserId());
+			AdminLogger.log(getClass(), "Error Adding User", "Date: " + date + ";  "+ "User:" + modUser.getUserId());
+			
+			if (localTransaction) {
+				HibernateUtil.rollbackTransaction();
+			}
+			
+			throw e;
+		}
+
+	}
+
+	/**
+	 * Updates the personal information of a user. Validations regarding
+	 * password security policies are also enforced during the process.
+	 * Depending on where the call to this method was issued, re-authentication
+	 * might be required.
+	 * 
+	 * @param userId
+	 *            - The internal user ID.
+	 * @param newUserID
+	 * @param firstName
+	 *            - The user's first name.
+	 * @param lastName
+	 *            - The user's last name.
+	 * @param email
+	 *            - The user's email address.
+	 * @param password
+	 *            - The user's password.
+	 * @return A {@link Map} with useful status information regarding the recent
+	 *         changes.
+	 * @throws DotRuntimeException
+	 *             A serious error has occurred.
+	 * @throws PortalException
+	 * @throws SystemException
+	 * @throws DotDataException
+	 *             An error occurred during the user data update process.
+	 * @throws DotSecurityException
+	 *             The current user does not have permissions to edit user's
+	 *             data.
+	 */
+	public Map<String, Object> updateUser(String userId, String newUserID, String firstName, String lastName, String email, String password) throws DotRuntimeException, PortalException, SystemException,
+		DotDataException, DotSecurityException {
+		Map<String, Object> resultMap = null;
+		User modUser = getUser();
+		String date = DateUtil.getCurrentDate();
+	
+		ActivityLogger.logInfo(getClass(), "Updating User", "Date: " + date + "; "+ "User:" + modUser.getUserId());
+		AdminLogger.log(getClass(), "Updating User", "Date: " + date + "; "+ "User:" + modUser.getUserId());
+		
+		UserWebAPI uWebAPI = WebAPILocator.getUserWebAPI();
+		WebContext ctx = WebContextFactory.get();
+		HttpServletRequest request = ctx.getHttpServletRequest();
+		
+		try {
 	
-		}catch(UserFirstNameException e) {
-			ActivityLogger.logInfo(getClass(), "Error Updating User. Invalid First Name", "Date: " + date + ";  "+ "User:" + modUser.getUserId());
-			AdminLogger.log(getClass(), "Error Updating User", "Date: " + date + ";  "+ "User:" + modUser.getUserId());
-			e.setMessage(LanguageUtil.get(uWebAPI.getLoggedInUser(request),"User-Info-Save-First-Name-Failed"));
-			throw e;
-		} catch(UserLastNameException e) {
-			ActivityLogger.logInfo(getClass(), "Error Updating User. Invalid Last Name", "Date: " + date + ";  "+ "User:" + modUser.getUserId());
-			AdminLogger.log(getClass(), "Error Updating User", "Date: " + date + ";  "+ "User:" + modUser.getUserId());
-			e.setMessage(LanguageUtil.get(uWebAPI.getLoggedInUser(request),"User-Info-Save-Last-Name-Failed"));
-			throw e;
-		} catch (DotDataException | DotStateException e) {
-			ActivityLogger.logInfo(getClass(), "Error Updating User", "Date: "
-					+ date + ";  " + "User:" + modUser.getUserId());
-			AdminLogger.log(getClass(), "Error Updating User", "Date: " + date
-					+ ";  " + "User:" + modUser.getUserId());
-=======
-
-			ActivityLogger.logInfo(getClass(), "User Updated", "Date: " + date + "; "+ "User:" + modUser.getUserId());
-			AdminLogger.log(getClass(), "User Updated", "Date: " + date + "; "+ "User:" + modUser.getUserId());
-			resultMap = new HashMap<String, Object>();
-			resultMap.put("userID", userToSave.getUserId());
-			resultMap.put("reauthenticate", reauthenticationRequired);
-			return resultMap;
-
-		} catch(DotDataException | DotStateException e) {
-			ActivityLogger.logInfo(getClass(), "Error Updating User", "Date: " + date + ";  "+ "User:" + modUser.getUserId());
-			AdminLogger.log(getClass(), "Error Updating User", "Date: " + date + ";  "+ "User:" + modUser.getUserId());
->>>>>>> 923adf3e
-			throw e;
-		}
-
-	}
-
-	public boolean deleteUser (String userId) throws DotHibernateException, PortalException, SystemException {
-		User modUser = getUser();
-		String date = DateUtil.getCurrentDate();
-
-		ActivityLogger.logInfo(getClass(), "Deleting User", "Date: " + date + "; "+ "User:" + modUser.getUserId());
-		AdminLogger.log(getClass(), "Deleting User", "Date: " + date + "; "+ "User:" + modUser.getUserId());
-
-		try {
-
-			UserWebAPI uWebAPI = WebAPILocator.getUserWebAPI();
-			WebContext ctx = WebContextFactory.get();
-			HttpServletRequest request = ctx.getHttpServletRequest();
-			UserAPI uAPI = APILocator.getUserAPI();
-
-			User user;
-			try {
-				HibernateUtil.startTransaction();
-				user = uAPI.loadUserById(userId,uWebAPI.getLoggedInUser(request),false);
-				APILocator.getContentletAPI().removeUserReferences(userId);
-				uAPI.delete(user, uWebAPI.getLoggedInUser(request), !uWebAPI.isLoggedToBackend(request));
-				HibernateUtil.commitTransaction();
-			} catch (Exception e) {
-				HibernateUtil.rollbackTransaction();
-				Logger.error(this, e.getMessage(), e);
-				return false;
-			}
-
-		} catch(DotDataException | DotStateException e) {
-			ActivityLogger.logInfo(getClass(), "Error Deleting User", "Date: " + date + ";  "+ "User:" + modUser.getUserId());
-			AdminLogger.log(getClass(), "Error Deleting User", "Date: " + date + ";  "+ "User:" + modUser.getUserId());
-			throw e;
-		}
-
-		ActivityLogger.logInfo(getClass(), "User Deleted", "Date: " + date + "; "+ "User:" + modUser.getUserId());
-		AdminLogger.log(getClass(), "User Deleted", "Date: " + date + "; "+ "User:" + modUser.getUserId());
-
-		return true;
-	}
-
-	public List<Map<String, Object>> getUserRoles (String userId) throws Exception {
-		List<Map<String, Object>> roleMaps = new ArrayList<Map<String,Object>>();
-		Role userRole = APILocator.getRoleAPI().loadRoleByKey(RoleAPI.USERS_ROOT_ROLE_KEY);
-		UserWebAPI uWebAPI = WebAPILocator.getUserWebAPI();
-		WebContext ctx = WebContextFactory.get();
-        HttpServletRequest request = ctx.getHttpServletRequest();
-
-		// lock down to users with access to Users portlet
-        User loggedInUser=uWebAPI.getLoggedInUser(request);
-        if(loggedInUser==null || !APILocator.getPortletAPI().hasUserAdminRights(loggedInUser)) {
-            SecurityLogger.logInfo(UserAjax.class, "unauthorized attempt to call getUserRoles by user "+loggedInUser!=null?loggedInUser.getUserId():"[not logged in]");
-            throw new DotSecurityException("not authorized");
-        }
-
-		if(UtilMethods.isSet(userId)){
-			RoleAPI roleAPI = APILocator.getRoleAPI();
-			List<com.dotmarketing.business.Role> roles = roleAPI.loadRolesForUser(userId, false);
-			for(com.dotmarketing.business.Role r : roles) {
-
-				String DBFQN =  r.getDBFQN();
-
-				if(DBFQN.contains(userRole.getId())) {
-					continue;
-				}
-				roleMaps.add(r.toMap());
-			}
-		}
-		return roleMaps;
-	}
-
-	public Map<String, Boolean> getUserRolesValues (String userId, String hostIdentifier) throws Exception {
-	    UserWebAPI uWebAPI = WebAPILocator.getUserWebAPI();
-        WebContext ctx = WebContextFactory.get();
-        HttpServletRequest request = ctx.getHttpServletRequest();
-
-        // lock down to users with access to Users portlet
-        User loggedInUser=uWebAPI.getLoggedInUser(request);
-        if(loggedInUser==null || !(APILocator.getPortletAPI().hasUserAdminRights(loggedInUser) || userId.equals(loggedInUser.getUserId()))) {
-            SecurityLogger.logInfo(UserAjax.class, "unauthorized attempt to call getUserRolesValues by user "+loggedInUser!=null?loggedInUser.getUserId():"[not logged in]");
-            throw new DotSecurityException("not authorized");
-        }
-
-		Map<String, Boolean> userPerms = new HashMap<String,Boolean>();
-		if(UtilMethods.isSet(userId)){
-			RoleAPI roleAPI = APILocator.getRoleAPI();
-			List<com.dotmarketing.business.Role> roles = roleAPI.loadRolesForUser(userId, false);
-			for(com.dotmarketing.business.Role r : roles) {
-				List<Permission> perms = APILocator.getPermissionAPI().getPermissionsByRole(r, false);
-				for (Permission p : perms) {
-					String permType = p.getType();
-					permType = permType.equals(Folder.class.getCanonicalName())?"folderModifiable":
-						 permType.equals(Template.class.getCanonicalName())?"templateModifiable":
-						 permType.equals(Container.class.getCanonicalName())?"containerModifiable":
-						 permType.equals(File.class.getCanonicalName())?"fileModifiable":"";
-
-					Boolean hasPerm = userPerms.get(permType)!=null?userPerms.get(permType):false;
-
-					 if(UtilMethods.isSet(permType) && p.getInode().equals(hostIdentifier)) {
-						 userPerms.put(permType, hasPerm | (p.getPermission()==PermissionAPI.PERMISSION_EDIT ||
-								 p.getPermission()==PermissionAPI.PERMISSION_PUBLISH));
-					 }
-				}
-			}
-		}
-		return userPerms;
-	}
-
-	public void updateUserRoles (String userId, List<String> roleIds) throws DotDataException, NoSuchUserException, DotRuntimeException, PortalException, SystemException, DotSecurityException {
-
-		String date = DateUtil.getCurrentDate();
-		User currentUser = getUser();
-
-		ActivityLogger.logInfo(getClass(), "Modifying User Roles", "User Beign Modified:" + userId + "; "+ "Modificator User:" + currentUser.getUserId() + "; Date:" + date );
-		AdminLogger.log(getClass(), "Modifying User Roles", "User Beign Modified:" + userId + "; "+ "Modificator User:" + currentUser.getUserId() + "; Date:" + date );
-
-		WebContext ctx = WebContextFactory.get();
-		RoleAPI roleAPI = APILocator.getRoleAPI();
-		UserWebAPI uWebAPI = WebAPILocator.getUserWebAPI();
-		HttpServletRequest request = ctx.getHttpServletRequest();
-		UserAPI uAPI = APILocator.getUserAPI();
-
-		List<com.dotmarketing.business.Role> userRoles = roleAPI.loadRolesForUser(userId);
-
-		User user = uAPI.loadUserById(userId,uWebAPI.getLoggedInUser(request),false);
-
-		//Remove all roles not assigned
-		for(com.dotmarketing.business.Role r : userRoles) {
-			if(!roleIds.contains(r.getId())) {
-				if(r.isEditUsers()) {
-					try {
-						roleAPI.removeRoleFromUser(r, user);
-					} catch(DotDataException | DotStateException e) {
-						ActivityLogger.logInfo(getClass(), "Error Removing User Role", "User Beign Modified:" + userId + "; "+ "Modificator User:" + currentUser.getUserId() + "; RoleID: " + r.getId() + "; Date:" + date );
-						AdminLogger.log(getClass(), "Error Removing User Role", "User Beign Modified:" + userId + "; "+ "Modificator User:" + currentUser.getUserId() + "; RoleID: " + r.getId() + "; Date:" + date );
-						throw e;
-					}
-				}
-			}
-		}
-
-		for(com.dotmarketing.business.Role r : roleAPI.loadRolesForUser(userId)) {
-			if(roleIds.contains(r.getId())) {
-				roleIds.remove(r.getId());
-			}
-		}
-
-		//Adding missing roles
-		for(String roleId : roleIds) {
-			com.dotmarketing.business.Role r = roleAPI.loadRoleById(roleId);
-			if(r.isEditUsers()) {
-				try {
-					roleAPI.addRoleToUser(r, user);
-				} catch(DotDataException e) {
-					ActivityLogger.logInfo(getClass(), "Error Adding User Role", "User Beign Modified:" + userId + "; "+ "Modificator User:" + currentUser.getUserId() + "; RoleID: " + r.getId() + "; Date:" + date );
-					AdminLogger.log(getClass(), "Error Adding User Role", "User Beign Modified:" + userId + "; "+ "Modificator User:" + currentUser.getUserId() + "; RoleID: " + r.getId() + "; Date:" + date );
-					throw e;
-				} catch(DotStateException e) {
-					ActivityLogger.logInfo(getClass(), "Error Adding User Role", "User Beign Modified:" + userId + "; "+ "Modificator User:" + currentUser.getUserId() + "; RoleID: " + r.getId() + "; Date:" + date );
-					AdminLogger.log(getClass(), "Error Adding User Role", "User Beign Modified:" + userId + "; "+ "Modificator User:" + currentUser.getUserId() + "; RoleID: " + r.getId() + "; Date:" + date );
-					throw e;
-				}
-			}
-		}
-
-		ActivityLogger.logInfo(getClass(), "User Roles Modified", "User Modified:" + userId + "; "+ "Modificator User:" + currentUser.getUserId() + "; Date:" + date );
-		AdminLogger.log(getClass(), "User Roles Modified", "User Modified:" + userId + "; "+ "Modificator User:" + currentUser.getUserId() + "; Date:" + date );
-
-	}
-
-	public List<Map<String, String>> loadUserAddresses(String userId) throws DotDataException {
-
-		UserAPI uAPI = APILocator.getUserAPI();
-		UserWebAPI uWebAPI = WebAPILocator.getUserWebAPI();
-		WebContext ctx = WebContextFactory.get();
-		HttpServletRequest request = ctx.getHttpServletRequest();
-
-		User user = null;
-		List<Address> userAddresses = new ArrayList<Address>();
-		try {
-			if(UtilMethods.isSet(userId)){
-				user = uAPI.loadUserById(userId, uWebAPI.getLoggedInUser(request), !uWebAPI.isLoggedToBackend(request));
-				userAddresses = uAPI.loadUserAddresses(user, uWebAPI.getLoggedInUser(request), !uWebAPI.isLoggedToBackend(request));
-			}
-		} catch (NoSuchUserException e) {
-			Logger.error(this, e.getMessage(), e);
-			throw new DotDataException(e.getMessage(), e);
-		} catch (DotRuntimeException e) {
-			Logger.error(this, e.getMessage(), e);
-			throw new DotDataException(e.getMessage(), e);
-		} catch (PortalException e) {
-			Logger.error(this, e.getMessage(), e);
-			throw new DotDataException(e.getMessage(), e);
-		} catch (SystemException e) {
-			Logger.error(this, e.getMessage(), e);
-			throw new DotDataException(e.getMessage(), e);
-		} catch (DotSecurityException e) {
-			Logger.error(this, e.getMessage(), e);
-			throw new DotDataException(e.getMessage(), e);
-		}
-
-		List<Map<String, String>> addressesToReturn = new ArrayList<Map<String,String>>();
-		for(Address add : userAddresses) {
-			addressesToReturn.add(add.toMap());
-		}
-		return addressesToReturn;
-	}
-
-	public Map<String, String> addNewUserAddress(String userId, String addressDescription, String street1, String street2, String city, String state,
-			String zip, String country, String phone, String fax, String cell) throws DotDataException {
-
-		UserAPI uAPI = APILocator.getUserAPI();
-		UserWebAPI uWebAPI = WebAPILocator.getUserWebAPI();
-		WebContext ctx = WebContextFactory.get();
-		HttpServletRequest request = ctx.getHttpServletRequest();
-
-		User user = null;
-		try {
-			user = uAPI.loadUserById(userId, uWebAPI.getLoggedInUser(request), !uWebAPI.isLoggedToBackend(request));
-		} catch (NoSuchUserException e) {
-			Logger.error(this, e.getMessage(), e);
-			throw new DotDataException(e.getMessage(), e);
-		} catch (DotRuntimeException e) {
-			Logger.error(this, e.getMessage(), e);
-			throw new DotDataException(e.getMessage(), e);
-		} catch (PortalException e) {
-			Logger.error(this, e.getMessage(), e);
-			throw new DotDataException(e.getMessage(), e);
-		} catch (SystemException e) {
-			Logger.error(this, e.getMessage(), e);
-			throw new DotDataException(e.getMessage(), e);
-		} catch (DotSecurityException e) {
-			Logger.error(this, e.getMessage(), e);
-			throw new DotDataException(e.getMessage(), e);
-		}
-
-		Address ad = new Address();
-		ad.setDescription(addressDescription);
-		ad.setStreet1(street1);
-		ad.setStreet2(street2);
-		ad.setCity(city);
-		ad.setState(state);
-		ad.setZip(zip);
-		ad.setCountry(country);
-		ad.setPhone(phone);
-		ad.setFax(fax);
-		ad.setCell(cell);
-
-		try {
-			uAPI.saveAddress(user, ad, uWebAPI.getLoggedInUser(request), !uWebAPI.isLoggedToBackend(request));
-		} catch (DotDataException e) {
-			throw new DotDataException(e.getCause().toString(), e);
-		} catch (DotRuntimeException e) {
-			Logger.error(this, e.getMessage(), e);
-			throw new DotDataException(e.getMessage(), e);
-		} catch (PortalException e) {
-			Logger.error(this, e.getMessage(), e);
-			throw new DotDataException(e.getMessage(), e);
-		} catch (SystemException e) {
-			Logger.error(this, e.getMessage(), e);
-			throw new DotDataException(e.getMessage(), e);
-		} catch (DotSecurityException e) {
-			Logger.error(this, e.getMessage(), e);
-			throw new DotDataException(e.getMessage(), e);
-		}
-
-		return ad.toMap();
-
-	}
-
-	public Map<String, String> saveUserAddress(String userId, String addressId, String addressDescription, String street1, String street2, String city, String state,
-			String zip, String country, String phone, String fax, String cell) throws DotDataException {
-
-		UserAPI uAPI = APILocator.getUserAPI();
-		UserWebAPI uWebAPI = WebAPILocator.getUserWebAPI();
-		WebContext ctx = WebContextFactory.get();
-		HttpServletRequest request = ctx.getHttpServletRequest();
-
-		User user = null;
-		try {
-			user = uAPI.loadUserById(userId, uWebAPI.getLoggedInUser(request), !uWebAPI.isLoggedToBackend(request));
-		} catch (NoSuchUserException e) {
-			Logger.error(this, e.getMessage(), e);
-			throw new DotDataException(e.getMessage(), e);
-		} catch (DotRuntimeException e) {
-			Logger.error(this, e.getMessage(), e);
-			throw new DotDataException(e.getMessage(), e);
-		} catch (PortalException e) {
-			Logger.error(this, e.getMessage(), e);
-			throw new DotDataException(e.getMessage(), e);
-		} catch (SystemException e) {
-			Logger.error(this, e.getMessage(), e);
-			throw new DotDataException(e.getMessage(), e);
-		} catch (DotSecurityException e) {
-			Logger.error(this, e.getMessage(), e);
-			throw new DotDataException(e.getMessage(), e);
-		}
-
-		Address ad = new Address();
-		ad.setAddressId(addressId);
-		ad.setDescription(addressDescription);
-		ad.setStreet1(street1);
-		ad.setStreet2(street2);
-		ad.setCity(city);
-		ad.setState(state);
-		ad.setZip(zip);
-		ad.setCountry(country);
-		ad.setPhone(phone);
-		ad.setFax(fax);
-		ad.setCell(cell);
-
-		try {
-			uAPI.saveAddress(user, ad, uWebAPI.getLoggedInUser(request), !uWebAPI.isLoggedToBackend(request));
-		} catch (DotRuntimeException e) {
-			Logger.error(this, e.getMessage(), e);
-			throw new DotDataException(e.getMessage(), e);
-		} catch (PortalException e) {
-			Logger.error(this, e.getMessage(), e);
-			throw new DotDataException(e.getMessage(), e);
-		} catch (SystemException e) {
-			Logger.error(this, e.getMessage(), e);
-			throw new DotDataException(e.getMessage(), e);
-		} catch (DotSecurityException e) {
-			Logger.error(this, e.getMessage(), e);
-			throw new DotDataException(e.getMessage(), e);
-		}
-
-		return ad.toMap();
-
-	}
-
-	public String deleteAddress(String userId, String addressId) throws DotDataException {
-		UserAPI uAPI = APILocator.getUserAPI();
-		UserWebAPI uWebAPI = WebAPILocator.getUserWebAPI();
-		WebContext ctx = WebContextFactory.get();
-		HttpServletRequest request = ctx.getHttpServletRequest();
-
-		Address ad;
-		try {
-			ad = uAPI.loadAddressById(addressId, uWebAPI.getLoggedInUser(request), !uWebAPI.isLoggedToBackend(request));
-			uAPI.deleteAddress(ad, uWebAPI.getLoggedInUser(request), !uWebAPI.isLoggedToBackend(request));
-		} catch (DotRuntimeException e) {
-			Logger.error(this, e.getMessage(), e);
-			throw new DotDataException(e.getMessage(), e);
-		} catch (PortalException e) {
-			Logger.error(this, e.getMessage(), e);
-			throw new DotDataException(e.getMessage(), e);
-		} catch (SystemException e) {
-			Logger.error(this, e.getMessage(), e);
-			throw new DotDataException(e.getMessage(), e);
-		} catch (DotSecurityException e) {
-			Logger.error(this, e.getMessage(), e);
-			throw new DotDataException(e.getMessage(), e);
-		}
-
-		return addressId;
-	}
-
-	public void saveUserAddittionalInfo(String userId, boolean active, String prefix, String suffix, String title, String company, String website, String[] additionalVars)
-	 	throws DotDataException {
-
-		UserWebAPI uWebAPI = WebAPILocator.getUserWebAPI();
-		UserAPI uAPI = APILocator.getUserAPI();
-		WebContext ctx = WebContextFactory.get();
-		HttpServletRequest request = ctx.getHttpServletRequest();
-		try {
-
-			User user = uAPI.loadUserById(userId,uWebAPI.getLoggedInUser(request),false);
-
-			UserProxyAPI uProxyAPI = APILocator.getUserProxyAPI();
-			User u = uAPI.loadUserById(userId, uWebAPI.getLoggedInUser(request), !uWebAPI.isLoggedToBackend(request));
-			UserProxy up = uProxyAPI.getUserProxy(u, uWebAPI.getLoggedInUser(request), !uWebAPI.isLoggedToBackend(request));
-
-
-			if(!active && u.getUserId().equals(uWebAPI.getLoggedInUser(request).getUserId())){
-				throw new DotRuntimeException(LanguageUtil.get(uWebAPI.getLoggedInUser(request),"deactivate-your-own-user-error"));
-			}
-
-			u.setActive(active);
-			up.setPrefix(prefix);
-			up.setSuffix(suffix);
-			up.setTitle(title);
-			up.setCompany(company);
-			up.setWebsite(website);
-			for(int i = 1; i <= additionalVars.length; i++) {
-				up.setVar(i, additionalVars[i - 1]);
-			}
-
-			uAPI.save(u, uWebAPI.getLoggedInUser(request), !uWebAPI.isLoggedToBackend(request));
-			uProxyAPI.saveUserProxy(up, uWebAPI.getLoggedInUser(request), !uWebAPI.isLoggedToBackend(request));
-
-			User modUser = getUser();
-			String date = DateUtil.getCurrentDate();
-
-			ActivityLogger.logInfo(getClass(), "Updating User Additional Info. 'Is User Enabled' was set to: " + active , "Date: " + date + "; "+ "User:" + modUser.getUserId());
-			AdminLogger.log(getClass(), "Updating User Additional Info. 'Is User Enabled' was set to: " + active , "Date: " + date + "; "+ "User:" + modUser.getUserId());
-
-
-		} catch (DotRuntimeException e) {
-			Logger.error(this, e.getMessage(), e);
-			throw new DotDataException(e.getMessage(), e);
-		} catch (PortalException e) {
-			Logger.error(this, e.getMessage(), e);
-			throw new DotDataException(e.getMessage(), e);
-		} catch (SystemException e) {
-			Logger.error(this, e.getMessage(), e);
-			throw new DotDataException(e.getMessage(), e);
-		} catch (DotSecurityException e) {
-			Logger.error(this, e.getMessage(), e);
-			throw new DotDataException(e.getMessage(), e);
-		}
-	}
-
-	private void setActive(boolean active) {
-		// TODO Auto-generated method stub
-
-	}
-
-	public Map<String, Object> getRoleById(String roleId) throws Exception {
-	    UserWebAPI uWebAPI = WebAPILocator.getUserWebAPI();
-        WebContext ctx = WebContextFactory.get();
-        HttpServletRequest request = ctx.getHttpServletRequest();
-
-        // lock down to users with access to Users portlet
-        User loggedInUser=uWebAPI.getLoggedInUser(request);
-        if(loggedInUser==null || APILocator.getLayoutAPI().loadLayoutsForUser(loggedInUser).isEmpty()) {
-            SecurityLogger.logInfo(UserAjax.class, "unauthorized attempt to call getRoleById by user "+loggedInUser!=null?loggedInUser.getUserId():"[not logged in]");
-            throw new DotSecurityException("not authorized");
-        }
-
-		RoleAPI api = APILocator.getRoleAPI();
-		Role role;
-		try {
-			role = com.dotmarketing.business.APILocator.getRoleAPI().loadRoleById(roleId);
-		} catch (DotDataException e) {
-			Logger.error(this, e.getMessage(), e);
-			return null;
-		}
-		if(role == null){
-			return null;
-		}
-		HashMap<String, Object> aRecord = new HashMap<String, Object>();
-		aRecord.put("id", role.getId());
-		aRecord.put("type", ROLE_TYPE_VALUE);
-		aRecord.put("name", role.getName());
-		aRecord.put("emailaddress", "");
-		return aRecord;
-	}
-
-	public Map<String, Object> getUsersAndRolesList(String assetInode, String permission, Map<String, String> params) throws Exception {
-
-	    UserWebAPI uWebAPI = WebAPILocator.getUserWebAPI();
-        WebContext ctx = WebContextFactory.get();
-        HttpServletRequest request = ctx.getHttpServletRequest();
-
-        // lock down to users with access to Users portlet
-        User loggedInUser=uWebAPI.getLoggedInUser(request);
-        if(loggedInUser==null || APILocator.getLayoutAPI().loadLayoutsForUser(loggedInUser).isEmpty()) {
-            SecurityLogger.logInfo(UserAjax.class, "unauthorized attempt to call getRoleById by user "+loggedInUser!=null?loggedInUser.getUserId():"[not logged in]");
-            throw new DotSecurityException("not authorized");
-        }
-
-		int start = 0;
-		if(params.containsKey("start"))
-			start = Integer.parseInt((String)params.get("start"));
-
-		int limit = -1;
-		if(params.containsKey("limit"))
-			limit = Integer.parseInt((String)params.get("limit"));
-
-		String query = "";
-		if(params.containsKey("query"))
-			query = (String) params.get("query");
-
-		boolean hideSystemRoles =false;
-		if(params.get("hideSystemRoles")!=null){
-			hideSystemRoles = params.get("hideSystemRoles").equals("true")?true:false;
-		}
-
-		Map<String, Object> results;
-
-		if ( (InodeUtils.isSet(assetInode) && !assetInode.equals("0")) && (UtilMethods.isSet(permission) && !permission.equals("0")) ) {
-			results = processUserAndRoleListWithPermissionOnInode(assetInode, permission, query, start, limit, hideSystemRoles);
-		} else {
-			results = processUserAndRoleList(query, start, limit, hideSystemRoles);
-		}
-
-		return results;
-	}
-
-
-	public Map<String, Object> getRolesList(String assetInode, String permission, Map<String, String> params) throws Exception {
-
-	    UserWebAPI uWebAPI = WebAPILocator.getUserWebAPI();
-        WebContext ctx = WebContextFactory.get();
-        HttpServletRequest request = ctx.getHttpServletRequest();
-
-        // lock down to users with access to Users portlet
-        User loggedInUser=uWebAPI.getLoggedInUser(request);
-        if(loggedInUser==null || APILocator.getLayoutAPI().loadLayoutsForUser(loggedInUser).isEmpty()) {
-            SecurityLogger.logInfo(UserAjax.class, "unauthorized attempt to call getRoleById by user "+loggedInUser!=null?loggedInUser.getUserId():"[not logged in]");
-            throw new DotSecurityException("not authorized");
-        }
-
-		int start = 0;
-		if(params.containsKey("start"))
-			start = Integer.parseInt((String)params.get("start"));
-
-		int limit = -1;
-		if(params.containsKey("limit"))
-			limit = Integer.parseInt((String)params.get("limit"));
-
-		String query = "";
-		if(params.containsKey("query"))
-			query = (String) params.get("query");
-
-		boolean hideSystemRoles =false;
-		if(params.get("hideSystemRoles")!=null){
-			hideSystemRoles = params.get("hideSystemRoles").equals("true")?true:false;
-		}
-
-		Map<String, Object> results;
-
-		if ( (InodeUtils.isSet(assetInode) && !assetInode.equals("0")) && (UtilMethods.isSet(permission) && !permission.equals("0")) ) {
-			results = processRoleListWithPermissionOnInode(assetInode, permission, query, start, limit, hideSystemRoles);
-		} else {
-			results = processRoleList(query, start, limit, hideSystemRoles);
-		}
-
-
-		return results;
-	}
-
-
-
-	public Map<String, Object> getUsersList(String assetInode, String permission, Map<String, String> params) throws Exception {
-
-	    UserWebAPI uWebAPI = WebAPILocator.getUserWebAPI();
-        WebContext ctx = WebContextFactory.get();
-        HttpServletRequest request = ctx.getHttpServletRequest();
-
-        // lock down to users with access to Users portlet
-        User loggedInUser=uWebAPI.getLoggedInUser(request);
-        if(loggedInUser==null || APILocator.getLayoutAPI().loadLayoutsForUser(loggedInUser).isEmpty()) {
-            SecurityLogger.logInfo(UserAjax.class, "unauthorized attempt to call getUsersList by user "+loggedInUser!=null?loggedInUser.getUserId():"[not logged in]");
-            throw new DotSecurityException("not authorized");
-        }
-
-		int start = 0;
-		if(params.containsKey("start"))
-			start = Integer.parseInt((String)params.get("start"));
-
-		int limit = -1;
-		if(params.containsKey("limit"))
-			limit = Integer.parseInt((String)params.get("limit"));
-
-		String query = "";
-		if(params.containsKey("query"))
-			query = (String) params.get("query");
-
-		Map<String, Object> results;
-
-		if ( (InodeUtils.isSet(assetInode) && !assetInode.equals("0")) && (UtilMethods.isSet(permission) && !permission.equals("0")) ) {
-			results = processUserListWithPermissionOnInode(assetInode, permission, query, start, limit);
-		} else {
-			results = processUserList(query, start, limit);
-		}
-
-		return results;
-	}
-
-	public List getUsersList2(String assetInode, String permission, Map<String, String> params) throws Exception {
-
-	    UserWebAPI uWebAPI = WebAPILocator.getUserWebAPI();
-        WebContext ctx = WebContextFactory.get();
-        HttpServletRequest request = ctx.getHttpServletRequest();
-
-        // lock down to users with access to Users portlet
-        User loggedInUser=uWebAPI.getLoggedInUser(request);
-        if(loggedInUser==null || APILocator.getLayoutAPI().loadLayoutsForUser(loggedInUser).isEmpty()) {
-            SecurityLogger.logInfo(UserAjax.class, "unauthorized attempt to call getUsersList2 by user "+loggedInUser!=null?loggedInUser.getUserId():"[not logged in]");
-            throw new DotSecurityException("not authorized");
-        }
-
-		int start = 0;
-		if(params.containsKey("start"))
-			start = Integer.parseInt((String)params.get("start"));
-
-		int limit = -1;
-		if(params.containsKey("limit"))
-			limit = Integer.parseInt((String)params.get("limit"));
-
-		String query = "";
-		if(params.containsKey("query"))
-			query = (String) params.get("query");
-
-		Map<String, Object> results;
-
-		if ( (UtilMethods.isSet(assetInode) && !assetInode.equals("0")) && (UtilMethods.isSet(permission) && !permission.equals("0")) ) {
-			results = processUserListWithPermissionOnInode(assetInode, permission, query, start, limit);
-		} else {
-			results = processUserList(query, start, limit);
-		}
-
-		return (List) results.get("data");
-	}
-
-	private Map<String, Object> processRoleListWithPermissionOnInode(String assetInode, String permission, String query, int start, int limit,
-			boolean hideSystemRoles) {
-
-		Map<String, Object> results;
-
-		try {
-			int permissionType = Integer.parseInt(permission);
-			String inode = assetInode;
-			results = new RolesListTemplate(inode, permissionType, query, start, limit, hideSystemRoles) {
-
-				PermissionAPI perAPI = APILocator.getPermissionAPI();
-
-				@Override
-				public int getRoleCount(boolean hideSystemRoles) throws NoSuchRoleException,
-						SystemException {
-					return perAPI.getRoleCount(inode, permissionType, filter, hideSystemRoles);
-				}
-
-				@Override
-				public List<Role> getRoles(boolean hideSystemRoles) throws NoSuchRoleException,
-						SystemException {
-					List<Role> roles = perAPI.getRoles(inode, permissionType, filter, start, limit, hideSystemRoles);
-					Collections.sort(roles, new Comparator<Role>(){
-
-						public int compare(Role o1, Role o2) {
-							return o1.getName().compareTo(o2.getName());
-						}
-
-					});
-
-					return roles;
-				}
-
-
-			}.perform();
-		}
-		catch(NumberFormatException nfe) {
-    		Logger.warn(UserAjax.class, String.format("::getUsersAndRolesList -> Invalid parameters inode(%s) permission(%s).", assetInode, permission));
-    		results = new HashMap<String,Object>(0);
-		}
-
-		return results;
-
-	}
-
-private Map<String, Object> processRoleList(String query, int start, int limit, boolean hideSystemRoles) {
-
-		Map<String, Object> results = new RolesListTemplate("", 0, query, start, limit, hideSystemRoles)
-		{
-
-			RoleAPI roleAPI = APILocator.getRoleAPI();
-
-
-			@Override
-			public int getRoleCount(boolean hideSystemRoles) throws NoSuchRoleException, SystemException {
-				List<Role> roleList;
-				try {
-					roleList = APILocator.getRoleAPI().findRolesByNameFilter(filter,0,0);
-				} catch (DotDataException e) {
-					Logger.error(UserAjax.class,e.getMessage(),e);
-					throw new SystemException(e);
-				}
-				List<Role> roleListTemp = new ArrayList<Role>(roleList);
-				for(Role r : roleListTemp) {
-					if(PortalUtil.isSystemRole(r) && !r.getFQN().startsWith("Users"))
-						roleList.remove(r);
-				}
-				return roleList.size();
-			}
-
-
-			@Override
-			public List<Role> getRoles(boolean hideSystemRoles) throws NoSuchRoleException, SystemException {
-				List<Role> roleList;
-				try {
-					roleList = APILocator.getRoleAPI().findRolesByNameFilter(filter, start, limit);
-				} catch (DotDataException e) {
-					Logger.error(UserAjax.class,e.getMessage(),e);
-					throw new SystemException(e);
-				}
-				List<Role> roleListTemp = new ArrayList<Role>(roleList);
-				for(Role r : roleListTemp) {
-					if(PortalUtil.isSystemRole(r)&& hideSystemRoles && !r.getFQN().startsWith("Users"))
-						roleList.remove(r);
-				}
-				return roleList;
-			}
-
-		}
-		.perform();
-
-		return results;
-
-	}
-
-
-
-
-
-	private Map<String, Object> processUserAndRoleListWithPermissionOnInode(String assetInode, String permission, String query, int start, int limit,
-			boolean hideSystemRoles) {
-
-		Map<String, Object> results;
-
-		try {
-			int permissionType = Integer.parseInt(permission);
-			String inode = assetInode;
-			results = new UsersAndRolesListTemplate(inode, permissionType, query, start, limit, hideSystemRoles) {
-
-				PermissionAPI perAPI = APILocator.getPermissionAPI();
-
-				@Override
-				public int getRoleCount(boolean hideSystemRoles) throws NoSuchRoleException,
-						SystemException {
-					return perAPI.getRoleCount(inode, permissionType, filter, hideSystemRoles);
-				}
-
-				@Override
-				public List<Role> getRoles(boolean hideSystemRoles) throws NoSuchRoleException,
-						SystemException {
-					List<Role> roles = perAPI.getRoles(inode, permissionType, filter, start, limit, hideSystemRoles);
-					Collections.sort(roles, new Comparator<Role>(){
-
-						public int compare(Role o1, Role o2) {
-							return o1.getName().compareTo(o2.getName());
-						}
-
-					});
-
-					return roles;
-				}
-
-				@Override
-				public int getUserCount() {
-					return perAPI.getUserCount(inode, permissionType, filter);
-				}
-
-				@Override
-				public List<User> getUsers(int newStart, int newLimit) {
-					return perAPI.getUsers(inode, permissionType, filter, newStart, newLimit);
-				}
-			}.perform();
-		}
-		catch(NumberFormatException nfe) {
-    		Logger.warn(UserAjax.class, String.format("::getUsersAndRolesList -> Invalid parameters inode(%s) permission(%s).", assetInode, permission));
-    		results = new HashMap<String,Object>(0);
-		}
-
-		return results;
-
-	}
-
-	private Map<String, Object> processUserAndRoleList(String query, int start, int limit, boolean hideSystemRoles) {
-
-		Map<String, Object> results = new UsersAndRolesListTemplate("", 0, query, start, limit, hideSystemRoles)
-		{
-
-			RoleAPI roleAPI = APILocator.getRoleAPI();
-			UserAPI userAPI = APILocator.getUserAPI();
-
-			@Override
-			public int getRoleCount(boolean hideSystemRoles) throws NoSuchRoleException, SystemException {
-				List<Role> roleList;
-				try {
-					roleList = APILocator.getRoleAPI().findRolesByNameFilter(filter,0,0);
-				} catch (DotDataException e) {
-					Logger.error(UserAjax.class,e.getMessage(),e);
-					throw new SystemException(e);
-				}
-				List<Role> roleListTemp = new ArrayList<Role>(roleList);
-				for(Role r : roleListTemp) {
-					if(PortalUtil.isSystemRole(r))
-						roleList.remove(r);
-				}
-				return roleList.size();
-			}
-
-			@Override
-			public List<Role> getRoles(boolean hideSystemRoles) throws NoSuchRoleException, SystemException {
-				List<Role> roleList;
-				try {
-					roleList = APILocator.getRoleAPI().findRolesByNameFilter(filter, start, limit);
-				} catch (DotDataException e) {
-					Logger.error(UserAjax.class,e.getMessage(),e);
-					throw new SystemException(e);
-				}
-				List<Role> roleListTemp = new ArrayList<Role>(roleList);
-				for(Role r : roleListTemp) {
-					if(PortalUtil.isSystemRole(r)&& hideSystemRoles)
-						roleList.remove(r);
-				}
-				return roleList;
-			}
-
-			@Override
-			public int getUserCount() {
-				try {
-					return new Long(userAPI.getCountUsersByNameOrEmail(filter)).intValue();
-				} catch (DotDataException e) {
-					Logger.error(this, e.getMessage(), e);
-					return 0;
-				}
-			}
-
-			@Override
-			public List<User> getUsers(int newStart, int newLimit) {
-				try {
-					return userAPI.getUsersByName(filter, newStart, newLimit, APILocator.getUserAPI().getSystemUser(),false);
-				} catch (DotDataException e) {
-					Logger.error(this, e.getMessage(), e);
-					return new ArrayList<User>();
-				}
-			}
-		}
-		.perform();
-
-		return results;
-
-	}
-
-	private Map<String, Object> processUserListWithPermissionOnInode(String assetInode, String permission, String query, int start, int limit) {
-
-		Map<String, Object> results;
-
-		try {
-			int permissionType = Integer.parseInt(permission);
-			String inode = assetInode;
-			results = new UsersListTemplate(inode, permissionType, query, start, limit) {
-
-				PermissionAPI perAPI = APILocator.getPermissionAPI();
-
-				@Override
-				public int getUserCount() {
-					return perAPI.getUserCount(inode, permissionType, filter);
-				}
-
-				@Override
-				public List<User> getUsers() {
-					return perAPI.getUsers(inode, permissionType, filter, start, limit);
-				}
-			}.perform();
-		}
-		catch(NumberFormatException nfe) {
-			Logger.warn(UserAjax.class, String.format("::getUsersList -> Invalid parameters inode(%s) permission(%s).", assetInode, permission));
-			results = new HashMap<String,Object>(0);
-		}
-
-		return results;
-	}
-
-	private Map<String, Object> processUserList(String query, int start, int limit) {
-
-		Map<String, Object> results = new UsersListTemplate("", 0, query, start, limit)
-		{
-				UserAPI userAPI = APILocator.getUserAPI();
-
-				@Override
-				public int getUserCount() {
-					try {
-						return new Long(userAPI.getCountUsersByNameOrEmailOrUserID(filter)).intValue();
-					} catch (DotDataException e) {
-						Logger.error(this, e.getMessage(), e);
-						return 0;
-					}
-				}
-
-				@Override
-				public List<User> getUsers() {
-					try {
-						int page = (start/limit)+1;
-						int pageSize = limit;
-						return userAPI.getUsersByNameOrEmailOrUserID(filter, page, pageSize);
-					} catch (DotDataException e) {
-						Logger.error(this, e.getMessage(), e);
-						return new ArrayList<User>();
-					}
-				}
-		}
-		.perform();
-
-		return results;
-	}
-
-
-	public boolean hasUserRoles(String userId, String[] roles) throws Exception {
-	    UserWebAPI uWebAPI = WebAPILocator.getUserWebAPI();
-        WebContext ctx = WebContextFactory.get();
-        HttpServletRequest request = ctx.getHttpServletRequest();
-
-        // lock down to users with access to Users portlet
-        User loggedInUser=uWebAPI.getLoggedInUser(request);
-        if(loggedInUser==null || APILocator.getLayoutAPI().loadLayoutsForUser(loggedInUser).isEmpty()) {
-            SecurityLogger.logInfo(UserAjax.class, "unauthorized attempt to call hasUserRoles by user "+loggedInUser!=null?loggedInUser.getUserId():"[not logged in]");
-            throw new DotSecurityException("not authorized");
-        }
-
-		User user;
-		try {
-			user = APILocator.getUserAPI().loadUserById(userId,APILocator.getUserAPI().getSystemUser(),false);
-		} catch (Exception e) {
-			Logger.error(this, e.getMessage(), e);
-			return false;
-		}
-		for(String roleName : roles) {
-			try {
-				if(com.dotmarketing.business.APILocator.getRoleAPI().doesUserHaveRole(user, roleName))
-					return true;
-			} catch (DotDataException e) {
-				Logger.error(UserAjax.class,e.getMessage(),e);
-				return false;
-			}
-		}
-		return false;
-	}
-
-	public List<Map<String, Object>> getUserCategories(String userId) throws PortalException, SystemException, DotDataException, DotSecurityException {
-		UserWebAPI uWebAPI = WebAPILocator.getUserWebAPI();
-		WebContext ctx = WebContextFactory.get();
-		HttpServletRequest request = ctx.getHttpServletRequest();
-		UserProxyAPI userProxyAPI = APILocator.getUserProxyAPI();
-
-		CategoryAPI catAPI = APILocator.getCategoryAPI();
-		UserProxy uProxy = userProxyAPI.getUserProxy(userId, uWebAPI.getLoggedInUser(request), uWebAPI.isLoggedToBackend(request));
-		List<Category> children = catAPI.getChildren(uProxy, uWebAPI.getLoggedInUser(request), uWebAPI.isLoggedToBackend(request));
-
-		List<Map<String, Object>> toReturn = new ArrayList<Map<String,Object>>();
-		for(Category child: children) {
-			toReturn.add(child.getMap());
-		}
-
-		return toReturn;
-	}
-
-	public void updateUserCategories(String userId, String[] categories) throws PortalException, SystemException, DotSecurityException, DotDataException {
-		UserWebAPI uWebAPI = WebAPILocator.getUserWebAPI();
-		WebContext ctx = WebContextFactory.get();
-		HttpServletRequest request = ctx.getHttpServletRequest();
-		UserProxyAPI userProxyAPI = APILocator.getUserProxyAPI();
-
-		User user = uWebAPI.getLoggedInUser(request);
-		boolean respectFrontend = uWebAPI.isLoggedToBackend(request);
-
-		CategoryAPI catAPI = APILocator.getCategoryAPI();
-		UserProxy userProxy = userProxyAPI.getUserProxy(userId, uWebAPI.getLoggedInUser(request), uWebAPI.isLoggedToBackend(request));
-
-		HibernateUtil.startTransaction();
-		List<Category> myUserCategories = catAPI.getChildren(userProxy, user, respectFrontend);
-		for (Object o : myUserCategories) {
-			if(o instanceof Category && catAPI.canUseCategory((Category)o, user, respectFrontend)){
-				catAPI.removeChild(userProxy, (Category)o, user, respectFrontend);
-			}
-		}
-		for(int i = 0;i < categories.length;i++)
-		{
-			Category category = catAPI.find(categories[i], user, respectFrontend);
-			if(InodeUtils.isSet(category.getInode()))
-			{
-				catAPI.addChild(userProxy, category, user, respectFrontend);
-			}
-		}
-		HibernateUtil.commitTransaction();
-	}
-
-	public void updateUserLocale(String userId, String timeZoneId, String languageId) throws DotDataException, PortalException, SystemException, DotSecurityException {
-		UserWebAPI uWebAPI = WebAPILocator.getUserWebAPI();
-		WebContext ctx = WebContextFactory.get();
-		HttpServletRequest request = ctx.getHttpServletRequest();
-		UserAPI userAPI = APILocator.getUserAPI();
-
-		User user = uWebAPI.getLoggedInUser(request);
-		boolean respectFrontend = uWebAPI.isLoggedToBackend(request);
-
-		User toUpdate = userAPI.loadUserById(userId, user, respectFrontend);
-		toUpdate.setTimeZoneId(timeZoneId);
-		toUpdate.setLanguageId(languageId);
-		userAPI.save(toUpdate, user, respectFrontend);
-
-	}
-
-	public void disableUserClicktracking(String userId, boolean disabled) throws PortalException, SystemException, DotSecurityException, DotDataException {
-
-		UserWebAPI uWebAPI = WebAPILocator.getUserWebAPI();
-		WebContext ctx = WebContextFactory.get();
-		HttpServletRequest request = ctx.getHttpServletRequest();
-		UserProxyAPI userProxyAPI = APILocator.getUserProxyAPI();
-
-		User user = uWebAPI.getLoggedInUser(request);
-		boolean respectFrontEndRoles = uWebAPI.isLoggedToBackend(request);
-
-		HibernateUtil.startTransaction();
-		UserProxy toUpdate = userProxyAPI.getUserProxy(userId, user, respectFrontEndRoles);
-		toUpdate.setNoclicktracking(disabled);
-		userProxyAPI.saveUserProxy(toUpdate, user, respectFrontEndRoles);
-		HibernateUtil.commitTransaction();
-
-	}
-
-
-	// Helper classes. They implement the template method design pattern.
-	@SuppressWarnings("unused")
-	private abstract class UsersAndRolesListTemplate {
-
-		protected String inode;
-		protected int permissionType;
-		protected String filter;
-		protected int start;
-		protected int limit;
-		protected boolean hideSystemRoles;
-
-		public abstract int getRoleCount(boolean hideSystemRoles) throws NoSuchRoleException, SystemException;
-		public abstract List<Role> getRoles(boolean hideSystemRoles) throws NoSuchRoleException, SystemException;
-		public abstract int getUserCount();
-		public abstract List<User> getUsers(int start, int limit);
-
-		public UsersAndRolesListTemplate(String inode, int permissionType, String filter, int start, int limit, boolean hideSystemRoles) {
-			this.inode = inode;
-			this.permissionType = permissionType;
-			this.filter = filter;
-			this.start = start;
-			this.limit = limit;
-			this.hideSystemRoles = hideSystemRoles;
-		}
-
-		public Map<String, Object> perform() {
-
-			ArrayList<Map<String, String>> list = null;						// Keeps a list of roles and/or users
-			Map<String, Object> results = new HashMap<String, Object>(2);	// Keeps the objects in container needed by the Ajax proxy (client-side)
-			int totalItemCount = 0;											// Keeps the grand total of items
-																			// (No. of roles + No. of users)
-			List<Role> roles = null;
-			List<User> users = new ArrayList<User>();
-			int realRoleCount = 0;
-			int realUserCount = 0;
-
-			// Step 1. Retrieve roles, beginning from "start" parameter, up to a number of "limit" items, filtered by "filter" parameter.
-			try {
-
-				totalItemCount = getRoleCount(hideSystemRoles);
-				if( start < totalItemCount ) {
-					roles = getRoles(hideSystemRoles);
-					realRoleCount = roles.size();
-				}
-
-			// Step 2. Retrieve users by matching name for the remaining of page, if needed.
-
-				if( realRoleCount < limit || limit < 0 ) {
-
-					// Since one page should be filled in with up to "limit" number of items, fill the remaining of page with users
-					int realStart = start - totalItemCount < 0 ? 0 : start - totalItemCount;
-					int realLimit = limit - realRoleCount < 0 ? -1 : limit - realRoleCount;
-					users = getUsers(realStart, realLimit);
-					realUserCount = users.size();
-				}
-
-				totalItemCount += getUserCount();
-
-				// Step 3. Get the CMS Admins
-				if(realRoleCount != 0 && (realRoleCount < limit || limit < 0))
-				{
-					Role CMSAdministratorRole = com.dotmarketing.business.APILocator.getRoleAPI().loadCMSAdminRole();
-					List<User> CMSAdministrators = com.dotmarketing.business.APILocator.getRoleAPI().findUsersForRole(CMSAdministratorRole.getId());
-					String localFilter = filter.toLowerCase();
-					for(User administrator : CMSAdministrators)
-					{
-						if(administrator.getFullName().toLowerCase().contains(filter))
-						{
-							if(!users.contains(administrator) && !administrator.getUserId().equals("system"))
-							{
-								users.add(administrator);
-							}
-						}
-					}
-				}
-
-				try
-				{
-					SortTool sortTool = new SortTool();
-					users = (List<User>) sortTool.sort(users.toArray(),"firstName");
-
-				}
-				catch(Exception ex)
-				{
-					Logger.info(UserAjax.class,"couldn't sort the users by first name" + ex.getMessage());
-				}
-
-				try
-				{
-					SortTool sortTool = new SortTool();
-					roles = (List<Role>) sortTool.sort(roles.toArray(),"name");
-
-				}
-				catch(Exception ex)
-				{
-					Logger.info(UserAjax.class,"couldn't sort the roles by name" + ex.getMessage());
-				}
-
-				//Step 4. Assemble all of this information into an appropriate container to the view
-				if( roles != null || users != null ) {
-
-					int pageSize = realRoleCount + realUserCount;
-					list = new ArrayList<Map<String, String>>(pageSize);
-
-					if( roles != null ) {
-						for(Role aRole : roles) {
-							Map<String, String> aRecord = new HashMap<String, String>();
-							aRecord.put("id", aRole.getId());
-							aRecord.put("type", ROLE_TYPE_VALUE);
-							aRecord.put("name", aRole.getName());
-							aRecord.put("emailaddress", ROLE_TYPE_VALUE);
-							list.add(aRecord);
-						}
-					}
-
-					if( users != null ) {
-						for( User aUser : users ) {
-							Map<String, String> aRecord = new HashMap<String, String>();
-							String fullName = aUser.getFullName();
-							fullName = (UtilMethods.isSet(fullName) ? fullName : " ");
-							String emailAddress = aUser.getEmailAddress();
-							emailAddress = (UtilMethods.isSet(emailAddress) ? emailAddress : " ");
-							aRecord.put("id", aUser.getUserId());
-							aRecord.put("type", USER_TYPE_VALUE);
-							aRecord.put("name", fullName);
-							aRecord.put("emailaddress", emailAddress);
-							list.add(aRecord);
-						}
-					}
-
-				}
-				// No roles nor users retrieved. So create an empty list.
-				else {
-					list = new ArrayList<Map<String, String>>(0);
-				} //end if
-
-				Collections.sort(list, new Comparator <Map<String, String>>(){
-
-					public int compare(Map<String, String> record1,
-							Map<String, String> record2) {
-
-						return record1.get("name").compareTo(record2.get("name"));
-					}
-
-
-
-				});
-			}
-			catch(Exception ex) {
-	    		Logger.warn(UsersAndRolesListTemplate.class, "::perform -> Could not process list of roles and users.");
-				list = new ArrayList<Map<String, String>>(0);
-			}
-
-			results.put("data", list);
-			results.put("total", totalItemCount);
-
-			return results;
-
-		}
-
-	}
-	// Helper classes. They implement the template method design pattern.
-	@SuppressWarnings("unused")
-	private abstract class RolesListTemplate {
-
-		protected String inode;
-		protected int permissionType;
-		protected String filter;
-		protected int start;
-		protected int limit;
-		protected boolean hideSystemRoles;
-
-		public abstract int getRoleCount(boolean hideSystemRoles) throws NoSuchRoleException, SystemException;
-		public abstract List<Role> getRoles(boolean hideSystemRoles) throws NoSuchRoleException, SystemException;
-
-
-		public RolesListTemplate(String inode, int permissionType, String filter, int start, int limit, boolean hideSystemRoles) {
-			this.inode = inode;
-			this.permissionType = permissionType;
-			this.filter = filter;
-			this.start = start;
-			this.limit = limit;
-			this.hideSystemRoles = hideSystemRoles;
-		}
-
-		public Map<String, Object> perform() {
-
-			ArrayList<Map<String, String>> list = null;						// Keeps a list of roles and/or users
-			Map<String, Object> results = new HashMap<String, Object>(2);	// Keeps the objects in container needed by the Ajax proxy (client-side)
-			int totalItemCount = 0;											// Keeps the grand total of items
-																			// (No. of roles + No. of users)
-			List<Role> roles = null;
-
-			int realRoleCount = 0;
-
-
-			// Step 1. Retrieve roles, beginning from "start" parameter, up to a number of "limit" items, filtered by "filter" parameter.
-			try {
-
-				totalItemCount = getRoleCount(hideSystemRoles);
-				if( start < totalItemCount ) {
-					roles = getRoles(hideSystemRoles);
-					realRoleCount = roles.size();
-				}
-
-			// Step 2. Retrieve users by matching name for the remaining of page, if needed.
-
-				if( realRoleCount < limit || limit < 0 ) {
-
-					// Since one page should be filled in with up to "limit" number of items, fill the remaining of page with users
-					int realStart = start - totalItemCount < 0 ? 0 : start - totalItemCount;
-					int realLimit = limit - realRoleCount < 0 ? -1 : limit - realRoleCount;
-
-				}
-
-
-				// Step 3. Get the CMS Admins
-				if(realRoleCount != 0 && (realRoleCount < limit || limit < 0))
-				{
-					Role CMSAdministratorRole = com.dotmarketing.business.APILocator.getRoleAPI().loadCMSAdminRole();
-					List<User> CMSAdministrators = com.dotmarketing.business.APILocator.getRoleAPI().findUsersForRole(CMSAdministratorRole.getId());
-					String localFilter = filter.toLowerCase();
-					for(User administrator : CMSAdministrators)
-					{
-						if(administrator.getFullName().toLowerCase().contains(filter))
-						{
-
-						}
-					}
-				}
-
-				try
-				{
-					SortTool sortTool = new SortTool();
-
-
-				}
-				catch(Exception ex)
-				{
-					Logger.info(UserAjax.class,"couldn't sort the users by first name" + ex.getMessage());
-				}
-
-				try
-				{
-					SortTool sortTool = new SortTool();
-					roles = (List<Role>) sortTool.sort(roles.toArray(),"name");
-
-				}
-				catch(Exception ex)
-				{
-					Logger.info(UserAjax.class,"couldn't sort the roles by name" + ex.getMessage());
-				}
-
-				//Step 4. Assemble all of this information into an appropriate container to the view
-				if( roles != null  ) {
-
-					int pageSize = realRoleCount ;
-					list = new ArrayList<Map<String, String>>(pageSize);
-
-					if( roles != null ) {
-						for(Role aRole : roles) {
-							Map<String, String> aRecord = new HashMap<String, String>();
-							aRecord.put("id", aRole.getId());
-							aRecord.put("type", ROLE_TYPE_VALUE);
-							aRecord.put("name", aRole.getName());
-							aRecord.put("emailaddress", ROLE_TYPE_VALUE);
-							list.add(aRecord);
-						}
-					}
-
-
-				}
-				// No roles nor users retrieved. So create an empty list.
-				else {
-					list = new ArrayList<Map<String, String>>(0);
-				} //end if
-
-				Collections.sort(list, new Comparator <Map<String, String>>(){
-
-					public int compare(Map<String, String> record1,
-							Map<String, String> record2) {
-
-						return record1.get("name").compareTo(record2.get("name"));
-					}
-
-
-
-				});
-			}
-			catch(Exception ex) {
-	    		Logger.warn(UsersAndRolesListTemplate.class, "::perform -> Could not process list of roles");
-				list = new ArrayList<Map<String, String>>(0);
-			}
-
-			results.put("data", list);
-			results.put("total", totalItemCount);
-
-			return results;
-		}
-	}
-
-
-	private abstract class UsersListTemplate {
-
-		protected String inode;
-		protected int permissionType;
-		protected String filter;
-		protected int start;
-		protected int limit;
-
-		public abstract int getUserCount();
-		public abstract List<User> getUsers();
-
-		public UsersListTemplate(String inode, int permissionType, String filter, int start, int limit) {
-			this.inode = inode;
-			this.permissionType = permissionType;
-			this.filter = filter;
-			this.start = start;
-			this.limit = limit;
-		}
-
-		public Map<String, Object> perform() {
-
-			ArrayList<Map<String, String>> list = null;						// Keeps a list of users
-			Map<String, Object> results = new HashMap<String, Object>(2);	// Keeps the objects in container needed by the Ajax proxy (client-side)
-			int totalItemCount = 0;											// Keeps the grand total of items
-																			// (No. of users)
-			List<User> users = null;
-			int realUserCount = 0;
-
-			// Step 1. Retrieve users, beginning from "start" parameter, up to a number of "limit" items, filtered by "filter" parameter.
-			try {
-
-				totalItemCount = getUserCount();
-				if( start < totalItemCount ) {
-					users = getUsers();
-					realUserCount = users.size();
-				}
-
-			// Step 2. Assemble all of this information into an appropriate container to the view
-				if( users != null ) {
-
-					int pageSize = realUserCount;
-					list = new ArrayList<Map<String, String>>(pageSize);
-
-					for( User aUser : users ) {
-						Map<String, String> aRecord = new HashMap<String, String>();
-						String fullName = aUser.getFullName();
-						fullName = (UtilMethods.isSet(fullName) ? fullName : " ");
-						String emailAddress = aUser.getEmailAddress();
-						emailAddress = (UtilMethods.isSet(emailAddress) ? emailAddress : " ");
-						aRecord.put("id", aUser.getUserId());
-						aRecord.put("type", USER_TYPE_VALUE);
-						aRecord.put("name", fullName);
-						aRecord.put("emailaddress",emailAddress);
-						list.add(aRecord);
-					}
-				}
-				// No users retrieved. So create an empty list.
-				else {
-					list = new ArrayList<Map<String, String>>(0);
-				} //end if
-			}
-			catch(Exception ex) {
-	    		Logger.warn(UserAjax.class, "::processUsersList -> Could not process list of users.");
-				list = new ArrayList<Map<String, String>>(0);
-			}
-
-			results.put("data", list);
-			results.put("total", totalItemCount);
-
-			return results;
-
-		}
-
-	}
-
-	private User getUser() throws PortalException, SystemException {
-		WebContext ctx = WebContextFactory.get();
-		HttpServletRequest request = ctx.getHttpServletRequest();
-		User user = WebAPILocator.getUserWebAPI().getLoggedInUser(request);
-		return user;
-	}
-
-}
+			UserAPI uAPI = APILocator.getUserAPI();
+			PermissionAPI perAPI = APILocator.getPermissionAPI();
+			UserProxyAPI upAPI = APILocator.getUserProxyAPI();
+			User userToSave;
+			User loggedInUser = uWebAPI.getLoggedInUser(request);
+
+			try {
+				userToSave = (User)uAPI.loadUserById(userId,uAPI.getSystemUser(),false).clone();
+				userToSave.setModified(false);
+			} catch (Exception e) {
+				Logger.error(this, e.getMessage(), e);
+				return null;
+			}
+			userToSave.setFirstName(firstName);
+			userToSave.setLastName(lastName);
+			if (email != null) {
+				userToSave.setEmailAddress(email);
+			}
+			boolean reauthenticationRequired = false;
+			boolean validatePassword = false;
+			if (password != null) {
+				// Password has changed, so it has to be validated
+				userToSave.setPassword(password);
+				userToSave.setPasswordEncrypted(false);
+				validatePassword = true;
+				// And re-authentication might be required
+				reauthenticationRequired = true;
+			}
+
+			if(userToSave.getUserId().equalsIgnoreCase(loggedInUser.getUserId())){
+				uAPI.save(userToSave, uAPI.getSystemUser(), validatePassword, !uWebAPI.isLoggedToBackend(request));
+			}else if(perAPI.doesUserHavePermission(upAPI.getUserProxy(userToSave,uAPI.getSystemUser(), false), PermissionAPI.PERMISSION_EDIT,loggedInUser, false)){
+				uAPI.save(userToSave, loggedInUser, validatePassword, !uWebAPI.isLoggedToBackend(request));
+			}else{
+				throw new DotSecurityException("User doesn't have permission to save the user which is trying to be saved");
+			}
+
+			ActivityLogger.logInfo(getClass(), "User Updated", "Date: " + date + "; "+ "User:" + modUser.getUserId());
+			AdminLogger.log(getClass(), "User Updated", "Date: " + date + "; "+ "User:" + modUser.getUserId());
+			resultMap = new HashMap<String, Object>();
+			resultMap.put("userID", userToSave.getUserId());
+			resultMap.put("reauthenticate", reauthenticationRequired);
+			return resultMap;
+
+		}catch(UserFirstNameException e) {
+			ActivityLogger.logInfo(getClass(), "Error Updating User. Invalid First Name", "Date: " + date + ";  "+ "User:" + modUser.getUserId());
+			AdminLogger.log(getClass(), "Error Updating User", "Date: " + date + ";  "+ "User:" + modUser.getUserId());
+			e.setMessage(LanguageUtil.get(uWebAPI.getLoggedInUser(request),"User-Info-Save-First-Name-Failed"));
+			throw e;
+		} catch(UserLastNameException e) {
+			ActivityLogger.logInfo(getClass(), "Error Updating User. Invalid Last Name", "Date: " + date + ";  "+ "User:" + modUser.getUserId());
+			AdminLogger.log(getClass(), "Error Updating User", "Date: " + date + ";  "+ "User:" + modUser.getUserId());
+			e.setMessage(LanguageUtil.get(uWebAPI.getLoggedInUser(request),"User-Info-Save-Last-Name-Failed"));
+			throw e;
+		} catch(DotDataException | DotStateException e) {
+			ActivityLogger.logInfo(getClass(), "Error Updating User", "Date: " + date + ";  "+ "User:" + modUser.getUserId());
+			AdminLogger.log(getClass(), "Error Updating User", "Date: " + date + ";  "+ "User:" + modUser.getUserId());
+			throw e;
+		}
+
+	}
+
+	public boolean deleteUser (String userId) throws DotHibernateException, PortalException, SystemException {
+		User modUser = getUser();
+		String date = DateUtil.getCurrentDate();
+
+		ActivityLogger.logInfo(getClass(), "Deleting User", "Date: " + date + "; "+ "User:" + modUser.getUserId());
+		AdminLogger.log(getClass(), "Deleting User", "Date: " + date + "; "+ "User:" + modUser.getUserId());
+
+		try {
+
+			UserWebAPI uWebAPI = WebAPILocator.getUserWebAPI();
+			WebContext ctx = WebContextFactory.get();
+			HttpServletRequest request = ctx.getHttpServletRequest();
+			UserAPI uAPI = APILocator.getUserAPI();
+
+			User user;
+			try {
+				HibernateUtil.startTransaction();
+				user = uAPI.loadUserById(userId,uWebAPI.getLoggedInUser(request),false);
+				APILocator.getContentletAPI().removeUserReferences(userId);
+				uAPI.delete(user, uWebAPI.getLoggedInUser(request), !uWebAPI.isLoggedToBackend(request));
+				HibernateUtil.commitTransaction();
+			} catch (Exception e) {
+				HibernateUtil.rollbackTransaction();
+				Logger.error(this, e.getMessage(), e);
+				return false;
+			}
+
+		} catch(DotDataException | DotStateException e) {
+			ActivityLogger.logInfo(getClass(), "Error Deleting User", "Date: " + date + ";  "+ "User:" + modUser.getUserId());
+			AdminLogger.log(getClass(), "Error Deleting User", "Date: " + date + ";  "+ "User:" + modUser.getUserId());
+			throw e;
+		}
+
+		ActivityLogger.logInfo(getClass(), "User Deleted", "Date: " + date + "; "+ "User:" + modUser.getUserId());
+		AdminLogger.log(getClass(), "User Deleted", "Date: " + date + "; "+ "User:" + modUser.getUserId());
+
+		return true;
+	}
+
+	public List<Map<String, Object>> getUserRoles (String userId) throws Exception {
+		List<Map<String, Object>> roleMaps = new ArrayList<Map<String,Object>>();
+		Role userRole = APILocator.getRoleAPI().loadRoleByKey(RoleAPI.USERS_ROOT_ROLE_KEY);
+		UserWebAPI uWebAPI = WebAPILocator.getUserWebAPI();
+		WebContext ctx = WebContextFactory.get();
+        HttpServletRequest request = ctx.getHttpServletRequest();
+
+		// lock down to users with access to Users portlet
+        User loggedInUser=uWebAPI.getLoggedInUser(request);
+        if(loggedInUser==null || !APILocator.getPortletAPI().hasUserAdminRights(loggedInUser)) {
+            SecurityLogger.logInfo(UserAjax.class, "unauthorized attempt to call getUserRoles by user "+loggedInUser!=null?loggedInUser.getUserId():"[not logged in]");
+            throw new DotSecurityException("not authorized");
+        }
+
+		if(UtilMethods.isSet(userId)){
+			RoleAPI roleAPI = APILocator.getRoleAPI();
+			List<com.dotmarketing.business.Role> roles = roleAPI.loadRolesForUser(userId, false);
+			for(com.dotmarketing.business.Role r : roles) {
+
+				String DBFQN =  r.getDBFQN();
+
+				if(DBFQN.contains(userRole.getId())) {
+					continue;
+				}
+				roleMaps.add(r.toMap());
+			}
+		}
+		return roleMaps;
+	}
+
+	public Map<String, Boolean> getUserRolesValues (String userId, String hostIdentifier) throws Exception {
+	    UserWebAPI uWebAPI = WebAPILocator.getUserWebAPI();
+        WebContext ctx = WebContextFactory.get();
+        HttpServletRequest request = ctx.getHttpServletRequest();
+
+        // lock down to users with access to Users portlet
+        User loggedInUser=uWebAPI.getLoggedInUser(request);
+        if(loggedInUser==null || !(APILocator.getPortletAPI().hasUserAdminRights(loggedInUser) || userId.equals(loggedInUser.getUserId()))) {
+            SecurityLogger.logInfo(UserAjax.class, "unauthorized attempt to call getUserRolesValues by user "+loggedInUser!=null?loggedInUser.getUserId():"[not logged in]");
+            throw new DotSecurityException("not authorized");
+        }
+
+		Map<String, Boolean> userPerms = new HashMap<String,Boolean>();
+		if(UtilMethods.isSet(userId)){
+			RoleAPI roleAPI = APILocator.getRoleAPI();
+			List<com.dotmarketing.business.Role> roles = roleAPI.loadRolesForUser(userId, false);
+			for(com.dotmarketing.business.Role r : roles) {
+				List<Permission> perms = APILocator.getPermissionAPI().getPermissionsByRole(r, false);
+				for (Permission p : perms) {
+					String permType = p.getType();
+					permType = permType.equals(Folder.class.getCanonicalName())?"folderModifiable":
+						 permType.equals(Template.class.getCanonicalName())?"templateModifiable":
+						 permType.equals(Container.class.getCanonicalName())?"containerModifiable":
+						 permType.equals(File.class.getCanonicalName())?"fileModifiable":"";
+
+					Boolean hasPerm = userPerms.get(permType)!=null?userPerms.get(permType):false;
+
+					 if(UtilMethods.isSet(permType) && p.getInode().equals(hostIdentifier)) {
+						 userPerms.put(permType, hasPerm | (p.getPermission()==PermissionAPI.PERMISSION_EDIT ||
+								 p.getPermission()==PermissionAPI.PERMISSION_PUBLISH));
+					 }
+				}
+			}
+		}
+		return userPerms;
+	}
+
+	public void updateUserRoles (String userId, List<String> roleIds) throws DotDataException, NoSuchUserException, DotRuntimeException, PortalException, SystemException, DotSecurityException {
+
+		String date = DateUtil.getCurrentDate();
+		User currentUser = getUser();
+
+		ActivityLogger.logInfo(getClass(), "Modifying User Roles", "User Beign Modified:" + userId + "; "+ "Modificator User:" + currentUser.getUserId() + "; Date:" + date );
+		AdminLogger.log(getClass(), "Modifying User Roles", "User Beign Modified:" + userId + "; "+ "Modificator User:" + currentUser.getUserId() + "; Date:" + date );
+
+		WebContext ctx = WebContextFactory.get();
+		RoleAPI roleAPI = APILocator.getRoleAPI();
+		UserWebAPI uWebAPI = WebAPILocator.getUserWebAPI();
+		HttpServletRequest request = ctx.getHttpServletRequest();
+		UserAPI uAPI = APILocator.getUserAPI();
+
+		List<com.dotmarketing.business.Role> userRoles = roleAPI.loadRolesForUser(userId);
+
+		User user = uAPI.loadUserById(userId,uWebAPI.getLoggedInUser(request),false);
+
+		//Remove all roles not assigned
+		for(com.dotmarketing.business.Role r : userRoles) {
+			if(!roleIds.contains(r.getId())) {
+				if(r.isEditUsers()) {
+					try {
+						roleAPI.removeRoleFromUser(r, user);
+					} catch(DotDataException | DotStateException e) {
+						ActivityLogger.logInfo(getClass(), "Error Removing User Role", "User Beign Modified:" + userId + "; "+ "Modificator User:" + currentUser.getUserId() + "; RoleID: " + r.getId() + "; Date:" + date );
+						AdminLogger.log(getClass(), "Error Removing User Role", "User Beign Modified:" + userId + "; "+ "Modificator User:" + currentUser.getUserId() + "; RoleID: " + r.getId() + "; Date:" + date );
+						throw e;
+					}
+				}
+			}
+		}
+
+		for(com.dotmarketing.business.Role r : roleAPI.loadRolesForUser(userId)) {
+			if(roleIds.contains(r.getId())) {
+				roleIds.remove(r.getId());
+			}
+		}
+
+		//Adding missing roles
+		for(String roleId : roleIds) {
+			com.dotmarketing.business.Role r = roleAPI.loadRoleById(roleId);
+			if(r.isEditUsers()) {
+				try {
+					roleAPI.addRoleToUser(r, user);
+				} catch(DotDataException e) {
+					ActivityLogger.logInfo(getClass(), "Error Adding User Role", "User Beign Modified:" + userId + "; "+ "Modificator User:" + currentUser.getUserId() + "; RoleID: " + r.getId() + "; Date:" + date );
+					AdminLogger.log(getClass(), "Error Adding User Role", "User Beign Modified:" + userId + "; "+ "Modificator User:" + currentUser.getUserId() + "; RoleID: " + r.getId() + "; Date:" + date );
+					throw e;
+				} catch(DotStateException e) {
+					ActivityLogger.logInfo(getClass(), "Error Adding User Role", "User Beign Modified:" + userId + "; "+ "Modificator User:" + currentUser.getUserId() + "; RoleID: " + r.getId() + "; Date:" + date );
+					AdminLogger.log(getClass(), "Error Adding User Role", "User Beign Modified:" + userId + "; "+ "Modificator User:" + currentUser.getUserId() + "; RoleID: " + r.getId() + "; Date:" + date );
+					throw e;
+				}
+			}
+		}
+
+		ActivityLogger.logInfo(getClass(), "User Roles Modified", "User Modified:" + userId + "; "+ "Modificator User:" + currentUser.getUserId() + "; Date:" + date );
+		AdminLogger.log(getClass(), "User Roles Modified", "User Modified:" + userId + "; "+ "Modificator User:" + currentUser.getUserId() + "; Date:" + date );
+
+	}
+
+	public List<Map<String, String>> loadUserAddresses(String userId) throws DotDataException {
+
+		UserAPI uAPI = APILocator.getUserAPI();
+		UserWebAPI uWebAPI = WebAPILocator.getUserWebAPI();
+		WebContext ctx = WebContextFactory.get();
+		HttpServletRequest request = ctx.getHttpServletRequest();
+
+		User user = null;
+		List<Address> userAddresses = new ArrayList<Address>();
+		try {
+			if(UtilMethods.isSet(userId)){
+				user = uAPI.loadUserById(userId, uWebAPI.getLoggedInUser(request), !uWebAPI.isLoggedToBackend(request));
+				userAddresses = uAPI.loadUserAddresses(user, uWebAPI.getLoggedInUser(request), !uWebAPI.isLoggedToBackend(request));
+			}
+		} catch (NoSuchUserException e) {
+			Logger.error(this, e.getMessage(), e);
+			throw new DotDataException(e.getMessage(), e);
+		} catch (DotRuntimeException e) {
+			Logger.error(this, e.getMessage(), e);
+			throw new DotDataException(e.getMessage(), e);
+		} catch (PortalException e) {
+			Logger.error(this, e.getMessage(), e);
+			throw new DotDataException(e.getMessage(), e);
+		} catch (SystemException e) {
+			Logger.error(this, e.getMessage(), e);
+			throw new DotDataException(e.getMessage(), e);
+		} catch (DotSecurityException e) {
+			Logger.error(this, e.getMessage(), e);
+			throw new DotDataException(e.getMessage(), e);
+		}
+
+		List<Map<String, String>> addressesToReturn = new ArrayList<Map<String,String>>();
+		for(Address add : userAddresses) {
+			addressesToReturn.add(add.toMap());
+		}
+		return addressesToReturn;
+	}
+
+	public Map<String, String> addNewUserAddress(String userId, String addressDescription, String street1, String street2, String city, String state,
+			String zip, String country, String phone, String fax, String cell) throws DotDataException {
+
+		UserAPI uAPI = APILocator.getUserAPI();
+		UserWebAPI uWebAPI = WebAPILocator.getUserWebAPI();
+		WebContext ctx = WebContextFactory.get();
+		HttpServletRequest request = ctx.getHttpServletRequest();
+
+		User user = null;
+		try {
+			user = uAPI.loadUserById(userId, uWebAPI.getLoggedInUser(request), !uWebAPI.isLoggedToBackend(request));
+		} catch (NoSuchUserException e) {
+			Logger.error(this, e.getMessage(), e);
+			throw new DotDataException(e.getMessage(), e);
+		} catch (DotRuntimeException e) {
+			Logger.error(this, e.getMessage(), e);
+			throw new DotDataException(e.getMessage(), e);
+		} catch (PortalException e) {
+			Logger.error(this, e.getMessage(), e);
+			throw new DotDataException(e.getMessage(), e);
+		} catch (SystemException e) {
+			Logger.error(this, e.getMessage(), e);
+			throw new DotDataException(e.getMessage(), e);
+		} catch (DotSecurityException e) {
+			Logger.error(this, e.getMessage(), e);
+			throw new DotDataException(e.getMessage(), e);
+		}
+
+		Address ad = new Address();
+		ad.setDescription(addressDescription);
+		ad.setStreet1(street1);
+		ad.setStreet2(street2);
+		ad.setCity(city);
+		ad.setState(state);
+		ad.setZip(zip);
+		ad.setCountry(country);
+		ad.setPhone(phone);
+		ad.setFax(fax);
+		ad.setCell(cell);
+
+		try {
+			uAPI.saveAddress(user, ad, uWebAPI.getLoggedInUser(request), !uWebAPI.isLoggedToBackend(request));
+		} catch (DotDataException e) {
+			throw new DotDataException(e.getCause().toString(), e);
+		} catch (DotRuntimeException e) {
+			Logger.error(this, e.getMessage(), e);
+			throw new DotDataException(e.getMessage(), e);
+		} catch (PortalException e) {
+			Logger.error(this, e.getMessage(), e);
+			throw new DotDataException(e.getMessage(), e);
+		} catch (SystemException e) {
+			Logger.error(this, e.getMessage(), e);
+			throw new DotDataException(e.getMessage(), e);
+		} catch (DotSecurityException e) {
+			Logger.error(this, e.getMessage(), e);
+			throw new DotDataException(e.getMessage(), e);
+		}
+
+		return ad.toMap();
+
+	}
+
+	public Map<String, String> saveUserAddress(String userId, String addressId, String addressDescription, String street1, String street2, String city, String state,
+			String zip, String country, String phone, String fax, String cell) throws DotDataException {
+
+		UserAPI uAPI = APILocator.getUserAPI();
+		UserWebAPI uWebAPI = WebAPILocator.getUserWebAPI();
+		WebContext ctx = WebContextFactory.get();
+		HttpServletRequest request = ctx.getHttpServletRequest();
+
+		User user = null;
+		try {
+			user = uAPI.loadUserById(userId, uWebAPI.getLoggedInUser(request), !uWebAPI.isLoggedToBackend(request));
+		} catch (NoSuchUserException e) {
+			Logger.error(this, e.getMessage(), e);
+			throw new DotDataException(e.getMessage(), e);
+		} catch (DotRuntimeException e) {
+			Logger.error(this, e.getMessage(), e);
+			throw new DotDataException(e.getMessage(), e);
+		} catch (PortalException e) {
+			Logger.error(this, e.getMessage(), e);
+			throw new DotDataException(e.getMessage(), e);
+		} catch (SystemException e) {
+			Logger.error(this, e.getMessage(), e);
+			throw new DotDataException(e.getMessage(), e);
+		} catch (DotSecurityException e) {
+			Logger.error(this, e.getMessage(), e);
+			throw new DotDataException(e.getMessage(), e);
+		}
+
+		Address ad = new Address();
+		ad.setAddressId(addressId);
+		ad.setDescription(addressDescription);
+		ad.setStreet1(street1);
+		ad.setStreet2(street2);
+		ad.setCity(city);
+		ad.setState(state);
+		ad.setZip(zip);
+		ad.setCountry(country);
+		ad.setPhone(phone);
+		ad.setFax(fax);
+		ad.setCell(cell);
+
+		try {
+			uAPI.saveAddress(user, ad, uWebAPI.getLoggedInUser(request), !uWebAPI.isLoggedToBackend(request));
+		} catch (DotRuntimeException e) {
+			Logger.error(this, e.getMessage(), e);
+			throw new DotDataException(e.getMessage(), e);
+		} catch (PortalException e) {
+			Logger.error(this, e.getMessage(), e);
+			throw new DotDataException(e.getMessage(), e);
+		} catch (SystemException e) {
+			Logger.error(this, e.getMessage(), e);
+			throw new DotDataException(e.getMessage(), e);
+		} catch (DotSecurityException e) {
+			Logger.error(this, e.getMessage(), e);
+			throw new DotDataException(e.getMessage(), e);
+		}
+
+		return ad.toMap();
+
+	}
+
+	public String deleteAddress(String userId, String addressId) throws DotDataException {
+		UserAPI uAPI = APILocator.getUserAPI();
+		UserWebAPI uWebAPI = WebAPILocator.getUserWebAPI();
+		WebContext ctx = WebContextFactory.get();
+		HttpServletRequest request = ctx.getHttpServletRequest();
+
+		Address ad;
+		try {
+			ad = uAPI.loadAddressById(addressId, uWebAPI.getLoggedInUser(request), !uWebAPI.isLoggedToBackend(request));
+			uAPI.deleteAddress(ad, uWebAPI.getLoggedInUser(request), !uWebAPI.isLoggedToBackend(request));
+		} catch (DotRuntimeException e) {
+			Logger.error(this, e.getMessage(), e);
+			throw new DotDataException(e.getMessage(), e);
+		} catch (PortalException e) {
+			Logger.error(this, e.getMessage(), e);
+			throw new DotDataException(e.getMessage(), e);
+		} catch (SystemException e) {
+			Logger.error(this, e.getMessage(), e);
+			throw new DotDataException(e.getMessage(), e);
+		} catch (DotSecurityException e) {
+			Logger.error(this, e.getMessage(), e);
+			throw new DotDataException(e.getMessage(), e);
+		}
+
+		return addressId;
+	}
+
+	public void saveUserAddittionalInfo(String userId, boolean active, String prefix, String suffix, String title, String company, String website, String[] additionalVars)
+	 	throws DotDataException {
+
+		UserWebAPI uWebAPI = WebAPILocator.getUserWebAPI();
+		UserAPI uAPI = APILocator.getUserAPI();
+		WebContext ctx = WebContextFactory.get();
+		HttpServletRequest request = ctx.getHttpServletRequest();
+		try {
+
+			User user = uAPI.loadUserById(userId,uWebAPI.getLoggedInUser(request),false);
+
+			UserProxyAPI uProxyAPI = APILocator.getUserProxyAPI();
+			User u = uAPI.loadUserById(userId, uWebAPI.getLoggedInUser(request), !uWebAPI.isLoggedToBackend(request));
+			UserProxy up = uProxyAPI.getUserProxy(u, uWebAPI.getLoggedInUser(request), !uWebAPI.isLoggedToBackend(request));
+
+
+			if(!active && u.getUserId().equals(uWebAPI.getLoggedInUser(request).getUserId())){
+				throw new DotRuntimeException(LanguageUtil.get(uWebAPI.getLoggedInUser(request),"deactivate-your-own-user-error"));
+			}
+
+			u.setActive(active);
+			up.setPrefix(prefix);
+			up.setSuffix(suffix);
+			up.setTitle(title);
+			up.setCompany(company);
+			up.setWebsite(website);
+			for(int i = 1; i <= additionalVars.length; i++) {
+				up.setVar(i, additionalVars[i - 1]);
+			}
+
+			uAPI.save(u, uWebAPI.getLoggedInUser(request), !uWebAPI.isLoggedToBackend(request));
+			uProxyAPI.saveUserProxy(up, uWebAPI.getLoggedInUser(request), !uWebAPI.isLoggedToBackend(request));
+
+			User modUser = getUser();
+			String date = DateUtil.getCurrentDate();
+
+			ActivityLogger.logInfo(getClass(), "Updating User Additional Info. 'Is User Enabled' was set to: " + active , "Date: " + date + "; "+ "User:" + modUser.getUserId());
+			AdminLogger.log(getClass(), "Updating User Additional Info. 'Is User Enabled' was set to: " + active , "Date: " + date + "; "+ "User:" + modUser.getUserId());
+
+
+		} catch (DotRuntimeException e) {
+			Logger.error(this, e.getMessage(), e);
+			throw new DotDataException(e.getMessage(), e);
+		} catch (PortalException e) {
+			Logger.error(this, e.getMessage(), e);
+			throw new DotDataException(e.getMessage(), e);
+		} catch (SystemException e) {
+			Logger.error(this, e.getMessage(), e);
+			throw new DotDataException(e.getMessage(), e);
+		} catch (DotSecurityException e) {
+			Logger.error(this, e.getMessage(), e);
+			throw new DotDataException(e.getMessage(), e);
+		}
+	}
+
+	private void setActive(boolean active) {
+		// TODO Auto-generated method stub
+
+	}
+
+	public Map<String, Object> getRoleById(String roleId) throws Exception {
+	    UserWebAPI uWebAPI = WebAPILocator.getUserWebAPI();
+        WebContext ctx = WebContextFactory.get();
+        HttpServletRequest request = ctx.getHttpServletRequest();
+
+        // lock down to users with access to Users portlet
+        User loggedInUser=uWebAPI.getLoggedInUser(request);
+        if(loggedInUser==null || APILocator.getLayoutAPI().loadLayoutsForUser(loggedInUser).isEmpty()) {
+            SecurityLogger.logInfo(UserAjax.class, "unauthorized attempt to call getRoleById by user "+loggedInUser!=null?loggedInUser.getUserId():"[not logged in]");
+            throw new DotSecurityException("not authorized");
+        }
+
+		RoleAPI api = APILocator.getRoleAPI();
+		Role role;
+		try {
+			role = com.dotmarketing.business.APILocator.getRoleAPI().loadRoleById(roleId);
+		} catch (DotDataException e) {
+			Logger.error(this, e.getMessage(), e);
+			return null;
+		}
+		if(role == null){
+			return null;
+		}
+		HashMap<String, Object> aRecord = new HashMap<String, Object>();
+		aRecord.put("id", role.getId());
+		aRecord.put("type", ROLE_TYPE_VALUE);
+		aRecord.put("name", role.getName());
+		aRecord.put("emailaddress", "");
+		return aRecord;
+	}
+
+	public Map<String, Object> getUsersAndRolesList(String assetInode, String permission, Map<String, String> params) throws Exception {
+
+	    UserWebAPI uWebAPI = WebAPILocator.getUserWebAPI();
+        WebContext ctx = WebContextFactory.get();
+        HttpServletRequest request = ctx.getHttpServletRequest();
+
+        // lock down to users with access to Users portlet
+        User loggedInUser=uWebAPI.getLoggedInUser(request);
+        if(loggedInUser==null || APILocator.getLayoutAPI().loadLayoutsForUser(loggedInUser).isEmpty()) {
+            SecurityLogger.logInfo(UserAjax.class, "unauthorized attempt to call getRoleById by user "+loggedInUser!=null?loggedInUser.getUserId():"[not logged in]");
+            throw new DotSecurityException("not authorized");
+        }
+
+		int start = 0;
+		if(params.containsKey("start"))
+			start = Integer.parseInt((String)params.get("start"));
+
+		int limit = -1;
+		if(params.containsKey("limit"))
+			limit = Integer.parseInt((String)params.get("limit"));
+
+		String query = "";
+		if(params.containsKey("query"))
+			query = (String) params.get("query");
+
+		boolean hideSystemRoles =false;
+		if(params.get("hideSystemRoles")!=null){
+			hideSystemRoles = params.get("hideSystemRoles").equals("true")?true:false;
+		}
+
+		Map<String, Object> results;
+
+		if ( (InodeUtils.isSet(assetInode) && !assetInode.equals("0")) && (UtilMethods.isSet(permission) && !permission.equals("0")) ) {
+			results = processUserAndRoleListWithPermissionOnInode(assetInode, permission, query, start, limit, hideSystemRoles);
+		} else {
+			results = processUserAndRoleList(query, start, limit, hideSystemRoles);
+		}
+
+		return results;
+	}
+
+
+	public Map<String, Object> getRolesList(String assetInode, String permission, Map<String, String> params) throws Exception {
+
+	    UserWebAPI uWebAPI = WebAPILocator.getUserWebAPI();
+        WebContext ctx = WebContextFactory.get();
+        HttpServletRequest request = ctx.getHttpServletRequest();
+
+        // lock down to users with access to Users portlet
+        User loggedInUser=uWebAPI.getLoggedInUser(request);
+        if(loggedInUser==null || APILocator.getLayoutAPI().loadLayoutsForUser(loggedInUser).isEmpty()) {
+            SecurityLogger.logInfo(UserAjax.class, "unauthorized attempt to call getRoleById by user "+loggedInUser!=null?loggedInUser.getUserId():"[not logged in]");
+            throw new DotSecurityException("not authorized");
+        }
+
+		int start = 0;
+		if(params.containsKey("start"))
+			start = Integer.parseInt((String)params.get("start"));
+
+		int limit = -1;
+		if(params.containsKey("limit"))
+			limit = Integer.parseInt((String)params.get("limit"));
+
+		String query = "";
+		if(params.containsKey("query"))
+			query = (String) params.get("query");
+
+		boolean hideSystemRoles =false;
+		if(params.get("hideSystemRoles")!=null){
+			hideSystemRoles = params.get("hideSystemRoles").equals("true")?true:false;
+		}
+
+		Map<String, Object> results;
+
+		if ( (InodeUtils.isSet(assetInode) && !assetInode.equals("0")) && (UtilMethods.isSet(permission) && !permission.equals("0")) ) {
+			results = processRoleListWithPermissionOnInode(assetInode, permission, query, start, limit, hideSystemRoles);
+		} else {
+			results = processRoleList(query, start, limit, hideSystemRoles);
+		}
+
+
+		return results;
+	}
+
+
+
+	public Map<String, Object> getUsersList(String assetInode, String permission, Map<String, String> params) throws Exception {
+
+	    UserWebAPI uWebAPI = WebAPILocator.getUserWebAPI();
+        WebContext ctx = WebContextFactory.get();
+        HttpServletRequest request = ctx.getHttpServletRequest();
+
+        // lock down to users with access to Users portlet
+        User loggedInUser=uWebAPI.getLoggedInUser(request);
+        if(loggedInUser==null || APILocator.getLayoutAPI().loadLayoutsForUser(loggedInUser).isEmpty()) {
+            SecurityLogger.logInfo(UserAjax.class, "unauthorized attempt to call getUsersList by user "+loggedInUser!=null?loggedInUser.getUserId():"[not logged in]");
+            throw new DotSecurityException("not authorized");
+        }
+
+		int start = 0;
+		if(params.containsKey("start"))
+			start = Integer.parseInt((String)params.get("start"));
+
+		int limit = -1;
+		if(params.containsKey("limit"))
+			limit = Integer.parseInt((String)params.get("limit"));
+
+		String query = "";
+		if(params.containsKey("query"))
+			query = (String) params.get("query");
+
+		Map<String, Object> results;
+
+		if ( (InodeUtils.isSet(assetInode) && !assetInode.equals("0")) && (UtilMethods.isSet(permission) && !permission.equals("0")) ) {
+			results = processUserListWithPermissionOnInode(assetInode, permission, query, start, limit);
+		} else {
+			results = processUserList(query, start, limit);
+		}
+
+		return results;
+	}
+
+	public List getUsersList2(String assetInode, String permission, Map<String, String> params) throws Exception {
+
+	    UserWebAPI uWebAPI = WebAPILocator.getUserWebAPI();
+        WebContext ctx = WebContextFactory.get();
+        HttpServletRequest request = ctx.getHttpServletRequest();
+
+        // lock down to users with access to Users portlet
+        User loggedInUser=uWebAPI.getLoggedInUser(request);
+        if(loggedInUser==null || APILocator.getLayoutAPI().loadLayoutsForUser(loggedInUser).isEmpty()) {
+            SecurityLogger.logInfo(UserAjax.class, "unauthorized attempt to call getUsersList2 by user "+loggedInUser!=null?loggedInUser.getUserId():"[not logged in]");
+            throw new DotSecurityException("not authorized");
+        }
+
+		int start = 0;
+		if(params.containsKey("start"))
+			start = Integer.parseInt((String)params.get("start"));
+
+		int limit = -1;
+		if(params.containsKey("limit"))
+			limit = Integer.parseInt((String)params.get("limit"));
+
+		String query = "";
+		if(params.containsKey("query"))
+			query = (String) params.get("query");
+
+		Map<String, Object> results;
+
+		if ( (UtilMethods.isSet(assetInode) && !assetInode.equals("0")) && (UtilMethods.isSet(permission) && !permission.equals("0")) ) {
+			results = processUserListWithPermissionOnInode(assetInode, permission, query, start, limit);
+		} else {
+			results = processUserList(query, start, limit);
+		}
+
+		return (List) results.get("data");
+	}
+
+	private Map<String, Object> processRoleListWithPermissionOnInode(String assetInode, String permission, String query, int start, int limit,
+			boolean hideSystemRoles) {
+
+		Map<String, Object> results;
+
+		try {
+			int permissionType = Integer.parseInt(permission);
+			String inode = assetInode;
+			results = new RolesListTemplate(inode, permissionType, query, start, limit, hideSystemRoles) {
+
+				PermissionAPI perAPI = APILocator.getPermissionAPI();
+
+				@Override
+				public int getRoleCount(boolean hideSystemRoles) throws NoSuchRoleException,
+						SystemException {
+					return perAPI.getRoleCount(inode, permissionType, filter, hideSystemRoles);
+				}
+
+				@Override
+				public List<Role> getRoles(boolean hideSystemRoles) throws NoSuchRoleException,
+						SystemException {
+					List<Role> roles = perAPI.getRoles(inode, permissionType, filter, start, limit, hideSystemRoles);
+					Collections.sort(roles, new Comparator<Role>(){
+
+						public int compare(Role o1, Role o2) {
+							return o1.getName().compareTo(o2.getName());
+						}
+
+					});
+
+					return roles;
+				}
+
+
+			}.perform();
+		}
+		catch(NumberFormatException nfe) {
+    		Logger.warn(UserAjax.class, String.format("::getUsersAndRolesList -> Invalid parameters inode(%s) permission(%s).", assetInode, permission));
+    		results = new HashMap<String,Object>(0);
+		}
+
+		return results;
+
+	}
+
+private Map<String, Object> processRoleList(String query, int start, int limit, boolean hideSystemRoles) {
+
+		Map<String, Object> results = new RolesListTemplate("", 0, query, start, limit, hideSystemRoles)
+		{
+
+			RoleAPI roleAPI = APILocator.getRoleAPI();
+
+
+			@Override
+			public int getRoleCount(boolean hideSystemRoles) throws NoSuchRoleException, SystemException {
+				List<Role> roleList;
+				try {
+					roleList = APILocator.getRoleAPI().findRolesByNameFilter(filter,0,0);
+				} catch (DotDataException e) {
+					Logger.error(UserAjax.class,e.getMessage(),e);
+					throw new SystemException(e);
+				}
+				List<Role> roleListTemp = new ArrayList<Role>(roleList);
+				for(Role r : roleListTemp) {
+					if(PortalUtil.isSystemRole(r) && !r.getFQN().startsWith("Users"))
+						roleList.remove(r);
+				}
+				return roleList.size();
+			}
+
+
+			@Override
+			public List<Role> getRoles(boolean hideSystemRoles) throws NoSuchRoleException, SystemException {
+				List<Role> roleList;
+				try {
+					roleList = APILocator.getRoleAPI().findRolesByNameFilter(filter, start, limit);
+				} catch (DotDataException e) {
+					Logger.error(UserAjax.class,e.getMessage(),e);
+					throw new SystemException(e);
+				}
+				List<Role> roleListTemp = new ArrayList<Role>(roleList);
+				for(Role r : roleListTemp) {
+					if(PortalUtil.isSystemRole(r)&& hideSystemRoles && !r.getFQN().startsWith("Users"))
+						roleList.remove(r);
+				}
+				return roleList;
+			}
+
+		}
+		.perform();
+
+		return results;
+
+	}
+
+
+
+
+
+	private Map<String, Object> processUserAndRoleListWithPermissionOnInode(String assetInode, String permission, String query, int start, int limit,
+			boolean hideSystemRoles) {
+
+		Map<String, Object> results;
+
+		try {
+			int permissionType = Integer.parseInt(permission);
+			String inode = assetInode;
+			results = new UsersAndRolesListTemplate(inode, permissionType, query, start, limit, hideSystemRoles) {
+
+				PermissionAPI perAPI = APILocator.getPermissionAPI();
+
+				@Override
+				public int getRoleCount(boolean hideSystemRoles) throws NoSuchRoleException,
+						SystemException {
+					return perAPI.getRoleCount(inode, permissionType, filter, hideSystemRoles);
+				}
+
+				@Override
+				public List<Role> getRoles(boolean hideSystemRoles) throws NoSuchRoleException,
+						SystemException {
+					List<Role> roles = perAPI.getRoles(inode, permissionType, filter, start, limit, hideSystemRoles);
+					Collections.sort(roles, new Comparator<Role>(){
+
+						public int compare(Role o1, Role o2) {
+							return o1.getName().compareTo(o2.getName());
+						}
+
+					});
+
+					return roles;
+				}
+
+				@Override
+				public int getUserCount() {
+					return perAPI.getUserCount(inode, permissionType, filter);
+				}
+
+				@Override
+				public List<User> getUsers(int newStart, int newLimit) {
+					return perAPI.getUsers(inode, permissionType, filter, newStart, newLimit);
+				}
+			}.perform();
+		}
+		catch(NumberFormatException nfe) {
+    		Logger.warn(UserAjax.class, String.format("::getUsersAndRolesList -> Invalid parameters inode(%s) permission(%s).", assetInode, permission));
+    		results = new HashMap<String,Object>(0);
+		}
+
+		return results;
+
+	}
+
+	private Map<String, Object> processUserAndRoleList(String query, int start, int limit, boolean hideSystemRoles) {
+
+		Map<String, Object> results = new UsersAndRolesListTemplate("", 0, query, start, limit, hideSystemRoles)
+		{
+
+			RoleAPI roleAPI = APILocator.getRoleAPI();
+			UserAPI userAPI = APILocator.getUserAPI();
+
+			@Override
+			public int getRoleCount(boolean hideSystemRoles) throws NoSuchRoleException, SystemException {
+				List<Role> roleList;
+				try {
+					roleList = APILocator.getRoleAPI().findRolesByNameFilter(filter,0,0);
+				} catch (DotDataException e) {
+					Logger.error(UserAjax.class,e.getMessage(),e);
+					throw new SystemException(e);
+				}
+				List<Role> roleListTemp = new ArrayList<Role>(roleList);
+				for(Role r : roleListTemp) {
+					if(PortalUtil.isSystemRole(r))
+						roleList.remove(r);
+				}
+				return roleList.size();
+			}
+
+			@Override
+			public List<Role> getRoles(boolean hideSystemRoles) throws NoSuchRoleException, SystemException {
+				List<Role> roleList;
+				try {
+					roleList = APILocator.getRoleAPI().findRolesByNameFilter(filter, start, limit);
+				} catch (DotDataException e) {
+					Logger.error(UserAjax.class,e.getMessage(),e);
+					throw new SystemException(e);
+				}
+				List<Role> roleListTemp = new ArrayList<Role>(roleList);
+				for(Role r : roleListTemp) {
+					if(PortalUtil.isSystemRole(r)&& hideSystemRoles)
+						roleList.remove(r);
+				}
+				return roleList;
+			}
+
+			@Override
+			public int getUserCount() {
+				try {
+					return new Long(userAPI.getCountUsersByNameOrEmail(filter)).intValue();
+				} catch (DotDataException e) {
+					Logger.error(this, e.getMessage(), e);
+					return 0;
+				}
+			}
+
+			@Override
+			public List<User> getUsers(int newStart, int newLimit) {
+				try {
+					return userAPI.getUsersByName(filter, newStart, newLimit, APILocator.getUserAPI().getSystemUser(),false);
+				} catch (DotDataException e) {
+					Logger.error(this, e.getMessage(), e);
+					return new ArrayList<User>();
+				}
+			}
+		}
+		.perform();
+
+		return results;
+
+	}
+
+	private Map<String, Object> processUserListWithPermissionOnInode(String assetInode, String permission, String query, int start, int limit) {
+
+		Map<String, Object> results;
+
+		try {
+			int permissionType = Integer.parseInt(permission);
+			String inode = assetInode;
+			results = new UsersListTemplate(inode, permissionType, query, start, limit) {
+
+				PermissionAPI perAPI = APILocator.getPermissionAPI();
+
+				@Override
+				public int getUserCount() {
+					return perAPI.getUserCount(inode, permissionType, filter);
+				}
+
+				@Override
+				public List<User> getUsers() {
+					return perAPI.getUsers(inode, permissionType, filter, start, limit);
+				}
+			}.perform();
+		}
+		catch(NumberFormatException nfe) {
+			Logger.warn(UserAjax.class, String.format("::getUsersList -> Invalid parameters inode(%s) permission(%s).", assetInode, permission));
+			results = new HashMap<String,Object>(0);
+		}
+
+		return results;
+	}
+
+	private Map<String, Object> processUserList(String query, int start, int limit) {
+
+		Map<String, Object> results = new UsersListTemplate("", 0, query, start, limit)
+		{
+				UserAPI userAPI = APILocator.getUserAPI();
+
+				@Override
+				public int getUserCount() {
+					try {
+						return new Long(userAPI.getCountUsersByNameOrEmailOrUserID(filter)).intValue();
+					} catch (DotDataException e) {
+						Logger.error(this, e.getMessage(), e);
+						return 0;
+					}
+				}
+
+				@Override
+				public List<User> getUsers() {
+					try {
+						int page = (start/limit)+1;
+						int pageSize = limit;
+						return userAPI.getUsersByNameOrEmailOrUserID(filter, page, pageSize);
+					} catch (DotDataException e) {
+						Logger.error(this, e.getMessage(), e);
+						return new ArrayList<User>();
+					}
+				}
+		}
+		.perform();
+
+		return results;
+	}
+
+
+	public boolean hasUserRoles(String userId, String[] roles) throws Exception {
+	    UserWebAPI uWebAPI = WebAPILocator.getUserWebAPI();
+        WebContext ctx = WebContextFactory.get();
+        HttpServletRequest request = ctx.getHttpServletRequest();
+
+        // lock down to users with access to Users portlet
+        User loggedInUser=uWebAPI.getLoggedInUser(request);
+        if(loggedInUser==null || APILocator.getLayoutAPI().loadLayoutsForUser(loggedInUser).isEmpty()) {
+            SecurityLogger.logInfo(UserAjax.class, "unauthorized attempt to call hasUserRoles by user "+loggedInUser!=null?loggedInUser.getUserId():"[not logged in]");
+            throw new DotSecurityException("not authorized");
+        }
+
+		User user;
+		try {
+			user = APILocator.getUserAPI().loadUserById(userId,APILocator.getUserAPI().getSystemUser(),false);
+		} catch (Exception e) {
+			Logger.error(this, e.getMessage(), e);
+			return false;
+		}
+		for(String roleName : roles) {
+			try {
+				if(com.dotmarketing.business.APILocator.getRoleAPI().doesUserHaveRole(user, roleName))
+					return true;
+			} catch (DotDataException e) {
+				Logger.error(UserAjax.class,e.getMessage(),e);
+				return false;
+			}
+		}
+		return false;
+	}
+
+	public List<Map<String, Object>> getUserCategories(String userId) throws PortalException, SystemException, DotDataException, DotSecurityException {
+		UserWebAPI uWebAPI = WebAPILocator.getUserWebAPI();
+		WebContext ctx = WebContextFactory.get();
+		HttpServletRequest request = ctx.getHttpServletRequest();
+		UserProxyAPI userProxyAPI = APILocator.getUserProxyAPI();
+
+		CategoryAPI catAPI = APILocator.getCategoryAPI();
+		UserProxy uProxy = userProxyAPI.getUserProxy(userId, uWebAPI.getLoggedInUser(request), uWebAPI.isLoggedToBackend(request));
+		List<Category> children = catAPI.getChildren(uProxy, uWebAPI.getLoggedInUser(request), uWebAPI.isLoggedToBackend(request));
+
+		List<Map<String, Object>> toReturn = new ArrayList<Map<String,Object>>();
+		for(Category child: children) {
+			toReturn.add(child.getMap());
+		}
+
+		return toReturn;
+	}
+
+	public void updateUserCategories(String userId, String[] categories) throws PortalException, SystemException, DotSecurityException, DotDataException {
+		UserWebAPI uWebAPI = WebAPILocator.getUserWebAPI();
+		WebContext ctx = WebContextFactory.get();
+		HttpServletRequest request = ctx.getHttpServletRequest();
+		UserProxyAPI userProxyAPI = APILocator.getUserProxyAPI();
+
+		User user = uWebAPI.getLoggedInUser(request);
+		boolean respectFrontend = uWebAPI.isLoggedToBackend(request);
+
+		CategoryAPI catAPI = APILocator.getCategoryAPI();
+		UserProxy userProxy = userProxyAPI.getUserProxy(userId, uWebAPI.getLoggedInUser(request), uWebAPI.isLoggedToBackend(request));
+
+		HibernateUtil.startTransaction();
+		List<Category> myUserCategories = catAPI.getChildren(userProxy, user, respectFrontend);
+		for (Object o : myUserCategories) {
+			if(o instanceof Category && catAPI.canUseCategory((Category)o, user, respectFrontend)){
+				catAPI.removeChild(userProxy, (Category)o, user, respectFrontend);
+			}
+		}
+		for(int i = 0;i < categories.length;i++)
+		{
+			Category category = catAPI.find(categories[i], user, respectFrontend);
+			if(InodeUtils.isSet(category.getInode()))
+			{
+				catAPI.addChild(userProxy, category, user, respectFrontend);
+			}
+		}
+		HibernateUtil.commitTransaction();
+	}
+
+	public void updateUserLocale(String userId, String timeZoneId, String languageId) throws DotDataException, PortalException, SystemException, DotSecurityException {
+		UserWebAPI uWebAPI = WebAPILocator.getUserWebAPI();
+		WebContext ctx = WebContextFactory.get();
+		HttpServletRequest request = ctx.getHttpServletRequest();
+		UserAPI userAPI = APILocator.getUserAPI();
+
+		User user = uWebAPI.getLoggedInUser(request);
+		boolean respectFrontend = uWebAPI.isLoggedToBackend(request);
+
+		User toUpdate = userAPI.loadUserById(userId, user, respectFrontend);
+		toUpdate.setTimeZoneId(timeZoneId);
+		toUpdate.setLanguageId(languageId);
+		userAPI.save(toUpdate, user, respectFrontend);
+
+	}
+
+	public void disableUserClicktracking(String userId, boolean disabled) throws PortalException, SystemException, DotSecurityException, DotDataException {
+
+		UserWebAPI uWebAPI = WebAPILocator.getUserWebAPI();
+		WebContext ctx = WebContextFactory.get();
+		HttpServletRequest request = ctx.getHttpServletRequest();
+		UserProxyAPI userProxyAPI = APILocator.getUserProxyAPI();
+
+		User user = uWebAPI.getLoggedInUser(request);
+		boolean respectFrontEndRoles = uWebAPI.isLoggedToBackend(request);
+
+		HibernateUtil.startTransaction();
+		UserProxy toUpdate = userProxyAPI.getUserProxy(userId, user, respectFrontEndRoles);
+		toUpdate.setNoclicktracking(disabled);
+		userProxyAPI.saveUserProxy(toUpdate, user, respectFrontEndRoles);
+		HibernateUtil.commitTransaction();
+
+	}
+
+
+	// Helper classes. They implement the template method design pattern.
+	@SuppressWarnings("unused")
+	private abstract class UsersAndRolesListTemplate {
+
+		protected String inode;
+		protected int permissionType;
+		protected String filter;
+		protected int start;
+		protected int limit;
+		protected boolean hideSystemRoles;
+
+		public abstract int getRoleCount(boolean hideSystemRoles) throws NoSuchRoleException, SystemException;
+		public abstract List<Role> getRoles(boolean hideSystemRoles) throws NoSuchRoleException, SystemException;
+		public abstract int getUserCount();
+		public abstract List<User> getUsers(int start, int limit);
+
+		public UsersAndRolesListTemplate(String inode, int permissionType, String filter, int start, int limit, boolean hideSystemRoles) {
+			this.inode = inode;
+			this.permissionType = permissionType;
+			this.filter = filter;
+			this.start = start;
+			this.limit = limit;
+			this.hideSystemRoles = hideSystemRoles;
+		}
+
+		public Map<String, Object> perform() {
+
+			ArrayList<Map<String, String>> list = null;						// Keeps a list of roles and/or users
+			Map<String, Object> results = new HashMap<String, Object>(2);	// Keeps the objects in container needed by the Ajax proxy (client-side)
+			int totalItemCount = 0;											// Keeps the grand total of items
+																			// (No. of roles + No. of users)
+			List<Role> roles = null;
+			List<User> users = new ArrayList<User>();
+			int realRoleCount = 0;
+			int realUserCount = 0;
+
+			// Step 1. Retrieve roles, beginning from "start" parameter, up to a number of "limit" items, filtered by "filter" parameter.
+			try {
+
+				totalItemCount = getRoleCount(hideSystemRoles);
+				if( start < totalItemCount ) {
+					roles = getRoles(hideSystemRoles);
+					realRoleCount = roles.size();
+				}
+
+			// Step 2. Retrieve users by matching name for the remaining of page, if needed.
+
+				if( realRoleCount < limit || limit < 0 ) {
+
+					// Since one page should be filled in with up to "limit" number of items, fill the remaining of page with users
+					int realStart = start - totalItemCount < 0 ? 0 : start - totalItemCount;
+					int realLimit = limit - realRoleCount < 0 ? -1 : limit - realRoleCount;
+					users = getUsers(realStart, realLimit);
+					realUserCount = users.size();
+				}
+
+				totalItemCount += getUserCount();
+
+				// Step 3. Get the CMS Admins
+				if(realRoleCount != 0 && (realRoleCount < limit || limit < 0))
+				{
+					Role CMSAdministratorRole = com.dotmarketing.business.APILocator.getRoleAPI().loadCMSAdminRole();
+					List<User> CMSAdministrators = com.dotmarketing.business.APILocator.getRoleAPI().findUsersForRole(CMSAdministratorRole.getId());
+					String localFilter = filter.toLowerCase();
+					for(User administrator : CMSAdministrators)
+					{
+						if(administrator.getFullName().toLowerCase().contains(filter))
+						{
+							if(!users.contains(administrator) && !administrator.getUserId().equals("system"))
+							{
+								users.add(administrator);
+							}
+						}
+					}
+				}
+
+				try
+				{
+					SortTool sortTool = new SortTool();
+					users = (List<User>) sortTool.sort(users.toArray(),"firstName");
+
+				}
+				catch(Exception ex)
+				{
+					Logger.info(UserAjax.class,"couldn't sort the users by first name" + ex.getMessage());
+				}
+
+				try
+				{
+					SortTool sortTool = new SortTool();
+					roles = (List<Role>) sortTool.sort(roles.toArray(),"name");
+
+				}
+				catch(Exception ex)
+				{
+					Logger.info(UserAjax.class,"couldn't sort the roles by name" + ex.getMessage());
+				}
+
+				//Step 4. Assemble all of this information into an appropriate container to the view
+				if( roles != null || users != null ) {
+
+					int pageSize = realRoleCount + realUserCount;
+					list = new ArrayList<Map<String, String>>(pageSize);
+
+					if( roles != null ) {
+						for(Role aRole : roles) {
+							Map<String, String> aRecord = new HashMap<String, String>();
+							aRecord.put("id", aRole.getId());
+							aRecord.put("type", ROLE_TYPE_VALUE);
+							aRecord.put("name", aRole.getName());
+							aRecord.put("emailaddress", ROLE_TYPE_VALUE);
+							list.add(aRecord);
+						}
+					}
+
+					if( users != null ) {
+						for( User aUser : users ) {
+							Map<String, String> aRecord = new HashMap<String, String>();
+							String fullName = aUser.getFullName();
+							fullName = (UtilMethods.isSet(fullName) ? fullName : " ");
+							String emailAddress = aUser.getEmailAddress();
+							emailAddress = (UtilMethods.isSet(emailAddress) ? emailAddress : " ");
+							aRecord.put("id", aUser.getUserId());
+							aRecord.put("type", USER_TYPE_VALUE);
+							aRecord.put("name", fullName);
+							aRecord.put("emailaddress", emailAddress);
+							list.add(aRecord);
+						}
+					}
+
+				}
+				// No roles nor users retrieved. So create an empty list.
+				else {
+					list = new ArrayList<Map<String, String>>(0);
+				} //end if
+
+				Collections.sort(list, new Comparator <Map<String, String>>(){
+
+					public int compare(Map<String, String> record1,
+							Map<String, String> record2) {
+
+						return record1.get("name").compareTo(record2.get("name"));
+					}
+
+
+
+				});
+			}
+			catch(Exception ex) {
+	    		Logger.warn(UsersAndRolesListTemplate.class, "::perform -> Could not process list of roles and users.");
+				list = new ArrayList<Map<String, String>>(0);
+			}
+
+			results.put("data", list);
+			results.put("total", totalItemCount);
+
+			return results;
+
+		}
+
+	}
+	// Helper classes. They implement the template method design pattern.
+	@SuppressWarnings("unused")
+	private abstract class RolesListTemplate {
+
+		protected String inode;
+		protected int permissionType;
+		protected String filter;
+		protected int start;
+		protected int limit;
+		protected boolean hideSystemRoles;
+
+		public abstract int getRoleCount(boolean hideSystemRoles) throws NoSuchRoleException, SystemException;
+		public abstract List<Role> getRoles(boolean hideSystemRoles) throws NoSuchRoleException, SystemException;
+
+
+		public RolesListTemplate(String inode, int permissionType, String filter, int start, int limit, boolean hideSystemRoles) {
+			this.inode = inode;
+			this.permissionType = permissionType;
+			this.filter = filter;
+			this.start = start;
+			this.limit = limit;
+			this.hideSystemRoles = hideSystemRoles;
+		}
+
+		public Map<String, Object> perform() {
+
+			ArrayList<Map<String, String>> list = null;						// Keeps a list of roles and/or users
+			Map<String, Object> results = new HashMap<String, Object>(2);	// Keeps the objects in container needed by the Ajax proxy (client-side)
+			int totalItemCount = 0;											// Keeps the grand total of items
+																			// (No. of roles + No. of users)
+			List<Role> roles = null;
+
+			int realRoleCount = 0;
+
+
+			// Step 1. Retrieve roles, beginning from "start" parameter, up to a number of "limit" items, filtered by "filter" parameter.
+			try {
+
+				totalItemCount = getRoleCount(hideSystemRoles);
+				if( start < totalItemCount ) {
+					roles = getRoles(hideSystemRoles);
+					realRoleCount = roles.size();
+				}
+
+			// Step 2. Retrieve users by matching name for the remaining of page, if needed.
+
+				if( realRoleCount < limit || limit < 0 ) {
+
+					// Since one page should be filled in with up to "limit" number of items, fill the remaining of page with users
+					int realStart = start - totalItemCount < 0 ? 0 : start - totalItemCount;
+					int realLimit = limit - realRoleCount < 0 ? -1 : limit - realRoleCount;
+
+				}
+
+
+				// Step 3. Get the CMS Admins
+				if(realRoleCount != 0 && (realRoleCount < limit || limit < 0))
+				{
+					Role CMSAdministratorRole = com.dotmarketing.business.APILocator.getRoleAPI().loadCMSAdminRole();
+					List<User> CMSAdministrators = com.dotmarketing.business.APILocator.getRoleAPI().findUsersForRole(CMSAdministratorRole.getId());
+					String localFilter = filter.toLowerCase();
+					for(User administrator : CMSAdministrators)
+					{
+						if(administrator.getFullName().toLowerCase().contains(filter))
+						{
+
+						}
+					}
+				}
+
+				try
+				{
+					SortTool sortTool = new SortTool();
+
+
+				}
+				catch(Exception ex)
+				{
+					Logger.info(UserAjax.class,"couldn't sort the users by first name" + ex.getMessage());
+				}
+
+				try
+				{
+					SortTool sortTool = new SortTool();
+					roles = (List<Role>) sortTool.sort(roles.toArray(),"name");
+
+				}
+				catch(Exception ex)
+				{
+					Logger.info(UserAjax.class,"couldn't sort the roles by name" + ex.getMessage());
+				}
+
+				//Step 4. Assemble all of this information into an appropriate container to the view
+				if( roles != null  ) {
+
+					int pageSize = realRoleCount ;
+					list = new ArrayList<Map<String, String>>(pageSize);
+
+					if( roles != null ) {
+						for(Role aRole : roles) {
+							Map<String, String> aRecord = new HashMap<String, String>();
+							aRecord.put("id", aRole.getId());
+							aRecord.put("type", ROLE_TYPE_VALUE);
+							aRecord.put("name", aRole.getName());
+							aRecord.put("emailaddress", ROLE_TYPE_VALUE);
+							list.add(aRecord);
+						}
+					}
+
+
+				}
+				// No roles nor users retrieved. So create an empty list.
+				else {
+					list = new ArrayList<Map<String, String>>(0);
+				} //end if
+
+				Collections.sort(list, new Comparator <Map<String, String>>(){
+
+					public int compare(Map<String, String> record1,
+							Map<String, String> record2) {
+
+						return record1.get("name").compareTo(record2.get("name"));
+					}
+
+
+
+				});
+			}
+			catch(Exception ex) {
+	    		Logger.warn(UsersAndRolesListTemplate.class, "::perform -> Could not process list of roles");
+				list = new ArrayList<Map<String, String>>(0);
+			}
+
+			results.put("data", list);
+			results.put("total", totalItemCount);
+
+			return results;
+		}
+	}
+
+
+	private abstract class UsersListTemplate {
+
+		protected String inode;
+		protected int permissionType;
+		protected String filter;
+		protected int start;
+		protected int limit;
+
+		public abstract int getUserCount();
+		public abstract List<User> getUsers();
+
+		public UsersListTemplate(String inode, int permissionType, String filter, int start, int limit) {
+			this.inode = inode;
+			this.permissionType = permissionType;
+			this.filter = filter;
+			this.start = start;
+			this.limit = limit;
+		}
+
+		public Map<String, Object> perform() {
+
+			ArrayList<Map<String, String>> list = null;						// Keeps a list of users
+			Map<String, Object> results = new HashMap<String, Object>(2);	// Keeps the objects in container needed by the Ajax proxy (client-side)
+			int totalItemCount = 0;											// Keeps the grand total of items
+																			// (No. of users)
+			List<User> users = null;
+			int realUserCount = 0;
+
+			// Step 1. Retrieve users, beginning from "start" parameter, up to a number of "limit" items, filtered by "filter" parameter.
+			try {
+
+				totalItemCount = getUserCount();
+				if( start < totalItemCount ) {
+					users = getUsers();
+					realUserCount = users.size();
+				}
+
+			// Step 2. Assemble all of this information into an appropriate container to the view
+				if( users != null ) {
+
+					int pageSize = realUserCount;
+					list = new ArrayList<Map<String, String>>(pageSize);
+
+					for( User aUser : users ) {
+						Map<String, String> aRecord = new HashMap<String, String>();
+						String fullName = aUser.getFullName();
+						fullName = (UtilMethods.isSet(fullName) ? fullName : " ");
+						String emailAddress = aUser.getEmailAddress();
+						emailAddress = (UtilMethods.isSet(emailAddress) ? emailAddress : " ");
+						aRecord.put("id", aUser.getUserId());
+						aRecord.put("type", USER_TYPE_VALUE);
+						aRecord.put("name", fullName);
+						aRecord.put("emailaddress",emailAddress);
+						list.add(aRecord);
+					}
+				}
+				// No users retrieved. So create an empty list.
+				else {
+					list = new ArrayList<Map<String, String>>(0);
+				} //end if
+			}
+			catch(Exception ex) {
+	    		Logger.warn(UserAjax.class, "::processUsersList -> Could not process list of users.");
+				list = new ArrayList<Map<String, String>>(0);
+			}
+
+			results.put("data", list);
+			results.put("total", totalItemCount);
+
+			return results;
+
+		}
+
+	}
+
+	private User getUser() throws PortalException, SystemException {
+		WebContext ctx = WebContextFactory.get();
+		HttpServletRequest request = ctx.getHttpServletRequest();
+		User user = WebAPILocator.getUserWebAPI().getLoggedInUser(request);
+		return user;
+	}
+
+}