--- conflicted
+++ resolved
@@ -166,11 +166,8 @@
 		ret.add(Task03555AddFlagToDeleteUsers.class);
 		ret.add(Task03560TemplateLayoutCanonicalName.class);
 		ret.add(Task03565FixContainerVersionsCheck.class);
-<<<<<<< HEAD
-=======
         ret.add(Task03700ModificationDateColumnAddedToUserTable.class);
         ret.add(Task03705AddingSystemEventTable.class);
->>>>>>> 4af1b293
         return ret;
     }
 
