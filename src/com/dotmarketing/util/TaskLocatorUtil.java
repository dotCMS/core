package com.dotmarketing.util;

import java.util.ArrayList;
import java.util.List;

import com.dotmarketing.fixtask.tasks.*;
import com.dotmarketing.startup.runalways.Task00001LoadSchema;
import com.dotmarketing.startup.runalways.Task00009ClusterInitialize;
import com.dotmarketing.startup.runalways.Task00010CheckAnonymousUser;
import com.dotmarketing.startup.runalways.Task00003CreateSystemRoles;
import com.dotmarketing.startup.runalways.Task00004LoadStarter;
import com.dotmarketing.startup.runalways.Task00005LoadFixassets;
import com.dotmarketing.startup.runalways.Task00006CreateSystemLayout;
import com.dotmarketing.startup.runalways.Task00007RemoveSitesearchQuartzJob;

import com.dotmarketing.startup.runonce.*;

/**
 * This utility class provides access to the lists of dotCMS tasks that are
 * meant for the initialization of a fresh dotCMS install, for fixing data
 * inconsistencies, and the database upgrade process usually associated with a
 * new system version.
 * 
 * @author root
 * @version 1.0
 * @since Mar 22, 2012
 *
 */
public class TaskLocatorUtil {

	/**
	 * Returns the list of tasks that are run to solve internal conflicts
	 * related to data inconsistency.
	 * 
	 * @return The list of Fix Tasks.
	 */
	public static List<Class<?>> getFixTaskClasses() {
		List<Class<?>> ret = new ArrayList<Class<?>>();
		ret.add(FixTask00001CheckAssetsMissingIdentifiers.class);
		ret.add(FixTask00003CheckContainersInconsistencies.class);
		ret.add(FixTask00004CheckFileAssetsInconsistencies.class);
		ret.add(FixTask00005CheckHTMLPagesInconsistencies.class);
		ret.add(FixTask00006CheckLinksInconsistencies.class);
		ret.add(FixTask00007CheckTemplatesInconsistencies.class);
		ret.add(FixTask00008CheckTreeInconsistencies.class);
		ret.add(FixTask00009CheckContentletsInexistentInodes.class);
		ret.add(FixTask00011RenameHostInFieldVariableName.class);
		ret.add(FixTask00012UpdateAssetsHosts.class);
		ret.add(FixTask00020DeleteOrphanedIdentifiers.class);
		ret.add(FixTask00030DeleteOrphanedAssets.class);
		ret.add(FixTask00040CheckFileAssetsMimeType.class);
		ret.add(FixTask00050FixInodesWithoutContentlets.class);
		ret.add(FixTask00060FixAssetType.class);
		ret.add(FixTask00070FixVersionInfo.class);
		ret.add(FixTask00080DeleteOrphanedContentTypeFields.class);
		ret.add(FixTask00090RecreateMissingFoldersInParentPath.class);
		return ret;
	}

	/**
	 * Returns the list of tasks that are run <b>only once</b>, which deal with
	 * the updating the existing database objects and information to solve
	 * existing issues or to add new structures associated to new features.
	 * <p>
	 * The number after the "Task" word and before the description represents
	 * the system version number in the {@code DB_VERSION} table. A successfully
	 * executed upgrade task will add a new record in such a table with the
	 * number in the class name. This allows dotCMS to keep track of the tasks 
	 * that have been run.
	 * 
	 * @return The list of Run-Once Tasks.
	 */
	public static List<Class<?>> getStartupRunOnceTaskClasses() {
		List<Class<?>> ret = new ArrayList<Class<?>>();
		ret.add(Task00760AddContentletStructureInodeIndex.class);
		ret.add(Task00765AddUserForeignKeys.class);
		ret.add(Task00766AddFieldVariableTable.class);
		ret.add(Task00767FieldVariableValueTypeChange.class);
		ret.add(Task00768CreateTagStorageFieldOnHostStructure.class);
		ret.add(Task00769UpdateTagDataModel.class);
		ret.add(Task00775DropUnusedTables.class);
		ret.add(Task00780UUIDTypeChange.class);
		ret.add(Task00782CleanDataInconsistencies.class);
		ret.add(Task00785DataModelChanges.class);
		ret.add(Task00790DataModelChangesForWebAssets.class);
		ret.add(Task00795LiveWorkingToIdentifier.class);
		ret.add(Task00800CreateTemplateContainers.class);
		ret.add(Task00805AddRenameFolderProcedure.class);
		ret.add(Task00810FilesAsContentChanges.class);
		ret.add(Task00815WorkFlowTablesChanges.class);
		ret.add(Task00820CreateNewWorkFlowTables.class);
		ret.add(Task00825UpdateLoadRecordsToIndex.class);
		ret.add(Task00835CreateIndiciesTables.class);
		ret.add(Task00840FixContentletVersionInfo.class);
		ret.add(Task00845ChangeLockedOnToTimeStamp.class);
		ret.add(Task00850DropOldFilesConstraintInWorkflow.class);
		ret.add(Task00855FixRenameFolder.class);
		ret.add(Task00860ExtendServerIdsMSSQL.class);
		ret.add(Task00865AddTimestampToVersionTables.class);
		ret.add(Task00900CreateLogConsoleTable.class);
		ret.add(Task00905FixAddFolderAfterDelete.class);
		ret.add(Task00910AddEscalationFields.class);
        ret.add( Task00920AddContentletVersionSystemHost.class );
        ret.add(Task00922FixdotfolderpathMSSQL.class);
        ret.add(Task00925UserIdTypeChange.class);
        ret.add(Task00930AddIdentifierIndex.class);
        ret.add(Task00935LogConsoleTableData.class);
        ret.add(Task00940AlterTemplateTable.class);
        // Content Publishing Framework
        ret.add(Task00945AddTableContentPublishing.class);
        // Content Publishing Framework - End Point Management
        ret.add(Task00950AddTablePublishingEndpoint.class);
        ret.add(Task01000LinkChequerTable.class);
        ret.add(Task01005TemplateThemeField.class);
        ret.add(Task01015AddPublishExpireDateToIdentifier.class);
        ret.add(Task01016AddStructureExpireFields.class);
        ret.add(Task01020CreateDefaultWorkflow.class);
        ret.add(Task01030AddSiteSearchAuditTable.class);
        ret.add(Task01035FixTriggerVarLength.class);
        ret.add(Task03000CreateContainertStructures.class);
        ret.add(Task01045FixUpgradeTriggerVarLength.class);
        ret.add(Task01050AddPushPublishLogger.class);
        ret.add(Task01055CreatePushPublishEnvironmentTable.class);
        ret.add(Task01060CreatePushPublishPushedAssets.class);
        ret.add(Task01065IndexOnPublishingQueueAuditStatus.class);
        ret.add(Task01070BundleNameDropUnique.class);
        ret.add(Task01085CreateBundleTablesIfNotExists.class);
        ret.add(Task01080CreateModDateForMissingObjects.class);
        ret.add(Task01090AddWorkflowSchemeUniqueNameContraint.class);
        ret.add(Task01095CreateIntegrityCheckerResultTables.class);
        ret.add(Task01096CreateContainerStructuresTable.class);
        ret.add(Task03005CreateModDateForFieldIfNeeded.class);
        ret.add(Task03010AddContentletIdentifierIndex.class);
        ret.add(Task03015CreateClusterConfigModel.class);
        ret.add(Task03020PostgresqlIndiciesFK.class);
        ret.add(Task03025CreateFoundationForNotificationSystem.class);
        ret.add(Task03030CreateIndicesForVersionTables.class);
        ret.add(Task03035FixContainerCheckTrigger.class);
        ret.add(Task03040AddIndexesToStructureFields.class);
        ret.add(Task03042AddLicenseRepoModel.class);
        ret.add(Task03045TagnameTypeChangeMSSQL.class);
        ret.add(Task03050updateFormTabName.class);
        ret.add(Task03055RemoveLicenseManagerPortlet.class);
        ret.add(Task03060AddClusterServerAction.class);
		ret.add(Task03065AddHtmlPageIR.class);
        ret.add(Task03100HTMLPageAsContentChanges.class);
        ret.add(Task03105HTMLPageGenericPermissions.class);
        ret.add(Task03120AddInodeToContainerStructure.class);
		ret.add(Task03130ActionletsFromPlugin.class);
		ret.add(Task03135FixStructurePageDetail.class);
		ret.add(Task03140AddFileAssetsIntegrityResultTable.class);
		ret.add(Task03150LoweCaseURLOnVirtualLinksTable.class);
		ret.add(Task03160PublishingPushedAssetsTable.class);
		ret.add(Task03165ModifyLoadRecordsToIndex.class);
		ret.add(Task03500RulesEngineDataModel.class);
		ret.add(Task03505PublishingQueueAuditTable.class);
		ret.add(Task03510CreateDefaultPersona.class);
		ret.add(Task03515AlterPasswordColumnFromUserTable.class);
		ret.add(Task03520AlterTagsForPersonas.class);
		ret.add(Task03525LowerTagsTagname.class);
		ret.add(Task03530AlterTagInode.class);
		ret.add(Task03535RemoveTagsWithoutATagname.class);
		ret.add(Task03540UpdateTagInodesReferences.class);
		ret.add(Task03545FixVarcharSizeInFolderOperations.class);
<<<<<<< HEAD
		ret.add(Task03550ModificationDateColumnAddedToUserTable.class);
=======
		ret.add(Task03550RenameContainersTable.class);
>>>>>>> ea8560f6
        return ret;
    }

	/**
	 * Returns list of tasks that are run <b>every time</b> that dotCMS starts
	 * up. In the case of a fresh install, these tasks will deploy the default
	 * database schema and data, along with the information associated to the
	 * Starter Site ("demo.dotcms.com").
	 * 
	 * @return The list of Run-Always Tasks.
	 */
    public static List<Class<?>> getStartupRunAlwaysTaskClasses() {
		List<Class<?>> ret = new ArrayList<Class<?>>();
		ret.add(Task00001LoadSchema.class);
		ret.add(Task00003CreateSystemRoles.class);
		ret.add(Task00004LoadStarter.class);
		ret.add(Task00005LoadFixassets.class);
		ret.add(Task00006CreateSystemLayout.class);
		ret.add(Task00007RemoveSitesearchQuartzJob.class);
		ret.add(Task00009ClusterInitialize.class);
		ret.add(Task00010CheckAnonymousUser.class);
		
		return ret;
	}

}<|MERGE_RESOLUTION|>--- conflicted
+++ resolved
@@ -162,11 +162,8 @@
 		ret.add(Task03535RemoveTagsWithoutATagname.class);
 		ret.add(Task03540UpdateTagInodesReferences.class);
 		ret.add(Task03545FixVarcharSizeInFolderOperations.class);
-<<<<<<< HEAD
-		ret.add(Task03550ModificationDateColumnAddedToUserTable.class);
-=======
 		ret.add(Task03550RenameContainersTable.class);
->>>>>>> ea8560f6
+        ret.add(Task03550ModificationDateColumnAddedToUserTable.class);
         return ret;
     }
 
