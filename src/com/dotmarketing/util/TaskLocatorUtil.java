package com.dotmarketing.util;

import com.dotmarketing.fixtask.tasks.*;
import com.dotmarketing.startup.runalways.*;
import com.dotmarketing.startup.runonce.*;

import java.util.ArrayList;
import java.util.List;

public class TaskLocatorUtil {

	public static List<Class<?>> getFixTaskClasses() {
		List<Class<?>> ret = new ArrayList<Class<?>>();
		ret.add(FixTask00001CheckAssetsMissingIdentifiers.class);
		ret.add(FixTask00003CheckContainersInconsistencies.class);
		ret.add(FixTask00004CheckFileAssetsInconsistencies.class);
		ret.add(FixTask00005CheckHTMLPagesInconsistencies.class);
		ret.add(FixTask00006CheckLinksInconsistencies.class);
		ret.add(FixTask00007CheckTemplatesInconsistencies.class);
		ret.add(FixTask00008CheckTreeInconsistencies.class);
		ret.add(FixTask00009CheckContentletsInexistentInodes.class);
		ret.add(FixTask00011RenameHostInFieldVariableName.class);
		ret.add(FixTask00012UpdateAssetsHosts.class);
		ret.add(FixTask00020DeleteOrphanedIdentifiers.class);
		ret.add(FixTask00021CheckOrphanedAssets.class);
		ret.add(FixTask00030DeleteOrphanedAssets.class);
		ret.add(FixTask00040CheckFileAssetsMimeType.class);
		ret.add(FixTask00050FixInodesWithoutContentlets.class);

		return ret;
	}

	public static List<Class<?>> getStartupRunOnceTaskClasses() {
		List<Class<?>> ret = new ArrayList<Class<?>>();
		ret.add(Task00760AddContentletStructureInodeIndex.class);
		ret.add(Task00765AddUserForeignKeys.class);
		ret.add(Task00766AddFieldVariableTable.class);
		ret.add(Task00767FieldVariableValueTypeChange.class);
		ret.add(Task00768CreateTagStorageFieldOnHostStructure.class);
		ret.add(Task00769UpdateTagDataModel.class);
		ret.add(Task00775DropUnusedTables.class);
		ret.add(Task00780UUIDTypeChange.class);
		ret.add(Task00782CleanDataInconsistencies.class);
		ret.add(Task00785DataModelChanges.class);
		ret.add(Task00790DataModelChangesForWebAssets.class);
		ret.add(Task00795LiveWorkingToIdentifier.class);
		ret.add(Task00800CreateTemplateContainers.class);
		ret.add(Task00805AddRenameFolderProcedure.class);
		ret.add(Task00810FilesAsContentChanges.class);
		ret.add(Task00815WorkFlowTablesChanges.class);
		ret.add(Task00820CreateNewWorkFlowTables.class);
		ret.add(Task00825UpdateLoadRecordsToIndex.class);
		ret.add(Task00835CreateIndiciesTables.class);
		ret.add(Task00840FixContentletVersionInfo.class);
		ret.add(Task00845ChangeLockedOnToTimeStamp.class);
		ret.add(Task00850DropOldFilesConstraintInWorkflow.class);
		ret.add(Task00855FixRenameFolder.class);
		ret.add(Task00860ExtendServerIdsMSSQL.class);
		ret.add(Task00865AddTimestampToVersionTables.class);
		ret.add(Task00900CreateLogConsoleTable.class);
		ret.add(Task00905FixAddFolderAfterDelete.class);
		ret.add(Task00910AddEscalationFields.class);
		ret.add(Task00911CreateDefaultWorkflowSchema.class);
        ret.add( Task00920AddContentletVersionSystemHost.class );
<<<<<<< HEAD
        ret.add(Task00925AddIdentifierIndex.class);
=======
        ret.add(Task00925UserIdTypeChange.class);
>>>>>>> 6682bb01
        return ret;
    }

    public static List<Class<?>> getStartupRunAlwaysTaskClasses() {
		List<Class<?>> ret = new ArrayList<Class<?>>();
		ret.add(Task00001LoadSchema.class);
		ret.add(Task00003CreateSystemRoles.class);
		ret.add(Task00004LoadStarter.class);
		ret.add(Task00005LoadFixassets.class);
		ret.add(Task00006CreateSystemLayout.class);
		ret.add(Task00007RemoveSitesearchQuartzJob.class);
		ret.add(Task00008CreateDefaultWorkflowScheme.class);
		return ret;
	}

}<|MERGE_RESOLUTION|>--- conflicted
+++ resolved
@@ -62,11 +62,8 @@
 		ret.add(Task00910AddEscalationFields.class);
 		ret.add(Task00911CreateDefaultWorkflowSchema.class);
         ret.add( Task00920AddContentletVersionSystemHost.class );
-<<<<<<< HEAD
-        ret.add(Task00925AddIdentifierIndex.class);
-=======
         ret.add(Task00925UserIdTypeChange.class);
->>>>>>> 6682bb01
+        ret.add(Task00930AddIdentifierIndex.class);
         return ret;
     }
 
