package com.dotmarketing.util;

import java.util.ArrayList;
import java.util.List;

import com.dotmarketing.fixtask.tasks.FixTask00001CheckAssetsMissingIdentifiers;
import com.dotmarketing.fixtask.tasks.FixTask00003CheckContainersInconsistencies;
import com.dotmarketing.fixtask.tasks.FixTask00004CheckFileAssetsInconsistencies;
import com.dotmarketing.fixtask.tasks.FixTask00005CheckHTMLPagesInconsistencies;
import com.dotmarketing.fixtask.tasks.FixTask00006CheckLinksInconsistencies;
import com.dotmarketing.fixtask.tasks.FixTask00007CheckTemplatesInconsistencies;
import com.dotmarketing.fixtask.tasks.FixTask00008CheckTreeInconsistencies;
import com.dotmarketing.fixtask.tasks.FixTask00009CheckContentletsInexistentInodes;
import com.dotmarketing.fixtask.tasks.FixTask00011RenameHostInFieldVariableName;
import com.dotmarketing.fixtask.tasks.FixTask00012UpdateAssetsHosts;
import com.dotmarketing.fixtask.tasks.FixTask00020DeleteOrphanedIdentifiers;
import com.dotmarketing.fixtask.tasks.FixTask00030DeleteOrphanedAssets;
import com.dotmarketing.fixtask.tasks.FixTask00040CheckFileAssetsMimeType;
import com.dotmarketing.fixtask.tasks.FixTask00050FixInodesWithoutContentlets;
import com.dotmarketing.fixtask.tasks.FixTask00060FixAssetType;
import com.dotmarketing.fixtask.tasks.FixTask00070FixVersionInfo;
import com.dotmarketing.startup.runalways.Task00001LoadSchema;
import com.dotmarketing.startup.runalways.Task00003CreateSystemRoles;
import com.dotmarketing.startup.runalways.Task00004LoadStarter;
import com.dotmarketing.startup.runalways.Task00005LoadFixassets;
import com.dotmarketing.startup.runalways.Task00006CreateSystemLayout;
import com.dotmarketing.startup.runalways.Task00007RemoveSitesearchQuartzJob;
import com.dotmarketing.startup.runalways.Task00008CreateDefaultWorkflowScheme;
import com.dotmarketing.startup.runonce.Task00760AddContentletStructureInodeIndex;
import com.dotmarketing.startup.runonce.Task00765AddUserForeignKeys;
import com.dotmarketing.startup.runonce.Task00766AddFieldVariableTable;
import com.dotmarketing.startup.runonce.Task00767FieldVariableValueTypeChange;
import com.dotmarketing.startup.runonce.Task00768CreateTagStorageFieldOnHostStructure;
import com.dotmarketing.startup.runonce.Task00769UpdateTagDataModel;
import com.dotmarketing.startup.runonce.Task00775DropUnusedTables;
import com.dotmarketing.startup.runonce.Task00780UUIDTypeChange;
import com.dotmarketing.startup.runonce.Task00782CleanDataInconsistencies;
import com.dotmarketing.startup.runonce.Task00785DataModelChanges;
import com.dotmarketing.startup.runonce.Task00790DataModelChangesForWebAssets;
import com.dotmarketing.startup.runonce.Task00795LiveWorkingToIdentifier;
import com.dotmarketing.startup.runonce.Task00800CreateTemplateContainers;
import com.dotmarketing.startup.runonce.Task00805AddRenameFolderProcedure;
import com.dotmarketing.startup.runonce.Task00810FilesAsContentChanges;
import com.dotmarketing.startup.runonce.Task00815WorkFlowTablesChanges;
import com.dotmarketing.startup.runonce.Task00820CreateNewWorkFlowTables;
import com.dotmarketing.startup.runonce.Task00825UpdateLoadRecordsToIndex;
import com.dotmarketing.startup.runonce.Task00835CreateIndiciesTables;
import com.dotmarketing.startup.runonce.Task00840FixContentletVersionInfo;
import com.dotmarketing.startup.runonce.Task00845ChangeLockedOnToTimeStamp;
import com.dotmarketing.startup.runonce.Task00850DropOldFilesConstraintInWorkflow;
import com.dotmarketing.startup.runonce.Task00855FixRenameFolder;
import com.dotmarketing.startup.runonce.Task00860ExtendServerIdsMSSQL;
import com.dotmarketing.startup.runonce.Task00865AddTimestampToVersionTables;
import com.dotmarketing.startup.runonce.Task00900CreateLogConsoleTable;
import com.dotmarketing.startup.runonce.Task00905FixAddFolderAfterDelete;
import com.dotmarketing.startup.runonce.Task00910AddEscalationFields;
import com.dotmarketing.startup.runonce.Task00920AddContentletVersionSystemHost;
import com.dotmarketing.startup.runonce.Task00922FixdotfolderpathMSSQL;
import com.dotmarketing.startup.runonce.Task00925UserIdTypeChange;
import com.dotmarketing.startup.runonce.Task00930AddIdentifierIndex;
import com.dotmarketing.startup.runonce.Task00935LogConsoleTableData;
import com.dotmarketing.startup.runonce.Task00940AlterTemplateTable;
import com.dotmarketing.startup.runonce.Task00945AddTableContentPublishing;
import com.dotmarketing.startup.runonce.Task00950AddTablePublishingEndpoint;
import com.dotmarketing.startup.runonce.Task01000LinkChequerTable;
import com.dotmarketing.startup.runonce.Task01005TemplateThemeField;
import com.dotmarketing.startup.runonce.Task01015AddPublishExpireDateToIdentifier;
import com.dotmarketing.startup.runonce.Task01016AddStructureExpireFields;
import com.dotmarketing.startup.runonce.Task01020CreateDefaultWorkflow;
import com.dotmarketing.startup.runonce.Task01030AddSiteSearchAuditTable;
import com.dotmarketing.startup.runonce.Task01035FixTriggerVarLength;
import com.dotmarketing.startup.runonce.Task01060CreatePushPublishPushedAssets;
import com.dotmarketing.startup.runonce.Task01065IndexOnPublishingQueueAuditStatus;
import com.dotmarketing.startup.runonce.Task01070BundleNameDropUnique;
import com.dotmarketing.startup.runonce.Task01300CreateContainertStructures;
import com.dotmarketing.startup.runonce.Task01045FixUpgradeTriggerVarLength;
import com.dotmarketing.startup.runonce.Task01050AddPushPublishLogger;
import com.dotmarketing.startup.runonce.Task01055CreatePushPublishEnvironmentTable;
import com.dotmarketing.startup.runonce.Task01305CreateModDateForMissingObjects;
import com.dotmarketing.startup.runonce.Task01306CreateModDateForFieldIfNeeded;
import com.dotmarketing.startup.runonce.Task01310AddContentletIdentifierIndex;
<<<<<<< HEAD
import com.dotmarketing.startup.runonce.Task01311CreateClusterConfigModel;
=======
import com.dotmarketing.startup.runonce.Task01320PostgresqlIndiciesFK;
>>>>>>> 51cc3d00


public class TaskLocatorUtil {

	public static List<Class<?>> getFixTaskClasses() {
		List<Class<?>> ret = new ArrayList<Class<?>>();
		ret.add(FixTask00001CheckAssetsMissingIdentifiers.class);
		ret.add(FixTask00003CheckContainersInconsistencies.class);
		ret.add(FixTask00004CheckFileAssetsInconsistencies.class);
		ret.add(FixTask00005CheckHTMLPagesInconsistencies.class);
		ret.add(FixTask00006CheckLinksInconsistencies.class);
		ret.add(FixTask00007CheckTemplatesInconsistencies.class);
		ret.add(FixTask00008CheckTreeInconsistencies.class);
		ret.add(FixTask00009CheckContentletsInexistentInodes.class);
		ret.add(FixTask00011RenameHostInFieldVariableName.class);
		ret.add(FixTask00012UpdateAssetsHosts.class);
		ret.add(FixTask00020DeleteOrphanedIdentifiers.class);
		ret.add(FixTask00030DeleteOrphanedAssets.class);
		ret.add(FixTask00040CheckFileAssetsMimeType.class);
		ret.add(FixTask00050FixInodesWithoutContentlets.class);
		ret.add(FixTask00060FixAssetType.class);
		ret.add(FixTask00070FixVersionInfo.class);
		return ret;
	}

	public static List<Class<?>> getStartupRunOnceTaskClasses() {
		List<Class<?>> ret = new ArrayList<Class<?>>();
		ret.add(Task00760AddContentletStructureInodeIndex.class);
		ret.add(Task00765AddUserForeignKeys.class);
		ret.add(Task00766AddFieldVariableTable.class);
		ret.add(Task00767FieldVariableValueTypeChange.class);
		ret.add(Task00768CreateTagStorageFieldOnHostStructure.class);
		ret.add(Task00769UpdateTagDataModel.class);
		ret.add(Task00775DropUnusedTables.class);
		ret.add(Task00780UUIDTypeChange.class);
		ret.add(Task00782CleanDataInconsistencies.class);
		ret.add(Task00785DataModelChanges.class);
		ret.add(Task00790DataModelChangesForWebAssets.class);
		ret.add(Task00795LiveWorkingToIdentifier.class);
		ret.add(Task00800CreateTemplateContainers.class);
		ret.add(Task00805AddRenameFolderProcedure.class);
		ret.add(Task00810FilesAsContentChanges.class);
		ret.add(Task00815WorkFlowTablesChanges.class);
		ret.add(Task00820CreateNewWorkFlowTables.class);
		ret.add(Task00825UpdateLoadRecordsToIndex.class);
		ret.add(Task00835CreateIndiciesTables.class);
		ret.add(Task00840FixContentletVersionInfo.class);
		ret.add(Task00845ChangeLockedOnToTimeStamp.class);
		ret.add(Task00850DropOldFilesConstraintInWorkflow.class);
		ret.add(Task00855FixRenameFolder.class);
		ret.add(Task00860ExtendServerIdsMSSQL.class);
		ret.add(Task00865AddTimestampToVersionTables.class);
		ret.add(Task00900CreateLogConsoleTable.class);
		ret.add(Task00905FixAddFolderAfterDelete.class);
		ret.add(Task00910AddEscalationFields.class);
        ret.add( Task00920AddContentletVersionSystemHost.class );
        ret.add(Task00922FixdotfolderpathMSSQL.class);
        ret.add(Task00925UserIdTypeChange.class);
        ret.add(Task00930AddIdentifierIndex.class);
        ret.add(Task00935LogConsoleTableData.class);
        ret.add(Task00940AlterTemplateTable.class);
        // Content Publishing Framework
        ret.add(Task00945AddTableContentPublishing.class);
        // Content Publishing Framework - End Point Management
        ret.add(Task00950AddTablePublishingEndpoint.class);
        ret.add(Task01000LinkChequerTable.class);
        ret.add(Task01005TemplateThemeField.class);
        ret.add(Task01015AddPublishExpireDateToIdentifier.class);
        ret.add(Task01016AddStructureExpireFields.class);
        ret.add(Task01020CreateDefaultWorkflow.class);
        ret.add(Task01030AddSiteSearchAuditTable.class);
        ret.add(Task01035FixTriggerVarLength.class);
        ret.add(Task01300CreateContainertStructures.class);
        ret.add(Task01045FixUpgradeTriggerVarLength.class);
        ret.add(Task01050AddPushPublishLogger.class);
        ret.add(Task01055CreatePushPublishEnvironmentTable.class);
        ret.add(Task01060CreatePushPublishPushedAssets.class);
        ret.add(Task01065IndexOnPublishingQueueAuditStatus.class);
        ret.add(Task01070BundleNameDropUnique.class);
        ret.add(Task01305CreateModDateForMissingObjects.class);
        ret.add(Task01306CreateModDateForFieldIfNeeded.class);
        ret.add(Task01310AddContentletIdentifierIndex.class);
<<<<<<< HEAD
        ret.add(Task01311CreateClusterConfigModel.class);
=======
        ret.add(Task01320PostgresqlIndiciesFK.class);
>>>>>>> 51cc3d00
        return ret;
    }

    public static List<Class<?>> getStartupRunAlwaysTaskClasses() {
		List<Class<?>> ret = new ArrayList<Class<?>>();
		ret.add(Task00001LoadSchema.class);
		ret.add(Task00003CreateSystemRoles.class);
		ret.add(Task00004LoadStarter.class);
		ret.add(Task00005LoadFixassets.class);
		ret.add(Task00006CreateSystemLayout.class);
		ret.add(Task00007RemoveSitesearchQuartzJob.class);
		ret.add(Task00008CreateDefaultWorkflowScheme.class);
		return ret;
	}

}<|MERGE_RESOLUTION|>--- conflicted
+++ resolved
@@ -79,12 +79,8 @@
 import com.dotmarketing.startup.runonce.Task01305CreateModDateForMissingObjects;
 import com.dotmarketing.startup.runonce.Task01306CreateModDateForFieldIfNeeded;
 import com.dotmarketing.startup.runonce.Task01310AddContentletIdentifierIndex;
-<<<<<<< HEAD
 import com.dotmarketing.startup.runonce.Task01311CreateClusterConfigModel;
-=======
 import com.dotmarketing.startup.runonce.Task01320PostgresqlIndiciesFK;
->>>>>>> 51cc3d00
-
 
 public class TaskLocatorUtil {
 
@@ -166,11 +162,8 @@
         ret.add(Task01305CreateModDateForMissingObjects.class);
         ret.add(Task01306CreateModDateForFieldIfNeeded.class);
         ret.add(Task01310AddContentletIdentifierIndex.class);
-<<<<<<< HEAD
         ret.add(Task01311CreateClusterConfigModel.class);
-=======
         ret.add(Task01320PostgresqlIndiciesFK.class);
->>>>>>> 51cc3d00
         return ret;
     }
 
