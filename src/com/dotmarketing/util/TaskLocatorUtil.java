--- conflicted
+++ resolved
@@ -163,14 +163,10 @@
 		ret.add(Task03540UpdateTagInodesReferences.class);
 		ret.add(Task03545FixVarcharSizeInFolderOperations.class);
 		ret.add(Task03550RenameContainersTable.class);
-<<<<<<< HEAD
-        ret.add(Task03555AddFlagToDeleteUsers.class);
+		ret.add(Task03555AddFlagToDeleteUsers.class);
+		ret.add(Task03560TemplateLayoutCanonicalName.class);
         ret.add(Task03560ModificationDateColumnAddedToUserTable.class);
         ret.add(Task03700AddingSystemEventTable.class);
-=======
-		ret.add(Task03555AddFlagToDeleteUsers.class);
-		ret.add(Task03560TemplateLayoutCanonicalName.class);
->>>>>>> fce55cf6
         return ret;
     }
 
