--- conflicted
+++ resolved
@@ -163,12 +163,9 @@
 		ret.add(Task03540UpdateTagInodesReferences.class);
 		ret.add(Task03545FixVarcharSizeInFolderOperations.class);
 		ret.add(Task03550RenameContainersTable.class);
-<<<<<<< HEAD
+        ret.add(Task03555AddFlagToDeleteUsers.class);
         ret.add(Task03555ModificationDateColumnAddedToUserTable.class);
         ret.add(Task03700AddingSystemEventTable.class);
-=======
-		ret.add(Task03555AddFlagToDeleteUsers.class);
->>>>>>> e976559a
         return ret;
     }
 
