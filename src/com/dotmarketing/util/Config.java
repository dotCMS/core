--- conflicted
+++ resolved
@@ -44,14 +44,7 @@
 	}
 
 	private static void _loadProperties () {
-<<<<<<< HEAD
-
-
-		AsciiArt.doArt();
-
-=======
-		
->>>>>>> bd80f3d2
+
 	    if (classLoader == null) {
             classLoader = Thread.currentThread().getContextClassLoader();
 		    Logger.info(Config.class, "Initializing properties reader.");
