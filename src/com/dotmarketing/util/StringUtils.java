<<<<<<< HEAD
package com.dotmarketing.util;

import java.util.regex.Pattern;

import com.dotcms.repackage.com.google.common.base.CaseFormat;
import com.dotcms.repackage.org.codehaus.jettison.json.JSONArray;
import com.dotcms.repackage.org.codehaus.jettison.json.JSONObject;

public class StringUtils {
    public static String formatPhoneNumber(String phoneNumber) {
        try {
            String s = phoneNumber.replaceAll("\\(|\\)|:|-|\\.", "");
            ;
            s = s.replaceAll("(\\d{3})(\\d{3})(\\d{4})(\\d{3})*", "($1) $2-$3x$4");

            if (s.endsWith("x"))
                s = s.substring(0, s.length() - 1);
            return s;
        } catch (Exception ex) {
            return "";
        }
    }




    public static boolean isJson(String jsonString) {
        if(jsonString.indexOf("{") <0 || jsonString.indexOf("}") <0){
            return false;
        }
        try {
            if (jsonString.startsWith("{"))
                new JSONObject(jsonString);
            else if (jsonString.startsWith("["))
                new JSONArray(jsonString);

            return true;
        } catch (Exception e) {
            return false;
        }
    }

       // Pattern is threadsafe
    private static Pattern camelCaseLowerPattern = Pattern.compile("^[a-z]+([A-Z][a-z0-9]+)+");
    private static Pattern camelCaseUpperPattern = Pattern.compile("^[A-Z]+([A-Z][a-z0-9]+)+");
    
    
    public static String camelCaseLower(String variable) {
        // are we already camelCase?
        if(camelCaseLowerPattern.matcher(variable).find()){
            return variable;
        }
        String var = variable.toLowerCase().replaceAll("[^a-z\\d]", "-");
        while(var.startsWith("-")){
            var =var.substring(1, var.length());
        }
        return CaseFormat.LOWER_HYPHEN.to(CaseFormat.LOWER_CAMEL,var);
    }
    
    public static String camelCaseUpper(String variable) {
            // are we already camelCase?
        if(camelCaseUpperPattern.matcher(variable).find()){
            return variable;
        }
        String ret = camelCaseLower(variable);
        String firtChar = ret.substring(0,1);
        
        return firtChar.toUpperCase() + ret.substring(1,ret.length());
    }
    
    public static boolean isSet(String test){
        return UtilMethods.isSet(test);
    }
    
    public static String nullEmptyStr(String test){
        return isSet(test) ? test : null;
    }
    
}
=======
package com.dotmarketing.util;

import java.util.regex.Pattern;

import com.dotcms.repackage.org.codehaus.jettison.json.JSONArray;
import com.dotcms.repackage.org.codehaus.jettison.json.JSONObject;

import static com.dotcms.repackage.org.apache.commons.lang.StringUtils.*;

public class StringUtils {

	public static final char COMMA = ',';


	public static String formatPhoneNumber(String phoneNumber) {
		try {
			String s = phoneNumber.replaceAll("\\(|\\)|:|-|\\.", "");
			;
			s = s.replaceAll("(\\d{3})(\\d{3})(\\d{4})(\\d{3})*", "($1) $2-$3x$4");

			if (s.endsWith("x"))
				s = s.substring(0, s.length() - 1);
			return s;
		} catch (Exception ex) {
			return "";
		}
	}

	public static String sanitizeCamelCase(String variable, boolean firstLetterUppercase) {

		Boolean upperCase = firstLetterUppercase;
		String velocityvar = "";
		String re = "[^a-zA-Z0-9]+";
		Pattern p = Pattern.compile(re);

		for (int i = 0; i < variable.length(); i++) {
			Character c = variable.charAt(i);
			if (upperCase) {
				c = Character.toUpperCase(c);
			} else {
				c = Character.toLowerCase(c);
			}
			if (p.matcher(c.toString()).matches()) {
				upperCase = true;
			} else {
				upperCase = false;
				velocityvar += c;
			}
		}
		velocityvar = velocityvar.replaceAll(re, "");
		return velocityvar;

	}

	public static String sanitizeCamelCase(String variable) {

		return sanitizeCamelCase(variable, false);

	}

	public static boolean isJson(String jsonString) {
		if(jsonString.indexOf("{") <0 || jsonString.indexOf("}") <0){
			return false;
		}
		try {
			if (jsonString.startsWith("{"))
				new JSONObject(jsonString);
			else if (jsonString.startsWith("["))
				new JSONArray(jsonString);

			return true;
		} catch (Exception e) {
			return false;
		}
	}

	/**
	 * Split the string by commans
	 * Pre: string argument must be not null
	 * @param string {@link String}
	 * @return String array
     */
	public static String [] splitByCommas (final String string) {

		return split(string, COMMA);
	} // splitByComma.

}
>>>>>>> ec1a51a5
<|MERGE_RESOLUTION|>--- conflicted
+++ resolved
@@ -1,4 +1,4 @@
-<<<<<<< HEAD
+
 package com.dotmarketing.util;
 
 import java.util.regex.Pattern;
@@ -6,7 +6,7 @@
 import com.dotcms.repackage.com.google.common.base.CaseFormat;
 import com.dotcms.repackage.org.codehaus.jettison.json.JSONArray;
 import com.dotcms.repackage.org.codehaus.jettison.json.JSONObject;
-
+import static com.dotcms.repackage.org.apache.commons.lang.StringUtils.*;
 public class StringUtils {
     public static String formatPhoneNumber(String phoneNumber) {
         try {
@@ -77,94 +77,19 @@
         return isSet(test) ? test : null;
     }
     
+    /**
+     * Split the string by commans
+     * Pre: string argument must be not null
+     * @param string {@link String}
+     * @return String array
+     */
+    final static char COMMA = ',';
+    public static String [] splitByCommas (final String string) {
+
+        return split(string, COMMA);
+    } // splitByComma.
+    
+    
 }
-=======
-package com.dotmarketing.util;
-
-import java.util.regex.Pattern;
-
-import com.dotcms.repackage.org.codehaus.jettison.json.JSONArray;
-import com.dotcms.repackage.org.codehaus.jettison.json.JSONObject;
-
-import static com.dotcms.repackage.org.apache.commons.lang.StringUtils.*;
-
-public class StringUtils {
-
-	public static final char COMMA = ',';
-
-
-	public static String formatPhoneNumber(String phoneNumber) {
-		try {
-			String s = phoneNumber.replaceAll("\\(|\\)|:|-|\\.", "");
-			;
-			s = s.replaceAll("(\\d{3})(\\d{3})(\\d{4})(\\d{3})*", "($1) $2-$3x$4");
-
-			if (s.endsWith("x"))
-				s = s.substring(0, s.length() - 1);
-			return s;
-		} catch (Exception ex) {
-			return "";
-		}
-	}
-
-	public static String sanitizeCamelCase(String variable, boolean firstLetterUppercase) {
-
-		Boolean upperCase = firstLetterUppercase;
-		String velocityvar = "";
-		String re = "[^a-zA-Z0-9]+";
-		Pattern p = Pattern.compile(re);
-
-		for (int i = 0; i < variable.length(); i++) {
-			Character c = variable.charAt(i);
-			if (upperCase) {
-				c = Character.toUpperCase(c);
-			} else {
-				c = Character.toLowerCase(c);
-			}
-			if (p.matcher(c.toString()).matches()) {
-				upperCase = true;
-			} else {
-				upperCase = false;
-				velocityvar += c;
-			}
-		}
-		velocityvar = velocityvar.replaceAll(re, "");
-		return velocityvar;
-
-	}
-
-	public static String sanitizeCamelCase(String variable) {
-
-		return sanitizeCamelCase(variable, false);
-
-	}
-
-	public static boolean isJson(String jsonString) {
-		if(jsonString.indexOf("{") <0 || jsonString.indexOf("}") <0){
-			return false;
-		}
-		try {
-			if (jsonString.startsWith("{"))
-				new JSONObject(jsonString);
-			else if (jsonString.startsWith("["))
-				new JSONArray(jsonString);
-
-			return true;
-		} catch (Exception e) {
-			return false;
-		}
-	}
-
-	/**
-	 * Split the string by commans
-	 * Pre: string argument must be not null
-	 * @param string {@link String}
-	 * @return String array
-     */
-	public static String [] splitByCommas (final String string) {
-
-		return split(string, COMMA);
-	} // splitByComma.
-
-}
->>>>>>> ec1a51a5
+
+
