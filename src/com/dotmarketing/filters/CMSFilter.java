--- conflicted
+++ resolved
@@ -583,12 +583,8 @@
          //http://jira.dotmarketing.net/browse/DOTCMS-6079
          set.add("/c/portal_public");
          //http://jira.dotmarketing.net/browse/DOTCMS-6753
-<<<<<<< HEAD
-         excludeList.add("/JSONTagsServlet");
-         excludeList.add("/spring");
-=======
          set.add("/JSONTagsServlet");
->>>>>>> 6fa30e38
+         set.add("/spring");
 
          //Load exclusions from plugins
          PluginAPI pAPI=APILocator.getPluginAPI();
