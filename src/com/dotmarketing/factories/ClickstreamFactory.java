package com.dotmarketing.factories;

import java.net.InetAddress;
import java.net.UnknownHostException;
import java.util.ArrayList;
import java.util.Date;
import java.util.List;

import javax.servlet.http.Cookie;
import javax.servlet.http.HttpServletRequest;
import javax.servlet.http.HttpServletResponse;
import javax.servlet.http.HttpSession;

import com.dotcms.util.HttpRequestDataUtil;
import com.dotmarketing.beans.BrowserSniffer;
import com.dotmarketing.beans.Clickstream;
import com.dotmarketing.beans.Clickstream404;
import com.dotmarketing.beans.ClickstreamRequest;
import com.dotmarketing.beans.Host;
import com.dotmarketing.beans.UserProxy;
import com.dotmarketing.business.APILocator;
import com.dotmarketing.business.DotStateException;
import com.dotmarketing.db.HibernateUtil;
import com.dotmarketing.exception.DotDataException;
import com.dotmarketing.exception.DotHibernateException;
import com.dotmarketing.listeners.ClickstreamListener;
import com.dotmarketing.loggers.DatabaseClickstreamLogger;
import com.dotmarketing.util.BotChecker;
import com.dotmarketing.util.Config;
import com.dotmarketing.util.CookieUtil;
import com.dotmarketing.util.Logger;
import com.dotmarketing.util.UtilMethods;
import com.dotmarketing.util.WebKeys;
import com.liferay.portal.model.User;

public class ClickstreamFactory {


	/**
	 * Adds a new request to the stream of clicks. The HttpServletRequest is
	 * converted to a ClickstreamRequest object and added to the clickstream.
	 *
	 * @param request
	 *            The serlvet request to be added to the clickstream
	 * @throws DotDataException
	 * @throws DotStateException
	 */
	public static Clickstream addRequest(HttpServletRequest request, HttpServletResponse response,
			Host host) throws DotStateException, DotDataException {

		if(request.getAttribute("CLICKSTREAM_RECORDED")!=null){
			return (Clickstream) request.getSession().getAttribute("clickstream");
		}
		request.setAttribute("CLICKSTREAM_RECORDED", true);
<<<<<<< HEAD
		String pointer = (String) request.getAttribute("javax.servlet.forward.request_uri");
		if (pointer == null) {
			pointer = request.getRequestURI();
		}
=======

		String pointer = (String) request.getAttribute("javax.servlet.forward.request_uri");
		if(pointer ==null)pointer=request.getRequestURI();
>>>>>>> e5002c32

		HttpSession session = request.getSession();
		
		Clickstream clickstream = (Clickstream) request.getSession(true).getAttribute("clickstream");
		if (clickstream == null) {
			clickstream = new Clickstream();
			session.setAttribute("clickstream", clickstream);
		}

		String associatedIdentifier = request.getParameter("id");
		if (!UtilMethods.isSet(associatedIdentifier)) {
			associatedIdentifier = (String) request.getAttribute(WebKeys.CLICKSTREAM_IDENTIFIER_OVERRIDE);
		}
		if (!UtilMethods.isSet(associatedIdentifier)) {
			associatedIdentifier = APILocator.getIdentifierAPI().find(host, pointer ).getInode();
		}

		if (UtilMethods.isSet(associatedIdentifier)) {
			clickstream.setLastPageId(associatedIdentifier);
			clickstream.setLastRequest(new Date());
		}

		if (clickstream.getHostname() == null) {
			clickstream.setHostname(request.getRemoteHost());
		}
		if (clickstream.getRemoteAddress() == null) {
			try {
				InetAddress address = HttpRequestDataUtil.getIpAddress(request);
				if (UtilMethods.isSet(address)) {
					clickstream.setRemoteAddress(address.getHostAddress());
				}
			} catch (UnknownHostException e) {
				Logger.debug(ClickstreamFactory.class, "Could not retrieve IP address from request.");
			}
		}

		// if this is the first request in the click stream
		if (clickstream.getClickstreamRequests().size() == Config.getIntProperty("MIN_CLICKSTREAM_REQUESTS_TO_SAVE", 2)) {
			// setup initial referrer
			if (request.getHeader("Referer") != null) {
				clickstream.setInitialReferrer(request.getHeader("Referer"));
			} else {
				clickstream.setInitialReferrer("");
			}

			if (request.getHeader("User-Agent") != null) {
				clickstream.setUserAgent(request.getHeader("User-Agent"));
			} else {
				clickstream.setUserAgent("");
			}
			BrowserSniffer bs = new BrowserSniffer(request.getHeader("User-Agent"));
			session.setAttribute("browserSniffer", bs);
			clickstream.setBrowserName(bs.getBrowserName());
			clickstream.setOperatingSystem(bs.getOS());
			clickstream.setBrowserVersion(bs.getBrowserVersion());
			clickstream.setMobileDevice(bs.isMobile());
			clickstream.setBot(BotChecker.isBot(request));
			clickstream.setFirstPageId(associatedIdentifier);
			clickstream.setHostId(host.getIdentifier());

		}

		// Set the cookie id to the long lived cookie
		if (!UtilMethods.isSet(clickstream.getCookieId())) {

			String _dotCMSID = "";
			if(!UtilMethods.isSet(UtilMethods.getCookieValue(request.getCookies(),
					com.dotmarketing.util.WebKeys.LONG_LIVED_DOTCMS_ID_COOKIE))) {
				Cookie idCookie = CookieUtil.createCookie();

			}
			_dotCMSID = UtilMethods.getCookieValue(request.getCookies(),
					com.dotmarketing.util.WebKeys.LONG_LIVED_DOTCMS_ID_COOKIE);
			clickstream.setCookieId(_dotCMSID);
		}

		// set the user if we have it
		if (session.getAttribute(WebKeys.CMS_USER) != null && clickstream.getUserId() == null) {
			User user = (User) session.getAttribute(WebKeys.CMS_USER);
			setClickStreamUser(user.getUserId(), request);
		}

		ClickstreamRequest cr = ClickstreamRequestFactory.getClickstreamRequest(request, clickstream.getLastRequest());
		clickstream.setNumberOfRequests(clickstream.getNumberOfRequests() + 1);
		cr.setRequestOrder(clickstream.getNumberOfRequests());


		cr.setHostId(host.getIdentifier());
		cr.setAssociatedIdentifier(associatedIdentifier);


		// prevent dupe entries into the clickstream table - just retun if the user is on the same page
		if(clickstream.getClickstreamRequests() != null &&clickstream.getClickstreamRequests().size()>0){
			ClickstreamRequest last = clickstream.getClickstreamRequests().get(clickstream.getClickstreamRequests().size()-1);
			if(last != null && cr.getAssociatedIdentifier().equals( last.getAssociatedIdentifier())){
				return clickstream;
			}
		}

		clickstream.addClickstreamRequest(cr);
		return clickstream;



	}

	/**
	 * This method forces a clickstream save
	 *
	 * @param stream
	 */
	public static void flushClickStream(Clickstream stream) {
		if(Config.getBooleanProperty("ENABLE_CLICKSTREAM_TRACKING", false)){
			
			int minToLog = Config.getIntProperty("MIN_CLICKSTREAM_REQUESTS_TO_SAVE", 2);
			
			DatabaseClickstreamLogger dblogger = new DatabaseClickstreamLogger();
			try {
				if (stream != null 
						&& stream.getClickstreamRequests() != null 
						&& stream.getClickstreamRequests().size() >= minToLog) {
					dblogger.log(stream);
				}
			} catch (Exception e) {
				Logger.error(ClickstreamListener.class, e.getMessage(), e);
			}
		}

	}

	public static void save(Clickstream clickstream) {
		try {
			HibernateUtil.saveOrUpdate(clickstream);
		} catch (DotHibernateException e) {
			Logger.error(ClickstreamFactory.class, "Save Failed:" + e, e);
		}
	}

	public static Clickstream getClickstream(String clickstreamId) {
		HibernateUtil dh = new HibernateUtil(Clickstream.class);
		Clickstream clickStream = new Clickstream();
		try {
			dh.setQuery("from clickstream in class " + Clickstream.class.getName() + " where clickstream_id = ?");
			dh.setParam(Integer.parseInt(clickstreamId));
			clickStream = (Clickstream) dh.load();
		} catch (NumberFormatException e) {
			Logger.error(ClickstreamFactory.class, e.getMessage(), e);
		} catch (DotHibernateException e) {
			Logger.error(ClickstreamFactory.class, "getClickstream failed:" + e, e);
		}
		return clickStream;

	}

	@SuppressWarnings("unchecked")
	public static List<Clickstream> getClickstreamsByCookieId(String cookieId) {
		HibernateUtil dh = new HibernateUtil(Clickstream.class);
		List<Clickstream> list = new ArrayList<Clickstream>();
		try {
			dh.setQuery("from clickstream in class " + Clickstream.class.getName() + " where cookie_id = ?");
			dh.setParam(cookieId);
			list = dh.list();
		} catch (DotHibernateException e) {
			Logger.error(ClickstreamFactory.class, "getClickstreamsByCookieId failed:" + e, e);
		}
		return list;

	}

	/**
	 * This method sets the user for the current clickstream on login.
	 *
	 * @param userId
	 *            the
	 * @param request
	 */

	public static void setClickStreamUser(String userId, HttpServletRequest request) {
		if (!UtilMethods.isSet(userId))
			return;

		HttpSession session = ((HttpServletRequest) request).getSession();
		Clickstream clickstream = null;
		if (session.getAttribute("clickstream") == null) {
			clickstream = new Clickstream();
		} else {
			clickstream = (Clickstream) session.getAttribute("clickstream");
		}

		// overwrite if user is not already set
		if (!UtilMethods.isSet(clickstream.getUserId())) {
			clickstream.setUserId(userId);
		}
		session.setAttribute("clickstream", clickstream);
	}

	public static void add404Request(HttpServletRequest request, HttpServletResponse response,
			Host host) throws DotStateException, DotDataException {

		com.liferay.portal.model.User user = null;
		try {
			user = (com.liferay.portal.model.User) request.getSession()
					.getAttribute(com.dotmarketing.util.WebKeys.CMS_USER);
		} catch (Exception nsue) {
			Logger.warn(ClickstreamFactory.class, "Exception trying to getUser: "
					+ nsue.getMessage(), nsue);
		}

		boolean clickstreamEnabled = false;
		if (user != null) {
			UserProxy userProxy = null;
			try {
				userProxy = com.dotmarketing.business.APILocator.getUserProxyAPI().getUserProxy(user,APILocator.getUserAPI().getSystemUser(), false);
			} catch (Exception e) {
				e.printStackTrace();
			}
			if (!userProxy.isNoclicktracking()) {
				clickstreamEnabled = true;
			}
		}else{
			clickstreamEnabled = true;

		}

		if(clickstreamEnabled){
			Clickstream404 clickstream404 = new Clickstream404();
			clickstream404.setRefererURI(request.getHeader("Referer"));
			String uri = (String)request.getAttribute("javax.servlet.forward.request_uri");
			String queryString = (String)request.getAttribute("javax.servlet.forward.query_string");
			if(request.getAttribute(WebKeys.CLICKSTREAM_URI_OVERRIDE) != null){
				uri = (String) request.getAttribute(WebKeys.CLICKSTREAM_URI_OVERRIDE);
			}
			clickstream404.setRequestURI(uri);
			clickstream404.setQueryString(queryString);

			clickstream404.setHostId(host.getIdentifier());
			Clickstream clickstream = (Clickstream) request.getSession().getAttribute("clickstream");
			if(clickstream==null){
				clickstream = addRequest(request, response, host);
			}
			if (user != null && clickstream.getUserId() == null) {
				clickstream404.setUserId(user.getUserId());
			}
			clickstream404.setTimestamp(clickstream.getLastRequest());
			clickstream.addClickstream404(clickstream404);
		}

	}

	public static void save404(Clickstream404 clickstream404) {
		try{
	    	HibernateUtil.saveOrUpdate(clickstream404);
		} catch (DotHibernateException e) {
			Logger.error(ClickstreamFactory.class, "save: failed", e);
		}
	}

}<|MERGE_RESOLUTION|>--- conflicted
+++ resolved
@@ -52,16 +52,9 @@
 			return (Clickstream) request.getSession().getAttribute("clickstream");
 		}
 		request.setAttribute("CLICKSTREAM_RECORDED", true);
-<<<<<<< HEAD
-		String pointer = (String) request.getAttribute("javax.servlet.forward.request_uri");
-		if (pointer == null) {
-			pointer = request.getRequestURI();
-		}
-=======
 
 		String pointer = (String) request.getAttribute("javax.servlet.forward.request_uri");
 		if(pointer ==null)pointer=request.getRequestURI();
->>>>>>> e5002c32
 
 		HttpSession session = request.getSession();
 		
