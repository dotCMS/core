--- conflicted
+++ resolved
@@ -1,13 +1,9 @@
 package com.dotmarketing.factories;
 
 import java.io.UnsupportedEncodingException;
-<<<<<<< HEAD
 import java.net.InetAddress;
 import java.net.URLDecoder;
 import java.net.UnknownHostException;
-=======
-import java.net.URLDecoder;
->>>>>>> c90b1163
 import java.util.ArrayList;
 import java.util.Date;
 import java.util.List;
@@ -75,11 +71,9 @@
 			associatedIdentifier = (String) request.getAttribute(WebKeys.CLICKSTREAM_IDENTIFIER_OVERRIDE);
 		}
 		if (!UtilMethods.isSet(associatedIdentifier)) {
-<<<<<<< HEAD
-=======
+
 			// Maybe is a problem with the URL, so we need to find it
 			// in other place "request.getRequestURI()"
->>>>>>> c90b1163
 			String uri = "";
 			try {
 				uri = URLDecoder.decode(request.getRequestURI(),
@@ -91,12 +85,8 @@
 			if (!UtilMethods.isSet(uri)) {
 				uri = pointer;
 			}
-<<<<<<< HEAD
-			associatedIdentifier = APILocator.getIdentifierAPI()
-					.find(host, uri).getInode();
-=======
+
 			associatedIdentifier = APILocator.getIdentifierAPI().find(host, uri).getInode();
->>>>>>> c90b1163
 		}
 
 		if (UtilMethods.isSet(associatedIdentifier)) {
