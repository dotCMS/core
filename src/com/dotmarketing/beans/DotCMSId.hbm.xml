--- conflicted
+++ resolved
@@ -1,1453 +1,1452 @@
-<?xml version="1.0" encoding="UTF-8"?>
-<!DOCTYPE hibernate-mapping PUBLIC "-//Hibernate/Hibernate Mapping DTD 2.0//EN" "http://hibernate.sourceforge.net/hibernate-mapping-2.0.dtd">
-<hibernate-mapping>
+<?xml version="1.0" encoding="UTF-8"?>
+<!DOCTYPE hibernate-mapping PUBLIC "-//Hibernate/Hibernate Mapping DTD 2.0//EN" "http://hibernate.sourceforge.net/hibernate-mapping-2.0.dtd">
+<hibernate-mapping>
+
+
+	<class name="com.dotmarketing.beans.Inode" table="inode">
+		<id name="inode" column="inode" type="string" length="36" unsaved-value="">
+			<!-- please put both sequence and native types so the  -->
+			<!-- DotSQLGeneratorTask works  -->
+			<generator class="com.dotmarketing.util.UUIDGenerator" />
+			<!-- generator class="sequence">
+				<param name="sequence">inode_seq</param>
+			</generator -->
+		</id>
+
+		<property name="owner" type="string" />
+		<property name="iDate" type="java.util.Date" />
+		<property name="type" type="string" not-null="true">
+			<column name="type" length="64" index="idx_index_1" />
+		</property>
+
+		<joined-subclass name="com.dotmarketing.portlets.categories.model.Category" table="category">
+			<key column="inode" />
+			<property length="255" name="categoryName" not-null="true" type="string">
+				<column name="category_name" index="idx_category_1" />
+			</property>
+
+			<property length="20" name="key" type="string">
+				<column name="category_key" index="idx_category_2" />
+			</property>
+			<property column="sort_order" length="4" name="sortOrder" type="integer" />
+			<property column="active" name="active" type="boolean" />
+			<property column="keywords" name="keywords" type="string" length="123456789"/>
+			<property column="category_velocity_var_name" name="categoryVelocityVarName" type="string" length="255"/>
+		</joined-subclass>
+
+		<joined-subclass name="com.dotmarketing.portlets.files.model.File" table="file_asset">
+			<key column="inode" />
+			<property column="file_name" length="255" name="fileName" type="string" />
+			<property column="file_size" length="4" name="size" type="integer" />
+			<property column="width" length="4" name="width" type="integer" />
+			<property column="height" length="4" name="height" type="integer" />
+			<property column="mime_type" length="255" name="mimeType" type="string" />
+			<property column="author" length="255" name="author" type="string" />
+			<property column="publish_date" length="23" name="publishDate" type="java.util.Date" />
+			<!-- attributes from Web Asset , All Assets should have this -->
+			<property column="show_on_menu" name="showOnMenu" type="boolean" />
+			<property column="title" length="255" name="title" type="string" />
+			<property column="friendly_name" length="255" name="friendlyName" type="string" />
+			<property column="mod_date" length="23" name="modDate" type="java.util.Date" />
+			<property column="mod_user" name="modUser" length="100" type="string">
+				<column name="mod_user" index="idx_file_1" />
+			</property>
+			<property column="sort_order" length="4" name="sortOrder" type="integer" />
+			<property column="identifier" length="36" name="identifier" type="string" />
+			<!-- attributes from Web Asset - All Assets should have this -->
+		</joined-subclass>
+
+		<joined-subclass name="com.dotmarketing.portlets.contentlet.business.Contentlet" table="contentlet">
+			<key column="inode" />
+			<!-- attributes from Web Asset , All Assets should have this -->
+			<property column="show_on_menu" name="showOnMenu" type="boolean" />
+			<property column="title" length="255" name="title" type="string" />
+			<property column="mod_date" length="23" name="modDate" type="java.util.Date" />
+			<property column="mod_user" name="modUser" length="100" type="string">
+				<column name="mod_user" index="idx_contentlet_1" />
+			</property>
+			<property column="sort_order" length="4" name="sortOrder" type="integer" />
+			<property column="friendly_name" name="friendlyName" length="255" type="string" />
+			<!-- attributes from Web Asset - All Assets should have this -->
+			<property column="structure_inode" name="structureInode" length="36" type="string" />
+			<!-- content reviewing fields -->
+			<property column="last_review" name="lastReview" type="java.util.Date" />
+			<property column="next_review" name="nextReview" type="java.util.Date" />
+			<property column="review_interval" name="reviewInterval" type="string" />
+			<property column="disabled_wysiwyg" name="disabledWysiwyg" type="string" />
+			<property column="identifier" length="36" name="identifier" type="string" />
+			<property column="language_id" name="languageId" type="long" />
+			<!-- ### GENERIC FIELDS TO SAVE DATA ### -->
+			<property column="date1" name="date1" type="java.util.Date" />
+			<property column="date2" name="date2" type="java.util.Date" />
+			<property column="date3" name="date3" type="java.util.Date" />
+			<property column="date4" name="date4" type="java.util.Date" />
+			<property column="date5" name="date5" type="java.util.Date" />
+			<property column="date6" name="date6" type="java.util.Date" />
+			<property column="date7" name="date7" type="java.util.Date" />
+			<property column="date8" name="date8" type="java.util.Date" />
+			<property column="date9" name="date9" type="java.util.Date" />
+			<property column="date10" name="date10" type="java.util.Date" />
+			<property column="date11" name="date11" type="java.util.Date" />
+			<property column="date12" name="date12" type="java.util.Date" />
+			<property column="date13" name="date13" type="java.util.Date" />
+			<property column="date14" name="date14" type="java.util.Date" />
+			<property column="date15" name="date15" type="java.util.Date" />
+			<property column="date16" name="date16" type="java.util.Date" />
+			<property column="date17" name="date17" type="java.util.Date" />
+			<property column="date18" name="date18" type="java.util.Date" />
+			<property column="date19" name="date19" type="java.util.Date" />
+			<property column="date20" name="date20" type="java.util.Date" />
+			<property column="date21" name="date21" type="java.util.Date" />
+			<property column="date22" name="date22" type="java.util.Date" />
+			<property column="date23" name="date23" type="java.util.Date" />
+			<property column="date24" name="date24" type="java.util.Date" />
+			<property column="date25" name="date25" type="java.util.Date" />
+
+			<property column="text1" length="255" name="text1" type="string" />
+			<property column="text2" length="255" name="text2" type="string" />
+			<property column="text3" length="255" name="text3" type="string" />
+			<property column="text4" length="255" name="text4" type="string" />
+			<property column="text5" length="255" name="text5" type="string" />
+			<property column="text6" length="255" name="text6" type="string" />
+			<property column="text7" length="255" name="text7" type="string" />
+			<property column="text8" length="255" name="text8" type="string" />
+			<property column="text9" length="255" name="text9" type="string" />
+			<property column="text10" length="255" name="text10" type="string" />
+			<property column="text11" length="255" name="text11" type="string" />
+			<property column="text12" length="255" name="text12" type="string" />
+			<property column="text13" length="255" name="text13" type="string" />
+			<property column="text14" length="255" name="text14" type="string" />
+			<property column="text15" length="255" name="text15" type="string" />
+			<property column="text16" length="255" name="text16" type="string" />
+			<property column="text17" length="255" name="text17" type="string" />
+			<property column="text18" length="255" name="text18" type="string" />
+			<property column="text19" length="255" name="text19" type="string" />
+			<property column="text20" length="255" name="text20" type="string" />
+			<property column="text21" length="255" name="text21" type="string" />
+			<property column="text22" length="255" name="text22" type="string" />
+			<property column="text23" length="255" name="text23" type="string" />
+			<property column="text24" length="255" name="text24" type="string" />
+			<property column="text25" length="255" name="text25" type="string" />
+
+			<property column="text_area1"  length="123456789" name="text_area1" type="string" />
+			<property column="text_area2" length="123456789" name="text_area2" type="string" />
+			<property column="text_area3" length="123456789" name="text_area3" type="string" />
+			<property column="text_area4" length="123456789" name="text_area4" type="string" />
+			<property column="text_area5" length="123456789" name="text_area5" type="string" />
+			<property column="text_area6" length="123456789" name="text_area6" type="string" />
+			<property column="text_area7" length="123456789" name="text_area7" type="string" />
+			<property column="text_area8" length="123456789" name="text_area8" type="string" />
+			<property column="text_area9" length="123456789" name="text_area9" type="string" />
+			<property column="text_area10" length="123456789" name="text_area10" type="string" />
+			<property column="text_area11" length="123456789" name="text_area11" type="string" />
+			<property column="text_area12" length="123456789" name="text_area12" type="string" />
+			<property column="text_area13" length="123456789" name="text_area13" type="string" />
+			<property column="text_area14" length="123456789" name="text_area14" type="string" />
+			<property column="text_area15" length="123456789" name="text_area15" type="string" />
+			<property column="text_area16" length="123456789" name="text_area16" type="string" />
+			<property column="text_area17" length="123456789" name="text_area17" type="string" />
+			<property column="text_area18" length="123456789" name="text_area18" type="string" />
+			<property column="text_area19" length="123456789" name="text_area19" type="string" />
+			<property column="text_area20" length="123456789" name="text_area20" type="string" />
+			<property column="text_area21" length="123456789" name="text_area21" type="string" />
+			<property column="text_area22" length="123456789" name="text_area22" type="string" />
+			<property column="text_area23" length="123456789" name="text_area23" type="string" />
+			<property column="text_area24" length="123456789" name="text_area24" type="string" />
+			<property column="text_area25" length="123456789" name="text_area25" type="string" />
+			<property column="integer1" name="integer1" type="long" />
+			<property column="integer2" name="integer2" type="long" />
+			<property column="integer3" name="integer3" type="long" />
+			<property column="integer4" name="integer4" type="long" />
+			<property column="integer5" name="integer5" type="long" />
+			<property column="integer6" name="integer6" type="long" />
+			<property column="integer7" name="integer7" type="long" />
+			<property column="integer8" name="integer8" type="long" />
+			<property column="integer9" name="integer9" type="long" />
+			<property column="integer10" name="integer10" type="long" />
+			<property column="integer11" name="integer11" type="long" />
+			<property column="integer12" name="integer12" type="long" />
+			<property column="integer13" name="integer13" type="long" />
+			<property column="integer14" name="integer14" type="long" />
+			<property column="integer15" name="integer15" type="long" />
+			<property column="integer16" name="integer16" type="long" />
+			<property column="integer17" name="integer17" type="long" />
+			<property column="integer18" name="integer18" type="long" />
+			<property column="integer19" name="integer19" type="long" />
+			<property column="integer20" name="integer20" type="long" />
+			<property column="integer21" name="integer21" type="long" />
+			<property column="integer22" name="integer22" type="long" />
+			<property column="integer23" name="integer23" type="long" />
+			<property column="integer24" name="integer24" type="long" />
+			<property column="integer25" name="integer25" type="long" />
+			<property column="`float1`" name="float1" type="float" />
+			<property column="`float2`" name="float2" type="float" />
+			<property column="`float3`" name="float3" type="float" />
+			<property column="`float4`" name="float4" type="float" />
+			<property column="`float5`" name="float5" type="float" />
+			<property column="`float6`" name="float6" type="float" />
+			<property column="`float7`" name="float7" type="float" />
+			<property column="`float8`" name="float8" type="float" />
+			<property column="`float9`" name="float9" type="float" />
+			<property column="`float10`" name="float10" type="float" />
+			<property column="`float11`" name="float11" type="float" />
+			<property column="`float12`" name="float12" type="float" />
+			<property column="`float13`" name="float13" type="float" />
+			<property column="`float14`" name="float14" type="float" />
+			<property column="`float15`" name="float15" type="float" />
+			<property column="`float16`" name="float16" type="float" />
+			<property column="`float17`" name="float17" type="float" />
+			<property column="`float18`" name="float18" type="float" />
+			<property column="`float19`" name="float19" type="float" />
+			<property column="`float20`" name="float20" type="float" />
+			<property column="`float21`" name="float21" type="float" />
+			<property column="`float22`" name="float22" type="float" />
+			<property column="`float23`" name="float23" type="float" />
+			<property column="`float24`" name="float24" type="float" />
+			<property column="`float25`" name="float25" type="float" />
+
+			<property column="bool1" name="bool1" type="boolean" />
+			<property column="bool2" name="bool2" type="boolean" />
+			<property column="bool3" name="bool3" type="boolean" />
+			<property column="bool4" name="bool4" type="boolean" />
+			<property column="bool5" name="bool5" type="boolean" />
+			<property column="bool6" name="bool6" type="boolean" />
+			<property column="bool7" name="bool7" type="boolean" />
+			<property column="bool8" name="bool8" type="boolean" />
+			<property column="bool9" name="bool9" type="boolean" />
+			<property column="bool10" name="bool10" type="boolean" />
+			<property column="bool11" name="bool11" type="boolean" />
+			<property column="bool12" name="bool12" type="boolean" />
+			<property column="bool13" name="bool13" type="boolean" />
+			<property column="bool14" name="bool14" type="boolean" />
+			<property column="bool15" name="bool15" type="boolean" />
+			<property column="bool16" name="bool16" type="boolean" />
+			<property column="bool17" name="bool17" type="boolean" />
+			<property column="bool18" name="bool18" type="boolean" />
+			<property column="bool19" name="bool19" type="boolean" />
+			<property column="bool20" name="bool20" type="boolean" />
+			<property column="bool21" name="bool21" type="boolean" />
+			<property column="bool22" name="bool22" type="boolean" />
+			<property column="bool23" name="bool23" type="boolean" />
+			<property column="bool24" name="bool24" type="boolean" />
+			<property column="bool25" name="bool25" type="boolean" />
+
+			<!-- ### END GENERIC FIELDS TO SAVE DATA ### -->
+		</joined-subclass>
+
+
+		<joined-subclass name="com.dotmarketing.portlets.containers.model.Container" table="containers">
+			<key column="inode" />
+			<property column="code" name="code" type="string" length="123456789" />
+			<property column="pre_loop" name="preLoop" type="string" length="123456789" />
+			<property column="post_loop" name="postLoop" type="string"  length="123456789"/>
+			<property column="show_on_menu" name="showOnMenu" type="boolean" />
+			<property column="title" length="255" name="title" type="string" />
+			<property column="mod_date" length="23" name="modDate" type="java.util.Date" />
+			<property column="mod_user" name="modUser" length="100" type="string">
+				<column name="mod_user" index="idx_container_1" />
+			</property>
+			<property column="sort_order" length="4" name="sortOrder" type="integer" />
+			<property column="friendly_name" name="friendlyName" length="255" type="string" />
+			<property column="max_contentlets" length="4" name="maxContentlets" type="integer" />
+			<property column="use_div" name="useDiv" type="boolean" />
+			<property column="staticify" name="staticify" type="boolean" />
+			<property column="sort_contentlets_by" name="sortContentletsBy" type="string" />
+			<property column="lucene_query" name="luceneQuery" type="string" length="123456789" />
+			<property column="notes" name="notes" type="string" />
+			<property column="identifier" length="36" name="identifier" type="string" />
+			<property column="structure_inode" length="36" name="structureInode" type="string" />
+		</joined-subclass>
+
+		<joined-subclass name="com.dotmarketing.portlets.folders.model.Folder" table="folder">
+			<key column="inode" />
+			<property length="255" name="name" not-null="true" type="string">
+				<column name="name" index="idx_folder_1" />
+			</property>
+			<property column="title" length="255" name="title" not-null="true" type="string" />
+			<property column="show_on_menu" length="1" name="showOnMenu" type="boolean" />
+			<property column="sort_order" length="4" name="sortOrder" type="integer" />
+			<property column="files_masks" length="255" name="filesMasks" type="string" />
+			<property column="identifier" length="36" name="identifier" type="string" />
+			<property column="default_file_type" length="36" name="defaultFileType" type="string" />
+		</joined-subclass>
+
+		<joined-subclass name="com.dotmarketing.portlets.templates.model.Template" table="template">
+			<key column="inode" />
+			<property column="show_on_menu" name="showOnMenu" type="boolean" />
+			<property column="title" length="255" name="title" type="string" />
+			<property column="mod_date" length="23" name="modDate" type="java.util.Date" />
+			<property column="mod_user" name="modUser" length="100" type="string">
+				<column name="mod_user" index="idx_template_1" />
+			</property>
+			<property column="sort_order" length="4" name="sortOrder" type="integer" />
+			<property column="friendly_name" name="friendlyName" length="255" type="string" />
+			<property column="body" name="body" type="string" length="123456789" />
+			<property column="header" name="header" type="string" length="123456789" />
+			<property column="footer" name="footer" type="string" length="123456789" />
+			<property column="image" name="image" length="36" type="string" />
+			<property column="identifier" length="36" name="identifier" type="string" />
+		</joined-subclass>
+
+		<joined-subclass name="com.dotmarketing.portlets.htmlpages.model.HTMLPage" table="htmlpage">
+			<key column="inode" />
+			<!-- Web Asset properties -->
+			<property column="show_on_menu" name="showOnMenu" type="boolean" />
+			<property column="title" length="255" name="title" type="string" />
+			<property column="mod_date" length="23" name="modDate" type="java.util.Date" />
+			<property column="mod_user" name="modUser" length="100" type="string">
+				<column name="mod_user" index="idx_htmlpage_1" />
+			</property>
+			<property column="sort_order" length="4" name="sortOrder" type="integer" />
+			<property column="friendly_name" name="friendlyName" length="255" type="string" />
+			<!-- Web Asset properties -->
+			<property column="metadata" name="metadata" type="string" length="123456789" />
+			<property column="start_date" name="startDate" type="java.util.Date" />
+			<property column="end_date" name="endDate" type="java.util.Date" />
+			<property column="page_url" name="pageUrl" type="string" length="255" />
+			<property column="https_required" name="httpsRequired" type="boolean" />
+			<property column="redirect" name="redirect" type="string" length="255" />
+			<property column="identifier" length="36" name="identifier" type="string" />
+			<property column="seo_description" name="seoDescription" type="string" length="123456789" />
+			<property column="seo_keywords" name="seoKeywords" type="string" length="123456789" />
+			<property column="cache_ttl" name="cacheTTL" type="long" />
+			<property column="template_id" length="36" name="templateId" type="string" />
+		</joined-subclass>
+
+		<joined-subclass name="com.dotmarketing.portlets.links.model.Link" table="links">
+			<key column="inode" />
+			<!-- Web Asset properties -->
+			<property column="show_on_menu" name="showOnMenu" type="boolean" />
+			<property column="title" length="255" name="title" type="string" />
+			<property column="mod_date" length="23" name="modDate" type="java.util.Date" />
+			<property column="mod_user" name="modUser" length="100" type="string">
+				<column name="mod_user" index="idx_links_1" />
+			</property>
+			<property column="sort_order" length="4" name="sortOrder" type="integer" />
+			<property column="friendly_name" name="friendlyName" length="255" type="string" />
+			<!-- Web Asset properties -->
+			<property column="protocal" name="protocal" type="string" length="100" />
+			<property column="url" name="url" type="string" length="255" />
+			<property column="target" name="target" type="string" length="100" />
+			<property column="internal_link_identifier" name="internalLinkIdentifier" type="string" length="36" />
+			<property column="link_type" name="linkType" type="string" />
+			<property column="link_code" name="linkCode" type="string" length="123456789" />
+			<property column="identifier" length="36" name="identifier" type="string" />
+		</joined-subclass>
+		<joined-subclass name="com.dotmarketing.portlets.mailinglists.model.MailingList" table="mailing_list">
+			<key column="inode" />
+			<property column="title" name="title" type="string" />
+			<property column="public_list" name="publicList" type="boolean" />
+			<property name="userId" type="string">
+				<column name="user_id" index="idx_mailinglist_1" />
+			</property>
+		</joined-subclass>
+
+		<joined-subclass name="com.dotmarketing.portlets.campaigns.model.Campaign" table="campaign">
+			<key column="inode" />
+			<property column="title" length="255" name="title" type="string" />
+			<property column="from_email" length="255" name="fromEmail" type="string" />
+			<property column="from_name" length="255" name="fromName" type="string" />
+			<property column="subject" length="255" name="subject" type="string" />
+			<property column="message" name="message" type="string" length="123456789" />
+			<property name="userId" type="string">
+				<column length="255" name="user_id" index="idx_campaign_1" />
+			</property>
+			<property name="CStartDate" type="java.util.Date">
+				<column name="start_date" index="idx_campaign_2" />
+			</property>
+			<property name="completedDate" type="java.util.Date">
+				<column name="completed_date" index="idx_campaign_3" />
+			</property>
+			<property column="active" name="active" type="boolean" />
+			<property column="locked" name="locked" type="boolean" />
+			<property column="sends_per_hour" length="15" name="sendsPerHour" type="string" />
+			<property column="sendEmail" name="sendEmail" type="boolean" />
+			<property column="communicationInode" name="communicationInode" type="string" length="36" />
+			<property column="userFilterInode" name="userFilterInode" type="string" length="36" />
+			<property column="sendto" length="15" name="sendTo" type="string" />
+			<property column="isRecurrent" name="isRecurrent" type="boolean" />
+			<property column="wasSent" name="wasSent" type="boolean" />
+			<property name="expirationDate" type="java.util.Date">
+				<column name="expiration_date" index="idx_campaign_4" />
+			</property>
+			<property column="parent_campaign" name="parentCampaign" type="string" length="36" />
+		</joined-subclass>
+
+		<joined-subclass name="com.dotmarketing.portlets.campaigns.model.Recipient" table="recipient">
+			<key column="inode" />
+			<property column="name" length="255" name="name" type="string" />
+			<property column="lastname" length="255" name="lastname" type="string" />
+			<property name="email" type="string">
+				<column name="email" length="255" index="idx_recipiets_1" />
+			</property>
+			<property name="sent" type="java.util.Date">
+				<column name="sent" index="idx_recipiets_2" />
+			</property>
+			<property column="opened" length="23" name="opened" type="java.util.Date" />
+			<property column="last_result" length="10" name="lastResult" type="integer" />
+			<property column="last_message" length="255" name="lastMessage" type="string" />
+			<property name="userId" type="string">
+				<column name="user_id" length="100" index="idx_communication_user_id" />
+			</property>
+		</joined-subclass>
+
+		<joined-subclass name="com.dotmarketing.portlets.campaigns.model.Click" table="click">
+			<key column="inode" />
+			<property name="link" type="string">
+				<column length="255" name="link" index="idx_click_1" />
+			</property>
+			<property column="click_count" length="10" name="clickCount" type="integer" />
+		</joined-subclass>
+
+        <!-- Communications Manager-->
+		<joined-subclass name="com.dotmarketing.portlets.communications.model.Communication" table="communication">
+			<key column="inode" />
+			<property column="title" length="255" name="title" type="string" />
+            <property column="trackback_link_inode" name="trackBackLinkInode" type="string" length="36" />
+			<property column="communication_type" length="255" name="communicationType" type="string" />
+			<property column="from_name" length="255" name="fromName" type="string" />
+			<property column="from_email" length="255" name="fromEmail" type="string" />
+			<property column="email_subject" length="255" name="emailSubject" type="string" />
+			<property column="html_page_inode" name="htmlPage" type="string" length="36" />
+			<property column="text_message" name="textMessage" type="string" length="123456789" />
+			<property column="mod_date" name="modDate" type="java.util.Date" />
+			<property column="modified_by" length="255" name="modifiedBy" type="string"/>
+			<property column="ext_comm_id" length="255" name="externalCommunicationIdentifier" type="string"/>
+		</joined-subclass>
+        <!-- Communications Manager-->
+
+		<joined-subclass name="com.dotmarketing.beans.UserProxy" table="user_proxy">
+			<key column="inode" />
+			<property name="userId" type="string" not-null="true">
+				<column name="user_id" length="255" unique-key="idx_user_proxy_1" />
+			</property>
+			<property name="prefix" type="string">
+				<column length="255" name="prefix" />
+			</property>
+			<property name="suffix" type="string">
+				<column length="255" name="suffix" />
+			</property>
+			<property name="title" type="string">
+				<column length="255" name="title" />
+			</property>
+			<property name="school" type="string">
+				<column length="255" name="school" />
+			</property>
+			<property name="howHeard" type="string">
+				<column length="255" name="how_heard" />
+			</property>
+			<property name="company" type="string">
+				<column length="255" name="company" />
+			</property>
+			<property name="longLivedCookie" type="string">
+				<column length="255" name="long_lived_cookie" />
+			</property>
+			<property name="website" type="string">
+				<column length="255" name="website" />
+			</property>
+			<property name="graduationYear" type="java.lang.Integer">
+				<column name="graduation_year" />
+			</property>
+			<property name="organization" type="string">
+				<column length="255" name="organization" />
+			</property>
+			<property column="mail_subscription" name="mailSubscription" type="boolean" />
+			<property name="var1" type="string">
+				<column length="255" name="var1" />
+			</property>
+			<property name="var2" type="string">
+				<column length="255" name="var2" />
+			</property>
+			<property name="var3" type="string">
+				<column length="255" name="var3" />
+			</property>
+			<property name="var4" type="string">
+				<column length="255" name="var4" />
+			</property>
+			<property name="var5" type="string">
+				<column length="255" name="var5" />
+			</property>
+			<property name="var6" type="string">
+				<column length="255" name="var6" />
+			</property>
+			<property name="var7" type="string">
+				<column length="255" name="var7" />
+			</property>
+			<property name="var8" type="string">
+				<column length="255" name="var8" />
+			</property>
+			<property name="var9" type="string">
+				<column length="255" name="var9" />
+			</property>
+			<property name="var10" type="string">
+				<column length="255" name="var10" />
+			</property>
+			<property name="var11" type="string">
+				<column length="255" name="var11" />
+			</property>
+			<property name="var12" type="string">
+				<column length="255" name="var12" />
+			</property>
+			<property name="var13" type="string">
+				<column length="255" name="var13" />
+			</property>
+			<property name="var14" type="string">
+				<column length="255" name="var14" />
+			</property>
+			<property name="var15" type="string">
+				<column length="255" name="var15" />
+			</property>
+			<property name="var16" type="string">
+				<column length="255" name="var16" />
+			</property>
+			<property name="var17" type="string">
+				<column length="255" name="var17" />
+			</property>
+			<property name="var18" type="string">
+				<column length="255" name="var18" />
+			</property>
+			<property name="var19" type="string">
+				<column length="255" name="var19" />
+			</property>
+			<property name="var20" type="string">
+				<column length="255" name="var20" />
+			</property>
+			<property name="var21" type="string">
+				<column length="255" name="var21" />
+			</property>
+			<property name="var22" type="string">
+				<column length="255" name="var22" />
+			</property>
+			<property name="var23" type="string">
+				<column length="255" name="var23" />
+			</property>
+			<property name="var24" type="string">
+				<column length="255" name="var24" />
+			</property>
+			<property name="var25" type="string">
+				<column length="255" name="var25" />
+			</property>
+			<property column="last_result" length="10" name="lastResult" type="integer" />
+			<property column="last_message" length="255" name="lastMessage" type="string" />
+			<property column="no_click_tracking" name="noclicktracking" type="boolean" />
+			<property column="cquestionid" name="challengeQuestionId" type="string" />
+			<property column="cqanswer" name="challengeQuestionAnswer" type="string" />
+			<property column="chapter_officer" length="255" name="chapterOfficer" type="string" />
+		</joined-subclass>
+
+		<joined-subclass name="com.dotmarketing.portlets.virtuallinks.model.VirtualLink" table="virtual_link">
+			<key column="inode" />
+			<property name="title" length="255" type="string" column="title" />
+			<property name="url" type="string">
+				<column name="url" length="255" index="idx_virtual_link_1" />
+			</property>
+
+			<property name="uri" length="255" type="string" column="uri" />
+			<property name="active" type="boolean" />
+		</joined-subclass>
+
+		<joined-subclass name="com.dotmarketing.portlets.structure.model.Structure" table="structure">
+			<key column="inode" />
+			<property column="name" name="name" type="string" length="255" />
+			<property column="description" name="description" type="string" length="255" />
+			<property column="default_structure" name="defaultStructure" type="boolean" />
+			<property column="review_interval" name="reviewInterval" type="string" />
+			<property column="reviewer_role" name="reviewerRole" type="string" />
+			<property column="page_detail" name="detailPage" type="string" length="36" />
+			<property column="structuretype" name="structureType" type="integer" />
+			<property column="system" name="system" type="boolean" not-null="false" />
+			<property column="fixed" name="fixed" type="boolean" not-null="true" />
+			<property column="velocity_var_name" name="velocityVarName" type="string" length="255"/>
+			<property column="url_map_pattern" name="urlMapPattern" type="string" length="512" not-null="false" />
+			<property column="host" name="host" type="string" length="36" not-null="true"/>
+			<property column="folder" name="folder" type="string" length="36" not-null="true"/>
+		</joined-subclass>
+
+		<joined-subclass name="com.dotmarketing.portlets.structure.model.Relationship" table="relationship">
+			<key column="inode" />
+			<property name="parentStructureInode" type="string" length="36" >
+				<column name="parent_structure_inode" index="idx_relationship_1" />
+			</property>
+			<property name="childStructureInode" type="string" length="36" >
+				<column name="child_structure_inode" index="idx_relationship_2" />
+			</property>
+			<property column="parent_relation_name" name="parentRelationName" type="string" length="255" />
+			<property column="child_relation_name" name="childRelationName" type="string" length="255" />
+			<property column="relation_type_value" name="relationTypeValue" type="string" length="255" />
+			<property column="cardinality" name="cardinality" type="int" />
+			<property column="parent_required" name="parentRequired" type="boolean" />
+			<property column="child_required" name="childRequired" type="boolean" />
+			<property column="fixed" name="fixed" type="boolean" />
+		</joined-subclass>
+
+		<joined-subclass name="com.dotmarketing.portlets.structure.model.Field" table="field">
+			<key column="inode" />
+			<property name="structureInode" type="string" length="36" >
+				<column name="structure_inode" index="idx_field_1" />
+			</property>
+			<property column="field_name" name="fieldName" type="string" length="255" />
+			<property column="field_type" name="fieldType" type="string" length="255" />
+			<property column="field_relation_type" name="fieldRelationType" type="string" length="255" />
+			<property column="field_contentlet" name="fieldContentlet" type="string" length="255" />
+			<property column="required" name="required" type="boolean" />
+			<property column="indexed" name="indexed" type="boolean" />
+			<property column="listed" name="listed" type="boolean" />
+			<property column="velocity_var_name" name="velocityVarName" type="string" length="255" />
+			<property column="sort_order" name="sortOrder" type="integer" />
+			<property column="field_values" name="values" type="string" length="123456789" />
+			<property column="regex_check" name="regexCheck" type="string" length="255" />
+			<property column="hint" name="hint" type="string" length="255" />
+			<property column="default_value" name="defaultValue" type="string" length="255" />
+			<property column="fixed" name="fixed" type="boolean"  />
+			<property column="read_only" name="readOnly" type="boolean" />
+		    <property column="searchable" name="searchable" type="boolean" />
+		    <property column="unique_" name="unique" type="boolean" />
+		</joined-subclass>
+
+		<joined-subclass name="com.dotmarketing.portlets.user.model.UserComment" table="user_comments">
+			<key column="inode" />
+			<property name="userId" type="string">
+				<column name="user_id" index="idx_user_comments_1" />
+			</property>
+			<property name="date" column="cdate" type="java.util.Date" />
+			<property name="commentUserId" column="comment_user_id" length="100" type="string" />
+			<property name="typeComment" column="type" length="255" type="string" />
+			<property name="method" column="method" length="255" type="string" />
+			<property name="subject" column="subject" length="255" type="string" />
+			<property name="comment" column="ucomment" type="string"  length="123456789"/>
+			<property name="communicationId" column="communication_id" length="36" type="string" />
+		</joined-subclass>
+
+		<joined-subclass name="com.dotmarketing.portlets.userfilter.model.UserFilter" table="user_filter">
+			<key column="inode" />
+			<property column="title" length="255" name="userFilterTitle" type="string" />
+			<property column="firstname" length="100" name="firstName" type="string" />
+			<property column="middlename" length="100" name="middleName" type="string" />
+			<property column="lastname" length="100" name="lastName" type="string" />
+			<property column="emailaddress" length="100" name="emailAddress" type="string" />
+			<property column="birthdayTypeSearch" length="100" name="dateOfBirthTypeSearch" type="string" />
+			<property column="birthday" length="23" name="dateOfBirthSinceDate" type="java.util.Date"/>
+			<property column="birthdayFrom" length="23" name="dateOfBirthFromDate" type="java.util.Date"/>
+			<property column="birthdayTo" length="23" name="dateOfBirthToDate" type="java.util.Date"/>
+			<property column="lastLoginTypeSearch" length="100" name="lastLoginTypeSearch" type="string" />
+			<property column="lastLoginSince" length="100" name="lastLoginSince" type="string" />
+ 			<property column="loginFrom" length="23" name="lastLoginDateFromDate" type="java.util.Date"/>
+			<property column="loginTo" length="23" name="lastLoginDateToDate" type="java.util.Date"/>
+			<property column="createdTypeSearch" length="100" name="createdTypeSearch" type="string" />
+			<property column="createdSince" length="100" name="createdSince" type="string" />
+			<property column="createdFrom" length="23" name="createdDateFromDate" type="java.util.Date"/>
+			<property column="createdTo" length="23" name="createdDateToDate" type="java.util.Date"/>
+			<property column="lastVisitTypeSearch" length="100" name="lastVisitTypeSearch" type="string" />
+			<property column="lastVisitSince" length="100" name="lastVisitSince" type="string" />
+			<property column="lastVisitFrom" length="23" name="lastVisitDateFromDate" type="java.util.Date"/>
+			<property column="lastVisitTo" length="23" name="lastVisitDateToDate" type="java.util.Date"/>
+			<property column="city" length="100" name="city" type="string" />
+			<property column="state" length="100" name="state" type="string" />
+			<property column="country" length="100" name="country" type="string" />
+			<property column="zip" length="100" name="zip" type="string" />
+			<property column="cell" length="100" name="cellPhone" type="string" />
+			<property column="phone" length="100" name="phone" type="string" />
+			<property column="fax" length="100" name="fax" type="string" />
+			<property column="active_" name="active" type="string" />
+			<property column="tagname" length="255" name="tagName" type="string" />
+			<property column="var1" length="255" name="var1" type="string" />
+			<property column="var2" length="255" name="var2" type="string" />
+			<property column="var3" length="255" name="var3" type="string" />
+			<property column="var4" length="255" name="var4" type="string" />
+			<property column="var5" length="255" name="var5" type="string" />
+			<property column="var6" length="255" name="var6" type="string" />
+			<property column="var7" length="255" name="var7" type="string" />
+			<property column="var8" length="255" name="var8" type="string" />
+			<property column="var9" length="255" name="var9" type="string" />
+			<property column="var10" length="255" name="var10" type="string" />
+			<property column="var11" length="255" name="var11" type="string" />
+			<property column="var12" length="255" name="var12" type="string" />
+			<property column="var13" length="255" name="var13" type="string" />
+			<property column="var14" length="255" name="var14" type="string" />
+			<property column="var15" length="255" name="var15" type="string" />
+			<property column="var16" length="255" name="var16" type="string" />
+			<property column="var17" length="255" name="var17" type="string" />
+			<property column="var18" length="255" name="var18" type="string" />
+			<property column="var19" length="255" name="var19" type="string" />
+			<property column="var20" length="255" name="var20" type="string" />
+			<property column="var21" length="255" name="var21" type="string" />
+			<property column="var22" length="255" name="var22" type="string" />
+			<property column="var23" length="255" name="var23" type="string" />
+			<property column="var24" length="255" name="var24" type="string" />
+			<property column="var25" length="255" name="var25" type="string" />
+			<property column="categories" length="255" name="categories" type="string" />
+		</joined-subclass>
+
+		<joined-subclass name="com.dotmarketing.portlets.report.model.Report" table="report_asset">
+			<key column="inode" />
+			<property column="report_name" length="255" name="reportName" type="string" not-null="true" />
+			<property column="report_description" length="1000" name="reportDescription" type="string" not-null="true" />
+			<property column="requires_input" name="requiresInput" type="boolean" />
+			<property column="ds" length="100" name="ds" type="string" not-null="true" />
+			<property column="web_form_report" name="webFormReport" type="boolean" />
+		</joined-subclass>
+
+		<joined-subclass name="com.dotmarketing.portlets.report.model.ReportParameter" table="report_parameter">
+			<key column="inode" />
+			<property name="reportInode" type="string" >
+				<column name="report_inode" length="36" unique-key="reportParameteridx1"/>
+			</property>
+			<property column="parameter_description" length="1000" name="description" type="string" />
+			<property name="name" length="100" type="string" >
+				<column name="parameter_name" unique-key="reportParameteridx1"/>
+			</property>
+			<property column="class_type" name="classType" length="250" type="string" />
+			<property column="default_value" length="4000" name="defaultValue" type="string"  />
+		</joined-subclass>
+
+
+
+	</class>
+	   <!--  Workflow Entities -->
+		<class name="com.dotmarketing.portlets.workflows.model.WorkflowTask" table="workflow_task">
+			 <id name="id" column="id" type="string" length="36" unsaved-value="">
+		        <generator class="com.dotmarketing.util.UUIDGenerator" />
+		    </id>
+			<property column="creation_date" name="creationDate" type="java.util.Date" />
+			<property column="mod_date" name="modDate" type="java.util.Date" />
+			<property column="due_date" name="dueDate" type="java.util.Date" />
+			<property name="createdBy" type="string">
+				<column name="created_by" index="idx_workflow_5" />
+			</property>
+			<property name="assignedTo" type="string">
+				<column name="assigned_to" index="idx_workflow_1" />
+			</property>
+			<property name="belongsTo" type="string">
+				<column name="belongs_to" index="idx_workflow_2" />
+			</property>
+			<property column="title" name="title" type="string" />
+			<property column="description" name="description" type="string" length="123456789" />
+			<property name="status" type="string">
+				<column name="status" index="idx_workflow_3" />
+			</property>
+			<property name="webasset" type="string" length="36">
+				<column name="webasset" index="idx_workflow_4" />
+			</property>
+		</class>
+
+		<class name="com.dotmarketing.portlets.workflows.model.WorkflowComment" table="workflow_comment">
+			<id name="id" column="id" type="string" length="36" unsaved-value="">
+		        <generator class="com.dotmarketing.util.UUIDGenerator" />
+		    </id>
+			<property column="creation_date" name="creationDate" type="java.util.Date" />
+			<property column="posted_by" name="postedBy" type="string" />
+			<property column="wf_comment" name="comment" type="string"  length="123456789" />
+			<property column="workflowtask_id" name ="workflowtaskId" type="string" length="36"/>
+		</class>
+
+		<class name="com.dotmarketing.portlets.workflows.model.WorkflowHistory" table="workflow_history">
+			<id name="id" column="id" type="string" length="36" unsaved-value="">
+		        <generator class="com.dotmarketing.util.UUIDGenerator" />
+		    </id>
+			<property column="creation_date" name="creationDate" type="java.util.Date" />
+			<property column="made_by" name="madeBy" type="string" />
+			<property column="change_desc" name="changeDescription" type="string" length="123456789" />
+			<property column="workflowtask_id" name ="workflowtaskId" type="string" length="36"/>
+			<property column="workflow_action_id" name ="actionId" type="string" length="36"/>
+			<property column="workflow_step_id" name ="stepId" type="string" length="36"/>
+		</class>
+
+		<class name="com.dotmarketing.portlets.workflows.model.WorkFlowTaskFiles" table="workflowtask_files">
+	      <id name="id" column="id" type="string" length="36" unsaved-value="">
+		   <generator class="com.dotmarketing.util.UUIDGenerator" />
+		  </id>
+		  <property name="workflowtaskId" type="string">
+			<column name="workflowtask_id" length="36" not-null="true" />
+		  </property>
+		  <property name="fileInode" type="string">
+			<column name="file_inode" length="36" not-null="true"/>
+		  </property>
+	    </class>
+		<!--  end workflow entities -->
+
+
+	<class name="com.dotmarketing.beans.Permission" table="permission">
+		<id name="id" column="id" type="long" unsaved-value="0">
+			<!-- generator class="sequence">
+				<param name="sequence">permission_seq</param>
+			</generator -->
+			<generator class="native"/>
+		</id>
+		<property name="type" type="string" not-null="true">
+			<column name="permission_type" length="100" unique-key="idx_permission_1" index="idx_permission_2"/>
+		</property>
+		<property name="inode" type="string" not-null="true">
+			<column name="inode_id" length="36" unique-key="idx_permission_1" index="idx_permission_2"/>
+		</property>
+		<property name="roleId" type="string">
+			<column name="roleid" length="36" unique-key="idx_permission_1" index="idx_permission_3"/>
+		</property>
+		<property name="permission" type="integer">
+			<column name="permission" />
+		</property>
+	</class>
+
+	<class name="com.dotmarketing.beans.PermissionReference" table="permission_reference">
+		<id name="id" column="id" type="long" unsaved-value="0">
+			<generator class="native"/>
+		</id>
+		<property name="assetId" type="string" not-null="true">
+			<column name="asset_id" length="36" unique-key="ux_permission_reference_1"/>
+		</property>
+		<property name="referenceId" type="string" not-null="true">
+			<column name="reference_id" length="36" />
+		</property>
+		<property name="type" type="string" not-null="true">
+			<column name="permission_type" length="100" />
+		</property>
+	</class>
+
+	<class name="com.dotmarketing.beans.Tree" table="tree">
+		<composite-id unsaved-value="any">
+			<key-property name="child" column="child" type="string" length="36" />
+			<key-property name="parent" column="parent" type="string" length="36" />
+			<key-property name="relationType" column="relation_type" length="64" type="string"/>
+		</composite-id>
+		<property name="treeOrder" column="tree_order" length="10" type="integer" />
+	</class>
+
+	<class name="com.dotmarketing.beans.MultiTree" table="multi_tree">
+
+		<composite-id unsaved-value="any">
+			<key-property name="child" column="child" type="string" length="36" />
+			<key-property name="parent1" column="parent1" type="string" length="36" />
+			<key-property name="parent2" column="parent2" type="string" length="36" />
+		</composite-id>
+		<property name="relationType" type="string">
+			<column name="relation_type" length="64" index="idx_multitree_1" />
+		</property>
+		<property name="treeOrder" column="tree_order" length="10" type="integer" />
+	</class>
+
+	<class name="com.dotmarketing.portlets.user.model.UserPreference" table="user_preferences">
+		<id name="id" column="id" type="long" unsaved-value="0">
+			<!-- generator class="sequence">
+				<param name="sequence">user_preferences_seq</param>
+			</generator -->
+			<generator class="native"/>
+		</id>
+		<property name="userId" column="user_id" type="string" length="100" not-null="true" />
+		<property name="preference" type="string">
+			<column name="preference" length="255" index="idx_preference_1" />
+		</property>
+		<property column="pref_value" name="value" length="123456789" type="string" />
+	</class>
+
+	<class name="com.dotmarketing.portlets.languagesmanager.model.Language" table="language">
+		<id name="id" column="id" type="long" unsaved-value="0">
+			<!-- generator class="sequence">
+				<param name="sequence">language_seq</param>
+			</generator -->
+			<generator class="native"/>
+		</id>
+		<property name="languageCode" column="language_code" length="5" type="string" />
+		<property name="countryCode" column="country_code" length="255" type="string" />
+		<property name="language" column="language" length="255" type="string" />
+		<property name="country" column="country" length="255" type="string" />
+	</class>
+
+	<class name="com.dotmarketing.beans.Clickstream" table="clickstream">
+		<id name="clickstreamId" column="clickstream_id" type="long" unsaved-value="0">
+			<!-- generator class="sequence">
+				<param name="sequence">clickstream_seq</param>
+			</generator -->
+			<generator class="native"/>
+		</id>
+		<property name="cookieId" type="string">
+			<column name="cookie_id" length="255" index="idx_user_clickstream_1" />
+		</property>
+		<property name="userId" type="string">
+			<column name="user_id" length="255" index="idx_user_clickstream_2" />
+		</property>
+		<property column="start_date" name="start" type="java.util.Date" />
+		<property column="end_date" name="lastRequest" type="java.util.Date" />
+		<property column="referer" name="initialReferrer" length="255" type="string" />
+		<property name="remoteAddress" type="string">
+			<column name="remote_address" length="255" index="idx_user_clickstream17" />
+		</property>
+		<property column="remote_hostname" name="remoteHostname" length="255" type="string" />
+		<property column="user_agent" name="userAgent" length="255" type="string" />
+		<property column="bot" name="bot" type="boolean" />
+		<property name="numberOfRequests" type="int" column="number_of_requests" />
+		<property name="hostId" type="string">
+			<column name="host_id" length="36" index="idx_user_clickstream11" />
+		</property>
+		<property name="lastPageId" type="string">
+			<column name="last_page_id" length="50" index="idx_user_clickstream12" />
+		</property>
+		<property name="firstPageId" type="string">
+			<column name="first_page_id" length="50" index="idx_user_clickstream13" />
+		</property>
+		<property name="operatingSystem" type="string">
+			<column name="operating_system" length="50" index="idx_user_clickstream14" />
+		</property>
+		<property name="browserName" type="string">
+			<column name="browser_name" length="50" index="idx_user_clickstream15" />
+		</property>
+		<property name="browserVersion" type="string">
+			<column name="browser_version" length="50" index="idx_user_clickstream16" />
+		</property>
+		<property name="mobileDevice" type="boolean" column="mobile_device" />
+
+		<bag name="clickstreamRequests" lazy="true" order-by="request_order" inverse="true">
+			<key column="clickstream_id" />
+			<one-to-many class="com.dotmarketing.beans.ClickstreamRequest" />
+		</bag>
+	</class>
+
+	<class name="com.dotmarketing.beans.ClickstreamRequest" table="clickstream_request">
+		<id name="clickstreamRequestId" column="clickstream_request_id" type="long" unsaved-value="0">
+			<!-- generator class="sequence">
+				<param name="sequence">clickstream_request_seq</param>
+			</generator -->
+			<generator class="native"/>
+		</id>
+		<property name="clickstreamId" type="long">
+			<column name="clickstream_id" index="idx_user_clickstream_request_1" />
+		</property>
+		<property column="server_name" name="serverName" length="255" type="string" />
+		<property column="protocol" name="protocol" length="255" type="string" />
+		<property column="server_port" name="serverPort" length="10" type="integer" />
+		<property name="requestURI" type="string">
+			<column name="request_uri" length="255" index="idx_user_clickstream_request_2" />
+		</property>
+		<property column="request_order" name="requestOrder" length="10" type="integer" />
+		<property column="query_string" name="queryString" length="123456789" type="string" />
+		<property column="language_id" name="languageId" type="long" />
+		<property name="timestamp" type="java.util.Date">
+		    <column name="timestampper" index="idx_user_clickstream_request_4" />
+		</property>
+		<property column="host_id" name="hostId" type="string" length="36" />
+		<property name="associatedIdentifier" type="string">
+			<column name="associated_identifier" length="36" index="idx_user_clickstream_request_3" />
+		</property>
+	</class>
+
+	<class name="com.dotmarketing.beans.Clickstream404" table="clickstream_404">
+		<id name="clickstream404Id" column="clickstream_404_id" type="long" unsaved-value="0">
+			<!-- generator class="sequence">
+				<param name="sequence">clickstream_404_seq</param>
+			</generator -->
+			<generator class="native"/>
+		</id>
+        <property column="referer_uri" name="refererURI" length="255" type="string" />
+        <property column="query_string" name="queryString" length="123456789" type="string" />
+		<property name="requestURI" type="string">
+			<column name="request_uri" length="255" index="idx_user_clickstream_404_1" />
+		</property>
+		<property name="userId" type="string">
+			<column name="user_id" length="255" index="idx_user_clickstream_404_2" />
+		</property>
+		<property name="hostId" type="string">
+			<column name="host_id" length="36" index="idx_user_clickstream_404_3" />
+		</property>
+		<property column="timestampper" name="timestamp" type="java.util.Date" />
+	</class>
+
+	<class name="com.dotmarketing.portlets.webforms.model.WebForm" table="web_form">
+		<id name="webFormId" column="web_form_id" type="string" length="36" unsaved-value="any">
+			<!-- generator class="sequence">
+				<param name="sequence">web_form_seq</param>
+			</generator
+			<generator class="native"/> -->
+			<generator class="com.dotmarketing.util.UUIDGenerator" />
+		</id>
+		<property name="formType" type="string">
+			<column name="form_type" length="255" index="idx_user_webform_1" />
+		</property>
+		<property column="submit_date" name="submitDate" type="java.util.Date" />
+		<property column="prefix" name="prefix" type="string" />
+		<property column="first_name" name="firstName" type="string" />
+		<property column="middle_initial" name="middleInitial" type="string" />
+		<property column="middle_name" name="middleName" type="string" />
+		<property column="full_name" name="fullName" type="string" />
+		<property column="organization" name="organization" type="string" />
+		<property column="title" name="title" type="string" />
+		<property column="last_name" name="lastName" type="string" />
+		<property column="address" name="address" type="string" />
+		<property column="address1" name="address1" type="string" />
+		<property column="address2" name="address2" type="string" />
+		<property column="city" name="city" type="string" />
+		<property column="state" name="state" type="string" />
+		<property column="zip" name="zip" type="string" />
+		<property column="country" name="country" type="string" />
+		<property column="phone" name="phone" type="string" />
+		<property column="email" name="email" type="string" />
+		<property column="custom_fields" name="customFields" type="string" length="123456789" />
+		<property column="user_inode" length="36" name="userInode" type="string" />
+		<property column="categories" length="255" name="categories" type="string" />
+	</class>
+
+	<class name="com.dotmarketing.beans.Rating" table="content_rating">
+	  <id name="id" column="id" type="long" unsaved-value="0">
+			<!-- generator class="sequence">
+				<param name="sequence">content_rating_sequence</param>
+			</generator -->
+			<generator class="native"/>
+	  </id>
+	  	<property column="rating" name="rating" type="float" />
+	  	<property column="user_id" name="userId" length="255" type="string" />
+	  	<property column="session_id" name="sessionId" length="255" type="string" />
+	  	<property column="identifier" name="identifier" length="36" type="string" />
+	  	<property column="rating_date" name="ratingDate" type="java.util.Date" />
+	  	<property column="user_ip" name="userIP" length="255" type="string" />
+	  	<property column="long_live_cookie_id" name="longLiveCookiesId" length="255" type="string" />
+	</class>
+
+	<class name="com.dotmarketing.tag.model.Tag" table="tag">
+		<id name="tagId" column="tag_id" length="100" type="string">
+			<generator class="com.dotmarketing.util.UUIDGenerator" />
+		</id>
+		<property name="tagName" column="tagName" type="string" />
+		<property name="hostId" column="host_id" type="string" length="255" />
+		<property name="userId" column="user_id" type="string" length="255" />
+	</class>
+
+	<class name="com.dotmarketing.tag.model.TagInode" table="tag_inode">
+		<composite-id unsaved-value="any">
+			<key-property name="tagId" column="tag_id" type="string" length="100" />
+			<key-property name="inode" column="inode" length="100" type="string" />
+		</composite-id>
+	</class>
+
+	<class name="com.dotmarketing.beans.ChallengeQuestion" table="challenge_question">
+		<id name="challengeQuestionId" column="cquestionid" type="long">
+			<generator class="assigned" />
+		</id>
+		<property name="challengeQuestionText" column="cqtext" type="string" />
+	</class>
+	<class name="com.dotmarketing.beans.Trackback" table="trackback">
+	  <id name="id" column="id" type="long" unsaved-value="0">
+			<!-- generator class="sequence">
+				<param name="sequence">trackback_sequence</param>
+			</generator -->
+			<generator class="native"/>
+	  </id>
+	  	<property name="assetIdentifier" not-null="true" type="string">
+			<column name="asset_identifier" length="36" index="idx_trackback_1" />
+		</property>
+	  	<property column="title" name="title" length="255" type="string" />
+	  	<property column="excerpt" name="excerpt" length="255" type="string" />
+	  	<property name="url" length="255" not-null="true" type="string">
+			<column name="url" index="idx_trackback_2" />
+		</property>
+	  	<property column="blog_name" name="blogName" length="255" type="string" />
+	  	<property column="track_date" name="trackDate" type="java.util.Date" not-null="true" />
+	</class>
+	<class name="com.dotmarketing.beans.UsersToDelete" table="users_to_delete">
+		<id name="id" column="id" type="long">
+			<generator class="native"/>
+			<!-- generator class="sequence">
+				<param name="sequence">user_to_delete_seq</param>
+			</generator -->
+		</id>
+		<property name="userId" column="user_id" type="string" />
+	</class>
+	<class name="com.dotmarketing.portlets.calendar.model.CalendarReminder" table="calendar_reminder">
+    	<composite-id>
+        	<key-property name="userId" column="user_id" type="string"/>
+        	<key-property name="eventId" column="event_id" type="string" length="36" />
+        	<key-property name="sendDate" column="send_date" type="java.util.Date"/>
+    	</composite-id>
+	</class>
+
+		<!--  Start Of Mapping for the chains and links module -->
+
+	<class name="com.dotmarketing.portlets.chains.model.Chain" table="chain">
+		<id name="id" column="id" type="long">
+			<generator class="native"/>
+			<!-- generator class="sequence">
+				<param name="sequence">chain_seq</param>
+			</generator-->
+		</id>
+		<property name="key" type="string" not-null="true">
+			<column name="key_name" length="255" index="idx_chain_key_name" unique="true" />
+		</property>
+		<property name="name" column="name" type="string" not-null="true"/>
+		<property name="successValue" column="success_value" type="string" not-null="true"/>
+		<property name="failureValue" column="failure_value" type="string" not-null="true"/>
+	</class>
+	<class name="com.dotmarketing.portlets.chains.model.ChainState" table="chain_state">
+		<id name="id" column="id" type="long">
+			<generator class="native"/>
+			<!--  generator class="sequence">
+				<param name="sequence">chain_state_seq</param>
+			</generator -->
+		</id>
+       	<property name="chainId" column="chain_id" type="long" not-null="true"/>
+       	<property name="linkCodeId" column="link_code_id" type="long" not-null="true"/>
+		<property name="order" column="state_order" type="long" not-null="true"/>
+	</class>
+	<class name="com.dotmarketing.portlets.chains.model.ChainLinkCode" table="chain_link_code">
+		<id name="id" column="id" type="long">
+			<generator class="native"/>
+			<!--  generator class="sequence">
+				<param name="sequence">chain_link_code_seq</param>
+			</generator -->
+		</id>
+		<property name="className" type="string">
+			<column name="class_name" length="255" index="idx_chain_link_code_classname" unique="true" />
+		</property>
+		<property name="code" column="code" type="string" length="123456789"  not-null="true"/>
+		<property name="lastModifiedDate" column="last_mod_date" type="date"  not-null="true"/>
+		<property name="languageKey" column="language" type="string"  not-null="true"/>
+	</class>
+	<class name="com.dotmarketing.portlets.chains.model.ChainStateParameter" table="chain_state_parameter">
+		<id name="id" column="id" type="long">
+			<generator class="native"/>
+			<!--  generator class="sequence">
+				<param name="sequence">chain_state_parameter_seq</param>
+			</generator -->
+		</id>
+		<property name="chainStateId" column="chain_state_id" type="long"  not-null="true"/>
+		<property name="name" column="name" type="string" not-null="true"/>
+		<property name="value" column="value" type="string" not-null="true"/>
+	</class>
+
+	<!--  End Of Mapping for the chains and links module -->
+
+	<!-- Mapping for Plugin Tables -->
+
+	<class name="com.dotmarketing.plugin.model.Plugin" table="plugin">
+		<id name="id" column="id" type="string" unsaved-value="any">
+			<generator class="assigned"/>
+		</id>
+		<property name="pluginName" column="plugin_name" type="string" not-null="true"/>
+		<property name="pluginVersion" column="plugin_version" type="string" not-null="true"/>
+		<property name="author" column="author" type="string" not-null="true"/>
+		<property name="firstDeployedDate" column="first_deployed_date" type="date"  not-null="true"/>
+		<property name="lastDeployedDate" column="last_deployed_date" type="date"  not-null="true"/>
+	</class>
+
+	<!-- End Mapping for Plugin Tables -->
+
+	<class name="com.dotmarketing.business.Role" table="cms_role">
+		<id name="id" column="id" type="string" length="36" unsaved-value="">
+			<generator class="com.dotmarketing.util.UUIDGenerator" />
+		</id>
+		<property name="name" column="role_name" type="string" not-null="true"/>
+		<property name="description" column="description" length="123456789" type="string" />
+		<property name="roleKey" column="role_key" type="string" not-null="false" length="255" />
+		<property name="DBFQN" column="db_fqn" type="string" not-null="true" length="1000" />
+		<property name="parent" column="parent" type="string" length="36" not-null="true"/>
+		<property column="edit_permissions" name="editPermissions" type="boolean" />
+		<property column="edit_users" name="editUsers" type="boolean" />
+		<property column="edit_layouts" name="editLayouts" type="boolean" />
+		<property column="locked" name="locked" type="boolean" />
+		<property column="system" name="system" type="boolean" />
+	</class>
+
+	<class name="com.dotmarketing.business.UsersRoles" table="users_cms_roles">
+		<id name="id" column="id" type="string" length="36" unsaved-value="">
+			<generator class="com.dotmarketing.util.UUIDGenerator" />
+		</id>
+		<property name="userId" column="user_id" type="string" length="100" not-null="true"/>
+		<property name="roleId" column="role_id" length="36" type="string" not-null="true"/>
+	</class>
+
+	<class name="com.dotmarketing.business.LayoutsRoles" table="layouts_cms_roles">
+		<id name="id" column="id" type="string" length="36" unsaved-value="">
+			<generator class="com.dotmarketing.util.UUIDGenerator" />
+		</id>
+		<property name="layoutId" column="layout_id" type="string" length="36" not-null="true"/>
+		<property name="roleId" column="role_id" type="string" length="36" not-null="true"/>
+	</class>
+
+	<class name="com.dotmarketing.business.Layout" table="cms_layout">
+		<id name="id" column="id" type="string" length="36" unsaved-value="">
+			<generator class="com.dotmarketing.util.UUIDGenerator" />
+		</id>
+		<property name="name" column="layout_name" type="string" not-null="true"/>
+		<property name="description" column="description" type="string" />
+		<property column="tab_order" name="tabOrder" type="integer" />
+	</class>
+
+	<class name="com.dotmarketing.business.PortletsLayouts" table="cms_layouts_portlets">
+		<id name="id" column="id" type="string" length="36" unsaved-value="">
+			<generator class="com.dotmarketing.util.UUIDGenerator" />
+		</id>
+		<property name="layoutId" column="layout_id" type="string" length="36" not-null="true"/>
+		<property name="portletId" column="portlet_id" type="string" length="100" not-null="true"/>
+		<property column="portlet_order" name="portletOrder" type="integer" />
+	</class>
+
+	<class  name="com.dotmarketing.portlets.hostvariable.model.HostVariable" table="host_variable">
+		<id name="id" column="id" type="string" length="36" unsaved-value="any">
+			<generator class="com.dotmarketing.util.UUIDGenerator" />
+		</id>
+		<property name="hostId" column="host_id" type="string" length="36" />
+		<property name="name" column="variable_name" type="string" />
+		<property name="key" column="variable_key" type="string" />
+		<property name="value" column="variable_value" type="string"  />
+		<property name="lastModifierId" column="user_id" type="string" />
+		<property name="lastModDate" column="last_mod_date" type="date"  />
+	</class>
+
+	<class  name="com.dotmarketing.beans.FixAudit" table="fixes_audit">
+		<id name="id" column="id" type="string" length="36" unsaved-value="any">
+			<generator class="com.dotmarketing.util.UUIDGenerator" />
+		</id>
+		<property name="tableName" column="table_name" type="string" />
+		<property name="action" column="action" type="string"  />
+		<property name="recordsAltered" column="records_altered" type="integer" />
+		<property name="datetime" column="datetime" type="date"  />
+	</class>
+
+    <class name="com.dotmarketing.beans.Identifier" table="identifier">
+	    <id name="id" column="id" type="string" length="36" unsaved-value="">
+		  <generator class="com.dotmarketing.util.UUIDGenerator" />
+		</id>
+		<property name="parentPath" type="string">
+			<column name="parent_path" length="255" unique-key="idx_identifier_1" />
+		</property>
+		<property name="assetName" type="string">
+			<column name="asset_name" length="255" unique-key="idx_identifier_1" />
+		</property>
+		<property name="hostId" type="string">
+			<column name="host_inode" length="36" unique-key="idx_identifier_1" />
+		</property>
+		<property name="assetType" type="string" not-null="true">
+			<column name="asset_type" length="64" />
+		</property>
+	</class>
+
+	<class name="com.dotmarketing.beans.TemplateContainers" table="template_containers">
+	    <id name="id" column="id" type="string" length="36" unsaved-value="">
+		  <generator class="com.dotmarketing.util.UUIDGenerator" />
+		</id>
+		<property name="templateId" type="string">
+			<column name="template_id" length="36" not-null="true" />
+		</property>
+		<property name="containerId" type="string">
+			<column name="container_id" length="36" not-null="true"/>
+		</property>
+	</class>
+
+    <!-- Dashboard -->
+
+	<class name="com.dotmarketing.portlets.dashboard.model.DashboardWorkStream" table="analytic_summary_workstream">
+	    <id name="id" column="id" type="long" unsaved-value="0">
+			<generator class="native"/>
+	    </id>
+	    <property column="inode" name="inode" length="255" type="string" />
+	  	<property column="asset_type" name="assetType" length="255" type="string" />
+	  	<property name="modUserId" type="string" not-null="true">
+			<column name="mod_user_id" length="255" index="idx_dashboard_workstream_1" />
+		</property>
+		<property name="hostId" type="string" not-null="true">
+			<column name="host_id" length="36" index="idx_dashboard_workstream_2" />
+		</property>
+		<property name="modDate" type="java.util.Date" not-null="true">
+			<column name="mod_date" index="idx_dashboard_workstream_3" />
+		</property>
+	  	<property column="action" name="action" length="255" type="string" />
+	  	<property column="name" name="name" length="255" type="string" />
+	</class>
+
+	<class name="com.dotmarketing.portlets.dashboard.model.DashboardSummaryPeriod" table="analytic_summary_period">
+	    <id name="id" column="id" type="long" unsaved-value="0">
+			<generator class="native"/>
+	    </id>
+	  	<property name="fullDate" type="java.util.Date" not-null="true" >
+			<column name="full_date" unique-key="idx_analytic_summary_period_1" />
+		</property>
+	  	<property name="day" type="integer" not-null="true" >
+			<column name="day" index="idx_analytic_summary_period_2" />
+		</property>
+		<property name="week" type="integer" not-null="true" >
+			<column name="week" index="idx_analytic_summary_period_3" />
+		</property>
+		<property name="month" type="integer" not-null="true">
+			<column name="month" index="idx_analytic_summary_period_4" />
+		</property>
+		<property name="year" length="255" type="string" not-null="true">
+			<column name="year" index="idx_analytic_summary_period_5" />
+		</property>
+	  	<property column="dayName" name="dayName" length="50" type="string" not-null="true" />
+	  	<property column="monthName" name="monthName" length="50" type="string" not-null="true" />
+	</class>
+
+	<class name="com.dotmarketing.portlets.dashboard.model.DashboardSummaryVisits" table="analytic_summary_visits">
+	    <id name="id" column="id" type="long" unsaved-value="0">
+		    <generator class="native"/>
+	    </id>
+		<many-to-one name="summaryPeriod" class="com.dotmarketing.portlets.dashboard.model.DashboardSummaryPeriod" column="summary_period_id" not-null="true"/>
+		<property name="hostId" type="string" not-null="true">
+			<column name="host_id" length="36" index="idx_analytic_summary_visits_1" />
+		</property>
+		<property name="visitTime" type="java.util.Date">
+			<column name="visit_time" index="idx_analytic_summary_visits_2" />
+		</property>
+		<property column="visits" name="visits" type="long" />
+	</class>
+
+    <class name="com.dotmarketing.portlets.dashboard.model.DashboardSummary404" table="analytic_summary_404">
+	    <id name="id" column="id" type="long" unsaved-value="0">
+			<generator class="native"/>
+	    </id>
+	  	<many-to-one name="summaryPeriod" class="com.dotmarketing.portlets.dashboard.model.DashboardSummaryPeriod" column="summary_period_id" not-null="true"/>
+	    <property name="hostId" type="string" not-null="true">
+			<column name="host_id" length="36" index="idx_analytic_summary_404_1" />
+		</property>
+		<property column="uri" name="uri" length="255" type="string" />
+		<property column="referer_uri" name="refererUri" length="255" type="string" />
+		<set name="userPreferences" cascade="all" inverse="true">
+             <key column="summary_404_id"/>
+             <one-to-many class="com.dotmarketing.portlets.dashboard.model.DashboardUserPreferences"/>
+        </set>
+	</class>
+
+	<class name="com.dotmarketing.portlets.dashboard.model.DashboardUserPreferences" table="dashboard_user_preferences">
+	    <id name="id" column="id" type="long" unsaved-value="0">
+			<generator class="native"/>
+	    </id>
+	  	<many-to-one name="summary404" class="com.dotmarketing.portlets.dashboard.model.DashboardSummary404" column="summary_404_id"/>
+	    <property name="userId" type="string" not-null="true">
+			<column name="user_id" length="255" index="idx_dashboard_prefs_2" />
+		</property>
+		<property column="ignored" name="ignored" type="boolean" />
+		<property column="mod_date" name="modDate" type="java.util.Date" />
+	</class>
+
+	<class name="com.dotmarketing.portlets.dashboard.model.DashboardSummary" table="analytic_summary">
+	    <id name="id" column="id" type="long" unsaved-value="0">
+			<generator class="native"/>
+	    </id>
+	  	<many-to-one name="summaryPeriod" class="com.dotmarketing.portlets.dashboard.model.DashboardSummaryPeriod">
+	     	<column name="summary_period_id" not-null="true" unique-key="summary_key"/>
+	  	</many-to-one>
+		<property name="hostId" type="string" not-null="true">
+			<column name="host_id" length="36" not-null="true" index="idx_analytic_summary_1" unique-key="summary_key"/>
+		</property>
+		<property name="visits" type="long">
+			<column name="visits" index="idx_analytic_summary_2" />
+		</property>
+		<property name="pageViews" type="long">
+			<column name="page_views" index="idx_analytic_summary_3" />
+		</property>
+		<property column="unique_visits" name="uniqueVisits" type="long" />
+		<property column="new_visits" name="newVisits" type="long" />
+		<property column="direct_traffic" name="directTraffic" type="long" />
+		<property column="referring_sites" name="referringSites" type="long" />
+		<property column="search_engines" name="searchEngines" type="long" />
+		<property column="bounce_rate" name="bounceRate" type="int" />
+		<property column="avg_time_on_site" name="avgTimeOnSite" type="java.util.Date" />
+	</class>
+
+	<class name="com.dotmarketing.portlets.dashboard.model.DashboardSummaryReferer" table="analytic_summary_referer">
+	   	<id name="id" column="id" type="long" unsaved-value="0">
+			<generator class="native"/>
+	    </id>
+		<many-to-one name="summary" class="com.dotmarketing.portlets.dashboard.model.DashboardSummary" column="summary_id" not-null="true"/>
+		<property column="hits" name="hits" type="long" />
+		<property column="uri" name="uri" length="255" type="string" />
+	</class>
+
+    <class name="com.dotmarketing.portlets.dashboard.model.DashboardSummaryPage" table="analytic_summary_pages">
+	   	<id name="id" column="id" type="long" unsaved-value="0">
+			<generator class="native"/>
+	    </id>
+		<many-to-one name="summary" class="com.dotmarketing.portlets.dashboard.model.DashboardSummary" column="summary_id" not-null="true"/>
+		<property column="inode" name="inode" length="255" type="string" />
+		<property column="hits" name="hits" type="long" />
+		<property column="uri" name="uri" length="255" type="string" />
+	</class>
+
+	<class name="com.dotmarketing.portlets.dashboard.model.DashboardSummaryContent" table="analytic_summary_content">
+	   	<id name="id" column="id" type="long" unsaved-value="0">
+			<generator class="native"/>
+	    </id>
+		<many-to-one name="summary" class="com.dotmarketing.portlets.dashboard.model.DashboardSummary" column="summary_id" not-null="true"/>
+		<property column="inode" name="inode" length="255" type="string" />
+		<property column="hits" name="hits" type="long" />
+		<property column="uri" name="uri" length="255" type="string" />
+		<property column="title" name="title" length="255" type="string" />
+	</class>
+
+	<!-- Dashboard -->
+
+	<!-- Version info for Versionable objects -->
+    <class name="com.dotmarketing.portlets.files.model.FileAssetVersionInfo" table="fileasset_version_info">
+        <id column="identifier"    name="identifier"   length="36" type="string">
+            <generator class="assigned"/>
+        </id>
+        <property column="working_inode" name="workingInode" length="36" type="string"  not-null="true" />
+        <property column="live_inode"    name="liveInode"    length="36" type="string"  not-null="false"/>
+        <property column="deleted"       name="deleted"                  type="boolean" not-null="true" />
+        <property column="locked_by"     name="lockedBy"     length="100" type="string"  not-null="false"/>
+        <property column="locked_on"     name="lockedOn"                 type="date"    not-null="true"/>
+    </class>
+    <class name="com.dotmarketing.portlets.contentlet.model.ContentletVersionInfo" table="contentlet_version_info">
+        <composite-id>
+            <key-property name="identifier" type="string" column="identifier" length="36"/>
+            <key-property name="lang" type="long" column="lang" />
+        </composite-id>
+        <property column="working_inode" name="workingInode" length="36"  type="string"  not-null="true" />
+        <property column="live_inode"    name="liveInode"    length="36"  type="string"  not-null="false"/>
+        <property column="deleted"       name="deleted"                   type="boolean" not-null="true" />
+        <property column="locked_by"     name="lockedBy"     length="100" type="string"  not-null="false"/>
+
 
+       <property column="locked_on"     name="lockedOn"                  type="java.sql.Timestamp"    not-null="false"/>
 
-	<class name="com.dotmarketing.beans.Inode" table="inode">
-		<id name="inode" column="inode" type="string" length="36" unsaved-value="">
-			<!-- please put both sequence and native types so the  -->
-			<!-- DotSQLGeneratorTask works  -->
-			<generator class="com.dotmarketing.util.UUIDGenerator" />
-			<!-- generator class="sequence">
-				<param name="sequence">inode_seq</param>
-			</generator -->
-		</id>
-
-		<property name="owner" type="string" />
-		<property name="iDate" type="java.util.Date" />
-		<property name="type" type="string" not-null="true">
-			<column name="type" length="64" index="idx_index_1" />
-		</property>
-
-		<joined-subclass name="com.dotmarketing.portlets.categories.model.Category" table="category">
-			<key column="inode" />
-			<property length="255" name="categoryName" not-null="true" type="string">
-				<column name="category_name" index="idx_category_1" />
-			</property>
-
-			<property length="20" name="key" type="string">
-				<column name="category_key" index="idx_category_2" />
-			</property>
-			<property column="sort_order" length="4" name="sortOrder" type="integer" />
-			<property column="active" name="active" type="boolean" />
-			<property column="keywords" name="keywords" type="string" length="123456789"/>
-			<property column="category_velocity_var_name" name="categoryVelocityVarName" type="string" length="255"/>
-		</joined-subclass>
-
-		<joined-subclass name="com.dotmarketing.portlets.files.model.File" table="file_asset">
-			<key column="inode" />
-			<property column="file_name" length="255" name="fileName" type="string" />
-			<property column="file_size" length="4" name="size" type="integer" />
-			<property column="width" length="4" name="width" type="integer" />
-			<property column="height" length="4" name="height" type="integer" />
-			<property column="mime_type" length="255" name="mimeType" type="string" />
-			<property column="author" length="255" name="author" type="string" />
-			<property column="publish_date" length="23" name="publishDate" type="java.util.Date" />
-			<!-- attributes from Web Asset , All Assets should have this -->
-			<property column="show_on_menu" name="showOnMenu" type="boolean" />
-			<property column="title" length="255" name="title" type="string" />
-			<property column="friendly_name" length="255" name="friendlyName" type="string" />
-			<property column="mod_date" length="23" name="modDate" type="java.util.Date" />
-			<property column="mod_user" name="modUser" length="100" type="string">
-				<column name="mod_user" index="idx_file_1" />
-			</property>
-			<property column="sort_order" length="4" name="sortOrder" type="integer" />
-			<property column="identifier" length="36" name="identifier" type="string" />
-			<!-- attributes from Web Asset - All Assets should have this -->
-		</joined-subclass>
-
-		<joined-subclass name="com.dotmarketing.portlets.contentlet.business.Contentlet" table="contentlet">
-			<key column="inode" />
-			<!-- attributes from Web Asset , All Assets should have this -->
-			<property column="show_on_menu" name="showOnMenu" type="boolean" />
-			<property column="title" length="255" name="title" type="string" />
-			<property column="mod_date" length="23" name="modDate" type="java.util.Date" />
-			<property column="mod_user" name="modUser" length="100" type="string">
-				<column name="mod_user" index="idx_contentlet_1" />
-			</property>
-			<property column="sort_order" length="4" name="sortOrder" type="integer" />
-			<property column="friendly_name" name="friendlyName" length="255" type="string" />
-			<!-- attributes from Web Asset - All Assets should have this -->
-			<property column="structure_inode" name="structureInode" length="36" type="string" />
-			<!-- content reviewing fields -->
-			<property column="last_review" name="lastReview" type="java.util.Date" />
-			<property column="next_review" name="nextReview" type="java.util.Date" />
-			<property column="review_interval" name="reviewInterval" type="string" />
-			<property column="disabled_wysiwyg" name="disabledWysiwyg" type="string" />
-			<property column="identifier" length="36" name="identifier" type="string" />
-			<property column="language_id" name="languageId" type="long" />
-			<!-- ### GENERIC FIELDS TO SAVE DATA ### -->
-			<property column="date1" name="date1" type="java.util.Date" />
-			<property column="date2" name="date2" type="java.util.Date" />
-			<property column="date3" name="date3" type="java.util.Date" />
-			<property column="date4" name="date4" type="java.util.Date" />
-			<property column="date5" name="date5" type="java.util.Date" />
-			<property column="date6" name="date6" type="java.util.Date" />
-			<property column="date7" name="date7" type="java.util.Date" />
-			<property column="date8" name="date8" type="java.util.Date" />
-			<property column="date9" name="date9" type="java.util.Date" />
-			<property column="date10" name="date10" type="java.util.Date" />
-			<property column="date11" name="date11" type="java.util.Date" />
-			<property column="date12" name="date12" type="java.util.Date" />
-			<property column="date13" name="date13" type="java.util.Date" />
-			<property column="date14" name="date14" type="java.util.Date" />
-			<property column="date15" name="date15" type="java.util.Date" />
-			<property column="date16" name="date16" type="java.util.Date" />
-			<property column="date17" name="date17" type="java.util.Date" />
-			<property column="date18" name="date18" type="java.util.Date" />
-			<property column="date19" name="date19" type="java.util.Date" />
-			<property column="date20" name="date20" type="java.util.Date" />
-			<property column="date21" name="date21" type="java.util.Date" />
-			<property column="date22" name="date22" type="java.util.Date" />
-			<property column="date23" name="date23" type="java.util.Date" />
-			<property column="date24" name="date24" type="java.util.Date" />
-			<property column="date25" name="date25" type="java.util.Date" />
-
-			<property column="text1" length="255" name="text1" type="string" />
-			<property column="text2" length="255" name="text2" type="string" />
-			<property column="text3" length="255" name="text3" type="string" />
-			<property column="text4" length="255" name="text4" type="string" />
-			<property column="text5" length="255" name="text5" type="string" />
-			<property column="text6" length="255" name="text6" type="string" />
-			<property column="text7" length="255" name="text7" type="string" />
-			<property column="text8" length="255" name="text8" type="string" />
-			<property column="text9" length="255" name="text9" type="string" />
-			<property column="text10" length="255" name="text10" type="string" />
-			<property column="text11" length="255" name="text11" type="string" />
-			<property column="text12" length="255" name="text12" type="string" />
-			<property column="text13" length="255" name="text13" type="string" />
-			<property column="text14" length="255" name="text14" type="string" />
-			<property column="text15" length="255" name="text15" type="string" />
-			<property column="text16" length="255" name="text16" type="string" />
-			<property column="text17" length="255" name="text17" type="string" />
-			<property column="text18" length="255" name="text18" type="string" />
-			<property column="text19" length="255" name="text19" type="string" />
-			<property column="text20" length="255" name="text20" type="string" />
-			<property column="text21" length="255" name="text21" type="string" />
-			<property column="text22" length="255" name="text22" type="string" />
-			<property column="text23" length="255" name="text23" type="string" />
-			<property column="text24" length="255" name="text24" type="string" />
-			<property column="text25" length="255" name="text25" type="string" />
-
-			<property column="text_area1"  length="123456789" name="text_area1" type="string" />
-			<property column="text_area2" length="123456789" name="text_area2" type="string" />
-			<property column="text_area3" length="123456789" name="text_area3" type="string" />
-			<property column="text_area4" length="123456789" name="text_area4" type="string" />
-			<property column="text_area5" length="123456789" name="text_area5" type="string" />
-			<property column="text_area6" length="123456789" name="text_area6" type="string" />
-			<property column="text_area7" length="123456789" name="text_area7" type="string" />
-			<property column="text_area8" length="123456789" name="text_area8" type="string" />
-			<property column="text_area9" length="123456789" name="text_area9" type="string" />
-			<property column="text_area10" length="123456789" name="text_area10" type="string" />
-			<property column="text_area11" length="123456789" name="text_area11" type="string" />
-			<property column="text_area12" length="123456789" name="text_area12" type="string" />
-			<property column="text_area13" length="123456789" name="text_area13" type="string" />
-			<property column="text_area14" length="123456789" name="text_area14" type="string" />
-			<property column="text_area15" length="123456789" name="text_area15" type="string" />
-			<property column="text_area16" length="123456789" name="text_area16" type="string" />
-			<property column="text_area17" length="123456789" name="text_area17" type="string" />
-			<property column="text_area18" length="123456789" name="text_area18" type="string" />
-			<property column="text_area19" length="123456789" name="text_area19" type="string" />
-			<property column="text_area20" length="123456789" name="text_area20" type="string" />
-			<property column="text_area21" length="123456789" name="text_area21" type="string" />
-			<property column="text_area22" length="123456789" name="text_area22" type="string" />
-			<property column="text_area23" length="123456789" name="text_area23" type="string" />
-			<property column="text_area24" length="123456789" name="text_area24" type="string" />
-			<property column="text_area25" length="123456789" name="text_area25" type="string" />
-			<property column="integer1" name="integer1" type="long" />
-			<property column="integer2" name="integer2" type="long" />
-			<property column="integer3" name="integer3" type="long" />
-			<property column="integer4" name="integer4" type="long" />
-			<property column="integer5" name="integer5" type="long" />
-			<property column="integer6" name="integer6" type="long" />
-			<property column="integer7" name="integer7" type="long" />
-			<property column="integer8" name="integer8" type="long" />
-			<property column="integer9" name="integer9" type="long" />
-			<property column="integer10" name="integer10" type="long" />
-			<property column="integer11" name="integer11" type="long" />
-			<property column="integer12" name="integer12" type="long" />
-			<property column="integer13" name="integer13" type="long" />
-			<property column="integer14" name="integer14" type="long" />
-			<property column="integer15" name="integer15" type="long" />
-			<property column="integer16" name="integer16" type="long" />
-			<property column="integer17" name="integer17" type="long" />
-			<property column="integer18" name="integer18" type="long" />
-			<property column="integer19" name="integer19" type="long" />
-			<property column="integer20" name="integer20" type="long" />
-			<property column="integer21" name="integer21" type="long" />
-			<property column="integer22" name="integer22" type="long" />
-			<property column="integer23" name="integer23" type="long" />
-			<property column="integer24" name="integer24" type="long" />
-			<property column="integer25" name="integer25" type="long" />
-			<property column="`float1`" name="float1" type="float" />
-			<property column="`float2`" name="float2" type="float" />
-			<property column="`float3`" name="float3" type="float" />
-			<property column="`float4`" name="float4" type="float" />
-			<property column="`float5`" name="float5" type="float" />
-			<property column="`float6`" name="float6" type="float" />
-			<property column="`float7`" name="float7" type="float" />
-			<property column="`float8`" name="float8" type="float" />
-			<property column="`float9`" name="float9" type="float" />
-			<property column="`float10`" name="float10" type="float" />
-			<property column="`float11`" name="float11" type="float" />
-			<property column="`float12`" name="float12" type="float" />
-			<property column="`float13`" name="float13" type="float" />
-			<property column="`float14`" name="float14" type="float" />
-			<property column="`float15`" name="float15" type="float" />
-			<property column="`float16`" name="float16" type="float" />
-			<property column="`float17`" name="float17" type="float" />
-			<property column="`float18`" name="float18" type="float" />
-			<property column="`float19`" name="float19" type="float" />
-			<property column="`float20`" name="float20" type="float" />
-			<property column="`float21`" name="float21" type="float" />
-			<property column="`float22`" name="float22" type="float" />
-			<property column="`float23`" name="float23" type="float" />
-			<property column="`float24`" name="float24" type="float" />
-			<property column="`float25`" name="float25" type="float" />
-
-			<property column="bool1" name="bool1" type="boolean" />
-			<property column="bool2" name="bool2" type="boolean" />
-			<property column="bool3" name="bool3" type="boolean" />
-			<property column="bool4" name="bool4" type="boolean" />
-			<property column="bool5" name="bool5" type="boolean" />
-			<property column="bool6" name="bool6" type="boolean" />
-			<property column="bool7" name="bool7" type="boolean" />
-			<property column="bool8" name="bool8" type="boolean" />
-			<property column="bool9" name="bool9" type="boolean" />
-			<property column="bool10" name="bool10" type="boolean" />
-			<property column="bool11" name="bool11" type="boolean" />
-			<property column="bool12" name="bool12" type="boolean" />
-			<property column="bool13" name="bool13" type="boolean" />
-			<property column="bool14" name="bool14" type="boolean" />
-			<property column="bool15" name="bool15" type="boolean" />
-			<property column="bool16" name="bool16" type="boolean" />
-			<property column="bool17" name="bool17" type="boolean" />
-			<property column="bool18" name="bool18" type="boolean" />
-			<property column="bool19" name="bool19" type="boolean" />
-			<property column="bool20" name="bool20" type="boolean" />
-			<property column="bool21" name="bool21" type="boolean" />
-			<property column="bool22" name="bool22" type="boolean" />
-			<property column="bool23" name="bool23" type="boolean" />
-			<property column="bool24" name="bool24" type="boolean" />
-			<property column="bool25" name="bool25" type="boolean" />
-
-			<!-- ### END GENERIC FIELDS TO SAVE DATA ### -->
-		</joined-subclass>
-
-
-		<joined-subclass name="com.dotmarketing.portlets.containers.model.Container" table="containers">
-			<key column="inode" />
-			<property column="code" name="code" type="string" length="123456789" />
-			<property column="pre_loop" name="preLoop" type="string" length="123456789" />
-			<property column="post_loop" name="postLoop" type="string"  length="123456789"/>
-			<property column="show_on_menu" name="showOnMenu" type="boolean" />
-			<property column="title" length="255" name="title" type="string" />
-			<property column="mod_date" length="23" name="modDate" type="java.util.Date" />
-			<property column="mod_user" name="modUser" length="100" type="string">
-				<column name="mod_user" index="idx_container_1" />
-			</property>
-			<property column="sort_order" length="4" name="sortOrder" type="integer" />
-			<property column="friendly_name" name="friendlyName" length="255" type="string" />
-			<property column="max_contentlets" length="4" name="maxContentlets" type="integer" />
-			<property column="use_div" name="useDiv" type="boolean" />
-			<property column="staticify" name="staticify" type="boolean" />
-			<property column="sort_contentlets_by" name="sortContentletsBy" type="string" />
-			<property column="lucene_query" name="luceneQuery" type="string" length="123456789" />
-			<property column="notes" name="notes" type="string" />
-			<property column="identifier" length="36" name="identifier" type="string" />
-			<property column="structure_inode" length="36" name="structureInode" type="string" />
-		</joined-subclass>
-
-		<joined-subclass name="com.dotmarketing.portlets.folders.model.Folder" table="folder">
-			<key column="inode" />
-			<property length="255" name="name" not-null="true" type="string">
-				<column name="name" index="idx_folder_1" />
-			</property>
-			<property column="title" length="255" name="title" not-null="true" type="string" />
-			<property column="show_on_menu" length="1" name="showOnMenu" type="boolean" />
-			<property column="sort_order" length="4" name="sortOrder" type="integer" />
-			<property column="files_masks" length="255" name="filesMasks" type="string" />
-			<property column="identifier" length="36" name="identifier" type="string" />
-			<property column="default_file_type" length="36" name="defaultFileType" type="string" />
-		</joined-subclass>
-
-		<joined-subclass name="com.dotmarketing.portlets.templates.model.Template" table="template">
-			<key column="inode" />
-			<property column="show_on_menu" name="showOnMenu" type="boolean" />
-			<property column="title" length="255" name="title" type="string" />
-			<property column="mod_date" length="23" name="modDate" type="java.util.Date" />
-			<property column="mod_user" name="modUser" length="100" type="string">
-				<column name="mod_user" index="idx_template_1" />
-			</property>
-			<property column="sort_order" length="4" name="sortOrder" type="integer" />
-			<property column="friendly_name" name="friendlyName" length="255" type="string" />
-			<property column="body" name="body" type="string" length="123456789" />
-			<property column="header" name="header" type="string" length="123456789" />
-			<property column="footer" name="footer" type="string" length="123456789" />
-			<property column="image" name="image" length="36" type="string" />
-			<property column="identifier" length="36" name="identifier" type="string" />
-		</joined-subclass>
-
-		<joined-subclass name="com.dotmarketing.portlets.htmlpages.model.HTMLPage" table="htmlpage">
-			<key column="inode" />
-			<!-- Web Asset properties -->
-			<property column="show_on_menu" name="showOnMenu" type="boolean" />
-			<property column="title" length="255" name="title" type="string" />
-			<property column="mod_date" length="23" name="modDate" type="java.util.Date" />
-			<property column="mod_user" name="modUser" length="100" type="string">
-				<column name="mod_user" index="idx_htmlpage_1" />
-			</property>
-			<property column="sort_order" length="4" name="sortOrder" type="integer" />
-			<property column="friendly_name" name="friendlyName" length="255" type="string" />
-			<!-- Web Asset properties -->
-			<property column="metadata" name="metadata" type="string" length="123456789" />
-			<property column="start_date" name="startDate" type="java.util.Date" />
-			<property column="end_date" name="endDate" type="java.util.Date" />
-			<property column="page_url" name="pageUrl" type="string" length="255" />
-			<property column="https_required" name="httpsRequired" type="boolean" />
-			<property column="redirect" name="redirect" type="string" length="255" />
-			<property column="identifier" length="36" name="identifier" type="string" />
-			<property column="seo_description" name="seoDescription" type="string" length="123456789" />
-			<property column="seo_keywords" name="seoKeywords" type="string" length="123456789" />
-			<property column="cache_ttl" name="cacheTTL" type="long" />
-			<property column="template_id" length="36" name="templateId" type="string" />
-		</joined-subclass>
-
-		<joined-subclass name="com.dotmarketing.portlets.links.model.Link" table="links">
-			<key column="inode" />
-			<!-- Web Asset properties -->
-			<property column="show_on_menu" name="showOnMenu" type="boolean" />
-			<property column="title" length="255" name="title" type="string" />
-			<property column="mod_date" length="23" name="modDate" type="java.util.Date" />
-			<property column="mod_user" name="modUser" length="100" type="string">
-				<column name="mod_user" index="idx_links_1" />
-			</property>
-			<property column="sort_order" length="4" name="sortOrder" type="integer" />
-			<property column="friendly_name" name="friendlyName" length="255" type="string" />
-			<!-- Web Asset properties -->
-			<property column="protocal" name="protocal" type="string" length="100" />
-			<property column="url" name="url" type="string" length="255" />
-			<property column="target" name="target" type="string" length="100" />
-			<property column="internal_link_identifier" name="internalLinkIdentifier" type="string" length="36" />
-			<property column="link_type" name="linkType" type="string" />
-			<property column="link_code" name="linkCode" type="string" length="123456789" />
-			<property column="identifier" length="36" name="identifier" type="string" />
-		</joined-subclass>
-		<joined-subclass name="com.dotmarketing.portlets.mailinglists.model.MailingList" table="mailing_list">
-			<key column="inode" />
-			<property column="title" name="title" type="string" />
-			<property column="public_list" name="publicList" type="boolean" />
-			<property name="userId" type="string">
-				<column name="user_id" index="idx_mailinglist_1" />
-			</property>
-		</joined-subclass>
-
-		<joined-subclass name="com.dotmarketing.portlets.campaigns.model.Campaign" table="campaign">
-			<key column="inode" />
-			<property column="title" length="255" name="title" type="string" />
-			<property column="from_email" length="255" name="fromEmail" type="string" />
-			<property column="from_name" length="255" name="fromName" type="string" />
-			<property column="subject" length="255" name="subject" type="string" />
-			<property column="message" name="message" type="string" length="123456789" />
-			<property name="userId" type="string">
-				<column length="255" name="user_id" index="idx_campaign_1" />
-			</property>
-			<property name="CStartDate" type="java.util.Date">
-				<column name="start_date" index="idx_campaign_2" />
-			</property>
-			<property name="completedDate" type="java.util.Date">
-				<column name="completed_date" index="idx_campaign_3" />
-			</property>
-			<property column="active" name="active" type="boolean" />
-			<property column="locked" name="locked" type="boolean" />
-			<property column="sends_per_hour" length="15" name="sendsPerHour" type="string" />
-			<property column="sendEmail" name="sendEmail" type="boolean" />
-			<property column="communicationInode" name="communicationInode" type="string" length="36" />
-			<property column="userFilterInode" name="userFilterInode" type="string" length="36" />
-			<property column="sendto" length="15" name="sendTo" type="string" />
-			<property column="isRecurrent" name="isRecurrent" type="boolean" />
-			<property column="wasSent" name="wasSent" type="boolean" />
-			<property name="expirationDate" type="java.util.Date">
-				<column name="expiration_date" index="idx_campaign_4" />
-			</property>
-			<property column="parent_campaign" name="parentCampaign" type="string" length="36" />
-		</joined-subclass>
-
-		<joined-subclass name="com.dotmarketing.portlets.campaigns.model.Recipient" table="recipient">
-			<key column="inode" />
-			<property column="name" length="255" name="name" type="string" />
-			<property column="lastname" length="255" name="lastname" type="string" />
-			<property name="email" type="string">
-				<column name="email" length="255" index="idx_recipiets_1" />
-			</property>
-			<property name="sent" type="java.util.Date">
-				<column name="sent" index="idx_recipiets_2" />
-			</property>
-			<property column="opened" length="23" name="opened" type="java.util.Date" />
-			<property column="last_result" length="10" name="lastResult" type="integer" />
-			<property column="last_message" length="255" name="lastMessage" type="string" />
-			<property name="userId" type="string">
-				<column name="user_id" length="100" index="idx_communication_user_id" />
-			</property>
-		</joined-subclass>
-
-		<joined-subclass name="com.dotmarketing.portlets.campaigns.model.Click" table="click">
-			<key column="inode" />
-			<property name="link" type="string">
-				<column length="255" name="link" index="idx_click_1" />
-			</property>
-			<property column="click_count" length="10" name="clickCount" type="integer" />
-		</joined-subclass>
-
-        <!-- Communications Manager-->
-		<joined-subclass name="com.dotmarketing.portlets.communications.model.Communication" table="communication">
-			<key column="inode" />
-			<property column="title" length="255" name="title" type="string" />
-            <property column="trackback_link_inode" name="trackBackLinkInode" type="string" length="36" />
-			<property column="communication_type" length="255" name="communicationType" type="string" />
-			<property column="from_name" length="255" name="fromName" type="string" />
-			<property column="from_email" length="255" name="fromEmail" type="string" />
-			<property column="email_subject" length="255" name="emailSubject" type="string" />
-			<property column="html_page_inode" name="htmlPage" type="string" length="36" />
-			<property column="text_message" name="textMessage" type="string" length="123456789" />
-			<property column="mod_date" name="modDate" type="java.util.Date" />
-			<property column="modified_by" length="255" name="modifiedBy" type="string"/>
-			<property column="ext_comm_id" length="255" name="externalCommunicationIdentifier" type="string"/>
-		</joined-subclass>
-        <!-- Communications Manager-->
-
-		<joined-subclass name="com.dotmarketing.beans.UserProxy" table="user_proxy">
-			<key column="inode" />
-			<property name="userId" type="string" not-null="true">
-				<column name="user_id" length="255" unique-key="idx_user_proxy_1" />
-			</property>
-			<property name="prefix" type="string">
-				<column length="255" name="prefix" />
-			</property>
-			<property name="suffix" type="string">
-				<column length="255" name="suffix" />
-			</property>
-			<property name="title" type="string">
-				<column length="255" name="title" />
-			</property>
-			<property name="school" type="string">
-				<column length="255" name="school" />
-			</property>
-			<property name="howHeard" type="string">
-				<column length="255" name="how_heard" />
-			</property>
-			<property name="company" type="string">
-				<column length="255" name="company" />
-			</property>
-			<property name="longLivedCookie" type="string">
-				<column length="255" name="long_lived_cookie" />
-			</property>
-			<property name="website" type="string">
-				<column length="255" name="website" />
-			</property>
-			<property name="graduationYear" type="java.lang.Integer">
-				<column name="graduation_year" />
-			</property>
-			<property name="organization" type="string">
-				<column length="255" name="organization" />
-			</property>
-			<property column="mail_subscription" name="mailSubscription" type="boolean" />
-			<property name="var1" type="string">
-				<column length="255" name="var1" />
-			</property>
-			<property name="var2" type="string">
-				<column length="255" name="var2" />
-			</property>
-			<property name="var3" type="string">
-				<column length="255" name="var3" />
-			</property>
-			<property name="var4" type="string">
-				<column length="255" name="var4" />
-			</property>
-			<property name="var5" type="string">
-				<column length="255" name="var5" />
-			</property>
-			<property name="var6" type="string">
-				<column length="255" name="var6" />
-			</property>
-			<property name="var7" type="string">
-				<column length="255" name="var7" />
-			</property>
-			<property name="var8" type="string">
-				<column length="255" name="var8" />
-			</property>
-			<property name="var9" type="string">
-				<column length="255" name="var9" />
-			</property>
-			<property name="var10" type="string">
-				<column length="255" name="var10" />
-			</property>
-			<property name="var11" type="string">
-				<column length="255" name="var11" />
-			</property>
-			<property name="var12" type="string">
-				<column length="255" name="var12" />
-			</property>
-			<property name="var13" type="string">
-				<column length="255" name="var13" />
-			</property>
-			<property name="var14" type="string">
-				<column length="255" name="var14" />
-			</property>
-			<property name="var15" type="string">
-				<column length="255" name="var15" />
-			</property>
-			<property name="var16" type="string">
-				<column length="255" name="var16" />
-			</property>
-			<property name="var17" type="string">
-				<column length="255" name="var17" />
-			</property>
-			<property name="var18" type="string">
-				<column length="255" name="var18" />
-			</property>
-			<property name="var19" type="string">
-				<column length="255" name="var19" />
-			</property>
-			<property name="var20" type="string">
-				<column length="255" name="var20" />
-			</property>
-			<property name="var21" type="string">
-				<column length="255" name="var21" />
-			</property>
-			<property name="var22" type="string">
-				<column length="255" name="var22" />
-			</property>
-			<property name="var23" type="string">
-				<column length="255" name="var23" />
-			</property>
-			<property name="var24" type="string">
-				<column length="255" name="var24" />
-			</property>
-			<property name="var25" type="string">
-				<column length="255" name="var25" />
-			</property>
-			<property column="last_result" length="10" name="lastResult" type="integer" />
-			<property column="last_message" length="255" name="lastMessage" type="string" />
-			<property column="no_click_tracking" name="noclicktracking" type="boolean" />
-			<property column="cquestionid" name="challengeQuestionId" type="string" />
-			<property column="cqanswer" name="challengeQuestionAnswer" type="string" />
-			<property column="chapter_officer" length="255" name="chapterOfficer" type="string" />
-		</joined-subclass>
-
-		<joined-subclass name="com.dotmarketing.portlets.virtuallinks.model.VirtualLink" table="virtual_link">
-			<key column="inode" />
-			<property name="title" length="255" type="string" column="title" />
-			<property name="url" type="string">
-				<column name="url" length="255" index="idx_virtual_link_1" />
-			</property>
-
-			<property name="uri" length="255" type="string" column="uri" />
-			<property name="active" type="boolean" />
-		</joined-subclass>
-
-		<joined-subclass name="com.dotmarketing.portlets.structure.model.Structure" table="structure">
-			<key column="inode" />
-			<property column="name" name="name" type="string" length="255" />
-			<property column="description" name="description" type="string" length="255" />
-			<property column="default_structure" name="defaultStructure" type="boolean" />
-			<property column="review_interval" name="reviewInterval" type="string" />
-			<property column="reviewer_role" name="reviewerRole" type="string" />
-			<property column="page_detail" name="detailPage" type="string" length="36" />
-			<property column="structuretype" name="structureType" type="integer" />
-			<property column="system" name="system" type="boolean" not-null="false" />
-			<property column="fixed" name="fixed" type="boolean" not-null="true" />
-			<property column="velocity_var_name" name="velocityVarName" type="string" length="255"/>
-			<property column="url_map_pattern" name="urlMapPattern" type="string" length="512" not-null="false" />
-			<property column="host" name="host" type="string" length="36" not-null="true"/>
-			<property column="folder" name="folder" type="string" length="36" not-null="true"/>
-		</joined-subclass>
-
-		<joined-subclass name="com.dotmarketing.portlets.structure.model.Relationship" table="relationship">
-			<key column="inode" />
-			<property name="parentStructureInode" type="string" length="36" >
-				<column name="parent_structure_inode" index="idx_relationship_1" />
-			</property>
-			<property name="childStructureInode" type="string" length="36" >
-				<column name="child_structure_inode" index="idx_relationship_2" />
-			</property>
-			<property column="parent_relation_name" name="parentRelationName" type="string" length="255" />
-			<property column="child_relation_name" name="childRelationName" type="string" length="255" />
-			<property column="relation_type_value" name="relationTypeValue" type="string" length="255" />
-			<property column="cardinality" name="cardinality" type="int" />
-			<property column="parent_required" name="parentRequired" type="boolean" />
-			<property column="child_required" name="childRequired" type="boolean" />
-			<property column="fixed" name="fixed" type="boolean" />
-		</joined-subclass>
-
-		<joined-subclass name="com.dotmarketing.portlets.structure.model.Field" table="field">
-			<key column="inode" />
-			<property name="structureInode" type="string" length="36" >
-				<column name="structure_inode" index="idx_field_1" />
-			</property>
-			<property column="field_name" name="fieldName" type="string" length="255" />
-			<property column="field_type" name="fieldType" type="string" length="255" />
-			<property column="field_relation_type" name="fieldRelationType" type="string" length="255" />
-			<property column="field_contentlet" name="fieldContentlet" type="string" length="255" />
-			<property column="required" name="required" type="boolean" />
-			<property column="indexed" name="indexed" type="boolean" />
-			<property column="listed" name="listed" type="boolean" />
-			<property column="velocity_var_name" name="velocityVarName" type="string" length="255" />
-			<property column="sort_order" name="sortOrder" type="integer" />
-			<property column="field_values" name="values" type="string" length="123456789" />
-			<property column="regex_check" name="regexCheck" type="string" length="255" />
-			<property column="hint" name="hint" type="string" length="255" />
-			<property column="default_value" name="defaultValue" type="string" length="255" />
-			<property column="fixed" name="fixed" type="boolean"  />
-			<property column="read_only" name="readOnly" type="boolean" />
-		    <property column="searchable" name="searchable" type="boolean" />
-		    <property column="unique_" name="unique" type="boolean" />
-		</joined-subclass>
-
-		<joined-subclass name="com.dotmarketing.portlets.user.model.UserComment" table="user_comments">
-			<key column="inode" />
-			<property name="userId" type="string">
-				<column name="user_id" index="idx_user_comments_1" />
-			</property>
-			<property name="date" column="cdate" type="java.util.Date" />
-			<property name="commentUserId" column="comment_user_id" length="100" type="string" />
-			<property name="typeComment" column="type" length="255" type="string" />
-			<property name="method" column="method" length="255" type="string" />
-			<property name="subject" column="subject" length="255" type="string" />
-			<property name="comment" column="ucomment" type="string"  length="123456789"/>
-			<property name="communicationId" column="communication_id" length="36" type="string" />
-		</joined-subclass>
-
-		<joined-subclass name="com.dotmarketing.portlets.userfilter.model.UserFilter" table="user_filter">
-			<key column="inode" />
-			<property column="title" length="255" name="userFilterTitle" type="string" />
-			<property column="firstname" length="100" name="firstName" type="string" />
-			<property column="middlename" length="100" name="middleName" type="string" />
-			<property column="lastname" length="100" name="lastName" type="string" />
-			<property column="emailaddress" length="100" name="emailAddress" type="string" />
-			<property column="birthdayTypeSearch" length="100" name="dateOfBirthTypeSearch" type="string" />
-			<property column="birthday" length="23" name="dateOfBirthSinceDate" type="java.util.Date"/>
-			<property column="birthdayFrom" length="23" name="dateOfBirthFromDate" type="java.util.Date"/>
-			<property column="birthdayTo" length="23" name="dateOfBirthToDate" type="java.util.Date"/>
-			<property column="lastLoginTypeSearch" length="100" name="lastLoginTypeSearch" type="string" />
-			<property column="lastLoginSince" length="100" name="lastLoginSince" type="string" />
- 			<property column="loginFrom" length="23" name="lastLoginDateFromDate" type="java.util.Date"/>
-			<property column="loginTo" length="23" name="lastLoginDateToDate" type="java.util.Date"/>
-			<property column="createdTypeSearch" length="100" name="createdTypeSearch" type="string" />
-			<property column="createdSince" length="100" name="createdSince" type="string" />
-			<property column="createdFrom" length="23" name="createdDateFromDate" type="java.util.Date"/>
-			<property column="createdTo" length="23" name="createdDateToDate" type="java.util.Date"/>
-			<property column="lastVisitTypeSearch" length="100" name="lastVisitTypeSearch" type="string" />
-			<property column="lastVisitSince" length="100" name="lastVisitSince" type="string" />
-			<property column="lastVisitFrom" length="23" name="lastVisitDateFromDate" type="java.util.Date"/>
-			<property column="lastVisitTo" length="23" name="lastVisitDateToDate" type="java.util.Date"/>
-			<property column="city" length="100" name="city" type="string" />
-			<property column="state" length="100" name="state" type="string" />
-			<property column="country" length="100" name="country" type="string" />
-			<property column="zip" length="100" name="zip" type="string" />
-			<property column="cell" length="100" name="cellPhone" type="string" />
-			<property column="phone" length="100" name="phone" type="string" />
-			<property column="fax" length="100" name="fax" type="string" />
-			<property column="active_" name="active" type="string" />
-			<property column="tagname" length="255" name="tagName" type="string" />
-			<property column="var1" length="255" name="var1" type="string" />
-			<property column="var2" length="255" name="var2" type="string" />
-			<property column="var3" length="255" name="var3" type="string" />
-			<property column="var4" length="255" name="var4" type="string" />
-			<property column="var5" length="255" name="var5" type="string" />
-			<property column="var6" length="255" name="var6" type="string" />
-			<property column="var7" length="255" name="var7" type="string" />
-			<property column="var8" length="255" name="var8" type="string" />
-			<property column="var9" length="255" name="var9" type="string" />
-			<property column="var10" length="255" name="var10" type="string" />
-			<property column="var11" length="255" name="var11" type="string" />
-			<property column="var12" length="255" name="var12" type="string" />
-			<property column="var13" length="255" name="var13" type="string" />
-			<property column="var14" length="255" name="var14" type="string" />
-			<property column="var15" length="255" name="var15" type="string" />
-			<property column="var16" length="255" name="var16" type="string" />
-			<property column="var17" length="255" name="var17" type="string" />
-			<property column="var18" length="255" name="var18" type="string" />
-			<property column="var19" length="255" name="var19" type="string" />
-			<property column="var20" length="255" name="var20" type="string" />
-			<property column="var21" length="255" name="var21" type="string" />
-			<property column="var22" length="255" name="var22" type="string" />
-			<property column="var23" length="255" name="var23" type="string" />
-			<property column="var24" length="255" name="var24" type="string" />
-			<property column="var25" length="255" name="var25" type="string" />
-			<property column="categories" length="255" name="categories" type="string" />
-		</joined-subclass>
-
-		<joined-subclass name="com.dotmarketing.portlets.report.model.Report" table="report_asset">
-			<key column="inode" />
-			<property column="report_name" length="255" name="reportName" type="string" not-null="true" />
-			<property column="report_description" length="1000" name="reportDescription" type="string" not-null="true" />
-			<property column="requires_input" name="requiresInput" type="boolean" />
-			<property column="ds" length="100" name="ds" type="string" not-null="true" />
-			<property column="web_form_report" name="webFormReport" type="boolean" />
-		</joined-subclass>
-
-		<joined-subclass name="com.dotmarketing.portlets.report.model.ReportParameter" table="report_parameter">
-			<key column="inode" />
-			<property name="reportInode" type="string" >
-				<column name="report_inode" length="36" unique-key="reportParameteridx1"/>
-			</property>
-			<property column="parameter_description" length="1000" name="description" type="string" />
-			<property name="name" length="100" type="string" >
-				<column name="parameter_name" unique-key="reportParameteridx1"/>
-			</property>
-			<property column="class_type" name="classType" length="250" type="string" />
-			<property column="default_value" length="4000" name="defaultValue" type="string"  />
-		</joined-subclass>
-
-
-
-	</class>
-	   <!--  Workflow Entities -->
-		<class name="com.dotmarketing.portlets.workflows.model.WorkflowTask" table="workflow_task">
-			 <id name="id" column="id" type="string" length="36" unsaved-value="">
-		        <generator class="com.dotmarketing.util.UUIDGenerator" />
-		    </id>
-			<property column="creation_date" name="creationDate" type="java.util.Date" />
-			<property column="mod_date" name="modDate" type="java.util.Date" />
-			<property column="due_date" name="dueDate" type="java.util.Date" />
-			<property name="createdBy" type="string">
-				<column name="created_by" index="idx_workflow_5" />
-			</property>
-			<property name="assignedTo" type="string">
-				<column name="assigned_to" index="idx_workflow_1" />
-			</property>
-			<property name="belongsTo" type="string">
-				<column name="belongs_to" index="idx_workflow_2" />
-			</property>
-			<property column="title" name="title" type="string" />
-			<property column="description" name="description" type="string" length="123456789" />
-			<property name="status" type="string">
-				<column name="status" index="idx_workflow_3" />
-			</property>
-			<property name="webasset" type="string" length="36">
-				<column name="webasset" index="idx_workflow_4" />
-			</property>
-		</class>
-
-		<class name="com.dotmarketing.portlets.workflows.model.WorkflowComment" table="workflow_comment">
-			<id name="id" column="id" type="string" length="36" unsaved-value="">
-		        <generator class="com.dotmarketing.util.UUIDGenerator" />
-		    </id>
-			<property column="creation_date" name="creationDate" type="java.util.Date" />
-			<property column="posted_by" name="postedBy" type="string" />
-			<property column="wf_comment" name="comment" type="string"  length="123456789" />
-			<property column="workflowtask_id" name ="workflowtaskId" type="string" length="36"/>
-		</class>
-
-		<class name="com.dotmarketing.portlets.workflows.model.WorkflowHistory" table="workflow_history">
-			<id name="id" column="id" type="string" length="36" unsaved-value="">
-		        <generator class="com.dotmarketing.util.UUIDGenerator" />
-		    </id>
-			<property column="creation_date" name="creationDate" type="java.util.Date" />
-			<property column="made_by" name="madeBy" type="string" />
-			<property column="change_desc" name="changeDescription" type="string" length="123456789" />
-			<property column="workflowtask_id" name ="workflowtaskId" type="string" length="36"/>
-			<property column="workflow_action_id" name ="actionId" type="string" length="36"/>
-			<property column="workflow_step_id" name ="stepId" type="string" length="36"/>
-		</class>
-
-		<class name="com.dotmarketing.portlets.workflows.model.WorkFlowTaskFiles" table="workflowtask_files">
-	      <id name="id" column="id" type="string" length="36" unsaved-value="">
-		   <generator class="com.dotmarketing.util.UUIDGenerator" />
-		  </id>
-		  <property name="workflowtaskId" type="string">
-			<column name="workflowtask_id" length="36" not-null="true" />
-		  </property>
-		  <property name="fileInode" type="string">
-			<column name="file_inode" length="36" not-null="true"/>
-		  </property>
-	    </class>
-		<!--  end workflow entities -->
-
-
-	<class name="com.dotmarketing.beans.Permission" table="permission">
-		<id name="id" column="id" type="long" unsaved-value="0">
-			<!-- generator class="sequence">
-				<param name="sequence">permission_seq</param>
-			</generator -->
-			<generator class="native"/>
-		</id>
-		<property name="type" type="string" not-null="true">
-			<column name="permission_type" length="100" unique-key="idx_permission_1" index="idx_permission_2"/>
-		</property>
-		<property name="inode" type="string" not-null="true">
-			<column name="inode_id" length="36" unique-key="idx_permission_1" index="idx_permission_2"/>
-		</property>
-		<property name="roleId" type="string">
-			<column name="roleid" length="36" unique-key="idx_permission_1" index="idx_permission_3"/>
-		</property>
-		<property name="permission" type="integer">
-			<column name="permission" />
-		</property>
-	</class>
-
-	<class name="com.dotmarketing.beans.PermissionReference" table="permission_reference">
-		<id name="id" column="id" type="long" unsaved-value="0">
-			<generator class="native"/>
-		</id>
-		<property name="assetId" type="string" not-null="true">
-			<column name="asset_id" length="36" unique-key="ux_permission_reference_1"/>
-		</property>
-		<property name="referenceId" type="string" not-null="true">
-			<column name="reference_id" length="36" />
-		</property>
-		<property name="type" type="string" not-null="true">
-			<column name="permission_type" length="100" />
-		</property>
-	</class>
-
-	<class name="com.dotmarketing.beans.Tree" table="tree">
-		<composite-id unsaved-value="any">
-			<key-property name="child" column="child" type="string" length="36" />
-			<key-property name="parent" column="parent" type="string" length="36" />
-			<key-property name="relationType" column="relation_type" length="64" type="string"/>
-		</composite-id>
-		<property name="treeOrder" column="tree_order" length="10" type="integer" />
-	</class>
-
-	<class name="com.dotmarketing.beans.MultiTree" table="multi_tree">
-
-		<composite-id unsaved-value="any">
-			<key-property name="child" column="child" type="string" length="36" />
-			<key-property name="parent1" column="parent1" type="string" length="36" />
-			<key-property name="parent2" column="parent2" type="string" length="36" />
-		</composite-id>
-		<property name="relationType" type="string">
-			<column name="relation_type" length="64" index="idx_multitree_1" />
-		</property>
-		<property name="treeOrder" column="tree_order" length="10" type="integer" />
-	</class>
-
-	<class name="com.dotmarketing.portlets.user.model.UserPreference" table="user_preferences">
-		<id name="id" column="id" type="long" unsaved-value="0">
-			<!-- generator class="sequence">
-				<param name="sequence">user_preferences_seq</param>
-			</generator -->
-			<generator class="native"/>
-		</id>
-		<property name="userId" column="user_id" type="string" length="100" not-null="true" />
-		<property name="preference" type="string">
-			<column name="preference" length="255" index="idx_preference_1" />
-		</property>
-		<property column="pref_value" name="value" length="123456789" type="string" />
-	</class>
-
-	<class name="com.dotmarketing.portlets.languagesmanager.model.Language" table="language">
-		<id name="id" column="id" type="long" unsaved-value="0">
-			<!-- generator class="sequence">
-				<param name="sequence">language_seq</param>
-			</generator -->
-			<generator class="native"/>
-		</id>
-		<property name="languageCode" column="language_code" length="5" type="string" />
-		<property name="countryCode" column="country_code" length="255" type="string" />
-		<property name="language" column="language" length="255" type="string" />
-		<property name="country" column="country" length="255" type="string" />
-	</class>
-
-	<class name="com.dotmarketing.beans.Clickstream" table="clickstream">
-		<id name="clickstreamId" column="clickstream_id" type="long" unsaved-value="0">
-			<!-- generator class="sequence">
-				<param name="sequence">clickstream_seq</param>
-			</generator -->
-			<generator class="native"/>
-		</id>
-		<property name="cookieId" type="string">
-			<column name="cookie_id" length="255" index="idx_user_clickstream_1" />
-		</property>
-		<property name="userId" type="string">
-			<column name="user_id" length="255" index="idx_user_clickstream_2" />
-		</property>
-		<property column="start_date" name="start" type="java.util.Date" />
-		<property column="end_date" name="lastRequest" type="java.util.Date" />
-		<property column="referer" name="initialReferrer" length="255" type="string" />
-		<property name="remoteAddress" type="string">
-			<column name="remote_address" length="255" index="idx_user_clickstream17" />
-		</property>
-		<property column="remote_hostname" name="remoteHostname" length="255" type="string" />
-		<property column="user_agent" name="userAgent" length="255" type="string" />
-		<property column="bot" name="bot" type="boolean" />
-		<property name="numberOfRequests" type="int" column="number_of_requests" />
-		<property name="hostId" type="string">
-			<column name="host_id" length="36" index="idx_user_clickstream11" />
-		</property>
-		<property name="lastPageId" type="string">
-			<column name="last_page_id" length="50" index="idx_user_clickstream12" />
-		</property>
-		<property name="firstPageId" type="string">
-			<column name="first_page_id" length="50" index="idx_user_clickstream13" />
-		</property>
-		<property name="operatingSystem" type="string">
-			<column name="operating_system" length="50" index="idx_user_clickstream14" />
-		</property>
-		<property name="browserName" type="string">
-			<column name="browser_name" length="50" index="idx_user_clickstream15" />
-		</property>
-		<property name="browserVersion" type="string">
-			<column name="browser_version" length="50" index="idx_user_clickstream16" />
-		</property>
-		<property name="mobileDevice" type="boolean" column="mobile_device" />
-
-		<bag name="clickstreamRequests" lazy="true" order-by="request_order" inverse="true">
-			<key column="clickstream_id" />
-			<one-to-many class="com.dotmarketing.beans.ClickstreamRequest" />
-		</bag>
-	</class>
-
-	<class name="com.dotmarketing.beans.ClickstreamRequest" table="clickstream_request">
-		<id name="clickstreamRequestId" column="clickstream_request_id" type="long" unsaved-value="0">
-			<!-- generator class="sequence">
-				<param name="sequence">clickstream_request_seq</param>
-			</generator -->
-			<generator class="native"/>
-		</id>
-		<property name="clickstreamId" type="long">
-			<column name="clickstream_id" index="idx_user_clickstream_request_1" />
-		</property>
-		<property column="server_name" name="serverName" length="255" type="string" />
-		<property column="protocol" name="protocol" length="255" type="string" />
-		<property column="server_port" name="serverPort" length="10" type="integer" />
-		<property name="requestURI" type="string">
-			<column name="request_uri" length="255" index="idx_user_clickstream_request_2" />
-		</property>
-		<property column="request_order" name="requestOrder" length="10" type="integer" />
-		<property column="query_string" name="queryString" length="123456789" type="string" />
-		<property column="language_id" name="languageId" type="long" />
-		<property name="timestamp" type="java.util.Date">
-		    <column name="timestampper" index="idx_user_clickstream_request_4" />
-		</property>
-		<property column="host_id" name="hostId" type="string" length="36" />
-		<property name="associatedIdentifier" type="string">
-			<column name="associated_identifier" length="36" index="idx_user_clickstream_request_3" />
-		</property>
-	</class>
-
-	<class name="com.dotmarketing.beans.Clickstream404" table="clickstream_404">
-		<id name="clickstream404Id" column="clickstream_404_id" type="long" unsaved-value="0">
-			<!-- generator class="sequence">
-				<param name="sequence">clickstream_404_seq</param>
-			</generator -->
-			<generator class="native"/>
-		</id>
-        <property column="referer_uri" name="refererURI" length="255" type="string" />
-        <property column="query_string" name="queryString" length="123456789" type="string" />
-		<property name="requestURI" type="string">
-			<column name="request_uri" length="255" index="idx_user_clickstream_404_1" />
-		</property>
-		<property name="userId" type="string">
-			<column name="user_id" length="255" index="idx_user_clickstream_404_2" />
-		</property>
-		<property name="hostId" type="string">
-			<column name="host_id" length="36" index="idx_user_clickstream_404_3" />
-		</property>
-		<property column="timestampper" name="timestamp" type="java.util.Date" />
-	</class>
-
-	<class name="com.dotmarketing.portlets.webforms.model.WebForm" table="web_form">
-		<id name="webFormId" column="web_form_id" type="string" length="36" unsaved-value="any">
-			<!-- generator class="sequence">
-				<param name="sequence">web_form_seq</param>
-			</generator
-			<generator class="native"/> -->
-			<generator class="com.dotmarketing.util.UUIDGenerator" />
-		</id>
-		<property name="formType" type="string">
-			<column name="form_type" length="255" index="idx_user_webform_1" />
-		</property>
-		<property column="submit_date" name="submitDate" type="java.util.Date" />
-		<property column="prefix" name="prefix" type="string" />
-		<property column="first_name" name="firstName" type="string" />
-		<property column="middle_initial" name="middleInitial" type="string" />
-		<property column="middle_name" name="middleName" type="string" />
-		<property column="full_name" name="fullName" type="string" />
-		<property column="organization" name="organization" type="string" />
-		<property column="title" name="title" type="string" />
-		<property column="last_name" name="lastName" type="string" />
-		<property column="address" name="address" type="string" />
-		<property column="address1" name="address1" type="string" />
-		<property column="address2" name="address2" type="string" />
-		<property column="city" name="city" type="string" />
-		<property column="state" name="state" type="string" />
-		<property column="zip" name="zip" type="string" />
-		<property column="country" name="country" type="string" />
-		<property column="phone" name="phone" type="string" />
-		<property column="email" name="email" type="string" />
-		<property column="custom_fields" name="customFields" type="string" length="123456789" />
-		<property column="user_inode" length="36" name="userInode" type="string" />
-		<property column="categories" length="255" name="categories" type="string" />
-	</class>
-
-	<class name="com.dotmarketing.beans.Rating" table="content_rating">
-	  <id name="id" column="id" type="long" unsaved-value="0">
-			<!-- generator class="sequence">
-				<param name="sequence">content_rating_sequence</param>
-			</generator -->
-			<generator class="native"/>
-	  </id>
-	  	<property column="rating" name="rating" type="float" />
-	  	<property column="user_id" name="userId" length="255" type="string" />
-	  	<property column="session_id" name="sessionId" length="255" type="string" />
-	  	<property column="identifier" name="identifier" length="36" type="string" />
-	  	<property column="rating_date" name="ratingDate" type="java.util.Date" />
-	  	<property column="user_ip" name="userIP" length="255" type="string" />
-	  	<property column="long_live_cookie_id" name="longLiveCookiesId" length="255" type="string" />
-	</class>
-
-	<class name="com.dotmarketing.tag.model.Tag" table="tag">
-		<id name="tagId" column="tag_id" length="100" type="string">
-			<generator class="com.dotmarketing.util.UUIDGenerator" />
-		</id>
-		<property name="tagName" column="tagName" type="string" />
-		<property name="hostId" column="host_id" type="string" length="255" />
-		<property name="userId" column="user_id" type="string" length="255" />
-	</class>
-
-	<class name="com.dotmarketing.tag.model.TagInode" table="tag_inode">
-		<composite-id unsaved-value="any">
-			<key-property name="tagId" column="tag_id" type="string" length="100" />
-			<key-property name="inode" column="inode" length="100" type="string" />
-		</composite-id>
-	</class>
-
-	<class name="com.dotmarketing.beans.ChallengeQuestion" table="challenge_question">
-		<id name="challengeQuestionId" column="cquestionid" type="long">
-			<generator class="assigned" />
-		</id>
-		<property name="challengeQuestionText" column="cqtext" type="string" />
-	</class>
-	<class name="com.dotmarketing.beans.Trackback" table="trackback">
-	  <id name="id" column="id" type="long" unsaved-value="0">
-			<!-- generator class="sequence">
-				<param name="sequence">trackback_sequence</param>
-			</generator -->
-			<generator class="native"/>
-	  </id>
-	  	<property name="assetIdentifier" not-null="true" type="string">
-			<column name="asset_identifier" length="36" index="idx_trackback_1" />
-		</property>
-	  	<property column="title" name="title" length="255" type="string" />
-	  	<property column="excerpt" name="excerpt" length="255" type="string" />
-	  	<property name="url" length="255" not-null="true" type="string">
-			<column name="url" index="idx_trackback_2" />
-		</property>
-	  	<property column="blog_name" name="blogName" length="255" type="string" />
-	  	<property column="track_date" name="trackDate" type="java.util.Date" not-null="true" />
-	</class>
-	<class name="com.dotmarketing.beans.UsersToDelete" table="users_to_delete">
-		<id name="id" column="id" type="long">
-			<generator class="native"/>
-			<!-- generator class="sequence">
-				<param name="sequence">user_to_delete_seq</param>
-			</generator -->
-		</id>
-		<property name="userId" column="user_id" type="string" />
-	</class>
-	<class name="com.dotmarketing.portlets.calendar.model.CalendarReminder" table="calendar_reminder">
-    	<composite-id>
-        	<key-property name="userId" column="user_id" type="string"/>
-        	<key-property name="eventId" column="event_id" type="string" length="36" />
-        	<key-property name="sendDate" column="send_date" type="java.util.Date"/>
-    	</composite-id>
-	</class>
-
-		<!--  Start Of Mapping for the chains and links module -->
-
-	<class name="com.dotmarketing.portlets.chains.model.Chain" table="chain">
-		<id name="id" column="id" type="long">
-			<generator class="native"/>
-			<!-- generator class="sequence">
-				<param name="sequence">chain_seq</param>
-			</generator-->
-		</id>
-		<property name="key" type="string" not-null="true">
-			<column name="key_name" length="255" index="idx_chain_key_name" unique="true" />
-		</property>
-		<property name="name" column="name" type="string" not-null="true"/>
-		<property name="successValue" column="success_value" type="string" not-null="true"/>
-		<property name="failureValue" column="failure_value" type="string" not-null="true"/>
-	</class>
-	<class name="com.dotmarketing.portlets.chains.model.ChainState" table="chain_state">
-		<id name="id" column="id" type="long">
-			<generator class="native"/>
-			<!--  generator class="sequence">
-				<param name="sequence">chain_state_seq</param>
-			</generator -->
-		</id>
-       	<property name="chainId" column="chain_id" type="long" not-null="true"/>
-       	<property name="linkCodeId" column="link_code_id" type="long" not-null="true"/>
-		<property name="order" column="state_order" type="long" not-null="true"/>
-	</class>
-	<class name="com.dotmarketing.portlets.chains.model.ChainLinkCode" table="chain_link_code">
-		<id name="id" column="id" type="long">
-			<generator class="native"/>
-			<!--  generator class="sequence">
-				<param name="sequence">chain_link_code_seq</param>
-			</generator -->
-		</id>
-		<property name="className" type="string">
-			<column name="class_name" length="255" index="idx_chain_link_code_classname" unique="true" />
-		</property>
-		<property name="code" column="code" type="string" length="123456789"  not-null="true"/>
-		<property name="lastModifiedDate" column="last_mod_date" type="date"  not-null="true"/>
-		<property name="languageKey" column="language" type="string"  not-null="true"/>
-	</class>
-	<class name="com.dotmarketing.portlets.chains.model.ChainStateParameter" table="chain_state_parameter">
-		<id name="id" column="id" type="long">
-			<generator class="native"/>
-			<!--  generator class="sequence">
-				<param name="sequence">chain_state_parameter_seq</param>
-			</generator -->
-		</id>
-		<property name="chainStateId" column="chain_state_id" type="long"  not-null="true"/>
-		<property name="name" column="name" type="string" not-null="true"/>
-		<property name="value" column="value" type="string" not-null="true"/>
-	</class>
-
-	<!--  End Of Mapping for the chains and links module -->
-
-	<!-- Mapping for Plugin Tables -->
-
-	<class name="com.dotmarketing.plugin.model.Plugin" table="plugin">
-		<id name="id" column="id" type="string" unsaved-value="any">
-			<generator class="assigned"/>
-		</id>
-		<property name="pluginName" column="plugin_name" type="string" not-null="true"/>
-		<property name="pluginVersion" column="plugin_version" type="string" not-null="true"/>
-		<property name="author" column="author" type="string" not-null="true"/>
-		<property name="firstDeployedDate" column="first_deployed_date" type="date"  not-null="true"/>
-		<property name="lastDeployedDate" column="last_deployed_date" type="date"  not-null="true"/>
-	</class>
-
-	<!-- End Mapping for Plugin Tables -->
-
-	<class name="com.dotmarketing.business.Role" table="cms_role">
-		<id name="id" column="id" type="string" length="36" unsaved-value="">
-			<generator class="com.dotmarketing.util.UUIDGenerator" />
-		</id>
-		<property name="name" column="role_name" type="string" not-null="true"/>
-		<property name="description" column="description" length="123456789" type="string" />
-		<property name="roleKey" column="role_key" type="string" not-null="false" length="255" />
-		<property name="DBFQN" column="db_fqn" type="string" not-null="true" length="1000" />
-		<property name="parent" column="parent" type="string" length="36" not-null="true"/>
-		<property column="edit_permissions" name="editPermissions" type="boolean" />
-		<property column="edit_users" name="editUsers" type="boolean" />
-		<property column="edit_layouts" name="editLayouts" type="boolean" />
-		<property column="locked" name="locked" type="boolean" />
-		<property column="system" name="system" type="boolean" />
-	</class>
-
-	<class name="com.dotmarketing.business.UsersRoles" table="users_cms_roles">
-		<id name="id" column="id" type="string" length="36" unsaved-value="">
-			<generator class="com.dotmarketing.util.UUIDGenerator" />
-		</id>
-		<property name="userId" column="user_id" type="string" length="100" not-null="true"/>
-		<property name="roleId" column="role_id" length="36" type="string" not-null="true"/>
-	</class>
-
-	<class name="com.dotmarketing.business.LayoutsRoles" table="layouts_cms_roles">
-		<id name="id" column="id" type="string" length="36" unsaved-value="">
-			<generator class="com.dotmarketing.util.UUIDGenerator" />
-		</id>
-		<property name="layoutId" column="layout_id" type="string" length="36" not-null="true"/>
-		<property name="roleId" column="role_id" type="string" length="36" not-null="true"/>
-	</class>
-
-	<class name="com.dotmarketing.business.Layout" table="cms_layout">
-		<id name="id" column="id" type="string" length="36" unsaved-value="">
-			<generator class="com.dotmarketing.util.UUIDGenerator" />
-		</id>
-		<property name="name" column="layout_name" type="string" not-null="true"/>
-		<property name="description" column="description" type="string" />
-		<property column="tab_order" name="tabOrder" type="integer" />
-	</class>
-
-	<class name="com.dotmarketing.business.PortletsLayouts" table="cms_layouts_portlets">
-		<id name="id" column="id" type="string" length="36" unsaved-value="">
-			<generator class="com.dotmarketing.util.UUIDGenerator" />
-		</id>
-		<property name="layoutId" column="layout_id" type="string" length="36" not-null="true"/>
-		<property name="portletId" column="portlet_id" type="string" length="100" not-null="true"/>
-		<property column="portlet_order" name="portletOrder" type="integer" />
-	</class>
-
-	<class  name="com.dotmarketing.portlets.hostvariable.model.HostVariable" table="host_variable">
-		<id name="id" column="id" type="string" length="36" unsaved-value="any">
-			<generator class="com.dotmarketing.util.UUIDGenerator" />
-		</id>
-		<property name="hostId" column="host_id" type="string" length="36" />
-		<property name="name" column="variable_name" type="string" />
-		<property name="key" column="variable_key" type="string" />
-		<property name="value" column="variable_value" type="string"  />
-		<property name="lastModifierId" column="user_id" type="string" />
-		<property name="lastModDate" column="last_mod_date" type="date"  />
-	</class>
-
-	<class  name="com.dotmarketing.beans.FixAudit" table="fixes_audit">
-		<id name="id" column="id" type="string" length="36" unsaved-value="any">
-			<generator class="com.dotmarketing.util.UUIDGenerator" />
-		</id>
-		<property name="tableName" column="table_name" type="string" />
-		<property name="action" column="action" type="string"  />
-		<property name="recordsAltered" column="records_altered" type="integer" />
-		<property name="datetime" column="datetime" type="date"  />
-	</class>
-
-    <class name="com.dotmarketing.beans.Identifier" table="identifier">
-	    <id name="id" column="id" type="string" length="36" unsaved-value="">
-		  <generator class="com.dotmarketing.util.UUIDGenerator" />
-		</id>
-		<property name="parentPath" type="string">
-			<column name="parent_path" length="255" unique-key="idx_identifier_1" />
-		</property>
-		<property name="assetName" type="string">
-			<column name="asset_name" length="255" unique-key="idx_identifier_1" />
-		</property>
-		<property name="hostId" type="string">
-			<column name="host_inode" length="36" unique-key="idx_identifier_1" />
-		</property>
-		<property name="assetType" type="string" not-null="true">
-			<column name="asset_type" length="64" />
-		</property>
-	</class>
-
-	<class name="com.dotmarketing.beans.TemplateContainers" table="template_containers">
-	    <id name="id" column="id" type="string" length="36" unsaved-value="">
-		  <generator class="com.dotmarketing.util.UUIDGenerator" />
-		</id>
-		<property name="templateId" type="string">
-			<column name="template_id" length="36" not-null="true" />
-		</property>
-		<property name="containerId" type="string">
-			<column name="container_id" length="36" not-null="true"/>
-		</property>
-	</class>
-
-    <!-- Dashboard -->
-
-	<class name="com.dotmarketing.portlets.dashboard.model.DashboardWorkStream" table="analytic_summary_workstream">
-	    <id name="id" column="id" type="long" unsaved-value="0">
-			<generator class="native"/>
-	    </id>
-	    <property column="inode" name="inode" length="255" type="string" />
-	  	<property column="asset_type" name="assetType" length="255" type="string" />
-	  	<property name="modUserId" type="string" not-null="true">
-			<column name="mod_user_id" length="255" index="idx_dashboard_workstream_1" />
-		</property>
-		<property name="hostId" type="string" not-null="true">
-			<column name="host_id" length="36" index="idx_dashboard_workstream_2" />
-		</property>
-		<property name="modDate" type="java.util.Date" not-null="true">
-			<column name="mod_date" index="idx_dashboard_workstream_3" />
-		</property>
-	  	<property column="action" name="action" length="255" type="string" />
-	  	<property column="name" name="name" length="255" type="string" />
-	</class>
-
-	<class name="com.dotmarketing.portlets.dashboard.model.DashboardSummaryPeriod" table="analytic_summary_period">
-	    <id name="id" column="id" type="long" unsaved-value="0">
-			<generator class="native"/>
-	    </id>
-	  	<property name="fullDate" type="java.util.Date" not-null="true" >
-			<column name="full_date" unique-key="idx_analytic_summary_period_1" />
-		</property>
-	  	<property name="day" type="integer" not-null="true" >
-			<column name="day" index="idx_analytic_summary_period_2" />
-		</property>
-		<property name="week" type="integer" not-null="true" >
-			<column name="week" index="idx_analytic_summary_period_3" />
-		</property>
-		<property name="month" type="integer" not-null="true">
-			<column name="month" index="idx_analytic_summary_period_4" />
-		</property>
-		<property name="year" length="255" type="string" not-null="true">
-			<column name="year" index="idx_analytic_summary_period_5" />
-		</property>
-	  	<property column="dayName" name="dayName" length="50" type="string" not-null="true" />
-	  	<property column="monthName" name="monthName" length="50" type="string" not-null="true" />
-	</class>
-
-	<class name="com.dotmarketing.portlets.dashboard.model.DashboardSummaryVisits" table="analytic_summary_visits">
-	    <id name="id" column="id" type="long" unsaved-value="0">
-		    <generator class="native"/>
-	    </id>
-		<many-to-one name="summaryPeriod" class="com.dotmarketing.portlets.dashboard.model.DashboardSummaryPeriod" column="summary_period_id" not-null="true"/>
-		<property name="hostId" type="string" not-null="true">
-			<column name="host_id" length="36" index="idx_analytic_summary_visits_1" />
-		</property>
-		<property name="visitTime" type="java.util.Date">
-			<column name="visit_time" index="idx_analytic_summary_visits_2" />
-		</property>
-		<property column="visits" name="visits" type="long" />
-	</class>
-
-    <class name="com.dotmarketing.portlets.dashboard.model.DashboardSummary404" table="analytic_summary_404">
-	    <id name="id" column="id" type="long" unsaved-value="0">
-			<generator class="native"/>
-	    </id>
-	  	<many-to-one name="summaryPeriod" class="com.dotmarketing.portlets.dashboard.model.DashboardSummaryPeriod" column="summary_period_id" not-null="true"/>
-	    <property name="hostId" type="string" not-null="true">
-			<column name="host_id" length="36" index="idx_analytic_summary_404_1" />
-		</property>
-		<property column="uri" name="uri" length="255" type="string" />
-		<property column="referer_uri" name="refererUri" length="255" type="string" />
-		<set name="userPreferences" cascade="all" inverse="true">
-             <key column="summary_404_id"/>
-             <one-to-many class="com.dotmarketing.portlets.dashboard.model.DashboardUserPreferences"/>
-        </set>
-	</class>
-
-	<class name="com.dotmarketing.portlets.dashboard.model.DashboardUserPreferences" table="dashboard_user_preferences">
-	    <id name="id" column="id" type="long" unsaved-value="0">
-			<generator class="native"/>
-	    </id>
-	  	<many-to-one name="summary404" class="com.dotmarketing.portlets.dashboard.model.DashboardSummary404" column="summary_404_id"/>
-	    <property name="userId" type="string" not-null="true">
-			<column name="user_id" length="255" index="idx_dashboard_prefs_2" />
-		</property>
-		<property column="ignored" name="ignored" type="boolean" />
-		<property column="mod_date" name="modDate" type="java.util.Date" />
-	</class>
-
-	<class name="com.dotmarketing.portlets.dashboard.model.DashboardSummary" table="analytic_summary">
-	    <id name="id" column="id" type="long" unsaved-value="0">
-			<generator class="native"/>
-	    </id>
-	  	<many-to-one name="summaryPeriod" class="com.dotmarketing.portlets.dashboard.model.DashboardSummaryPeriod">
-	     	<column name="summary_period_id" not-null="true" unique-key="summary_key"/>
-	  	</many-to-one>
-		<property name="hostId" type="string" not-null="true">
-			<column name="host_id" length="36" not-null="true" index="idx_analytic_summary_1" unique-key="summary_key"/>
-		</property>
-		<property name="visits" type="long">
-			<column name="visits" index="idx_analytic_summary_2" />
-		</property>
-		<property name="pageViews" type="long">
-			<column name="page_views" index="idx_analytic_summary_3" />
-		</property>
-		<property column="unique_visits" name="uniqueVisits" type="long" />
-		<property column="new_visits" name="newVisits" type="long" />
-		<property column="direct_traffic" name="directTraffic" type="long" />
-		<property column="referring_sites" name="referringSites" type="long" />
-		<property column="search_engines" name="searchEngines" type="long" />
-		<property column="bounce_rate" name="bounceRate" type="int" />
-		<property column="avg_time_on_site" name="avgTimeOnSite" type="java.util.Date" />
-	</class>
-
-	<class name="com.dotmarketing.portlets.dashboard.model.DashboardSummaryReferer" table="analytic_summary_referer">
-	   	<id name="id" column="id" type="long" unsaved-value="0">
-			<generator class="native"/>
-	    </id>
-		<many-to-one name="summary" class="com.dotmarketing.portlets.dashboard.model.DashboardSummary" column="summary_id" not-null="true"/>
-		<property column="hits" name="hits" type="long" />
-		<property column="uri" name="uri" length="255" type="string" />
-	</class>
-
-    <class name="com.dotmarketing.portlets.dashboard.model.DashboardSummaryPage" table="analytic_summary_pages">
-	   	<id name="id" column="id" type="long" unsaved-value="0">
-			<generator class="native"/>
-	    </id>
-		<many-to-one name="summary" class="com.dotmarketing.portlets.dashboard.model.DashboardSummary" column="summary_id" not-null="true"/>
-		<property column="inode" name="inode" length="255" type="string" />
-		<property column="hits" name="hits" type="long" />
-		<property column="uri" name="uri" length="255" type="string" />
-	</class>
-
-	<class name="com.dotmarketing.portlets.dashboard.model.DashboardSummaryContent" table="analytic_summary_content">
-	   	<id name="id" column="id" type="long" unsaved-value="0">
-			<generator class="native"/>
-	    </id>
-		<many-to-one name="summary" class="com.dotmarketing.portlets.dashboard.model.DashboardSummary" column="summary_id" not-null="true"/>
-		<property column="inode" name="inode" length="255" type="string" />
-		<property column="hits" name="hits" type="long" />
-		<property column="uri" name="uri" length="255" type="string" />
-		<property column="title" name="title" length="255" type="string" />
-	</class>
-
-	<!-- Dashboard -->
-
-	<!-- Version info for Versionable objects -->
-    <class name="com.dotmarketing.portlets.files.model.FileAssetVersionInfo" table="fileasset_version_info">
-        <id column="identifier"    name="identifier"   length="36" type="string">
-            <generator class="assigned"/>
-        </id>
-        <property column="working_inode" name="workingInode" length="36" type="string"  not-null="true" />
-        <property column="live_inode"    name="liveInode"    length="36" type="string"  not-null="false"/>
-        <property column="deleted"       name="deleted"                  type="boolean" not-null="true" />
-        <property column="locked_by"     name="lockedBy"     length="100" type="string"  not-null="false"/>
-        <property column="locked_on"     name="lockedOn"                 type="date"    not-null="true"/>
-    </class>
-    <class name="com.dotmarketing.portlets.contentlet.model.ContentletVersionInfo" table="contentlet_version_info">
-        <composite-id>
-            <key-property name="identifier" type="string" column="identifier" length="36"/>
-            <key-property name="lang" type="long" column="lang" />
-        </composite-id>
-        <property column="working_inode" name="workingInode" length="36"  type="string"  not-null="true" />
-        <property column="live_inode"    name="liveInode"    length="36"  type="string"  not-null="false"/>
-        <property column="deleted"       name="deleted"                   type="boolean" not-null="true" />
-        <property column="locked_by"     name="lockedBy"     length="100" type="string"  not-null="false"/>
-<<<<<<< HEAD
-        <property column="locked_on"     name="lockedOn"                  type="java.util.Date"    not-null="false"/>
-=======
-        <property column="locked_on"     name="lockedOn"                  type="java.sql.Timestamp"    not-null="false"/>
->>>>>>> ab30a669
-    </class>
-    <class name="com.dotmarketing.portlets.templates.model.TemplateVersionInfo" table="template_version_info">
-        <id column="identifier"    name="identifier"   length="36" type="string">
-            <generator class="assigned"/>
-        </id>
-        <property column="working_inode" name="workingInode" length="36" type="string"  not-null="true" />
-        <property column="live_inode"    name="liveInode"    length="36" type="string"  not-null="false"/>
-        <property column="deleted"       name="deleted"                  type="boolean" not-null="true" />
-        <property column="locked_by"     name="lockedBy"     length="100" type="string"  not-null="false"/>
-        <property column="locked_on"     name="lockedOn"                 type="date"    not-null="false"/>
-    </class>
-    <class name="com.dotmarketing.portlets.htmlpages.model.HTMLPageVersionInfo" table="htmlpage_version_info">
-        <id column="identifier"    name="identifier"   length="36" type="string">
-            <generator class="assigned"/>
-        </id>
-        <property column="working_inode" name="workingInode" length="36" type="string"  not-null="true" />
-        <property column="live_inode"    name="liveInode"    length="36" type="string"  not-null="false"/>
-        <property column="deleted"       name="deleted"                  type="boolean" not-null="true" />
-        <property column="locked_by"     name="lockedBy"     length="100" type="string"  not-null="false"/>
-        <property column="locked_on"     name="lockedOn"                 type="date"    not-null="false"/>
-    </class>
-    <class name="com.dotmarketing.portlets.containers.model.ContainerVersionInfo" table="container_version_info">
-        <id column="identifier"    name="identifier"   length="36" type="string">
-            <generator class="assigned"/>
-        </id>
-        <property column="working_inode" name="workingInode" length="36" type="string"  not-null="true" />
-        <property column="live_inode"    name="liveInode"    length="36" type="string"  not-null="false"/>
-        <property column="deleted"       name="deleted"                  type="boolean" not-null="true" />
-        <property column="locked_by"     name="lockedBy"     length="100" type="string"  not-null="false"/>
-        <property column="locked_on"     name="lockedOn"                 type="date"    not-null="false"/>
-    </class>
-    <class name="com.dotmarketing.portlets.links.model.LinkVersionInfo" table="link_version_info">
-        <id column="identifier"    name="identifier"   length="36" type="string">
-            <generator class="assigned"/>
-        </id>
-        <property column="working_inode" name="workingInode" length="36" type="string"  not-null="true" />
-        <property column="live_inode"    name="liveInode"    length="36" type="string"  not-null="false"/>
-        <property column="deleted"       name="deleted"                  type="boolean" not-null="true" />
-        <property column="locked_by"     name="lockedBy"     length="100" type="string"  not-null="false"/>
-        <property column="locked_on"     name="lockedOn"                 type="date"    not-null="false"/>
-    </class>
-
-	<class  name="com.dotmarketing.portlets.structure.model.FieldVariable" table="field_variable">
-		<id name="id" column="id" type="string" length="36" unsaved-value="any">
-			<generator class="com.dotmarketing.util.UUIDGenerator" />
-		</id>
-		<property name="fieldId" column="field_id" type="string" length="36"/>
-		<property name="name" column="variable_name" type="string" />
-		<property name="key" column="variable_key" type="string" />
-		<property name="value" column="variable_value" type="string" length="123456789" />
-		<property name="lastModifierId" column="user_id" type="string" />
-		<property name="lastModDate" column="last_mod_date" type="date"  />
-	</class>
-
-</hibernate-mapping>
+   </class>
+    <class name="com.dotmarketing.portlets.templates.model.TemplateVersionInfo" table="template_version_info">
+        <id column="identifier"    name="identifier"   length="36" type="string">
+            <generator class="assigned"/>
+        </id>
+        <property column="working_inode" name="workingInode" length="36" type="string"  not-null="true" />
+        <property column="live_inode"    name="liveInode"    length="36" type="string"  not-null="false"/>
+        <property column="deleted"       name="deleted"                  type="boolean" not-null="true" />
+        <property column="locked_by"     name="lockedBy"     length="100" type="string"  not-null="false"/>
+        <property column="locked_on"     name="lockedOn"                 type="date"    not-null="false"/>
+    </class>
+    <class name="com.dotmarketing.portlets.htmlpages.model.HTMLPageVersionInfo" table="htmlpage_version_info">
+        <id column="identifier"    name="identifier"   length="36" type="string">
+            <generator class="assigned"/>
+        </id>
+        <property column="working_inode" name="workingInode" length="36" type="string"  not-null="true" />
+        <property column="live_inode"    name="liveInode"    length="36" type="string"  not-null="false"/>
+        <property column="deleted"       name="deleted"                  type="boolean" not-null="true" />
+        <property column="locked_by"     name="lockedBy"     length="100" type="string"  not-null="false"/>
+        <property column="locked_on"     name="lockedOn"                 type="date"    not-null="false"/>
+    </class>
+    <class name="com.dotmarketing.portlets.containers.model.ContainerVersionInfo" table="container_version_info">
+        <id column="identifier"    name="identifier"   length="36" type="string">
+            <generator class="assigned"/>
+        </id>
+        <property column="working_inode" name="workingInode" length="36" type="string"  not-null="true" />
+        <property column="live_inode"    name="liveInode"    length="36" type="string"  not-null="false"/>
+        <property column="deleted"       name="deleted"                  type="boolean" not-null="true" />
+        <property column="locked_by"     name="lockedBy"     length="100" type="string"  not-null="false"/>
+        <property column="locked_on"     name="lockedOn"                 type="date"    not-null="false"/>
+    </class>
+    <class name="com.dotmarketing.portlets.links.model.LinkVersionInfo" table="link_version_info">
+        <id column="identifier"    name="identifier"   length="36" type="string">
+            <generator class="assigned"/>
+        </id>
+        <property column="working_inode" name="workingInode" length="36" type="string"  not-null="true" />
+        <property column="live_inode"    name="liveInode"    length="36" type="string"  not-null="false"/>
+        <property column="deleted"       name="deleted"                  type="boolean" not-null="true" />
+        <property column="locked_by"     name="lockedBy"     length="100" type="string"  not-null="false"/>
+        <property column="locked_on"     name="lockedOn"                 type="date"    not-null="false"/>
+    </class>
+
+	<class  name="com.dotmarketing.portlets.structure.model.FieldVariable" table="field_variable">
+		<id name="id" column="id" type="string" length="36" unsaved-value="any">
+			<generator class="com.dotmarketing.util.UUIDGenerator" />
+		</id>
+		<property name="fieldId" column="field_id" type="string" length="36"/>
+		<property name="name" column="variable_name" type="string" />
+		<property name="key" column="variable_key" type="string" />
+		<property name="value" column="variable_value" type="string" length="123456789" />
+		<property name="lastModifierId" column="user_id" type="string" />
+		<property name="lastModDate" column="last_mod_date" type="date"  />
+	</class>
+
+</hibernate-mapping>