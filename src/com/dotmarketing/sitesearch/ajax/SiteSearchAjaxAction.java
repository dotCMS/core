--- conflicted
+++ resolved
@@ -159,11 +159,8 @@
 		try {
 			if(config.runNow()){
 				APILocator.getSiteSearchAPI().executeTaskNow(config);
-<<<<<<< HEAD
-=======
                  ActivityLogger.logInfo(getClass(), "Job Started", "User:" + getUser().getUserId() + "; Date: " + date + "; Job Identifier: " + SiteSearchAPI.ES_SITE_SEARCH_NAME  );
                  AdminLogger.log(getClass(), "Job Started", "User:" + getUser().getUserId() + "; Date: " + date + "; Job Identifier: " + SiteSearchAPI.ES_SITE_SEARCH_NAME );
->>>>>>> 04e57011
 			}
 			else{
 				APILocator.getSiteSearchAPI().scheduleTask(config);
