package com.dotmarketing.listeners;

import java.io.File;

import javax.servlet.ServletContextEvent;
import javax.servlet.ServletContextListener;

import com.dotcms.repackage.tika_app_1_3.org.apache.log4j.BasicConfigurator;
import com.dotcms.repackage.tika_app_1_3.org.apache.log4j.xml.DOMConfigurator;

import com.dotcms.enterprise.ClusterThreadProxy;
<<<<<<< HEAD
import com.dotmarketing.business.APILocator;
=======
import com.dotcms.util.AsciiArt;
>>>>>>> cedcc740
import com.dotmarketing.business.CacheLocator;
import com.dotmarketing.common.reindex.ReindexThread;
import com.dotmarketing.exception.DotDataException;
import com.dotmarketing.quartz.QuartzUtils;
import com.dotmarketing.util.Config;
import com.dotmarketing.util.ConfigUtils;
import com.dotmarketing.util.Logger;

/**
 *
 * @author Andres Olarte
 *
 */
public class ContextLifecycleListener implements ServletContextListener {

	public ContextLifecycleListener() {
//		Config.initializeConfig();
//		System.setProperty("DOTCMS_LOGGING_HOME", ConfigUtils.getDynamicContentPath() + File.separator + "logs");
	
	}
	
	public void contextDestroyed(ServletContextEvent arg0) {
		Logger.info(this, "Shutdown event received, executing a clean shutdown.");
		try {
			QuartzUtils.stopSchedulers();
		} catch (Exception e) {
			Logger.error(this, "A error ocurred trying to shutdown the Schedulers.");
		}
        try {
        	ReindexThread.shutdownThread();

        } catch (Exception e) {
            Logger.error(this, "A error ocurred trying to shutdown the ReindexThread.");
        }

        try {
        	ClusterThreadProxy.shutdownThread();

        } catch (Exception e) {
            Logger.error(this, "A error ocurred trying to shutdown the ClusterThread.");
        }

        try {
        	CacheLocator.getCacheAdministrator().shutdown();
        } catch (Exception e) {
            Logger.error(this, "A error ocurred trying to shutdown the Cache subsystem.");
        }

		Logger.info(this, "Finished shuting down.");

	}

	public void contextInitialized(ServletContextEvent arg0) {
<<<<<<< HEAD


=======
		Config.setMyApp(arg0.getServletContext());
		System.setProperty("DOTCMS_LOGGING_HOME", ConfigUtils.getDynamicContentPath() + File.separator + "logs");
	    String path = null;
		try {
			path = Config.CONTEXT_PATH + "WEB-INF" + File.separator + "log4j" + File.separator + "log4j.xml";
		} catch (Exception e) {
			Logger.error(this,e.getMessage(),e);
		}
	    
    	BasicConfigurator.resetConfiguration();
    	DOMConfigurator.configure(path);
    	Logger.clearLoggers();
    	AsciiArt.doArt();
>>>>>>> cedcc740
	}

}<|MERGE_RESOLUTION|>--- conflicted
+++ resolved
@@ -9,14 +9,9 @@
 import com.dotcms.repackage.tika_app_1_3.org.apache.log4j.xml.DOMConfigurator;
 
 import com.dotcms.enterprise.ClusterThreadProxy;
-<<<<<<< HEAD
-import com.dotmarketing.business.APILocator;
-=======
 import com.dotcms.util.AsciiArt;
->>>>>>> cedcc740
 import com.dotmarketing.business.CacheLocator;
 import com.dotmarketing.common.reindex.ReindexThread;
-import com.dotmarketing.exception.DotDataException;
 import com.dotmarketing.quartz.QuartzUtils;
 import com.dotmarketing.util.Config;
 import com.dotmarketing.util.ConfigUtils;
@@ -32,9 +27,9 @@
 	public ContextLifecycleListener() {
 //		Config.initializeConfig();
 //		System.setProperty("DOTCMS_LOGGING_HOME", ConfigUtils.getDynamicContentPath() + File.separator + "logs");
-	
+
 	}
-	
+
 	public void contextDestroyed(ServletContextEvent arg0) {
 		Logger.info(this, "Shutdown event received, executing a clean shutdown.");
 		try {
@@ -67,10 +62,7 @@
 	}
 
 	public void contextInitialized(ServletContextEvent arg0) {
-<<<<<<< HEAD
 
-
-=======
 		Config.setMyApp(arg0.getServletContext());
 		System.setProperty("DOTCMS_LOGGING_HOME", ConfigUtils.getDynamicContentPath() + File.separator + "logs");
 	    String path = null;
@@ -79,12 +71,11 @@
 		} catch (Exception e) {
 			Logger.error(this,e.getMessage(),e);
 		}
-	    
+
     	BasicConfigurator.resetConfiguration();
     	DOMConfigurator.configure(path);
     	Logger.clearLoggers();
     	AsciiArt.doArt();
->>>>>>> cedcc740
 	}
 
 }