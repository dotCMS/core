--- conflicted
+++ resolved
@@ -201,19 +201,11 @@
 	 * @param ttl Time to Live
 	 */
 	public XSLTranformationDoc XSLTTransformXMLString(String xmlString, String XSLPath) {
-<<<<<<< HEAD
-		
-		
-		
 		try {
 			if(!canUserEvalute()){
 				Logger.error(XsltTool.class, "XSLTTool user does not have scripting access ");
 				return null;
 			}
-			
-=======
-		try {
->>>>>>> 523d4804
 			String outputXML = null;
 			Source xmlSource = null;
 			XSLTranformationDoc doc = null;
@@ -269,10 +261,7 @@
 			
 			Contentlet con = APILocator.getContentletAPI().find(conInode, APILocator.getUserAPI().getSystemUser(), true);
 			
-<<<<<<< HEAD
-=======
-			
->>>>>>> 523d4804
+			
 			User mu = userAPI.loadUserById(con.getModUser(), APILocator.getUserAPI().getSystemUser(), true);
 			Role scripting =APILocator.getRoleAPI().loadRoleByKey("Scripting Developer");
 			return APILocator.getRoleAPI().doesUserHaveRole(mu, scripting);
