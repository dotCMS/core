--- conflicted
+++ resolved
@@ -973,7 +973,7 @@
         return parameterPlaceholders;
     }
 
-<<<<<<< HEAD
+
 	@Override
 	public String toString() {
 		try{
@@ -1000,7 +1000,7 @@
 
     }
     
-=======
+
     /**
      * Executes in batch transaction, with N copies of the "sql". How many times will be added to the batch will depend on the "listOfParams" size.
      *
@@ -1087,6 +1087,6 @@
             preparedStatement.setObject(i+1, params.get(i));
         }
     }
->>>>>>> 416b2781
+
 
 }