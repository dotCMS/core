--- conflicted
+++ resolved
@@ -900,7 +900,7 @@
 				if(destinationFile instanceof File){
 					fileData=workingFile;
 				} else {
-					Structure faStructure = StructureCache.getStructureByInode(folder.getDefaultFileType());
+					Structure faStructure = CacheLocator.getContentTypeCache().getStructureByInode(folder.getDefaultFileType());
 					Field fieldVar = faStructure.getFieldVar(FileAssetAPI.BINARY_FIELD);
 
 					// Create user temp folder and create file inside of it
@@ -925,7 +925,6 @@
                         Logger.error(this,e1.getMessage(), e1);
                     }
 
-<<<<<<< HEAD
 					// checks if it's an image
 					if (UtilMethods.isImage(fileName) && workingFile != null) {
 						try {
@@ -937,52 +936,6 @@
 								// gets image width
 								int width = img.getWidth();
 								((File)destinationFile).setWidth(width);
-=======
-				if (currentData != null) {
-					// Saving the new working data
-				    java.io.File fileData;
-				    if(destinationFile instanceof File) {
-				        fileData=workingFile;
-				    }
-				    else {
-    					Structure faStructure = CacheLocator.getContentTypeCache().getStructureByInode(folder.getDefaultFileType());
-    					Field fieldVar = faStructure.getFieldVar(FileAssetAPI.BINARY_FIELD);
-    					java.io.File tempUserFolder = new java.io.File(APILocator.getFileAPI().getRealAssetPathTmpBinary() + java.io.File.separator + user.getUserId() +
-    							java.io.File.separator + fieldVar.getFieldContentlet());
-    					if (!tempUserFolder.exists())
-    						tempUserFolder.mkdirs();
-
-    					fileData = new java.io.File(tempUserFolder.getAbsolutePath() + java.io.File.separator + fileName);
-    					if(fileData.exists())
-    						fileData.delete();
-				    }
-					// Saving the new working data
-					FileChannel writeCurrentChannel = new FileOutputStream(fileData).getChannel();
-					writeCurrentChannel.truncate(0);
-					ByteBuffer buffer = ByteBuffer.allocate(currentData.length);
-					buffer.put(currentData);
-					buffer.position(0);
-					writeCurrentChannel.write(buffer);
-					writeCurrentChannel.force(false);
-					writeCurrentChannel.close();
-					Logger.debug(this, "WEBDAV fileName:" + fileName + ":" + fileData.getAbsolutePath());
-
-					if(destinationFile instanceof File){
-						// checks if it's an image
-						if (UtilMethods.isImage(fileName) && workingFile != null) {
-							try {
-								// gets image height
-								BufferedImage img = javax.imageio.ImageIO.read(workingFile);
-								if(img != null){
-									int height = img.getHeight();
-									((File)destinationFile).setHeight(height);
-									// gets image width
-									int width = img.getWidth();
-									((File)destinationFile).setWidth(width);
-								}
-							} catch (Exception ioe) {
-								Logger.error(this.getClass(), ioe.getMessage(), ioe);
->>>>>>> ec92d376
 							}
 						} catch (Exception ioe) {
 							Logger.error(this.getClass(), ioe.getMessage(), ioe);
