--- conflicted
+++ resolved
@@ -3,8 +3,6 @@
  */
 package com.dotmarketing.business;
 
-<<<<<<< HEAD
-import java.net.InetAddress;
 import java.sql.SQLException;
 import java.util.ArrayList;
 import java.util.Comparator;
@@ -17,25 +15,10 @@
 import java.util.Set;
 import java.util.concurrent.Callable;
 import java.util.concurrent.ConcurrentHashMap;
-
-import org.jboss.cache.Fqn;
-import org.jgroups.Address;
-import org.jgroups.ChannelClosedException;
-import org.jgroups.ChannelException;
-import org.jgroups.ChannelNotConnectedException;
-import org.jgroups.Event;
-import org.jgroups.JChannel;
-import org.jgroups.Message;
-import org.jgroups.PhysicalAddress;
-import org.jgroups.ReceiverAdapter;
-import org.jgroups.View;
-
-import com.dotcms.cluster.bean.ESProperty;
 import com.dotcms.cluster.bean.Server;
 import com.dotcms.cluster.bean.ServerPort;
 import com.dotcms.cluster.business.ClusterFactory;
 import com.dotcms.cluster.business.ServerAPI;
-=======
 import com.dotcms.repackage.backport_util_concurrent_3_1.edu.emory.mathcs.backport.java.util.Collections;
 import com.dotcms.repackage.guava_11_0_1.com.google.common.cache.Cache;
 import com.dotcms.repackage.guava_11_0_1.com.google.common.cache.CacheBuilder;
@@ -44,7 +27,6 @@
 import com.dotcms.repackage.jbosscache_core.org.jboss.cache.Fqn;
 import com.dotcms.repackage.jgroups_2_12_2_final.org.jgroups.*;
 import com.dotcms.repackage.struts.org.apache.struts.Globals;
->>>>>>> 51cc3d00
 import com.dotmarketing.cache.H2CacheLoader;
 import com.dotmarketing.common.business.journal.DistributedJournalAPI;
 import com.dotmarketing.db.DbConnectionFactory;
@@ -57,16 +39,6 @@
 import com.dotmarketing.velocity.DotResourceCache;
 import com.liferay.portal.struts.MultiMessageResources;
 
-<<<<<<< HEAD
-import edu.emory.mathcs.backport.java.util.Collections;
-import static com.dotcms.cluster.bean.ESProperty.*;
-=======
-import java.sql.SQLException;
-import java.util.*;
-import java.util.concurrent.Callable;
-import java.util.concurrent.ConcurrentHashMap;
->>>>>>> 51cc3d00
-
 /**
  * The Guava cache administrator uses Google's Guave code
  * under the covers and gets it's startup params from the dotmarketing-config.properties
@@ -89,21 +61,9 @@
 	static final String LIVE_CACHE_PREFIX = "livecache";
 	static final String WORKING_CACHE_PREFIX = "workingcache";
 	static final String DEFAULT_CACHE = "default";
-<<<<<<< HEAD
 	public static final String TEST_MESSAGE = "HELLO CLUSTER!";
-
 	private NullCallable nullCallable = new NullCallable();
 
-=======
-
-	private NullCallable nullCallable = new NullCallable();
-
-
-
-
-
-
->>>>>>> 51cc3d00
 	private boolean isDiskCache(String group){
 		if(group ==null || diskCache==null){
 			return false;
@@ -136,28 +96,17 @@
 		}
 
 		return ret;
-<<<<<<< HEAD
-=======
-
-	}
-
-
+
+	}
 
 	public DotGuavaCacheAdministratorImpl() {
 		journalAPI = APILocator.getDistributedJournalAPI();
 
->>>>>>> 51cc3d00
-
-	}
-
-<<<<<<< HEAD
-	public DotGuavaCacheAdministratorImpl() {
-//		journalAPI = APILocator.getDistributedJournalAPI();
-=======
-		ClassLoader classLoader = Thread.currentThread().getContextClassLoader();
-
-
->>>>>>> 51cc3d00
+
+
+        ClassLoader classLoader = Thread.currentThread().getContextClassLoader();
+
+
 		boolean initDiskCache = false;
 		Iterator<String> it = Config.getKeys();
 		availableCaches.add(DEFAULT_CACHE);
@@ -410,11 +359,7 @@
 		if(diskCache != null){
 			diskCache.resetCannotCacheCache();
 		}
-<<<<<<< HEAD
-		cacheToDisk = new ConcurrentHashMap<String, Boolean>();
-=======
 		cacheToDisk.clear();
->>>>>>> 51cc3d00
 
 	}
 
@@ -798,7 +743,6 @@
 
 		if (v.toString().equals(TEST_MESSAGE)) {
 			Logger.info(this, "Received Message Ping " + new Date());
-<<<<<<< HEAD
 			try {
 				channel.send(null, null, "ACK");
 			} catch (ChannelNotConnectedException e) {
@@ -809,11 +753,9 @@
 
 		} else if (v.toString().equals("ACK")) {
 			Logger.info(this, "ACK Received " + new Date());
-=======
 		} else if(v.toString().equals("MultiMessageResources.reload")) {
 			MultiMessageResources messages = (MultiMessageResources) Config.CONTEXT.getAttribute( Globals.MESSAGES_KEY );
             messages.reload();
->>>>>>> 51cc3d00
 		} else {
 			invalidateCacheFromCluster(v.toString());
 		}
