/**
 *
 */
package com.dotmarketing.business;

import java.sql.SQLException;
import java.util.ArrayList;
import java.util.Comparator;
import java.util.Date;
import java.util.HashMap;
import java.util.HashSet;
import java.util.Iterator;
import java.util.List;
import java.util.Map;
import java.util.Set;
import java.util.concurrent.Callable;
import java.util.concurrent.ConcurrentHashMap;

import org.jboss.cache.Fqn;
import org.jgroups.Address;
import org.jgroups.ChannelClosedException;
import org.jgroups.ChannelException;
import org.jgroups.ChannelNotConnectedException;
import org.jgroups.JChannel;
import org.jgroups.Message;
import org.jgroups.ReceiverAdapter;
import org.jgroups.View;

import com.dotcms.cluster.bean.ESProperty;
import com.dotcms.cluster.bean.Server;
import com.dotcms.cluster.business.ClusterFactory;
import com.dotcms.cluster.business.ServerAPI;
import com.dotmarketing.cache.H2CacheLoader;
import com.dotmarketing.common.business.journal.DistributedJournalAPI;
import com.dotmarketing.db.DbConnectionFactory;
import com.dotmarketing.db.HibernateUtil;
import com.dotmarketing.exception.DotDataException;
import com.dotmarketing.menubuilders.RefreshMenus;
import com.dotmarketing.util.Config;
import com.dotmarketing.util.Logger;
import com.dotmarketing.util.UtilMethods;
import com.dotmarketing.velocity.DotResourceCache;
import com.google.common.cache.Cache;
import com.google.common.cache.CacheBuilder;
import com.google.common.cache.RemovalListener;
import com.google.common.cache.RemovalNotification;

import edu.emory.mathcs.backport.java.util.Collections;
import static com.dotcms.cluster.bean.ESProperty.*;

/**
 * The Guava cache administrator uses Google's Guave code
 * under the covers and gets it's startup params from the dotmarketing-config.properties
 * on a put where the non legacy one will not.
 *
 * @author Jason Tesser
 * @version 1.6.5
 *
 */
public class DotGuavaCacheAdministratorImpl extends ReceiverAdapter implements DotCacheAdministrator {

	private DistributedJournalAPI journalAPI;
	private Map<String, Cache<String, Object>> groups = new HashMap<String, Cache<String, Object>>();
	private JChannel channel;
	private boolean useJgroups = false;
	private ConcurrentHashMap<String, Boolean> cacheToDisk = new ConcurrentHashMap<String, Boolean>();
	private HashSet<String> availableCaches = new HashSet<String>();
	private H2CacheLoader diskCache = null;

	static final String LIVE_CACHE_PREFIX = "livecache";
	static final String WORKING_CACHE_PREFIX = "workingcache";
	static final String DEFAULT_CACHE = "default";
<<<<<<< HEAD
=======
	public static final String TEST_MESSAGE = "HELLO CLUSTER!";
>>>>>>> 7e36bac3

	private NullCallable nullCallable = new NullCallable();

	private boolean isDiskCache(String group){
		if(group ==null || diskCache==null){
			return false;
		}
		group = group.toLowerCase();
		Boolean ret = cacheToDisk.get(group);
		if(ret == null) {
			if(Config.containsProperty("cache." + group + ".disk")){
				ret = Config.getBooleanProperty("cache." + group + ".disk", false);
			}
			else if(group.startsWith(LIVE_CACHE_PREFIX) && Config.containsProperty("cache." + LIVE_CACHE_PREFIX + ".disk")){
				ret = Config.getBooleanProperty("cache."+LIVE_CACHE_PREFIX+".disk", false);
			}
			else if(group.startsWith(WORKING_CACHE_PREFIX) && Config.containsProperty("cache." + WORKING_CACHE_PREFIX + ".disk")){
				ret = Config.getBooleanProperty("cache." + WORKING_CACHE_PREFIX + ".disk", false);
			}
			/*
			else if (group.startsWith("velocitymenucache")) {
				ret = false;
			}

			else if (group.startsWith("velocitycache")) {
				 ret = false;
			}
			*/
			else{
				ret = Config.getBooleanProperty("cache.default.disk", false);
			}
			cacheToDisk.put(group, ret);
		}

		return ret;
<<<<<<< HEAD

	}

=======

	}

>>>>>>> 7e36bac3
	public DotGuavaCacheAdministratorImpl() {
//		journalAPI = APILocator.getDistributedJournalAPI();
		boolean initDiskCache = false;
		Iterator<String> it = Config.getKeys();
		availableCaches.add(DEFAULT_CACHE);
		while(it.hasNext()){
			String key = it.next();
			if(key ==null){
				continue;
			}
			if(key.startsWith("cache.")){
				String cacheName = key.split("\\.")[1];
				if(key.endsWith(".size")){
					int inMemory = Config.getIntProperty(key, 0);
					availableCaches.add(cacheName.toLowerCase());
					Logger.info(this.getClass(), "***\t Cache Config Memory : " +  cacheName + ": " + inMemory  );
				}
				if(key.endsWith(".disk")){
					boolean useDisk = Config.getBooleanProperty(key, false);
					if(useDisk){
						initDiskCache =true;
						Logger.info(this.getClass(), "***\t Cache Config Disk   : " + cacheName  + ": true");
					}
				}

			}
		}
		if(initDiskCache){
			try{
				diskCache = H2CacheLoader.getInstance();
			}
			catch(Exception e){
				Logger.error(this.getClass(), "***\t Unable to start disk cache: " + e.getMessage(), e);
				cacheToDisk.clear();
			}
		}

	}

<<<<<<< HEAD
=======
//	public void setCluster() {
//		JChannel channel;
//		try {
//			System.setProperty("java.net.preferIPv4Stack", "true");
//
//			ClassLoader classLoader = Thread.currentThread().getContextClassLoader();
//			String cacheFile = "udp.xml";
//			channel = new JChannel(classLoader.getResource(cacheFile));
//
//			channel.setReceiver(new ReceiverAdapter() {
//				public void receive(Message msg) {
//					System.out.println("received msg from " + msg.getSrc() + ": " + msg.getObject());
//				}
//			});
//			channel.connect("MyCluster");
//			channel.send(new Message(null, null, "hello world"));
////			channel.close();
//		} catch (ChannelException e) {
//			// TODO Auto-generated catch block
//			e.printStackTrace();
//		}
//	}

>>>>>>> 7e36bac3
	public void setCluster(String serverId) {
		setCluster(null, serverId);
	}

	public void setCluster(Map<String, String> cacheProperties, String serverId) {
		Logger.info(this, "***\t Starting JGroups Cluster Setup");

		try {

			journalAPI = APILocator.getDistributedJournalAPI();

			if(cacheProperties==null) {
				cacheProperties = new HashMap<String, String>();
			}

<<<<<<< HEAD
=======
			Server localServer = APILocator.getServerAPI().getServer(serverId);
>>>>>>> 7e36bac3
			ClassLoader classLoader = Thread.currentThread().getContextClassLoader();
			String cacheProtocol = UtilMethods.isSet(cacheProperties.get("CACHE_PROTOCOL"))?cacheProperties.get("CACHE_PROTOCOL")
					:Config.getStringProperty("CACHE_PROTOCOL", "tcp");

			String cacheFile = "cache-jgroups-" + cacheProtocol + ".xml";

			Logger.info(this, "***\t Going to load JGroups with this Classpath file " + cacheFile);

			String bindAddr = UtilMethods.isSet(cacheProperties.get("CACHE_BINDADDRESS"))?cacheProperties.get("CACHE_BINDADDRESS")
<<<<<<< HEAD
					:Config.getStringProperty("CACHE_BINDADDRESS", "localhost");
=======
					:Config.getStringProperty("CACHE_BINDADDRESS", localServer.getIpAddress());
>>>>>>> 7e36bac3

			if (bindAddr != null) {
				Logger.info(this, "***\t Using " + bindAddr + " as the bindaddress");
			} else {
				Logger.info(this, "***\t bindaddress is not set");
			}

			if (UtilMethods.isSet(bindAddr)) {
				System.setProperty("jgroups.bind_addr", bindAddr);
			}

<<<<<<< HEAD
			Server localServer = APILocator.getServerAPI().getServer(serverId);

=======
>>>>>>> 7e36bac3
			String bindPort = localServer!=null&&UtilMethods.isSet(localServer.getCachePort())?Long.toString(localServer.getCachePort())
					:UtilMethods.isSet(cacheProperties.get("CACHE_BINDPORT"))?cacheProperties.get("CACHE_BINDPORT")
					:ClusterFactory.getNextAvailableCachePort(serverId);

			if (bindPort != null) {
				Logger.info(this, "***\t Using " + bindPort + " as the bindport");
			} else {
				Logger.info(this, "***\t bindport is not set");
			}

			if (UtilMethods.isSet(bindPort)) {
				System.setProperty("jgroups.bind_port", bindPort);
			}

<<<<<<< HEAD
			ServerAPI serverAPI = APILocator.getServerAPI();
			List<Server> aliveServers = serverAPI.getAliveServers();
=======
			localServer.setCachePort(Integer.parseInt(bindPort));

			ServerAPI serverAPI = APILocator.getServerAPI();
			List<Server> aliveServers = serverAPI.getAliveServers();
			aliveServers.add(localServer);
>>>>>>> 7e36bac3

			String initialHosts = "";

			int i=0;
			for (Server server : aliveServers) {
				if(i>0) {
					initialHosts += ", ";
				}
<<<<<<< HEAD
				initialHosts += server.getHost() + "[" + server.getCachePort() + "]";
				i++;
			}

			if(initialHosts.equals("")) {
				initialHosts += bindAddr + "[" + bindPort + "]";
			}

			if (cacheProtocol.equals("tcp")) {
				Logger.info(this, "***\t Setting up TCP Prperties");
				System.setProperty("jgroups.tcpping.initial_hosts",	UtilMethods.isSet(cacheProperties.get("CACHE_TCP_INITIAL_HOSTS"))?cacheProperties.get("CACHE_TCP_INITIAL_HOSTS")
						:Config.getStringProperty("CACHE_TCP_INITIAL_HOSTS", initialHosts));
			} else if (cacheProtocol.equals("udp")) {
				Logger.info(this, "***\t Setting up UDP Prperties");
				System.setProperty("jgroups.udp.mcast_port", UtilMethods.isSet(cacheProperties.get("CACHE_MULTICAST_PORT"))?cacheProperties.get("CACHE_MULTICAST_PORT")
						:Config.getStringProperty("CACHE_MULTICAST_PORT", "45588"));
				System.setProperty("jgroups.udp.mcast_addr", UtilMethods.isSet(cacheProperties.get("CACHE_MULTICAST_ADDRESS"))?cacheProperties.get("CACHE_MULTICAST_ADDRESS")
						:Config.getStringProperty("CACHE_MULTICAST_ADDRESS", "228.10.10.10"));
			} else {
				Logger.info(this, "Not Setting up any Properties as no protocal was found");
			}

			System.setProperty("java.net.preferIPv4Stack", UtilMethods.isSet(cacheProperties.get("CACHE_FORCE_IPV4"))?cacheProperties.get("CACHE_FORCE_IPV4")
					:Config.getStringProperty("CACHE_FORCE_IPV4", "true"));
			Logger.info(this, "***\t Setting up JCannel");
			channel = new JChannel(classLoader.getResource(cacheFile));
			channel.setReceiver(this);
			channel.connect("dotCMSCluster");
			channel.setOpt(JChannel.LOCAL, false);
			useJgroups = true;
			List<Address> members = channel.getView().getMembers();

			for (Address address : members) {
				System.out.println(address);
			}

			localServer.setCachePort(Integer.parseInt(bindPort));
			localServer.setHost(bindAddr);
=======
				initialHosts += server.getIpAddress() + "[" + server.getCachePort() + "]";
				i++;
			}

			if(initialHosts.equals("")) {
				initialHosts += bindAddr + "[" + bindPort + "]";
			}

			String cacheTCPInitialHosts = UtilMethods.isSet(cacheProperties.get("CACHE_TCP_INITIAL_HOSTS"))?cacheProperties.get("CACHE_TCP_INITIAL_HOSTS")
					:Config.getStringProperty("CACHE_TCP_INITIAL_HOSTS", initialHosts);

			if (cacheProtocol.equals("tcp")) {
				Logger.info(this, "***\t Setting up TCP Prperties");
				System.setProperty("jgroups.tcpping.initial_hosts",	cacheTCPInitialHosts);
			} else if (cacheProtocol.equals("udp")) {
				Logger.info(this, "***\t Setting up UDP Prperties");
				System.setProperty("jgroups.udp.mcast_port", UtilMethods.isSet(cacheProperties.get("CACHE_MULTICAST_PORT"))?cacheProperties.get("CACHE_MULTICAST_PORT")
						:Config.getStringProperty("CACHE_MULTICAST_PORT", "45588"));
				System.setProperty("jgroups.udp.mcast_addr", UtilMethods.isSet(cacheProperties.get("CACHE_MULTICAST_ADDRESS"))?cacheProperties.get("CACHE_MULTICAST_ADDRESS")
						:Config.getStringProperty("CACHE_MULTICAST_ADDRESS", "228.10.10.10"));
			} else {
				Logger.info(this, "Not Setting up any Properties as no protocal was found");
			}

			System.setProperty("java.net.preferIPv4Stack", UtilMethods.isSet(cacheProperties.get("CACHE_FORCE_IPV4"))?cacheProperties.get("CACHE_FORCE_IPV4")
					:Config.getStringProperty("CACHE_FORCE_IPV4", "true"));
			Logger.info(this, "***\t Setting up JChannel");
			channel = new JChannel(classLoader.getResource(cacheFile));
			channel.setReceiver(this);
//			channel.setReceiver(new ReceiverAdapter() {
//				public void receive(Message msg) {
//					System.out.println("received msg from " + msg.getSrc() + ": " + msg.getObject());
//				}
//			});
			channel.connect("dotCMSCluster");
			channel.setOpt(JChannel.LOCAL, false);
			useJgroups = true;
			channel.send(new Message(null, null, TEST_MESSAGE));
			List<Address> members = channel.getView().getMembers();;

>>>>>>> 7e36bac3
			serverAPI.updateServer(localServer);

			Logger.info(this, "***\t " + channel.toString(true));
			Logger.info(this, "***\t Ending JGroups Cluster Setup");
		} catch (Exception e1) {
			Logger.info(this, "Error During JGroups Cluster Setup");
			Logger.fatal(DotGuavaCacheAdministratorImpl.class, e1.getMessage(), e1);
		}
	}

	/*
	 * (non-Javadoc)
	 *
	 * @see com.dotmarketing.business.DotCacheAdministrator#flushAll()
	 */
	public void flushAll() {
		flushAlLocalOnlyl();
		try {
			if (Config.getBooleanProperty("CACHE_CLUSTER_THROUGH_DB", false)) {
				journalAPI.addCacheEntry("0", ROOT_GOUP);
			} else if (useJgroups) {
				Message msg = new Message(null, null, "0:" + ROOT_GOUP);
				try {
					channel.send(msg);
				} catch (Exception e) {
					Logger.error(DotGuavaCacheAdministratorImpl.class, "Unable to send invalidation to cluster : " + e.getMessage(), e);
				}
			}
		} catch (DotDataException e) {
			Logger.error(this, "Unable to add journal entry for cluster", e);
		}
	}

	/*
	 * (non-Javadoc)
	 *
	 * @see
	 * com.dotmarketing.business.DotCacheAdministrator#flushGroup(java.lang.
	 * String)
	 */

	public void flushGroup(String group) {

		if(group ==null ){
			return ;
		}
		group = group.toLowerCase();

		groups.remove(group);

		flushGroupLocalOnly(group);

		try {
			if (Config.getBooleanProperty("CACHE_CLUSTER_THROUGH_DB", false)) {
				journalAPI.addCacheEntry("0", group);
			} else if (useJgroups) {
				Message msg = new Message(null, null, "0:" + group);
				try {
					channel.send(msg);
				} catch (Exception e) {
					Logger.error(DotGuavaCacheAdministratorImpl.class, "Unable to send invalidation to cluster : " + e.getMessage(), e);
				}
			}
		} catch (DotDataException e) {
			Logger.error(this, "Unable to add journal entry for cluster", e);
		}
	}

	/*
	 * (non-Javadoc)
	 *
	 * @see com.dotmarketing.business.DotCacheAdministrator#flushAll()
	 */
	public void flushAlLocalOnlyl() {

		Set<String> myGroups = new HashSet<String>();

		myGroups.addAll(groups.keySet());
		groups = new HashMap<String, Cache<String,Object>>();
		if(diskCache != null){
			try {
				myGroups.addAll(H2CacheLoader.getGroups());
			} catch (SQLException e) {
				Logger.error(DotGuavaCacheAdministratorImpl.class,e.getMessage(),e);
			}
		}

		for(String group : myGroups){
			flushGroupLocalOnly(group);
		}
		if(diskCache != null){
			diskCache.resetCannotCacheCache();
		}
		cacheToDisk = new ConcurrentHashMap<String, Boolean>();

	}

	public void flushGroupLocalOnly(String group) {

		if(group ==null ){
			return ;
		}
		group = group.toLowerCase();

		Cache cache = getCache(group);


		if(isDiskCache(group)){
			try {
				diskCache.remove(new Fqn(group));
			} catch (Exception e) {
				Logger.debug(DotGuavaCacheAdministratorImpl.class,e.getMessage(),e);
			}
		}
		cache.invalidateAll();

	}


	private class NullCallable implements Callable{

		public Object call() throws Exception {
			return null;
		}


	}

	public Object getMemory(String key, String group) throws DotCacheException {
		if(key == null || group == null){
			return null;
		}
		key = key.toLowerCase();
		group = group.toLowerCase();
		Cache cache = getCache(group);
		Object j = null;
		try {
			j = cache.get(key, nullCallable);
		} catch (Exception e) {

		}
		return j;
	}

	public Object getDisk(String key, String group) throws DotCacheException {
		if(key == null || group == null){
			return null;
		}

		key = key.toLowerCase();
		group = group.toLowerCase();
		Object j = null;
		if(isDiskCache(group)){
			try {
				Map m=diskCache.get(new Fqn(group, key));
				if(m!=null){
					j = m.get(key);
					if(j != null){
						Cache cache = getCache(group);
						cache.put(key, j);
					}
				}
			} catch (Exception e) {
				Logger.debug(DotGuavaCacheAdministratorImpl.class,e.getMessage(),e);
			}
		}
		return j;

	}
	/**
	 * Gets from Memory, if not in memory, tries disk
	 */
	public Object get(String key, String group) throws DotCacheException {
		if(key == null || group == null){
			return null;
		}
		key = key.toLowerCase();
		group = group.toLowerCase();

		Object j = getMemory( key,  group);
		if(j==null){
			j= getDisk( key,  group);
		}

		return j;
	}

	/*
	 * (non-Javadoc)
	 *
	 * @see
	 * com.dotmarketing.business.DotCacheAdministrator#put(java.lang.String,
	 * java.lang.Object, java.lang.String[])
	 */
	public void put(String key, final Object content, String group) {
		if(key == null || group == null){
			return;
		}
		key = key.toLowerCase();
		group = group.toLowerCase();



		Cache cache = getCache(group);
		cache.put(key, content);

		if(isDiskCache(group)){
			try {
				diskCache.put(new Fqn(group, key), key, content);
			} catch (Exception e) {
				Logger.debug(DotGuavaCacheAdministratorImpl.class,e.getMessage(),e);
			}
		}
	}

	/*
	 * (non-Javadoc)
	 *
	 * @see
	 * com.dotmarketing.business.DotCacheAdministrator#remove(java.lang.String)
	 */
	public void remove(final String key, final String group) {
		if(key == null || group == null){
			return;
		}
		Runnable cacheRemoveRunnable=new Runnable() {
	         public void run() {

				String k = key.toLowerCase();
				String g = group.toLowerCase();
				removeLocalOnly(k, g);

				try {
					if (Config.getBooleanProperty("CACHE_CLUSTER_THROUGH_DB", false)) {
						journalAPI.addCacheEntry(k, g);
					} else if (useJgroups) {
						Message msg = new Message(null, null, k + ":" + g);
						try {
							channel.send(msg);
						} catch (Exception e) {
							Logger.error(DotGuavaCacheAdministratorImpl.class, "Unable to send invalidation to cluster : " + e.getMessage(), e);
						}
					}
				} catch (DotDataException e) {
					Logger.error(this, "Unable to add journal entry for cluster", e);
				}
	         }
		};
		try {
			if(!DbConnectionFactory.getConnection().getAutoCommit()){
				HibernateUtil.addCommitListener(cacheRemoveRunnable);
			}
		} catch (Exception e) {
			Logger.error(DotGuavaCacheAdministratorImpl.class,e.getMessage(),e);
		}
		cacheRemoveRunnable.run();
	}

	public void removeLocalOnly(final String key, final String group) {
		if(key == null || group == null){
			return;
		}
		Runnable cacheRemoveRunnable=new Runnable() {
	         public void run() {
				String k = key.toLowerCase();
				String g = group.toLowerCase();
				Cache<String, Object>  cache = getCache(g);
				cache.invalidate(k);
				if(isDiskCache(g)){
					try {
						if(!UtilMethods.isSet(key)){
							Logger.error(this.getClass(), "Empty key passed in, clearing group " + group + " by mistake");
						}
						diskCache.remove(new Fqn(g, k), k.toLowerCase());
					} catch (Exception e) {
						Logger.error(DotGuavaCacheAdministratorImpl.class,e.getMessage(),e);
					}
				}
	         }
		};
		try {
			if(!DbConnectionFactory.getConnection().getAutoCommit()){
				HibernateUtil.addCommitListener(cacheRemoveRunnable);
			}
		} catch (Exception e) {
			Logger.error(DotGuavaCacheAdministratorImpl.class,e.getMessage(),e);
		}
		cacheRemoveRunnable.run();
	}

	public Set<String> getKeys(String group) {
		if(group ==null ){
			return null;
		}
		Set<String> keys=new HashSet<String>();

		group = group.toLowerCase();
		Cache<String, Object> cache = getCache(group);
		Map<String, Object> m = cache.asMap();

		if (m!=null) {
			keys.addAll(m.keySet());
		}

		if(diskCache!=null && isDiskCache(group)) {
		    try {
		        keys.addAll(diskCache.getKeys(group));
		    }
		    catch(Exception ex) {
		        Logger.error(this, "can't get h2 cache keys on group "+group,ex);
		    }
		}

		return keys;


	}

	public List<Map<String, Object>> getCacheStatsList() {
		List<Map<String, Object>> list = new ArrayList<Map<String, Object>>();


		Set<String> myGroups = new HashSet<String>();

		myGroups.addAll(groups.keySet());

		if(diskCache != null){
			try {
				for(String s : H2CacheLoader.getGroups()){
					myGroups.add(s.toLowerCase());
				}
			} catch (SQLException e) {
				Logger.error(DotGuavaCacheAdministratorImpl.class, e.getMessage(), e);
			}
		}

		Cache dCache = getCache(DEFAULT_CACHE);
		for (String group : myGroups) {
			Map<String, Object> m = new HashMap<String, Object>();
			m.put("cache", getCache(group));
			String region = group.toString();
			m.put("region", region);

			m.put("toDisk", new Boolean(isDiskCache(group)));
			boolean isDefault = false;


			try {
				Cache n = getCache(group);
				m.put("memory", n.size());

				m.put("CacheStats", n.stats());
				isDefault = (!DEFAULT_CACHE.equals(group) && n.equals(dCache));

			} catch (Exception e) {

			}
			m.put("isDefault", isDefault);
			m.put("disk", -1);
			if(diskCache != null){
				if(isDiskCache(group)){
					m.put("disk", H2CacheLoader.getGroupCount(group.toString()));
				}
			}


			int configured = isDefault
				? Config.getIntProperty("cache."+DEFAULT_CACHE+".size" )
    				: (Config.getIntProperty("cache." +region + ".size", -1 ) != -1)
    					? Config.getIntProperty("cache." +region + ".size" )
    						: (region.startsWith(WORKING_CACHE_PREFIX) && Config.getIntProperty("cache."+WORKING_CACHE_PREFIX+".size", -1 ) != -1)
    							? Config.getIntProperty("cache."+WORKING_CACHE_PREFIX+".size" )
   									: (region.startsWith(LIVE_CACHE_PREFIX) && Config.getIntProperty("cache."+LIVE_CACHE_PREFIX+".size", -1 ) != -1)
   										? Config.getIntProperty("cache."+LIVE_CACHE_PREFIX+".size" )
   												: Config.getIntProperty("cache."+DEFAULT_CACHE+".size" );



   			m.put("configuredSize", configured);

			list.add(m);

		}


		Collections.sort(list, new CacheComparator());


		return list;
	}

	private class CacheComparator implements Comparator<Map<String, Object>>{

		public int compare(Map o1, Map o2) {
			try{
				String group1 = (String) o1.get("region");
				String group2 = (String) o2.get("region");
				if(group1.toLowerCase().startsWith("working")){
					return 1;
				}
				if(group1.toLowerCase().startsWith(LIVE_CACHE_PREFIX)){
					return 1;
				}
				if(group2.toLowerCase().startsWith(WORKING_CACHE_PREFIX)){
					return -1;
				}
				if(group2.toLowerCase().startsWith(LIVE_CACHE_PREFIX)){
					return -1;
				}
				else{
					return group1.compareToIgnoreCase(group2);
				}
			}
			catch(Exception e){

			}

			return 0;

		}


	}





	public String getCacheStats() {

		return null;
	}

	public void shutdown() {
		if(diskCache != null){
			diskCache.destroy();
		}
	}



	public JChannel getJGroupsChannel() {
		return channel;
	}

	@Override
	public void receive(Message msg) {
		if (msg == null) {
			return;
		}
		Object v = msg.getObject();
		if (v == null) {
			return;
		}

		if (v.toString().equals(TEST_MESSAGE)) {
			Logger.info(this, "Received Message Ping " + new Date());
			try {
				channel.send(null, null, "ACK");
			} catch (ChannelNotConnectedException e) {
				Logger.error(DotGuavaCacheAdministratorImpl.class, e.getMessage(), e);
			} catch (ChannelClosedException e) {
				Logger.error(DotGuavaCacheAdministratorImpl.class, e.getMessage(), e);
			}

		} else if (v.toString().equals("ACK")) {
			Logger.info(this, "ACK Received " + new Date());
		} else {
			invalidateCacheFromCluster(v.toString());
		}
	}

	public void viewAccepted(View new_view) {
		super.viewAccepted(new_view);
		Logger.info(this, "Method view: Cluster View is : " + new_view);
		Logger.info(DotGuavaCacheAdministratorImpl.class, "viewAccepted + Cluster View is : " + new_view);
	}

	@Override
	public void suspect(Address mbr) {
		super.suspect(mbr);
		Logger.info(this, "Method suspect: There is a suspected member : " + mbr);
		Logger.info(DotGuavaCacheAdministratorImpl.class, "suspect + There is a suspected member : " + mbr);
	}

	public void testCluster() {
		Message msg = new Message(null, null, TEST_MESSAGE);
		try {
			channel.send(msg);
			Logger.info(this, "Sending Ping to Cluster " + new Date());
		} catch (ChannelNotConnectedException e) {
			Logger.error(DotGuavaCacheAdministratorImpl.class, e.getMessage(), e);
		} catch (ChannelClosedException e) {
			Logger.error(DotGuavaCacheAdministratorImpl.class, e.getMessage(), e);
		}
	}

	public void testNode(Address nodeAdr) {
		try {
			channel.send(nodeAdr, null, "TESTNODE");
		} catch (ChannelNotConnectedException e) {
			Logger.error(DotGuavaCacheAdministratorImpl.class, e.getMessage(), e);
		} catch (ChannelClosedException e) {
			Logger.error(DotGuavaCacheAdministratorImpl.class, e.getMessage(), e);
		}
	}

	private void invalidateCacheFromCluster(String k) {
		boolean flushMenus = false;
		DotResourceCache vc = CacheLocator.getVeloctyResourceCache();
		String menuGroup = vc.getMenuGroup();

		int i = k.lastIndexOf(":");
		if (i > 0) {
			String key = k.substring(0, i);
			String group = k.substring(i + 1, k.length());

			key = key.toLowerCase();
			group = group.toLowerCase();
			if (groups != null) {

				if (groups.containsKey(group)) {
					Logger.debug(this, "Cluster Eviction of Key : " + key + " With Group : " + group + " from cache");
				}
			}
			if (key.contains("dynamic")) {
				if (group.equals(menuGroup)) {
					flushMenus = true;
				}
			}
			if (!flushMenus) {
				if (key.equals("0")) {
					if (group.equalsIgnoreCase(DotCacheAdministrator.ROOT_GOUP)) {
						CacheLocator.getCacheAdministrator().flushAlLocalOnlyl();
					} else if (group.equalsIgnoreCase(menuGroup)) {
						flushMenus = true;
					} else {
						CacheLocator.getCacheAdministrator().flushGroupLocalOnly(group);
					}
				} else {
					CacheLocator.getCacheAdministrator().removeLocalOnly(key, group);
				}
			}
		} else {
			Logger.error(this, "The cache to locally remove key is invalid. The value was " + k);
		}
		if (flushMenus) {
			RefreshMenus.deleteMenusOnFileSystemOnly();
			CacheLocator.getCacheAdministrator().flushGroupLocalOnly(menuGroup);
		}
	}

	private Cache<String, Object> getCache(String cacheName) {
		if (cacheName == null) {
			throw new DotStateException("Null cache region passed in");
		}
		cacheName = cacheName.toLowerCase();
		Cache<String, Object> cache = groups.get(cacheName);

		// init cache if it does not exist
		if (cache == null) {
			synchronized (cacheName) {
				cache = groups.get(cacheName);
				if (cache == null) {


					boolean separateCache = (availableCaches.contains(cacheName) || DEFAULT_CACHE.equals(cacheName) ||cacheName.startsWith(LIVE_CACHE_PREFIX) || cacheName.startsWith(WORKING_CACHE_PREFIX) );


					if (separateCache) {
						int size = -1;
						boolean toDisk = false;
						if (cacheName.startsWith(LIVE_CACHE_PREFIX)) {
							size = Config.getIntProperty("cache." + cacheName + ".size", -1);
							if(size <0){
								size = Config.getIntProperty("cache."+LIVE_CACHE_PREFIX+".size", -1);
							}
							if(Config.containsProperty("cache." + cacheName + ".disk")){
								toDisk = Config.getBooleanProperty("cache." + cacheName + ".disk", false);
							}
							else{
								toDisk = Config.getBooleanProperty("cache."+LIVE_CACHE_PREFIX+".disk", false);
							}
						}
						else if (cacheName.startsWith(WORKING_CACHE_PREFIX)) {
							size = Config.getIntProperty("cache." + cacheName + ".size", -1);
							if(size <0){
								size = Config.getIntProperty("cache."+WORKING_CACHE_PREFIX+".size", -1);
							}
							if(Config.containsProperty("cache." + cacheName + ".disk")){
								toDisk = Config.getBooleanProperty("cache." + cacheName + ".disk", false);
							}
							else{
								toDisk = Config.getBooleanProperty("cache."+WORKING_CACHE_PREFIX+".disk", false);
							}
						}
						else {
							size = Config.getIntProperty("cache." + cacheName + ".size", -1);
							if(Config.containsProperty("cache." + cacheName + ".disk")){
								toDisk = Config.getBooleanProperty("cache." + cacheName + ".disk", false);
							}
							else{
								toDisk = Config.getBooleanProperty("cache."+DEFAULT_CACHE+".disk", false);
							}
						}

						if (size == -1) {
							size = Config.getIntProperty("cache."+DEFAULT_CACHE+".size", 100);
						}

						Logger.info(this.getClass(), "***\t Building Cache : " + cacheName + ", size:" + size + ", toDisk:" + toDisk + ",Concurrency:" + Config.getIntProperty("cache.concurrencylevel", 32));
						CacheBuilder<Object, Object> cb  = CacheBuilder
								.newBuilder()
								.maximumSize(size)
								.concurrencyLevel(Config.getIntProperty("cache.concurrencylevel", 32));



						cache = cb.build();
						groups.put(cacheName, cache);

					} else {
						Logger.info(this.getClass(), "***\t No Cache for   : " + cacheName + ", using " + DEFAULT_CACHE);
						cache = getCache(DEFAULT_CACHE);
						groups.put(cacheName, cache);
					}
				}
			}
		}

		return cache;

	}

	private class DotRemoval implements RemovalListener {

		public void onRemoval(RemovalNotification removalEvent) {

		}

	}

    @Override
    public Class getImplementationClass() {
        return DotGuavaCacheAdministratorImpl.class;
    }



    @Override
    public DotCacheAdministrator getImplementationObject() {
        return this;
    }

    public View getView() {
    	if(channel!=null)
    		return channel.getView();
    	else
    		return null;
    }

    public JChannel getChannel() {
    	return channel;
    }
}<|MERGE_RESOLUTION|>--- conflicted
+++ resolved
@@ -70,10 +70,7 @@
 	static final String LIVE_CACHE_PREFIX = "livecache";
 	static final String WORKING_CACHE_PREFIX = "workingcache";
 	static final String DEFAULT_CACHE = "default";
-<<<<<<< HEAD
-=======
 	public static final String TEST_MESSAGE = "HELLO CLUSTER!";
->>>>>>> 7e36bac3
 
 	private NullCallable nullCallable = new NullCallable();
 
@@ -109,15 +106,9 @@
 		}
 
 		return ret;
-<<<<<<< HEAD
-
-	}
-
-=======
-
-	}
-
->>>>>>> 7e36bac3
+
+	}
+
 	public DotGuavaCacheAdministratorImpl() {
 //		journalAPI = APILocator.getDistributedJournalAPI();
 		boolean initDiskCache = false;
@@ -157,8 +148,6 @@
 
 	}
 
-<<<<<<< HEAD
-=======
 //	public void setCluster() {
 //		JChannel channel;
 //		try {
@@ -182,7 +171,6 @@
 //		}
 //	}
 
->>>>>>> 7e36bac3
 	public void setCluster(String serverId) {
 		setCluster(null, serverId);
 	}
@@ -198,10 +186,7 @@
 				cacheProperties = new HashMap<String, String>();
 			}
 
-<<<<<<< HEAD
-=======
 			Server localServer = APILocator.getServerAPI().getServer(serverId);
->>>>>>> 7e36bac3
 			ClassLoader classLoader = Thread.currentThread().getContextClassLoader();
 			String cacheProtocol = UtilMethods.isSet(cacheProperties.get("CACHE_PROTOCOL"))?cacheProperties.get("CACHE_PROTOCOL")
 					:Config.getStringProperty("CACHE_PROTOCOL", "tcp");
@@ -211,11 +196,7 @@
 			Logger.info(this, "***\t Going to load JGroups with this Classpath file " + cacheFile);
 
 			String bindAddr = UtilMethods.isSet(cacheProperties.get("CACHE_BINDADDRESS"))?cacheProperties.get("CACHE_BINDADDRESS")
-<<<<<<< HEAD
-					:Config.getStringProperty("CACHE_BINDADDRESS", "localhost");
-=======
 					:Config.getStringProperty("CACHE_BINDADDRESS", localServer.getIpAddress());
->>>>>>> 7e36bac3
 
 			if (bindAddr != null) {
 				Logger.info(this, "***\t Using " + bindAddr + " as the bindaddress");
@@ -227,11 +208,6 @@
 				System.setProperty("jgroups.bind_addr", bindAddr);
 			}
 
-<<<<<<< HEAD
-			Server localServer = APILocator.getServerAPI().getServer(serverId);
-
-=======
->>>>>>> 7e36bac3
 			String bindPort = localServer!=null&&UtilMethods.isSet(localServer.getCachePort())?Long.toString(localServer.getCachePort())
 					:UtilMethods.isSet(cacheProperties.get("CACHE_BINDPORT"))?cacheProperties.get("CACHE_BINDPORT")
 					:ClusterFactory.getNextAvailableCachePort(serverId);
@@ -246,16 +222,11 @@
 				System.setProperty("jgroups.bind_port", bindPort);
 			}
 
-<<<<<<< HEAD
-			ServerAPI serverAPI = APILocator.getServerAPI();
-			List<Server> aliveServers = serverAPI.getAliveServers();
-=======
 			localServer.setCachePort(Integer.parseInt(bindPort));
 
 			ServerAPI serverAPI = APILocator.getServerAPI();
 			List<Server> aliveServers = serverAPI.getAliveServers();
 			aliveServers.add(localServer);
->>>>>>> 7e36bac3
 
 			String initialHosts = "";
 
@@ -264,46 +235,6 @@
 				if(i>0) {
 					initialHosts += ", ";
 				}
-<<<<<<< HEAD
-				initialHosts += server.getHost() + "[" + server.getCachePort() + "]";
-				i++;
-			}
-
-			if(initialHosts.equals("")) {
-				initialHosts += bindAddr + "[" + bindPort + "]";
-			}
-
-			if (cacheProtocol.equals("tcp")) {
-				Logger.info(this, "***\t Setting up TCP Prperties");
-				System.setProperty("jgroups.tcpping.initial_hosts",	UtilMethods.isSet(cacheProperties.get("CACHE_TCP_INITIAL_HOSTS"))?cacheProperties.get("CACHE_TCP_INITIAL_HOSTS")
-						:Config.getStringProperty("CACHE_TCP_INITIAL_HOSTS", initialHosts));
-			} else if (cacheProtocol.equals("udp")) {
-				Logger.info(this, "***\t Setting up UDP Prperties");
-				System.setProperty("jgroups.udp.mcast_port", UtilMethods.isSet(cacheProperties.get("CACHE_MULTICAST_PORT"))?cacheProperties.get("CACHE_MULTICAST_PORT")
-						:Config.getStringProperty("CACHE_MULTICAST_PORT", "45588"));
-				System.setProperty("jgroups.udp.mcast_addr", UtilMethods.isSet(cacheProperties.get("CACHE_MULTICAST_ADDRESS"))?cacheProperties.get("CACHE_MULTICAST_ADDRESS")
-						:Config.getStringProperty("CACHE_MULTICAST_ADDRESS", "228.10.10.10"));
-			} else {
-				Logger.info(this, "Not Setting up any Properties as no protocal was found");
-			}
-
-			System.setProperty("java.net.preferIPv4Stack", UtilMethods.isSet(cacheProperties.get("CACHE_FORCE_IPV4"))?cacheProperties.get("CACHE_FORCE_IPV4")
-					:Config.getStringProperty("CACHE_FORCE_IPV4", "true"));
-			Logger.info(this, "***\t Setting up JCannel");
-			channel = new JChannel(classLoader.getResource(cacheFile));
-			channel.setReceiver(this);
-			channel.connect("dotCMSCluster");
-			channel.setOpt(JChannel.LOCAL, false);
-			useJgroups = true;
-			List<Address> members = channel.getView().getMembers();
-
-			for (Address address : members) {
-				System.out.println(address);
-			}
-
-			localServer.setCachePort(Integer.parseInt(bindPort));
-			localServer.setHost(bindAddr);
-=======
 				initialHosts += server.getIpAddress() + "[" + server.getCachePort() + "]";
 				i++;
 			}
@@ -344,7 +275,6 @@
 			channel.send(new Message(null, null, TEST_MESSAGE));
 			List<Address> members = channel.getView().getMembers();;
 
->>>>>>> 7e36bac3
 			serverAPI.updateServer(localServer);
 
 			Logger.info(this, "***\t " + channel.toString(true));
