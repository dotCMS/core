/**
 *
 */
package com.dotmarketing.business;

import java.lang.reflect.InvocationTargetException;
import java.text.SimpleDateFormat;
import java.util.ArrayList;
import java.util.HashSet;
import java.util.LinkedList;
import java.util.List;
import java.util.Map;
import java.util.Queue;
import java.util.Set;

import org.apache.commons.beanutils.BeanUtils;

import com.dotmarketing.business.RoleCache.UserRoleCacheHelper;
import com.dotmarketing.common.db.DotConnect;
import com.dotmarketing.db.DbConnectionFactory;
import com.dotmarketing.db.HibernateUtil;
import com.dotmarketing.exception.DotDataException;
import com.dotmarketing.util.AdminLogger;
import com.dotmarketing.util.InodeUtils;
import com.dotmarketing.util.Logger;
import com.dotmarketing.util.UUIDGenerator;
import com.dotmarketing.util.UtilMethods;
import com.dotmarketing.util.VelocityUtil;
import com.liferay.portal.model.User;

/**
 * @author Jason Tesser
 *
 */
public class RoleFactoryImpl extends RoleFactory {

	private RoleCache rc = CacheLocator.getCmsRoleCache();

	@Override
	protected List<Role> findAllAssignableRoles(boolean showSystemRoles) throws DotDataException {
		HibernateUtil hu = new HibernateUtil(Role.class);
		String query = "from com.dotmarketing.business.Role where edit_permissions = ?";
		if(!showSystemRoles){
			query = query + " and system = ?";
		}

		hu.setQuery(query);
		hu.setParam(true);
		if(!showSystemRoles){
			hu.setParam(false);
		}
		return hu.list();
	}

	@Override
	protected Role getRoleById(String roleId) throws DotDataException {
		return getRoleById(roleId, true);
	}

	protected Role getRoleById(String roleId, boolean translateFQN) throws DotDataException {
		Role r = null;
		r = rc.get(roleId);
		if(r == null){
			HibernateUtil hu = new HibernateUtil(Role.class);
			hu.setQuery("from com.dotmarketing.business.Role where id = ?");
			hu.setParam(roleId);
			r = (Role)hu.load();
			if(r == null)
				return null;
			rc.add(r);
			try {
				if(r != null && InodeUtils.isSet(r.getId())){
					List<Role> roles = new ArrayList<Role>();
					roles.add(r);
					populatChildrenForRoles(roles);
					if(translateFQN) {
						for (Role role : roles) {
							translateFQNFromDB(role);
						}
					}
					r = roles.get(0);
				}else{
					return null;
				}
			} catch (Exception e) {
				Logger.error(this, e.getMessage(), e);
				throw new DotDataException(e.getMessage(), e);
			}
			rc.add(r);
			HibernateUtil.evict(r);
		}
		return r;
	}

	@Override
	protected List<Role> loadRolesForUser(String userId, boolean includeImplicitRoles) throws DotDataException {
		try {
			List<Role> roles = new ArrayList<Role>();
			List<UserRoleCacheHelper> helpers = rc.getRoleIdsForUser(userId);
			if(helpers != null){
				for (UserRoleCacheHelper h : helpers) {
					if(includeImplicitRoles || !h.isInherited()){
						Role r = getRoleById(h.getRoleId());
						if(r != null){
							roles.add(r);
						}
					}
				}	
			}else{
				helpers = new ArrayList<RoleCache.UserRoleCacheHelper>();
				LinkedList<Role> rolesToProcess = new LinkedList<Role>();
				Set<String> rids = new HashSet<String>();
				DotConnect dc = new DotConnect();
				dc.setSQL("select distinct role_id from users_cms_roles where users_cms_roles.user_id  = ?");
				dc.addParam(userId);
				List<Map<String,Object>> rows = dc.loadObjectResults();
				for (Map<String, Object> map : rows) {
					Role r = null;
					try{
						r = getRoleById(map.get("role_id").toString());
					}catch (Exception e) {
						Logger.error(this, e.getMessage() + " While loading the user with id " + userId == null? "not passed in":userId + " Unable to load role with roleid " + map.get("role_id").toString() == null? "null":map.get("role_id").toString(), e);
					}
					rids.add(r.getId());
					rolesToProcess.add(r);
				}
	
				if(APILocator.getUserAPI().getAnonymousUser().getUserId().equals(userId) 
						&& !rolesToProcess.contains(APILocator.getRoleAPI().loadCMSAnonymousRole())){
					rolesToProcess.add(APILocator.getRoleAPI().loadCMSAnonymousRole());
				}
				while(!rolesToProcess.isEmpty()) {
					Role r = rolesToProcess.poll();
					if(r ==null) continue;
					UserRoleCacheHelper h = rc.new UserRoleCacheHelper(r.getId(),rids.contains(r.getId())?false:true);
					helpers.add(h);
					if(includeImplicitRoles || rids.contains(r.getId())){
						roles.add(r);
					}
					if(r.getRoleChildren() != null && includeImplicitRoles)
						for(String roleId: r.getRoleChildren()) {
							rolesToProcess.add(getRoleById(roleId));
						}
				}
				rc.addRoleListForUser(helpers, userId);
			}
			
			return roles;
		} catch (Exception e) {
			Logger.error(this,e.getMessage() + " Unable to load the user roles for user " + userId == null? "not passed in":userId, e);
			throw new DotDataException(e.getMessage() + " Unable to load the user roles for user " + userId == null? "not passed in":userId, e);
		}
	}


	@Override
	protected List<Role> getRolesByName(String filter, int start, int limit) throws DotDataException {
		if(filter==null) return new ArrayList<Role>();

		filter = "%" + filter.toLowerCase() + "%";
		return getRolesByNameFiltered(filter, start, limit);
	}


	@Override
	protected List<Role> getRolesByNameFiltered(String filter, int start, int limit) throws DotDataException {
		HibernateUtil hu = new HibernateUtil(Role.class);
		hu.setQuery("from " + Role.class.getName() + " where lower(role_name) like ? order by role_name");
		if(filter ==null)filter ="";
		filter = filter.toLowerCase();
		hu.setParam(filter);
		hu.setFirstResult(start);
		hu.setMaxResults(limit);
		List<Role> roles = (List<Role>)hu.list();
		try {
			populatChildrenForRoles(roles);
			for (Role role : roles) {
				HibernateUtil.evict(role);
				translateFQNFromDB(role);
			}
		} catch (Exception e) {
			Logger.error(this, e.getMessage(), e);
			throw new DotDataException(e.getMessage(), e);
		}
		if(roles != null){
			for (Role role : roles) {
				rc.add(role);
			}
		}
		return roles;
	}

	@Override
	protected Role findRoleByName(String rolename, Role parent) throws DotDataException {
		HibernateUtil hu = new HibernateUtil(Role.class);
		if(parent == null){
			hu.setQuery("from " + Role.class.getName() + " as r where r.name = ? and r.parent = r.id");
		}else{
			hu.setQuery("from " + Role.class.getName() + " as r where r.name = ? and r.parent = ? and r.parent <> r.id");
		}
		hu.setParam(rolename);
		if(parent != null){
			hu.setParam(parent.getId());
		}
		List<Role> roles = (List<Role>)hu.list();
		try {
			populatChildrenForRoles(roles);
			for (Role role : roles) {
				translateFQNFromDB(role);
			}
		} catch (Exception e) {
			Logger.error(this, e.getMessage(), e);
			throw new DotDataException(e.getMessage(), e);
		}
		if(roles != null){
			for (Role role : roles) {
				HibernateUtil.evict(role);
				rc.add(role);
			}
		}
		Role role = null;
		if(roles != null && roles.size()>0){
			role = roles.get(0);
			if(roles.size()>1){
				Logger.error(this, "Found more then one role with the same name : " + rolename != null ? rolename : "");
			}
		}
		return role;
	}

	@Override
	protected void addRoleToUser(Role role, User user) throws DotDataException {
		UsersRoles ur = new UsersRoles();
		ur.setRoleId(role.getId());
		ur.setUserId(user.getUserId());
		HibernateUtil.save(ur);
		rc.remove(user.getUserId());
	}

	@Override
	protected void removeRoleFromUser(Role role, User user)	throws DotDataException {
		DotConnect dc = new DotConnect();
		dc.setSQL("delete from users_cms_roles where user_id = ? and role_id = ?");
		dc.addParam(user.getUserId());
		dc.addParam(role.getId());
		dc.loadResult();
		rc.remove(user.getUserId());
	}

	@Override
	protected Role save(Role role) throws DotDataException {
//		role.setRoleKey(UUIDGenerator.generateUuid());
		HibernateUtil hu = new HibernateUtil(Role.class);

		Role r = null;
		if(InodeUtils.isSet(role.getId())) {
			hu.setQuery("from com.dotmarketing.business.Role where id = ?");
			hu.setParam(role.getId());
			r = (Role)hu.load();
			rc.remove(r.getId());
			if(UtilMethods.isSet(r.getParent())) {
				rc.remove(r.getParent());
			}
			try {
				BeanUtils.copyProperties(r, role);
			} catch (IllegalAccessException e) {
				Logger.error(this, "Error populating role to save", e);
				throw new DotDataException("Error populating role to save", e);
			} catch (InvocationTargetException e) {
				Logger.error(this, "Error populating role to save", e);
				throw new DotDataException("Error populating role to save", e);
			}
		} else {

			r = role;
			if(DbConnectionFactory.getDBType().equals(DbConnectionFactory.MSSQL)){
				String roleKey= VelocityUtil.convertToVelocityVariable(r.getName());
				DotConnect dc = new DotConnect();
				dc.setSQL("select count(*) as total from cms_role where role_key =?");
				dc.addParam(roleKey);
				int total= dc.getInt("total");
				SimpleDateFormat sdf = new SimpleDateFormat("yyyy-MM-dd H:mm:ss.S");
				String date= sdf.format(new java.util.Date());
				if(total>0){

					roleKey= UtilMethods.toCamelCase(r.getName())+date;
				}
				r.setRoleKey(roleKey);
				r.setFQN(UUIDGenerator.generateUuid());
			}
			HibernateUtil.save(r);
		}

		//We need to update the role FQN and well as the role children, grand-children, etc as well
		List<Role> rolesToUpdate = new ArrayList<Role>();
		Queue<String> roleIdsToProcess = new LinkedList<String>();
		roleIdsToProcess.add(r.getId());
		while(roleIdsToProcess.size()>0) {
			String parentId = roleIdsToProcess.poll();
			hu = new HibernateUtil(Role.class);
			hu.setQuery("from com.dotmarketing.business.Role where id = ?");
			hu.setParam(parentId);
			Role parentRole = (Role)hu.load();
			rolesToUpdate.add(parentRole);
			List<Role> toPopulate = new ArrayList<Role>();
			toPopulate.add(parentRole);
			try {
				populatChildrenForRoles(toPopulate);
			} catch (Exception e) {
				throw new DotDataException(e.getMessage(), e);
			}
			if(parentRole.getRoleChildren() != null)
				roleIdsToProcess.addAll(parentRole.getRoleChildren());
		}

		for(Role roleToUpdate : rolesToUpdate) {
			setFQNForDB(roleToUpdate);
			HibernateUtil.save(roleToUpdate);
		}

		translateFQNFromDB(r);

		if(r.getParent() != null){
			rc.remove(r.getParent());
			Role parent = getRoleById(r.getParent());
			rc.remove(parent.getRoleKey());
		}

		List<Role> singleRole = new ArrayList<Role>();
		singleRole.add(r);
		try {
			populatChildrenForRoles(singleRole);
		} catch (Exception e) {
			Logger.error(this, "Error populating role children", e);
			throw new DotDataException("Error populating role children", e);
		}
		if(r.getParent().equals(r.getId())){
			rc.clearRootRoleCache();
		}
		rc.add(r);
		HibernateUtil.evict(r);
		AdminLogger.log(RoleFactoryImpl.class, "save", "Role saved Id :"+r.getId());

		return r;
	}

	@Override
	protected void delete(Role role) throws DotDataException {
		
		DotConnect dc = new DotConnect();
		dc.setSQL("delete from users_cms_roles where role_id = ?");
		dc.addParam(role.getId());
		dc.loadResult();
		HibernateUtil hu = new HibernateUtil(Role.class);
		hu.setQuery("from com.dotmarketing.business.Role where id = ?");
		hu.setParam(role.getId());
		Role r = (Role)hu.load();
		
		HibernateUtil.delete(r);
		if(r.getParent().equals(r.getId())){
			rc.clearRootRoleCache();
		}

		rc.clearRoleCache();
		
		AdminLogger.log(RoleFactoryImpl.class, "delete", "Role deleted Id :"+r.getId());

	}

	@Override
	protected List<Role> findRootRoles() throws DotDataException {
		List<Role> roles = rc.getRootRoles();
		if(roles == null){
			HibernateUtil hu = new HibernateUtil(Role.class);
			hu.setQuery("from " + Role.class.getName() + " where parent = id and (role_key = '' or role_key is null or role_key <> '" + RoleAPI.USERS_ROOT_ROLE_KEY + "') order by role_name");
			roles = (List<Role>)hu.list();
			try {
				populatChildrenForRoles(roles);
				for (Role role : roles) {
					translateFQNFromDB(role);
				}
			} catch (Exception e) {
				Logger.error(this, e.getMessage(), e);
				throw new DotDataException(e.getMessage(), e);
			}
			if(roles != null){
				for (Role role : roles) {
					HibernateUtil.evict(role);
					rc.add(role);
				}
			}
			rc.addRootRoles(roles);
		}
		return roles;
	}

<<<<<<< HEAD
    /**
     * Returns for a given Role the users associated with that role
     *
     * @param role
     * @param includeInherited Searches for the Inherited users of given role
     * @return
     * @throws DotDataException
     */
    @Override
    protected List<String> findUserIdsForRole ( Role role, boolean includeInherited ) throws DotDataException {

        List<String> result = new ArrayList<String>();
        if ( !includeInherited ) {
            return findUserIdsForRole( role );
        }

        /*
         At this point we may have a Role that was implicitly added, meaning it have not a direct
         relation with a user, and for that we should use the db_fqn column to track the parent that
         have the relationship.

         Lets say our role have this id: 'ca09c3b4-99bd-4d93-87f3-7fd93b354131'
         And this is its db_fqn: "47984cad-c263-47b8-91de-006f5679d2a1 --> 498c9afa-453c-4a16-a88a-c4acccdc2637 --> ca09c3b4-99bd-4d93-87f3-7fd93b354131"
         Our role it is at the bottom and it is possible that the root is the only one with a direct relationship
         with a user and the children are implicit roles.
         */
        DotConnect dc = new DotConnect();
        dc.setSQL( "select db_fqn from cms_role where db_fqn LIKE ?" );
        dc.addParam( "%" + role.getId() );
        List<Map<String, Object>> rows = dc.loadObjectResults();

        List<String> roles = new ArrayList<String>();
        if ( rows != null ) {
            for ( Map<String, Object> row : rows ) {

                //Parse each role id from this result
                String fqn = row.get( "db_fqn" ).toString();
                if ( fqn != null && !fqn.isEmpty() ) {

                    String[] rolesIds = fqn.split( "-->" );
                    for ( String id : rolesIds ) {
                        if ( !roles.contains( id.trim() ) ) {
                            roles.add( id.trim() );
                        }
                    }
                }
            }
        }
        if ( !roles.isEmpty() ) {

            int maxRecords = 100;
            int current = 0;
            StringBuffer inQuery = new StringBuffer();
            for ( String roleId : roles ) {
                if ( inQuery.length() > 0 ) {
                    inQuery.append( ",'" ).append( roleId ).append( "'" );
                } else {
                    inQuery.append( "'" ).append( roleId ).append( "'" );
                }

                current++;
                //Another group of 100 roles ids is ready...
                if ( current >= maxRecords ) {
                    result.addAll( getUserIdsForRoleIds( inQuery ) );
                    inQuery = new StringBuffer();
                    current = 0;
                }
            }

            //And if something left..
            if ( inQuery.length() > 0 ) {
                result.addAll( getUserIdsForRoleIds( inQuery ) );
            }

        }

        return result;
    }

    /**
     * Returns a list of user ids related to a list of given role ids
     *
     * @param inRolesIdsQuery
     * @return
     * @throws DotDataException
     */
    private List<String> getUserIdsForRoleIds ( StringBuffer inRolesIdsQuery ) throws DotDataException {

        List<String> result = new ArrayList<String>();

        DotConnect dc = new DotConnect();
        dc.setSQL( "select distinct user_id from users_cms_roles where role_id in ( " + inRolesIdsQuery.toString() + " )" );
        dc.addParam( inRolesIdsQuery );
        List<Map<String, Object>> rows = dc.loadObjectResults();
        if ( rows != null ) {
            for ( Map<String, Object> row : rows ) {
                result.add( row.get( "user_id" ).toString() );
            }
        }

        return result;
    }

    @Override
=======
	@Override
	protected List<String> findUserIdsForRole(Role role, boolean includeInherited) throws DotDataException {
		List<String> result = new ArrayList<String>();
		if(!includeInherited){
			return findUserIdsForRole(role);
		}
		DotConnect dc = new DotConnect();
		dc.setSQL("select distinct user_id from cms_role cr join users_cms_roles ur on (cr.id = ur.role_id) where db_fqn LIKE ?");
		dc.addParam("%" + role.getId());
		List<Map<String,Object>> rows = dc.loadObjectResults();
		for (Map<String, Object> row : rows) {
			result.add(row.get("user_id").toString());
		}
		return result;
	}
	
	@Override
>>>>>>> 0c882875
	protected List<String> findUserIdsForRole(Role role) throws DotDataException {
		HibernateUtil hu = new HibernateUtil(Role.class);
		hu.setQuery("from " + UsersRoles.class.getName() + " where role_id = ?");
		hu.setParam(role.getId());
		List<UsersRoles> urs = (List<UsersRoles>)hu.list();
		List<String> ret = null;
		if(urs != null){
			ret = new ArrayList<String>();
			for (UsersRoles ur : urs) {
				ret.add(ur.getUserId());
			}
		}
		return ret;
	}

	protected void fillChildrensRecursive(List<String> list, List<String> ids) throws DotDataException {
	    DotConnect dc=new DotConnect();
	    StringBuilder sb=new StringBuilder();
	    sb.append("SELECT id FROM cms_role WHERE parent in (");
	    boolean first=true;
	    for(String id : ids) {
	        if(first) first=false;
	        else sb.append(',');
	        sb.append('\'').append(id).append('\'');
	    }
	    sb.append(") AND parent<>id");
	    dc.setSQL(sb.toString());
	    List<Map<String,String>> childs=dc.loadResults();
	    List<String> newchilds=new ArrayList<String>();
	    for(Map<String,String> cc : childs) {
	        final String cid=cc.get("id");
	        if(!list.contains(cid)) {
	            list.add(cid); newchilds.add(cid);
	        }
	    }
	    if(newchilds.size()>0)
	        fillChildrensRecursive(list, newchilds);
	}

	@Override
	protected boolean doesUserHaveRole(User user, Role role) throws DotDataException {

		if(user == null || role ==null) {
			Logger.debug(this, "User or Role was Null");
			return false;
		}

		List<UserRoleCacheHelper> helpers = rc.getRoleIdsForUser(user.getUserId());
		List<String> roleIds = null;
		if(helpers != null){
			for (UserRoleCacheHelper helper : helpers) {
				if(roleIds == null){
					roleIds = new ArrayList<String>();
				}
				roleIds.add(helper.getRoleId());
			}
		}
		if(roleIds == null){
			List<Role> roles = new ArrayList<Role>();
		    roles=loadRolesForUser(user.getUserId(),true);
		    roleIds= new ArrayList<String>();
		    for (Role r : roles) {
				roleIds.add(r.getId());
			}
		}
		if(roleIds != null && roleIds.contains(role.getId())){
			return true;
		}else{
			Logger.debug(this,"User ("+user.getUserId()+") does not have the role ("+role.getId()+")");
			Logger.debug(this, "User ("+user.getUserId()+") has roles: "+ roleIds ==null?"null":roleIds.toString());
			return false;
		}
	}

	@Override
	protected List<String> loadLayoutIdsForRole(Role role) throws DotDataException {
		List<String> layouts = rc.getLayoutsForRole(role.getId());
		if(layouts == null){
			layouts = new ArrayList<String>();
			HibernateUtil hu = new HibernateUtil(Role.class);
			hu.setQuery("from " + LayoutsRoles.class.getName() + " where role_id = ?");
			hu.setParam(role.getId());
			List<LayoutsRoles> urs = (List<LayoutsRoles>)hu.list();
			if(urs != null){
				for (LayoutsRoles ur : urs) {
					layouts.add(ur.getLayoutId());
				}
			}
			rc.addLayoutsToRole(layouts, role.getId());
		}
		return layouts;
	}

	@Override
	protected void addLayoutToRole(Layout layout, Role role) throws DotDataException {
		LayoutsRoles lr = new LayoutsRoles();
		lr.setLayoutId(layout.getId());
		lr.setRoleId(role.getId());
		HibernateUtil.save(lr);
		rc.removeLayoutsOnRole(role.getId());
	}

	@Override
	protected void removeLayoutFromRole(Layout layout, Role role) throws DotDataException {
		DotConnect dc = new DotConnect();
		dc.setSQL("delete from layouts_cms_roles where role_id = ? and layout_id = ?");
		dc.addParam(role.getId());
		dc.addParam(layout.getId());
		dc.loadResult();
		rc.removeLayoutsOnRole(role.getId());
	}

	@Override
	protected Role findRoleByFQN(String FQN) throws DotDataException {
		if(FQN == null){
			throw new DotDataException("FQN is null");
		}
		Role r = null;
		if(!FQN.contains("-->")){
			r = findRoleByName(FQN, null);
		}else{
			Role parent = null;
			String rFQN = "";
			String[] rids = FQN.split(" --> ");
			String parentId = null;
			for (String rid : rids) {
				if(parentId == null){
					parent = findRoleByName(rid, null);
					parentId = parent.getId();
					rFQN = parent.getId();
				}else{
					parent = findRoleByName(rid, parent);
					parentId = parent.getId();
					rFQN = rFQN + " --> " + parentId;
				}
			}

			HibernateUtil hu = new HibernateUtil(Role.class);
			hu.setQuery("from " + Role.class.getName() + " where db_fqn like ?");
			hu.setParam(rFQN);
			r = (Role)hu.load();
			translateFQNFromDB(r);
			rc.add(r);
			HibernateUtil.evict(r);
		}
		return r;
	}

	@Override
	protected Role loadRoleByKey(String key) throws DotDataException {
		Role r = null;
		r = rc.get(key);
		if(r == null){
			HibernateUtil hu = new HibernateUtil(Role.class);
			hu.setQuery("from com.dotmarketing.business.Role where role_key = ?");
			hu.setParam(key);
			r = (Role)hu.load();
			try {
				if(r != null && InodeUtils.isSet(r.getId())){
					List<Role> roles = new ArrayList<Role>();
					roles.add(r);
					populatChildrenForRoles(roles);
					for (Role role : roles) {
						translateFQNFromDB(role);
					}
					r = roles.get(0);
				}else{
					return null;
				}
			} catch (Exception e) {
				Logger.error(this, e.getMessage(), e);
				throw new DotDataException(e.getMessage(), e);
			}
			rc.add(r);
			HibernateUtil.evict(r);
		}
		return r;
	}

	private void populatChildrenForRoles(List<Role> roles) throws Exception{
		Map<String,Role> roleMap = UtilMethods.convertListToHashMap(roles, "getId", String.class);
		String sql = "select distinct cr1.id as childId, cr2.id as parentId  from cms_role cr1, cms_role cr2 where cr1.parent in (:param1) and cr1.parent = cr2.id " +
				"and cr1.parent != cr1.id";
		DotConnect dc = new DotConnect();
		List<Map<String,String>> sqlResults = new ArrayList<Map<String,String>>();
		String ids = "";
		int count = 0;
		for (Role role : roles) {
			if(role ==null) continue;
			if(count > 200){
				dc.setSQL(sql.replace(":param1", ids));
				sqlResults = dc.loadResults();
				populatChildrenForRolesHelper(roleMap,sqlResults);
				count = 0;
				ids = "";
			}
			if(ids.length() < 1){
				ids += "'" + role.getId() + "'";
			}else{
				ids += ", '" + role.getId() + "'";
			}
			count++;
		}
		if(ids.length() > 0){
			dc.setSQL(sql.replace(":param1", ids));
			sqlResults = dc.loadResults();
			populatChildrenForRolesHelper(roleMap,sqlResults);
		}

	}

	private void populatChildrenForRolesHelper(Map<String,Role> roleMap, List<Map<String,String>> sqlResults){
		for (Map<String, String> row : sqlResults) {
			List<String> childrenList = roleMap.get(row.get("parentid")) != null?
					roleMap.get(row.get("parentid")).getRoleChildren(): null;
			if(childrenList == null){
				childrenList = new ArrayList<String>();
			}
			childrenList.add(row.get("childid"));
			if(roleMap.get(row.get("parentid")) != null)
				roleMap.get(row.get("parentid")).setRoleChildren(childrenList);
		}
	}

	private void setFQNForDB(Role role) throws DotDataException{
		if(role.getParent().equals(role.getId())){
			role.setDBFQN(role.getId());
		}else{
			String fqn = role.getId();
			Role current = role;
			do{
				Role parent = getRoleById(current.getParent(), false);
				fqn = parent.getId() + " --> "+ fqn;
				current = parent;
			} while (!current.getParent().equals(current.getId()));
			role.setDBFQN(fqn);
		}
	}

	private void translateFQNFromDB(Role role) throws DotDataException{
		String fqn = role.getDBFQN();
		if(!fqn.contains("-->")){
			role.setFQN(role.getName());
		}else{
			String[] rids = fqn.split(" --> ");
			boolean first = true;
			for (String rid : rids) {
				if(first){
					if(!rid.equals(role.getId()))
						fqn = getRoleById(rid).getName();
					else
						fqn = role.getName();
				}else{
					if(!rid.equals(role.getId()))
						fqn += " --> " + getRoleById(rid).getName();
					else
						fqn += " --> " + role.getName();
				}
				first = false;
			}
			role.setFQN(fqn);
		}
	}

	@Override
	protected Role addUserRole(User user) throws DotDataException {
		Role parent = loadRoleByKey(RoleAPI.USERS_ROOT_ROLE_KEY);

		DotConnect dc = new DotConnect();
		dc.setSQL("insert into cms_role (id, role_name, description, role_key, db_fqn, parent, edit_permissions, edit_users, edit_layouts, locked, system) values (?, ?, ?, ?, ?, ?, ?, ?, ?, ?, ?)");
		String roleUUID = UUIDGenerator.generateUuid();
		dc.addParam(roleUUID);
		dc.addParam(user.getFullName());
		dc.addParam("");
		dc.addParam(user.getUserId());
		dc.addParam(parent.getId() + " --> " + roleUUID);
		dc.addParam(parent.getId());
		dc.addParam(true);
		dc.addParam(false);
		dc.addParam(true);
		dc.addParam(false);
		dc.addParam(true);
		dc.loadResult();

		dc.setSQL("insert into users_cms_roles (id, user_id, role_id) values (?, ?, ?)");
		String uuid = UUIDGenerator.generateUuid();
		dc.addParam(uuid);
		dc.addParam(user.getUserId());
		dc.addParam(roleUUID);
		dc.loadResult();

		rc.remove(user.getUserId());

		return loadRoleByKey(user.getUserId());

	}

}<|MERGE_RESOLUTION|>--- conflicted
+++ resolved
@@ -394,7 +394,6 @@
 		return roles;
 	}
 
-<<<<<<< HEAD
     /**
      * Returns for a given Role the users associated with that role
      *
@@ -499,25 +498,6 @@
     }
 
     @Override
-=======
-	@Override
-	protected List<String> findUserIdsForRole(Role role, boolean includeInherited) throws DotDataException {
-		List<String> result = new ArrayList<String>();
-		if(!includeInherited){
-			return findUserIdsForRole(role);
-		}
-		DotConnect dc = new DotConnect();
-		dc.setSQL("select distinct user_id from cms_role cr join users_cms_roles ur on (cr.id = ur.role_id) where db_fqn LIKE ?");
-		dc.addParam("%" + role.getId());
-		List<Map<String,Object>> rows = dc.loadObjectResults();
-		for (Map<String, Object> row : rows) {
-			result.add(row.get("user_id").toString());
-		}
-		return result;
-	}
-	
-	@Override
->>>>>>> 0c882875
 	protected List<String> findUserIdsForRole(Role role) throws DotDataException {
 		HibernateUtil hu = new HibernateUtil(Role.class);
 		hu.setQuery("from " + UsersRoles.class.getName() + " where role_id = ?");
