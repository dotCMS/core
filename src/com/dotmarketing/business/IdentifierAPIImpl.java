--- conflicted
+++ resolved
@@ -1,139 +1,136 @@
-package com.dotmarketing.business;
-
-<<<<<<< HEAD
-import java.util.Date;
-=======
->>>>>>> 78b4737d
-import java.util.List;
-
-import com.dotmarketing.beans.Host;
-import com.dotmarketing.beans.Identifier;
-import com.dotmarketing.beans.Inode;
-import com.dotmarketing.exception.DotDataException;
-import com.dotmarketing.exception.DotHibernateException;
-import com.dotmarketing.factories.InodeFactory;
-import com.dotmarketing.portlets.contentlet.business.ContentletAPI;
-import com.dotmarketing.portlets.contentlet.model.Contentlet;
-import com.dotmarketing.portlets.folders.model.Folder;
-import com.dotmarketing.util.InodeUtils;
-import com.dotmarketing.util.Logger;
-import com.dotmarketing.util.UtilMethods;
-
-public class IdentifierAPIImpl implements IdentifierAPI {
-
-	private ContentletAPI conAPI;
-	private IdentifierFactory ifac;
-
-	public IdentifierAPIImpl() {
-		conAPI = APILocator.getContentletAPI();
-		ifac = FactoryLocator.getIdentifierFactory();
-	}
-
-	@Override
-	public List<Identifier> findByURIPattern(String assetType, String uri,boolean hasLive, boolean pullDeleted,boolean include,Host host) throws DotDataException {
-		return ifac.findByURIPattern(assetType,uri,hasLive,pullDeleted,include, host);
-	}
-	
-	@Override
-	public List<Identifier> findByURIPattern(String assetType, String uri, boolean hasLive,boolean pullDeleted, boolean include, Host host, Date startDate, Date endDate) throws DotDataException {
-		return ifac.findByURIPattern(assetType, uri, hasLive,pullDeleted,include, host, startDate, endDate);
-	}
-	
-	public Identifier findFromInode(String inodeOrIdentifier) throws DotDataException {
-		Identifier ident = null;
-		ident = ifac.loadFromCache(inodeOrIdentifier);
-		if (ident == null || !InodeUtils.isSet(ident.getInode())) {
-			try {
-				Contentlet con = conAPI.find(inodeOrIdentifier, APILocator.getUserAPI().getSystemUser(), false);
-				if (con != null && InodeUtils.isSet(con.getInode())) {
-					ident = ifac.find(con.getIdentifier());
-					return ident;
-				}
-			} catch (Exception e) {
-				Logger.debug(this, "Unable to find inodeOrIdentifier as content : ", e);
-			}
-		} else {
-			return ident;
-		}
-
-		try {
-			ident = ifac.find(inodeOrIdentifier);
-		} catch (DotHibernateException e) {
-			Logger.debug(this, "Unable to find inodeOrIdentifier as identifier : ", e);
-		}
-
-		if (ident == null || !InodeUtils.isSet(ident.getInode())) {
-			return ident = ifac.find(InodeFactory.getInode(inodeOrIdentifier, Inode.class));
-		} else {
-			return ident;
-		}
-	}
-
-	public Identifier find(String identifier) throws DotDataException {
-		return ifac.find(identifier);
-
-	}
-
-	public Identifier find(Versionable versionable) throws DotDataException {
-		if (versionable == null || !InodeUtils.isSet(versionable.getVersionId())) {
-			throw new DotStateException("Versionable is null");
-		}
-		return ifac.find(versionable);
-
-	}
-
-	public boolean isIdentifier(String identifierInode) throws DotDataException {
-		return ifac.isIdentifier(identifierInode);
-	}
-
-	public Identifier find(Host host, String uri) throws DotDataException, DotStateException {
-		return ifac.findByURI(host, uri);
-	}
-
-	public Identifier loadFromCache(Host host, String uri) throws DotDataException, DotStateException {
-		return ifac.loadByURIFromCache(host, uri);
-	}
-
-	public Identifier loadFromCache(Versionable version) throws DotDataException, DotStateException {
-		return ifac.loadFromCache(version);
-	}
-
-	public Identifier loadFromCache(String id) throws DotDataException, DotStateException {
-		return ifac.loadFromCache(id);
-	}
-
-	public Identifier loadFromDb(String id) throws DotDataException, DotStateException {
-		return ifac.loadFromDb(id);
-	}
-
-	public Identifier save(Identifier id) throws DotDataException, DotStateException {
-		Identifier ident = ifac.saveIdentifier(id);
-		CacheLocator.getIdentifierCache().removeFromCacheByIdentifier(id.getId());
-		return ident;
-	}
-
-	public void delete(Identifier id) throws DotDataException, DotStateException {
-		if(id==null || !UtilMethods.isSet(id.getId())){
-			throw new DotStateException ("you cannot delete a null identifier");
-		}
-		ifac.deleteIdentifier(id);
-	}
-	public Identifier createNew(Versionable asset, Treeable parent) throws DotDataException{
-		if(parent instanceof Folder){
-			return ifac.createNewIdentifier(asset, (Folder) parent);
-		}else if(parent instanceof Host){
-			return ifac.createNewIdentifier(asset, (Host) parent);
-		}
-		else{
-			throw new DotStateException("You can only create an identifier on a host of folder.  Trying: " + parent);
-		}
-	}
-
-	public void updateIdentifierURI(Versionable webasset, Folder folder) throws DotDataException {
-		ifac.updateIdentifierURI(webasset, folder);
-	}
-	
-	public List<Identifier> findByParentPath(String hostId, String parent_path) throws DotHibernateException {
-	    return ifac.findByParentPath(hostId, parent_path);
-	}
-}
+package com.dotmarketing.business;
+
+import java.util.Date;
+import java.util.List;
+
+import com.dotmarketing.beans.Host;
+import com.dotmarketing.beans.Identifier;
+import com.dotmarketing.beans.Inode;
+import com.dotmarketing.exception.DotDataException;
+import com.dotmarketing.exception.DotHibernateException;
+import com.dotmarketing.factories.InodeFactory;
+import com.dotmarketing.portlets.contentlet.business.ContentletAPI;
+import com.dotmarketing.portlets.contentlet.model.Contentlet;
+import com.dotmarketing.portlets.folders.model.Folder;
+import com.dotmarketing.util.InodeUtils;
+import com.dotmarketing.util.Logger;
+import com.dotmarketing.util.UtilMethods;
+
+public class IdentifierAPIImpl implements IdentifierAPI {
+
+	private ContentletAPI conAPI;
+	private IdentifierFactory ifac;
+
+	public IdentifierAPIImpl() {
+		conAPI = APILocator.getContentletAPI();
+		ifac = FactoryLocator.getIdentifierFactory();
+	}
+
+	@Override
+	public List<Identifier> findByURIPattern(String assetType, String uri,boolean hasLive, boolean pullDeleted,boolean include,Host host) throws DotDataException {
+		return ifac.findByURIPattern(assetType,uri,hasLive,pullDeleted,include, host);
+	}
+	
+	@Override
+	public List<Identifier> findByURIPattern(String assetType, String uri, boolean hasLive,boolean pullDeleted, boolean include, Host host, Date startDate, Date endDate) throws DotDataException {
+		return ifac.findByURIPattern(assetType, uri, hasLive,pullDeleted,include, host, startDate, endDate);
+	}
+	
+	public Identifier findFromInode(String inodeOrIdentifier) throws DotDataException {
+		Identifier ident = null;
+		ident = ifac.loadFromCache(inodeOrIdentifier);
+		if (ident == null || !InodeUtils.isSet(ident.getInode())) {
+			try {
+				Contentlet con = conAPI.find(inodeOrIdentifier, APILocator.getUserAPI().getSystemUser(), false);
+				if (con != null && InodeUtils.isSet(con.getInode())) {
+					ident = ifac.find(con.getIdentifier());
+					return ident;
+				}
+			} catch (Exception e) {
+				Logger.debug(this, "Unable to find inodeOrIdentifier as content : ", e);
+			}
+		} else {
+			return ident;
+		}
+
+		try {
+			ident = ifac.find(inodeOrIdentifier);
+		} catch (DotHibernateException e) {
+			Logger.debug(this, "Unable to find inodeOrIdentifier as identifier : ", e);
+		}
+
+		if (ident == null || !InodeUtils.isSet(ident.getInode())) {
+			return ident = ifac.find(InodeFactory.getInode(inodeOrIdentifier, Inode.class));
+		} else {
+			return ident;
+		}
+	}
+
+	public Identifier find(String identifier) throws DotDataException {
+		return ifac.find(identifier);
+
+	}
+
+	public Identifier find(Versionable versionable) throws DotDataException {
+		if (versionable == null || !InodeUtils.isSet(versionable.getVersionId())) {
+			throw new DotStateException("Versionable is null");
+		}
+		return ifac.find(versionable);
+
+	}
+
+	public boolean isIdentifier(String identifierInode) throws DotDataException {
+		return ifac.isIdentifier(identifierInode);
+	}
+
+	public Identifier find(Host host, String uri) throws DotDataException, DotStateException {
+		return ifac.findByURI(host, uri);
+	}
+
+	public Identifier loadFromCache(Host host, String uri) throws DotDataException, DotStateException {
+		return ifac.loadByURIFromCache(host, uri);
+	}
+
+	public Identifier loadFromCache(Versionable version) throws DotDataException, DotStateException {
+		return ifac.loadFromCache(version);
+	}
+
+	public Identifier loadFromCache(String id) throws DotDataException, DotStateException {
+		return ifac.loadFromCache(id);
+	}
+
+	public Identifier loadFromDb(String id) throws DotDataException, DotStateException {
+		return ifac.loadFromDb(id);
+	}
+
+	public Identifier save(Identifier id) throws DotDataException, DotStateException {
+		Identifier ident = ifac.saveIdentifier(id);
+		CacheLocator.getIdentifierCache().removeFromCacheByIdentifier(id.getId());
+		return ident;
+	}
+
+	public void delete(Identifier id) throws DotDataException, DotStateException {
+		if(id==null || !UtilMethods.isSet(id.getId())){
+			throw new DotStateException ("you cannot delete a null identifier");
+		}
+		ifac.deleteIdentifier(id);
+	}
+	public Identifier createNew(Versionable asset, Treeable parent) throws DotDataException{
+		if(parent instanceof Folder){
+			return ifac.createNewIdentifier(asset, (Folder) parent);
+		}else if(parent instanceof Host){
+			return ifac.createNewIdentifier(asset, (Host) parent);
+		}
+		else{
+			throw new DotStateException("You can only create an identifier on a host of folder.  Trying: " + parent);
+		}
+	}
+
+	public void updateIdentifierURI(Versionable webasset, Folder folder) throws DotDataException {
+		ifac.updateIdentifierURI(webasset, folder);
+	}
+	
+	public List<Identifier> findByParentPath(String hostId, String parent_path) throws DotHibernateException {
+	    return ifac.findByParentPath(hostId, parent_path);
+	}
+}