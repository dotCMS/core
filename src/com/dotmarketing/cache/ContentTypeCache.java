--- conflicted
+++ resolved
@@ -1,16 +1,11 @@
 package com.dotmarketing.cache;
 
-<<<<<<< HEAD
-import com.dotcms.contenttype.business.ContentTypeCache2Impl;
-=======
+
 import java.util.Collection;
 import java.util.List;
 import java.util.Map;
 
-import com.dotmarketing.beans.ContainerStructure;
-import com.dotmarketing.business.Cachable;
-import com.dotmarketing.business.DotCacheException;
->>>>>>> cf0fd085
+import com.dotcms.contenttype.business.ContentTypeCache2Impl;
 import com.dotmarketing.portlets.structure.model.Structure;
 import com.liferay.portal.model.User;
 
@@ -47,24 +42,10 @@
 
 
 
-
-<<<<<<< HEAD
-=======
-    public abstract void removeContainerStructures(String containerIdentifier,
-            String containerInode);
-    
-    public abstract String getStructuresByTypeGroup();
-    
-    public abstract List<Structure> getStructuresByType(int structureType);
-    
-    public abstract void addStructuresByType(List<Structure> structures, int structureType);
-    
-    public abstract void removeStructuresByType(int structureType);
-
     public abstract void addRecents(Structure.Type type, User user, int nRecents, Collection<Map<String, Object>> recents);
 
     public abstract Collection<Map<String, Object>> getRecents(Structure.Type type, User user, int nRecents);
 
     public abstract void clearRecents(String userId);
->>>>>>> cf0fd085
+
 }