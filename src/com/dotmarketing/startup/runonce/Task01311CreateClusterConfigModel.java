package com.dotmarketing.startup.runonce;

import java.sql.SQLException;

import com.dotmarketing.common.db.DotConnect;
import com.dotmarketing.db.DbConnectionFactory;
import com.dotmarketing.exception.DotDataException;
import com.dotmarketing.exception.DotRuntimeException;
import com.dotmarketing.startup.StartupTask;

public class Task01311CreateClusterConfigModel implements StartupTask {

	private void createPushedAssetsTable(DotConnect dc) throws SQLException, DotDataException {
		if(DbConnectionFactory.isMsSql()) {
			dc.executeStatement("CREATE TABLE dot_cluster(cluster_id varchar(36), PRIMARY KEY (cluster_id) );");
			dc.executeStatement("CREATE TABLE cluster_server(server_id varchar(36) NOT NULL, cluster_id varchar(36) NOT NULL, name varchar(100), ip_address varchar(39) NOT NULL, host varchar(36), cache_port SMALLINT, es_transport_tcp_port SMALLINT, es_network_port SMALLINT, es_http_port SMALLINT, key_ varchar(100), PRIMARY KEY (server_id) );");
			dc.executeStatement("ALTER TABLE cluster_server add constraint fk_cluster_id foreign key (cluster_id) REFERENCES dot_cluster(cluster_id); ");
			dc.executeStatement("CREATE TABLE cluster_server_uptime(id varchar(36) NOT NULL, server_id varchar(36) NOT NULL, startup datetime null, heartbeat datetime null, PRIMARY KEY (id) );");
			dc.executeStatement("ALTER TABLE cluster_server_uptime add constraint fk_cluster_server_id foreign key (server_id) REFERENCES cluster_server(server_id); ");
		}else if(DbConnectionFactory.isOracle()) {
<<<<<<< HEAD
			dc.executeStatement("CREATE TABLE dot_cluster(cluster_id varchar2(36), PRIMARY KEY (cluster_id) );");
			dc.executeStatement("CREATE TABLE cluster_server(server_id varchar2(36) NOT NULL, cluster_id varchar2(36) NOT NULL, name varchar2(100), ip_address varchar2(39) NOT NULL, host varchar2(36), cache_port SMALLINT, es_transport_tcp_port SMALLINT, es_network_port SMALLINT, es_http_port SMALLINT, key_ varchar2(100), PRIMARY KEY (server_id) );");
			dc.executeStatement("ALTER TABLE cluster_server add constraint fk_cluster_id foreign key (cluster_id) REFERENCES dot_cluster(cluster_id);");
			dc.executeStatement("CREATE TABLE cluster_server_uptime(id varchar2(36) NOT NULL,server_id varchar2(36) NOT NULL, startup TIMESTAMP, heartbeat TIMESTAMP, PRIMARY KEY (id));");
			dc.executeStatement("ALTER TABLE cluster_server_uptime add constraint fk_cluster_server_id foreign key (server_id) REFERENCES cluster_server(server_id);");
=======
			dc.executeStatement("CREATE TABLE dot_cluster(cluster_id varchar2(36), PRIMARY KEY (cluster_id) )");
			dc.executeStatement("CREATE TABLE cluster_server(server_id varchar2(36) NOT NULL, cluster_id varchar2(36) NOT NULL, name varchar2(100), ip_address varchar2(39) NOT NULL, host varchar2(36), cache_port SMALLINT, es_transport_tcp_port SMALLINT, es_network_port SMALLINT, es_http_port SMALLINT, PRIMARY KEY (server_id) )");
			dc.executeStatement("ALTER TABLE cluster_server add constraint fk_cluster_id foreign key (cluster_id) REFERENCES dot_cluster(cluster_id)");
			dc.executeStatement("CREATE TABLE cluster_server_uptime(id varchar2(36) NOT NULL,server_id varchar2(36) NOT NULL, startup TIMESTAMP, heartbeat TIMESTAMP, PRIMARY KEY (id))");
			dc.executeStatement("ALTER TABLE cluster_server_uptime add constraint fk_cluster_server_id foreign key (server_id) REFERENCES cluster_server(server_id)");
>>>>>>> 0b0dce54
		}else if(DbConnectionFactory.isMySql()) {
			dc.executeStatement("CREATE TABLE dot_cluster(cluster_id varchar(36), PRIMARY KEY (cluster_id) );");
			dc.executeStatement("CREATE TABLE cluster_server(server_id varchar(36), cluster_id varchar(36) NOT NULL, name varchar(100), ip_address varchar(39) NOT NULL, host varchar(36), cache_port SMALLINT, es_transport_tcp_port SMALLINT, es_network_port SMALLINT, es_http_port SMALLINT, key_ varchar(100), PRIMARY KEY (server_id) );");
			dc.executeStatement("ALTER TABLE cluster_server add constraint fk_cluster_id foreign key (cluster_id) REFERENCES dot_cluster(cluster_id);");
			dc.executeStatement("CREATE TABLE cluster_server_uptime(id varchar(36),server_id varchar(36) NOT NULL, startup datetime, heartbeat datetime, PRIMARY KEY (id)) ;");
			dc.executeStatement("ALTER TABLE cluster_server_uptime add constraint fk_cluster_server_id foreign key (server_id) REFERENCES cluster_server(server_id);");
		}else if(DbConnectionFactory.isPostgres()) {
			dc.executeStatement("CREATE TABLE dot_cluster(cluster_id varchar(36), PRIMARY KEY (cluster_id) );");
			dc.executeStatement("CREATE TABLE cluster_server(server_id varchar(36), cluster_id varchar(36) NOT NULL, name varchar(100), ip_address varchar(39) NOT NULL, host varchar(36), cache_port SMALLINT, es_transport_tcp_port SMALLINT, es_network_port SMALLINT, es_http_port SMALLINT, key_ varchar(100), PRIMARY KEY (server_id));");
			dc.executeStatement("ALTER TABLE cluster_server add constraint fk_cluster_id foreign key (cluster_id) REFERENCES dot_cluster(cluster_id);");
			dc.executeStatement("CREATE TABLE cluster_server_uptime(id varchar(36),server_id varchar(36) references cluster_server(server_id), startup timestamp without time zone null, heartbeat timestamp without time zone null, PRIMARY KEY (id));");
			dc.executeStatement("ALTER TABLE cluster_server_uptime add constraint fk_cluster_server_id foreign key (server_id) REFERENCES cluster_server(server_id);");
		}
	}

	@Override
	public void executeUpgrade() throws DotDataException, DotRuntimeException {
		try {
			DbConnectionFactory.getConnection().setAutoCommit(true);
		} catch (SQLException e) {
			throw new DotDataException(e.getMessage(), e);
		}
		try {
			DotConnect dc=new DotConnect();
			createPushedAssetsTable(dc);
		} catch (SQLException e) {
			throw new DotRuntimeException(e.getMessage(),e);
		}

	}

	@Override
	public boolean forceRun() {
		return true;
	}

}<|MERGE_RESOLUTION|>--- conflicted
+++ resolved
@@ -18,19 +18,11 @@
 			dc.executeStatement("CREATE TABLE cluster_server_uptime(id varchar(36) NOT NULL, server_id varchar(36) NOT NULL, startup datetime null, heartbeat datetime null, PRIMARY KEY (id) );");
 			dc.executeStatement("ALTER TABLE cluster_server_uptime add constraint fk_cluster_server_id foreign key (server_id) REFERENCES cluster_server(server_id); ");
 		}else if(DbConnectionFactory.isOracle()) {
-<<<<<<< HEAD
-			dc.executeStatement("CREATE TABLE dot_cluster(cluster_id varchar2(36), PRIMARY KEY (cluster_id) );");
-			dc.executeStatement("CREATE TABLE cluster_server(server_id varchar2(36) NOT NULL, cluster_id varchar2(36) NOT NULL, name varchar2(100), ip_address varchar2(39) NOT NULL, host varchar2(36), cache_port SMALLINT, es_transport_tcp_port SMALLINT, es_network_port SMALLINT, es_http_port SMALLINT, key_ varchar2(100), PRIMARY KEY (server_id) );");
-			dc.executeStatement("ALTER TABLE cluster_server add constraint fk_cluster_id foreign key (cluster_id) REFERENCES dot_cluster(cluster_id);");
-			dc.executeStatement("CREATE TABLE cluster_server_uptime(id varchar2(36) NOT NULL,server_id varchar2(36) NOT NULL, startup TIMESTAMP, heartbeat TIMESTAMP, PRIMARY KEY (id));");
-			dc.executeStatement("ALTER TABLE cluster_server_uptime add constraint fk_cluster_server_id foreign key (server_id) REFERENCES cluster_server(server_id);");
-=======
 			dc.executeStatement("CREATE TABLE dot_cluster(cluster_id varchar2(36), PRIMARY KEY (cluster_id) )");
-			dc.executeStatement("CREATE TABLE cluster_server(server_id varchar2(36) NOT NULL, cluster_id varchar2(36) NOT NULL, name varchar2(100), ip_address varchar2(39) NOT NULL, host varchar2(36), cache_port SMALLINT, es_transport_tcp_port SMALLINT, es_network_port SMALLINT, es_http_port SMALLINT, PRIMARY KEY (server_id) )");
+            dc.executeStatement("CREATE TABLE cluster_server(server_id varchar2(36) NOT NULL, cluster_id varchar2(36) NOT NULL, name varchar2(100), ip_address varchar2(39) NOT NULL, host varchar2(36), cache_port SMALLINT, es_transport_tcp_port SMALLINT, es_network_port SMALLINT, es_http_port SMALLINT, key_ varchar2(100), PRIMARY KEY (server_id) );");
 			dc.executeStatement("ALTER TABLE cluster_server add constraint fk_cluster_id foreign key (cluster_id) REFERENCES dot_cluster(cluster_id)");
 			dc.executeStatement("CREATE TABLE cluster_server_uptime(id varchar2(36) NOT NULL,server_id varchar2(36) NOT NULL, startup TIMESTAMP, heartbeat TIMESTAMP, PRIMARY KEY (id))");
 			dc.executeStatement("ALTER TABLE cluster_server_uptime add constraint fk_cluster_server_id foreign key (server_id) REFERENCES cluster_server(server_id)");
->>>>>>> 0b0dce54
 		}else if(DbConnectionFactory.isMySql()) {
 			dc.executeStatement("CREATE TABLE dot_cluster(cluster_id varchar(36), PRIMARY KEY (cluster_id) );");
 			dc.executeStatement("CREATE TABLE cluster_server(server_id varchar(36), cluster_id varchar(36) NOT NULL, name varchar(100), ip_address varchar(39) NOT NULL, host varchar(36), cache_port SMALLINT, es_transport_tcp_port SMALLINT, es_network_port SMALLINT, es_http_port SMALLINT, key_ varchar(100), PRIMARY KEY (server_id) );");
