package com.dotmarketing.servlets;

import com.dotcms.content.elasticsearch.util.ESClient;
import com.dotcms.enterprise.LicenseUtil;
import com.dotcms.repackage.com.maxmind.geoip2.exception.GeoIp2Exception;
import com.dotcms.repackage.org.apache.commons.lang.SystemUtils;
import com.dotcms.repackage.org.apache.lucene.search.BooleanQuery;
import com.dotcms.util.GeoIp2CityDbUtil;
import com.dotcms.workflow.EscalationThread;
import com.dotmarketing.beans.Host;
import com.dotmarketing.business.APILocator;
import com.dotmarketing.business.CacheLocator;
import com.dotmarketing.business.DotGuavaCacheAdministratorImpl;
import com.dotmarketing.business.PermissionAPI;
import com.dotmarketing.cache.VirtualLinksCache;
import com.dotmarketing.cms.factories.PublicCompanyFactory;
import com.dotmarketing.db.DbConnectionFactory;
import com.dotmarketing.db.HibernateUtil;
import com.dotmarketing.exception.DotDataException;
import com.dotmarketing.exception.DotHibernateException;
import com.dotmarketing.exception.DotRuntimeException;
import com.dotmarketing.exception.DotSecurityException;
import com.dotmarketing.init.DotInitScheduler;
import com.dotmarketing.loggers.mbeans.Log4jConfig;
import com.dotmarketing.menubuilders.RefreshMenus;
import com.dotmarketing.plugin.PluginLoader;
import com.dotmarketing.portlets.campaigns.factories.CampaignFactory;
import com.dotmarketing.portlets.contentlet.action.ImportAuditUtil;
import com.dotmarketing.portlets.contentlet.business.HostAPI;
import com.dotmarketing.portlets.languagesmanager.business.LanguageAPI;
import com.dotmarketing.portlets.languagesmanager.model.Language;
import com.dotmarketing.quartz.job.ShutdownHookThread;
import com.dotmarketing.util.*;
import com.liferay.portal.model.Company;
import com.liferay.portal.util.ReleaseInfo;

import org.quartz.SchedulerException;

import javax.management.*;
import javax.servlet.ServletConfig;
import javax.servlet.ServletException;
import javax.servlet.http.HttpServlet;

import java.io.DataInputStream;
import java.io.DataOutputStream;
import java.io.File;
import java.io.IOException;
import java.lang.management.ManagementFactory;
import java.net.*;
import java.net.URLEncoder;
import java.util.Date;
import java.util.List;
import java.util.TimeZone;

public class InitServlet extends HttpServlet {
    private static final long serialVersionUID = 1L;

    PermissionAPI             permissionAPI    = APILocator.getPermissionAPI();
	private LanguageAPI langAPI = APILocator.getLanguageAPI();

    //	private final ScheduledExecutorService scheduler = Executors.newScheduledThreadPool(Config
    //			.getIntProperty("EXEC_NUM_OF_THREAD"));

    /**
     * @param permissionAPI
     *            the permissionAPI to set
     */
    public void setPermissionAPI(PermissionAPI permissionAPI) {
        this.permissionAPI = permissionAPI;
    }

    public void destroy() {
    	new ESClient().shutDownNode();
        Logger.info(this, "dotCMS shutting down");


    }

    public static Date startupDate;

    /**
     * Description of the Method
     *
     * @throws DotDataException
     */
    public void init(ServletConfig config) throws ServletException {

        startupDate = new java.util.Date();
        // Config class Initialization
//        Config.initializeConfig();
//        com.dotmarketing.util.Config.setMyApp(config.getServletContext());



        Company company = PublicCompanyFactory.getDefaultCompany();
        TimeZone companyTimeZone = company.getTimeZone();
        TimeZone.setDefault(companyTimeZone);
        Logger.info(this, "InitServlet: Setting Default Timezone: " + companyTimeZone.getDisplayName());

        String _dbType = DbConnectionFactory.getDBType();
        String _dailect = "";
		try {
			_dailect = HibernateUtil.getDialect();
		} catch (DotHibernateException e3) {
			Logger.error(InitServlet.class, e3.getMessage(), e3);
		}
        String _companyId = PublicCompanyFactory.getDefaultCompanyId();
        Logger.info(this, "");
        Logger.info(this, "   Initializing dotCMS");
        Logger.info(this, "   Using database: " + _dbType);
        Logger.info(this, "   Using dialect : " + _dailect);
        Logger.info(this, "   Company Name  : " + _companyId);

        if(Config.getBooleanProperty("DIST_INDEXATION_ENABLED", false)){

        	Logger.info(this, "   Clustering    : Enabled");

            //Get the current license level
            int licenseLevel = LicenseUtil.getLevel();
            if ( licenseLevel > 100 ) {
                //		Logger.info(this, "   Server        :" + Config.getIntProperty("DIST_INDEXATION_SERVER_ID", 0)  + " of cluster " + Config.getStringProperty("DIST_INDEXATION_SERVERS_IDS", "...unknown"));
                try {
                    /*
                     Without a license this testCluster call will fail as the LicenseManager calls the ClusterFactory.removeNodeFromCluster()
                     if a license is not found.
                     */
                    ((DotGuavaCacheAdministratorImpl) CacheLocator.getCacheAdministrator().getImplementationObject()).testCluster();
                    Logger.info( this, "     Ping Sent" );
                } catch ( Exception e ) {
                    Logger.error( this, "   Ping Error: " + e.getMessage() );
                }
            }
        }
        else{
        	Logger.info(this, "   Clustering    : Disabled");
        }


        Logger.info(this, "");

        //Check and start the ES Content Store
        APILocator.getContentletIndexAPI().checkAndInitialiazeIndex();
        Logger.info(this, "");

		Logger.info(this, "");

        String classPath = config.getServletContext().getRealPath("/WEB-INF/lib");

    	new PluginLoader().loadPlugins(config.getServletContext().getRealPath("/"),classPath);









        int mc = Config.getIntProperty("lucene_max_clause_count", 4096);
        BooleanQuery.setMaxClauseCount(mc);

        ImportAuditUtil.voidValidateAuditTableOnStartup();

        // Set up the database
//        try {
//            DotCMSInitDb.InitializeDb();
//        } catch (DotDataException e1) {
//            throw new ServletException(e1);
//        }



        // set the application context for use all over the site
        Logger.debug(this, "");
        Logger.debug(this, "InitServlet: Setting Application Context!!!!!!");

        // creates the velocity folders to make sure they are there
        new java.io.File(ConfigUtils.getDynamicVelocityPath() + File.separator + "live").mkdirs();
        new java.io.File(ConfigUtils.getDynamicVelocityPath() + File.separator + "working").mkdirs();

        //Used com.dotmarketing.viewtools.NavigationWebAPI
        String velocityRootPath = ConfigUtils.getDynamicVelocityPath() + java.io.File.separator;
        String menuVLTPath = velocityRootPath + "menus" + java.io.File.separator;

        java.io.File fileFolder = new java.io.File(menuVLTPath);
        if (!fileFolder.exists()) {
            fileFolder.mkdirs();
        }
        
        if(Config.getBooleanProperty("CACHE_DISK_SHOULD_DELETE_NAVTOOL", false)){
            // deletes all menues that have been generated
            RefreshMenus.deleteMenus();
        	CacheLocator.getCacheAdministrator().flushGroupLocalOnly("navCache");
        }


        // maps all virtual links in memory
        VirtualLinksCache.mapAllVirtualLinks();

        Language language = langAPI.getDefaultLanguage();

        if (language.getId() == 0) {
            Logger.debug(this, "Creating Default Language");
            langAPI.createDefaultLanguage();
        }

        try {
			DotInitScheduler.start();
		} catch (SchedulerException e2) {
			Logger.fatal(InitServlet.class, e2.getMessage(), e2);
			throw new ServletException(e2.getMessage(), e2);
		}

        //Adding the shutdown hook
        Runtime.getRuntime().addShutdownHook(new ShutdownHookThread());

        /*
         * Delete the files out of the temp dir (this gets huge)
         */

        deleteFiles(new File(SystemUtils.JAVA_IO_TMPDIR));

        /*
         * unlocking campaigns
         */
        try {
			CampaignFactory.unlockAllCampaigns();
		} catch (DotHibernateException e2) {
			Logger.error(InitServlet.class, e2.getMessage(), e2);
			throw new ServletException("Unable to Unlock Campaigns", e2);
		}

        // runs the InitThread

        InitThread it = new InitThread();
        it.start();

        //Ensure the system host is in the system
        try {
			APILocator.getHostAPI().findSystemHost(APILocator.getUserAPI().getSystemUser(), false);
		} catch (DotDataException e1) {
			Logger.fatal(InitServlet.class, e1.getMessage(), e1);
			throw new ServletException("Unable to initialize system host", e1);
		} catch (DotSecurityException e) {
			Logger.fatal(InitServlet.class, e.getMessage(), e);
			throw new ServletException("Unable to initialize system host", e);
		}

		try {
			APILocator.getFolderAPI().findSystemFolder();
		} catch (DotDataException e1) {
			Logger.error(InitServlet.class, e1.getMessage(), e1);
			throw new ServletException("Unable to initialize system folder", e1);
		}

<<<<<<< HEAD
		if(Config.getBooleanProperty("ESCALATION_ENABLE",false)) {
		    EscalationThread.getInstace().start();
		}
		
		// Create the GeoIP2 database reader on startup since it takes around 2
		// seconds to load the file. If the prop is not set, just move on
		if (UtilMethods.isSet(Config.getStringProperty(
				"GEOIP2_CITY_DATABASE_PATH", ""))) {
			try {
				Logger.info(this, "");
				long time = System.currentTimeMillis();
				GeoIp2CityDbUtil geoIp2Util = GeoIp2CityDbUtil.getInstance();
				// Dummy query to initialize DB
				String state = geoIp2Util
						.getSubdivisionIsoCode("www.google.com");
				long time2 = System.currentTimeMillis();
				long res = time2 - time;
				Logger.info(this,
						"Local GeoIP2 DB connection established successfully!"
								+ " -> " + res);
			} catch (IOException | GeoIp2Exception e) {
				Logger.info(this,
						"Could not read from GeoIP2 DB: " + e.getMessage());
			} catch (DotRuntimeException e) {
				Logger.info(this,
						"Could not read from GeoIP2 DB: " + e.getMessage());
			}
			Logger.info(this, "");
		}
		
=======
>>>>>>> e5002c32
        /*
         * SHOULD BE LAST THING THAT HAPPENS
         */
        try {
			HibernateUtil.closeSession();
		} catch (DotHibernateException e1) {
			Logger.error(InitServlet.class, e1.getMessage(), e1);
		}


			try {
				MBeanServer mbs = ManagementFactory.getPlatformMBeanServer();
				ObjectName name = new ObjectName("org.dotcms:type=Log4J");
				Log4jConfig mbean = new Log4jConfig();
				mbs.registerMBean(mbean, name);
			} catch (MalformedObjectNameException e) {
				Logger.debug(InitServlet.class,"MalformedObjectNameException: " + e.getMessage(),e);
			} catch (InstanceAlreadyExistsException e) {
				Logger.debug(InitServlet.class,"InstanceAlreadyExistsException: " + e.getMessage(),e);
			} catch (MBeanRegistrationException e) {
				Logger.debug(InitServlet.class,"MBeanRegistrationException: " + e.getMessage(),e);
			} catch (NotCompliantMBeanException e) {
				Logger.debug(InitServlet.class,"NotCompliantMBeanException: " + e.getMessage(),e);
			} catch (NullPointerException e) {
				Logger.debug(InitServlet.class,"NullPointerException: " + e.getMessage(),e);
			}


			//Just get the Engine to make sure it gets inited on time before the first request
			VelocityUtil.getEngine();






    }

    protected void deleteFiles(java.io.File directory) {
        if (directory.isDirectory()) {
            // get all files for this directory
            java.io.File[] files = directory.listFiles();
            for (int i = 0; i < files.length; i++) {
                // deletes all files on the directory
                ((java.io.File) files[i]).delete();
            }
        }
    }

    public static Date getStartupDate() {
        return startupDate;
    }
/**
 *
 * @author will
 * This thread will fire and send host ids to dotcms.com for internal
 * corporate information (we are dying to know who is using dotCMS!).
 * This can be turned off by setting RUN_INIT_THREAD=0 in the config
 *
 */

    public class InitThread extends Thread {

        public void run() {
        	try {
        		long runInitThread = Config.getIntProperty("RUN_INIT_THREAD", 600000);
        		if(runInitThread<1){return;}
        		
                Thread.sleep(runInitThread);
            } catch (InterruptedException e) {
                Logger.debug(this,e.getMessage(),e);
            }
            String address = null;
            String hostname = "unknown";
            try {
                InetAddress addr = InetAddress.getLocalHost();
                // Get IP Address
                byte[] ipAddr = addr.getAddress();
                addr = InetAddress.getByAddress(ipAddr);
                address = addr.getHostAddress();
                // Get hostname
                hostname = addr.getHostName();
            } catch (Exception e) {
                Logger.debug(this, "InitThread broke:", e);
            }
            try{

            	HostAPI hostAPI = APILocator.getHostAPI();
                String defaultHost = hostAPI.findDefaultHost(APILocator.getUserAPI().getSystemUser(), false).getHostname();
                StringBuilder sb = new StringBuilder();
                List<Host> hosts = hostAPI.findAll(APILocator.getUserAPI().getSystemUser(), false);
                for (Host h : hosts) {
                	if(!"System Host".equals(h.getHostname())){
                		sb.append(h.getHostname() + "\n");
                	}
                    if (UtilMethods.isSet(h.getAliases())) {
                    	String[] x = h.getAliases().split("\\n|\\r");
                    	for(String y : x){
                    		if(UtilMethods.isSet(y) && !y.contains("dotcms.com") || !"host".equals(y)){
		                    	sb.append(y + "\\n");
	                    	}
                		}
                	}
                }

                
                
                // Construct data
                StringBuilder data = new StringBuilder();
                data.append(URLEncoder.encode("ipAddr", "UTF-8"));
                data.append("=");
                data.append(URLEncoder.encode(address, "UTF-8"));
                data.append("&");
                data.append(URLEncoder.encode("hostname", "UTF-8"));
                data.append("=");
                data.append(URLEncoder.encode(hostname, "UTF-8"));
                data.append("&");
                data.append(URLEncoder.encode("defaultHost", "UTF-8"));
                data.append("=");
                data.append(URLEncoder.encode(defaultHost, "UTF-8"));
                data.append("&");
                data.append(URLEncoder.encode("allHosts", "UTF-8"));
                data.append("=");
                data.append(URLEncoder.encode(sb.toString(), "UTF-8"));
                data.append("&");
                data.append(URLEncoder.encode("version", "UTF-8"));
                data.append("=");
                data.append(URLEncoder.encode(ReleaseInfo.getReleaseInfo(), "UTF-8"));
                data.append("&");
                data.append(URLEncoder.encode("build", "UTF-8"));
                data.append("=");
                data.append(URLEncoder.encode(String.valueOf(ReleaseInfo.getVersion()), "UTF-8"));
                data.append("&");
                
                data.append(URLEncoder.encode("serverId", "UTF-8"));
                data.append("=");
                data.append(URLEncoder.encode(String.valueOf(LicenseUtil.getDisplayServerId()), "UTF-8"));
                data.append("&");
                
                data.append(URLEncoder.encode("licenseId", "UTF-8"));
                data.append("=");
                data.append(URLEncoder.encode(String.valueOf(LicenseUtil.getSerial()), "UTF-8"));
                data.append("&");
                
                data.append(URLEncoder.encode("licenseLevel", "UTF-8"));
                data.append("=");
                data.append(URLEncoder.encode(String.valueOf(LicenseUtil.getLevel()), "UTF-8"));
                data.append("&");
                
                if(UtilMethods.isSet(LicenseUtil.getValidUntil())){
	                data.append(URLEncoder.encode("licenseValid", "UTF-8"));
	                data.append("=");
	                data.append(URLEncoder.encode(UtilMethods.dateToJDBC(LicenseUtil.getValidUntil())));
	                data.append("&");
                }
                data.append(URLEncoder.encode("perpetual", "UTF-8"));
                data.append("=");
                data.append(URLEncoder.encode(String.valueOf(LicenseUtil.isPerpetual()), "UTF-8"));
                data.append("&");
                data.append(URLEncoder.encode("stName", "UTF-8"));
                data.append("=");
                data.append(URLEncoder.encode("DotcmsStartup", "UTF-8"));
                data.append("&");
                data.append(URLEncoder.encode("clientName", "UTF-8"));
                data.append("=");
                data.append(URLEncoder.encode(String.valueOf(LicenseUtil.getClientName()), "UTF-8"));
                data.append("&");
                
                data.append(URLEncoder.encode("hostfolder", "UTF-8"));
                data.append("=");
                data.append(URLEncoder.encode("dotcms.com:/private", "UTF-8"));
                data.append("&");

                
                
                
                String portalUrl = Config.getStringProperty("DOTCMS_PORTAL_URL", "dotcms.com");
                String portalUrlProtocol = Config.getStringProperty("DOTCMS_PORTAL_URL_PROTOCOL", "https");
                String portalUrlUri = Config.getStringProperty("DOTCMS_PORTAL_URL_URI", "/api/content/save/1");
                

                // Send data

                sb = new StringBuilder();
                sb.append(portalUrlProtocol + "://" + portalUrl + portalUrlUri);
                URL url = new URL(sb.toString());
                HttpURLConnection conn = (HttpURLConnection) url.openConnection();
                conn.setRequestMethod("PUT");
                conn.setDoOutput(true);
                conn.setDoInput(true);
                conn.setConnectTimeout(5000);
                conn.setReadTimeout(5000);
                conn.setUseCaches(false);
                conn.setRequestProperty("Content-Type", "application/x-www-form-urlencoded");

                conn.setRequestProperty("DOTAUTH", "bGljZW5zZXJlcXVlc3RAZG90Y21zLmNvbTpKbnM0QHdAOCZM");
                

                DataOutputStream wr = new DataOutputStream(conn.getOutputStream());
                wr.writeBytes(data.toString());
                wr.flush();
                wr.close();
                DataInputStream input = new DataInputStream(conn.getInputStream());
                input.close();


            } catch (UnknownHostException e) {
                Logger.debug(this, "Unable to get Hostname", e);
            } catch (Exception e) {
                Logger.debug(this, "InitThread broke:", e);
            }
            finally{
                try {
					HibernateUtil.closeSession();
				} catch (DotHibernateException e) {
					Logger.error(InitServlet.class, e.getMessage(), e);
				}
            }

        }

    }
}
<|MERGE_RESOLUTION|>--- conflicted
+++ resolved
@@ -1,511 +1,478 @@
-package com.dotmarketing.servlets;
-
-import com.dotcms.content.elasticsearch.util.ESClient;
-import com.dotcms.enterprise.LicenseUtil;
-import com.dotcms.repackage.com.maxmind.geoip2.exception.GeoIp2Exception;
-import com.dotcms.repackage.org.apache.commons.lang.SystemUtils;
-import com.dotcms.repackage.org.apache.lucene.search.BooleanQuery;
-import com.dotcms.util.GeoIp2CityDbUtil;
-import com.dotcms.workflow.EscalationThread;
-import com.dotmarketing.beans.Host;
-import com.dotmarketing.business.APILocator;
-import com.dotmarketing.business.CacheLocator;
-import com.dotmarketing.business.DotGuavaCacheAdministratorImpl;
-import com.dotmarketing.business.PermissionAPI;
-import com.dotmarketing.cache.VirtualLinksCache;
-import com.dotmarketing.cms.factories.PublicCompanyFactory;
-import com.dotmarketing.db.DbConnectionFactory;
-import com.dotmarketing.db.HibernateUtil;
-import com.dotmarketing.exception.DotDataException;
-import com.dotmarketing.exception.DotHibernateException;
-import com.dotmarketing.exception.DotRuntimeException;
-import com.dotmarketing.exception.DotSecurityException;
-import com.dotmarketing.init.DotInitScheduler;
-import com.dotmarketing.loggers.mbeans.Log4jConfig;
-import com.dotmarketing.menubuilders.RefreshMenus;
-import com.dotmarketing.plugin.PluginLoader;
-import com.dotmarketing.portlets.campaigns.factories.CampaignFactory;
-import com.dotmarketing.portlets.contentlet.action.ImportAuditUtil;
-import com.dotmarketing.portlets.contentlet.business.HostAPI;
-import com.dotmarketing.portlets.languagesmanager.business.LanguageAPI;
-import com.dotmarketing.portlets.languagesmanager.model.Language;
-import com.dotmarketing.quartz.job.ShutdownHookThread;
-import com.dotmarketing.util.*;
-import com.liferay.portal.model.Company;
-import com.liferay.portal.util.ReleaseInfo;
-
-import org.quartz.SchedulerException;
-
-import javax.management.*;
-import javax.servlet.ServletConfig;
-import javax.servlet.ServletException;
-import javax.servlet.http.HttpServlet;
-
-import java.io.DataInputStream;
-import java.io.DataOutputStream;
-import java.io.File;
-import java.io.IOException;
-import java.lang.management.ManagementFactory;
-import java.net.*;
-import java.net.URLEncoder;
-import java.util.Date;
-import java.util.List;
-import java.util.TimeZone;
-
-public class InitServlet extends HttpServlet {
-    private static final long serialVersionUID = 1L;
-
-    PermissionAPI             permissionAPI    = APILocator.getPermissionAPI();
-	private LanguageAPI langAPI = APILocator.getLanguageAPI();
-
-    //	private final ScheduledExecutorService scheduler = Executors.newScheduledThreadPool(Config
-    //			.getIntProperty("EXEC_NUM_OF_THREAD"));
-
-    /**
-     * @param permissionAPI
-     *            the permissionAPI to set
-     */
-    public void setPermissionAPI(PermissionAPI permissionAPI) {
-        this.permissionAPI = permissionAPI;
-    }
-
-    public void destroy() {
-    	new ESClient().shutDownNode();
-        Logger.info(this, "dotCMS shutting down");
-
-
-    }
-
-    public static Date startupDate;
-
-    /**
-     * Description of the Method
-     *
-     * @throws DotDataException
-     */
-    public void init(ServletConfig config) throws ServletException {
-
-        startupDate = new java.util.Date();
-        // Config class Initialization
-//        Config.initializeConfig();
-//        com.dotmarketing.util.Config.setMyApp(config.getServletContext());
-
-
-
-        Company company = PublicCompanyFactory.getDefaultCompany();
-        TimeZone companyTimeZone = company.getTimeZone();
-        TimeZone.setDefault(companyTimeZone);
-        Logger.info(this, "InitServlet: Setting Default Timezone: " + companyTimeZone.getDisplayName());
-
-        String _dbType = DbConnectionFactory.getDBType();
-        String _dailect = "";
-		try {
-			_dailect = HibernateUtil.getDialect();
-		} catch (DotHibernateException e3) {
-			Logger.error(InitServlet.class, e3.getMessage(), e3);
-		}
-        String _companyId = PublicCompanyFactory.getDefaultCompanyId();
-        Logger.info(this, "");
-        Logger.info(this, "   Initializing dotCMS");
-        Logger.info(this, "   Using database: " + _dbType);
-        Logger.info(this, "   Using dialect : " + _dailect);
-        Logger.info(this, "   Company Name  : " + _companyId);
-
-        if(Config.getBooleanProperty("DIST_INDEXATION_ENABLED", false)){
-
-        	Logger.info(this, "   Clustering    : Enabled");
-
-            //Get the current license level
-            int licenseLevel = LicenseUtil.getLevel();
-            if ( licenseLevel > 100 ) {
-                //		Logger.info(this, "   Server        :" + Config.getIntProperty("DIST_INDEXATION_SERVER_ID", 0)  + " of cluster " + Config.getStringProperty("DIST_INDEXATION_SERVERS_IDS", "...unknown"));
-                try {
-                    /*
-                     Without a license this testCluster call will fail as the LicenseManager calls the ClusterFactory.removeNodeFromCluster()
-                     if a license is not found.
-                     */
-                    ((DotGuavaCacheAdministratorImpl) CacheLocator.getCacheAdministrator().getImplementationObject()).testCluster();
-                    Logger.info( this, "     Ping Sent" );
-                } catch ( Exception e ) {
-                    Logger.error( this, "   Ping Error: " + e.getMessage() );
-                }
-            }
-        }
-        else{
-        	Logger.info(this, "   Clustering    : Disabled");
-        }
-
-
-        Logger.info(this, "");
-
-        //Check and start the ES Content Store
-        APILocator.getContentletIndexAPI().checkAndInitialiazeIndex();
-        Logger.info(this, "");
-
-		Logger.info(this, "");
-
-        String classPath = config.getServletContext().getRealPath("/WEB-INF/lib");
-
-    	new PluginLoader().loadPlugins(config.getServletContext().getRealPath("/"),classPath);
-
-
-
-
-
-
-
-
-
-        int mc = Config.getIntProperty("lucene_max_clause_count", 4096);
-        BooleanQuery.setMaxClauseCount(mc);
-
-        ImportAuditUtil.voidValidateAuditTableOnStartup();
-
-        // Set up the database
-//        try {
-//            DotCMSInitDb.InitializeDb();
-//        } catch (DotDataException e1) {
-//            throw new ServletException(e1);
-//        }
-
-
-
-        // set the application context for use all over the site
-        Logger.debug(this, "");
-        Logger.debug(this, "InitServlet: Setting Application Context!!!!!!");
-
-        // creates the velocity folders to make sure they are there
-        new java.io.File(ConfigUtils.getDynamicVelocityPath() + File.separator + "live").mkdirs();
-        new java.io.File(ConfigUtils.getDynamicVelocityPath() + File.separator + "working").mkdirs();
-
-        //Used com.dotmarketing.viewtools.NavigationWebAPI
-        String velocityRootPath = ConfigUtils.getDynamicVelocityPath() + java.io.File.separator;
-        String menuVLTPath = velocityRootPath + "menus" + java.io.File.separator;
-
-        java.io.File fileFolder = new java.io.File(menuVLTPath);
-        if (!fileFolder.exists()) {
-            fileFolder.mkdirs();
-        }
-        
-        if(Config.getBooleanProperty("CACHE_DISK_SHOULD_DELETE_NAVTOOL", false)){
-            // deletes all menues that have been generated
-            RefreshMenus.deleteMenus();
-        	CacheLocator.getCacheAdministrator().flushGroupLocalOnly("navCache");
-        }
-
-
-        // maps all virtual links in memory
-        VirtualLinksCache.mapAllVirtualLinks();
-
-        Language language = langAPI.getDefaultLanguage();
-
-        if (language.getId() == 0) {
-            Logger.debug(this, "Creating Default Language");
-            langAPI.createDefaultLanguage();
-        }
-
-        try {
-			DotInitScheduler.start();
-		} catch (SchedulerException e2) {
-			Logger.fatal(InitServlet.class, e2.getMessage(), e2);
-			throw new ServletException(e2.getMessage(), e2);
-		}
-
-        //Adding the shutdown hook
-        Runtime.getRuntime().addShutdownHook(new ShutdownHookThread());
-
-        /*
-         * Delete the files out of the temp dir (this gets huge)
-         */
-
-        deleteFiles(new File(SystemUtils.JAVA_IO_TMPDIR));
-
-        /*
-         * unlocking campaigns
-         */
-        try {
-			CampaignFactory.unlockAllCampaigns();
-		} catch (DotHibernateException e2) {
-			Logger.error(InitServlet.class, e2.getMessage(), e2);
-			throw new ServletException("Unable to Unlock Campaigns", e2);
-		}
-
-        // runs the InitThread
-
-        InitThread it = new InitThread();
-        it.start();
-
-        //Ensure the system host is in the system
-        try {
-			APILocator.getHostAPI().findSystemHost(APILocator.getUserAPI().getSystemUser(), false);
-		} catch (DotDataException e1) {
-			Logger.fatal(InitServlet.class, e1.getMessage(), e1);
-			throw new ServletException("Unable to initialize system host", e1);
-		} catch (DotSecurityException e) {
-			Logger.fatal(InitServlet.class, e.getMessage(), e);
-			throw new ServletException("Unable to initialize system host", e);
-		}
-
-		try {
-			APILocator.getFolderAPI().findSystemFolder();
-		} catch (DotDataException e1) {
-			Logger.error(InitServlet.class, e1.getMessage(), e1);
-			throw new ServletException("Unable to initialize system folder", e1);
-		}
-
-<<<<<<< HEAD
-		if(Config.getBooleanProperty("ESCALATION_ENABLE",false)) {
-		    EscalationThread.getInstace().start();
-		}
-		
-		// Create the GeoIP2 database reader on startup since it takes around 2
-		// seconds to load the file. If the prop is not set, just move on
-		if (UtilMethods.isSet(Config.getStringProperty(
-				"GEOIP2_CITY_DATABASE_PATH", ""))) {
-			try {
-				Logger.info(this, "");
-				long time = System.currentTimeMillis();
-				GeoIp2CityDbUtil geoIp2Util = GeoIp2CityDbUtil.getInstance();
-				// Dummy query to initialize DB
-				String state = geoIp2Util
-						.getSubdivisionIsoCode("www.google.com");
-				long time2 = System.currentTimeMillis();
-				long res = time2 - time;
-				Logger.info(this,
-						"Local GeoIP2 DB connection established successfully!"
-								+ " -> " + res);
-			} catch (IOException | GeoIp2Exception e) {
-				Logger.info(this,
-						"Could not read from GeoIP2 DB: " + e.getMessage());
-			} catch (DotRuntimeException e) {
-				Logger.info(this,
-						"Could not read from GeoIP2 DB: " + e.getMessage());
-			}
-			Logger.info(this, "");
-		}
-		
-=======
->>>>>>> e5002c32
-        /*
-         * SHOULD BE LAST THING THAT HAPPENS
-         */
-        try {
-			HibernateUtil.closeSession();
-		} catch (DotHibernateException e1) {
-			Logger.error(InitServlet.class, e1.getMessage(), e1);
-		}
-
-
-			try {
-				MBeanServer mbs = ManagementFactory.getPlatformMBeanServer();
-				ObjectName name = new ObjectName("org.dotcms:type=Log4J");
-				Log4jConfig mbean = new Log4jConfig();
-				mbs.registerMBean(mbean, name);
-			} catch (MalformedObjectNameException e) {
-				Logger.debug(InitServlet.class,"MalformedObjectNameException: " + e.getMessage(),e);
-			} catch (InstanceAlreadyExistsException e) {
-				Logger.debug(InitServlet.class,"InstanceAlreadyExistsException: " + e.getMessage(),e);
-			} catch (MBeanRegistrationException e) {
-				Logger.debug(InitServlet.class,"MBeanRegistrationException: " + e.getMessage(),e);
-			} catch (NotCompliantMBeanException e) {
-				Logger.debug(InitServlet.class,"NotCompliantMBeanException: " + e.getMessage(),e);
-			} catch (NullPointerException e) {
-				Logger.debug(InitServlet.class,"NullPointerException: " + e.getMessage(),e);
-			}
-
-
-			//Just get the Engine to make sure it gets inited on time before the first request
-			VelocityUtil.getEngine();
-
-
-
-
-
-
-    }
-
-    protected void deleteFiles(java.io.File directory) {
-        if (directory.isDirectory()) {
-            // get all files for this directory
-            java.io.File[] files = directory.listFiles();
-            for (int i = 0; i < files.length; i++) {
-                // deletes all files on the directory
-                ((java.io.File) files[i]).delete();
-            }
-        }
-    }
-
-    public static Date getStartupDate() {
-        return startupDate;
-    }
-/**
- *
- * @author will
- * This thread will fire and send host ids to dotcms.com for internal
- * corporate information (we are dying to know who is using dotCMS!).
- * This can be turned off by setting RUN_INIT_THREAD=0 in the config
- *
- */
-
-    public class InitThread extends Thread {
-
-        public void run() {
-        	try {
-        		long runInitThread = Config.getIntProperty("RUN_INIT_THREAD", 600000);
-        		if(runInitThread<1){return;}
-        		
-                Thread.sleep(runInitThread);
-            } catch (InterruptedException e) {
-                Logger.debug(this,e.getMessage(),e);
-            }
-            String address = null;
-            String hostname = "unknown";
-            try {
-                InetAddress addr = InetAddress.getLocalHost();
-                // Get IP Address
-                byte[] ipAddr = addr.getAddress();
-                addr = InetAddress.getByAddress(ipAddr);
-                address = addr.getHostAddress();
-                // Get hostname
-                hostname = addr.getHostName();
-            } catch (Exception e) {
-                Logger.debug(this, "InitThread broke:", e);
-            }
-            try{
-
-            	HostAPI hostAPI = APILocator.getHostAPI();
-                String defaultHost = hostAPI.findDefaultHost(APILocator.getUserAPI().getSystemUser(), false).getHostname();
-                StringBuilder sb = new StringBuilder();
-                List<Host> hosts = hostAPI.findAll(APILocator.getUserAPI().getSystemUser(), false);
-                for (Host h : hosts) {
-                	if(!"System Host".equals(h.getHostname())){
-                		sb.append(h.getHostname() + "\n");
-                	}
-                    if (UtilMethods.isSet(h.getAliases())) {
-                    	String[] x = h.getAliases().split("\\n|\\r");
-                    	for(String y : x){
-                    		if(UtilMethods.isSet(y) && !y.contains("dotcms.com") || !"host".equals(y)){
-		                    	sb.append(y + "\\n");
-	                    	}
-                		}
-                	}
-                }
-
-                
-                
-                // Construct data
-                StringBuilder data = new StringBuilder();
-                data.append(URLEncoder.encode("ipAddr", "UTF-8"));
-                data.append("=");
-                data.append(URLEncoder.encode(address, "UTF-8"));
-                data.append("&");
-                data.append(URLEncoder.encode("hostname", "UTF-8"));
-                data.append("=");
-                data.append(URLEncoder.encode(hostname, "UTF-8"));
-                data.append("&");
-                data.append(URLEncoder.encode("defaultHost", "UTF-8"));
-                data.append("=");
-                data.append(URLEncoder.encode(defaultHost, "UTF-8"));
-                data.append("&");
-                data.append(URLEncoder.encode("allHosts", "UTF-8"));
-                data.append("=");
-                data.append(URLEncoder.encode(sb.toString(), "UTF-8"));
-                data.append("&");
-                data.append(URLEncoder.encode("version", "UTF-8"));
-                data.append("=");
-                data.append(URLEncoder.encode(ReleaseInfo.getReleaseInfo(), "UTF-8"));
-                data.append("&");
-                data.append(URLEncoder.encode("build", "UTF-8"));
-                data.append("=");
-                data.append(URLEncoder.encode(String.valueOf(ReleaseInfo.getVersion()), "UTF-8"));
-                data.append("&");
-                
-                data.append(URLEncoder.encode("serverId", "UTF-8"));
-                data.append("=");
-                data.append(URLEncoder.encode(String.valueOf(LicenseUtil.getDisplayServerId()), "UTF-8"));
-                data.append("&");
-                
-                data.append(URLEncoder.encode("licenseId", "UTF-8"));
-                data.append("=");
-                data.append(URLEncoder.encode(String.valueOf(LicenseUtil.getSerial()), "UTF-8"));
-                data.append("&");
-                
-                data.append(URLEncoder.encode("licenseLevel", "UTF-8"));
-                data.append("=");
-                data.append(URLEncoder.encode(String.valueOf(LicenseUtil.getLevel()), "UTF-8"));
-                data.append("&");
-                
-                if(UtilMethods.isSet(LicenseUtil.getValidUntil())){
-	                data.append(URLEncoder.encode("licenseValid", "UTF-8"));
-	                data.append("=");
-	                data.append(URLEncoder.encode(UtilMethods.dateToJDBC(LicenseUtil.getValidUntil())));
-	                data.append("&");
-                }
-                data.append(URLEncoder.encode("perpetual", "UTF-8"));
-                data.append("=");
-                data.append(URLEncoder.encode(String.valueOf(LicenseUtil.isPerpetual()), "UTF-8"));
-                data.append("&");
-                data.append(URLEncoder.encode("stName", "UTF-8"));
-                data.append("=");
-                data.append(URLEncoder.encode("DotcmsStartup", "UTF-8"));
-                data.append("&");
-                data.append(URLEncoder.encode("clientName", "UTF-8"));
-                data.append("=");
-                data.append(URLEncoder.encode(String.valueOf(LicenseUtil.getClientName()), "UTF-8"));
-                data.append("&");
-                
-                data.append(URLEncoder.encode("hostfolder", "UTF-8"));
-                data.append("=");
-                data.append(URLEncoder.encode("dotcms.com:/private", "UTF-8"));
-                data.append("&");
-
-                
-                
-                
-                String portalUrl = Config.getStringProperty("DOTCMS_PORTAL_URL", "dotcms.com");
-                String portalUrlProtocol = Config.getStringProperty("DOTCMS_PORTAL_URL_PROTOCOL", "https");
-                String portalUrlUri = Config.getStringProperty("DOTCMS_PORTAL_URL_URI", "/api/content/save/1");
-                
-
-                // Send data
-
-                sb = new StringBuilder();
-                sb.append(portalUrlProtocol + "://" + portalUrl + portalUrlUri);
-                URL url = new URL(sb.toString());
-                HttpURLConnection conn = (HttpURLConnection) url.openConnection();
-                conn.setRequestMethod("PUT");
-                conn.setDoOutput(true);
-                conn.setDoInput(true);
-                conn.setConnectTimeout(5000);
-                conn.setReadTimeout(5000);
-                conn.setUseCaches(false);
-                conn.setRequestProperty("Content-Type", "application/x-www-form-urlencoded");
-
-                conn.setRequestProperty("DOTAUTH", "bGljZW5zZXJlcXVlc3RAZG90Y21zLmNvbTpKbnM0QHdAOCZM");
-                
-
-                DataOutputStream wr = new DataOutputStream(conn.getOutputStream());
-                wr.writeBytes(data.toString());
-                wr.flush();
-                wr.close();
-                DataInputStream input = new DataInputStream(conn.getInputStream());
-                input.close();
-
-
-            } catch (UnknownHostException e) {
-                Logger.debug(this, "Unable to get Hostname", e);
-            } catch (Exception e) {
-                Logger.debug(this, "InitThread broke:", e);
-            }
-            finally{
-                try {
-					HibernateUtil.closeSession();
-				} catch (DotHibernateException e) {
-					Logger.error(InitServlet.class, e.getMessage(), e);
-				}
-            }
-
-        }
-
-    }
-}
+package com.dotmarketing.servlets;
+
+import com.dotcms.content.elasticsearch.util.ESClient;
+import com.dotcms.enterprise.LicenseUtil;
+import com.dotcms.repackage.com.maxmind.geoip2.exception.GeoIp2Exception;
+import com.dotcms.repackage.org.apache.commons.lang.SystemUtils;
+import com.dotcms.repackage.org.apache.lucene.search.BooleanQuery;
+import com.dotcms.util.GeoIp2CityDbUtil;
+import com.dotcms.workflow.EscalationThread;
+import com.dotmarketing.beans.Host;
+import com.dotmarketing.business.APILocator;
+import com.dotmarketing.business.CacheLocator;
+import com.dotmarketing.business.DotGuavaCacheAdministratorImpl;
+import com.dotmarketing.business.PermissionAPI;
+import com.dotmarketing.cache.VirtualLinksCache;
+import com.dotmarketing.cms.factories.PublicCompanyFactory;
+import com.dotmarketing.db.DbConnectionFactory;
+import com.dotmarketing.db.HibernateUtil;
+import com.dotmarketing.exception.DotDataException;
+import com.dotmarketing.exception.DotHibernateException;
+import com.dotmarketing.exception.DotRuntimeException;
+import com.dotmarketing.exception.DotSecurityException;
+import com.dotmarketing.init.DotInitScheduler;
+import com.dotmarketing.loggers.mbeans.Log4jConfig;
+import com.dotmarketing.menubuilders.RefreshMenus;
+import com.dotmarketing.plugin.PluginLoader;
+import com.dotmarketing.portlets.campaigns.factories.CampaignFactory;
+import com.dotmarketing.portlets.contentlet.action.ImportAuditUtil;
+import com.dotmarketing.portlets.contentlet.business.HostAPI;
+import com.dotmarketing.portlets.languagesmanager.business.LanguageAPI;
+import com.dotmarketing.portlets.languagesmanager.model.Language;
+import com.dotmarketing.quartz.job.ShutdownHookThread;
+import com.dotmarketing.util.*;
+import com.liferay.portal.model.Company;
+import com.liferay.portal.util.ReleaseInfo;
+
+import org.quartz.SchedulerException;
+
+import javax.management.*;
+import javax.servlet.ServletConfig;
+import javax.servlet.ServletException;
+import javax.servlet.http.HttpServlet;
+
+import java.io.DataInputStream;
+import java.io.DataOutputStream;
+import java.io.File;
+import java.io.IOException;
+import java.lang.management.ManagementFactory;
+import java.net.*;
+import java.net.URLEncoder;
+import java.util.Date;
+import java.util.List;
+import java.util.TimeZone;
+
+public class InitServlet extends HttpServlet {
+    private static final long serialVersionUID = 1L;
+
+    PermissionAPI             permissionAPI    = APILocator.getPermissionAPI();
+	private LanguageAPI langAPI = APILocator.getLanguageAPI();
+
+    //	private final ScheduledExecutorService scheduler = Executors.newScheduledThreadPool(Config
+    //			.getIntProperty("EXEC_NUM_OF_THREAD"));
+
+    /**
+     * @param permissionAPI
+     *            the permissionAPI to set
+     */
+    public void setPermissionAPI(PermissionAPI permissionAPI) {
+        this.permissionAPI = permissionAPI;
+    }
+
+    public void destroy() {
+    	new ESClient().shutDownNode();
+        Logger.info(this, "dotCMS shutting down");
+
+
+    }
+
+    public static Date startupDate;
+
+    /**
+     * Description of the Method
+     *
+     * @throws DotDataException
+     */
+    public void init(ServletConfig config) throws ServletException {
+
+        startupDate = new java.util.Date();
+        // Config class Initialization
+//        Config.initializeConfig();
+//        com.dotmarketing.util.Config.setMyApp(config.getServletContext());
+
+
+
+        Company company = PublicCompanyFactory.getDefaultCompany();
+        TimeZone companyTimeZone = company.getTimeZone();
+        TimeZone.setDefault(companyTimeZone);
+        Logger.info(this, "InitServlet: Setting Default Timezone: " + companyTimeZone.getDisplayName());
+
+        String _dbType = DbConnectionFactory.getDBType();
+        String _dailect = "";
+		try {
+			_dailect = HibernateUtil.getDialect();
+		} catch (DotHibernateException e3) {
+			Logger.error(InitServlet.class, e3.getMessage(), e3);
+		}
+        String _companyId = PublicCompanyFactory.getDefaultCompanyId();
+        Logger.info(this, "");
+        Logger.info(this, "   Initializing dotCMS");
+        Logger.info(this, "   Using database: " + _dbType);
+        Logger.info(this, "   Using dialect : " + _dailect);
+        Logger.info(this, "   Company Name  : " + _companyId);
+
+        if(Config.getBooleanProperty("DIST_INDEXATION_ENABLED", false)){
+
+        	Logger.info(this, "   Clustering    : Enabled");
+
+            //Get the current license level
+            int licenseLevel = LicenseUtil.getLevel();
+            if ( licenseLevel > 100 ) {
+                //		Logger.info(this, "   Server        :" + Config.getIntProperty("DIST_INDEXATION_SERVER_ID", 0)  + " of cluster " + Config.getStringProperty("DIST_INDEXATION_SERVERS_IDS", "...unknown"));
+                try {
+                    /*
+                     Without a license this testCluster call will fail as the LicenseManager calls the ClusterFactory.removeNodeFromCluster()
+                     if a license is not found.
+                     */
+                    ((DotGuavaCacheAdministratorImpl) CacheLocator.getCacheAdministrator().getImplementationObject()).testCluster();
+                    Logger.info( this, "     Ping Sent" );
+                } catch ( Exception e ) {
+                    Logger.error( this, "   Ping Error: " + e.getMessage() );
+                }
+            }
+        }
+        else{
+        	Logger.info(this, "   Clustering    : Disabled");
+        }
+
+
+        Logger.info(this, "");
+
+        //Check and start the ES Content Store
+        APILocator.getContentletIndexAPI().checkAndInitialiazeIndex();
+        Logger.info(this, "");
+
+		Logger.info(this, "");
+
+        String classPath = config.getServletContext().getRealPath("/WEB-INF/lib");
+
+    	new PluginLoader().loadPlugins(config.getServletContext().getRealPath("/"),classPath);
+
+
+
+
+
+
+
+
+
+        int mc = Config.getIntProperty("lucene_max_clause_count", 4096);
+        BooleanQuery.setMaxClauseCount(mc);
+
+        ImportAuditUtil.voidValidateAuditTableOnStartup();
+
+        // Set up the database
+//        try {
+//            DotCMSInitDb.InitializeDb();
+//        } catch (DotDataException e1) {
+//            throw new ServletException(e1);
+//        }
+
+
+
+        // set the application context for use all over the site
+        Logger.debug(this, "");
+        Logger.debug(this, "InitServlet: Setting Application Context!!!!!!");
+
+        // creates the velocity folders to make sure they are there
+        new java.io.File(ConfigUtils.getDynamicVelocityPath() + File.separator + "live").mkdirs();
+        new java.io.File(ConfigUtils.getDynamicVelocityPath() + File.separator + "working").mkdirs();
+
+        //Used com.dotmarketing.viewtools.NavigationWebAPI
+        String velocityRootPath = ConfigUtils.getDynamicVelocityPath() + java.io.File.separator;
+        String menuVLTPath = velocityRootPath + "menus" + java.io.File.separator;
+
+        java.io.File fileFolder = new java.io.File(menuVLTPath);
+        if (!fileFolder.exists()) {
+            fileFolder.mkdirs();
+        }
+        
+        if(Config.getBooleanProperty("CACHE_DISK_SHOULD_DELETE_NAVTOOL", false)){
+            // deletes all menues that have been generated
+            RefreshMenus.deleteMenus();
+        	CacheLocator.getCacheAdministrator().flushGroupLocalOnly("navCache");
+        }
+
+
+        // maps all virtual links in memory
+        VirtualLinksCache.mapAllVirtualLinks();
+
+        Language language = langAPI.getDefaultLanguage();
+
+        if (language.getId() == 0) {
+            Logger.debug(this, "Creating Default Language");
+            langAPI.createDefaultLanguage();
+        }
+
+        try {
+			DotInitScheduler.start();
+		} catch (SchedulerException e2) {
+			Logger.fatal(InitServlet.class, e2.getMessage(), e2);
+			throw new ServletException(e2.getMessage(), e2);
+		}
+
+        //Adding the shutdown hook
+        Runtime.getRuntime().addShutdownHook(new ShutdownHookThread());
+
+        /*
+         * Delete the files out of the temp dir (this gets huge)
+         */
+
+        deleteFiles(new File(SystemUtils.JAVA_IO_TMPDIR));
+
+        /*
+         * unlocking campaigns
+         */
+        try {
+			CampaignFactory.unlockAllCampaigns();
+		} catch (DotHibernateException e2) {
+			Logger.error(InitServlet.class, e2.getMessage(), e2);
+			throw new ServletException("Unable to Unlock Campaigns", e2);
+		}
+
+        // runs the InitThread
+
+        InitThread it = new InitThread();
+        it.start();
+
+        //Ensure the system host is in the system
+        try {
+			APILocator.getHostAPI().findSystemHost(APILocator.getUserAPI().getSystemUser(), false);
+		} catch (DotDataException e1) {
+			Logger.fatal(InitServlet.class, e1.getMessage(), e1);
+			throw new ServletException("Unable to initialize system host", e1);
+		} catch (DotSecurityException e) {
+			Logger.fatal(InitServlet.class, e.getMessage(), e);
+			throw new ServletException("Unable to initialize system host", e);
+		}
+
+		try {
+			APILocator.getFolderAPI().findSystemFolder();
+		} catch (DotDataException e1) {
+			Logger.error(InitServlet.class, e1.getMessage(), e1);
+			throw new ServletException("Unable to initialize system folder", e1);
+		}
+
+        /*
+         * SHOULD BE LAST THING THAT HAPPENS
+         */
+        try {
+			HibernateUtil.closeSession();
+		} catch (DotHibernateException e1) {
+			Logger.error(InitServlet.class, e1.getMessage(), e1);
+		}
+
+
+			try {
+				MBeanServer mbs = ManagementFactory.getPlatformMBeanServer();
+				ObjectName name = new ObjectName("org.dotcms:type=Log4J");
+				Log4jConfig mbean = new Log4jConfig();
+				mbs.registerMBean(mbean, name);
+			} catch (MalformedObjectNameException e) {
+				Logger.debug(InitServlet.class,"MalformedObjectNameException: " + e.getMessage(),e);
+			} catch (InstanceAlreadyExistsException e) {
+				Logger.debug(InitServlet.class,"InstanceAlreadyExistsException: " + e.getMessage(),e);
+			} catch (MBeanRegistrationException e) {
+				Logger.debug(InitServlet.class,"MBeanRegistrationException: " + e.getMessage(),e);
+			} catch (NotCompliantMBeanException e) {
+				Logger.debug(InitServlet.class,"NotCompliantMBeanException: " + e.getMessage(),e);
+			} catch (NullPointerException e) {
+				Logger.debug(InitServlet.class,"NullPointerException: " + e.getMessage(),e);
+			}
+
+
+			//Just get the Engine to make sure it gets inited on time before the first request
+			VelocityUtil.getEngine();
+
+
+
+
+
+
+    }
+
+    protected void deleteFiles(java.io.File directory) {
+        if (directory.isDirectory()) {
+            // get all files for this directory
+            java.io.File[] files = directory.listFiles();
+            for (int i = 0; i < files.length; i++) {
+                // deletes all files on the directory
+                ((java.io.File) files[i]).delete();
+            }
+        }
+    }
+
+    public static Date getStartupDate() {
+        return startupDate;
+    }
+/**
+ *
+ * @author will
+ * This thread will fire and send host ids to dotcms.com for internal
+ * corporate information (we are dying to know who is using dotCMS!).
+ * This can be turned off by setting RUN_INIT_THREAD=0 in the config
+ *
+ */
+
+    public class InitThread extends Thread {
+
+        public void run() {
+        	try {
+        		long runInitThread = Config.getIntProperty("RUN_INIT_THREAD", 600000);
+        		if(runInitThread<1){return;}
+        		
+                Thread.sleep(runInitThread);
+            } catch (InterruptedException e) {
+                Logger.debug(this,e.getMessage(),e);
+            }
+            String address = null;
+            String hostname = "unknown";
+            try {
+                InetAddress addr = InetAddress.getLocalHost();
+                // Get IP Address
+                byte[] ipAddr = addr.getAddress();
+                addr = InetAddress.getByAddress(ipAddr);
+                address = addr.getHostAddress();
+                // Get hostname
+                hostname = addr.getHostName();
+            } catch (Exception e) {
+                Logger.debug(this, "InitThread broke:", e);
+            }
+            try{
+
+            	HostAPI hostAPI = APILocator.getHostAPI();
+                String defaultHost = hostAPI.findDefaultHost(APILocator.getUserAPI().getSystemUser(), false).getHostname();
+                StringBuilder sb = new StringBuilder();
+                List<Host> hosts = hostAPI.findAll(APILocator.getUserAPI().getSystemUser(), false);
+                for (Host h : hosts) {
+                	if(!"System Host".equals(h.getHostname())){
+                		sb.append(h.getHostname() + "\n");
+                	}
+                    if (UtilMethods.isSet(h.getAliases())) {
+                    	String[] x = h.getAliases().split("\\n|\\r");
+                    	for(String y : x){
+                    		if(UtilMethods.isSet(y) && !y.contains("dotcms.com") || !"host".equals(y)){
+		                    	sb.append(y + "\\n");
+	                    	}
+                		}
+                	}
+                }
+
+                
+                
+                // Construct data
+                StringBuilder data = new StringBuilder();
+                data.append(URLEncoder.encode("ipAddr", "UTF-8"));
+                data.append("=");
+                data.append(URLEncoder.encode(address, "UTF-8"));
+                data.append("&");
+                data.append(URLEncoder.encode("hostname", "UTF-8"));
+                data.append("=");
+                data.append(URLEncoder.encode(hostname, "UTF-8"));
+                data.append("&");
+                data.append(URLEncoder.encode("defaultHost", "UTF-8"));
+                data.append("=");
+                data.append(URLEncoder.encode(defaultHost, "UTF-8"));
+                data.append("&");
+                data.append(URLEncoder.encode("allHosts", "UTF-8"));
+                data.append("=");
+                data.append(URLEncoder.encode(sb.toString(), "UTF-8"));
+                data.append("&");
+                data.append(URLEncoder.encode("version", "UTF-8"));
+                data.append("=");
+                data.append(URLEncoder.encode(ReleaseInfo.getReleaseInfo(), "UTF-8"));
+                data.append("&");
+                data.append(URLEncoder.encode("build", "UTF-8"));
+                data.append("=");
+                data.append(URLEncoder.encode(String.valueOf(ReleaseInfo.getVersion()), "UTF-8"));
+                data.append("&");
+                
+                data.append(URLEncoder.encode("serverId", "UTF-8"));
+                data.append("=");
+                data.append(URLEncoder.encode(String.valueOf(LicenseUtil.getDisplayServerId()), "UTF-8"));
+                data.append("&");
+                
+                data.append(URLEncoder.encode("licenseId", "UTF-8"));
+                data.append("=");
+                data.append(URLEncoder.encode(String.valueOf(LicenseUtil.getSerial()), "UTF-8"));
+                data.append("&");
+                
+                data.append(URLEncoder.encode("licenseLevel", "UTF-8"));
+                data.append("=");
+                data.append(URLEncoder.encode(String.valueOf(LicenseUtil.getLevel()), "UTF-8"));
+                data.append("&");
+                
+                if(UtilMethods.isSet(LicenseUtil.getValidUntil())){
+	                data.append(URLEncoder.encode("licenseValid", "UTF-8"));
+	                data.append("=");
+	                data.append(URLEncoder.encode(UtilMethods.dateToJDBC(LicenseUtil.getValidUntil())));
+	                data.append("&");
+                }
+                data.append(URLEncoder.encode("perpetual", "UTF-8"));
+                data.append("=");
+                data.append(URLEncoder.encode(String.valueOf(LicenseUtil.isPerpetual()), "UTF-8"));
+                data.append("&");
+                data.append(URLEncoder.encode("stName", "UTF-8"));
+                data.append("=");
+                data.append(URLEncoder.encode("DotcmsStartup", "UTF-8"));
+                data.append("&");
+                data.append(URLEncoder.encode("clientName", "UTF-8"));
+                data.append("=");
+                data.append(URLEncoder.encode(String.valueOf(LicenseUtil.getClientName()), "UTF-8"));
+                data.append("&");
+                
+                data.append(URLEncoder.encode("hostfolder", "UTF-8"));
+                data.append("=");
+                data.append(URLEncoder.encode("dotcms.com:/private", "UTF-8"));
+                data.append("&");
+
+                
+                
+                
+                String portalUrl = Config.getStringProperty("DOTCMS_PORTAL_URL", "dotcms.com");
+                String portalUrlProtocol = Config.getStringProperty("DOTCMS_PORTAL_URL_PROTOCOL", "https");
+                String portalUrlUri = Config.getStringProperty("DOTCMS_PORTAL_URL_URI", "/api/content/save/1");
+                
+
+                // Send data
+
+                sb = new StringBuilder();
+                sb.append(portalUrlProtocol + "://" + portalUrl + portalUrlUri);
+                URL url = new URL(sb.toString());
+                HttpURLConnection conn = (HttpURLConnection) url.openConnection();
+                conn.setRequestMethod("PUT");
+                conn.setDoOutput(true);
+                conn.setDoInput(true);
+                conn.setConnectTimeout(5000);
+                conn.setReadTimeout(5000);
+                conn.setUseCaches(false);
+                conn.setRequestProperty("Content-Type", "application/x-www-form-urlencoded");
+
+                conn.setRequestProperty("DOTAUTH", "bGljZW5zZXJlcXVlc3RAZG90Y21zLmNvbTpKbnM0QHdAOCZM");
+                
+
+                DataOutputStream wr = new DataOutputStream(conn.getOutputStream());
+                wr.writeBytes(data.toString());
+                wr.flush();
+                wr.close();
+                DataInputStream input = new DataInputStream(conn.getInputStream());
+                input.close();
+
+
+            } catch (UnknownHostException e) {
+                Logger.debug(this, "Unable to get Hostname", e);
+            } catch (Exception e) {
+                Logger.debug(this, "InitThread broke:", e);
+            }
+            finally{
+                try {
+					HibernateUtil.closeSession();
+				} catch (DotHibernateException e) {
+					Logger.error(InitServlet.class, e.getMessage(), e);
+				}
+            }
+
+        }
+
+    }
+}