--- conflicted
+++ resolved
@@ -26,19 +26,14 @@
      *                        the Websocket parameters.
      */
     constructor(private dotcmsConfig: DotcmsConfig) {
-<<<<<<< HEAD
 
         this.dotcmsConfig.getConfig().subscribe(dotcmsConfig => {
-=======
-        dotcmsConfig.getConfig().subscribe(dotcmsConfig => {
->>>>>>> b9576b93
+
             this.protocol = dotcmsConfig.getWebsocketProtocol();
             this.baseUrl = dotcmsConfig.getWebsocketBaseUrl();
             this.endPoint = dotcmsConfig.getSystemEventsEndpoint();
             this.timeWaitToReconnect = dotcmsConfig.getTimeToWaitToReconnect();
         });
-<<<<<<< HEAD
-=======
     }
 
     /**
@@ -56,7 +51,6 @@
             this.closedOnLogout = true;
             this.ws.close(true);
         }
->>>>>>> b9576b93
     }
 
     /**
