--- conflicted
+++ resolved
@@ -47,36 +47,6 @@
     return valid
   }
 
-<<<<<<< HEAD
-  hasActions():boolean {
-    var hasActions = false
-
-    if(Object.keys(this.actions).length != 0){
-      hasActions = true;
-    }
-
-    return hasActions
-  }
-
-  hasConditions():boolean {
-    var hasConditions = false
-
-    if(Object.keys(this.groups).length != 0){
-      for (var group in this.groups){
-        if(Object.keys(this.groups[group].conditions).length != 0){
-          hasConditions = true
-        }
-      }
-    }
-
-    return hasConditions
-  }
-
-  isEmpty():boolean {
-    return !this.hasConditions() && !this.hasActions()
-  }
-
-=======
   static fromJson(key:string, json:any):RuleModel {
     let rule = new RuleModel(key, json.name, json.fireOn);
     rule.enabled = json.enabled
@@ -84,7 +54,6 @@
 
     return rule;
   }
->>>>>>> f4f306da
 }
 const RULE_DEFAULT_RSRC = {
   inputs: {
