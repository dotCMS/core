--- conflicted
+++ resolved
@@ -1,14440 +1,9622 @@
-<<<<<<< HEAD
 ##
+
 ## Portlet titles
+
 ##
+
 javax.portlet.title.8=Calendar
+
 javax.portlet.title.9=Company
 
+
+
 ##
+
 ## Messages
+
 ##
 
 
+
+
+
 a-new-password-can-only-be-sent-to-an-external-email-address=A new password can only be sent to an external email address.
+
 a-new-password-has-been-sent-to-x=A new password has been sent to {0}.
+
 a-new-password-will-be-generated-and-sent-to-your-external-email-address=A new password will be generated and sent to your external email address.
+
 a-page-may-not-contain-more-than-x-portlets=A page may not contain more than {0} portlets.
+
 about=About
+
 access-denied=Access Denied
+
 accessed-urls=Accessed URLs
+
 acre=Acre
+
 action=Action
+
 active=Active
+
 actual=Actual
+
 add-category=Add Category
+
 Hierarchy=Hierarchy
+
 add-choice=Add Choice
+
 add-event=Add Event
+
 add-link=Add Link
+
 add-new-group=Add New Group
+
 add-new-page=Add New Page
+
 add-new-role=Add New Role
+
 add-new-user=Add New User
+
 add-note=Add Note
+
 add-page=Add Page
+
 add-portlet-to-narrow-column=Add Portlet to Narrow Column
+
 add-portlet-to-wide-column=Add Portlet to Wide Column
+
 add-question=Add Question
+
 Add-Template=Add Template
+
 add=Add
+
 addresses-and-phone-numbers=Addresses and Phone Numbers
+
 advanced=Advanced
+
 age=Age
+
 aim=AIM
+
 albanian=Albanian
+
 all-categories=All Categories
+
 all-day=All Day
+
 all-pages=All Pages
+
 all=All
+
 allow-strangers-to-create-accounts=Allow strangers to create accounts?
+
 allow-users-to-automatically-login=Allow users to automatically login?
+
 alpha=Alpha
+
 already-registered=Already Registered
+
 an-unexpected-error-occurred-while-uploading-your-file=An unexpected error occurred while uploading your file.
+
 an-unexpected-error-occurred=An unexpected error occurred.
+
 an-unexpected-sign-in-error-occurred=An unexpected sign in error occurred.
+
 an-unexpected-system-error-occurred=An unexpected system error occurred.
+
 and=And
+
 anniversary=Anniversary
+
 anonymous=Anonymous
+
 anytime=Anytime
+
 appointment=Appointment
+
 approve=Approve
+
 approved=Approved
+
 arabic=Arabic
+
 are-you-sure-you-want-to-delete-the-selected-group=Are you sure you want to delete the selected group?
+
 are-you-sure-you-want-to-delete-the-selected-role=Are you sure you want to delete the selected role?
+
 are-you-sure-you-want-to-delete-the-selected-user=Are you sure you want to delete the selected user?
+
 are-you-sure-you-want-to-notify-new-users=Are you sure you want to notify new users?
+
 area=Area
+
 article=Article
+
 articles=Articles
+
 assigned=Assigned
+
 associated=Associated
+
 attachments=Attachments
+
 authenticate=Authenticate
+
 authentication-failed=Authentication failed. Please try again.
+
 user-without-portlet=Your user does not have access to the system (no layouts) please contact the Administrator.
+
 authentication-type=Authentication Type
+
 author=Author
+
 auto=Auto
+
 autogenerate-password=Autogenerate Password
+
 autogenerate-user-id=Autogenerate User ID
+
 availability=Availability
+
 available=Available
+
 back-to-vote=Back to Vote
+
 back=Back
+
 basic-information=Basic Information
+
 basic=Basic
+
 bcc=BCC
+
 beginner=Beginner
+
 beka=Beka
+
 beta=Beta
+
 billing=Billing
+
 birthday=Birthday
+
 block=Block
+
 body=Body
+
 book=Book
+
 breakfast=Breakfast
+
 browse=Browse
+
 browser-os-type=Browser/OS Type
+
 bulgarian=Bulgarian
+
 business=Business
+
 bytes=Bytes
+
 cached=Cached
+
 call=Call
+
 cancel=Cancel
+
 cart=Cart
+
 categories=Categories
+
 category-name=Category Name
+
 category=Category
+
 cc=CC
+
 cc_amex=American Express
+
 cc_discover=Discover
+
 cc_mastercard=MasterCard
+
 cc_visa=Visa
+
 cell-phones-with-sms-text-messaging-capabilities-map-phone-numbers-to-email-addresses=Cell phones with SMS text messaging capabilities map phone numbers to email addresses. For example, a cell phone number of (626) 123-4567 with Sprint PCS as the carrier has an email address (SMS ID) of <i>6261234567@messaging.sprintpcs.com</i>.
+
 cell=Cell
+
 celsius=Celsius
+
 centimeter=Centimeter
+
 change-colors=Change Colors
+
 change-password=Change Password
+
 change=change
+
 Change=Change
+
 chapter=Chapter
+
 chapters=Chapters
+
 charts=Charts
+
 chat=Chat
+
 check-all=Check All
+
 checkout=Checkout
+
 chinese=Chinese
+
 choice=Choice
+
 choices=Choices
+
 choose-a-color-for-each-layer-type=Choose a color for each layer type. Be sure to click {0} when you are done.
+
 choose-a-color-theme-or-create-your-own-custom-theme=Choose a color theme or create your own {0}custom theme{1}.
+
 church=Church
+
 city-state=City, State
+
 city=City
+
 class=Class
+
 close=Close
+
 code=Code
+
 color-settings=Color Settings
+
 colors=Colors
+
 commentable=Commentable
+
 comments=Comments
+
 community-page=Community Page:
+
 company-profile=Company Profile
+
 company=Company
+
 compare=Compare
+
 completed=Completed
+
 compose=Compose
+
 concert=Concert
+
 content-settings=Content Settings
+
 content=Content
+
 continue=Continue
+
 convert=Convert
+
 country=Country
+
 coupon=Coupon
+
 coupons=Coupons
+
 cow=Cow
+
 create-account=Create Account
+
 created=Created
+
 cubit=Cubit
+
 currency=Currency
+
 current-results=Current Results
+
 current=Current
+
 custom-color=Custom Color
+
 custom-message=Custom Message
+
 customer=Customer
+
 customize-colors-preview=Customize Colors: Preview
+
 customize-colors=Customize Colors
+
 czech=Czech
+
 daily=Daily
+
 danish=Danish
+
 date-selection=Use the \\xab and \\xbb buttons to select the year. Use the {0} and {1} buttons to select the month. Hold the mouse button on any of the above buttons for faster selection.
+
 date=Date
+
 day-s=day(s)
+
 day=Day
+
 days=Days
+
 decade=Decade
+
 decades=Decades
+
 default-email-notification=Default Email Notification
+
 default-groups-and-roles=Default Groups and Roles
+
 default-preferences=Default Preferences
+
 default=Default
+
 definition-of-terms=Definition of Terms
+
 delete-category=Delete Category
+
 delete=Delete
+
 denied=Denied
+
 denotes-a-system-group=Denotes a system group
+
 denotes-a-system-role=Denotes a system role
+
 description=Description
+
 details=Details
+
 dictionary=Dictionary
+
 diff=Diff
+
 diffs=Diffs
+
 dinner=Dinner
+
 disclaimer=Disclaimer
+
 discount=Discount
+
 display-order=Display Order
+
 dotted-lines=Dotted Lines
+
 down=Down
+
 download=Download
+
 drafts=Drafts
+
 duration=Duration
+
 dutch=Dutch
+
 edit-category=Edit Category
+
 edit-folder=Edit Folder
+
 edit-group=Edit Group
+
 edit-groups-for-role=Edit Groups for Role:
+
 edit-groups-for-user=Edit Groups for User:
+
 edit-groups=Edit Groups
+
 edit-link=Edit Link
+
 edit-page=Edit Page
+
 edit-pages=Edit Pages
+
 edit-preferences=Edit Preferences
+
 edit-profile=Edit Profile
+
 edit-question=Edit Question
+
 edit-role=Edit Role
+
 lock-role=Lock Role
+
 unlock-role=Unlock Role
+
 delete-role=Delete Role
+
 edit-tab=Edit Tab
+
 permissions-not-editable-for-role=Permissions are not editable for this role
+
 selected-host-folder-is-already-in-list=The selected folder is already in the list permissions
+
 dont-have-permissions-msg=Sorry, but you don't have required permissions to perform this action
+
 CMS-Tabs=CMS Tabs
+
 edit-roles-for-group=Edit Roles for Group:
 
+
+
 #HOSTS
+
 add-host-folder=Add Host/Folder
+
 add-host=Add Host
+
 delete-host-confirm=Are you sure you want to delete this host? Everything under this host will be be eliminated without the ability to recover.
+
 host-variable-saved=Host variable saved
+
 unarchive-host-confirm=Are you sure you want to un-archive this host?
+
 archive-host-confirm=Are you sure you want to archive this host?
+
 unpublish-host-confirm=Are you sure you want to stop this host?
+
 publish-host-confirm=Are you sure you want to start this host?
+
 make-default-host-confirm=Are you sure you want to make this your default host? The default host is used by pre-selecting the host on multiple screens of dotCMS as well as in response to requests that arrive at the server that do not match by name or alias to any other host.
+
 select-host-nice-message=Please select the host<br/>you would like to view:
+
 select-host=Select Host
+
 manage-hosts=Manage Hosts
 
+
+
 dotcms.macro.login.failed=Login Failed
+
 Edit-Permissions=Edit Permissions
+
 hosts-will-inherit=Hosts will inherit
+
 Permissions-on-Children=Select what permissions this role will have on the following children:
+
 Permissions-on-Children1=Select what permissions
+
 this-user=this user
+
 this-role=this role
+
 Permissions-on-Children2=will have on the following children:
+
 Permissions-on-Children2=will have on the following children:
+
 folders-will-inherit=Folders will inherit
+
 containers-will-inherit=Containers will inherit
+
 templates-will-inherit=Templates will inherit
+
 pages-will-inherit=Pages will inherit
+
 files-will-inherit=Files will inherit
+
 links-will-inherit=Links will inherit
+
 content-will-inherit=Content will inherit
+
 structures-will-inherit=Structures will inherit
+
 confirm-remove-role=Are you sure you want to remove this role?
+
 confirm-lock-role=Are you sure you want to lock this role? (this will block any possible edits to this role)
+
 confirm-unlock-role=Are you sure you want to un-lock this role? (this will block allow possible edits to this role)
+
 edit-roles-for-user=Edit Roles for User:
+
 edit-roles=Edit Roles
+
 edit-settings-for-x-in-group=Edit Settings for {0} in Group:
+
 edit-template=Edit Template
+
 edit-user=Edit User
+
 edit-users-for-group=Edit Users for Group:
+
 edit-users-for-role=Edit Users for Role:
+
 edit-users=Edit Users
+
 edit=Edit
+
 educational=Educational
+
 email-address=Email Address
+
 email-body=Email Body
+
 email-subject=Email Subject
+
 email=Email
+
 en_zh=English to Chinese (China)
+
 en_zt=English to Chinese (Taiwan)
+
 end-by=End by
+
 english=English
+
 enter-a-name=Enter a name
+
 enter-again=Enter Again
+
 enter-one-mail-host-name-per-line-for-all-additional-mail-host-names-besides-x=Enter one mail host name <b>per line</b> for all additional mail host names besides <i>{0}</i>.
+
 enter-one-user-email-address-per-line-to-reserve-the-user-email-address=Enter one user email address <b>per line</b> to reserve the user email address.
+
 enter-one-user-id-per-line-to-reserve-the-user-id=Enter one user ID <b>per line</b> to reserve the user ID.
+
 enter-your-password=Enter your password
+
 entries=Entries
+
 Entries=Entries
+
 error=Error
+
 event-location=Event Location
+
 events=Events
+
 every=Every
+
 expert=Expert
+
 expiration-date=Expiration Date
+
 expiration=Expiration
+
 export=Export
+
 extranet=Extranet
+
 fahrenheit=Fahrenheit
+
 failed-login-attempts=Failed login attempts:
+
 false=False
+
 faq=FAQ
+
 favorite-activity=Favorite Activity
+
 favorite-food=Favorite Food
+
 favorite-movie=Favorite Movie
+
 favorite-music=Favorite Music
+
 favorite-quote=Favorite Quote
+
 favorites=Favorites
+
 fax-number=Fax Number
+
 fax=Fax
+
 featured=Featured
+
 feedback=Feedback
+
 feet=Feet
+
 female=Female
+
 fields=Fields
+
 file-upload=File Upload
+
 file=File
+
 find=Find
+
 finished=Finished
+
 firms=Firms
+
 first-name=First Name
+
 first=First
+
 folder-name=Folder Name
+
 folder=Folder
+
 folders=Folders
+
 Folders=Folders
+
 foot=Foot
+
 footnotes=Footnotes
+
 forgot-password=Forgot Password
+
 form-method=Form Method
+
 form=Form
+
 format=Format
+
 forward-address=Forward Address
+
 forward=Forward
+
 fourth=Fourth
+
 free-memory=Free Memory
+
 french=French
+
 friday-abbreviation=F
+
 from=From
+
 ftp=FTP
+
 full-name=Full Name
+
 full=Full
+
 future=Future
+
 general=General
+
 gerah=Gerah
+
 german=German
+
 get-new-password=Get New Password
+
 gifts=Gifts
+
 go=Go
+
 government=Government
+
 graduation=Graduation
+
 greeting=Greeting
+
 group-name-is-not-unique=Group name is not unique.
+
 group-name=Group Name
+
 group=Group
+
 groups-and-roles=Groups and Roles
+
 groups=Groups
+
 handbreath=Handbreath
+
 hectare=Hectare
+
 height=Height
+
 help=Help
+
 hidden-variables=Hidden Variables
+
 hide=Hide
+
 holiday=Holiday
+
 home-url=Home URL
+
 home=Home
+
 horizontal-bar=Horizontal Bar
+
 hour=Hours
+
 hours=Hours
+
 html-attributes=HTML Attributes
+
 hungarian=Hungarian
+
 i-agree=I Agree
+
 i-disagree=I Disagree
+
 icelandic=Icelandic
+
 icq=ICQ
+
 id=ID
+
 if-you-are-not-x-logout-and-try-again=If you are not {0}, logout and try again.
+
 image=Image
+
 images=Images
+
 import=Import
+
 in-progress=In Progress
+
 inactive=Inactive
+
 inch=Inch
+
 indexed=Indexed
+
 instant-messenger-ids=Instant Messenger IDs
+
 locale-settings=locale settings
+
 instant-messenger=Instant Messenger
+
 intermediate=Intermediate
+
 interview=Interview
+
 invoice=Invoice
+
 irc=IRC
+
 is-temporarily-unavailable={0} is temporarily unavailable.
+
 isbn=ISBN
+
 it_en=Italian to English
+
 italian=Italian
+
 items=Items
+
 job-class=Job Class
+
 junk-mail=Junk Mail
+
 keywords=Keywords
+
 kill-session=Kill Session
+
 kilogram=Kilogram
+
 kilometer=Kilometer
+
 korean=Korean
+
 language=Language
+
 larger=Larger
+
 laser=Laser
+
 last-login=Last login:
+
 Last-Updated=Last Updated
+
 last-name=Last Name
+
 last-request=Last Request
+
 last-vote-date=Last Vote Date
+
 last=Last
+
 latin=Latin
+
 launch=Launch
+
 layer-type=Layer Type
+
 layout=Layout
+
 layout-saved=Layout Saved
+
 left=Left
+
 legend=Legend
+
 length=Length
+
 limits=Limits
+
 line=Line
+
 links=Links
+
 list-all=List All
+
 live-sessions=Live Sessions
+
 locale=Locale
+
 location=Location
+
 lock=Lock
+
 locked-asset-message=This {0} is locked.<table><tr><td>by: {1} ({2}) {3}</td></tr></table>
+
 log-levels=Log Levels
+
 login-as=Login As
+
 logo=Logo
+
 logout-as=Logout As
+
 lookup=Lookup
+
 lunch=Lunch
+
 mail-domain=Mail Domain
+
 mail-host-names=Mail Host Names
+
 main-profile=Main Profile
+
 maintenance-alert=Maintenance Alert
+
 male=Male
+
 manual=Manual
+
 maori=Maori
+
 mass=Mass
+
 maximize=Maximize
+
 maximum-memory=Maximum Memory
+
 maximum=Maximum
+
 meeting=Meeting
+
 message-headers=Message Headers
+
 message-recipients-limit=Message Recipients Limit
+
 message=Message
+
 messages-per-page=Messages Per Page
+
 messages=Messages
+
 meter=Meter
+
 method=Method
+
 middle-name=Middle Name
+
 mile=Mile
+
 millimeter=Millimeter
+
 mina=Mina
+
 minesweeper=Minesweeper
+
 minimize=Minimize
+
 ministries=Ministries
+
 minute=Minute
+
 minutes=Minutes
+
 miscellaneous=Miscellaneous
+
 mm-dd-yyyy=(mm/dd/yyyy)
+
 monday-abbreviation=M
+
 month-s=month(s)
+
 month=Month
+
 monthly=Monthly
+
 months=Months
+
 more=More
+
 More-information-about-dotCMS-is-available-at=More information about dotCMS is available at
+
 move-column=Move Column
+
 move-to=Move To
+
 movie=Movie
+
 msn=MSN
+
 my-account=My Account
+
 n-signifies-narrow-portlets-and-w-signifies-wide-portlets=(n) signifies narrow portlets and (w) signifies wide portlets
+
 name=Name
+
 narrow-column=Narrow Column
+
 narrow=Narrow
+
 never-expires=Never Expires
+
 never=Never
+
 new-group-name-is-not-unique=New group name is not unique.
+
 new-group-name=New Group Name
+
 new-mail-notification=New Mail Notification
+
 new-role-name-is-not-unique=New role name is not unique.
+
 new-role-name=New Role Name
+
 new=New
+
 next-month=Next Month
+
 next-year=Next Year
+
 next=Next
+
 nickname=Nickname
+
 no-users-were-found=No users were found.
+
 no=No
+
 node=Node
+
 none=None
+
 norwegian=Norwegian
+
 not-available=N/A
+
 not-found=Not Found
+
 notes=Notes
+
 notify-new-users=Notify New Users
+
 notify=Notify
+
 num-of-hits=# of Hits
+
 num-of-votes=# of Votes
+
 number-of-minutes=Number of Minutes
+
 number=Number
+
 of=of
+
 ok=OK
+
 old-group-name-does-not-exist=Old group name does not exist.
+
 old-group-name-is-a-required-system-group=Old group name is a required system group.
+
 old-group-name=Old Group Name
+
 old-role-name-does-not-exist=Old role name does not exist.
+
 old-role-name-is-a-required-system-role=Old role name is a required system role.
+
 old-role-name=Old Role Name
+
 one-column=One Column
+
 open=Open
+
 optional=Optional
+
 or=Or
+
 order=Order
+
 orders=Orders
+
 organization=Organization
+
 original-text-indicator=Original Text Indicator
+
 other=Other
+
 owner=Owner
+
 cascade-owner=Cascade Owner
+
 page-display-order=Page Display Order
+
 page-settings=Page Settings
+
 page=Page
+
 pager=Pager
+
 paint=Paint
+
 party=Party
+
 password-reset-required=Password Reset Required
+
 password=Password
+
 past=Past
+
 pause=Pause
+
 pending=Pending
+
 percentage=Percentage
+
 performance=Performance
+
 personal=Personal
+
 personalize-pages=Personalize Pages
+
 phone-number=Phone Number
+
 phone=Phone
+
 pie=Pie
+
 pieces=Pieces
+
 pim=Pim
+
 plain-text=Plain Text
+
 text-editor=Text Editor
+
 play=Play
+
 please-be-patient-as-this-process-can-take-up-to-several-minutes=Please be patient as this process can take up to several minutes.
+
 please-be-patient=Please be patient. This may take several minutes.
+
 please-contact-the-administrator-because-you-do-not-have-any-pages-configured=Please contact the administrator because you do not have any pages configured.
+
 please-contact-the-administrator-because-you-do-not-have-any-roles=Please contact the administrator because you do not have any roles.
+
 please-contact-the-administrator-to-setup-this-portlet=Please contact the administrator to setup this portlet.
+
 please-email-all-questions-to=Please email all questions to {0}.
+
 please-enter-a-password-that-has-not-already-been-used=Please enter a password that has not already been used.
+
 please-enter-a-sms-id-that-is-a-valid-email-address=Please enter a SMS ID that is a valid email address.
+
 please-enter-a-valid-cell-number=Please enter a valid cell number.
+
 please-enter-a-valid-city=Please enter a valid city.
+
 please-enter-a-valid-country=Please enter a valid country.
+
 please-enter-a-valid-description=Please enter a valid description
+
 please-enter-a-valid-email-address=Please enter a valid email address.
+
 please-enter-a-valid-expiration-date=Please enter a valid expiration date.
+
 please-enter-a-valid-fax-number=Please enter a valid fax number.
+
 please-enter-a-valid-first-name=Please enter a valid first name.
+
 please-enter-a-valid-group-name=Please enter a valid group name.
+
 please-enter-a-valid-last-name=Please enter a valid last name.
+
 please-enter-a-valid-login=Please enter a valid login.
+
 please-enter-a-valid-password=Please enter a valid password.
+
 please-enter-a-valid-phone-number=Please enter a valid phone number.
+
 please-enter-a-valid-phone=Please enter a valid phone.
+
 please-enter-a-valid-question-description=Please enter a valid question description.
+
 please-enter-a-valid-question=Please enter a valid question.
+
 please-enter-a-valid-role-name=Please enter a valid role name.
+
 please-enter-a-valid-state=Please enter a valid state.
+
 please-enter-a-valid-street=Please enter a valid street.
+
 please-enter-a-valid-user-id=Please enter a valid user ID.
+
 please-enter-a-valid-zip=Please enter a valid zip.
+
 please-select-a-valid-user=Please select a valid user.
+
 please-enter-matching-passwords=Please enter matching passwords.
+
 please-enter-valid-choices=Please enter valid choices.
+
 please-enter-valid-group-names=Please enter valid group names.
+
 please-enter-valid-role-names=Please enter valid role names.
+
 please-select-a-category=Please select a category.
+
 please-select-an-option=Please select an option.
+
 please-sign-in-or-create-an-account-to-continue=Please sign in or {0}create{1} an account to continue.
+
 please-sign-in-to-continue=Please sign in to continue.
+
 polish=Polish
+
 portal-properties=Portal Properties
+
 portal-url=Portal URL
+
 portlet-name=Portlet Name
+
 portlet=Portlet
+
 portlets=Portlets
+
 portrait=Portrait
+
 portuguese=Portuguese
+
 post=Post
+
 pound=Pound
+
 preferences=Preferences
+
 preview=Preview
+
 previous-month=Previous Month
+
 previous-year=Previous Year
+
 previous=Previous
+
 price=Price
+
 prices=Prices
+
 primary-address=Primary Address
+
 primary-contact=Primary Contact
+
 print=Print
+
 priority=Priority
+
 private=Private
+
 processing-login=Processing login
+
 project=Project
+
 projects=Projects
+
 properties=Properties
+
 props=Props
+
 public=Public
+
 publisher=Publisher
+
 quantity=Quantity
+
 question=Question
+
 rank=Rank
+
 recent=Recent
+
 refresh-rate=Refresh Rate
+
 refunded=Refunded
+
 register=Register
+
 registration-information=Registration Information
+
 remember-me=Remember Me
+
 reminders=Reminders
+
 remote-host-ip=Remote Host/IP
+
 remove=Remove
+
 rename-group=Rename Group
+
 rename-role=Rename Role
+
 repeat=Repeat
+
 reply-to-address=Reply-To Address
+
 reply=Reply
+
 repositories=Repositories
+
 repository=Repository
+
 required-roles=Required Roles
+
 required=Required
+
 reserved-users=Reserved Users
+
 reset=Reset
+
 resolution=Resolution
+
 restart=restart
+
 restore=Restore
+
 reunion=Reunion
+
 rev=Rev
+
 revert=Revert
+
 revision=Revision
+
 right=Right
+
 role-name-is-not-unique=Role name is not unique.
+
 role-name=Role Name
+
 role=Role
+
 roles=Roles
+
 romanian=Romanian
+
 rounded-edges=Rounded Edges
+
 run-garbage-collector=Run Garbage Collector
+
 run-the-garbage-collector-to-free-up-memory=Run the garbage collector to free up memory.
+
 russian=Russian
+
 safe-search=Safe Search
+
 sales=Sales
+
 saturday-abbreviation=S
+
 save-and-add-another=Save and Add Another
+
 save-settings=Save Settings
+
 save=Save
+
 score=Score
+
 scramble=Scramble
+
 search-results=Search Results
+
 search=Search
+
 second=Second
+
 security=Security
+
 see-current-results=See Current Results
+
 select-date=Select Date
+
 select-portlet=Select Portlet
+
 selected-page=Selected Page
+
 selected-user=Selected User
+
 send-email-notification-to-new-users=Send email notification to new users?
+
 send=Send
+
 server=Server
+
 session-attributes=Session Attributes
+
 session-id-not-found=Session ID not found.
+
 session-id=Session ID
+
 set-as-default=Set as Default
+
 setup=Setup
+
 sex=Sex
+
 sharing=Sharing
+
 shekel=Shekel
+
 shipping=Shipping
+
 shopping=Shopping
+
 short-name=Short Name
+
 shorter=Shorter
+
 show=Show
+
 shutdown-the-server-in-the-specified-number-of-minutes=Shutdown the server in the specified number of minutes. Input 0 to cancel shutdown.
+
 shutdown=Shutdown
+
 sign-in=Sign In
+
 sign-out=Sign Out
+
 sign=Sign
+
 signature=Signature
+
 size=Size
+
 sku=SKU
+
 skus=SKUs
+
 slovak=Slovak
+
 sms-messenger-id=SMS Messenger ID
+
 sms=SMS
+
 source-url=Source URL
+
 source=Source
+
 spanish=Spanish
+
 spell=Spell
+
 ssh=SSH
+
 start-time=Start Time
+
 state=State
+
 status=Status
+
 street1=Street 1
+
 street2=Street 2
+
 street=Street
+
 structure=Structure
+
 structures=Structures
+
 subject=Subject
+
 submit=Submit
+
 subtotal=Subtotal
+
 sunday-abbreviation=S
+
 supplier=Supplier
+
 Support=Support
+
 swedish=Swedish
+
 symbols=symbols
+
 system-properties=System Properties
+
 tagalog=Tagalog
+
 talent=Talent
+
 tasks=Tasks
+
 tax=Tax
+
 taxable=Taxable
+
 temperature=Temperature
+
 template=Template
+
 templates=Templates
+
 terms-of-use=Terms of Use
+
 test=Test
+
 text=Text
+
 thank-you-for-your-vote=Thank you for your vote.
+
 the-default-preferences-are-invalid=The default preferences are invalid.
+
 the-email-address-you-requested-is-already-taken=The email address you requested is already taken.
+
 the-email-address-you-requested-is-not-registered-in-our-database=The email address you requested is not registered in our database.
+
 the-email-address-you-requested-is-reserved=The email address you requested is reserved.
+
 the-group-could-not-be-found=The group could not be found.
+
 the-portal-keeps-track-of-all-live-sessions=The portal keeps track of all live sessions and records useful information such as the user&#39;s remote host and IP, browser type, OS type, number of hits, and the URLs with timestamps of the pages accessed. To see this information, hit the <i>View Live Sessions</i> button.
+
 the-portal-will-shutdown-for-maintenance-in-x-minutes=The portal will shutdown for maintenance in {0} minute(s). You will automatically be signed out at that time. Please finish any work in progress. After the maintenance has been completed, you will be able to successfully sign in.
+
 the-portlet-could-not-be-found=The portlet could not be found.
+
 the-question-could-not-be-found=The question could not be found.
+
 the-role-could-not-be-found=The role could not be found.
+
 the-selected-group-cannot-be-deleted-because-it-is-a-required-system-group=The selected group cannot be deleted because it is a required system group.
+
 the-selected-role-cannot-be-deleted-because-it-is-a-required-system-role=The selected role cannot be deleted because it is a required system role.
+
 the-system-policy-requires-you-to-change-your-password-at-this-time=The system policy requires you to change your password at this time.
+
 the-user-could-not-be-found=The user could not be found.
+
 the-user-id-you-requested-is-already-taken=The user ID you requested is already taken.
+
 the-user-id-you-requested-is-reserved=The user ID you requested is reserved.
+
 the=The
+
 there-are-no-categories=There are no categories.
+
 there-are-no-questions=There are no questions.
+
 thesaurus=Thesaurus
+
 third=Third
+
 this-form-has-already-been-submitted=This form has already been submitted.
+
 this-page-is-part-of-an-inactive-portlet=This page is part of an inactive portlet.
+
 this-portlet-is-inactive=This portlet is inactive.
+
 this-word-does-not-match-the-image=This word does not match the image.
+
 thread=Thread
+
 three-columns=Three Columns
+
 thursday-abbreviation=T
+
 time-zone=Time Zone
+
 time=Time
+
 timestamp=Timestamp
+
 title=Title
+
 to=to
+
 toad=Toad
+
 today=Today
+
 tomorrow=Tomorrow
+
 ton=Ton
+
 top=Top
+
 topic=Topic
+
 topics=Topics
+
 total-memory=Total Memory
+
 total-votes=Total Votes
+
 total=Total
+
 Total=Total
+
 translate=Translate
+
 trash=Trash
+
 travel=Travel
+
 true=True
+
 tuesday-abbreviation=T
+
 two-columns=Two Columns
+
 type-name-or-select-from-list=Type name or select from list:
+
 type-name=Type name:
+
 type=Type
+
 ukrainian=Ukrainian
+
 undefined=Undefined
+
 unlock=Unlock
+
 unscramble=Unscramble
+
 up=Up
+
 update-content-settings=Update Content Settings
+
 update-from-chart=Update From Chart
+
 update-from-custom=Update From Custom
+
 update-page-settings=Update Page Settings
+
 update-search-index=Update Search Index
+
 update=Update
+
 updated=Updated
+
 upload-a-gif-or-jpeg-that-is-x-pixels-tall-and-x-pixels-wide=Upload a GIF or JPEG that is {0} pixels tall and {1} pixels wide.
+
 upload-completed=Upload Completed
+
 upload-image=Upload Image
+
 uploading=Uploading
+
 uptime=Uptime
+
 url=URL
+
 use-default-values=Use Default Values
+
 user-id=User ID
+
 user-name=User Name
+
 user=User
+
 users=Users
+
 vacation-message=Vacation Message
+
 vacation=Vacation
+
 values=Values
+
 verification-email-account-created=Verification Email for  Account Created
+
 verses=Verses
+
 version=Version
+
 vertical-bar=Vertical Bar
+
 view-all=View All
+
 view-live-sessions=View Live Sessions
+
 view-questions=View Questions
+
 view=View
+
 visits=Visits
+
 vnc=VNC
+
 volume=Volume
+
 vote-results=Vote Results
+
 vote=Vote
+
 votes=Votes
+
 warning-due-to-inactivity-your-session-has-expired=Warning! Due to inactivity, your session has expired.
+
 warning-due-to-inactivity-your-session-will-expire=Warning! Due to inactivity, your session will expire in {0} minute(s) on {1} {2}. Would you like to extend your session another {3} minute(s)?
+
 website=Website
+
 wedding=Wedding
+
 wednesday-abbreviation=W
+
 week=Week
+
 weekday=Weekday
+
 weekly=Weekly
+
 weeks=Weeks
+
 welcome=Welcome
+
 when=When
+
 whois=Whois
+
 wide-column=Wide Column
+
 wide=Wide
+
 width=Width
+
 word-verification=Word Verification
+
 worm=Worm
+
 wsrp-service-url=WSRP Service URL
+
 x-users-were-successfully-notified={0} users were successfully notified.
+
 xsd=XML Schema Definition
+
 xsl=Extensible Stylesheet Language
+
 yard=Yard
+
 year=Year
+
 yearly=Yearly
+
 years=Years
+
 yes=Yes
+
 yesterday=Yesterday
+
 ym=YM
+
 you-can-email-users-that-have-been-manually-added-to-the-database=You can email users that have been manually added to the database. These users should all have {0} as their password. Launching users will reset those new users with a random password and will notify them of their new account status on the portal.
+
 you-cannot-delete-or-deactivate-yourself=You cannot delete or deactivate yourself.
+
 you-do-not-have-the-required-permissions=You do not have the required permissions.
+
 you-do-not-have-the-roles-required-to-access-this-page=You do not have the roles required to access this page.
+
 you-do-not-have-the-roles-required-to-access-this-portlet=You do not have the roles required to access this portlet.
+
 you-have-attempted-to-access-a-section-of-the-site-that-requires-authentication=You have attempted to access a section of the site that requires authentication.
+
 you-have-attempted-to-deactivate-a-portlet-that-must-be-active=You have attempted to deactivate a portlet that must be active.
+
 you-have-been-logged-off-because-you-signed-on-with-this-account-using-a-different-session=You have been logged off because you signed on with this account using a different session.
+
 you-have-entered-invalid-data=You have entered invalid data. Please try again.
+
 you-have-successfully-added-a-group=You have successfully added a group.
+
 you-have-successfully-added-a-new-page=You have successfully added a new page.
+
 you-have-successfully-added-a-role=You have successfully added a role.
+
 you-have-successfully-added-a-user=You have successfully added a user.
+
 you-have-successfully-created-an-account=You have successfully created an account.
+
 you-have-successfully-deleted-a-group=You have successfully deleted a group.
+
 you-have-successfully-deleted-a-role=You have successfully deleted a role.
+
 you-have-successfully-deleted-a-user=You have successfully deleted a user.
+
 you-have-successfully-updated-the-company-logo=You have successfully updated the company logo.
+
 you-have-successfully-updated-the-company-profile=You have successfully updated the company profile.
+
 you-have-successfully-updated-the-default-email-notification=You have successfully updated the default email notification.
+
 you-have-successfully-updated-the-default-groups-and-roles=You have successfully updated the default groups and roles.
+
 you-have-successfully-updated-the-mail-host-names=You have successfully updated the mail host names.
+
 you-have-successfully-updated-the-reserved-users=You have successfully updated the reserved users.
+
 you-have-successfully-updated-the-user-portrait=You have successfully updated the user portrait.
+
 you-have-successfully-updated-this-portlet=You have successfully updated this portlet.
+
 you-have-successfully-updated-this-search-index-for-this-portlet=You have successfully updated the search index for this portlet.
+
 you-have-successfully-updated-your-preferences=You have successfully updated your preferences.
+
 you-have-successfully-updated=You have successfully updated {0}.
+
 you-may-only-vote-once=You may only vote once.
+
 you-must-agree-with-the-terms-of-use-to-continue=You must agree with the terms of use to continue.
+
 your-account-with-login-x-is-not-active={0}, your account with login {1} is not active. Please contact the administrator for more help.
+
 your-browser-does-not-support-this-portlet=Your browser does not support this portlet.
+
 zip=Zip
 
+
+
 ##
+
 ## Currency
+
 ##
 
+
+
 AFA=Afghanistan Afghani
+
 ALL=Albanian Lek
+
 ANG=Neth Antilles Guilder
+
 ARS=Argentine Peso
+
 AUD=Australian Dollar
+
 AWG=Aruba Florin
+
 BBD=Barbados Dollar
+
 BDT=Bangladesh Taka
+
 BIF=Burundi Franc
+
 BND=Brunei Dollar
+
 BRL=Brazilian Real
+
 BSD=Bahamian Dollar
+
 BTN=Bhutan Ngultrum
+
 BZD=Belize Dollar
+
 CAD=Canadian Dollar
+
 CHF=Swiss Franc
+
 CNY=Chinese Yuan
+
 COP=Colombian Peso
+
 CRC=Costa Rica Colon
+
 CYP=Cyprus Pound
+
 DOP=Dominican Peso
+
 ECS=Ecuador Sucre
+
 EEK=Estonian Kroon
+
 EGP=Egyptian Pound
+
 ERN=Eritrea Nakfa
+
 ETB=Ethiopian Birr
+
 EUR=Euro
+
 GBP=British Pound
+
 GMD=Gambian Dalasi
+
 GTQ=Guatemala Quetzal
+
 ILS=Israeli Shekel
+
 INR=Indian Rupee
+
 IRR=Iran Rial
+
 ISK=Iceland Krona
+
 JPY=Japanese Yen
+
 KHR=Cambodia Riel
+
 LBP=Lebanese Pound
+
 LTL=Lithuanian Lita
+
 LVL=Latvian Lat
+
 MAD=Moroccan Dirham
+
 MGF=Malagasy Franc
+
 MOP=Macau Pataca
+
 MRO=Mauritania Ougulya
+
 MTL=Maltese Lira
+
 NAD=Namibian Dollar
+
 NIO=Nicaragua Cordoba
+
 NOK=Norwegian Krone
+
 NPR=Nepalese Rupee
+
 OMR=Omani Rial
+
 PAB=Panama Balboa
+
 PEN=Peruvian Nuevo Sol
+
 PHP=Philippine Peso
+
 QAR=Qatar Rial
+
 ROL=Romanian Leu
+
 SAR=Saudi Arabian Riyal
+
 SBD=Solomon Islands Dollar
+
 SCR=Seychelles Rupee
+
 SDD=Sudanese Dinar
+
 SDP=Reuters
+
 SIT=Slovenian Tolar
+
 SOS=Somali Shilling
+
 SRG=Surinam Guilder
+
 STD=Sao Tome Dobra
+
 SVC=El Salvador Colon
+
 SYP=Syrian Pound
+
 THB=Thai Baht
+
 TND=Tunisian Dinar
+
 TOP=Tonga Pa&#39;anga
+
 TRL=Turkish Lira
+
 TTD=Trinidad&amp;Tobago Dollar
+
 TZS=Tanzanian Shilling
+
 USD=U.S. Dollar
+
 WST=Samoa Tala
+
 XPD=Palladium Ounces
+
 XPT=Platinum Ounces
+
 YER=Yemen Riyal
+
 ##dotCMS keys
 
+
+
 category.contentManagement=Content Management
+
 category.contentManagementAdmin=CMS Administrative
+
 category.marketing=Marketing / CRM
+
 category.analysis=Analysis / Reporting
+
 category.userManagement=Users / Roles
+
 category.eCommerce=eCommerce
+
 category.events=Events / Conferences
+
 category.calendar=Calendar
+
 category.merchant.services=Merchant Services
 
 
+
+
+
 ##
+
 ## Portlet names
+
 #
 
+
+
 javax.portlet.title.EXT_3=Files
+
 javax.portlet.title.EXT_4=Categories
+
 javax.portlet.title.EXT_6=Category Groups
+
 javax.portlet.title.EXT_9=File Upload
+
 javax.portlet.title.EXT_10=Permissions
+
 javax.portlet.title.EXT_11=Content Search
+
 javax.portlet.title.EXT_12=Containers
+
 javax.portlet.title.EXT_13=Templates
+
 javax.portlet.title.EXT_15=HTML Pages
+
 javax.portlet.title.EXT_16=Mailing Lists
+
 javax.portlet.title.EXT_17=Director
+
 javax.portlet.title.EXT_18=Links
+
 javax.portlet.title.EXT_19=Campaigns
+
 javax.portlet.title.EXT_20=Ecommerce
+
 javax.portlet.title.EXT_21=Workflow Tasks
+
 javax.portlet.title.EXT_22=Polls
+
 javax.portlet.title.EXT_HTMLPAGE_VIEWS=HTML Page Views
+
 javax.portlet.title.EXT_USER_CLICKS=User Click History
+
 javax.portlet.title.EXT_USER_COMMENTS=User Comments
+
 javax.portlet.title.EXT_VIRTUAL_LINKS=Vanity URLs
+
 javax.portlet.title.EXT_LANG=Language Variables
+
 #javax.portlet.title.EXT_MAILINGLISTBUILDER=Mailing List Builder
+
 javax.portlet.title.EXT_FACILITY=Event Facility
+
 javax.portlet.title.EXT_EVENTS=Events
+
 javax.portlet.title.EXT_EVENTSAPPROVAL=Event Approvals
+
 #javax.portlet.title.EXT_REGISTRATIONS=Event Registration Manager
+
 javax.portlet.title.EXT_JOBS=Jobs
+
 javax.portlet.title.EXT_STRUCTURE=Structures
+
 javax.portlet.title.EXT_USERMANAGER=Users
+
 javax.portlet.title.EXT_WEBFORMS=Web Forms
+
 javax.portlet.title.EXT_EVENTSAPPROVAL=Event Approval
+
 javax.portlet.title.EXT_CMS_MAINTENANCE=CMS Maintenance
+
 javax.portlet.title.EXT_PRODUCT=Products
+
 javax.portlet.title.EXT_ECO_ORDER=Orders
+
 javax.portlet.title.EXT_COMMUNICATIONS_MANAGER=Communications
+
 javax.portlet.title.EXT_DISCOUNTCODE=Discount Code
+
 javax.portlet.title.EXT_MARKETING_LIST_LOADER=Marketing List Loader
+
 javax.portlet.title.EXT_BROWSER=Site Browser
+
 javax.portlet.title.EXT_CONTENTRATINGS=Content Ratings
+
 javax.portlet.title.EXT_USERFILTER=User Filters
+
 javax.portlet.title.EXT_SCHEDULER=Job Scheduler
+
 javax.portlet.title.EXT_REPORTMANAGER=Reports
+
 javax.portlet.title.EXT_USER_ACCOUNT_NOTES=User Account Notes
+
 javax.portlet.title.EXT_CALENDAR=Calendar
+
 javax.portlet.title.EXT_USER_ADMIN=Users
+
 javax.portlet.title.EXT_ROLE_ADMIN=Roles, Tabs & Tools
+
 javax.portlet.title.EXT_FORM_HANDLER=Forms
+
 javax.portlet.title.EXT_HOSTADMIN=Hosts
+
 javax.portlet.title.EXT_LUCENE_TOOL=Query Test Tool
+
 javax.portlet.title.EXT_DOTCMS_LICENSE=License Information
+
 javax.portlet.title.EXT_LICENSE_MANAGER=License Manager
+
 javax.portlet.title.USER_DASHBOARD=User Dashboard (alpha)
+
 javax.portlet.title.404_REPORT=404 Report (alpha)
+
 javax.portlet.title.EXT_SITESEARCH=Site Search
+
 ##
 
 
+
+
+
 ## Messages
+
 ##
+
 ## Commons
+
 Current-Dictionary=Current Dictionary
+
 Add-to-dictionary=Add to dictionary
+
 Check-again=Check again
+
 Skip=Skip
+
 Suggestions=Suggestions
+
 Checking=Checking
+
 export-results=export results
+
 Toggle-Editor=Toggle Editor
+
 Host-Or-Folder-Field=Host/Field
+
 Host-Or-Folder-value=Host/Field Value
+
 dotcms_macro_login_password=Pass
+
 English=English
+
 Spanish=Spanish
+
 True=True
+
 False=False
+
 true=true
+
 false=false
+
 Run=Run
+
 Every=Every
+
 Viewing-Languages=Viewing  Languages
+
 No-tags=No tags
+
 User-Tags=User Tags
+
 when-all-day=when: all day
+
 when=when
+
 Clear=Clear
+
 Variables=Variables
+
 Edit-Variables=Edit Variables
+
 working=working
+
 Un-Archive=Un-Archive
+
 un-archive=un-archive
+
 del=del
+
 Alphanumeric=Alphanumeric
+
 Day=Day
+
 Month=Month
+
 Year=Year
+
 Hour=Hour
+
 Minute=Minute
+
 System=System
+
 Yes=Yes
+
 No=No
+
 pages=pages
+
 Pages=Pages
+
 Task-Creation=Task Creation
+
 upload-new-image=upload new image
+
 browse-for-existing-image=browse for existing image
+
 browse-for-container=browse for container
+
 browse-for-file=browse for file
+
 browse-for-folder=browse for folder
+
 Browse-Site-for-Content=Browse Site for Content
+
 Dynamic-Containers-Hints=Dynamic Containers Hints
+
 Container-Information=Container Information
+
 Container=Container
+
 container=container
+
 Containers=Containers
+
 Delete-Container=Delete Container
+
 delete-container=Delete Container
+
 Content-Identifier-value=Content Identifier Value
+
 Content-Identifier=Content Identifier
+
 delete-selected-containers=Delete Selected Containers
+
 publish-selected-containers=Publish Selected Containers
+
 Delete-Contentlet=Delete Contentlet
+
 Bring-Back-Version=Bring Back Version
+
 Revert-Working-Changes=Revert Working Changes
+
 Delete-Version=Delete Version
+
 Delete-Template=Delete Template
+
 Warning=Warning
+
 days-ago=days ago
+
 Since=Since
+
 Menu-Link=Menu Link
+
 Menu-Links=Menu Links
+
 check-spelling-all-fields=check spelling all fields
+
 Entity-Name=Entity Name
+
 HTML-Pages=HTML Pages
+
 Browser=Browser
+
 must-be-type=must be type
+
 Select-a-host=Select a host
+
 Max-Contents=Max. Contents
+
 Content's-Structure=Content's Structure
+
 Width=Width
+
 Height=Height
+
 max=max
+
 Back=Back
+
 Sort-Order=Sort Order
+
 Publish-Date=Publish Date
+
 Thumbnail=Thumbnail
+
 edit-text=edit text
+
 Note=Note
+
 title=title
+
 Metadata=Metadata
+
 Redirect=Redirect
+
 Advanced-Properties=Advanced Properties
+
 Basic-Properties=Basic Properties
+
 Show-on-Menu=Show on Menu
+
 Target=Target
+
 add-container=Add Container
+
 Add-Container=Add Container
+
 add-js-css=Add js/css
+
 Screen-Capture-Image=Screen Capture / Image
+
 preview-image=Preview Image
+
 Insert=Insert
+
 File-Information=File Information
+
 Select-Container=Select Container
+
 publish-all-related-assets=publish all related assets
+
 Show-All-Results=Show All Results
+
 checked=checked
+
 Add-Variables=Add Variables
+
 add-variable=Add Variable
+
 Bring-Back-this-Version=Bring Back this Version
+
 bring-back-this-version=Bring back this version
+
 check-spelling-in-all-fields=check spelling in all fields
+
 save-and-publish=save and publish
+
 check-spelling=check spelling
+
 Check-Spelling=Check Spelling
+
 Code=Code
+
 Notes=Notes
+
 Post-Loop=Post Loop
+
 Pre-Loop=Pre Loop
+
 Descending=Descending
+
 Ascending=Ascending
+
 Sort-by=Sort by
+
 Query=Query
+
 Variable-Name=Variable Name
+
 Text-Field=Text Field
+
 Text-Field-Code=Text Field Code
+
 Current-Value=Current Value
+
 Hints=Hints
+
 Dynamic=Dynamic
+
 Identity=Identity
+
 Versions=Versions
+
 mm-dd-yyyy-hh-mm-ss=(mm/dd/yyyy hh:mm:ss)
+
 Date-Short-String=Date Short String
+
 hh-mm-ss=(hh:mm:ss)
+
 Date-Database-Format=Date Database Format
+
 yyyy-mm-dd=(yyyy-mm-dd)
+
 mm-dd-yyyy=(mm/dd/yyyy)
+
 Date=Date
+
 Checkboxes-Code=Checkboxes Code
+
 Radio-Buttons-Code=Radio Buttons Code
+
 Radio-Button-Labels=Radio Button Labels
+
 Radio-Buttons=Botones de Radio
+
 Dropdown-Code=Dropdown Code
+
 Selected-Value=Selected Value
+
 Drop-Down-List=Drop Down List
+
 Binary-File-Size=File Size
+
 Binary-File-Resized=Resized
+
 Binary-File-Thumbnail=Thumbnailed
+
 Binary-File=File
+
 File-Extension=File-Extension
+
 File-Identifier=File Identifier
+
 Files=Files
+
 File=File
+
 Image-Identifier=Image Identifier
+
 Image=Image
+
 Textarea-Code=Text area Code
+
 Custom-Field-Code=Custom Field Code
+
 Text-Area=Text Area
+
 Status-Legend=Status Legend
+
 locked=locked
+
 archived=archived
+
 live=live
+
 Live=Live
+
 Viewing=Viewing
+
 Any-Structure=Any Structure
+
 Any-Host=Any Host
+
 Results=Results
+
 Host=Host
+
 Uncheck-all=Uncheck all
+
 Check-all=Check all
+
 Show-Deleted=Show Deleted
+
 selected=selected
+
 to-be=to be
+
 New-Host=New Host
+
 Name-changed=Name changed
+
 Result=Result
+
 result=Result
+
 Delete-Page=Delete Page
+
 View-Statistics=View Statistics
+
 Open-Edit=Page Properties
+
 Delete-Link=Delete Link
+
 Delete-File=Delete File
+
 Unlock=Unlock
+
 unlock=Unlock
+
 unlock1=Unlock
+
 Archive=Archive
+
 archive=archive
+
 Unarchive=Unarchive
+
 Unpublish=Unpublish
+
 Republish=Republish
+
 Open-Preview=Open (Preview)
+
 Menu-Link=Menu Link
+
 Multiple-Files=Multiple Files
+
 Image-or-File=Image or File
+
 Folder=Folder
+
 Paste=Paste
+
 Cut=Cut
+
 Copy=Copy
+
 copy=copy
+
 Edit-Folder=Edit Folder
+
 Close=Close
+
 Set-As-Default=Set As Default
+
 Add-Folder=Add Folder
+
 Processing=Procesing
+
 Loading=Loading
+
 one-now=one now
+
 Show-Archived=Show Archived
+
 Mod-User=Mod.User
+
 Mod-Date=Mod. Date
+
 Menu=Menu
+
 Found=Found
+
 No-users-found=No users found
+
 Street=Street
+
 Remove-From-List=Remove From List
+
 Append-To-List=Append To List
+
 Cell=Cell
+
 Fax=Fax
+
 Last-Login-Date-From/To=Last Login Date From/To
+
 Date-of-Birth-From/To=Date of Birth From/To
+
 Date-of-Birth=Date of Birth
+
 Email-Address=Email Address
+
 bounces=bounces
+
 Previous-Page=Previous Page
+
 Next-Page= Next Page
+
 Clear-Selection=Clear Selection
+
 Select-all=Select all
+
 Unsubscriptions=Unsubscriptions
+
 Bounces/Errors=Bounces/Errors
+
 User-ID=User ID
+
 M.-Name=M. Name
+
 First-Name=First Name
+
 Last-Name=Last Name
+
 Public-List=Public List
+
 Subscribers=Subscribers
+
 Clear-Page=Clear Page
+
 Browse-for-Page=Browse for Page
+
 Return-to-View=Return to View
+
 From-Name=From Name
+
 From-Email=From Email
+
 Subscription-Management=Subscription Management
+
 Zip-Code=Zip-Code
+
 Zip=Zip
+
 Country=Country
+
 City=City
+
 State=State
+
 Phone=Phone
+
 Walk-in=Walk-in
+
 Regular=Regular
+
 From-Web=From Web
+
 Marketing-List=Marketing List
+
 Logged-in=Logged in
+
 Address=Address
+
 Middle-Name=Middle Name
+
 Please-select-one-option=Please select one option
+
 Track-Back-URL=Track Back URL
+
 HTML-Page=HTML Page
+
 html-page=html page
+
 Type-Of-Content=Type Of Content
+
 Email-Subject=Email Subject
+
 Method=Method
+
 Viewable-By=Viewable By
+
 From-Name-/-Email=From Name / Email
+
 Alert=Alert
+
 Modified-By=Modified By
+
 Modified-On=Modified On
+
 Alert-Text=Alert Text
+
 Alternate-Email-Text=Alternate Email Text
+
 Delete=Delete
+
 Modified-Date=Modified Date
+
 Viewing-Communications=Viewing Communications
+
 External=External
+
 Send-Again=Send Again
+
 Last-Result=Last Result
+
 Add-to-List=Add to List
+
 Opened=Opened
+
 Sent=Sent
+
 Email=Email
+
 Name=Name
+
 Link=Link
+
 Total-Errors/Bounces=Total Errors/Bounces
+
 Total-Unopened=Total Unopened
+
 Total-Opened=Total Opened
+
 Total-Recipients=Total Recipients
+
 Sent-on=Sent on
+
 Subject=Subject
+
 Delete-Selected=Delete Selected
+
 Search=Search
+
 at=at
+
 atmessage=at
+
 Once=Once
+
 Recurrently=Recurrently
+
 Type=Type
+
 Mon=Mon
+
 Tue=Tue
+
 Wed=Wed
+
 Thu=Thu
+
 Fri=Fri
+
 Sat=Sat
+
 Sun=Sun
+
 every=every
+
 hours-and=hours and
+
 Hours=Hours
+
 Mins=Mins
+
 Sec=Sec
+
 minutes=minutes
+
 each=each
+
 between=between
+
 To=To
+
 From=From
+
 To1=To
+
 From1=From
+
 Recurrent-Campaign=Recurrent Campaign
+
 Check-All-/-Uncheck-All=Check All / Uncheck All
+
 Read=Read
+
 User-Filter=User Filter
+
 Mailing-List=Mailing List
+
 Send-to=Send to
+
 Allow-duplicates=Allow duplicates
+
 Communication=Communication
+
 Completed-Date=Completed Date
+
 Start-Date=Start Date
+
 Expiration-Date=Expiration Date
+
 Report=Report
+
 Reports=Reports
+
 filter=filter
+
 Reset=Reset
+
 reset=reset
+
 Next=Next
+
 None-Associated-Type=None Associated Type
+
 Other=Other
+
 Web-Page=Web Page
+
 Add-Comment=Add Comment
+
 Add-a-Comment=Add a Comment
+
 Comments=Comments
+
 None=None
+
 remove=remove
+
 edit=edit
+
 Edit=Edit
+
 re-publish=re-publish
+
 un-publish=un-publish
+
 Assign=Assign
+
 Action=Action
+
 Title=Title
+
 Associated-Type=Associated Type
+
 Properties=Properties
+
 Permissions=Permissions
+
 saving-permissions=Saving Permissions
+
 Tabs=Tabs
+
 edit-permissions=edit permissions
+
 permissions-saved=Permissions Saved
+
 no-permissions-saved=No Permission changes
+
 system-permissions= System Permissions
+
 properties=Properties
+
 permissions=Permissions
+
 cascade-permissions-confirm-msg=Are you sure you want to cascade permissions, this will affect every object under the selected host/folder and it may take several minutes to apply?
+
 remove-individual-permissions-confirm=Please confirm you want to remove any individual permission set to this asset?
+
 role-already-in-list=The role selected is already in the list
+
 role-locked-to-permissions=Role cannot be added to permissions because it is locked
+
 role-user-lacks-permission=Role cannot be added to permissions because you do not have the required permissions
+
 reset-permissions=Reset Permissions
+
 want-to-permission-individually=Permission Individually
+
 active=Active
+
 active1=Active
+
 keywords=Keywords
+
 parents=Parents
+
 parent=Parent
+
 children=Children
+
 unique-key=Unique Key
+
 order=Order
+
 Write=Write
+
 no-children=No Children
+
 add=Add
+
 Add=Add
+
 Users=Users
+
 top-level= prueba
+
 re-order= Re-order
+
 included-tools=Included Tools
+
 cancel=Cancel
+
 Cancel=Cancel
+
 Save=Save
+
 save=save
+
 role-name=Role Name
+
 Tag-Name=Tag Name
+
 view=view
+
 View=View
+
 Move=Move
+
 modify=modify
+
 Modify=Modify
+
 publish=Publish
+
 Publish=Publish
+
 Publishall=Publish (all)
+
 add-children=add children
+
 Add-Children=Add Children
+
 edit-category=edit category
+
 all=All
+
 new=New
+
 New=New
+
 Description=Description
+
 Due-date= Due Date
+
 No-Due-Date=No Due Date
+
 Associated-Content=Associated Content
+
 Associated-Page=Associated Page
+
 Associated-Container=Associated Container
+
 Associated-Template=Associated Template
+
 Associated-Link=Associated Link
+
 Associated-File=Associated File
+
 Required-Fields=Required Fields
+
 Due= Due
+
 Status=Status
+
 Open=Open
+
 Resolved=Resolved
+
 Cancelled=Cancelled
+
 Previous=Previous
+
 of1=of
+
 hundreds=hundreds
+
 Versions=Versions
+
 template=template
+
 Template=Template
+
 Templates=Templates
+
 Bring-Back=Bring Back
+
 Created=Created
+
 Suggested-Tags=Suggested Tags
+
 Tag=Tag
+
 Tags=Tags
+
 Tip=Tip
+
 Referrer=Referrer
+
 Clean-Form=Clean Form
+
 Download-to-Excel=Download to Excel
+
 Add-New=Add New
+
 show=show
+
 Show=Show
+
 Filtered-by=Filtered by
+
 Nickname=Nickname
+
 Birthday=Birthday
+
 Sex=Sex
+
 Male=Male
+
 Female=Female
+
 Mr=Mr
+
 Mrs=Mrs
+
 Ms=Ms
+
 Dr=Dr
+
 Prefix=Prefix
+
 Suffix=Suffix
+
 School=School
+
 Graduation-Year=Graduation Year
+
 Main=Main
+
 Groups=Groups
+
 Roles=Roles
+
 new1=new
+
 all1=all
+
 or=or
+
 by=by
+
 Change-by=Change by
+
 Role=Role
+
 hide=hide
+
 random=random
+
 Verify-Password=Verify Password
+
 Content=Content
+
 Widget=Widget
+
 Form=Form
+
 Language=Language
+
 Edit-Language=Edit Language
+
 deleted=deleted
+
 unlocked=unlocked
+
 No-Results-Found=No Results Found
+
 Working1=Working
+
 Archived=Archived
+
 configured=configured
+
 save-changes=save changes
+
 Categories=Categories
+
 Relationships=Relationships
+
 References=References
+
 Reorder=Reorder
+
 Available=Available
+
 Review=Review
+
 No-Review=No Review
+
 Review-Every=Review Every
+
 day-s=days(s)
+
 month-s=months(s)
+
 showing=showing
+
 Hide-Query=Hide Query
+
 Hide-Query-Info=Hide Query Info
+
 Export=Export
+
 Definition=Definition
+
 Term=Term
+
 Uploading=Uploading
+
 re-upload=re-upload
+
 preview=preview
+
 Author=Author
+
 How-Heard=How Heard
+
 Chapter-Officer=Chapter Officer
+
 Update=Update
+
 here=here
+
 Upload=Upload
+
 Browse=Browse
+
 Invalid-option-selected=Invalid option selected
+
 can-edit=Can Edit
+
 can-grant=Can Grant
+
 Summary=Summary
+
 Permissions-Confirmation=Permissions Confirmation
+
 permissions-changes-confirmation= Changes have been made on permissions. Would you like to save this changes?
+
 Please-select-a-folder=Please select a folder
+
 No-files-found=No files found
+
 Viewing-Results-1-of-10=Viewing Results 1 of 10
+
 list-view=list-view
+
 details-view=details view
+
 thumbnails-view=thumbnails view
+
 Select-a-file=Select a file
+
 Upload-a-file=Upload a file
 
+
+
 ## CALENDAR .
+
 Unable-to-map-your-location-check-your-address=Unable to map your location check your address.
+
 Showing=Showing
+
 week-s-on=week(s) on
+
 day-s-=day(s)
+
 Sunday=Sunday
+
 Monday=Monday
+
 Tuesday=Tuesday
+
 Wednesday=Wednesday
+
 Thursday=Thursday
+
 Friday=Friday
+
 Saturday=Saturday
+
 Close-Map=Close Map
+
 map-it=map it
+
 Recurs=Recurs
+
 Ends-by=Ends by
+
 month-s-=month(s)
+
 of-the-month=of the month
+
 monthly=monthly
+
 weekly=weekly
+
 daily=daily
+
 never=never
+
 All-day-event=All day event
+
 HintHook=HintHook
+
 Save---Assign=Save / Assign
+
 Are-you-sure-you-want-to-delete-this-event=Are you sure you want to delete this event?
+
 Are-you-sure-you-want-to-un-archive-this-event=Are you sure you want to un-archive this event?
+
 Are-you-sure-you-want-to-archive-this-event=Are you sure you want to archive this event?
+
 Are-you-sure-you-want-to-un-publish-this-event=Are you sure you want to un-publish this event?
+
 Are-you-sure-you-want-to-publish-this-event=Are you sure you want to publish this event?
+
 votes=votes
+
 Average-Rating=Average Rating
+
 No-tags-found=No tags found
+
 No-categories-match=No categories match
+
 Through=Through
+
 No-Events=No Events
+
 tags=tags
+
 rating=rating
+
 Ongoing-Events=Ongoing Events
+
 Next-7-Days=Next 7 Days
+
 Filter-by-tag=Filter by tag
+
 Monthly-View=Month
+
 Weekly-View=Week
+
 List-View=Day
+
 No-filters=No filters
+
 No-categories=No categories
+
 No-filters-set=No filters set
+
 sunday.first.letter=S
+
 monday.first.letter=M
+
 tuesday.first.letter=T
+
 wednesday.first.letter=W
+
 thursday.first.letter=T
+
 friday.first.letter=F
+
 saturday.first.letter=S
+
 Today=Today
+
 SUN=SUN
+
 MON=MON
+
 TUE=TUE
+
 WED=WED
+
 THU=THU
+
 FRI=FRI
+
 SAT=SAT
 
+
+
 ## Messages INC
+
 Problems-with-your-submission=Problem(s) with your submission
 
 
+
+
+
 ## Inode Manager
 
+
+
 ## Jobs and Resume Manager
+
 view-jobs=View Jobs
+
 view-resumes=View Resumes
+
 add-resume=Add Resume
+
 add-job=Add Job
+
 add-searchfirm=Add Search Firm
+
 view-searchfirms=View Search Firms
+
 prompt.company=Company Name
+
 prompt.url=Website
+
 prompt.filterRequired=At least one filter has to be filled out
 
+
+
 error.category.folder.taken=This category key is taken
+
 error.category.folder.mandatoryname=A Category Name Must be Entered
 
 
+
+
+
 ## Banner Manager
+
 There-are-no-Banners-to-show=There are no Banners to show
+
 Ad-Title=Ad Title
+
 Views=Views
+
 view-banners=View Banners
+
 view-banners-all=View All Banners
+
 edit-banner=Add/Edit Banner
+
 message.banner.save=Banner saved
+
 message.banner.delete=Banner deleted
+
 prompt.bannerTitle=Banner Title
 
 
+
+
+
 ## File Manager
+
 Resource-Link=Resource Link
+
 message.file_asset.alert.please.upload=Please upload a file
+
 message.file_asset.unlocked=File Checked In
+
 shown-on-Menu=Shown on Menu
+
 This-window-will-redirect-you-back-when-the-file-has-been-uploaded=This window will redirect you back when the file has been uploaded
+
 File-Uploading=File Uploading
+
 Upload-New-File=Upload New File
+
 Number-of-files-to-upload=Number of files to upload
+
 message.file_asset.confirm=Please select a Folder before saving
+
 add-file=Add File
+
 delete-all-selected-files=Delete Selected Files
+
 publish-all-selected-files=Publish Selected Files
+
 There-are-no-Files-to-show=There are no Files to show
+
 Filename=Filename
+
 message.file_asset.confirm.delete=Are you sure you want to delete this file (this cannot be undone)?
+
 Add-New-File=Add New File
+
 View-Files=View Files
+
 file-upload=File Upload
+
 You-have-no-personalized-pages-Please-select-portlets-from-the-following-list=You have no personalized pages. Please select portlets from the following list.
+
 If-you-are-confused-hit-the=If you are confused, hit the
+
 button-at-the-bottom-of-the-page=button at the bottom of the page.
 
+
+
 message.file_asset.confirm.replace.version=Are you sure you would like to replace your working version with this version?
+
 message.file_asset.confirm.replace.version.file=Are you sure you would like to replace your working version with this file version?
+
 message.file_asset.confirm.delete.version=Are you sure you would like to delete this version?
+
 message.file_asset.full_delete=File Deleted
+
 message.file_asset.full_delete.error=Error Deleting the File
+
 message.file_asset.save=Files saved
+
 message.file_asset.error.mimetype=You can't change the type of the File you are editing
+
 message.file_asset.error.filename.exists=A file with that name already exists in this folder. <BR>If the file is not visible, select "Deleted", click on "Refresh View" and undelete the file.
+
 message.file_asset.error.filename.filters=The file does not match the filters specified by the folder.
+
 message.file_asset.copy=File copied
+
 message.file_asset.move=File moved
+
 message.file_asset.inherit=Inherit parent folder permissions
+
 prompt.fileTitle=File Title
+
 prompt.fileTitle.mask=File Title should not contain any HTML Tags
+
 message.file.text.save=File Text saved
+
 view-files=View Working Files
+
 view-files-all=View All Working Files
+
 edit-file=Add/Edit File
+
 message.file_list.published=Files Published
+
 message.file_asset.published=Files published
+
 message.file_asset.delete=File Archived
+
 message.file_asset.unpublished=File un-published
+
 message.file_asset.undelete=File un-archived
 
+
+
 ## Container Manager
+
 Example.message=Values, e.g.: USA|US Canada|CA
+
 message.containers.confirm.delete.container=Are you sure you want to delete this container (this cannot be undone)?
+
 message.containers.confirm.delete.container.version=Are you sure you would like to delete this container version?
+
 message.containers.alert.spellingcheck=Spelling check finished.
+
 message.containers.confirm.spellcheck.confirm=spelling check has finished, do you want to check the next field?
+
 message.containers.confirm.replace.version=Are you sure you would like to replace your working version with this container version?
+
 message.containers.hints.total.pages=Total pages of content.
+
 message.containers.hints.total.count.content=Total contents count found in the search.
+
 message.containers.hints.boolean.variables.previous=Boolean variable to indicate if there is previous page of contents available.
+
 message.containers.hints.boolean.variables.next=Boolean variable to indicate if there is next page of contents available.
+
 message.containers.hints.Read.variables=Read  Only Variables (These variables are available to be read in the code and post code after the container make the search)
+
 message.containers.hints.field.name=The field name (internal field name) to be used to sort the content and
+
 message.containers.hints.sort.direction=the sort direction (asc/desc). E.G. text1 desc or modDate desc
+
 message.containers.hints.query.configure=The query configured in the container to make the content search.
+
 message.containers.hints.actual.page=The actual page of contents showed. Begining in 1. This is a string variable, this should be assigned like
+
 message.containers.hints.numbers.content=number of contents per page to show. This is a string variable, this should be assigned like
+
 message.containers.hints.dynamic.containers=With dynamic containers you have available some useful velocity variables that you can read or also you can overwrite <br><br> Overwritable Variables (These variables can be overwritted in the preloop code)
+
 View-Containers1=View Containers
+
 Add-New-Container=Add New Container
+
 There-are-no-Containers-to-show=There are no Containers to show
+
 view-containers=View Working Containers
+
 view-containers-all=View All Working Containers
+
 edit-container=Add/Edit Container
+
 message.containers.save=Container saved
+
 message.containers.full_delete=Container Deleted
+
 message.containers.full_delete.error=Error Deleting the Container
+
 message.containers.save=Container saved
+
 prompt.containerTitle=Container Title
+
 prompt.containerTitle.mask=Container Title should not contain any HTML Tags
+
 prompt.containerCode=Container Code
+
 message.containers.copy=Container copied
+
 message.container_list.published=Containers Published
+
 error.containers.query.required=With dynamics containers a query is required
+
 confirm.containers.delete.containers=Are you sure you want to delete this container (this cannot be undone)?
+
 message.containers.published=Container Published
+
 message.containers.unlocked=Container Un-locked
+
 message.containers.unpublished=Container Un-published
+
 message.containers.delete=Container Archived
+
 message.containers.undelete=Container Un-archived
+
 message.containers.full_delete.error=Remove the following Template dependencies before deleting container:
 
+
+
 ## Newsletter Manager
+
 newsletter=Newsletter
+
 story=Story
 
+
+
 ## Structures
+
 structure.reviewerRole.required = Reviewer Role is required
+
 structure.required.detailpage.when.urlmap = You must specify a detail page when setting the URL Map
 
+
+
 ## Contentlet Manager.
+
 Populate-Confirmation=Populate Confirmation
+
 Populate-the-new-language-content-with-previous-language-content=Populate {0} content with {1} content ?
+
 saving-content=Saving content...
+
 Reindex-selected-contents=Reindex Contents
+
 A-key-field-must-be-selected=A key field must be selected
+
 There-CSV-file-must-have-two-extra-fields=There CSV file must have two extra fields: "languageCode" and "countryCode"
+
 The-CSV-file-must-saved-using--UTF-8--enconding=The CSV file must saved using "UTF-8" enconding
+
 In-order-to-import-correctly-a-multilingual-file=In order to import correctly a multilingual file
+
 Language-of-the-Contents-to-Import=Language to Import
+
 A-key-field-must-be-selected=A key field must be selected
+
 There-CSV-file-must-have-two-extra-fields=There CSV file must have two extra fields: "languageCode" and "countryCode"
+
 The-CSV-file-must-saved-using--UTF-8--enconding=The CSV file must saved using "UTF-8" enconding
+
 In-order-to-import-correctly-a-multilingual-file=In order to import correctly a multilingual file
+
 Language-of-the-Contents-to-Import=Language of the Contents to Import
+
 aren-t-a-real-key=aren't a real key.
+
 different-content-s-looks-like-the-key-fields-choosen=different content(s), looks like the key fields choosen
+
 matches=matches
+
 The-key-fields-choosen-match-more-than-one-content-in-this-case=The key fields choosen match more than one content, in this case
+
 Generating-Preview-Info-Please-be-patient=Generating Preview Info ... Please be patient.
+
 Processing-Please-be-patient=Processing... Please be patient.
+
 Header=Header
+
 No-headers-found-on-the-file-nothing-will-be-imported=No headers found on the file, nothing will be imported.
+
 contentlets-were-ignored-due-to-invalid-information=contentlets were ignored due to invalid information
+
 repeated-contents-based-on-the-key-provided=repeated contents based on the key provided
+
 contentlets-updated-corresponding-to=contentlets updated corresponding to
+
 were-created=were created.
+
 headers-match-these-will-be-imported=headers match these will be imported
+
 old-content-will-be-updated=old content will be updated.
+
 new-content-will-be-created=new content will be created.
+
 Approximately=Approximately
+
 Attempting-to-create = Attempting to create
+
 check-below-for-errors = check below for errors affecting input
+
 Fields-selected-as-key=Fields selected as key
+
 input-lines-had-errors=input lines had errors.
+
 lines-of-data-were-read=lines of data were read.
+
 Locale-not-found-for-languageCode=Locale not found for languageCode
+
 Line--=Line #
+
 Errors=Errors
+
 Warnings=Warnings
+
 No-warnings-found=No warnings found.
+
 Workflow-Task-Info=Workflow Task Info
+
 default-workflow-comment=Please review and publish
+
 Ordered-by=Ordered by
+
 Relate-Content=Relate Existing Content
+
 Relate-New-Content=Relate New Content
+
 Unrelate-Content=Unrelate Content
+
 message.contentlet.ratings=Could not find any structures with "Average Rating" field to generate Content Rating Reports. This portlet shows all the Content Ratings for structures using the "Average Rating" field
+
 Upload-File=Upload File
+
 Save-Publish=Save / Publish
+
 Save-Activate=Save / Activate
+
 Save-Assign=Save / Assign
+
 campaign.status_Inactive=Inactive
+
 campaign.status_Expired=Expired
+
 campaign.status_Pending=Pending
+
 campaign.status_Running=Running
+
 campaign.status_done=done
+
 Error-processing-results=Error processing results
+
 Error-communicating-with-server-Please-try-again=Error communicating with server. Please try again
+
 message.contentlet.switch.wysiwyg=Switching to WYSIWYG mode might change your html code and cause code loses, are you sure you want to continue?
+
 message.contentlet.switch.wysiwyg.view=Switching to the WYSIWYG view can break JavaScript or Velocity coding in this content. Are you sure you would like to proceed?
+
 Dictionary-Terms=Dictionary Terms
+
 Language-Variables=Language Variables
+
 Macro-Help=Macro Help
+
 message.contentlet.hint2=<b>Hint 1:</b> You can add date ranges to your query using the following syntax: +dateField:[date1 TO date2]
+
 message.contentlet.hint3=E.G.1: +modDate:[02/02/2006 TO 01/01/2100]
+
 message.contentlet.hint4=E.G.2: +calendarEvent.startDate:[12/21/1990 05:12:12 TO 01/01/2000 00:00:00]
+
 message.contentlet.hint5=<b>Hint 2:</b> Wildcard (*) can only be used in date when using the format yyyyMMddHHmmss, E.G. 200510141212*
+
 viewcontentlets.message.datetime.hint=Queries by a range of date and time can be performed like for example in [02/02/2006 03:00:00AM TO 01/01/2100 23:59:59 03:00:00AM]<br/>Time could be obeyed so ranges could be queried like in [02/02/2006 TO 01/01/2100]<br/>and the system will automatically add the time in the form [02/02/2006 00:00:00 TO 01/01/2100 23:59:59].<br/> Date/Time could be queried in two different formats MM/dd/yyyy hh:mm:ss [AM|PM] or yyyyMMddHHmmss.<br/> Querying using wildcards (*) can only be used with the format yyyyMMddHHmmss, E.G. 2008030103*.
+
 viewcontentlets.message.date.hint=Queries by a range of dates can be performed like for example in [02/02/2006 TO 01/01/2010].<br/>Dates could be queried in two different formats MM/dd/yyyy or yyyyMMdd.<br/> Querying using wildcards (*) can only be used with the format yyyyMMdd, E.G. 200803*.
+
 viewcontentlets.message.time.hint=Queries by a range of time can be performed like for example in [03:00:00AM TO 07:00:00AM].<br/>Time could be queried in two different formats hh:mm:ss [AM|PM] or HHmmss.<br/> Querying using wildcards (*) can only be used with the format HHmmss, E.G. 12*.
+
 message.contentlet.note1=<b>Note</b>:When using pullContent and pageContent macros you do not have to pass your languageID.<br> The languageID set on the user's session will automatically be appended to your query.<br> By default only live not archived content will pull.
+
 The-actual-query-=The Actual Query (Copy this query if you want to use the back-end query tool):
+
 frontend-query=Frontend Query:
+
 Matching-Results=Matching Results
+
 Last-Editor=Last Editor
+
 content-s=content(s)
+
 contents-on-this-page-are-selected=content(s) on this page are selected.
+
 Clear-Search=Clear Search
+
 Viewing-Language=Viewing Language
+
 Select-type=Select type
+
 Widget-Type=Widget Type
+
 Content-Type=Content Type
+
 There-are-no-categories-associated-with-this-Content-Type=There are no categories associated with this Content Type.
+
 Upload-Image=Upload Image
+
 Browse-Image=Browse Image
+
 Browse-File=Browse File
+
 Please-select-a-user-or-role-to-assign-the-task=Please select a user or role to assign the task.
+
 user-email-already-registered=Another user with the same email address already exists in the system
+
 user-id-already-registered=Another user with the same user id already exists in the system
+
 message.contentlet.replace.version=Are you sure you would like to replace your working version with this content version?
+
 message.contentlet.delete.content.version=Are you sure you would like to delete this content version?
+
 Page-Owner=Page Owner
+
 This-piece-of-content-is-referenced-by-the-following-Pages-Containers=This piece of content is referenced by the following Pages/Containers
+
 No-Relationships-Found=No Relationships Found
+
 Required-Relations=Required Relations
+
 message.contentlet.lose.unsaved.changes=You will be lose any unsaved changes you have made to this content, if you have changes please save this content first and then come back, are you sure you want to continue?
+
 message.contentlet.select.relationship=Please select related content.
+
 message.contentlet.remove.relationships=Are you sure do you want to remove the selected content relationships?
+
 Remove-Selected=Remove Selected
+
 Unpublish-Selected=Unpublish Selected
+
 Publish-Selected=Publish Selected
+
 No-Related-Content=No-Related-Content
+
 No-Searchable-Fields-Found-Showing-the-Identity-Number=No Searchable Fields Found - Showing the Identity Number
+
 Proceed-to-import=Proceed to import
+
 Do-Another-Import=Do Another Import
+
 Back-to-Content=I'm Done, Back to Content
+
 Success=Success!
+
 oops=oops!
+
 Import-in-Background=<b>Note:</b><br>Imported Content loads in the background.  Depending on server load, your content might take a while to reindex and display.
+
 Import-Duplicate-Prevention=The content you are trying to import has already been imported.  This happens if you hit refresh or clicked import more than once.  Please wait, check your content, and if your import failed, try again.
+
 Go-Back=Go Back
+
 No-errors-were-found-in-the-file=No errors were found in the file.
+
 Preview-Analysis-Results=Preview Analysis Results
+
 message.contentlet.proceed.importing=Are you sure you would like to proceed? (importing content might take a while)
+
 import-cannot-be-undone=Importing Content.  This cannot be cancelled.  You will be redirected when importing is completed.
+
 Process-Results=Process Results
+
 Go-to-Preview=Go to Preview
+
 File-to-Import-CSV-File-Required=File to Import (CSV File Required)
+
 Key-Fields=Key Fields
+
 Structure-to-Import=Structure to Import
+
 Drag-and-drop-the-items-to-the-desired-position-and-then-save-your-changes=Drag and drop your items in the desired position and save your changes.
+
 There-are-no-Related-Assets-to-show=There are no Related Assets to show
+
 Contentlet-Related-Assets=Contentlet Related Assets
+
 SELECTED=SELECTED
+
 This-is-a-select=This is a select
+
 No-Image-configured=No Image configured
+
 Content-Info=Content Info
+
 Show-Query=Show Query
+
 Show-Query-Info=Show Query Info
+
 message.contentlet.hints.text1=You can search by an specific date using the following format MM/dd/yyyy, E.G. 12/24/2005
+
 message.contentlet.hints.text2=Or by an specific date and time using the following format MM/dd/yyyy hh24:mm:ss, E.G. 12/24/2005 23:59:59
+
 message.contentlet.hints.text3=Also you can do searches by date ranges using the following format: [date1 TO date2] E.G. [10/14/2005 TO 02/02/2006]
+
 message.contentlet.hints.text4=Or by date and time ranges E.G. [10/14/2005 12:12:00 TO 02/02/2006 23:59:59]
+
 Un-Archive-selected-contents=Un-Archive selected contents
+
 Delete-selected-contents=Delete Contents
+
 Publish-selected-contents=Publish Contents
+
 Unpublish-selected-contents=Unpublish Contents
+
 Archive-selected-content=Archive Content
+
 Search-Hints=Search Hints
+
 Archived-only=Archived only
+
 Exclude-system-host=Hide System Host
+
 Last-Edit-Date=Last Edit Date
+
 Add-New-Content=Add New Content
+
 Import-Content=Import Content
+
 Add-New-Widget=Add New Widget
+
 message.contentlet.confirm.delete=Are you sure you want to delete the selected contentlets. (This operation can not be undone).
+
 contentlet=Contentlet
+
 view-contentlets=Search Content
+
 search-widgets=Search Widgets
+
 edit-contentlet=Add/Edit Content
+
 edit-widget=Add/Edit Widget
+
 getting-started-widgets=Getting Started with Widgets
+
 getting-started-widgets-help=After saving your widget, you will see four system fields.  The first field is the <b>Widget Title</b>, which cms users will see when selecting what widget to place on their page.  The second field is <b>Widget Usage</b>, which is shown as help to a user creating a new widget of this type. The third field is <b>Widget Code</b> where you place velocity code to execute when this widget is called.  The last field is <b>Pre-execute</b> code, which is velocity code that will execute before the page is rendered (meaning you can do controller type actions, redirects, etc.)
+
 getting-started-forms=Getting Started with Forms
+
 getting-started-forms-help=After saving your form, you will see three fields.  The first field is the <b>Form Title</b>, which CMS users will see when selecting what form to place on their page.  The second field is <b>Form Email</b>, which can be a comma separated list of email addresses that will be cc'ed when a new form entry is submitted.  The third field is the <b>Form Return Page</b>, which is where the user will be directed after correctly filling out the form.		These fields are hidden and will not show on your forms.
+
 import-contentlet=Import Content
+
 import-contentlets=Import Contentlets
+
 import-contentlets-preview=Import Content Preview
+
 import-contentlets-results=Import Content Results
+
 Time-Started=Time Started
+
 File-Name=File Name
+
 Total-number-of-other-imports=Total number of other imports
+
 message.contentlet.save=Content saved
+
 message.contentlet.save.error=Error: Content Could Not Be Saved.  Please refresh and try again.
+
 message.contentlet.delete=Content Archived
+
 message.contentlet.full_delete=Content Deleted
+
 message.contentlet.full_delete.error=Error Deleting the Content
+
 message.contentlet.delete=Content Archived
+
 message.contentlet.save=Content saved
+
 message.contentlet.edit.locked=You can't Edit this Content because it's locked by another user
+
 message.contentlet.edit.deleted=This piece of content is on archive state, un-archive it first if you want to edit it
+
 message.contentlet.published=Content Published
+
 message.contentlet.already.published=Content is already Published
+
 message.contentlet.unpublished=Content UnPublished
+
 message.contentlet.delete.live_or_working=Content can't be archived it's either live or working
+
 message.contentlet.delete=Content Archived
+
 message.contentlet.delete.locked=Content can't be archived because it's locked by another user or there is a live version
+
 message.contentlet.undelete=Content Un-Archived
+
 message.contentlet.unpublish.notlive_or_locked=Content can't be unpublished because it's not live or it's locked by another user
+
 message.contentlet.unlocked=Content Checked In
+
 message.contentlet.add.parents=Content Saved
+
 message.contentlet.copy=Content copied
+
 message.contentlet.copy.permission.error=You have no permissions to copy this kind of content
+
 message.contentlet.copy.unique.hasValidation=When trying to copy a content, if the contentlet is unique, it must not have validation
+
 message.contentlet.copy.unique.not_text=When trying to copy a content, if the contentlet is unique, its data type must be text
+
 message.contentlet.copy.relation.not_valid=When trying to copy a content, the relationships of the content must be valid
+
 prompt.contentletTitle=Content Title
+
 prompt.contentletTitle.mask=Content Title should not contain any HTML Tags
+
 prompt.parentFolder=Parent Folder
+
 message.contentlet.required=The field {0} is mandatory
+
 message.contentlet.invalid.form=The submitted content doesn't match the submitted data
+
 message.contentlet.category.required=The category {0} is mandatory
+
 message.contentlet.maxlength=The field {0} can not contain more than {1} characters.
+
 message.contentlet.format=The field {0} doesn't comply with the specified format
+
 message.saved.but.not.publish=Your content has been saved but you wouldn't be able to publish it because you don't have the required permissions
+
 message.contentlet.file.required=Please select a valid file.
+
 message.contentlet.unique=The field {0} must have a unique value
+
 message.contentlet.invalid.image=The field {0} is not an image
+
 message.import.contentlet.language.required=Please select a valid language.
+
 message.import.contentlet.key_field.required=A key identifiying the different language versions of the same content must be defined when importing multilingual files.
+
 message.import.contentlet.csv_headers.error=An error has ocurr when trying to read the csv file headers.
+
 message.import.contentlet.csv_headers.required=languageCode and countryCode fields are mandatory in the csv file when importing multilingual content.
+
 message.event.endate.before.stardate= The End Date can not happen before Start Date
+
 message.event.recurr.wait= Your event recurrence is being indexed. It may take a few minutes to display
 
+
+
 ##content batch operations
+
 message.contentlets.batch.unpublishing.background=Your content is being unpublished in the background due to the amount of content selected. Please allow a few minutes for these changes to take effect.
+
 message.contentlets.batch.unpublished=The content you selected has been successfully unpublished
+
 message.contentlets.batch.unpublish.notlive_or_locked=The content you selected has been successfully unpublished but some of them couldn't because they were locked.
+
 message.contentlets.batch.unpublish.nopermissions=The content you selected has been successfully unpublished but some of them were skipped because you lack of permissions to unpublish.
+
 message.contentlets.batch.unpublish.error=A system error has occurred please retry later.
 
+
+
 message.contentlets.batch.publishing.background=Your content is being published in the background due to the amount of content selected. Please allow a few minutes for these changes to take effect.
+
 message.contentlets.batch.published=The content you selected has been successfully published
+
 message.contentlets.batch.publish.locked=The content you selected has been successfully published but some of them couldn't because they were locked.
+
 message.contentlets.batch.publish.nopermissions=The content you selected has been successfully published but some of them were skipped because you lack of permissions to publish.
+
 message.contentlets.batch.publish.error=A system error has occurred please retry later.
 
+
+
 message.contentlets.batch.archiving.background=Your content is being archived in the background due to the amount of content selected. Please allow a few minutes for these changes to take effect.
+
 message.contentlets.batch.archived=The content you selected has been successfully archived
+
 message.contentlets.batch.archived.live_or_locked=The content you selected has been successfully archived but some of them couldn't because they were locked or live.
+
 message.contentlets.batch.archive.nopermissions=The content you selected has been successfully archived but some of them were skipped because you lack of permissions to archive.
+
 message.contentlets.batch.archive.error=A system error has occurred please retry later.
 
+
+
 message.contentlets.batch.deleting.background=Your content is being deleted in the background due to the amount of content selected. Please allow a few minutes for these changes to take effect.
+
 message.contentlets.batch.deleted=The content you selected has been successfully deleted
+
 message.contentlets.batch.deleted.live_or_locked=The content you selected has been successfully deleted but some of them couldn't because they were locked or live.
+
 message.contentlets.batch.deleted.nopermissions=The content you selected has been successfully deleted but some of them were skipped because you lack of permissions to deleted.
+
 message.contentlets.batch.deleted.error=A system error has occurred please retry later.
 
+
+
 message.contentlets.batch.unarchiving.background=Your content is being unarchived in the background due to the amount of content selected. Please allow a few minutes for these changes to take effect.
+
 message.contentlets.batch.unarchive=The content you selected has been successfully unarchived
+
 message.contentlets.batch.unarchive.locked=The content you selected has been successfully unarchived but some of them couldn't because they were locked.
+
 message.contentlets.batch.unarchive.nopermissions=The content you selected has been successfully unarchived but some of them were skipped because you lack of permissions to unarchived.
+
 message.contentlets.batch.unarchive.error=A system error has occurred please retry later.
+
 message.contentlets.batch.reindexing.background=Your content is being reindexed in the background due to the amount of content selected. Please allow a few minutes for these changes to take effect.
+
 message.contentlets.batch.reindexing=The content you selected has been successfully reindexed
+
 message.contentlets.batch.reindexing.error=A system error has occurred please retry later.
+
 ##Organization
+
 message.organization.delete=Organization deleted
+
 message.organization.save=Organization saved
+
 error.organization.duplicate.partner_url=Another Organization already has this Partner URL, please enter another one and click on save again.
 
+
+
 ## Category Manager
 
+
+
 message.category.toplevel.na = Not available for Top Level
+
 message.category.confirm.delete.categorygroup=Are you sure you want to delete this Category Group?
+
 Top-Level1=Top Level
+
 message.category.delete.category=Are you sure you want to delete this Category?
+
 message.category.delete.categories=Are you sure you want to delete the selected Category(s)?
+
 message.category.import.categories=Are you sure you want to import the Categories?
+
 Top-Level=Top Level
+
 Import-Options=Import Options
+
 There-are-no-Category-Groups-to-show=There are no Category Groups to show
+
 view-categories=View Categories
+
 view-all-categories=View All Categories
+
 edit-category=Add/Edit Category
+
 add-category=Add Category
+
 new-category-group=New Category Group
+
 view-all-category-groups=View All Category Groups
+
 top-level-categories=Top Level Categories
+
 sort-order=Sort Order
+
 there-are-no-categories-to-show=There are no categories to show
+
 category-name= Category Name
+
 category-unique-key= Category Unique Key
+
 edit-category= Edit Category
+
 delete-category=Delete Category
+
 view-children= View Children
+
 message.filter.categories=Type Filter Here
+
 select-categories=Click Here to Select Categories
+
 category-s=category(s)
 
+
+
 categories-on-this-page-are-selected=category(s) on this page are selected.
+
 message.category.import=Importing Categories.  This cannot be canceled.
+
 message.category.deleting=Deleting Categories.  This cannot be canceled.
+
 message.category.addchild=Child Category added
+
 message.category.delete=Category deleted
+
 message.category.delchild=Child Category deleted
+
 message.category.reorder=Categories reordered
+
 message.category.update=Category updated
+
 message.category.add=Category saved, add another?
+
 message.category.permission.error=Category Cannot be Edited Because User Lacks Permissions
+
 message.category.delete.failed.has.dependencies=Category(s) had dependencies and could not be deleted
+
 message.category.error.import=An error ocurred while importing Categories
 
+
+
 prompt.categoryName=Category Name
+
 prompt.startDateTime=Start Date
+
 prompt.endDateTime=End Date
 
+
+
 ##Headers
 
+
+
 ##Errors
+
 #errors.password.mismatch=The Username / Password provided do not match. Please try again.
+
 errors.password.mismatch=Login Invalid
+
 errors.user.not.exist=The user provided does not exist
+
 errors.event.invalid=Event does not exist.
+
 errors.required={0} is required.
+
 errors.minlength={0} can not be less than {1} characters.
+
 errors.maxlength={0} can not be greater than {2} characters.
+
 errors.invalid={0} is invalid.
+
 errors.byte={0} must be an byte.
+
 errors.short={0} must be an short.
+
 errors.integer={0} must be an integer.
+
 errors.long={0} must be an long.
+
 errors.float={0} must be an float.
+
 errors.double={0} must be an double.
+
 errors.date={0} is not a date.
+
 errors.range={0} is not in the range {1} through {2}.
+
 errors.creditcard={0} is not a valid credit card number.
+
 errors.email={0} is an invalid e-mail address.
 
+
+
 ##Entity Manager
+
 message.entity.confirm.delete=Are you sure you want to delete this entity?
+
 message.entity.save=Category Group  saved
+
 message.entity.delete=Category Group  deleted
+
 prompt.entityName=Category Group  Name
+
 category-groups= Category Groups
+
 Actions=Actions
+
 Category-Group-Name=Category Group Name
+
 Categories-Selected=Categories Selected
+
 Add-/Edit=Add / Edit Category Group
+
 To-select/deselect=To select/deselect multiple categories, hold down the<BR>CTRL key while clicking on the categories above. <br>
+
 Note-=Note: Any structure created automatically generates a category group<BR>with the same name. To assign categories to that structure, use the<BR>category group with the same name. In case one of these category groups<br>is deleted, they can be recreated using the same name as the structure.
 
 
+
+
+
 ##Folder Manager
+
 a-comma-separated-list=a comma separated list, e.g. *.jpg, *.gif, *.bmp, *.png
+
 Allowed-File-Extensions=Allowed File Extensions
+
 Name-URL=Name (URL)
+
 Path-To-Folder=Path To Folder
+
 message.folder.name.required.url=Folder Name (URL) is a required field
+
 message.folder.menu.items=All menu items must have a title.Please add a menu title or uncheck the show on menu checkbox
+
 Please-enter-host-aliases-one-per-line=Please enter host aliases one per line.
+
 Aliases=Aliases
+
 Is-this-the-default-Host=Is this the default Host?
+
 Host-Name=Host Name
+
 message.folder.hostname.required=A hostname is required
+
 Folder-Related-Assets=Folder Related Assets
+
 Size=Size
+
 Dimensions=Dimensions
+
 Page-Templates=Page Templates
+
 Files-and-Images=Files and Images
+
 Content-Browser=Content Browser
+
 edit-folder=Add/Edit Folder
+
 message.folder.save=Folder saved
+
 message.folder.delete=Folder deleted
+
 message.folder.alreadyexists=Folder already exists. Please enter a different name.
+
 message.folder.admin.doesnotallow=Host cannot have folder with name admin.Please change the name.
+
 prompt.folderName=Name
+
 message.folder.published=Folder Published
+
 message.folder.save.reservedName=Folder can't be saved. You entered a reserved folder name.
+
 prompt.folderName.mask=Name should only have characters, numbers and underscore
+
 prompt.menuTitle=Menu Title
+
 message.menu.reordered=Items have been reordered
+
 edit-host=Add/Edit Host
+
 Edit-Host=Edit Host
+
 message.host.save=Host saved
+
 message.host.delete=Host deleted
+
 message.host.cannot.delete.default=Cannot delete the default host
+
 message.host.cannot.delete.last=Cannot delete this host. You need to have more than one host to be able to delete it
+
 message.host.already.default=This host is already the default host
+
 message.host.already.exists=This host name already exists
+
 message.folder.ischildfolder=The destination folder is a subfolder of the source folder
+
 message.folder.ishostfolder=The destination folder is a host, please select another folder
+
 message.folder.isthesame=The destination folder is the same of the source folder
+
 prompt.host=A host
 
+
+
 ## File Upload Manager
+
 Please-browse-for-a-file-to-upload=Please browse for a file to upload
+
 File-Upload-Manager=File Upload Manager
+
 fileupload-upload=File Upload
+
 message.fileupload.save=File saved
 
+
+
 ## Permissions
 
+
+
 You-dont-have-access-to-change-the-permissions-of-this-asset-at-this-time=You don't have access to change the permissions of this asset at this time.
+
 You-need-to-select-the-CMS-Anonymous-role=You need to select the CMS Anonymous role in order to make this asset and its contents viewable for non logged in users.
+
 By-granting-publish-permissions-to-the-owner=By granting publish permissions to the owner, all new children assets will be able to be Saved/Published by all users who can create the asset.
+
 By-granting-write-permissions-to-the-owner=By granting write permissions to the owner, all new children assets will be able to be Saved/Published by all users who can create the asset.
+
 the-permissions-assigned-to-this-folder=The permissions assigned to this folder/host will be inherited by the new children assets and folders.
+
 the-permissions-assigned-to-this-HTML=The permissions assigned to this HTML page will be inherited by the new children HTML pages.
+
 the-permissions-assigned-to-this-structure= The permissions assigned to this structure will be heredados by the new children contents.
+
 Apply-permissions-to-all-the-subfolders-and-children-assets=Apply permissions to all the subfolders and children assets. <br/><B>(Apply permissions to children will be executed in background and it could take a while to finish.)</B><br/>
+
 Apply-permissions-to-all-the-children-contents=Apply permissions to all the children contents. <br/><B>(Apply permissions to children will be executed in background and it could take a while to finish.)</B><br/>
+
 Apply-permissions-to-all-the-children=Apply permissions to all the children. <br/><B>(Apply permissions to children will be executed in background and it could take a while to finish.)</B><br/>
+
 Frontend-login-role=Front End Login
+
 Asset-owner-role=Asset Owner
+
 Cms-anonymous-role=Front End Public
+
 No-permissions-assigned=No Permissions are assigned either individually or via its parent to this asset, you can individually assign permissions to it from this screen or look for its parent permissions.
+
 No-permissions-message=No Permissions are assigned either individually or via its parent to this asset, you can individually assign permissions to it from this screen or look for its parent permissions.
+
 Reset-permission=Reset Permission
+
 Reset-permission-tooltip=This button resets the permissions <br/>to their original state before any change made
+
 Cascade-all-permissions=Cascade all permission
+
 Cascade-all-permissions-tooltip=This button converts all the permissions to <br/>cascade and replace in children objects
+
 Adds-permissions-only-to-me=Adds Permission only to me
+
 Removes-permissions-only-from-me=Removes permission only from me
+
 Adds-permissions-to-me-and-children=Adds Permission to me and my children
+
 Removes-permissions-from-me-and-children=Removes permission from me and my children
+
 Cascading-options-tip=If any of these cascading options is selected on save a popup will be presented to select more cascading options
+
 Cascade-options=Cascade Options
+
 Type-of-objects-to-include-on-cascade=Type of objects to be included when cascading
+
 Sub-folders=Sub-folders
+
 Content-used-on-pages=Content used on pages
+
 All-associated-content-to-host=All content associated to host
+
 Confirmation-Preview=Confirmation Preview
+
 Permission-Changes=Permission Changes
+
 Type-of-objects-to-be-included=Type of objects to be included when cascading
+
 No-Host-Permission=No Host Permission
+
 No-Structure-Read-Permissions=You do not have permissions to any content structures.
 
+
+
 ##Owner
+
 Edit-Owner=Edit Owner
 
+
+
 ##Versions
+
 No-Versions-Found=No Versions Found
+
 Working-Version=Working Version
+
 Working-Contentlet-could-not-be-found-for-identifier=Working Contentlet could not be found for identifier
+
 Unable-to-get-working-contentlet=Unable to get working contentlet
+
 Usually-not-a-problem-it-is-probably-because-the-contentlet-is-new=Usually not a problem it is probably because the contentlet is new
 
 
+
+
+
 ## CMS Messages
+
 message.insufficient.permissions.to.save=You don\u00B4t have the required permissions to save the asset
+
 message.insufficient.permissions.to.save.and.publish=You don\u00B4t have the required permissions to save & publish the asset
+
 message.insufficient.permissions.to.delete=You don\u00B4t have the required permissions to delete the asset
+
 message.insufficient.permissions.to.read=You don\u00B4t have the required permissions to read the asset
 
+
+
 ## Templates Manager
 
+
+
 Icons-Legend=Icons Legend
 
+
+
 Template-Related-Assets=Template Related Assets
 
+
+
 There-are-no-Related-Assets-to-show=There are no Related Assets to show
+
 message.template.delete.version=Are you sure you would like to delete this template version?
+
 message.template.replace.version=Are you sure you would like to replace your working version with this template version?
 
+
+
 message.template.spelling.check.finished.next.field=spelling check has finished, do you want to check the next field?
+
 message.template.spelling.check.ended=Spelling check ended
+
 publish-all-selected-templates=Publish Selected Templates
+
 delete-all-selected-templates=Delete Selected Templates
+
 add-template=Add Template
+
 message.template.confirm.select.image=Please select an image for this Template
+
 message.template.confirm.replace.template=Are you sure you would like to replace your working version with this template version?
 
+
+
 There-are-no-Templates-to-show=There are no Templates to show
+
 message.template.confirm.delete.template=Are you sure you want to delete this template (this cannot be undone)?
+
 Add-New-Template=Add New Template
+
 View-Templates=View Templates
+
 view-templates=View Working Templates
+
 view-templates-all=View All Working Templates
+
 edit-template=Add/Edit Template
+
 message.template.save=Template saved
+
 message.template.delete=Template Archived
+
 message.template.full_delete=Template Deleted
+
 message.template.full_delete.error=Remove the following HTML Page dependencies before deleting template:
+
 message.template.delete=Template Archived
+
 message.template.save=Template saved
+
 message.template.delete=Template Archived
+
 message.template.copy=Template copied
+
 prompt.templateTitle=Template title
+
 prompt.templateTitle.mask=Template Title should not contain any HTML Tags
+
 message.template_list.published=Templates Published
+
 message.template.unpublished=Template Un-published
+
 message.template.published=Template published
+
 message.template.locked=Template Blocked
+
 message.template.undelete=Template Un-archived
+
 message.template.unlocked=Template Un-locked
+
 template-name=Template name
 
 
+
+
+
 ## HTML Pages Manager
+
 Filter-By-Template=Filter By Template
+
 End-Date=End Date
+
 message.htmlpage.confirm.replace.version=Are you sure you would like to replace your working version with this version?
+
 message.htmlpage.confirm.delete.version=Are you sure you would like to delete this version?
+
 message.htmlpage.select.Folder=Please select a Folder before saving
+
 message.htmlpage.select.Template=Please select a Template before saving
+
 message.htmlpage.set.Title=Please set a Title before saving
+
 message.htmlpage.set.URL=Please set a Page URL before saving
+
 HTTPS-Required=HTTPS Required
+
 page_name=page_name
+
 can-be-used-for-SEO-friendly-page-title=can be used for SEO friendly page title
+
 Friendly-Name=Friendly Name
+
 Menu-Sort-Order=Menu Sort Order
+
 Select-a-Template=Select a Template
+
 Page-URL=Page URL
+
 Pages-URLs=Pages URLs
+
 Page-Menu-Title=Page/Menu Title
+
 404-page-not-found=404 page not found
+
 Create-This-Page-Now=Create This Page Now
+
 The-page-or-file-you-were-looking-for-was-not-found-in-dotCMS=The page or file you were looking for was not found in dotCMS.
+
 CMS-Page-not-found-Create-it-now=CMS Page not found.  Create it now!
+
 Im-HERE-in-Preview-Page=I'm HERE in Preview Page
+
 Related-Dependencies-that-also-need-to-be-published-but-you-dont-have-permissions-to-publish-them=Related Dependencies that also need to be published but you don�t have permissions to publish them (will not to be published).
+
 Related-Dependencies-that-also-need-to-be-published=Related Dependencies that also need to be published.
+
 HTML-Page-Related-Assets=HTML Page Related Assets
+
 add-html-page=Add HTML Page
+
 delete-all-selected-html-pages=Delete Selected Pages
+
 publish-all-selected-html-pages=Publish Selected Pages
+
 There-are-no-HTML-Pages-to-show=There are no HTML Pages to show
+
 message.htmlpage.confirm.delete=Are you sure you want to delete this html page (this cannot be undone)?
+
 Add-New-HTML-Page=Add New HTML Page
+
 View-HTML-Pages=View HTML Pages
+
 view-htmlpages=View Working HTML Pages
+
 view-htmlpages-all=View All Working HTML Pages
+
 edit-htmlpage=Add/Edit HTML Page
+
 message.htmlpage.full_delete=HTML Page Deleted
+
 message.htmlpage.full_delete.error=Error Deleting the HTML Page
+
 message.htmlpage.copy=HTML Page copied
+
 message.htmlpage.move=HTML Page moved
+
 prompt.htmlpageTitle=HTML Page Title
+
 prompt.htmlpageTitle.mask=HTML Page Title should not contain any HTML Tags
+
 prompt.startDate=Start Date
+
 prompt.endDate=End Date
+
 message.htmlpage.error.htmlpage.exists=Another page with the same page url exists in this folder
+
 message.htmlpage_list.published=HTML Pages Published
+
 message.webasset.published.failed=Asset Failed to Publish
+
 message.htmlpage.published=HTML Page Published
+
 message.htmlpage.unpublished=HTML Page Un-published
+
 message.htmlpage.unlocked=HTML Page Unlocked
+
 message.htmlpage.delete=HTML Page Archived
+
 message.htmlpage.undelete=HTML Page Un-archived
+
 message.htmlpage.error.folder.template.diferent.host=The Folder and the Template selected must be from the same host
 
+
+
 ## HTML Page Views Manager
+
 Detail=Detail
+
 Statistic=Statistic
+
 External-Incoming=External Incoming
+
 View-for-a-page-statistics-of=View for a page statistics of
+
 Choose-HTML-Page-to-View-Statistics-About=Choose HTML Page to View Statistics About
+
 Content-Title=Content Title
+
 Unique-Visitors=Unique Visitors
+
 Page-Views=Page Views
+
 Content-Inode=Content Inode
+
 Unregistered-Users=Unregistered Users
+
 Top-Users=Top Users
+
 Bookmarked-or-Typed=Bookmarked or Typed
+
 Create-List=Create List
+
 Mailing-List-Title=Mailing List Title
+
 Page-View-Statistics-for=Page View Statistics for
+
 message.HTML.Views.Manager.remove.from.list=Are you sure do you want to remove from list?
+
 message.HTML.Views.Manager.append.to.list=Are you sure do you want to append to list?
+
 Pick-HTML-page-to-view-statistics-on=Pick HTML page to view statistics on.
+
 view-htmlpage-views-all=Web Statistics of HTMLPage
+
 message.htmlpageviews.pagenotfound=Page Not Found
 
 
+
+
+
 ## Links Manager
+
 External-Incoming=External Incoming
+
 Internal-Link=Internal Link
+
 External-Link=External Link
+
 Code-Link=Code Link
+
 add-link=Add Link
+
 select-link=Select Link
+
 Same-Window=Same Window
+
 New-Window=New Window
+
 Parent-Window=Parent Window
+
 or-Create-a-New-Link=or Create a New Link
+
 message.links.confirm.replace.version=Are you sure you would like to replace your working version with this version?
+
 message.links.confirm.delete.version=Are you sure you would like to delete this version?
+
 message.links.alert.select.parent.folder=Please select a Parent Folder before saving
+
 message.links.alert.url.protocol=Please don't enter the Protocol on the URL link. Select it from the list of options
+
 delete-all-selected-links=Delete Selected Links
+
 publish-all-selected-links=Publish Selected Links
+
 There-are-no-links-to-show=There are no links to show
+
 Code-Link=Code Link
+
 message.links.confirm.delete.link=Are you sure you want to delete this link (this cannot be undone)?
+
 View-Links=View Links
+
 Add-New-Link=Add New Link
+
 view-links=View Working Links
+
 view-links-all=View All Working Links
+
 edit-link=Add/Edit Link
+
 message.links.save=Link saved
+
 message.links.full_delete=Link Deleted
+
 message.links.full_delete.error=Error Deleting the Link
+
 message.links.save=Link saved
+
 error.menu.reorder.user_has_not_permission=You cannot reorder this menu since you do not have publish permission on one or more items in this menu
+
 prompt.linkTitle=Link Title
+
 prompt.linkTitle.mask=Link Title should not contain any HTML Tags
+
 message.link_list.published=Links Published
+
 message.links.published=Link Published
+
 message.links.unlocked=Link un-blocked
+
 message.links.unpublished=Link un-published
+
 message.links.locked=Link locked
+
 message.links.undelete=Link un-archived
+
 message.links.delete=Link archived
+
 message.links.move=Link moved
 
+
+
 ## Mailing List Manager
+
 Existing-Mailing-Lists=Existing Mailing Lists
+
 No-Mailing-Lists-Assigned=No Mailing Lists Assigned
+
 Mailing-Lists=Mailing Lists
+
 message.mailinglists.false=false
+
 message.mailinglists.true=true
+
 message.mailinglists.do_not_send_list_title=Do not send list
+
 delete-list=delete list
+
 Edit-Mailing-List=Edit Mailing List
+
 Mailing-List-Manipulation=Mailing List Manipulation
+
 Are-you-sure-do-you-want-to-remove-from-list=Are you sure do you want to remove from list?
+
 Are-you-sure-do-you-want-to-append-to-list=Are you sure do you want to append to list?
+
 Please-enter-a-title-for-mailing-list=Please enter a title for mailing list.
+
 Viewing-Mailing-Lists=Viewing Mailing Lists
+
 There-are-no-bounces-or-errors-for-this-list=There are no bounces or errors for this list.
+
 bounces-on-this-page-are-selected=bounces on this page are selected.
+
 Please-select-the-desired-bounces-and-then-hit-delete=Please select the desired bounces and then hit delete.
+
 Are-you-sure-you-want-to-delete-the-selected-bounces=Are you sure you want to delete the selected bounces?
+
 Are-you-sure-you-want-to-delete-all-the-bounces-from-this-list=Are you sure you want to delete all the bounces from this list?
+
 There-are-no-unsubscriptions-for-this-list=There are no unsubscriptions for this list
+
 unsubscriptions-on-this-page-are-selected=unsubscriptions on this page are selected.
+
 Are-you-sure-you-want-to-delete-all-the-unsubcriptions-from-this-list=Are you sure you want to delete all the unsubcriptions from this list?
+
 Are-you-sure-you-want-to-delete-the-selected-unsubcriptions=Are you sure you want to delete the selected unsubcriptions?
+
 There-are-no-subscribers-for-this-list=There are no subscribers for this list
+
 Please-select-the-desired-unsubscriptions-and-then-hit-delete=Please select the desired unsubscriptions and then hit delete.
+
 There-are-no-subscribers-for-this-list=There are no subscribers for this list
+
 subscribers-on-this-page-are-selected=subscribers on this page are selected.
+
 Are-you-sure-you-want-to-delete-all-the-subscribers-of-this-list=Are you sure you want to delete all the subscribers of this list?
+
 Are-you-sure-you-want-to-delete-this-mailing-list-this-cannot-be-undone=Are you sure you want to delete this mailing list (this cannot be undone)  ?
+
 Are-you-sure-you-want-to-add-update-a-subscriber=Are you sure you want to add/update a subscriber?
+
 Add-New-Mailing-List=Add New Mailing List
+
 View-All-Mailing-Lists=View All Mailing Lists
+
 Are-you-sure-you-would-like-to-delete-these-mailing-lists=Are you sure you would like to delete these mailing lists?
+
 Allow-Public-to-Subscribe=Allow Public to Subscribe
+
 message.mailinglist.delete=Mailing list deleted
+
 message.mailinglist.save=Mailing list saved
+
 message.mailinglist.subscribers.added=Subscribers added to the list
+
 message.mailinglist.subscribers.deleted=Subscribers deleted from the list
+
 message.mailinglist.cannotEdit=This list is not editable
+
 prompt.mailingListTitle=Mailing List Title
 
+
+
 ## Director
 
+
+
 Would-you-like-to-unlock-it-to-proceed=Would you like to unlock it to proceed?
+
 minute-s--ago--= minute(s) ago (
+
 hour-s--and=hour(s) and
+
 hours-ago--= hours ago (
+
 1-day-ago--=1 day ago (
+
 2-days-ago=2 days ago.
+
 more-than-a-year-ago=more than a year ago.
+
 For-Dotmarketing-internal-use=For Dotmarketing internal use.
+
 unlock-contentlet=Unlock this Contentlet?
+
 unlock-htmlpage=Unlock this HTML Page?
+
 unlock-container=Unlock this Container?
+
 unlock-file=Unlock this File?
+
 unlock-template=Unlock this Template?
+
 unlock-link=Unlock this Link?
 
+
+
 ## Campaign
+
 Below-is-the-XML-representation-of-the-default-preferences-for-this-portlet=Below is the XML representation of the default preferences for this portlet
+
 Viewing-Email-Campaigns=Viewing Email Campaigns
+
 Are-you-sure-you-would-like-to-delete-these-campaigns=Are you sure you would like to delete these campaigns?
+
 There-are-no-email-campaigns-to-view=There are no email campaigns to view
+
 Create-New-Campaign=Create New Campaign
+
 View-All-Campaigns=View all campaigns
+
 Pending-Campaign=Pending Campaign
+
 This-campaign-was-not-delivered-when-it-was-suppose-to=This campaign was not delivered when it was suppose to.
+
 Are-you-sure-you-want-to-delete-this-campaign-(this-cannot-be-undone)=Are you sure you want to delete this campaign (this cannot be undone) ?
+
 copy-campaign=copy campaign
+
 Delete-Campaign=Delete-Campaign
+
 delete-campaign=delete-campaign
+
 At-least-one-week-day-must-be-selected=At least one week day must be selected
+
 Campaign-Occurs=Campaign Occurs
+
 If-a-user-has-already-received-this-communication=If a user has already received this communication,<br>checking this box will allow them to receive it again.
+
 Unlimited=Unlimited
+
 Mails-Send-Per-Hour=Mails Sent Per Hour
+
 Please-select-a-Communication=Please select a Communication
+
 Please-select-a-Mailing-List=Please select a Mailing List
+
 Edit-Email-Campaign=Edit Email Campaign
+
 Please-select-a-User-Filter=Please select a User Filter
+
 At-least-one-EVERY-option-must-be-selected=At least one EVERY option must be selected
+
 The-'From-Hour'-must-be-lesser-than-'To-Hour'=The 'From Hour' must be lesser than 'To Hour'
+
 Must-specify-each-hours-and/or-minutes-with-a-value-bigger-than-0=Must specify each hours and/or minutes with a value bigger than 0.
+
 The-'Campaign-Occurs'-must-be-'Recurrently'-to-edit-recurrent-fields=The 'Campaign Occurs' must be 'Recurrently' to edit recurrent fields.
+
 Are-you-sure-you-want-to-delete-this-campaign-(this-cannot-be-undone)=Are you sure you want to delete this campaign (this cannot be undone) ?.
+
 Are-you-sure-you-want-to-copy-this-campaign=Are you sure you want to copy this campaign ?
+
 Warning-You-Are-Deselecting-one-of-your-roles=Warning You Are Deselecting one of your roles!
+
 Campaign-Info=Campaign Info
+
 Recurrence=Recurrence
+
 prompt.campaignTitle=Campaign Title
+
 prompt.campaignFromName=From Name/Email
+
 prompt.campaignSubject=Email Subject
+
 prompt.mailingList=Mailing List
+
 prompt.communicationList=Communication
+
 message.campaign.saved=Campaign Saved
+
 message.campaign.deleted=Campaign Deleted
+
 message.campaign.deleted.error=You don't have permission to delete the campaign
+
 message.campaigns.deleted=Campaigns Deleted
+
 message.campaigns.deleted.error=Error Deleting Campaigns
+
 message.campaign.copied=Campaign Copied
+
 message.campaign.copied.no.resend=Campaign Copied<br><br>Please note that no emails will be sent<br>given the communication in this campaign<br>doesn't allow to resend emails to users.
+
 message.campaign.locked=Campaign is Locked or Sending
+
 message.campaign.error.expiration.date.checkbox=Please check the Expiration Date Checkbox
+
 message.campaign.error.titleRequired=Campaign Title is Required
+
 message.campaign.error.expiration.date.incomplete=Expiration Date is Incomplete
+
 message.campaign.error.wrong.expiration.date=Expiration date must be later than current date
 
+
+
 ## Ecommerce Product
+
 Code-Description=Code Description
+
 Discount-Code-Id=Discount Code Id
+
 Delete-Product=Delete Product
+
 You-Must-Save-the-Format-to-Add-Prices=You Must Save the Format to Add Prices
+
 There-are-no-price-for-this-format=There are no prices for this format
+
 Delete-Price=Delete Price
+
 Edit-Price=Edit Price
+
 non-partner=(non partner)
+
 Retail-Price=Precio detallado
+
 Max-Qty=Max-Qty
+
 Min-Qty=Min Qty
+
 Prices=Prices
+
 Weight=Weight
+
 Reorder-Trigger=Reorder Trigger
+
 Inventory-Quantity=Inventory Quantity
+
 Item-----SKU=Item # / SKU
+
 e-g-largered-dvd-etc=(e.g. large, red, dvd, etc)
+
 Variant-Name=Variant Name
+
 e-g-size-color-format-etc=(e.g. size, color,format, etc)
+
 Variant-Type=Variant Type
+
 Variant-Information=Variant Information
+
 Back-to=Back to
+
 Are-you-sure-you-want-to-delete-this-price=Are you sure you want to delete this price?
+
 Do-you-want-to-delete-this-Price-Variant=Do you want to delete this Price/Variant?
+
 You-Must-Save-the-Product-to-Add-Formats=You Must Save the Product to Add Formats
+
 You-Must-Save-the-Product-to-Add-a-Related-Product=You Must Save the Product to Add a Related Product
+
 Do-you-want-to-delete-this-Event=Do you want to delete this Event?
+
 There-are-no-Related-Products-to-display=There are no Related Products to display
+
 Delete-Product-Relation=Delete Product Relation
+
 Shown-on-page-as-well=Mostrando en la p�gina tambi�n
+
 Related-Products=Related Products
+
 Add-Variant-Price=Add Variant/Price
+
 This-product-does-not-yet-have-prices=This product does not yet have prices
+
 Member-Price=Member Price
+
 Retail-Price=Retail Price
+
 Variant-Name=Variant Name
+
 Variant-Pricing-Table=Variant/Pricing Table
+
 There-are-no-Files-for-this-Product-Add-a-file-now=There are no Files for this Product. Add a file now.
+
 top=top
+
 Additional-Product-Image-2=Additional Product Image 2
+
 Additional-Product-Image-1=Additional Product Image 1
+
 Main-Product-Image=Main Product Image
+
 There-are-no-categories-associated-with-eCommerce-Products=There are no categories associated with eCommerce Products.
+
 Show-On-Web=Show On Web
+
 Featured-Product=Featured Product
+
 Requires-Shipping=Requires Shipping
+
 Variants---Prices=Variants / Prices
+
 Jump-to=Jump to
+
 Images=Images
+
 There-are-no-Products-to-display=There are no Products to display
+
 Short-Description=Short Description
+
 Relate=Relate
+
 Relate-Products=Relate Products
+
 Relate-Product=Relate Product
+
 View-All-Products=View All Products
+
 Create-New-Product=Create New Product
+
 There-are-no-Products-Formats-to-show=There are no Products/Formats to show
+
 on-hand=on hand
+
 Copy-Format=Copy Format
+
 Delete-Format=Delete Format
+
 Edit-Format=Edit Format
+
 add-variant=add variant
+
 Copy-Product=Copy Product
+
 Edit-Product=Edit Product
+
 Add-New-Product=Add New Product
+
 Are-you-sure-you-want-to-delete-this-product=Are you sure you want to delete this product?
+
 Add-Price-Matrix=Add Price Matrix
 
+
+
 ##Ecommerce Order Manager
+
 Total-Due=Total Due
+
 Not-all-the-structure-fields-were-matched-against-the-file-headers-Some-content-fields-could-be-left-empty=Not all the structure fields match the file headers. Some content fields could be left empty.
+
 No-headers-found-on-the-file-that-match-any-of-the-structure-fields=No headers found on the file that match any of the structure fields. The process will not import anything.
+
 No-key-fields-were-choosen-it-could-give-to-you-duplicated-content=No key fields were chosen, this could result in duplicated content.
+
 choosen-doesn-t-match-any-of-theh-eaders-found-in-the-file=choosen doesn't match any of the headers found in the file.
+
 Key-field=Key field
+
 headers-match-these-will-be-imported=header(s) match(es), content will be imported
+
 doesn-t-match-any-structure-field-this-column-of-data-will-be-ignored=doesn't match any structure field, this column of data will be ignored.
+
 matches-a-field-of-type-tab-divider-this-column-of-data-will-be-ignored=matches a field of type tab divider, this column of data will be ignored.
+
 matches-a-field-of-type-line-divider-this-column-of-data-will-be-ignored=matches a field of type line divider, this column of data will be ignored.
+
 matches-a-field-of-type-image-this-column-of-data-will-be-ignored=matches a field of type image, this column of data will be ignored.
+
 matches-a-field-of-type-button-this-column-of-data-will-be-ignored=matches a field of type button, this column of data will be ignored.
+
 matches-a-field-of-type-file-this-column-of-data-will-be-ignored=matches a field of type file, this column of data will be ignored.
+
 matches-a-field-of-type-binary-this-column-of-data-will-be-ignored= matches a field of type binary, this column of data will be ignored.
+
 headers-found-on-the-file-matches-all-the-structure-fields=headers found on the file matches all the structure fields.
+
 identifier-field-found-in-import-contentlet-csv-file=Identifier field found.
+
 All-the=All the
+
 Billing-Phone=Billing Phone
+
 Billing-Contact-Person-Last-Name=Billing Contact Person Last Name
+
 Billing-Contact-Person-First-Name=Billing Contact Person First Name
+
 Shipping-Phone=Shipping Phone
+
 Shipping-Zip=Shipping Zip
+
 Shipping-State=Shipping State
+
 Shipping-City=Shipping City
+
 Shipping-Address-Street-1=Shipping Address Street 1
+
 Billing-Zip=Billing Zip
+
 Billing-State=Billing State
+
 Billing-Country=Billing Country
+
 Billing-City=Billing City
+
 Billing-Address-Street-1=Billing Address Street 1
+
 Shipping-Type=Shipping Type
+
 Total-Paid=Total Paid
+
 Update-Order=Update Order
+
 Add-Product=Add Product
+
 Format=Format
+
 Price=Price
+
 Products-Ordered=Products Ordered
+
 Apply=Apply
+
 Discount-Codes=Discount Codes
+
 Charges=Charges
+
 Check-Number=Check Number
+
 Check-Bank-Name=Check Bank Name
+
 Payment-Information=Payment Information
+
 edit-user-profile-information=edit user profile information
+
 Contact-Information=Contact Information
+
 Order-placed-in-the-backend-by=Order placed in the backend by
+
 Order-Number=Order Number
+
 Payment-Status=Payment Status
+
 Last-Mod-Date=Last Mod. Date
+
 General-Order-Information=General Order Information
+
 Editing-Order--=Editing Order #
+
 Thank-you-for-your-order-We-appreciate-your-business-and-look-forward-to-serving-you-in-the-future=Thank you for your order. We appreciate your business and look forward to serving you in the future.
+
 Should-special-shipping-procedures-be-required-or-if-you-have-any-questions-please-contact-us=Should special shipping procedures be required or if you have any questions please contact us .
+
 Please-print-this-page-and-place-it-with-the-check-in-a-stamped-envelope=Please print this page and place it with the check in a stamped envelope.
+
 Products-are-shipped-upon-receipt-of-payment=Products are shipped upon receipt of payment.
+
 was-succesfully-charged-for--=was succesfully charged for $
+
 Your-Credit-Card-ending=Your Credit Card ending
+
 Tax-6-5-FL=Tax (6.5%) FL
+
 Sub-Total=Sub-Total
+
 Price-Each=Price Each
+
 Qty=Qty
+
 Item-Description=Item Description
+
 Items-Ordered=Items Ordered
+
 You-will-also-get-an-email-with-tracking-information-once-the-order-is-been-shipped=You will also get an email with tracking information once the order is been shipped.
+
 with-the-order-information-You-will-be-able-to-view-the-status-and-order-history-on-Your-Profile-information=with the order information. You will be able to view the status and order history on "Your Profile" information.
+
 Here-is-a-#-of-your-order-An-email-will-be-sent-to-this-email-address=Here is a summary of your order. An email will be sent to this email addres
+
 Thank-you-for-your-order--=Thank you for your order #
+
 Thank-but-doesn-t-exists-an-order-to-display=Thank but doesn`t exists an order to display
+
 Place-Order-Now=Place Order Now
+
 Make-Changes=Make Changes
+
 No-PO-Boxes=No PO Boxes
+
 Shipping-Label=Shipping Label
+
 Shipping-Address-is-the-same-as-Billing-Address=Shipping Address is the same as Billing Address
+
 Shipping-Address=Shipping Address
+
 Address-Street-2=Address Street 2
+
 Address-Street-1=Address Street 1
+
 Billing-Address=Billing Address
+
 PO-Number=PO Number
+
 Card-Verification-Value=Card Verification Value
+
 Expiration-Date=Expiration Date
+
 No-spaces-or-dashes=No spaces or dashes
+
 Card-Number=Card Number
+
 Card-Type=Card Type
+
 Name-on-Card=Name on Card
+
 Payment-Type=Payment Type
+
 We-will-apply-shipping-later-we-are-only-applying-handling-charges-now=We will apply shipping later, we are only applying handling charges now.
+
 Shipping-and-Handling=Shipping and Handling
+
 Tax=Tax
+
 SubTotal=SubTotal
+
 Next-Day=Next Day
+
 Second-Day=Second Day
+
 Ground=Ground
+
 Update-Tax=Update Tax
+
 Tax-Exempt--=Tax Exempt #
+
 Unit-Price=Unit Price
+
 Total-Price=Total Price
 
+
+
 Checkout=Checkout
+
 Update-Statuses=Update Statuses
+
 There-are-no-Orders-to-show=There are no Orders to show
+
 Delete-Order=Delete Order
+
 Edit-Order=Edit Order
+
 Shipping=Shipping
+
 Payment=Payment
+
 Tracking-Number=Tracking Number
+
 Facility=Facility
+
 Actions=Actions
+
 Order--=Order #
+
 Number-of-Orders=Number of Orders
+
 Reset-Search=Reset Search
+
 Invoice-Number=Invoice Number
+
 Outside-of-the-US=Outside of the US
+
 Order-Number=Order Number
+
 Order-Status=Order Status
+
 Payment-Status=Payment Status
+
 Search-Orders=Search Orders
+
 Are-you-sure-you-want-to-delete-this-order-this-cannot-be-undone=Are you sure you want to delete this order (this cannot be undone) ?
+
 View-Shopping-Cart=View Shopping Cart
+
 Add-to-Shopping-Cart=Add to Shopping Cart
+
 CHECKED=CHECKED
+
 ADD=ADD
+
 show-all=show all
+
 Show-All=Show All
+
 Product-Type=Product Type
+
 Select-Products=Select Products
+
 Delete-Discount=Delete Discount
+
 Amount=Amount
+
 Code-ID=Code ID
+
 Apply-Discount-Code=Apply Discount Code
+
 Do-you-have-a-coupon-If-so-enter-the-code-here=Do you have a coupon? If so, enter the code here
+
 QUANTITY=QUANTITY
+
 Delete-Item=Delete Item
+
 Proceed-to-CheckOut=Proceed to CheckOut
+
 Quantity=Quantity
+
 Non-Partner-Price=Non Partner Price
+
 Partner-Price=Partner Price
+
 Continue-Shopping=Continue Shopping
+
 Update-Cart=Update Cart
+
 New-Order=New Order
+
 Shopping-Cart=Shopping Cart
+
 Full-Name=Full Name
+
 search-all=search all
+
 By-First-Name-Last-Name-or-email=By First Name, Last Name or email
+
 New-Order-Select-User=New Order: Select User
+
 Select-User=Select User
 
 
 
 
+
+
+
+
+
 ##Ecommerce Statuses
 
+
+
 shipped=Shipped
+
 completed=Completed
 
+
+
 ## Courses
 
+
+
 #Virtual Links
+
 OR=OR
+
 click-here-to-browse=click here to browse
+
 Browse-for-an-HTML-Page=Browse for an HTML Page
+
 All-Hosts=All Hosts
+
 Applies-to=Applies to
+
 message.virtuallink.confirm.delete=Are you sure you want to delete this vantiy url (this cannot be undone) ?
+
 Edit-Virtual-Link=Edit Vanity URL
+
 View-All-Virtual-Links=View All Vanity URLs
+
 Add-New-Virtual-Link=Add New Vanity URL
+
 There-are-no-Virtual-Links-to-show=There are no Vanity URLs to show
+
 Viewing-Virtual-Links=Viewing Vanity URLs
+
 Virtual-Links=Vanity URLs
+
 Redirect-To=Redirect To
+
 prompt.virtualLinkTitle=Vanity URL Title
+
 prompt.virtualLinkURL=Vanity URL
+
 prompt.virtualLinkURI=Vanity URL Redirect To
+
 message.virtuallink.save=Vanity URL Saved
+
 message.virtuallink.delete=Vanity URL Deleted
+
 message.virtuallink.uniquelink.save=Vanity URL can't be saved. There is already another link with the same URL.
+
 create-virtual-link=Create Vanity Url
+
 create-virtual-link-permission-description= Allow users to create vanity url
+
 message.virtuallink.nopermission.save = You don't have the required permissions to create or edit the asset.
+
 Filter-by-host=Filter by host
+
 Enter-URL-to-Redirect-To=Enter URL to Redirect To
 
+
+
 #Scheduler
 
+
+
 Edit-Job=Edit Job
+
 message.Scheduler.specify.hours.minutes=Must specify each hours and/or minutes with a value bigger than 0
+
 There-are-no-Parameters-to-show=There are no Parameters to show
+
 Parameter-Name=Parameter Name
+
 Parameter-Value=Parameter Value
+
 Class-to-be-executed=Class to be executed
+
 Not-Specified=Not Specified
+
 Job-Description=Job Description
+
 Job-Name=Job Name
+
 Parameters=Parameters
+
 message.Scheduler.from.lesser.than.to=The From Hour must be lesser than To Hour
+
 message.Scheduler.weekday.select=At least one week day must be selected
+
 message.Scheduler.EVERY.option.select=At least one EVERY option must be selected
+
 message.Scheduler.AT.option.select=At least one AT option must be selected
+
 message.Scheduler.confirm.delete=Are you sure you want to delete this schedule (this cannot be undone) ?
+
 Add-New-User-Job=Add New User Job
+
 View-All-Jobs=View All Jobs
+
 Viewing-Jobs=Viewing Jobs
+
 There-are-no-Schedulers-to-show=There are no Schedulers to show.
+
 Recurrent-Campaign-job=Recurrent-Campaign
+
 User-Jobs=User Jobs
+
 message.Scheduler.delete=Schedule Deleted
+
 message.Scheduler.invalidJobName=Invalid Job Name
+
 message.Scheduler.jobAlreadyExists=Job Already Exists
+
 message.Scheduler.saved=Job Saved Successfully
+
 message.Scheduler.startDateNeeded=Start Date must be set
+
 message.Scheduler.endDateBeforeStartDate=Recurrence From Date needs to be less than To Date
+
 message.Scheduler.endDateBeforeActualDate=End Date cannot be before than Actual Date
+
 message.Scheduler.invalidJavaClass=Java Class must be set
+
 message.Scheduler.invalidJobSettings=A recurrence setting for the job is invalid.<br>Maybe the job will not start with these settings.
+
 message.Scheduler.jobExpired=This job has expired
 
+
+
 #Language Manager
+
 Editing-Language-Variables=Editing Language Variables
+
 Remove=Remove
+
 Filter=Filter
+
 edit-language=(edit language)
+
 Cancel-Changes=Cancel Changes
+
 Reset-Changes=Reset Changes
+
 Save-Changes=Save Changes
+
 Add-New-Property=Add New Property
+
 No-Properties-Found=No Properties Found
+
 Specific-country-values=Specific country values
+
 Language-Key=Language Key
+
 message.languagemanager.key.invalid=Your key is invalid. Key can only have letters, number, dashed or underscores. No spaces or other kind of characters are allowed.
+
 message.languagemanager.key.already.registered=This key is already registered in the system. Please change it before save.
+
 No-Properties-Found=No Properties Found
+
 message.languagemanager.abandon.applied.changes=You have changes already applied to your values, are you sure you want to abandon them?
+
 New-Language=New Language
+
 descriptive=(descriptive)
+
 Country-Code=Country Code
+
 Language-Code=Language Code
+
 Are-you-sure-you-want-to-delete-this-language=Are you sure you want to delete this language ?
+
 Edit-Default-Language-Variables=Edit Default Language Variables
+
 Add-New-Language=Add New Language
+
 View-All-Languages=View All Languages
+
 Languages=Languages
+
 Add-Language=Add Language
+
 All-Languages=All Languages
+
 message.languagemanager.save=Languages Files Saved
+
 message.languagemanager.key.error=Your key is invalid. Key can only have letters, number, dashed or underscores. No spaces are allowed.
+
 message.languagemanager.language_save=Language Saved
+
 message.languagemanager.languagenotsaved=Language Not Saved. There is already another language with the same language code and country code.
+
 prompt.languageCode=language code
+
 prompt.countryCode=country code
+
 prompt.language=language
+
 prompt.country=country
 
 
+
+
+
 #struts
+
 error.inquiryUserExists=This email / username is already in our database.  If you would like to retrieve your password, <A href\="/dotCMS/forgotPassword">click here</a>
+
 error.invalidAddress=This Address id is invalid
+
 error.oneAddressRequired=You need to have at least one address on record
+
 error.passwordsDontMatch=The passwords you entered do not match.
+
 error.cartAlreadyProcessed=This order has already been processed
 
+
+
 prompt.address1=Address 1
+
 prompt.city=City
+
 prompt.country=Country
+
 prompt.zip=Zip/Postal Code
+
 prompt.phone=Phone
+
 prompt.addressTitle=Address Title
+
 prompt.firstName=First Name
+
 prompt.lastName=Last Name
+
 prompt.email=Email Address
+
 prompt.password=Password
+
 prompt.password2=Password Confirm
+
 prompt.creditCardType=Credit Card Type
+
 prompt.creditCardNumber=Credit Card Number
+
 prompt.cvv2Code=CVV Code
 
+
+
 prompt.mailingAddress1=Mailing Address 1
 
+
+
 prompt.billingCity=Billing Address City
+
 prompt.billingCountry=Billing Address Country
+
 prompt.billingZip=Billing Address Zip
+
 prompt.billingPhone=Billing Address Phone
 
+
+
 message.login.required=Please login now or <A href="/cms/createAccount">create a new account</a>
+
 message.Logout.Successful=Logout Successful
+
 message.Login.Successful=Login Successful
+
 message.addressSaved=Your contact information has been saved.
+
 message.addressDeleted=Addressed Deleted
 
 
+
+
+
 error.send_email=An error has ocurr while sending the email. Please, try again.
 
+
+
 message.myaccount.mailinglists.updated=Mailing list subscriptions updated
 
+
+
 # User Clicks
 
+
+
 Time-Spent-on-Page=Time Spent on Page
+
 Click-Number=Click Number
+
 Remote-Address=Remote Address
+
 Initial-Referer=Initial Referer
+
 Clickstream-Detail=Clickstream Detail
+
 This-user-has-not-logged-on-to-the-site=This user has not logged on to the site.
+
 Visit=Visit
+
 User-Clicks-for=User Clicks for
+
 s-Profile='s Profile
+
 Choose-User-to-view-statistics-on=Choose User to view statistics on.
+
 user-click-detail=User Click History Detail
+
 user-clicks=User Clicks
 
+
+
 #Registrations
 
+
+
 #Mailing List Builder
+
 view-mailinglistbuilder-box-title=Users List
+
 message.mailinglistbuilder.save=Mailing List Saved
+
 view-mailinglistbuilder-search-box-title=Search Form
+
 message.mailinglistbuilder.nolist=No list selected
+
 message.mailinglistbuilder.subscribers.removed=Subscribers Removed
+
 message.mailinglistbuilder.groups-roles.updated=Groups and Roles have been updated
+
 message.mailinglistbuilder.groups-roles.not-updated=Groups and Roles have not been updated
 
+
+
 ##Events
+
 edit-event=Add/Edit Event
+
 edit-recurance=Edit Recurance
+
 message.event.saved=Event Saved
+
 prompt.title=Event Title
+
 message.event.vcalendar.email_sent=An email with this event has been sent!
 
+
+
 ##Events registration
 
+
+
 ##Knowledge Center Online
 
+
+
 ##WorkFlows
+
 Comment-By=Comment By
+
 Are-you-sure-you-want-change-the-task-status=Are you sure you want change the task status?
+
 allwf=all
+
 newwf=new
+
 OPEN=OPEN
+
 RESOLVED=RESOLVED
+
 CANCELLED=CANCELLED
+
 New-Task=New Task
+
 Add-Edit-Task=Add/Edit Task
+
 Edit-Task=Edit Task
+
 Reopen-Task=Reopen Task
+
 Cancel-Task=Cancel Task
+
 Delete-Task=Delete Task
+
 cancel-task=Cancel Task
+
 Resolve-Task=Resolve Task
+
 View-Task=View Task
+
 Create-Task=Create Task
+
 Save-Task=Save Task
+
 prompt.workflowTask.title=Title
+
 prompt.workflowTask.description=Description
+
 message.workflow.saved=Task Saved
+
 message.workflow.deleted=Task Deleted
+
 message.workflow.unarchive.succes=UnArchive Succeeded
+
 message.workflow.Task.edited=Task Edited<br>
+
 message.workflow.archive.succes=Archive Succeeded
+
 message.workflow.unpublish.succes=Un-Publish Succeeded
+
 Due-Date=Due Date
+
 Assignee=Assignee
+
 Assign-To-Me=Assign to Me
+
 Nobody-Role=Nobody (Role
+
 No-Tasks-Found=No Tasks Found
+
 Please-select-a-user-or-role-to-assign-the-task=Please select a user or role to assign the task.
+
 View-Workflow-Tasks=View Workflow Tasks
+
 Add-New-Task=Add New Task
+
 Are-you-sure-you-want-to-publish-this-Associated-Type=Are you sure you want to publish this Associated Type?
+
 Are-you-sure-you-want-to-un-publish-this-Associated-Type=Are you sure you want to un-publish this Associated Type?
+
 Are-you-sure-you-want-to-archive-this-Associated-Type=Are you sure you want to archive this Associated Type?
+
 Are-you-sure-you-want-to-un-archive-this-Associated-Type=Are you sure you want to un-archive this Associated Type?
+
 Are-you-sure-you-want-to-delete-this-workflow-task=Are you sure you want to delete this workflow task?.This operation could not be undone.
+
 Workflow-Task-Detail=Workflow Task Detail
+
 Created-on=Created on
+
 Nobody=Nobody
+
 Assigned-To=Assigned To
+
 Modified-on=Modified-on
+
 Available-Workflow-Actions=Available Workflow Actions
+
 Resolve=Resolve
+
 To-Me=To Me
+
 Edit-this-Task= Edit this Task
+
 comment-on-task=comment on task
+
 Post-a-Comment=Post a Comment
+
 Reopen-Task=Reopen Task
+
 Delete-Task=Delete Task
+
 Upload-file=Upload file
+
 Attach-file=Attach File
+
 Attached-Files=Attached Files
+
 Attach=Attach
+
 Change-History=Change History
+
 View/Hide-History=View/Hide History
+
 There-are-no-history-yet-on-this-task=There are no history yet on this task.
+
 Filtered-Tasks=Filtered Tasks
+
 Created-By=Created By
+
 Assigned-To=Assigned To
-Older-than:Older Than
+
 Created-between=Created between
+
 Enable-Created-Date-Search=Enable Created Date Search
+
 Modified-between=Modified between
+
 Enable-Modified-Date-Search=Enable Modified Date Search
+
 No-Tasks-Found=No Tasks Found
+
 open-tasks=Open Tasks
+
 resolved-tasks=Resolved Tasks
+
 cancelled-tasks=Cancelled Tasks
+
 Page-or-Content=Page or Content
+
 View-Content=View Content
+
 View-Page=View Page
-Escalation-Enable=Enable Escalation
-Escalation-Action=Escalation Action
-Escalation-Time=Escalation Time
+
+
+
+
 
 ##CMS MAINTENANCE Portlet Messages
+
 message.cmsmaintenance.cache.flushcache=The cache has been flushed
+
 message.cmsmaintenance.cache.flushallcache=All caches have been flushed
+
 message.cmsmaintenance.cache.deletefiles=The files have been deleted
+
 message.cmsmaintenance.cache.indexrebuilt=Building index in background, it could take a while to index all the content
+
 message.cmsmaintenance.cache.failedtorebuild=Index rebuild failed because there is another rebuild task executing right now.
+
 message.cmsmaintenance.cache.indexoptimized=Contents Index Optimized
+
 message.cmsmaintenance.cache.flushmenucaches=The menu files have been deleted
+
 View-Maintenance-Tasks"=View Maintenance Tasks
+
 Indexation-start-time=Indexation start time
+
 File-Upload-Done=File Upload Done Failed
+
 File-Upload-Failed=File Upload Failed
+
 Please-specify-a-search-string=Please specify a search string
+
 Are-you-sure=Are you sure?
+
 Please,-enter-a-valid-date=Please, enter a valid date
+
 started-at=started at
+
 and-ended-at=and ended at
+
 Current-item-is=Current item is
+
 of=of
+
 items=items
+
 items-the-current-progress-is=items the current progress is
+
 and-has-been-fixed=% and has been fixed
+
 The-start-time-was=The start time was
+
 and-has-elapsed=and has elapsed
+
 left=left
+
 Do-you-want-to-fix-assets-inconsistencies=Do you want to fix assets inconsistencies? \\n This operation can't be undone.
+
 Working=Working... Please wait
+
 Fixing-process-failed.Check-the-server-log=Fixing process failed. Check the server log.
+
 Do-you-want-to-drop-all-old-assets=Do you want to drop all old assets? \\n This operation can't be undone.
+
 Process-in-progress=Process in progress, fixing asset inconsistencies and dropping old assets, please be patient and dont leave this page to see the result...
+
 old-asset-versions-found-and-removed-from-the-system=old asset versions found and removed from the system.
+
 Database-inconsistencies-found.-The-process-was-cancelled=Database inconsistencies found. The process was cancelled.
+
 Remove-process-failed.-Check-the-server-log=Remove process failed. Check the server log.
+
 The-Task-perform-was=The Task perform was
+
 The-total-of-assets-to-change-is=. The total of assets to change is
+
 --and--=and
+
 assets-were-succesfully-fixed= assets were succesfully fixed
+
 and-ended-on= and ended on
+
 No-Tasks-were-executed=No Tasks were executed
 
 
+
+
+
 Reindex-Progress=Reindex Progress
+
 New-index-directory-path=New index
+
 none=none
+
 content-indexed=content indexed
+
 Current-index-directory=Current index
+
 Content-indexed-last-run=Content indexed last run
+
 File-to-import=File to import
+
 Replace=Replace
+
 Execute=Execute
+
 Cache=Cache
+
 Flush-All-Caches=Flush All Caches
+
 Static-File-Store=Static File Store
+
 Number-of-Files=Number-of-Files
+
 Delete-All-Files=Delete All Files
+
 Upload-xml-or-zip-file=Upload xml or zip file
+
 Delete-Menu-Cache=Delete Menu Cache
+
 Working-Directory=Working Directory
+
 Live-Directory=Live Directory
+
 Menus-File-Store=Menus File Store
+
 Content-Index-Tasks=Content Index Tasks
+
 Reindex=Reindex
+
 Rebuild-Whole-Index=Rebuild Whole Index
+
 Reindex-Structure(s)=Reindex-Structure(s)
+
 Optimize-Index-Info=The optimize process basically optimizes the index for faster search operations. Click <a href='http://www.elasticsearch.org/guide/reference/api/admin-indices-optimize.html' target='_blank'>here</a> for more information
+
 Optimize-Index=Optimize Index
+
 Optimize-Done=Finished Optimization process
+
 A-reindexation-process-is-in-progress=A full reindexation is in progress.
+
 Import/Export-dotCMS-Content=Import/Export dotCMS Content
+
 Backup-to-Zip-file=Backup to Zip file
+
 Backup-Data-Only= Backup Data Only
+
 Backup-Data/Assets=Backup Data/Assets
+
 Download-Data/Assets=Download Data/Assets
+
 Download-Zip-file=Download ZIP File
+
 Download-Data-Only=Download Data Only
+
 It's-recommended-to-have-a-fresh=It's recommended to have a fresh cms assets and database backup before execute this task.
+
 This-utility-will-fix-assets-inconsistencies=This utility will fix assets inconsistencies
+
 This-task-will-delete-your-dotcms-database-data=This task will delete your dotcms database data,import the xml data, and then log you out.
+
 Search-And-Replace-Utility=Search And Replace Utility
+
 This-utility-will-do-a-find-and-replace=This utility will do a find and replace of ALL the text occurrences from contentlets (body, summary, other_text), links (url), containers (pre_loop, code, post_loop), templates (body) and htmlpages (redirects). We recommend you make a DB backup before using this utility.</b>
+
 Please-specify-the-following-parameters-and-click-replace=Please specify the following parameters and click replace:
+
 String-to-find=String to find
+
 Replace-with=Replace with
+
 Fix-Assets-Inconsistencies=Fix Assets Inconsistencies
+
 Fix-Assets-Inconsistencies=Fix Assets Inconsistencies
+
 Drop-Old-Assets-Versions=Drop Old Assets Versions
+
 Drop-Old-Assets-Versions-background=Old Assets Versions are being dropped in the background. Please allow a few minutes for these changes to take effect.
+
 This-utility-will-remove-old-versions-of-contentlets=This utility will remove old versions of contentlets, containers, templates, links and assets, that are older than the date specified. It won't touch live and working versions of the assets. This process will check for assets inconsistencies before starts to remove old version. It is recommended that you do a reindex of your content after the crop is done.
+
 Remove-assets-older-than=Remove assets older than
+
 This-utility-will-remove-contentlets-from-a-list-of-comma-separated-identifier=This utility will remove contentlets from a list of comma separated identifiers
+
 Place-list-here=Place list here
+
 Delete-Contentlets=Delete Contentlets
+
 Do-you-want-to-delete-this-contentlet-s=Do you want to delete this contentlet(s)?
+
 Process-in-progress-deleting-contentlets=Process in progress, deleting contentlets, please be patient and dont leave this page to see the result...
+
 Please-enter-a-identifiers-list=Please enter a valid Identifiers list separated by a comma
+
 The-following=The following
+
 contentlets-were-succesfully-deleted=contentlets were succesfully deleted
+
 contentlets-were-not-found=contentlets were not found
+
 contentlet-was-not-found=contentlet was not found
+
 contentlet-s-could-not-be-deleted-because-the-contentlet-is-required-by-another-piece-of-content=contentlet(s) could not be deleted because the contentlet is required for another piece of content
+
 contentlet-s-could-not-be-deleted-because-the-user-does-not-have-the-necessary-permissions=contentlet(s) could not be deleted because the user does not have the necessary permissions
 
+
+
 # threads in cmsmaintenance
+
 threads-tab-title=Threads
+
 thread-tab-reload=Reload Threads
+
 thread-tab-reload-sysinfo=Reload Sys Info
 
+
+
 # logged users in cmsmaintenance
+
 logged-users-tab-title=Logged Users
+
 logged-users-tab-killsession=Invalidate
+
 logged-users-tab-killed=Session succesfully invalidated
+
 logged-users-tab-notkilled=Error Invalidating Session
+
 logged-users-reload-error=Error loading users
+
 logged-users-reload=Reload Users
 
+
+
 #Web Registration
+
 message.registration.activation.email=Thank you for your registration. To complete the registration process, please follow the instructions sent to your email account.
+
 message.registration.confirmation=Thank you for your registration
+
 error.registration.unknown=An unknown error has occurred during the registration process. Please contact the administrator for more help.
 
+
+
 ##Biography Messages
 
+
+
 ##Structure & Field Message.
 
+
+
 URL-Map-Pattern-hint1=Surround field variables with {} to set search parameters dynamically <br/><br/>Example : /docs/{sinceVersion}/{wikiTitle} would map the structure <br/>to /docs/anything/anything but would return to your detail page the <br/>specific content matching the sinceVersion and wikiTitle. </span>
+
 Structures-Relationships=Structures Relationships
+
 Element-Type=Element Type
+
 Reset-Review-in-All-Contents=Reset Review Date
+
 structure-name-already-exist=structure with name {0} already exist.
+
 Required=Required
+
 Textarea=Textarea
+
 Text=Text
+
 Binary=Binary
+
 Custom-Field=Custom Field
+
 Host-Folder=Host or Folder
+
 Category=Category
+
 Browse-Page=Browse Page
+
 Enable-Review=Enable Reviews
+
 Detail-Page=Detail Page
+
 Map-URL=Map URL
+
 URL-Map-Pattern=URL Map Pattern
+
 Structure-Type=Structure Type
+
 Structure-show-System=Show System
+
 Save-Field=Save Field
+
 Unique=Unique
+
 Show-in-listing=Show in listing
+
 Indexed=Indexed
+
 System-Indexed=System Indexed
+
 User-Searchable=User Searchable
+
 Hint=Hint
+
 Default-Value=Default Value
+
 URL-Pattern=URL Pattern
+
 No-HTML=No HTMLt
+
 US-Phone=US Phone
+
 US-Zip-Code=US Zip Code
+
 Letters-only=Letters only
+
 Numbers-only=Numbers only
+
 Select-validation=Select validation
+
 Validation-RegEx=Validation RegEx
+
 System-Field=System Field
+
 Section-Divider=Section Divider
+
 Whole-Number=Whole Number
+
 True-False=True/False
+
 Data-Type=Data Type
+
 Checkbox=Checkbox
+
 Constant-Field=Constant Field
+
 dotCMS-Tab=dotCMS Tab
+
 Divider=Divider
+
 Field=Field
+
 Variable-ID=Variable/ID
+
 Add-Edit-Field=Add/Edit Field
+
 Relationships-Field=Relationships Field
+
 Permissions-Field=Permissions Field
+
 Categories-Field=Categories Field
+
 Tab-Divider=Tab Divider
+
 Line-Divider=Line Divider
+
 Hidden-Field=Hidden Field
+
 WYSIWYG=WYSIWYG
+
 Textarea=Textarea
+
 Multi-Select=Multi Select
+
 Select=Select
+
 Radio=Radio
+
 Date-and-Time=Date and Time
+
 Time=Time
+
 Finish=Finish
+
 Child-Required=Child Required
+
 Is-a-Child-Required=Is a Child Required
+
 Is-a-Parent-Required=Is a Parent Required
+
 Many-to-Many=Many to Many
+
 One-to-Many=One to Many
+
 Relation=Relation
+
 Child-Relation-Name=Child Relation Name
+
 Parent-Relation-Name=Parent Relation Name
+
 Parent-Structure=Parent Structure
+
 Child-Structure=Child Structure
+
 Add/Edit-Relationship=Add/Edit Relationship
+
 Save-Structure=Save Structure
+
 Delete-Structure-and-Content=Delete Structure and Content
+
 Delete-Form-and-Entries=Delete Form and Entries
+
 Save-Form=Save Form
+
 Reorder-Fields=Reorder Fields
+
 Add-New-Field=Add New Field
+
 Label=Label
+
 Display=Display
+
 Variable=Variable
+
 Index-Name=Index Name
+
 Show-in-List=Show in List
+
 Drag-and-drop-the-items-to-the-desired-position-order=Drag and drop the items to the desired position order
+
 Select-a-Role=Select a Role
+
 Reviewer-Role=Reviewer Role
+
 message.structure.delete.fields=Are you sure you want to delete this field on all the content stored in it?
+
 message.structure.reset.intervals=Are you sure you want to reset the review intervals on all the contents of this kind of structure?
+
 message.structure.delete.really.structure.and.content=Are you REALLY SURE you want to delete this structure and all the content associated with it?
+
 message.structure.delete.structure.and.content=Are you sure you want to delete this structure and all the content associated with it? This can not be undone.
+
 There-are-no-fields-to-display=There are no fields to display
+
 All-order-fields-must-be-integers=All order fields must be integers
+
 add-new-structure=add new structure
+
 There-are-no-Structures-to-display=There are no Structures to display
+
 Add-New-Relationship=Add New Relationship
+
 View-all-Relationships=View all Relationships
+
 Add-New-Structure=Add New Structure
+
 Add-Edit-Structure=Add / Edit Structure
+
 View-all-Structures=View all Structures
+
 Structures=Structures
+
 There-are-not-content-relationships-to-display=There are not content relationships to display
+
 Parent-Required=Parent Required
+
 Cardinality=Cardinality
+
 Relationship-Name=Relationship Name
+
 message.structure.delete.relationship=Are you sure you want to delete this relationship and all the current associations made with it? (this can not be undone)
+
 Default=Default
+
 Any-Structure-Type=Any Structure Type
+
 New-Relationship=New Relationship
+
 All-Relationships=All Relationships
+
 New-Structure=New Structure
+
 All-Structures=All Structures
+
 Forms-and-Form-Builder=Forms & Form Builder
+
 Forms-and-Form-Builder-in-Enterprise=The forms and form builder tools are only available in dotCMS Standard and Enterprise Editions.  From here, you can:
+
 New-Form=New Form
+
 All-Forms=All Forms
+
 Add-New-Form=Add New Form
+
 Edit-Form=Edit Form
+
 View-all-Forms=View all Forms
+
 Forms=Forms
+
 Form-Name=Form Name
 
 
+
+
+
 Learn-more-about-dotCMS-Enterprise=Learn more about dotCMS Enterprise
+
 Request-a-free-trial-license=Request a free trial license of dotCMS Enterprise.
+
 Contact-Us-for-more-Information=Contact us for more information.
+
 Still-use-legacy-form-builder=Still Use the Legacy Form Builder (you can also get to it in the reports screen).
+
 watch-easy-form-creation=Watch and see how easy it is to create and use forms in dotCMS 1.9!
+
 There-are-no-Forms-to-display=There are no Forms to display
+
 There-are-not-Structures-to-display=There are not Structures to display
+
 Inode=Inode
 
+
+
 Structure-Name=Structure Name
+
 message.structure.name=Structure Name
+
 message.field.fieldName=Label
+
 message.field.fieldType=Display Type
+
 message.field.dataType=If the Display Type is Text, Image, Link or File the "Data Type" field is mandatory
+
 message.field.values=If the Display Type is Select, Radio, Checkbox or Javascript the "Values" field is mandatory
+
 message.structure.savestructure=The Structure has been saved
+
 message.structure.deletestructure=The Structure has been deleted
+
 message.structure.notdeletestructure=The default structure could not be deleted
+
 message.structure.notdeletestructure.container=Structure can't be deleted because the following containers are using it:
+
 message.structure.cantdelete=Delete structure
+
 message.structure.savefield=The Field has been saved
+
 message.structure.nodatatype=There aren't any more Data Types available for the one selected, please choose another one and click on save again.
+
 message.structure.deletefield=The Field has been deleted
+
 message.structure.deletefield.error=The Field couldn't be deleted
+
 message.structure.reorderfield=The Fields have been reordered
+
 message.structure.defaultstructure=The default structure has been set
+
 warning.structure.notsearchable=The structure doesn't contain any searchable fields
+
 message.relationship.saved=The Relationship has been saved
+
 message.relationship.deleted=The Relationship has been deleted
+
 message.relationship.parentrelationname=Parent Relation Label
+
 message.relationship.childrelationname=Child Relation Label
+
 message.relationship.required=Some relationship is required
+
 message.relationship.required_ext=These relationships have the following errors: {0}
+
 error.relationship.same.relation.exist=Another relationship with the same relation names already exist
+
 error.relationship.same.parent.child.name=You should name your parent and child sides of the relationship differently
+
 warning.object.isfixed=You are currently viewing a system object, some fields might not be available for editing.
+
 error.invalid.child.category=The supplied child categories list contains 1 or more invalid categories.
+
 message.structure.duplicate.categories_tab=You can only have 1 Categories Tab field per structure.
+
 message.structure.duplicate.permissions_tab=You can only  have 1 Permissions Tab field per structure.
+
 message.structure.duplicate.relationships_tab=You can only have 1 Relationships Tab field per structure.
+
 message.structure.duplicate.velocity_var_name=Please enter a new velocity variable name, the one entered is already in use by another field in the same structure.
+
 message.structure.duplicate.host_or_folder.field=You can only have 1 host or folder Field per structure.
+
 message.structure.duplicate.categoryfield=A structure can't have a related Category Group and a Category Field at the same time please try to move the Category Group as a Field,  because Category Groups are deprecated
+
 message.categorygroup.depricated=Category Groups have been deprecated and will no longer be supported in future releases.
 
+
+
 ##Web Forms reports
+
 message.webforms.content.deleted=Content deleted
 
+
+
 ##Web Events
+
 message.webevent.saved=The Event/Institute has been saved
+
 message.webevents.deleted=The Event/Institute has been deleted
+
 add-webevent=Add New Event/Institute
+
 edit-webevent=Add/Update Event/Institute
+
 message.webeventlocation.saved=The Location has been saved
+
 message.webeventlocation.deleted=The Location has been deleted
+
 add-webevent-location=Add New Event/Institute Location
+
 edit-webevent-location=Add/Update Event/Institute Location
+
 message.webevent.title=Title of Event
+
 message.webevent.description=Description
+
 message.webeventlocation.city=City
+
 message.webeventlocation.state=State
+
 message.webeventlocation.startdate=Start Date
+
 message.webeventlocation.enddate=End Date
+
 message.webeventlocation.partnerPrice=Partner Price
+
 message.webeventlocation.nonPartnerPrice=Non-Partner Price
+
 message.webeventlocation.partnerPrice.mask=Partner Price should only contain numbers
+
 message.webeventlocation.nonPartnerPrice.mask=Non-Partner Price should only contain numbers
+
 message.webevent.reorder=The Events have been reordered
+
 message.webeventlocation.startDateAfterendDate=Start Date needs to be before End Date
 
+
+
 #User Manager
+
 Select-Below=Select Below
+
 Users-Added-to=Users Added to
+
 users-tagged-as=users tagged as
+
 user-accounts-updated=user accounts updated
+
 new-user-accounts-created<br>=new user accounts created<br>
+
 Users-uploaded-successfully-br-br=Users uploaded successfully<br><br>
+
 Error-creating-user-with-email=Error creating user with email
+
 Invalid-Email=Invalid Email
+
 user.duplicated.email.line=- line #
+
 Duplicated-Email=Duplicated Email
+
 Missing-User-ID-on-line=Missing User ID on line #
+
 Missing-Email-Address-on-line=Missing Email Address on line #
+
 Missing-Last-Name-on-line=Missing Last Name on line #
+
 Missing-First-Name-on-line=Missing First Name on line #
+
 Errors-loading-users-br-br=Errors loading users<br><br>
+
 edit_worflow.history.file.added=File Added
+
 edit_worflow.history.to= to
+
 edit_worflow.history.task.assigned=Task Assigned from
+
 edit_worflow.history.file.removed=File Removed
+
 edit_worflow.history.comment.added=Comment added: <br>
+
 edit_worflow.history.status_changed=Status changed from
+
 Home=Home
+
 Work=Work
+
 N-A=N/A
+
 Categories-title=Categories
+
 Address-Phone=Address / Phone
+
 Role-Permission=Role Permission
+
 Other-User-Information=Other User Information
+
 Work-Address=Work Address
+
 Home-Address=Home Address
+
 Mailing-Address=Mailing Address
+
 Challenge-Question-Answer=Challenge Question<br>Answer
+
 Challenge-Question=Challenge Question
+
 New-Password-again=New Password again
+
 New-Password=New Password
+
 Username-E-mail-address=Username / E-mail address
+
 Edit-Personal-Information=Edit Personal Information
+
 message.usermanager.challenge.question.invalid=Challenge Question Answer is invalid.
+
 message.usermanager.select.challenge.question=A Challenge Question must be selected.
+
 message.usermanager.warning.roles=You Are Deselecting one of your roles!
+
 Current-Fields=Current Fields
+
 Search-Fields=Search Fields
+
 The-CSV-file-must-be-in-the-following-format=The CSV file must be in the following format
+
 One-line-for-each-record=One line for each record.
+
 Fields-separated-by-comma=Fields separated by comma.
+
 Fields-must-be-in-this-order=Fields must be in this order
+
 message.usermanager.fields.order=First Name, Middle Name, Last Name, Email Address, User Password, Date Of Birth, Address Street1, Address Street2, Address City, Address State, Address Zip, Address Country, Phone Number, Fax Number, Cell Number, *User ID
+
 message.usermanager.fields.required=First Name, Last Name, Email Address, *User ID. 
+
 Required-Auth-Type-User-ID=*Required only If Authentication Type is set to UserID under CMS Admin - Company
+
 Optional-may-be-omitted=Optional, may be omitted
+
 message.usermanager.fields.omitted=Middle Name, User Password, Date Of Birth, Address Street1, Address Street2, Address City, Address State, Address Zip, Address Country, Phone Number, Fax Number, Cell Number
+
 Select-the-roles-from-the-list-below-that-uploaded-users-will-belongs=Select the roles from the list below that uploaded users will belongs.
+
 Select-the-groups-from-the-list-below-that-uploaded-users-will-belongs=Select the groups from the list below that uploaded users will belongs.
+
 Select-the-roles-from-the-list-below-that-will-have-Read-and-Write-permissions-over-the-newly-uploaded-users=Select the roles from the list below that will have Read and Write permissions over the newly uploaded users.
+
 Save-or-append-your-users-to-a-Mailing-List=Save or append your users to a Mailing List
+
 Tag-your-new-users-optional=Tag your new users (optional)
+
 Click-here-to-download-a-csv-sample-file=Click here to download a CSV sample file
+
 Need-more-info-about-file-format=Need more info about file format?
+
 Update-Duplicated-Users=Update Duplicated Users
+
 Ignore-Column-Headers=Ignore Column Headers
+
 Users-CSV-File=Users (CSV File)
+
 message.usermanager.alert.select.Mailinglist=A Mailing List has to be selected
+
 message.usermanager.alert.Mailinglist.title.mandatory=The Mailing List Title is mandatory
+
 Please-select-the-Roles-that-will-have-permissions-to-View-or-Modify-this-user=Please select the Roles that will have permissions to View or Modify this user
+
 Delete-Filter=Delete Filter
+
 Save-Criteria-as-Filter=Save Criteria as Filter
+
 User-Filter-Title=User Filter Title
+
 Add-Role-Permissions-to-Search-Criteria=Add Role Permissions to Search Criteria
+
 Remove-results-from-list=Remove results from list
+
 Append-results-to-a-list=Append results to a list
+
 Save-results-as-New-List=Save results as New List
+
 Use-search-criteria-as-User-Filter=Use search criteria as User Filter
+
 Existing-Mailing-List=Existing Mailing List
+
 New-Mailing-List-Title=New Mailing List Title
+
 Use-search-results-as-Mailing-List=Use search results as Mailing List
+
 message.usermanager.delete.userfilter=Are you sure you want to delete this user filter ?
+
 message.usermanager.alert.title.userfilter=Please enter a title for User Filter.
+
 message.usermanager.remove.list=Are you sure do you want to remove from list?
+
 message.usermanager.append.list=Are you sure do you want to append to list?
+
 message.usermanager.alert.title=Please enter a title for mailing list.
+
 message.usermanager.confirm.create.empty.mailinglist=You are trying to create an empty mailing list. Are you sure you want to continue?
+
 View-Users-List=View Users List
+
 Assign-Roles-to-User-List-this-will-remove-all-currently-assigned-Roles=Assign Roles to User List (this will remove all currently assigned Roles)
+
 Assign-Groups-to-User-List-this-will-remove-all-currently-assigned-Groups=Assign Groups to User List (this will remove all currently assigned Groups)
+
 Assign-Groups=Assign Groups
+
 Assign-Roles=Assign Roles
+
 Delete-Users=Delete Users
+
 Add-Tag=Add Tag
+
 Remove-Tag=Remove Tag
+
 Users-Found=Users Found
+
 message.usermanager.delete.user.confirm=Are you sure you would like to delete this user?
+
 users-on-all-pages-are-selected=users on all pages are selected.
+
 users-on-this-page-are-selected=users on this page are selected.
+
 message.usermanager.confirm.delete.users=Are you sure you want to delete all the selected users ?
+
 Load-Users-title=Load Users
+
 Load-Users=Load Users
+
 Add-New-User=Add New User
+
 Search-Users=Search Users
+
 Tags-are-descriptors-that-you-can-assign-to-users-Tags-are-a-little-bit-like-keywords=Tags are descriptors that you can assign to users. <br>Tags are a little bit like keywords.
+
 Type-your-tag-You-can-enter-multiple-comma-separated-tags=Type your tag. You can enter multiple comma separated tags.
+
 Visited-Web-Site=Visited Web Site
+
 loadusers-usermanager-box-title=Load Users
+
 view-usermanager-search-box-title=Search Form
+
 Edit-usermanager-userinfo-box-title=User Information
+
 message.usermanager.saved=User Information Saved
+
 message.usermanager.deleted=User Deleted
+
 error.usermanager.form.mandatory = The {0} is mandatory.
+
 error.usermanager.form.verifyPassword = The Password and Verify Password must have the same value.
+
 error.usermanager.form.setPassword = The Password and Verify Password fields are required for a new user.
+
 error.usermanager.form.format = The {0} does not have a valid format.
+
 current.usermanager.password.incorrect = Current Password is incorrect
+
 error.forgotPasswordClickHere= This e-mail address is already registered.
+
 error.userExists = The user already exists
+
 message.usermanager.users.deleted=Users Deleted
+
 message.usermanager.users.not-deleted=Users have not been deleted
+
 message.usermanager.assigntouserlist=Assign To User List
 
+
+
 #facility
+
 message.facility.saved=Your facility has been saved
+
 message.facility.deleted=Facility has been deleted
+
 message.facilities.deleted=Facilities have been deleted
 
+
+
 #Create Account
+
 message.createaccount.success=Your account has been saved
+
 message.createaccount.failure=Your account couldn't be created
 
+
+
 #Comments
+
 message.comment.success=Your comment has been saved
+
 message.comment.failure=Your comment couldn't be created
+
 message.comment.delete=Your comment has been delete
 
+
+
 #mailing list
 
 
 
+
+
+
+
 error.invalid.credit.card.expiration=Your Credit Card has expired
 
+
+
 error.form.mandatory = The {0} is mandatory.
+
 error.form.format = The {0} does not have a valid format.
+
 error.form.unique = The {0} must be unique, please change the value and try again.
 
+
+
 error.form.verifyPassword = The Password and Verify Password must have the same value.
+
 error.form.length = The {0} length must be {1} characters.
+
 error.invalid.state.US = You must select a valid State of United States of America.
 
+
+
 error.attendee.already.registered=An attendee with the same email address was already registered.
+
 error.user.not.found=The e-mail address or password is incorrect.
+
 error.invalid.credit.card.number=Invalid Credit Card Number.
+
 error.cc_processing.card.denied=Your credit card was declined, institution message: {0}.
+
 error.cc_processing.card.approved=Your credit card was aproved.
+
 error.invalid.credit.card.expiration=Your Credit Card has expired
+
 error.cc_processing.communication.error=The system is unavailable. The system is sometimes unavailable in the evenings, and on holidays and Sundays for system maintenance. Please try again later.
+
 error.cc_processing.invalid.card.data=Your credit card information is invalid. Please review and update your credit card information .
+
 error.cc_processing.unknown=A unknown error ocurred trying to process your registration.
+
 error.cc_processing.timeout=A Time Out error ocurred trying to process your registration. Please try again later.
+
 error.web_event.registration.already.processed=A previous order has been already processed!! Please check if your order was sucessfully registered in <a href="/dotCMS/myAccount">your profile</a> section.
+
 error.web_event.registration.already.processed2=A previous order has been already processed!! This is your previous order.
+
 dotmarketing.webregistration.updated = Registration information updated.
+
 error.dotmarketing.webattendee.updated = You need to select an Attendee to update his/her information.
+
 error.productDetail.saved= Product Order Saved
+
 dotmarketing.webattendee.updated = Attendee information updated.
 
+
+
 error.webregistration.location=You need to select a location
+
 message.shoppingcart.added=Item has been added to your Shopping Cart
+
 error.login.webevent=Before you can register for this event, please login to the site.<br>If you do not have a login, please create an account now.<br>Once you have logged in, you will be able to register multiple individuals.
 
+
+
 ## Communications
+
 There-is-not-virtual-links-to-show=There are no vanity urls to show
+
 Variables-used-to-replace-user-information=Variables used to replace user information
+
 Edit-Communication=Edit Communication
+
 External-Communication-Identifier=External Communication Identifier
+
 Communication-Title=Communication Title
+
 Type-Of-Communication=Type Of Communication
+
 This-email-address-is-not-being-checked-for-bounces=This email address is not being checked for bounces.  You can still use it but your campaign report will not show email bounce rates.  The following emails are currently setup for bounce reporting
+
 There-are-no-communications-to-view=There are no communications to view
+
 You-have-to-select-at-least-one-communication=You have to select at least one communication!
+
 Are-you-sure-you-want-to-delete-all-the-selected-communications=Are you sure you want to delete all the selected communications ?
+
 Are-you-sure-you-want-to-delete-this-communication-(this-cannot-be-undone)=Are you sure you want to delete this communication (this cannot be undone) ?
+
 View-All-Communications=View All Communications
+
 Create-New-Communication=Create New Communication
+
 error.communicationsTitle=Communication Title is required
+
 error.communicationsFromName=From Name is required
+
 error.communicationsFromEmail=From Email is required
+
 error.communicationsSubject=Email Subject is required
+
 error.communicationsTextMessage=HTML / Alternate Text is required
+
 error.communicationsTrackBackLinkInode=Track Back Link is required
+
 message.communications.saved=Communications Saved
+
 message.communications.deleted=Communications Deleted
+
 message.communications.not-deleted=Error deleting Communications
+
 error.communicationsTextAlert=Alert Text is required
+
 error.communications.not-saved=Error saving Communications
+
 error.communicationsTextAlert.maximumLength=Error, value too large for Alert Text
 
+
+
 #Contact Us
+
 message.contactUsThankYou=Thank you for your interest
+
 message.contactUsError=An error has ocurred, please try again later
 
 
+
+
+
 ## User Profile Additional Information
+
 additional_info=Additional Information
+
 user.profile.var1=Facebook Id
+
 user.profile.var2=Twitter Id
+
 user.profile.var3=Open Id
+
 user.profile.novars=Additional information fields have been disabled
+
 role_permission=Role Permissions
 
+
+
 ##  Product Manager
 
+
+
 Add/Edit-Product=Add/Edit Product
+
 Generate-Report=Generate Report
+
 Ecommerce-Edit-Product-Manager=Ecommerce Edit Product Manager
+
 view-products=view products
+
 add-product=add product
+
 hello,-I-am-maximized-product-manager-view=Hello, I am maximized product manager view
+
 Hello-I-am-minimized-product-manager=Hello, I am minimized product manager
 
+
+
 ## Discounts
 
+
+
 Long-Description=Long Description
+
 Add-Discount-Code=Add Discount Code
+
 Product=Product
+
 Minimum-Order=Minimum Order
+
 Discount-Amount=Discount Amount
+
 No-Bulk-Discount=No Bulk Discount
+
 Free-Shipping=Free Shipping
+
 Add-new-Discount-Code=Add new Discount Code
+
 View-all-Discount-Codes=View all Discount Codes
+
 Edit-Discount-Code=Edit Discount Code
+
 There-are-not-discounts-to-display=There are not discounts to display
+
 Coupon-ID=Coupon ID
+
 Discount=Discount
+
 Percentage=Percentage
+
 Discount-Type=Discount Type
+
 Filter-Discount-Codes=Filter Discount Codes
+
 message.discountcode.save = Discount Code Saved
+
 message.discountcode.delete = Discount Code Deleted
+
 message.structure.defaultstructure=The default structure has been set
+
 If-you-want-this-discount-to-be-applied-to-all-products-please-don-t-select-any-products=If you want this discount to be applied to all products please don't select any products.
+
 To-select-multiple-products-from-this-list-click-on-the-CTRL-Key-and-select-the-products-from-the-list=To select multiple products from this list click on the CTRL-Key and select the products from the list.
 
+
+
 ##User Filter
 
+
+
 Add-New-User-Filter=Add New User Filter
+
 View-all-Users-Filters=View all Users Filters
+
 Search-Filter-Title=Search Filter Title
+
 View-All-User-Filters=View All User Filters
+
 message.userfilter.delete.selected=Are you sure you want to delete all the selected user filters ?
+
 There-are-no-User-Filters-to-show=There are no User Filters to show
+
 message.userfilter.save=User Filter Saved
+
 message.userfilter.error.creating=Error Creating User Filter
+
 message.userfilter.error.getting=Error Getting User Filter
+
 message.userfilter.error.deleting_user=Error Deleting User
+
 message.userfilter.error.deleting_user_filter=Error Deleting User Filter
+
 view-user-filter-box-title=View User Filter
+
 edit-user-filter-box-title=Edit User Filter
+
 message.userfilter.success.deleting_user_filter=User Filters Deleted
+
 message.userfilter.error.deleting_user_filter=User Filters have not been deleted
+
 message.userfilter.success.delete=User Filter Deleted
+
 message.userfilter.error.delete=User Filter have not been deleted
 
+
+
 message.usermanager.display.save=User Manager Config File Saved
 
 
+
+
+
 ##Reports
+
 You-Need-iReport=To build reports in dotCMS, you need iReport from JasperSoft
+
 Viewing-Reports=Viewing Reports
+
 Parameter-class-unkown=Parameter class unkown
+
 Open-Form-Builder=Open Form Builder
+
 Require-Fields=Require Fields
+
 Download-Report-Source=Download Report Source
+
 JRXML-File=JRXML File
+
 Datasource=Datasource
+
 Fill-Report-Parameters=Fill Report Parameters
+
 RTF-export=RTF export
+
 XLS-export=XLS export
+
 PDF-export=PDF export
+
 Run-Report-Again=Run Report Again
+
 Run-Report=Run Report
+
 Add-New-Report=Add New Report
+
 Add-Legacy-Form=Add Legacy Form
+
 View-Reports=View Reports
+
 edit-report-disabled=edit report disabled
+
 Edit-Report=Edit Report
+
 delete-report-disabled=delete report disabled
+
 delete-report=delete report
+
 edit-report=edit report
+
 There-are-no-Reports-to-show=There are no Reports to show
+
 Requires-Input=Requires Input
+
 message.report.delete.selected.report.delete=Are you sure you want to delete this reports ?
+
 message.report.delete.selected.reports=Are you sure you want to delete all the selected reports ?
+
 message.report.compile.error=Unable to Upload or Compile Report
+
 message.report.delete.error=Unable to Delete One or Many Reports
+
 message.report.upload.success=Report Saved
+
 message.report.form.name=Report Name
+
 message.report.form.description=Report Description
+
 message.report.form.name.mask=Report Name
+
 message.report.form.description.mask=Report Description
+
 message.report.form.ds.mask=Report DataSource
+
 message.report.run.load.report.error=Unable to Load Report
+
 message.report.run.load.jasper.error=Unable to Load Jasper File
+
 message.report.run.error=Unable to Run Report
+
 message.report.source.file.not.found=Jasper Report Source File Not Found
 
+
+
 ##favorites
+
 message.favorites.added=Favorites Added
+
 message.favorites.removed=Favorites Removed
+
 message.favorites.error=Error Updating Favorites
 
+
+
 ##interests
+
 message.interests.saved=Your Interests have been updated!
 
+
+
 ##forgot password
+
 use-challenge-question=Use challenge question?
+
 error.user.email.doesnt.exists=User account not found
+
 message.forgot.password.email.sent=Your new password has been sent to your email
+
 error.user.is.not.active=Your user account is not active
+
 error.forgot.password.new.password.required=A new password is required
+
 error.forgot.password.passwords.dont.match=The passwords don't match
+
 message.challenge_question.answer_successful=Your new password has been emailed to {0}.
+
 message.challenge_question.answer_failure=Your challenge answer is invalid.
+
 send.reset.password.email.confirmation=Your new password has been emailed to you
+
 message.forgot.password.password.updated=Your password has been sucessfully changed
 
+
+
 ##User account
+
 No-Birthday-Available=No Birthday Available
+
 Add-Note=Add Note
+
 User-Roles=User Roles
+
 User-Groups=User Groups
+
 Account-Notes=Account Notes
+
 Marketing=Marketing
+
 User-Information=User Information
+
 This-user-has-not-logged-in-to-the-site=This user has not logged in to the site.
+
 Time-Spent=Time Spent
+
 ClickTrails=ClickTrails
+
 Initial-IP=Initial IP
+
 Full-Visit-History=Full Visit History
+
 Web-Browser=Web Browser
+
 Initial-Referer=Initial Referer
+
 User-has-no-visitor-data-available=User has no visitor data available.
+
 Please-enter-a-comment=Please enter a comment
+
 Please-enter-a-subject-for-your-note=Please enter a subject for your note.
+
 Please-select-a-contact-method=Please select a contact method
+
 Outgoing=Outgoing
+
 Incoming=Incoming
+
 Communication-Direction=Communication Direction
+
 Contact-Method=Contact Method
+
 View-all-Comments=View all Comments
+
 No-comments-available=No comments available
+
 to-add-categories-to-the-User-Proxy-Entity=to add categories to the User Proxy Entity
+
 You-cannot-categorize-a-user-until-you-create-and-tag-the-UserProxy-Entity-in-the-Entity-Manager=You cannot categorize a user until you create and tag the UserProxy Entity in the Entity Manager.
+
 Disable-click-tracking=Disable click tracking
+
 Click-History=Click History
+
 Click-Tracking=Click Tracking
+
 message.account.user.challenge.question.invalid=Challenge Question Answer is invalid.
+
 message.account.user.select.question=A Challenge Question must be selected.
+
 message.account.deselect.role=Warning: You Are Deselecting one of your roles!
+
 No-Tags-Assigned=No Tags Assigned
+
 message.account.user.activated=Your account has been activated
+
 message.account.user.already.active=Your account is already active
+
 message.account.activation.email.sent=Your activation key has been send to your email
 
+
+
 ##Calendar
+
 view-calendar=View Calendar
+
 edit-event=Add/Edit Event
 
+
+
 ##SendEmail / SubmitWebForm
+
 error.processing.your.email=An error has ocurred when sending the email.
+
 error.generic.message={0}
 
 
+
+
+
 ##Website Browser
+
 on12=on
+
 Change-show-on-menu =Change show on menu
+
 Sites-and-Folders=Sites and Folders
+
 Request-a-Change=Request a Change
+
 right-click-over-host=right click over host
+
 left-click-over-host=left click over host
+
 right-click-over-folder=right click over folder
+
 left-click-over-folder=left click over folder
+
 right-click-over-folder-sign=right click over folder sign
+
 left-click-over-folder-sign=left click over folder sign
+
 rigth-click-over-trash=rigth click over trash
+
 left-click-over-trash=left click over trash
+
 right-click-over-content-area=Right click over content area
+
 left-click-over-content-area=left click over content area
+
 Dragged-to=Dragged to
+
 Dragged-to-host=Dragged to host
+
 Dragged-to-trash=Dragged to trash
+
 the-element=the element
+
 ctrl-pressed=ctrl pressed
+
 Asset-already-archived=Asset already archived!
+
 executing=executing
+
 right-click-over-tr=right click over tr
+
 Right-click-over=Right click over
+
 left-click-over-tr=left click over tr
+
 calling=calling
+
 type=type
+
 Double-click-over=Double click over
+
 Are-you-sure-you-want-to-move-the-folder=Are you sure you want to move the folder?
+
 Are-you-sure-you-want-to-move-the-file=Are you sure you want to move the file?
+
 Are-you-sure-you-want-to-move-the-link=Are you sure you want to move the link?
+
 Are-you-sure-you-want-to-move-the-page=Are you sure you want to move the page?
+
 only-folder-can-be-moved-to-hosts=only folder can be moved to hosts
+
 Only-folders-can-be-moved-over-host=Only folders can be moved over host
+
 trash-left-clicked= trash left clicked.
+
 Hide-Archived=Hide Archived
+
 Show-Archived=Show Archived
+
 Change-name-on=Change name on
+
 hasnt-changed-or-dragging=hasn't changed or dragging.
+
 Enabling-name-edit-on=Enabling name edit on
+
 Name-change-failed=Name change failed.
+
 Enabling-show-on-menu-edit-on=Enabling show on menu edit on
+
 Invalid-value=Invalid value
+
 hasnt-changed=hasn't changed.
+
 Value-change-failed=Value change failed.
+
 marked-for-cut=marked for cut.
+
 marked-for-copy=marked for copy
+
 Are-you-sure-you-want-to-set-this-host-as-the-default-host=Are you sure you want to set this host as the default host?
+
 Are-you-sure-you-want-to-delete-the-selected-host-and-ALL-its-contents=Are you sure you want to delete the selected host and ALL its contents?
+
 The-selected-folder-is-not-empty-Are-you-sure-you-want-to-delete-it=The selected folder is not empty. Are you sure you want to delete it?
+
 Failed-to-copy-another-folder-with-the-same-name-already-exists-in-the-destination=Failed to copy, another folder with the same name already exists in the destination <br /> or your are trying to copy the folder inside one of its children
+
 Failed-to-move-another-folder-with-the-same-name-already-exists-in-the-destination=Failed to move, another folder with the same name already exists in the destination <br /> or your are trying to move the folder inside one of its children
+
 Folder-moved=Folder moved
+
 Folder-copied=Folder copied
+
 Page-published=Page published
+
 Page-unpublished=Page unpublished
+
 Publish-failed-check-you-have-the-required-permissions=Publish failed, check you have the required permissions
+
 Unpublish-failed-check-you-have-the-required-permissions=Unpublish failed, check you have the required permissions
+
 Are-you-sure-you-want-to-archive-this-asset=Are you sure you want to archive this asset?
+
 Are-you-sure-you-want-to-unpublish-and-archive-this-asset=Are you sure you want to unpublish and archive this asset?
+
 Failed-to-archive-check-you-have-the-required-permissions=Failed to archive, check you have the required permissions
+
 Page-archived=Page archived
+
 Failed-to-un-archive-check-you-have-the-required-permissions=Failed to un-archive, check you have the required permissions
+
 Page-un-archived=Page un-archived
+
 Failed-to-unlock-check-you-have-the-required-permissions=Failed to unlock, check you have the required permissions
+
 Page-unlocked=Page unlocked
+
 Failed-to-copy-check-you-have-the-required-permissions=Failed to copy, check you have the required permissions
+
 Page-copied=Page copied
+
 Failed-to-move-another-page-with-the-same-name-already-exists-in-the-destination=Failed to move, another page with the same name already exists in the destination
+
 Page-moved=Page moved
+
 File-archived=File archived
+
 File-published=File published
+
 File-unpublished=File unpublished
+
 File-un-archived=File un-archived
+
 File-failed-to-copy-check-you-have-the-required-permissions=File failed to copy, check you have the required permissions
+
 File-copied=File copied
+
 File-failed-to-move-another-file-with-the-same-name-already-exist-in-the-destination-folder=File failed to move, another file with the same name already exists in the destination folder
+
 File-moved=File moved
+
 File-unlock=File unlock
+
 File-deleted=File deleted
+
 Are-you-sure-you-want-to-delete-this-file-this-cannot-be-undone=Are you sure you want to delete this file (this cannot be undone)?
+
 Failed-to-delete-check-you-have-the-required-permissions=Failed to delete, check you have the required permissions
+
 Are-you-sure-you-want-to-delete-this-html-page-this-cannot-be-undone=Are you sure you want to delete this html page (this cannot be undone)?
+
 Are-you-sure-you-want-to-delete-this-link-this-cannot-be-undone=Are you sure you want to delete this link (this cannot be undone)?
+
 Link-archived=Link archived
+
 Link-unarchived=Link unarchived
+
 Link-deleted=Link deleted
+
 Link-published=Link published
+
 Link-copied=Link copied
+
 Link-unlocked=Link unlocked
+
 Failed-to-move-another-link-with-the-same-name-already-exists-in-the-destination=Failed to move, another link with the same name already exists in the destination
+
 Link-moved=Link moved
+
 HTML-Page-deleted=HTML Page deleted
+
 Are-you-sure-you-want-to-delete-this-folder-this-action-cant-be-undone=Are you sure you want to delete this folder? Everything under this folder will be eliminated without the ability to recover.
 
+
+
 ##Admin
+
 Back-to-Mailing-List=Back to Mailing List
 
+
+
 ##Folder Manager  Confirm Messages
+
 folder.delete.selected.host=Are you sure you want to delete the selected host and ALL its contents?
+
 folder.delete.selected.folder=Are you sure you want to delete the selected folder and ALL its contents?
+
 folder.set.host.as.default=Are you sure you want to set this host as the default host?
+
 folder.delete.selected.container=Are you sure you want to delete the selected container?
+
 folder.delete.selected.template=Are you sure you want to delete the selected template?
+
 folder.delete.selected.htmlpage=Are you sure you want to delete the selected html page?
+
 folder.archive.selected.contentlet=Are you sure you want to archive the selected contentlet?
+
 folder.archive.selected.file=Are you sure you want to archive the selected file?
+
 folder.archive.selected.link=Are you sure you want to archive the selected link?
+
 folder.archive.selected.workflow.message=Are you sure you want to archive the selected workflow message?
+
 folder.select.folder=Please select a Folder first
+
 folder.delete.file.version=Are you sure you would like to delete this file version?
+
 folder.replace.file.working.version=Are you sure you would like to replace your working version with this file version?
+
 folder.delete.container.version=Are you sure you would like to delete this container version?
+
 folder.replace.container.working.version=Are you sure you would like to replace your working version with this container version?
+
 folder.delete.template.version=Are you sure you would like to delete this template version?
+
 folder.replace.template.working.version=Are you sure you would like to replace your working version with this template version?
+
 folder.delete.htmlpage.version=Are you sure you would like to delete this html page version?
+
 folder.replace.htmlpage.working.version=Are you sure you would like to replace your working version with this html page version?
+
 folder.delete.contentlet.version=Are you sure you would like to delete this contentlet version?
+
 folder.replace.contentlet.working.version=Are you sure you would like to replace your working version with this contentlet version?
+
 folder.delete.link.version=Are you sure you would like to delete this link version?
+
 folder.replace.link.working.version=Are you sure you would like to replace your working version with this link version?
+
 folder.delete.workflow.message.version=Are you sure you would like to delete this workflow message version?
+
 folder.replaceworkflow.message.working.version=Are you sure you would like to replace your working version with this workflow message version?
+
 ## Live/Edit/Preview Mode
+
 Logout=Logout
+
 Admin-Screen=Admin Screen
+
 message.confirm.modes.publish.page=Are you sure you would like to publish this page?
+
 modes.Edit=Edit
+
 modes.Preview=Preview
+
 modes.Live=Live
+
 modes.Page-Properties=Page Properties
+
 modes.Edit-Page-Properties=Edit Page Properties
+
 modes.Page-Statistics=Page Statistics
+
 modes.Publish-Page=Publish Page
+
 modes.Publish-this-Page=Publish this Page
+
 modes.Edit-Template=Edit Template
+
 modes.Edit-this-Template=Edit this Template
+
 modes.Create-New-Page=Create New Page
+
 modes.Add-New-Webpage=Add New Webpage
+
 modes.Go-to-the-CMS-System=Go to the CMS System
+
 modes.Workflow-Tasks=Workflow Tasks
+
 modes.You-currently-have-no-tasks=You currently have no tasks
+
 modes.CMS-Task=CMS Task
+
 modes.Create-a-Task=Create a Task
+
 modes.Edit-Widget=Edit Widget
+
 modes.Edit-Content=Edit Content
+
 modes.Move-Content-Up=Move Content Up
+
 modes.Move-Content-Down=Move Content Down
+
 modes.Remove-Content=Remove Content
+
 modes.Add-Content=Add Content
+
 modes.Container-Notes=Container Notes
+
 modes.Reuse-Content=Reuse Content
+
 modes.New-Content=New Content
+
 modes.Add-Widget=Add Widget
+
 modes.Add-Form=Add Form
+
 modes.Close=Close
+
 modes.Container=Container
+
 modes.Name=Name
+
 modes.Accepts=Accepts
+
 modes.Edit=Edit
+
 Server=Server
+
 modes.Search=Search
+
 modes.Select=Select
+
 modes.Previous=Previous
+
 modes.Next=Next
+
 modes.Page=Page
+
 modes.Select-the-type=Select the type
+
 modes.of-widget-you-would-like-to-insert-or-create-from-the-list-below=of widget you would like to insert or create from the list below.
+
 modes.Learn-how-to-create-new-widget-types=Learn how to create new widget types.
+
 modes.No-Widgets-Have-Been-Created=No Widgets Have Been Created
+
 modes.of-form-you-would-like-to-insert= of form you would like to insert.
+
 modes.Learn-how-to-create-new-form-types=Learn how to create new form types.
+
 modes.No-Forms-Have-Been-Created=No Forms Have been Created
+
 modes.Cancel=Cancel
+
 modes.Are-you-sure-you-would-like-to-publish-this-page=modes.Are you sure you would like to publish this page?
+
 modes.Create-New=Create New
+
 ## Top Menu
+
 Campaigns=Campaigns
+
 HTML Pages=HTML Pages
+
 Virtual Links=Vantiy URLs
+
 Menu Link=Menu Link
+
 Search Contents=Search Contents
+
 Import Content=Import Content
+
 Dictionaries=Dictionaries
+
 Maintenance=Maintenance
+
 Permissions=Permissions
+
 Group=Group
+
 User=User
+
 Dictionary Term=Dictionary Term
+
 Dictionaries=Dictionaries
+
 Relationship=Relationship
+
 Mailing Lists=Mailing Lists
+
 Mailing List=Mailing List
+
 Communications=Communications
+
 Campaign=Campaign
+
 CMS Admin=CMS Admin
+
 Calendar=Calendar
+
 Website=Website
+
 Products=Products
+
 Reporting=Reporting
+
 Orders=Orders
+
 Workflow & Dashboard=Workflow & Dashboard
+
 Events Management=Events Management
+
 Content Types & Taxonomy=Content Types & Taxonomy
+
 Search & Edit Content=Search & Edit Content
+
 Store=Store
+
 Products & Orders=Products & Orders
+
 Forms & Reports=Forms & Reports
+
 Email Marketing=Email Marketing
+
 Emails & Campaigns=Emails & Campaigns
+
 Permissions & Maintenance=Permissions & Maintenance
+
 Folders, Files & Pages=Folders, Files & Pages
 
+
+
 ## Host Variables
 
+
+
 Add-new-Host-Variable=Add new Host Variable
+
 Host-Variables=Host Variables
+
 message.hostvariables.permission.error.deleted=Host Variable Cannot be Deleted  Because User Lacks Permissions
+
 message.hostvariables.permission.error.save=Host Variable Cannot be Saved Because User Lacks Permissions
+
 message.hostvariables.delete=Host Variable Deleted
+
 message.hostvariables.save=Host Variable Saved
+
 message.delete.hostvariable=Are you sure you want to delete this Host Variable?
+
 message.hostvariables.exist.error.key=Host Variable cannot be saved, there is another variable with the same key
+
 message.hostvariables.exist.error.name=Host Variable cannot be saved, there is another variable with the same name
+
 message.hostvariables.exist.error.regex=Host Variable key should only contains characters
+
 edit-host-variable=edit host variable
+
 delete-host-variable=delete host variable
+
 Theres-no-Host-Variables-set-for-this-Host=There's no Host Variables set for this Host
+
 Key=Key
+
 No-Host-Variables-Found=No Host Variables Found
+
 message.hostvariables.key.required=Host Variable key is required
+
 Adding-or-Editing-a-Variable=Adding or Editing a Variable
+
 message.hostvariables.save.host.first=You can't create host Variables until you save your host first
+
 Add-Role=Add Role
+
 no-roles-found=No roles found based on your filter or that you can edit
+
 key=key
+
 path=path
+
 grant-user=Grant User
+
 grant=Grant
+
 no-users-found=No users found based on your filter
+
 create-custom-tab=Create Custom Tab
+
 Tools=Tools
+
 drag-a-tool-to-order-it=Drag a tool up or down if you want to change the order it appears
+
 role-key-already-exists=Role key already exists
+
 role-name-already-exists=Other role with the same name<br/> and parent already exists
+
 lock-role-confirm=Are you sure you want to lock this role? (this will block any possible edits to this role)
+
 unlock-role-confirm=Are you sure you want to un-lock this role? (this will block allow possible edits to this role)
+
 no-users-found=No users found
+
 remove-roles-confirm=Are you sure you want to remove selected users from the role?
+
 user-removed-from-role=User removed from role
+
 user-granted-role=User granted the role
+
 at-least-one-tool-required=At least one tool is required to be added to the tab
+
 another-layout-already-exists=Another layout already exists in the system with the same name
+
 remove-layout-confirm=Are you sure you want to remove this layout from the system? (This cannot be undone)
+
 role-layout-config-saved=Role layouts configuration saved
+
 role-removed=Role removed
+
 role-locked=Role locked
+
 role-unlocked=Role unlocked
+
 Granted-From=Granted From
+
 layout-removed=Layout Removed
+
 Add-User=Add User
+
 Limit-Max-50-Results=(limit max 50 results shown)
+
 Password=Password
+
 Password-Again=Password Again
+
 User-asigined-roles-only=User assigned roles only
+
 Copy-User=Copy User
+
 No-roles-found=No roles found based on your filter
+
 Active=Active
+
 Company=Company
+
 Website=Website
+
 Add-Address=Add Address
+
 Addresses=Addresses
+
 Description=Description
+
 Street-1=Street 1
+
 Street-2=Street 2
+
 abondon-user-changes-confirm=The current user profile has been modified are you sure you want to abandon the changes?
+
 passwords-dont-match-error=Passwords don't match, please correct and try again
+
 delete-your-own-user-error=Sorry, you cannot delete your own user
+
 delete-user-confirm=Are you sure do you want to delete this user?
+
 user-deleted=User deleted
+
 user-delete-failed=User delete failed
+
 user-roles-saved=User roles saved
+
 address-saved=Address saved
+
 remove-address-confirmation=Are you sure you want to remove this address?
+
 address-deleted=Address deleted
+
 user-info-saved=User info saved
+
 Addresses-Phones=Additional Contact Information
+
 Marketing=Marketing
+
 Additional-Info=Additional Info
+
 Roles=Roles
+
 User-Details=User Details
+
 Links=Links
+
 Virtual=Virtual
+
 User-Info-Saved=User Information Saved
+
 User-Info-Save-Failed=User Information Save Failed
+
 Virtual-br-Links=Vanity<br>URL
+
 Add-br-children=Add to
+
 Apply-Changes=Apply Changes
+
 Cascade-Changes=Cascade Changes
+
 Reset-Children-Permissions=Reset all children permissions to match the above
+
 Inheriting-Permissions-From=Getting permissions from parent
+
 no-permissions-message=You are not granted to edit permissions on this asset
+
 new-asset-permissions-message=Save your new asset and then come back to edit permission
+
 edit-address=Edit Address
+
 User-Categories=User Categories
+
 User-Locale=User Locale
+
 User-Locale-Saved=User Locale Saved
+
 User-Clicktracking-Saved=User Click Tracking Preferences Saved
+
 user-clicks-history=User Click History
+
 Enterprise-Web-Content-Management=Enterprise Web Content Management
+
 User-Categories-Saved=User Categories Saved
+
 Reset-Children-Permissions-Hint=Checking this option will remove any individual permissions from children of this asset,<br/>forcing inheritance from this parent object.
+
 Cascade-Permissions-Hint=Checking this option will replicate the same set of permissions you are currently setting for the role to all other assets under this host/folder that are not inheriting permissions
+
 Cascade-Permissions-Tasks-Running-Proceed-Confirm=There are some cascading permissions tasks already running on the backend. Would you like to proceed with the anyways?
+
 org.dotcms.frontend.content.submission.not.proper.permissions=You do not have proper permissions.
+
 org.dotcms.frontend.content.submission.login.message1=Please
+
 org.dotcms.frontend.content.submission.login.message2=login
+
 org.dotcms.frontend.content.submission.login.message3=to submit a
+
 org.dotcms.frontend.content.submission.previous=Previous
+
 org.dotcms.frontend.content.submission.next=Next
+
 org.dotcms.frontend.content.submission.save=Save
+
 org.dotcms.frontend.content.submission.captcha=Captcha
+
 org.dotcms.frontend.content.submission.captcha.validation.image=Validation Image:
+
 org.dotcms.frontend.content.submission.captcha.validation.sound=Validation Sound:
+
 org.dotcms.frontend.content.submission.structure.dont.exists=The structure selected does not exist.
+
 org.dotcms.frontend.content.submission.no.associated.category=There are no categories associated with this Content Type
+
 org.dotcms.frontend.content.submission.1.n.cardinality=1-N cardinality for relationship
+
 org.dotcms.frontend.content.submission.not.allow.multiple.parents=does not allow multiple default parents for this content<br/>
+
 org.dotcms.frontend.content.submission.missing.relationship=Missing required relationship:
+
 org.dotcms.frontend.content.submission.does.not.comply.format=doesn\'t comply the specified format
 
+
+
 as-a-new-list=As a New List
+
 to-an-existing-list=To an Existing List
+
 as-a-dynamic-list=As a Dynamic List
+
 message.usermanager.alert.select.mailinglist=Please select a mailing list.
+
 List-Type=List Type
+
 message.mailinglists.public.subscription=Public Subscription
+
 message.mailinglists.private.subscription=Private Subscription
+
 Last-Campaign=Last Campaign
+
 Upload-Company-Logo=Upload Company Logo
+
 no-home-page-configured-message=No home page is configured at {0}, <br/>please check your home page vanity url <br/>or create a page at that address.
+
 no-home-page-virtual-link-configured-message=No home page virtual link is configured for this host, <br/> please go to your vanity url manager and configure it.
+
 server-unavailable-error-message=Service is maintenance at this time
+
 This-is-a-reserved-structure-name=Sorry but this is a reserved structure name
+
 Viewing-Results-From=Viewing results from
+
 Viewing-Results=Viewing results
+
 Edit-Host-Variables=Edit Host variables
+
 Stop-Host=Stop Host
+
 Make-Default=Make default
+
 Start-Host=Start Host
+
 Archive-Host=Archive Host
+
 Unarchive-Host=Unarchive Host
+
 Delete-Host=Delete Host
+
 Copy-an-existing-Host=Copy an existing host
+
 Copy-an-existing-Host-Disabled=Copy Host Functionality is only available<br>in dotCMS Standard and Enterprise Editions.<br>&nbsp;<br>You can request a free trial of dotCMS<br>Enterprise from the license manager screen.
 
+
+
 Start-with-a-blank-Host=Start with a blank host
+
 Create-a-new-Host=Create a New Host
+
 Templates-and-Containers=Templates and Containers
+
 Content-on-Pages=Content on Pages
+
 Content-on-Host=Content on Host
+
 Select-a-Host-to-copy=Select a Host to copy
+
 Attach-File=Attach File
+
 My-Hosts=My Hosts
+
 Change-Host=Change Host
+
 Change-Hosts=Change Host
+
 Global-Page=Global Page
+
 Host-Template=Host to copy
+
 View-site=Site Thumbnail (if available)
+
 What-to-copy=What to copy
 
+
+
 Site-Usage=Site Usage
+
 Traffic-Sources=Traffic Sources
+
 Download-List=Download List
+
 Visits=Visits
+
 visits=visits
 
 
+
+
+
 select-a-container=Select a Container
+
 permissions-are-being-saved-in-background=Permissions are being saved in the background, it could take several minutes to see them applied.
 
 
+
+
+
 # Field Type Help
+
 field.type.help.binary=Allows a user to embed and store a file directly in the content itself, outside of the web folder hierarchy.
+
 field.type.help.category=Allows a user to select one or more categories from the category taxonomy
+
 field.type.help.checkbox=Allows a user to check one or more options from a list of options.<br>&nbsp;<br>Set options to display like this:<br>Text|Value<br>Canada|CA<br>Mexico|MX<br>USA|US
+
 field.type.help.constant=Allows you to store a single constant value across all content objects of this type. This constant value can only be changed from this edit field page.
+
 field.type.help.custom_field=Allows you to create a custom field type.  The code you place in the value box will be parsed as Velocity and rendered on the Edit Content Page.  This allows you to include custom Javascript, fields, etc.  Your code is responsible for storing any input value in a hidden field.
+
 field.type.help.date=Allows a user to select a date from a date picker widget.
+
 field.type.help.date_time=Allows a user to select a Date and Time from a Date/Time Picker widget.
+
 field.type.help.file=Allows a user to link/upload a file that is stored in the web folder hierarchy.
+
 field.type.help.hidden=This is constant field that will not be displayed to the user in when editing content.  Generally, hidden fields are only used internally by the system.
+
 field.type.help.host or folder=Allows a user to select a host or Folder under which this content should be stored.  <br>&nbsp;<br><b>Note</b>: Content objects with a folder/host selected will inherit the permissions of the folder or host they are placed on (rather than from the structure permissions which is the default).
+
 field.type.help.image=Allows a user to select/upload an image that is stored in the web folder hierarchy.
+
 field.type.help.line_divider=Selecting this places a line on the content editing screen and allows you to logically group controls for your users.
+
 field.type.help.multi_select=Allows a user to select one or more options from a list of options.<br>&nbsp;<br>Set options to display like this:<br>Text|Value, e.g.<br>Canada|CA<br>Mexico|MX<br>USA|US
+
 field.type.help.permissions_tab=Places the permssion controls on the edit content screen.  Generally,we place this on its own tab.
+
 field.type.help.radio=Allows a user to click only one option from a list of options.<br>&nbsp;<br>Set options to display like this:<br>Text|Value<br>Canada|CA<br>Mexico|MX<br>USA|US  <br>&nbsp;<br><b>Note</b>: If you would like to use True/False as your datatype, you must use your native db representation for true and false, e.g. <br>True|1<br>False|0.
+
 field.type.help.relationships_tab=Places the "select relationship" control on the edit content screen.
+
 field.type.help.select=Allows a user to select only one option from a list of options.<br>&nbsp;<br>Set options to display like this:<br>Text|Value<br>Canada|CA<br>Mexico|MX<br>USA|US  <br>&nbsp;<br><b>Note</b>: If you would like to use True/False as your datatype, you must use your native db representation for true and false, e.g. <br>True|1<br>False|0.
+
 field.type.help.tab_divider=Places a new tab  on the content editing screen. All fields and controls after this will appear on this new tab.
+
 field.type.help.tag=Allows for a user to type tags and keywords (with suggestions) for a particular content object.
+
 field.type.help.text=Shows a user a text box for content entry
+
 field.type.help.textarea=Show a user a text area (multiline text box) for content entry.
+
 field.type.help.time=Allows a user to select a time from a time picker widget.
+
 field.type.help.wysiwyg=Show a rich text area for content input that allows a user to format content.
+
 field.type.help.categories_tab=**Deprecated** Try to use the category field type instead.
+
 Large-Block-of-Text=Large Block Of Text
 
+
+
 ##
+
 message.user.address.invalid.phone=Invalid Phone Number
+
 message.user.address.invalid.fax=Invalid Fax Number
+
 message.user.address.invalid.cell=Invalid Cell Number
 
+
+
 add-edit=Add/Edit
+
 No-Related-Content=No related content
+
 please-select-a-folder-or-host=Please select a folder or host to apply permissions to.
+
 No-Records-Found=No Records Found
+
 Modify-Existing-List=Modify Existing List
+
 Saving=Saving
+
 Saved=Saved
+
 Go-To-Mailing-List=Go to mailing list
+
 Go-Back-To-This-Page=Go back to this page
+
 Role-Permissions-Currently-Cascading=Permissions on this role are currently being cascaded, we recommend you not to change permissions on this role right now. This message will automatically disappear when the cascading finishes.
 
+
+
 est=test2
+
 error_invalid_credit_card_number=Invalid Credit Card Number.
+
 error_cc_processing_communication_error=The system is unavailable. The system is sometimes unavailable in the evenings, and on holidays and Sundays for system maintenance. Please try again later.
+
 error_cc_processing_unknown=A unknown error ocurred trying to process your registration.
+
 error_webregistration_location=You need to select a location
+
 dotcms_macro_login_password=Password :
+
 message_login_registered_asset=This resource is for registered users only. Please login or register with the site to access it.
+
 dotmarketing_webattendee_updated=Attendee information updated.
+
 error_user_not_found=The e-mail address or password is incorrect.
+
 message_login_partner_asset=This resource is for partners only. If you are a partner please login to the site.
+
 error_registration_confirmation=You have successfully registered with the site. You can print this page for your records by clicking on Print. Click on Next to continue.
+
 error_web_event_registration_already_processed2=A previous order has been already processed\!\! This is your previous order.
+
 error_attendee_already_registered=An attendee with the same email address was already registered.
+
 error_productDetail_saved=Product Order Saved
+
 error_form_mandatory=The {0} is mandatory.
+
 error_form_length=The {0} length must be {1} characters.
+
 dotcms_macro_login_login=Login :
+
 error_login_webevent=Before you can register for this event, please login to the site.<br>If you do not have a login, please create an account now.<br>Once you have logged in, you will be able to register multiple individuals.
+
 error_form_verifyPassword=The Password and Verify Password must have the same value.
+
 error_cc_processing_timeout=A Time Out error ocurred trying to process your registration. Please try again later.
+
 message_shoppingcart_added=Item has been added to your Shopping Cart
+
 dotcms_macro_login_loggedOut=Logged Out
+
 dotcms_macro_login_failed=Login Failed
+
 error_dotmarketing_webattendee_updated=You need to select an Attendee to update his/her information.
+
 error_form_format=The {0} does not have a valid format.
+
 error_invalid_credit_card_expiration=Your Credit Card has expired
+
 dotcms_macro_login_button=Login
+
 dotcms_macro_login_forgot_password_message=Forgot Password?
+
 dotmarketing_webregistration_updated=Registration information updated.
+
 error_test_test=blah2
+
 error_login_confirmation=You have successfully logged in. Click on Proceed to Payment to continue with the registation for this event.
+
 error_cc_processing_invalid_card_data=Your credit card information is invalid. Please review and update your credit card information .
+
 dotcms_macro_login_rememberMe=Remember Me
+
 error_form_unique=The {0} must be unique, please change the value and try again.
+
 error_web_event_registration_already_processed=A previous order has been already processed\!\! Please check if your order was sucessfully registered in <a href\"/dotCMS/myAccount">your profile</a> section.
+
 error_invalid_state_US=You must select a valid State of United States of America.
+
 error_cc_processing_card_denied=Your credit card was declined, institution message\: {0}.
+
 dotcms_macro_login_welcome=Hello {0} (Not <a href="/dotCMS/logout">{0})</a>?
+
 messages.star-rating.saved=Rating Saved
+
 messages.star-rating.saving=Saving
+
 ## Live/Edit/Preview Mode
+
 Close-Edit-Mode=Close Edit Mode
+
 message.confirm.modes.publish.page=Are you sure you would like to publish this page?
+
 modes.Edit=Edit
+
 modes.Preview=Preview
+
 modes.Live=Live
+
 modes.Edit-Mode=Edit Mode
+
 modes.Page-Properties=Page Properties
+
 modes.Edit-Page-Properties=Edit Page Properties
+
 modes.Page-Statistics=Page Statistics
+
 modes.Publish-Page=Publish Page
+
 modes.Publish-this-Page=Publish this Page
+
 modes.Edit-Template=Edit Template
+
 modes.Edit-this-Template=Edit this Template
+
 modes.Create-New-Page=Create New Page
+
 modes.Add-New-Webpage=Add New Webpage
+
 modes.Go-to-the-CMS-System=Go to the CMS System
+
 modes.Workflow-Tasks=Workflow Tasks
+
 modes.You-currently-have-no-tasks=You currently have no tasks
+
 modes.CMS-Task=CMS Task
+
 modes.Create-a-Task=Create a Task
+
 Language=Language
 
+
+
 request-license=Request a License
+
 licensed-to=Licensed To:
+
 license-serial=License Id:
+
 license-level=License Level:
+
 request-trial-license=Request a trial license
+
 upload-license=Upload License
+
 license-updated=License Updated
+
 save-license=Save &amp; Apply License
+
 paste-your-license=If you have been given a valid Standard or Enterprise license, cut and paste the license below
+
 I-already-have-a-license=Activate a valid standard or enterprise license
+
 license-valid-until=License Valid Until
+
 confirm-license-override=You have a valid license, are you sure you want to override it with this new license?
+
 I-want-to=I want to
+
 license-you-request-will-automatically-be-downloaded-and-installed=<b>Note:</b><br/>Valid Trial license requests will automatically be processed and installed.
+
 license-permissions-not-valid=You do not have a license which allows access to section
 
+
+
 license-trial-promo=Our dotCMS Trial provides your organization with access to our most powerful product - Enterprise Prime. Features such as Form Builder, LDAP and AD support, enterprise db and app server support, and clustering are available in this trial.
+
 license-trial-applied-successfully=Congratulations, your Trial is now active. No additional action on your part is required.
 
+
+
 ## Query Test Tool
+
 Lucene-Query=Lucene Query
+
 Offset=Offset
+
 Limit=Limit
+
 Sort=Sort
+
 UserID=UserID
+
 Query-Error=Query Error
+
 Query-took=Query took
+
 This-includes-permissions-but-returns-only-the-index-objects=This includes permissions but returns only the index objects
+
 Content-Population-took=Content Population took
+
 Query-is=Query is
+
 Translated-query-is=Translated query is
+
 The-offset-is=The offset is
+
 The-limit-is=The limit is
+
 The-total-results-are=The total results are
+
 INODE=INODE
+
 IDENTIFIER=IDENTIFIER
+
 Content-Objects=Content Objects
+
 No-Results=NoResults
+
 This-includes-permissions-and-returns-full-content-objects=This includes permissions and returns full content objects
+
 The-sort-is=The sort is
 
+
+
 ## Bug Report
+
 Report-a-Bug=Report a Bug
+
 dotCMS-is-dedicated-to-quality-assurance=dotCMS is dedicated to quality assurance; however, if you feel you have found a bug in the dotCMS please click the link below to report it.
+
 Professional-Support=Professional Support
+
 Let-our-support-engineers-get-you-back-on-track=For those with a valid Standard or Enterprise license, Support Packages are available (call your Sales rep for more info). If you already have a Support Package, use the contact info below.
+
 Toll-Free=Toll Free:
+
 Click-here-to-login-to-your-account=Click here to login to your account.
 
+
+
 # Community Edition
+
 db-community-edition-warning-text=The database you are running requires a dotCMS Enterprise License. You can request a trial license using the license manager (under CMS Admin tab).  Until you apply a valid license, your front end web site will not function.
+
 db-community-edition-warning-title=License Required for your DB
 
+
+
 warning-roles-portlet=Warning: you do not have Role,Tabs and Tools Enabled.
 
+
+
 # Sitesearch
+
 schedule-site-search-success=Site search has been successfully scheduled
+
 schedule-site-search-success-updated=Site search has been successfully updated
+
 select-hosts-to-index=Select Hosts to index
+
 there-are-no-hosts-to-show=There are no hosts available
+
 cron-expression=Cron Expression
+
 paths-to-ignore=Paths to ignore
+
 ignore-extensions=Extensions to ignore
+
 follow-query-string=Follow Query Strings
+
 invalid.pathname = Please check the paths to ignore for any illegal characters
+
 invalid.extensions = Please check the extensions to ignore for any illegal characters
+
 invalid.cron.expression = Invalid Cron expression
+
 select.host = Please select at least 1 host to continue
+
 job.already.inprogress = Error executing search, job is already in progress.
+
 error.executing.job = Error executing search.
+
 query-string-hint=Follow sites containing characters as probable queries e.g "/events?id=123"
+
 ext-hint=Comma separated list of extensions to exclude e.g ".jsp,.xhtml"
+
 paths-hint=Comma separated list of paths to include or exclude<br>can include wildcards e.g "/home/*, /events/*"
+
 port-hint=Specify a port for the server to be crawled e.g 8080
+
 cron-hint=Cron Expression to schedule the job e.g to execute the crawl every 30 minutes use  0 0/30 * * * ?
+
 hosts-hint=Select the hosts to crawl, only live hosts can be crawled
+
 Save-and-execute = Save & Execute
+
 host-already-selected=Host already selected
+
 all-hosts-selected=All Hosts Selected
+
 no-hosts-selected=No Hosts Selected
+
 Add-Host=Add Host
+
 index-all-hosts=Index All Hosts
+
 index-all-warning=Are you sure you want to index all Hosts?. Current selected Hosts will be deleted from the list.
+
 use-port=Use Port
+
 invalid.port.number = Invalid Port Number
+
 cron-examples=Cron Expression Examples
+
 cron-once-an-hour = Once an hour
+
 cron-twice-a-day = Twice a day at 10AM and 11AM
+
 cron-once-a-day-1am = Once a day at 1AM
+
 My-account=My account
+
 Macro-Help-Link = http://dotcms.com/docs/1.9/VelocityAndDotCMS/
+
 reset-sitesearch-success = All scheduled jobs have been deleted
+
 reset-sitesearch = Reset Site Search
+
 reset-sitesearch-warning = Are you sure you want to reset all scheduled jobs?. Current scheduled jobs & failed jobs will be deleted.
+
 reset-sitesearch-no-scheduled-jobs = There are no scheduled jobs to reset
+
 contains-duplicate-values-for-structure-unique-field = contains duplicate values for structure unique field
+
 and-will-be-ignored = and will be ignored.
+
 the-structure-field = The structure field
+
 is-unique = is unique.
+
 Please-wait-until-all-files-are-uploaded=Please wait until all files are finished uploading
 
+
+
 ## 1.9.1
+
 ## http://jira.dotmarketing.net/browse/DOTCMS-4960
+
 modes.Whats-Changed=What's Changed?
+
 javax.portlet.title.25=Polls
 
+
+
 ## 1.9.1.5
+
 javax.portlet.title.EXT_DASHBOARD=Dashboard
+
 work-stream=Work Stream
+
 Host-Report=Host Report
+
 View-Host-Browser= View Host(Browser)
+
 View-Activity-Stream= View Activity Stream
+
 New-Visits=New Visits
+
 Bounce-Rate=Bounce Rate
+
 Time-on-Site=Time on Site
+
 Top-Pages=Top Pages
+
 Top-Content=Top Content
+
 Top-Referers=Top Referers
+
 Show-Ignored=Show Ignored
+
 Show-Published=Show Published
+
 Show-Editors=Show Editors
+
 Asset-Ignore-Warning=Are you sure you want to ignore this item?
+
 Asset-Ignored=Item ignored
+
 Content-Items=Content Items
 
+
+
 ## 1.9.2
+
 The-key-fields-chosen-match-one-existing-content(s)=The key fields chosen match 1 existing content(s)
+
 more-than-one-match-suggests-key(s)-are-not-properly-unique=more than one match suggests key(s) are not properly unique
+
 dotCMS-Enterprise-comes-with-an-advanced-Image-Editor-tool=Advanced Image Tools is a dotCMS Enterprise Only Feature
+
 Edit-Image=Edit Image
+
 Your-clipboard-is-empty=Your clipboard is empty
+
 Select-an-image-below=Select an image below
+
 dotCMS-Image-Clipboard=dotCMS Image Clipboard
+
 oops-sorry-this-caused-a-problem=Ooops, sorry. This has caused a problem
+
 save-as=Save As
+
 try-again=Try again
+
 save-as-failed-check-filename=Save Failed.  Check Filename
+
 save-as-success=Image Saved
+
 Not-enough-data-to-create-chart=Not Enough Data to Create Chart
+
 Referers=Referers
 
+
+
 Update-available=Update Available
+
 You-are-running=You are running
+
 Latest-update=Latest Update
+
 New-version=New Version
+
 Autoupdater-link=http://dotcms.com/learnAutoUpdater
+
 Learn-how-to-use-the-autoupdater=Learn how to use the Autoupdater
+
 Remind-me-later=Remind Me Later
+
 Whats-new=What's new
 
+
+
 dashboard-sample-data-warning=Are you sure you would like to generate sample data for the dashboard?
+
 dashboard-sample-data-abort-warning=Are you sure you would like to abort the process?
+
 process-aborted=Process Aborted
+
 process-finished=Process Finished
+
 rows-generated=Rows generated
+
 Generating-sample-dashboard-data=Generating sample data
+
 Generate-sample-data=Generate sample data
 
+
+
 On-The=On the
+
 week-of-the-month=Week of the Month
+
 year-s-=Year(s)
+
 edit-only-this-event=Edit only this Event
+
 edit-all-events-in-the-recurrence=Edit all Events in the recurrence
+
 republish-all-events-in-the-recurrence=Republish all Events in the recurrence
+
 unpublish-all-events-in-the-recurrence=Unpublish all Events in the recurrence
+
 publish-all-events-in-the-recurrence=Publish all Events in the recurrence
+
 archive-and-put-back-in-recurrence=Archive and put back in the recurrence
+
 archive-and-delete-from-recurrence=Archive and delete from recurrence
+
 archive-all-events-in-the-recurrence=Archive all Events in the recurrence
+
 unarchive-all-events-in-the-recurrence=Unarchive all Events in the recurrence
+
 message.event.recurrence.endate.before.stardate= The Recurrence End Date can not happen before the Start Date
 
+
+
 message.structure.invaliddata =You have entered invalid data.Enter valid numbers.
 
+
+
 Only-this-instance=Only this instance
+
 All-events-in-the-series=All events in the series
+
 Edit-event-message=Would you like to edit only this instance of the event, or all events in this series?
+
 Edit-event=Edit event
 
+
+
 message.form.saveform=The Form has been saved
 
+
+
 User-does-not-have-add-children-permission-on-host-folder=You do not have the required permissions on the selected host or folder to add this structure
+
 Multiday-recurring-events-not-supported=Multiday recurring events are not supported
 
+
+
 Host-or-folder-is-required= Host or Folder is required
 
+
+
 message.event.recurrence.invalid.interval=Please select a valid interval for the recurrence
+
 message.event.recurrence.invalid.dayofmonth=Please select a valid Day of Month
+
 message.event.recurrence.invalid.enddate=Please select a valid recurrence end Date
+
 message.event.recurrence.invalid.monthofyear=Please select a valid recurrence Month Of Year
 
+
+
 ## 1.9.5
+
 Traffic-Flow=Traffic Flow
+
 Count=Count
+
 No-records-to-index=No records to index
+
 Reindex-Information=Reindex Information
 
+
+
 Cache-TTL=Cache
+
 SEO-Description=SEO Description
+
 SEO-Keywords=SEO Keywords
 
+
+
 sitesearch-successfully-deleted=Scheduled job successfully deleted
+
 message.file_asset.edit.locked=File is locked
 
+
+
 Activity-Streams=Activity Streams
+
 dotCMS-Enterprise-Only-Feature=This is a dotCMS Enterprise Only Feature
+
 Activity-Stream-Not-Licensed=<a href="http://dotcms.com" target="_blank">dotCMS Enterprise</a> also sports "Activity Streams" which gives you a report on your site Users and what work they've done in managing your site.  Learn more about the benefits of <a href="http://dotcms.com" target="_blank">dotCMS Enterprise</a> today.
+
 Dashboard-Not-Licensed=The host dashboard is an <a href="http://dotcms.com" target="_blank">dotCMS Enterprise</a> only feature - it allows you:<ul><li>Quick view of site trends</li><li>See what content is most viewed</li><li>See how visitors are getting to your site</li><li>Report on all 404 errors</li></ul>
 
+
+
 required-field-not-found-in-header=is Required and was not found in header
 
+
+
 role-manager-object-inherits-permissions=If you permission this object it will break the inheritance causing the object to be permissioned individually. All current permissions will be copied
+
 role-manager-applying-inheritable-permissions=You are applying permissions to one or many objects that currently inherit permissions. This will break the inheritance causing the object to be permissioned individually. All current permissions will be copied. Would you like to continue?
 
 
 
+
+
+
+
 ###### 1.9.3
+
 Reported-by-me=Reported by me
+
 Content-Unrelated=Content Unrelated
 
 
 
+
+
+
+
 message.relationship.parentstructureinodemsg=Please select a valid Parent Structure
+
 message.relationship.childstructureinodemsg=Please select a valid Child Structure
+
 message.relationship.parentstructureinode=Parent Structure
+
 message.relationship.childstructureinode=Child Structure
 
+
+
 deactivate-your-own-user-error=Sorry, you cannot deactivate your own user
 
+
+
 ##Mailing Lists
+
 already_dotcms_user=Already a dotCMS User?
+
 mailing_list_login_now=Login now
+
 mailing_list_manage_subscriptions=and manage your subscriptions.
+
 info_mailing_lists_per_user=You are subscribed to the following lists with your email address:
+
 check_uncheck_mailing_lists=Please uncheck / check the lists you would like to be subscribed to.
+
 mailing_list_never_send_me_email_again=Never send me email again
 
+
+
 message.event.recurrence.before.occurence=The recurrence ends before the first occurrence, please select a valid recurrence end date.
 
 
+
+
+
 #1.9.4
+
 Backup-file-created-on-background=Backup file will be created on background. Please check logs for backup creation status...
 
+
+
 ## Field Variables
+
 message.fieldvariables.key.required=Field Variable key is required
+
 message.fieldvariables.exist.error.regex=Field Variable key should only contains characters
+
 message.fieldvariables.exist.error.key=Field Variable cannot be saved, there is another variable with the same key
+
 message.fieldvariables.permission.error.save=Field Variable Cannot be Saved Because User Lacks Permissions
+
 message.fieldvariables.deleted=Field Variable Deleted
+
 Edit-Field-Variables=Edit Field variables
+
 field-variable-deleted=Field variable deleted
+
 field-variable-saved=Field variable saved
+
 message.delete.fieldvariable=Are you sure you want to delete this Field Variable?
+
 Add-new-Field-Variable=Add new Field Variable
+
 No-Field-Variables-Found=No Field Variables Found
 
+
+
 Build=Build
+
 Unopened=Unopened
+
 clicks=clicks
+
 Value=Value
+
 Structure=Structure
+
 Reindex-Information=Reindex Information
+
 No-records-to-index=No records to index
+
 Count=Count
+
 Tail=Tail
+
 Follow=Follow
+
 Submit=Submit
+
 Use=Use
+
 Parent=Parent
+
 Language-Id=Language Id
+
 Page=Page
+
 Bounces=Bounces
+
 republish=republish
+
 unpublish=unpublish
+
 unarchive=unarchive
+
 Try-Enterprise-Now=Try Enterprise Now
+
 Go-Enterprise-To-Access=Go Enterprise Now to Gain Access to this Data
+
 days-remaining-Purchase-now={0} days remaining. Purchase now
+
 day-remaining-Purchase-now={0} day remaining. Purchase now
+
 Trial-Expired-Purchase-Now=Trial Expired. Purchase Now
+
 Subscription-expires-in-days=Subscription expires in {0} days
+
 Subscription-expires-in-day=Subscription expires in {0} day
+
 Subscription-Expired-Renew-Now=Subscription Expired. Renew Now
+
 All-rights-reserved=All rights reserved
 
 
+
+
+
 ###########################################################################
+
 ## 2.0
+
 ###########################################################################
+
 javax.portlet.title.WORKFLOW_SCHEMES=Workflow Schemes
+
 Workflow-Schemes=Workflow Schemes
+
 Workflow-Scheme=Workflow Scheme
 
+
+
 Default-File-Structure-Type=Default File Asset Type
+
 message.folder.defaultfiletype.required=A default file asset type is required
+
 field.type.help.keyvalue=Allows you to define key value pairs
+
 message.contentlet.fileasset.invalid.hostfolder=File Assets cannot be created in the system host, please select a valid host or folder
+
 message.contentlet.fileasset.filename.already.exists=File already exists in the selected host or folder
+
 addfile.dialog=Add File
+
 addfile.dialog.use=Use
+
 select.the.type.of.fileasset.you.wish.to.upload=Select the type of File Asset you wish to upload
+
 Please-select-a-valid-file-asset-type=Please select a valid File Asset type
 
+
+
 ## pretty date since
+
 more-than-a-year-ago=More than a year ago
+
 x-months-ago={0} months ago
+
 last-month=last month
+
 x-weeks-ago={0} weeks ago
+
 last-week=last week
+
 yesterday=yesterday
+
 x-hours-ago={0} hours ago
+
 x-days-ago={0} days ago
+
 an-hour-ago=an hour ago
+
 x-minutes-ago={0} minutes ago
+
 seconds-ago=seconds ago
 
+
+
 message.contentlets.batch.unlock.background=Your content is being unlocked in the background due to the amount of content selected. Please allow a few minutes for these changes to take effect.
+
 message.contentlets.batch.unlock=The content you selected has been successfully unlocked
+
 message.contentlets.batch.unlock.notlocked=The content you selected has been successfully unlocked but some of them couldn't because they were not locked.
+
 message.contentlets.batch.unlock.nopermissions=Only content you had a lock on can be unlocked.
+
 message.contentlets.batch.unlock.error=A system error has occurred please retry later.
 
+
+
 Locked-only=Locked only
+
 Make-Editable=Lock for Editing
+
 Release-Lock=Release Lock
+
 Steal-Lock=Force Unlock
+
 workflow.history.description.details={0} executed : {1};Next step : {2};Assignee : {3};Comments : {4}
 
 
+
+
+
 About-Action=About Action
+
 Action-Name=Action Name
+
 Add-New-Form=Add new Form
+
 Add-Workflow-Action=Add Workflow Action
+
 Add-Workflow-Scheme=Add Workflow Scheme
+
 Add-Workflow-Step=Add Workflow Step
+
 Add-Workflow-SubAction=Add Workflow Subaction
+
 Added=Added
+
 Admin-Screen=Admin Screen
+
 All=All
+
 Allow-Comments=Allow Comments
+
 April=April
+
 Assign-To=Assign To
+
 Assign-To-Required=Assign To is Required
+
 Assignee=Assignee
+
 Associated-contentlet=Associated Content
+
 August=August
+
 Author=Author
+
 Brightness=Brightness
+
 Build=Build
+
 By=By
+
 Cache-Stats=Cache Stats
+
 Cascade-Permissions-Changes-Confirm=Cascade Permission Changes (this can take awhile)
+
 Change-show-on-menu=Change Show on Menu
+
 Child=Child
+
 Clip=Clip
+
 Close Workflow=Close Workflow
+
 Comment=Comment
+
 Compress=Compress
+
 Confirm=Confirm
+
 Confirm-Delete-Action=Delete this Action?
+
 Confirm-Delete-Step=Delete this Step?
+
 Confirm-Delete-Subaction=Delete this Subaction?
+
 Constrain=Constrain
+
 Create-Actions-First=Create an Action first
+
 Created=Created
+
 Crop=Crop
+
 Current-Step=Current Step
+
 Days=Days
+
 December=December
+
 Decimal=Decimal
+
 Delete-Reindex-Structure
+
 Deleted=Deleted
+
 Edit-Content=Edit Content
+
 Edit-Scheme=Edit Scheme
+
 Edit-Step=Edit Step
+
 Edit-Workflow=Edit Workflow
+
 Edit-Workflow-Scheme=Edit Workflow Scheme
+
 Ends=Ends
+
 Enterprise-Web-Content-Management=Enterprise Web Content Management
+
 Event=Event
+
 Everyone=Everyone
+
 February=February
+
 First-Action=First Action
+
 First-Step=First Step
+
 Default-Initial-Action=Default Action
+
 Grayscale=Grayscale
+
 Hosts=Hosts
+
 Hue=Hue
+
 Icon=Icon
+
 Identifier=Identifier
+
 Initial-Step=Initial Step
+
 January=January
+
 July=July
+
 June=June
+
 Key-Value=Key/Value
+
 Keywords=Keywords
+
 Last=Last
+
 Last-Modified=Modified
+
 Latest-Comment=Lastest Comment
+
 Location=Location
+
 Locked=Locked
+
 Log-Files=Log Files
+
 Login=Login
+
 Logout=Logout
+
 Mandatory=Mandatory
+
 March=March
+
 May=May
+
 Minutes=Minutes
+
 Months=Months
+
 More-information-about-dotCMS-is-available-at=More information about dotCMS is available at
+
 Moved-from=Moved From
+
 Next-Step=Next Step
+
 No-Actions=There are no Actions in this Step
+
 No-Sub-Actions-Configured=There are no Subactions in this action
+
 No-Workflow-Schemes=There are no Workflow Schemes to show
+
 November=November
+
 October=October
+
 Only-Default-Scheme-is-available-in-Community=Only the default scheme can be used in the Community Edition
+
 Workflows-Not-Licensed=Workflow management is an <a href="http://dotcms.com" target="_blank">dotCMS Enterprise</a> only feature - it allows you to:<ul><li>Design customized workflow for different content types.</li><li>Fire custom actions when content is edited and published.</li><li>Create and enforce multi-stage, multi-user approval processes.</li><li>Notify relevant users of content changes throughout the content lifecycle.</li></ul>
+
 Order=Order
+
 Original=Original
+
 Perform-Workflow=Execute Workflow
+
 Please-select-a-task=Please select a Task
+
 Please-select-an-action=Please Select an Action
+
 Preview=Preview
+
 Publish-failed-check-you-have-the-required-permission=Publish failed.  You do not have the required permissions.
+
 Reassign=Reassign
+
 Reassign Workflow=Reassign Workflow
+
 Refresh=Refresh
+
 Reopen=Reopen
+
 Reopen Content=Reopen Content
+
 Reordered=Reordered
+
 Repeats=Repeats
+
 Resize=Resize
+
 Resolve Workflow=Resolve Workflow
+
 Rotate=Rotate
+
 Saturation=Saturation
+
 Save-Draft=Save-Draft
+
 Save-Scheme-First=Save-Scheme-First
+
 Scheme=Scheme
+
 Schemes=Schemes
+
 Second=Second
+
 Seconds=Seconds
+
 September=September
+
 Specific-Day=Specific Day
+
 Status=Status
+
 Steal-Lock=Steal Lock
+
 Step=Step
+
 Steps=Steps
+
 Stop-Reindexation=Stop Reindex Process
+
 Sub-Action-Parameters=Subaction Parameters
+
 Task=Task
+
 There-are-no-dictionary-terms-that-matched-your-search=No matches found
+
 There-are-no-history-yet-on-this-task.=There is no history for this task
+
 This-step-is-still-referenced=This step is referenced by a workflow task
+
 URL=URL
+
 Unable-to-add-Step=Unable to add Step
+
 Unable-to-delete-Step=Unable to delete Step
+
 Unable-to-delete-subaction=Unable to delete Subaction
+
 Unable-to-excute-workflows=Unable to execute Workflows
+
 Unable-to-reorder=Unable to Reorder
+
 Unable-to-save-Scheme=Unable to Save Scheme
+
 Unable-to-save-action=Unable to Save Action
+
 Unable-to-save-scheme=Unable to Save Scheme
+
 Unable-to-save-subaction=Unable to Save Subaction
+
 Updated=Updated
+
 Updated-By=Updated By
+
 Updated-Task=Updated Task
+
 User-Assignable=User can Assign
+
 Value-change=Value Change
+
 View-Results=View Results
+
 View-Steps=View Steps
+
 View-all-forms=View All Forms
+
 Vote=Vote
+
 Week=Week
+
 Weeks=Weeks
+
 What-Action-Does=What Action Does
+
 When=When
+
 Who-can-use-action=Who can Use
+
 Workflow=Workflow
+
 Workflow-Actions=Actions
+
 Workflow-Step=Step
+
 Workflow-SubAction=SubAction
+
 Workflow-executed=Workflow Executed
+
 Workflows=Workflows
+
 Requires-Checkout=Requires Lock
+
 Use-Role-Hierarchy=Include Users from Parent Roles
 
 
 
 
+
+
+
+
+
 a-new-password-will-be-generated-and-sent-to-your-external-email-address=A new password will be generated and sent to your email address
+
 add-form=Add Form
+
 an-hour-ago=An hour ago
+
 annually=Annually
+
 checkin-without-saving-changes=You have changed this content.  Are you sure you want to checkin the content WITHOUT saving?
+
 com.dotmarketing.portlets.workflows.actionlet.ArchiveContentActionlet.name=Archive Content
+
 com.dotmarketing.portlets.workflows.actionlet.CheckinContentActionlet.name=Unlock Content
+
 com.dotmarketing.portlets.workflows.actionlet.CheckoutContentActionlet.name=Lock Content
+
 com.dotmarketing.portlets.workflows.actionlet.CommentOnWorkflowActionlet.name=Comment on Workflow
+
 com.dotmarketing.portlets.workflows.actionlet.NotifyAssigneeActionlet.name=Notify Assignee
+
 com.dotmarketing.portlets.workflows.actionlet.NotifyUsersActionlet.name=Notify User(s)
+
 com.dotmarketing.portlets.workflows.actionlet.PublishContentActionlet.name=Publish Content
+
 com.dotmarketing.portlets.workflows.actionlet.UnarchiveContentActionlet.name=Unarchive Content
+
 com.dotmarketing.portlets.workflows.actionlet.UnlockContentActionlet.name=Unlock Content
+
 com.dotmarketing.portlets.workflows.actionlet.UnpublishContentActionlet.name=Unpublish Content
+
 current-user=Current User
+
 days-remaining-Purchase-now={0} days remaining.  Purchase Now
+
 deleted.content.version=Deleted Version of Content
+
 do-not-reassign=Do not reassign
+
 dotCMS-Workflow=Workflow
+
 email-address=Email Address
+
 empty-key=Empty Key. Please enter a key
+
 forgot-password=Forgot password
+
 get-new-password=Get a new password
+
 host-variable-deleted=Host Variable Deleted
+
 hours-ago=Hours Ago
+
 image-editor=Image Editor
+
 key-already-exists=Key already exists
+
 last-month=Last Month
+
 last-week=Last Week
+
 login=Login
+
 me=Me
+
 message.cannot.lock.content=Cannot Lock Content
+
 message.cannot.unlock.content.for.editing=Cannot Unlock Content
+
 message.category.haschildren=This category has children
+
 message.confirm.modes.publish.page=Publish Page?
+
 message.content.locked=Content Locked
+
 message.content.saved=Content Saved
+
 message.contentlet.cannot.be.unlocked=Cannot Unlock Content
+
 minutes-ago=Minutes Ago
+
 modes.Are-you-sure-you-would-like-to-publish-this-page=Are you sure you would like to publish this page?
+
 modes.Create-New=Create New
+
 modes.Create-New-Page=Create New Page
+
 modes.Create-a-Task=Create a Task
+
 modes.Edit=Edit
+
 modes.Edit-Template=Edit Template
+
 modes.Next=Next
+
 modes.No-Forms-Have-Been-Created=No Forms have been created
+
 modes.No-Widgets-Have-Been-Created=No widgets have been created
+
 modes.Page=Page
+
 modes.Page-Properties=Page Properties
+
 modes.Page-Statistics=Page Statistics
+
 modes.Preview=Preview
+
 modes.Previous=Previous
+
 modes.Publish-Page=Publish Page
+
 modes.Select=Select
+
 modes.Select-the-type=Select the type
+
 modes.Whats-Changed=What`s Changed
+
 modes.of-form-you-would-like-to-insert=Form you'd like to Insert
+
 months-ago=Months Ago
+
 nobody=Nobody
+
 page-name=Page Name
+
 password=Password
+
 please-email-all-questions-to=Please email all questions to
+
 reassign=Reassign
+
 remember-me=Remember Me
+
 resolved=Resolved
+
 role-pageContext-lacks-permission=Lacks Permissions
+
 same-user=Same User
+
 seconds-ago=Seconds ago
+
 select-step-to-see-avaiable-actions=Select a step to see available actions
+
 the-selected-content-cannot-be-found=The selected content cannot be found
+
 unable-to-save-scheme=Unable to save Workflow Scheme
+
 user-executing-the-workflow=User executing the workflow
+
 user-roles=User Roles
+
 view-dashboard=View Dashboard
+
 weeks-ago=weeks ago
+
 welcome=Welcome
+
 workflow.history.description=Description
+
 x-days-ago={0} days ago
+
 x-hours-ago{0} hours ago
+
 x-weeks-ago={0} weeks ago
+
 No-steps-have-been-created=No Steps have been created.
+
 Cannot-Publish-In-A-Workflow=Cannot publish, part of a Mandatory Workflow
+
 Will-be-Published=Will be Published
+
 Custom-Code=Custom Code
 
+
+
 #cache info
+
 Avg-Load-Time=Avg. Load Time
+
 In-Memory=In Memory
+
 On-Disk=On Disk
+
 Hit-Rate=Hit Rate
+
 Evictions=Evictions
+
 Refresh-Stats=Refresh Stats
+
 Cache-Region=Region
+
 Show-Memory-Size=Calculate Memory Usage
 
+
+
 System-Properties=System Info
+
 System-Property=Property
+
 Env-Variable=Environment Variable
+
 Total-Memory-Available=Total Memory Available
+
 Memory-Allocated=Memory Allocated
+
 Filled-Memory=Filled Memory
+
 Free-Memory=Free Memory
+
 Value=Value
+
 ##
+
 ## TAG MANAGER
+
 ##
+
 javax.portlet.title.EXT_TAG_MANAGER=Tag Manager
+
 tag=Tag
+
 tag-all=All
+
 tag-name=Tag Name
+
 tag-storage-host=Host
+
 storage-host=Storage Host
+
 tag-all-hosts=All Hosts
 
+
+
 add-tag=Add Tag
+
 edit-tag=Edit Tag
+
 tag-saved=Tag was sucessfully saved
+
 confirm-remove-tag=Are you sure you want to remove this tag?
+
 tag-removed=Tag removed
+
 export-tags=Export Tags
+
 export-tags-message=Tags were sucessfully exported
+
 tag-for-host-already-exists=Tag already exists for selected host
+
 tag-no-search-results=No results according to your search criteria
+
 message.tags.exported=Tags were sucessfully exported
+
 message.tags.export.error=There was an error when exporting tags. Please try again
+
 please-enter-tags-separated-by-line-break=Please, enter the tags to be imported (separated by line breaks)
+
 message.tags.imported=Tags were sucessfully imported
+
 message.tags.import.error=There was an error importing tags.
+
 import-tags=Import Tags
+
 show-global-tags=Show Global Tags
+
 upload-csv-with-tags=Upload a CSV file with a previous export of tags. This file should have ONLY tag name and host id as fields, separated by commas. Each line must be separated by a line break.
+
 message.tags.delete.tags=Tags where sucessfully deleted
+
 delete-tags=Delete Tags
+
 download-sample-csv-file=Click here to download a CSV sample file
+
 message.tags.delete.tags.error=No tags were selected
+
 message.tags.add.tags.error=Commas are not permitted inside tag names
 
 
+
+
+
 Select-file(s)-to-upload=Select file(s) to upload
+
 Upload-file(s)=Upload file(s)
+
 Hold-down-ctrl-to-select-multiple-files=Click the button below, then use the Ctrl (control), key on your keyboard to select multiple files from your computer
+
 Delete-Live-Index=Are you sure you want to delete an active index?\n\ndotCMS will not function propery until a new index is created.
+
 Restore-Index=Restore Index
+
 Download-Index=Download Index
+
 Activate-Index=Activate Index
+
 Deactivate-Index=Deactivate Index
+
 Clear-Index=Clear Index
+
 Delete-Index=Delete Index
+
 Are-you-sure-you-want-to-deactivate-this-index=Are you sure you want to deactivate this index?\n\ndotCMS will not function propery without an active index.
+
 Are-you-sure-you-want-to-clear-this-index=Are you sure you want to clear this index?
+
 Are-you-sure-you-want-to-activate-this-index=Are you sure you want to activate this index?
+
 Index-Deactivated=Index Deactivated
+
 Stop-Reindexation
+
 A-reindexation-process-is-in-progress
 
+
+
 Please-review-this-content-comment=Please review this content
+
 Please-review-this-content-email=As this content is configured to be reviewed, please review this content
 
+
+
 import-not-allowed-structure-has-madatory-scheme-no-default-action=Import not allowed<br/><br/>This structure has been assigned a mandatory workflow scheme which needs a default action assigned to it to allow content importing.<br/><br/>Please notify your webmaster
 
 
+
+
+
 #2.0 not translated
 
+
+
 Update-Replicas-Index=Update Number of Replicas
+
 Replicas-Updated=Number of Replicas Updated
+
 Create-Working-Index=Create new Working Index
+
 Create-Live-Index=Create new Live Index
+
 Number-of-Shards=Number of Index Shards
+
 Delete-Reindex-Structure=Delete then Reindex
+
 File-Doesnt-Look-As-A-Live-Index-Data=This is not a Live index backup
+
 File-Doesnt-Look-As-A-Working-Index-Data=This is not a Working index backup
 
 
+
+
+
 Behind-A-Proxy-Request-A-License=<div style="padding:30px;margin:auto;"> Humm, it seems we cannot request a license from this dotCMS server.  There are many reasons for this, for example, the dotCMS server is behind a proxy or does not have connectivity to the internet.<br />&nbsp;<br />To request a 90 day trial license, visit <a href="http://dotcms.com/contact-us?comments=I'd+like+to+request+a+trial+license" target="_blank">dotcms.com</a> and fill in the request form and we will email a trial license to you. <div style="padding:20px;">Visit : <a href="http://dotcms.com/contact-us?comments=I'd+like+to+request+a+trial+license" target="_blank">http://dotcms.com</a></div></div>
 
 
+
+
+
 Are-you-sure-you-want-to-delete-this-index=Are you sure you want to delete this index?
 
+
+
 javax.portlet.title.OSGI_MANAGER=OSGI Manager
+
 OSGI=OSGI
+
 OSGI-MANAGER=MANAGER
+
 OSGI-Bundles-State-Active=Active
+
 OSGI-Bundles-State-Installed=Installed
+
 OSGI-Bundles-State-Resolved=Resolved
+
 OSGI-Bundles-State-Starting=Starting
+
 OSGI-Bundles-State-Stopping=Stopping
+
 OSGI-Bundles-State-Uninstalled=Uninstalled
+
 OSGI-Bundles-State-StartTransient=Start Transient
+
 OSGI-Bundles-State-StopTransient=Stop Transient
+
 OSGI-AVAIL-BUNDLES=Available Bundles
+
 OSGI-Load-Bundle=Load Bundle
+
 OSGI-Start=Start
+
 OSGI-Stop=Stop
+
 OSGI-Undeploy=Undeploy
+
 OSGI-Upload-Bundle=Upload Bundle
+
 OSGI-Name=Name
+
 OSGI-State=State
+
 OSGI-Jar=Jar
+
 OSGI-Actions=Actions
 
+
+
 Include-Date-Range=Include Changes From
+
 Make-this-index-default=Make this index the default index?
+
 Index-Made-Default=Index made the default
+
 Make-this-index-not-default=Make this index NOT be the default?
+
 Remove-Default=Remove Default Status
+
 New-Index-Create=Create a new index and make it Default
 
+
+
 javax.portlet.title.EXT_EXPCONTENT_TOOL=Expiry Tool Manager
+
 EXP_Manager=Expiry Content Manual Job Tool
+
 EXP_ML=Manual Launch
+
 EXP_button_launch=Run Manual Escalation
+
 EXP_Role_Required=Before you can use the Esclation Portlet, you need to create the proper role - with key "escalation.job.java.roleToEscale"
 
-javax.portlet.title.LOGMAN_TOOL=Logger Manager Tool
+
+
+
 LOG_Manager=Log Manager Tool
+
 LOG_activity=Log Details
+
 LOG_button=Update System Logging
 
+
+
 cron-pattern-format=Seconds &nbsp;Minutes &nbsp;Hours &nbsp;Day-of-month &nbsp;Month &nbsp;Day-of-week &nbsp;Year
 
+
+
 Multiple-File-Upload-does-not-upload-custom-files-with-explicit-required-fields=Multiple File Upload does not upload custom files with explicit required fields
 
+
+
 ## BEGIN PLUGINS
+
 ## END PLUGINS
-=======
-##
-
-## Portlet titles
-
-##
-
-javax.portlet.title.8=Calendar
-
-javax.portlet.title.9=Company
-
-
-
-##
-
-## Messages
-
-##
-
-
-
-
-
-a-new-password-can-only-be-sent-to-an-external-email-address=A new password can only be sent to an external email address.
-
-a-new-password-has-been-sent-to-x=A new password has been sent to {0}.
-
-a-new-password-will-be-generated-and-sent-to-your-external-email-address=A new password will be generated and sent to your external email address.
-
-a-page-may-not-contain-more-than-x-portlets=A page may not contain more than {0} portlets.
-
-about=About
-
-access-denied=Access Denied
-
-accessed-urls=Accessed URLs
-
-acre=Acre
-
-action=Action
-
-active=Active
-
-actual=Actual
-
-add-category=Add Category
-
-Hierarchy=Hierarchy
-
-add-choice=Add Choice
-
-add-event=Add Event
-
-add-link=Add Link
-
-add-new-group=Add New Group
-
-add-new-page=Add New Page
-
-add-new-role=Add New Role
-
-add-new-user=Add New User
-
-add-note=Add Note
-
-add-page=Add Page
-
-add-portlet-to-narrow-column=Add Portlet to Narrow Column
-
-add-portlet-to-wide-column=Add Portlet to Wide Column
-
-add-question=Add Question
-
-Add-Template=Add Template
-
-add=Add
-
-addresses-and-phone-numbers=Addresses and Phone Numbers
-
-advanced=Advanced
-
-age=Age
-
-aim=AIM
-
-albanian=Albanian
-
-all-categories=All Categories
-
-all-day=All Day
-
-all-pages=All Pages
-
-all=All
-
-allow-strangers-to-create-accounts=Allow strangers to create accounts?
-
-allow-users-to-automatically-login=Allow users to automatically login?
-
-alpha=Alpha
-
-already-registered=Already Registered
-
-an-unexpected-error-occurred-while-uploading-your-file=An unexpected error occurred while uploading your file.
-
-an-unexpected-error-occurred=An unexpected error occurred.
-
-an-unexpected-sign-in-error-occurred=An unexpected sign in error occurred.
-
-an-unexpected-system-error-occurred=An unexpected system error occurred.
-
-and=And
-
-anniversary=Anniversary
-
-anonymous=Anonymous
-
-anytime=Anytime
-
-appointment=Appointment
-
-approve=Approve
-
-approved=Approved
-
-arabic=Arabic
-
-are-you-sure-you-want-to-delete-the-selected-group=Are you sure you want to delete the selected group?
-
-are-you-sure-you-want-to-delete-the-selected-role=Are you sure you want to delete the selected role?
-
-are-you-sure-you-want-to-delete-the-selected-user=Are you sure you want to delete the selected user?
-
-are-you-sure-you-want-to-notify-new-users=Are you sure you want to notify new users?
-
-area=Area
-
-article=Article
-
-articles=Articles
-
-assigned=Assigned
-
-associated=Associated
-
-attachments=Attachments
-
-authenticate=Authenticate
-
-authentication-failed=Authentication failed. Please try again.
-
-user-without-portlet=Your user does not have access to the system (no layouts) please contact the Administrator.
-
-authentication-type=Authentication Type
-
-author=Author
-
-auto=Auto
-
-autogenerate-password=Autogenerate Password
-
-autogenerate-user-id=Autogenerate User ID
-
-availability=Availability
-
-available=Available
-
-back-to-vote=Back to Vote
-
-back=Back
-
-basic-information=Basic Information
-
-basic=Basic
-
-bcc=BCC
-
-beginner=Beginner
-
-beka=Beka
-
-beta=Beta
-
-billing=Billing
-
-birthday=Birthday
-
-block=Block
-
-body=Body
-
-book=Book
-
-breakfast=Breakfast
-
-browse=Browse
-
-browser-os-type=Browser/OS Type
-
-bulgarian=Bulgarian
-
-business=Business
-
-bytes=Bytes
-
-cached=Cached
-
-call=Call
-
-cancel=Cancel
-
-cart=Cart
-
-categories=Categories
-
-category-name=Category Name
-
-category=Category
-
-cc=CC
-
-cc_amex=American Express
-
-cc_discover=Discover
-
-cc_mastercard=MasterCard
-
-cc_visa=Visa
-
-cell-phones-with-sms-text-messaging-capabilities-map-phone-numbers-to-email-addresses=Cell phones with SMS text messaging capabilities map phone numbers to email addresses. For example, a cell phone number of (626) 123-4567 with Sprint PCS as the carrier has an email address (SMS ID) of <i>6261234567@messaging.sprintpcs.com</i>.
-
-cell=Cell
-
-celsius=Celsius
-
-centimeter=Centimeter
-
-change-colors=Change Colors
-
-change-password=Change Password
-
-change=change
-
-Change=Change
-
-chapter=Chapter
-
-chapters=Chapters
-
-charts=Charts
-
-chat=Chat
-
-check-all=Check All
-
-checkout=Checkout
-
-chinese=Chinese
-
-choice=Choice
-
-choices=Choices
-
-choose-a-color-for-each-layer-type=Choose a color for each layer type. Be sure to click {0} when you are done.
-
-choose-a-color-theme-or-create-your-own-custom-theme=Choose a color theme or create your own {0}custom theme{1}.
-
-church=Church
-
-city-state=City, State
-
-city=City
-
-class=Class
-
-close=Close
-
-code=Code
-
-color-settings=Color Settings
-
-colors=Colors
-
-commentable=Commentable
-
-comments=Comments
-
-community-page=Community Page:
-
-company-profile=Company Profile
-
-company=Company
-
-compare=Compare
-
-completed=Completed
-
-compose=Compose
-
-concert=Concert
-
-content-settings=Content Settings
-
-content=Content
-
-continue=Continue
-
-convert=Convert
-
-country=Country
-
-coupon=Coupon
-
-coupons=Coupons
-
-cow=Cow
-
-create-account=Create Account
-
-created=Created
-
-cubit=Cubit
-
-currency=Currency
-
-current-results=Current Results
-
-current=Current
-
-custom-color=Custom Color
-
-custom-message=Custom Message
-
-customer=Customer
-
-customize-colors-preview=Customize Colors: Preview
-
-customize-colors=Customize Colors
-
-czech=Czech
-
-daily=Daily
-
-danish=Danish
-
-date-selection=Use the \\xab and \\xbb buttons to select the year. Use the {0} and {1} buttons to select the month. Hold the mouse button on any of the above buttons for faster selection.
-
-date=Date
-
-day-s=day(s)
-
-day=Day
-
-days=Days
-
-decade=Decade
-
-decades=Decades
-
-default-email-notification=Default Email Notification
-
-default-groups-and-roles=Default Groups and Roles
-
-default-preferences=Default Preferences
-
-default=Default
-
-definition-of-terms=Definition of Terms
-
-delete-category=Delete Category
-
-delete=Delete
-
-denied=Denied
-
-denotes-a-system-group=Denotes a system group
-
-denotes-a-system-role=Denotes a system role
-
-description=Description
-
-details=Details
-
-dictionary=Dictionary
-
-diff=Diff
-
-diffs=Diffs
-
-dinner=Dinner
-
-disclaimer=Disclaimer
-
-discount=Discount
-
-display-order=Display Order
-
-dotted-lines=Dotted Lines
-
-down=Down
-
-download=Download
-
-drafts=Drafts
-
-duration=Duration
-
-dutch=Dutch
-
-edit-category=Edit Category
-
-edit-folder=Edit Folder
-
-edit-group=Edit Group
-
-edit-groups-for-role=Edit Groups for Role:
-
-edit-groups-for-user=Edit Groups for User:
-
-edit-groups=Edit Groups
-
-edit-link=Edit Link
-
-edit-page=Edit Page
-
-edit-pages=Edit Pages
-
-edit-preferences=Edit Preferences
-
-edit-profile=Edit Profile
-
-edit-question=Edit Question
-
-edit-role=Edit Role
-
-lock-role=Lock Role
-
-unlock-role=Unlock Role
-
-delete-role=Delete Role
-
-edit-tab=Edit Tab
-
-permissions-not-editable-for-role=Permissions are not editable for this role
-
-selected-host-folder-is-already-in-list=The selected folder is already in the list permissions
-
-dont-have-permissions-msg=Sorry, but you don't have required permissions to perform this action
-
-CMS-Tabs=CMS Tabs
-
-edit-roles-for-group=Edit Roles for Group:
-
-
-
-#HOSTS
-
-add-host-folder=Add Host/Folder
-
-add-host=Add Host
-
-delete-host-confirm=Are you sure you want to delete this host? Everything under this host will be be eliminated without the ability to recover.
-
-host-variable-saved=Host variable saved
-
-unarchive-host-confirm=Are you sure you want to un-archive this host?
-
-archive-host-confirm=Are you sure you want to archive this host?
-
-unpublish-host-confirm=Are you sure you want to stop this host?
-
-publish-host-confirm=Are you sure you want to start this host?
-
-make-default-host-confirm=Are you sure you want to make this your default host? The default host is used by pre-selecting the host on multiple screens of dotCMS as well as in response to requests that arrive at the server that do not match by name or alias to any other host.
-
-select-host-nice-message=Please select the host<br/>you would like to view:
-
-select-host=Select Host
-
-manage-hosts=Manage Hosts
-
-
-
-dotcms.macro.login.failed=Login Failed
-
-Edit-Permissions=Edit Permissions
-
-hosts-will-inherit=Hosts will inherit
-
-Permissions-on-Children=Select what permissions this role will have on the following children:
-
-Permissions-on-Children1=Select what permissions
-
-this-user=this user
-
-this-role=this role
-
-Permissions-on-Children2=will have on the following children:
-
-Permissions-on-Children2=will have on the following children:
-
-folders-will-inherit=Folders will inherit
-
-containers-will-inherit=Containers will inherit
-
-templates-will-inherit=Templates will inherit
-
-pages-will-inherit=Pages will inherit
-
-files-will-inherit=Files will inherit
-
-links-will-inherit=Links will inherit
-
-content-will-inherit=Content will inherit
-
-structures-will-inherit=Structures will inherit
-
-confirm-remove-role=Are you sure you want to remove this role?
-
-confirm-lock-role=Are you sure you want to lock this role? (this will block any possible edits to this role)
-
-confirm-unlock-role=Are you sure you want to un-lock this role? (this will block allow possible edits to this role)
-
-edit-roles-for-user=Edit Roles for User:
-
-edit-roles=Edit Roles
-
-edit-settings-for-x-in-group=Edit Settings for {0} in Group:
-
-edit-template=Edit Template
-
-edit-user=Edit User
-
-edit-users-for-group=Edit Users for Group:
-
-edit-users-for-role=Edit Users for Role:
-
-edit-users=Edit Users
-
-edit=Edit
-
-educational=Educational
-
-email-address=Email Address
-
-email-body=Email Body
-
-email-subject=Email Subject
-
-email=Email
-
-en_zh=English to Chinese (China)
-
-en_zt=English to Chinese (Taiwan)
-
-end-by=End by
-
-english=English
-
-enter-a-name=Enter a name
-
-enter-again=Enter Again
-
-enter-one-mail-host-name-per-line-for-all-additional-mail-host-names-besides-x=Enter one mail host name <b>per line</b> for all additional mail host names besides <i>{0}</i>.
-
-enter-one-user-email-address-per-line-to-reserve-the-user-email-address=Enter one user email address <b>per line</b> to reserve the user email address.
-
-enter-one-user-id-per-line-to-reserve-the-user-id=Enter one user ID <b>per line</b> to reserve the user ID.
-
-enter-your-password=Enter your password
-
-entries=Entries
-
-Entries=Entries
-
-error=Error
-
-event-location=Event Location
-
-events=Events
-
-every=Every
-
-expert=Expert
-
-expiration-date=Expiration Date
-
-expiration=Expiration
-
-export=Export
-
-extranet=Extranet
-
-fahrenheit=Fahrenheit
-
-failed-login-attempts=Failed login attempts:
-
-false=False
-
-faq=FAQ
-
-favorite-activity=Favorite Activity
-
-favorite-food=Favorite Food
-
-favorite-movie=Favorite Movie
-
-favorite-music=Favorite Music
-
-favorite-quote=Favorite Quote
-
-favorites=Favorites
-
-fax-number=Fax Number
-
-fax=Fax
-
-featured=Featured
-
-feedback=Feedback
-
-feet=Feet
-
-female=Female
-
-fields=Fields
-
-file-upload=File Upload
-
-file=File
-
-find=Find
-
-finished=Finished
-
-firms=Firms
-
-first-name=First Name
-
-first=First
-
-folder-name=Folder Name
-
-folder=Folder
-
-folders=Folders
-
-Folders=Folders
-
-foot=Foot
-
-footnotes=Footnotes
-
-forgot-password=Forgot Password
-
-form-method=Form Method
-
-form=Form
-
-format=Format
-
-forward-address=Forward Address
-
-forward=Forward
-
-fourth=Fourth
-
-free-memory=Free Memory
-
-french=French
-
-friday-abbreviation=F
-
-from=From
-
-ftp=FTP
-
-full-name=Full Name
-
-full=Full
-
-future=Future
-
-general=General
-
-gerah=Gerah
-
-german=German
-
-get-new-password=Get New Password
-
-gifts=Gifts
-
-go=Go
-
-government=Government
-
-graduation=Graduation
-
-greeting=Greeting
-
-group-name-is-not-unique=Group name is not unique.
-
-group-name=Group Name
-
-group=Group
-
-groups-and-roles=Groups and Roles
-
-groups=Groups
-
-handbreath=Handbreath
-
-hectare=Hectare
-
-height=Height
-
-help=Help
-
-hidden-variables=Hidden Variables
-
-hide=Hide
-
-holiday=Holiday
-
-home-url=Home URL
-
-home=Home
-
-horizontal-bar=Horizontal Bar
-
-hour=Hours
-
-hours=Hours
-
-html-attributes=HTML Attributes
-
-hungarian=Hungarian
-
-i-agree=I Agree
-
-i-disagree=I Disagree
-
-icelandic=Icelandic
-
-icq=ICQ
-
-id=ID
-
-if-you-are-not-x-logout-and-try-again=If you are not {0}, logout and try again.
-
-image=Image
-
-images=Images
-
-import=Import
-
-in-progress=In Progress
-
-inactive=Inactive
-
-inch=Inch
-
-indexed=Indexed
-
-instant-messenger-ids=Instant Messenger IDs
-
-locale-settings=locale settings
-
-instant-messenger=Instant Messenger
-
-intermediate=Intermediate
-
-interview=Interview
-
-invoice=Invoice
-
-irc=IRC
-
-is-temporarily-unavailable={0} is temporarily unavailable.
-
-isbn=ISBN
-
-it_en=Italian to English
-
-italian=Italian
-
-items=Items
-
-job-class=Job Class
-
-junk-mail=Junk Mail
-
-keywords=Keywords
-
-kill-session=Kill Session
-
-kilogram=Kilogram
-
-kilometer=Kilometer
-
-korean=Korean
-
-language=Language
-
-larger=Larger
-
-laser=Laser
-
-last-login=Last login:
-
-Last-Updated=Last Updated
-
-last-name=Last Name
-
-last-request=Last Request
-
-last-vote-date=Last Vote Date
-
-last=Last
-
-latin=Latin
-
-launch=Launch
-
-layer-type=Layer Type
-
-layout=Layout
-
-layout-saved=Layout Saved
-
-left=Left
-
-legend=Legend
-
-length=Length
-
-limits=Limits
-
-line=Line
-
-links=Links
-
-list-all=List All
-
-live-sessions=Live Sessions
-
-locale=Locale
-
-location=Location
-
-lock=Lock
-
-locked-asset-message=This {0} is locked.<table><tr><td>by: {1} ({2}) {3}</td></tr></table>
-
-log-levels=Log Levels
-
-login-as=Login As
-
-logo=Logo
-
-logout-as=Logout As
-
-lookup=Lookup
-
-lunch=Lunch
-
-mail-domain=Mail Domain
-
-mail-host-names=Mail Host Names
-
-main-profile=Main Profile
-
-maintenance-alert=Maintenance Alert
-
-male=Male
-
-manual=Manual
-
-maori=Maori
-
-mass=Mass
-
-maximize=Maximize
-
-maximum-memory=Maximum Memory
-
-maximum=Maximum
-
-meeting=Meeting
-
-message-headers=Message Headers
-
-message-recipients-limit=Message Recipients Limit
-
-message=Message
-
-messages-per-page=Messages Per Page
-
-messages=Messages
-
-meter=Meter
-
-method=Method
-
-middle-name=Middle Name
-
-mile=Mile
-
-millimeter=Millimeter
-
-mina=Mina
-
-minesweeper=Minesweeper
-
-minimize=Minimize
-
-ministries=Ministries
-
-minute=Minute
-
-minutes=Minutes
-
-miscellaneous=Miscellaneous
-
-mm-dd-yyyy=(mm/dd/yyyy)
-
-monday-abbreviation=M
-
-month-s=month(s)
-
-month=Month
-
-monthly=Monthly
-
-months=Months
-
-more=More
-
-More-information-about-dotCMS-is-available-at=More information about dotCMS is available at
-
-move-column=Move Column
-
-move-to=Move To
-
-movie=Movie
-
-msn=MSN
-
-my-account=My Account
-
-n-signifies-narrow-portlets-and-w-signifies-wide-portlets=(n) signifies narrow portlets and (w) signifies wide portlets
-
-name=Name
-
-narrow-column=Narrow Column
-
-narrow=Narrow
-
-never-expires=Never Expires
-
-never=Never
-
-new-group-name-is-not-unique=New group name is not unique.
-
-new-group-name=New Group Name
-
-new-mail-notification=New Mail Notification
-
-new-role-name-is-not-unique=New role name is not unique.
-
-new-role-name=New Role Name
-
-new=New
-
-next-month=Next Month
-
-next-year=Next Year
-
-next=Next
-
-nickname=Nickname
-
-no-users-were-found=No users were found.
-
-no=No
-
-node=Node
-
-none=None
-
-norwegian=Norwegian
-
-not-available=N/A
-
-not-found=Not Found
-
-notes=Notes
-
-notify-new-users=Notify New Users
-
-notify=Notify
-
-num-of-hits=# of Hits
-
-num-of-votes=# of Votes
-
-number-of-minutes=Number of Minutes
-
-number=Number
-
-of=of
-
-ok=OK
-
-old-group-name-does-not-exist=Old group name does not exist.
-
-old-group-name-is-a-required-system-group=Old group name is a required system group.
-
-old-group-name=Old Group Name
-
-old-role-name-does-not-exist=Old role name does not exist.
-
-old-role-name-is-a-required-system-role=Old role name is a required system role.
-
-old-role-name=Old Role Name
-
-one-column=One Column
-
-open=Open
-
-optional=Optional
-
-or=Or
-
-order=Order
-
-orders=Orders
-
-organization=Organization
-
-original-text-indicator=Original Text Indicator
-
-other=Other
-
-owner=Owner
-
-cascade-owner=Cascade Owner
-
-page-display-order=Page Display Order
-
-page-settings=Page Settings
-
-page=Page
-
-pager=Pager
-
-paint=Paint
-
-party=Party
-
-password-reset-required=Password Reset Required
-
-password=Password
-
-past=Past
-
-pause=Pause
-
-pending=Pending
-
-percentage=Percentage
-
-performance=Performance
-
-personal=Personal
-
-personalize-pages=Personalize Pages
-
-phone-number=Phone Number
-
-phone=Phone
-
-pie=Pie
-
-pieces=Pieces
-
-pim=Pim
-
-plain-text=Plain Text
-
-text-editor=Text Editor
-
-play=Play
-
-please-be-patient-as-this-process-can-take-up-to-several-minutes=Please be patient as this process can take up to several minutes.
-
-please-be-patient=Please be patient. This may take several minutes.
-
-please-contact-the-administrator-because-you-do-not-have-any-pages-configured=Please contact the administrator because you do not have any pages configured.
-
-please-contact-the-administrator-because-you-do-not-have-any-roles=Please contact the administrator because you do not have any roles.
-
-please-contact-the-administrator-to-setup-this-portlet=Please contact the administrator to setup this portlet.
-
-please-email-all-questions-to=Please email all questions to {0}.
-
-please-enter-a-password-that-has-not-already-been-used=Please enter a password that has not already been used.
-
-please-enter-a-sms-id-that-is-a-valid-email-address=Please enter a SMS ID that is a valid email address.
-
-please-enter-a-valid-cell-number=Please enter a valid cell number.
-
-please-enter-a-valid-city=Please enter a valid city.
-
-please-enter-a-valid-country=Please enter a valid country.
-
-please-enter-a-valid-description=Please enter a valid description
-
-please-enter-a-valid-email-address=Please enter a valid email address.
-
-please-enter-a-valid-expiration-date=Please enter a valid expiration date.
-
-please-enter-a-valid-fax-number=Please enter a valid fax number.
-
-please-enter-a-valid-first-name=Please enter a valid first name.
-
-please-enter-a-valid-group-name=Please enter a valid group name.
-
-please-enter-a-valid-last-name=Please enter a valid last name.
-
-please-enter-a-valid-login=Please enter a valid login.
-
-please-enter-a-valid-password=Please enter a valid password.
-
-please-enter-a-valid-phone-number=Please enter a valid phone number.
-
-please-enter-a-valid-phone=Please enter a valid phone.
-
-please-enter-a-valid-question-description=Please enter a valid question description.
-
-please-enter-a-valid-question=Please enter a valid question.
-
-please-enter-a-valid-role-name=Please enter a valid role name.
-
-please-enter-a-valid-state=Please enter a valid state.
-
-please-enter-a-valid-street=Please enter a valid street.
-
-please-enter-a-valid-user-id=Please enter a valid user ID.
-
-please-enter-a-valid-zip=Please enter a valid zip.
-
-please-select-a-valid-user=Please select a valid user.
-
-please-enter-matching-passwords=Please enter matching passwords.
-
-please-enter-valid-choices=Please enter valid choices.
-
-please-enter-valid-group-names=Please enter valid group names.
-
-please-enter-valid-role-names=Please enter valid role names.
-
-please-select-a-category=Please select a category.
-
-please-select-an-option=Please select an option.
-
-please-sign-in-or-create-an-account-to-continue=Please sign in or {0}create{1} an account to continue.
-
-please-sign-in-to-continue=Please sign in to continue.
-
-polish=Polish
-
-portal-properties=Portal Properties
-
-portal-url=Portal URL
-
-portlet-name=Portlet Name
-
-portlet=Portlet
-
-portlets=Portlets
-
-portrait=Portrait
-
-portuguese=Portuguese
-
-post=Post
-
-pound=Pound
-
-preferences=Preferences
-
-preview=Preview
-
-previous-month=Previous Month
-
-previous-year=Previous Year
-
-previous=Previous
-
-price=Price
-
-prices=Prices
-
-primary-address=Primary Address
-
-primary-contact=Primary Contact
-
-print=Print
-
-priority=Priority
-
-private=Private
-
-processing-login=Processing login
-
-project=Project
-
-projects=Projects
-
-properties=Properties
-
-props=Props
-
-public=Public
-
-publisher=Publisher
-
-quantity=Quantity
-
-question=Question
-
-rank=Rank
-
-recent=Recent
-
-refresh-rate=Refresh Rate
-
-refunded=Refunded
-
-register=Register
-
-registration-information=Registration Information
-
-remember-me=Remember Me
-
-reminders=Reminders
-
-remote-host-ip=Remote Host/IP
-
-remove=Remove
-
-rename-group=Rename Group
-
-rename-role=Rename Role
-
-repeat=Repeat
-
-reply-to-address=Reply-To Address
-
-reply=Reply
-
-repositories=Repositories
-
-repository=Repository
-
-required-roles=Required Roles
-
-required=Required
-
-reserved-users=Reserved Users
-
-reset=Reset
-
-resolution=Resolution
-
-restart=restart
-
-restore=Restore
-
-reunion=Reunion
-
-rev=Rev
-
-revert=Revert
-
-revision=Revision
-
-right=Right
-
-role-name-is-not-unique=Role name is not unique.
-
-role-name=Role Name
-
-role=Role
-
-roles=Roles
-
-romanian=Romanian
-
-rounded-edges=Rounded Edges
-
-run-garbage-collector=Run Garbage Collector
-
-run-the-garbage-collector-to-free-up-memory=Run the garbage collector to free up memory.
-
-russian=Russian
-
-safe-search=Safe Search
-
-sales=Sales
-
-saturday-abbreviation=S
-
-save-and-add-another=Save and Add Another
-
-save-settings=Save Settings
-
-save=Save
-
-score=Score
-
-scramble=Scramble
-
-search-results=Search Results
-
-search=Search
-
-second=Second
-
-security=Security
-
-see-current-results=See Current Results
-
-select-date=Select Date
-
-select-portlet=Select Portlet
-
-selected-page=Selected Page
-
-selected-user=Selected User
-
-send-email-notification-to-new-users=Send email notification to new users?
-
-send=Send
-
-server=Server
-
-session-attributes=Session Attributes
-
-session-id-not-found=Session ID not found.
-
-session-id=Session ID
-
-set-as-default=Set as Default
-
-setup=Setup
-
-sex=Sex
-
-sharing=Sharing
-
-shekel=Shekel
-
-shipping=Shipping
-
-shopping=Shopping
-
-short-name=Short Name
-
-shorter=Shorter
-
-show=Show
-
-shutdown-the-server-in-the-specified-number-of-minutes=Shutdown the server in the specified number of minutes. Input 0 to cancel shutdown.
-
-shutdown=Shutdown
-
-sign-in=Sign In
-
-sign-out=Sign Out
-
-sign=Sign
-
-signature=Signature
-
-size=Size
-
-sku=SKU
-
-skus=SKUs
-
-slovak=Slovak
-
-sms-messenger-id=SMS Messenger ID
-
-sms=SMS
-
-source-url=Source URL
-
-source=Source
-
-spanish=Spanish
-
-spell=Spell
-
-ssh=SSH
-
-start-time=Start Time
-
-state=State
-
-status=Status
-
-street1=Street 1
-
-street2=Street 2
-
-street=Street
-
-structure=Structure
-
-structures=Structures
-
-subject=Subject
-
-submit=Submit
-
-subtotal=Subtotal
-
-sunday-abbreviation=S
-
-supplier=Supplier
-
-Support=Support
-
-swedish=Swedish
-
-symbols=symbols
-
-system-properties=System Properties
-
-tagalog=Tagalog
-
-talent=Talent
-
-tasks=Tasks
-
-tax=Tax
-
-taxable=Taxable
-
-temperature=Temperature
-
-template=Template
-
-templates=Templates
-
-terms-of-use=Terms of Use
-
-test=Test
-
-text=Text
-
-thank-you-for-your-vote=Thank you for your vote.
-
-the-default-preferences-are-invalid=The default preferences are invalid.
-
-the-email-address-you-requested-is-already-taken=The email address you requested is already taken.
-
-the-email-address-you-requested-is-not-registered-in-our-database=The email address you requested is not registered in our database.
-
-the-email-address-you-requested-is-reserved=The email address you requested is reserved.
-
-the-group-could-not-be-found=The group could not be found.
-
-the-portal-keeps-track-of-all-live-sessions=The portal keeps track of all live sessions and records useful information such as the user&#39;s remote host and IP, browser type, OS type, number of hits, and the URLs with timestamps of the pages accessed. To see this information, hit the <i>View Live Sessions</i> button.
-
-the-portal-will-shutdown-for-maintenance-in-x-minutes=The portal will shutdown for maintenance in {0} minute(s). You will automatically be signed out at that time. Please finish any work in progress. After the maintenance has been completed, you will be able to successfully sign in.
-
-the-portlet-could-not-be-found=The portlet could not be found.
-
-the-question-could-not-be-found=The question could not be found.
-
-the-role-could-not-be-found=The role could not be found.
-
-the-selected-group-cannot-be-deleted-because-it-is-a-required-system-group=The selected group cannot be deleted because it is a required system group.
-
-the-selected-role-cannot-be-deleted-because-it-is-a-required-system-role=The selected role cannot be deleted because it is a required system role.
-
-the-system-policy-requires-you-to-change-your-password-at-this-time=The system policy requires you to change your password at this time.
-
-the-user-could-not-be-found=The user could not be found.
-
-the-user-id-you-requested-is-already-taken=The user ID you requested is already taken.
-
-the-user-id-you-requested-is-reserved=The user ID you requested is reserved.
-
-the=The
-
-there-are-no-categories=There are no categories.
-
-there-are-no-questions=There are no questions.
-
-thesaurus=Thesaurus
-
-third=Third
-
-this-form-has-already-been-submitted=This form has already been submitted.
-
-this-page-is-part-of-an-inactive-portlet=This page is part of an inactive portlet.
-
-this-portlet-is-inactive=This portlet is inactive.
-
-this-word-does-not-match-the-image=This word does not match the image.
-
-thread=Thread
-
-three-columns=Three Columns
-
-thursday-abbreviation=T
-
-time-zone=Time Zone
-
-time=Time
-
-timestamp=Timestamp
-
-title=Title
-
-to=to
-
-toad=Toad
-
-today=Today
-
-tomorrow=Tomorrow
-
-ton=Ton
-
-top=Top
-
-topic=Topic
-
-topics=Topics
-
-total-memory=Total Memory
-
-total-votes=Total Votes
-
-total=Total
-
-Total=Total
-
-translate=Translate
-
-trash=Trash
-
-travel=Travel
-
-true=True
-
-tuesday-abbreviation=T
-
-two-columns=Two Columns
-
-type-name-or-select-from-list=Type name or select from list:
-
-type-name=Type name:
-
-type=Type
-
-ukrainian=Ukrainian
-
-undefined=Undefined
-
-unlock=Unlock
-
-unscramble=Unscramble
-
-up=Up
-
-update-content-settings=Update Content Settings
-
-update-from-chart=Update From Chart
-
-update-from-custom=Update From Custom
-
-update-page-settings=Update Page Settings
-
-update-search-index=Update Search Index
-
-update=Update
-
-updated=Updated
-
-upload-a-gif-or-jpeg-that-is-x-pixels-tall-and-x-pixels-wide=Upload a GIF or JPEG that is {0} pixels tall and {1} pixels wide.
-
-upload-completed=Upload Completed
-
-upload-image=Upload Image
-
-uploading=Uploading
-
-uptime=Uptime
-
-url=URL
-
-use-default-values=Use Default Values
-
-user-id=User ID
-
-user-name=User Name
-
-user=User
-
-users=Users
-
-vacation-message=Vacation Message
-
-vacation=Vacation
-
-values=Values
-
-verification-email-account-created=Verification Email for  Account Created
-
-verses=Verses
-
-version=Version
-
-vertical-bar=Vertical Bar
-
-view-all=View All
-
-view-live-sessions=View Live Sessions
-
-view-questions=View Questions
-
-view=View
-
-visits=Visits
-
-vnc=VNC
-
-volume=Volume
-
-vote-results=Vote Results
-
-vote=Vote
-
-votes=Votes
-
-warning-due-to-inactivity-your-session-has-expired=Warning! Due to inactivity, your session has expired.
-
-warning-due-to-inactivity-your-session-will-expire=Warning! Due to inactivity, your session will expire in {0} minute(s) on {1} {2}. Would you like to extend your session another {3} minute(s)?
-
-website=Website
-
-wedding=Wedding
-
-wednesday-abbreviation=W
-
-week=Week
-
-weekday=Weekday
-
-weekly=Weekly
-
-weeks=Weeks
-
-welcome=Welcome
-
-when=When
-
-whois=Whois
-
-wide-column=Wide Column
-
-wide=Wide
-
-width=Width
-
-word-verification=Word Verification
-
-worm=Worm
-
-wsrp-service-url=WSRP Service URL
-
-x-users-were-successfully-notified={0} users were successfully notified.
-
-xsd=XML Schema Definition
-
-xsl=Extensible Stylesheet Language
-
-yard=Yard
-
-year=Year
-
-yearly=Yearly
-
-years=Years
-
-yes=Yes
-
-yesterday=Yesterday
-
-ym=YM
-
-you-can-email-users-that-have-been-manually-added-to-the-database=You can email users that have been manually added to the database. These users should all have {0} as their password. Launching users will reset those new users with a random password and will notify them of their new account status on the portal.
-
-you-cannot-delete-or-deactivate-yourself=You cannot delete or deactivate yourself.
-
-you-do-not-have-the-required-permissions=You do not have the required permissions.
-
-you-do-not-have-the-roles-required-to-access-this-page=You do not have the roles required to access this page.
-
-you-do-not-have-the-roles-required-to-access-this-portlet=You do not have the roles required to access this portlet.
-
-you-have-attempted-to-access-a-section-of-the-site-that-requires-authentication=You have attempted to access a section of the site that requires authentication.
-
-you-have-attempted-to-deactivate-a-portlet-that-must-be-active=You have attempted to deactivate a portlet that must be active.
-
-you-have-been-logged-off-because-you-signed-on-with-this-account-using-a-different-session=You have been logged off because you signed on with this account using a different session.
-
-you-have-entered-invalid-data=You have entered invalid data. Please try again.
-
-you-have-successfully-added-a-group=You have successfully added a group.
-
-you-have-successfully-added-a-new-page=You have successfully added a new page.
-
-you-have-successfully-added-a-role=You have successfully added a role.
-
-you-have-successfully-added-a-user=You have successfully added a user.
-
-you-have-successfully-created-an-account=You have successfully created an account.
-
-you-have-successfully-deleted-a-group=You have successfully deleted a group.
-
-you-have-successfully-deleted-a-role=You have successfully deleted a role.
-
-you-have-successfully-deleted-a-user=You have successfully deleted a user.
-
-you-have-successfully-updated-the-company-logo=You have successfully updated the company logo.
-
-you-have-successfully-updated-the-company-profile=You have successfully updated the company profile.
-
-you-have-successfully-updated-the-default-email-notification=You have successfully updated the default email notification.
-
-you-have-successfully-updated-the-default-groups-and-roles=You have successfully updated the default groups and roles.
-
-you-have-successfully-updated-the-mail-host-names=You have successfully updated the mail host names.
-
-you-have-successfully-updated-the-reserved-users=You have successfully updated the reserved users.
-
-you-have-successfully-updated-the-user-portrait=You have successfully updated the user portrait.
-
-you-have-successfully-updated-this-portlet=You have successfully updated this portlet.
-
-you-have-successfully-updated-this-search-index-for-this-portlet=You have successfully updated the search index for this portlet.
-
-you-have-successfully-updated-your-preferences=You have successfully updated your preferences.
-
-you-have-successfully-updated=You have successfully updated {0}.
-
-you-may-only-vote-once=You may only vote once.
-
-you-must-agree-with-the-terms-of-use-to-continue=You must agree with the terms of use to continue.
-
-your-account-with-login-x-is-not-active={0}, your account with login {1} is not active. Please contact the administrator for more help.
-
-your-browser-does-not-support-this-portlet=Your browser does not support this portlet.
-
-zip=Zip
-
-
-
-##
-
-## Currency
-
-##
-
-
-
-AFA=Afghanistan Afghani
-
-ALL=Albanian Lek
-
-ANG=Neth Antilles Guilder
-
-ARS=Argentine Peso
-
-AUD=Australian Dollar
-
-AWG=Aruba Florin
-
-BBD=Barbados Dollar
-
-BDT=Bangladesh Taka
-
-BIF=Burundi Franc
-
-BND=Brunei Dollar
-
-BRL=Brazilian Real
-
-BSD=Bahamian Dollar
-
-BTN=Bhutan Ngultrum
-
-BZD=Belize Dollar
-
-CAD=Canadian Dollar
-
-CHF=Swiss Franc
-
-CNY=Chinese Yuan
-
-COP=Colombian Peso
-
-CRC=Costa Rica Colon
-
-CYP=Cyprus Pound
-
-DOP=Dominican Peso
-
-ECS=Ecuador Sucre
-
-EEK=Estonian Kroon
-
-EGP=Egyptian Pound
-
-ERN=Eritrea Nakfa
-
-ETB=Ethiopian Birr
-
-EUR=Euro
-
-GBP=British Pound
-
-GMD=Gambian Dalasi
-
-GTQ=Guatemala Quetzal
-
-ILS=Israeli Shekel
-
-INR=Indian Rupee
-
-IRR=Iran Rial
-
-ISK=Iceland Krona
-
-JPY=Japanese Yen
-
-KHR=Cambodia Riel
-
-LBP=Lebanese Pound
-
-LTL=Lithuanian Lita
-
-LVL=Latvian Lat
-
-MAD=Moroccan Dirham
-
-MGF=Malagasy Franc
-
-MOP=Macau Pataca
-
-MRO=Mauritania Ougulya
-
-MTL=Maltese Lira
-
-NAD=Namibian Dollar
-
-NIO=Nicaragua Cordoba
-
-NOK=Norwegian Krone
-
-NPR=Nepalese Rupee
-
-OMR=Omani Rial
-
-PAB=Panama Balboa
-
-PEN=Peruvian Nuevo Sol
-
-PHP=Philippine Peso
-
-QAR=Qatar Rial
-
-ROL=Romanian Leu
-
-SAR=Saudi Arabian Riyal
-
-SBD=Solomon Islands Dollar
-
-SCR=Seychelles Rupee
-
-SDD=Sudanese Dinar
-
-SDP=Reuters
-
-SIT=Slovenian Tolar
-
-SOS=Somali Shilling
-
-SRG=Surinam Guilder
-
-STD=Sao Tome Dobra
-
-SVC=El Salvador Colon
-
-SYP=Syrian Pound
-
-THB=Thai Baht
-
-TND=Tunisian Dinar
-
-TOP=Tonga Pa&#39;anga
-
-TRL=Turkish Lira
-
-TTD=Trinidad&amp;Tobago Dollar
-
-TZS=Tanzanian Shilling
-
-USD=U.S. Dollar
-
-WST=Samoa Tala
-
-XPD=Palladium Ounces
-
-XPT=Platinum Ounces
-
-YER=Yemen Riyal
-
-##dotCMS keys
-
-
-
-category.contentManagement=Content Management
-
-category.contentManagementAdmin=CMS Administrative
-
-category.marketing=Marketing / CRM
-
-category.analysis=Analysis / Reporting
-
-category.userManagement=Users / Roles
-
-category.eCommerce=eCommerce
-
-category.events=Events / Conferences
-
-category.calendar=Calendar
-
-category.merchant.services=Merchant Services
-
-
-
-
-
-##
-
-## Portlet names
-
-#
-
-
-
-javax.portlet.title.EXT_3=Files
-
-javax.portlet.title.EXT_4=Categories
-
-javax.portlet.title.EXT_6=Category Groups
-
-javax.portlet.title.EXT_9=File Upload
-
-javax.portlet.title.EXT_10=Permissions
-
-javax.portlet.title.EXT_11=Content Search
-
-javax.portlet.title.EXT_12=Containers
-
-javax.portlet.title.EXT_13=Templates
-
-javax.portlet.title.EXT_15=HTML Pages
-
-javax.portlet.title.EXT_16=Mailing Lists
-
-javax.portlet.title.EXT_17=Director
-
-javax.portlet.title.EXT_18=Links
-
-javax.portlet.title.EXT_19=Campaigns
-
-javax.portlet.title.EXT_20=Ecommerce
-
-javax.portlet.title.EXT_21=Workflow Tasks
-
-javax.portlet.title.EXT_22=Polls
-
-javax.portlet.title.EXT_HTMLPAGE_VIEWS=HTML Page Views
-
-javax.portlet.title.EXT_USER_CLICKS=User Click History
-
-javax.portlet.title.EXT_USER_COMMENTS=User Comments
-
-javax.portlet.title.EXT_VIRTUAL_LINKS=Vanity URLs
-
-javax.portlet.title.EXT_LANG=Language Variables
-
-#javax.portlet.title.EXT_MAILINGLISTBUILDER=Mailing List Builder
-
-javax.portlet.title.EXT_FACILITY=Event Facility
-
-javax.portlet.title.EXT_EVENTS=Events
-
-javax.portlet.title.EXT_EVENTSAPPROVAL=Event Approvals
-
-#javax.portlet.title.EXT_REGISTRATIONS=Event Registration Manager
-
-javax.portlet.title.EXT_JOBS=Jobs
-
-javax.portlet.title.EXT_STRUCTURE=Structures
-
-javax.portlet.title.EXT_USERMANAGER=Users
-
-javax.portlet.title.EXT_WEBFORMS=Web Forms
-
-javax.portlet.title.EXT_EVENTSAPPROVAL=Event Approval
-
-javax.portlet.title.EXT_CMS_MAINTENANCE=CMS Maintenance
-
-javax.portlet.title.EXT_PRODUCT=Products
-
-javax.portlet.title.EXT_ECO_ORDER=Orders
-
-javax.portlet.title.EXT_COMMUNICATIONS_MANAGER=Communications
-
-javax.portlet.title.EXT_DISCOUNTCODE=Discount Code
-
-javax.portlet.title.EXT_MARKETING_LIST_LOADER=Marketing List Loader
-
-javax.portlet.title.EXT_BROWSER=Site Browser
-
-javax.portlet.title.EXT_CONTENTRATINGS=Content Ratings
-
-javax.portlet.title.EXT_USERFILTER=User Filters
-
-javax.portlet.title.EXT_SCHEDULER=Job Scheduler
-
-javax.portlet.title.EXT_REPORTMANAGER=Reports
-
-javax.portlet.title.EXT_USER_ACCOUNT_NOTES=User Account Notes
-
-javax.portlet.title.EXT_CALENDAR=Calendar
-
-javax.portlet.title.EXT_USER_ADMIN=Users
-
-javax.portlet.title.EXT_ROLE_ADMIN=Roles, Tabs & Tools
-
-javax.portlet.title.EXT_FORM_HANDLER=Forms
-
-javax.portlet.title.EXT_HOSTADMIN=Hosts
-
-javax.portlet.title.EXT_LUCENE_TOOL=Query Test Tool
-
-javax.portlet.title.EXT_DOTCMS_LICENSE=License Information
-
-javax.portlet.title.EXT_LICENSE_MANAGER=License Manager
-
-javax.portlet.title.USER_DASHBOARD=User Dashboard (alpha)
-
-javax.portlet.title.404_REPORT=404 Report (alpha)
-
-javax.portlet.title.EXT_SITESEARCH=Site Search
-
-##
-
-
-
-
-
-## Messages
-
-##
-
-## Commons
-
-Current-Dictionary=Current Dictionary
-
-Add-to-dictionary=Add to dictionary
-
-Check-again=Check again
-
-Skip=Skip
-
-Suggestions=Suggestions
-
-Checking=Checking
-
-export-results=export results
-
-Toggle-Editor=Toggle Editor
-
-Host-Or-Folder-Field=Host/Field
-
-Host-Or-Folder-value=Host/Field Value
-
-dotcms_macro_login_password=Pass
-
-English=English
-
-Spanish=Spanish
-
-True=True
-
-False=False
-
-true=true
-
-false=false
-
-Run=Run
-
-Every=Every
-
-Viewing-Languages=Viewing  Languages
-
-No-tags=No tags
-
-User-Tags=User Tags
-
-when-all-day=when: all day
-
-when=when
-
-Clear=Clear
-
-Variables=Variables
-
-Edit-Variables=Edit Variables
-
-working=working
-
-Un-Archive=Un-Archive
-
-un-archive=un-archive
-
-del=del
-
-Alphanumeric=Alphanumeric
-
-Day=Day
-
-Month=Month
-
-Year=Year
-
-Hour=Hour
-
-Minute=Minute
-
-System=System
-
-Yes=Yes
-
-No=No
-
-pages=pages
-
-Pages=Pages
-
-Task-Creation=Task Creation
-
-upload-new-image=upload new image
-
-browse-for-existing-image=browse for existing image
-
-browse-for-container=browse for container
-
-browse-for-file=browse for file
-
-browse-for-folder=browse for folder
-
-Browse-Site-for-Content=Browse Site for Content
-
-Dynamic-Containers-Hints=Dynamic Containers Hints
-
-Container-Information=Container Information
-
-Container=Container
-
-container=container
-
-Containers=Containers
-
-Delete-Container=Delete Container
-
-delete-container=Delete Container
-
-Content-Identifier-value=Content Identifier Value
-
-Content-Identifier=Content Identifier
-
-delete-selected-containers=Delete Selected Containers
-
-publish-selected-containers=Publish Selected Containers
-
-Delete-Contentlet=Delete Contentlet
-
-Bring-Back-Version=Bring Back Version
-
-Revert-Working-Changes=Revert Working Changes
-
-Delete-Version=Delete Version
-
-Delete-Template=Delete Template
-
-Warning=Warning
-
-days-ago=days ago
-
-Since=Since
-
-Menu-Link=Menu Link
-
-Menu-Links=Menu Links
-
-check-spelling-all-fields=check spelling all fields
-
-Entity-Name=Entity Name
-
-HTML-Pages=HTML Pages
-
-Browser=Browser
-
-must-be-type=must be type
-
-Select-a-host=Select a host
-
-Max-Contents=Max. Contents
-
-Content's-Structure=Content's Structure
-
-Width=Width
-
-Height=Height
-
-max=max
-
-Back=Back
-
-Sort-Order=Sort Order
-
-Publish-Date=Publish Date
-
-Thumbnail=Thumbnail
-
-edit-text=edit text
-
-Note=Note
-
-title=title
-
-Metadata=Metadata
-
-Redirect=Redirect
-
-Advanced-Properties=Advanced Properties
-
-Basic-Properties=Basic Properties
-
-Show-on-Menu=Show on Menu
-
-Target=Target
-
-add-container=Add Container
-
-Add-Container=Add Container
-
-add-js-css=Add js/css
-
-Screen-Capture-Image=Screen Capture / Image
-
-preview-image=Preview Image
-
-Insert=Insert
-
-File-Information=File Information
-
-Select-Container=Select Container
-
-publish-all-related-assets=publish all related assets
-
-Show-All-Results=Show All Results
-
-checked=checked
-
-Add-Variables=Add Variables
-
-add-variable=Add Variable
-
-Bring-Back-this-Version=Bring Back this Version
-
-bring-back-this-version=Bring back this version
-
-check-spelling-in-all-fields=check spelling in all fields
-
-save-and-publish=save and publish
-
-check-spelling=check spelling
-
-Check-Spelling=Check Spelling
-
-Code=Code
-
-Notes=Notes
-
-Post-Loop=Post Loop
-
-Pre-Loop=Pre Loop
-
-Descending=Descending
-
-Ascending=Ascending
-
-Sort-by=Sort by
-
-Query=Query
-
-Variable-Name=Variable Name
-
-Text-Field=Text Field
-
-Text-Field-Code=Text Field Code
-
-Current-Value=Current Value
-
-Hints=Hints
-
-Dynamic=Dynamic
-
-Identity=Identity
-
-Versions=Versions
-
-mm-dd-yyyy-hh-mm-ss=(mm/dd/yyyy hh:mm:ss)
-
-Date-Short-String=Date Short String
-
-hh-mm-ss=(hh:mm:ss)
-
-Date-Database-Format=Date Database Format
-
-yyyy-mm-dd=(yyyy-mm-dd)
-
-mm-dd-yyyy=(mm/dd/yyyy)
-
-Date=Date
-
-Checkboxes-Code=Checkboxes Code
-
-Radio-Buttons-Code=Radio Buttons Code
-
-Radio-Button-Labels=Radio Button Labels
-
-Radio-Buttons=Botones de Radio
-
-Dropdown-Code=Dropdown Code
-
-Selected-Value=Selected Value
-
-Drop-Down-List=Drop Down List
-
-Binary-File-Size=File Size
-
-Binary-File-Resized=Resized
-
-Binary-File-Thumbnail=Thumbnailed
-
-Binary-File=File
-
-File-Extension=File-Extension
-
-File-Identifier=File Identifier
-
-Files=Files
-
-File=File
-
-Image-Identifier=Image Identifier
-
-Image=Image
-
-Textarea-Code=Text area Code
-
-Custom-Field-Code=Custom Field Code
-
-Text-Area=Text Area
-
-Status-Legend=Status Legend
-
-locked=locked
-
-archived=archived
-
-live=live
-
-Live=Live
-
-Viewing=Viewing
-
-Any-Structure=Any Structure
-
-Any-Host=Any Host
-
-Results=Results
-
-Host=Host
-
-Uncheck-all=Uncheck all
-
-Check-all=Check all
-
-Show-Deleted=Show Deleted
-
-selected=selected
-
-to-be=to be
-
-New-Host=New Host
-
-Name-changed=Name changed
-
-Result=Result
-
-result=Result
-
-Delete-Page=Delete Page
-
-View-Statistics=View Statistics
-
-Open-Edit=Page Properties
-
-Delete-Link=Delete Link
-
-Delete-File=Delete File
-
-Unlock=Unlock
-
-unlock=Unlock
-
-unlock1=Unlock
-
-Archive=Archive
-
-archive=archive
-
-Unarchive=Unarchive
-
-Unpublish=Unpublish
-
-Republish=Republish
-
-Open-Preview=Open (Preview)
-
-Menu-Link=Menu Link
-
-Multiple-Files=Multiple Files
-
-Image-or-File=Image or File
-
-Folder=Folder
-
-Paste=Paste
-
-Cut=Cut
-
-Copy=Copy
-
-copy=copy
-
-Edit-Folder=Edit Folder
-
-Close=Close
-
-Set-As-Default=Set As Default
-
-Add-Folder=Add Folder
-
-Processing=Procesing
-
-Loading=Loading
-
-one-now=one now
-
-Show-Archived=Show Archived
-
-Mod-User=Mod.User
-
-Mod-Date=Mod. Date
-
-Menu=Menu
-
-Found=Found
-
-No-users-found=No users found
-
-Street=Street
-
-Remove-From-List=Remove From List
-
-Append-To-List=Append To List
-
-Cell=Cell
-
-Fax=Fax
-
-Last-Login-Date-From/To=Last Login Date From/To
-
-Date-of-Birth-From/To=Date of Birth From/To
-
-Date-of-Birth=Date of Birth
-
-Email-Address=Email Address
-
-bounces=bounces
-
-Previous-Page=Previous Page
-
-Next-Page= Next Page
-
-Clear-Selection=Clear Selection
-
-Select-all=Select all
-
-Unsubscriptions=Unsubscriptions
-
-Bounces/Errors=Bounces/Errors
-
-User-ID=User ID
-
-M.-Name=M. Name
-
-First-Name=First Name
-
-Last-Name=Last Name
-
-Public-List=Public List
-
-Subscribers=Subscribers
-
-Clear-Page=Clear Page
-
-Browse-for-Page=Browse for Page
-
-Return-to-View=Return to View
-
-From-Name=From Name
-
-From-Email=From Email
-
-Subscription-Management=Subscription Management
-
-Zip-Code=Zip-Code
-
-Zip=Zip
-
-Country=Country
-
-City=City
-
-State=State
-
-Phone=Phone
-
-Walk-in=Walk-in
-
-Regular=Regular
-
-From-Web=From Web
-
-Marketing-List=Marketing List
-
-Logged-in=Logged in
-
-Address=Address
-
-Middle-Name=Middle Name
-
-Please-select-one-option=Please select one option
-
-Track-Back-URL=Track Back URL
-
-HTML-Page=HTML Page
-
-html-page=html page
-
-Type-Of-Content=Type Of Content
-
-Email-Subject=Email Subject
-
-Method=Method
-
-Viewable-By=Viewable By
-
-From-Name-/-Email=From Name / Email
-
-Alert=Alert
-
-Modified-By=Modified By
-
-Modified-On=Modified On
-
-Alert-Text=Alert Text
-
-Alternate-Email-Text=Alternate Email Text
-
-Delete=Delete
-
-Modified-Date=Modified Date
-
-Viewing-Communications=Viewing Communications
-
-External=External
-
-Send-Again=Send Again
-
-Last-Result=Last Result
-
-Add-to-List=Add to List
-
-Opened=Opened
-
-Sent=Sent
-
-Email=Email
-
-Name=Name
-
-Link=Link
-
-Total-Errors/Bounces=Total Errors/Bounces
-
-Total-Unopened=Total Unopened
-
-Total-Opened=Total Opened
-
-Total-Recipients=Total Recipients
-
-Sent-on=Sent on
-
-Subject=Subject
-
-Delete-Selected=Delete Selected
-
-Search=Search
-
-at=at
-
-atmessage=at
-
-Once=Once
-
-Recurrently=Recurrently
-
-Type=Type
-
-Mon=Mon
-
-Tue=Tue
-
-Wed=Wed
-
-Thu=Thu
-
-Fri=Fri
-
-Sat=Sat
-
-Sun=Sun
-
-every=every
-
-hours-and=hours and
-
-Hours=Hours
-
-Mins=Mins
-
-Sec=Sec
-
-minutes=minutes
-
-each=each
-
-between=between
-
-To=To
-
-From=From
-
-To1=To
-
-From1=From
-
-Recurrent-Campaign=Recurrent Campaign
-
-Check-All-/-Uncheck-All=Check All / Uncheck All
-
-Read=Read
-
-User-Filter=User Filter
-
-Mailing-List=Mailing List
-
-Send-to=Send to
-
-Allow-duplicates=Allow duplicates
-
-Communication=Communication
-
-Completed-Date=Completed Date
-
-Start-Date=Start Date
-
-Expiration-Date=Expiration Date
-
-Report=Report
-
-Reports=Reports
-
-filter=filter
-
-Reset=Reset
-
-reset=reset
-
-Next=Next
-
-None-Associated-Type=None Associated Type
-
-Other=Other
-
-Web-Page=Web Page
-
-Add-Comment=Add Comment
-
-Add-a-Comment=Add a Comment
-
-Comments=Comments
-
-None=None
-
-remove=remove
-
-edit=edit
-
-Edit=Edit
-
-re-publish=re-publish
-
-un-publish=un-publish
-
-Assign=Assign
-
-Action=Action
-
-Title=Title
-
-Associated-Type=Associated Type
-
-Properties=Properties
-
-Permissions=Permissions
-
-saving-permissions=Saving Permissions
-
-Tabs=Tabs
-
-edit-permissions=edit permissions
-
-permissions-saved=Permissions Saved
-
-no-permissions-saved=No Permission changes
-
-system-permissions= System Permissions
-
-properties=Properties
-
-permissions=Permissions
-
-cascade-permissions-confirm-msg=Are you sure you want to cascade permissions, this will affect every object under the selected host/folder and it may take several minutes to apply?
-
-remove-individual-permissions-confirm=Please confirm you want to remove any individual permission set to this asset?
-
-role-already-in-list=The role selected is already in the list
-
-role-locked-to-permissions=Role cannot be added to permissions because it is locked
-
-role-user-lacks-permission=Role cannot be added to permissions because you do not have the required permissions
-
-reset-permissions=Reset Permissions
-
-want-to-permission-individually=Permission Individually
-
-active=Active
-
-active1=Active
-
-keywords=Keywords
-
-parents=Parents
-
-parent=Parent
-
-children=Children
-
-unique-key=Unique Key
-
-order=Order
-
-Write=Write
-
-no-children=No Children
-
-add=Add
-
-Add=Add
-
-Users=Users
-
-top-level= prueba
-
-re-order= Re-order
-
-included-tools=Included Tools
-
-cancel=Cancel
-
-Cancel=Cancel
-
-Save=Save
-
-save=save
-
-role-name=Role Name
-
-Tag-Name=Tag Name
-
-view=view
-
-View=View
-
-Move=Move
-
-modify=modify
-
-Modify=Modify
-
-publish=Publish
-
-Publish=Publish
-
-Publishall=Publish (all)
-
-add-children=add children
-
-Add-Children=Add Children
-
-edit-category=edit category
-
-all=All
-
-new=New
-
-New=New
-
-Description=Description
-
-Due-date= Due Date
-
-No-Due-Date=No Due Date
-
-Associated-Content=Associated Content
-
-Associated-Page=Associated Page
-
-Associated-Container=Associated Container
-
-Associated-Template=Associated Template
-
-Associated-Link=Associated Link
-
-Associated-File=Associated File
-
-Required-Fields=Required Fields
-
-Due= Due
-
-Status=Status
-
-Open=Open
-
-Resolved=Resolved
-
-Cancelled=Cancelled
-
-Previous=Previous
-
-of1=of
-
-hundreds=hundreds
-
-Versions=Versions
-
-template=template
-
-Template=Template
-
-Templates=Templates
-
-Bring-Back=Bring Back
-
-Created=Created
-
-Suggested-Tags=Suggested Tags
-
-Tag=Tag
-
-Tags=Tags
-
-Tip=Tip
-
-Referrer=Referrer
-
-Clean-Form=Clean Form
-
-Download-to-Excel=Download to Excel
-
-Add-New=Add New
-
-show=show
-
-Show=Show
-
-Filtered-by=Filtered by
-
-Nickname=Nickname
-
-Birthday=Birthday
-
-Sex=Sex
-
-Male=Male
-
-Female=Female
-
-Mr=Mr
-
-Mrs=Mrs
-
-Ms=Ms
-
-Dr=Dr
-
-Prefix=Prefix
-
-Suffix=Suffix
-
-School=School
-
-Graduation-Year=Graduation Year
-
-Main=Main
-
-Groups=Groups
-
-Roles=Roles
-
-new1=new
-
-all1=all
-
-or=or
-
-by=by
-
-Change-by=Change by
-
-Role=Role
-
-hide=hide
-
-random=random
-
-Verify-Password=Verify Password
-
-Content=Content
-
-Widget=Widget
-
-Form=Form
-
-Language=Language
-
-Edit-Language=Edit Language
-
-deleted=deleted
-
-unlocked=unlocked
-
-No-Results-Found=No Results Found
-
-Working1=Working
-
-Archived=Archived
-
-configured=configured
-
-save-changes=save changes
-
-Categories=Categories
-
-Relationships=Relationships
-
-References=References
-
-Reorder=Reorder
-
-Available=Available
-
-Review=Review
-
-No-Review=No Review
-
-Review-Every=Review Every
-
-day-s=days(s)
-
-month-s=months(s)
-
-showing=showing
-
-Hide-Query=Hide Query
-
-Hide-Query-Info=Hide Query Info
-
-Export=Export
-
-Definition=Definition
-
-Term=Term
-
-Uploading=Uploading
-
-re-upload=re-upload
-
-preview=preview
-
-Author=Author
-
-How-Heard=How Heard
-
-Chapter-Officer=Chapter Officer
-
-Update=Update
-
-here=here
-
-Upload=Upload
-
-Browse=Browse
-
-Invalid-option-selected=Invalid option selected
-
-can-edit=Can Edit
-
-can-grant=Can Grant
-
-Summary=Summary
-
-Permissions-Confirmation=Permissions Confirmation
-
-permissions-changes-confirmation= Changes have been made on permissions. Would you like to save this changes?
-
-Please-select-a-folder=Please select a folder
-
-No-files-found=No files found
-
-Viewing-Results-1-of-10=Viewing Results 1 of 10
-
-list-view=list-view
-
-details-view=details view
-
-thumbnails-view=thumbnails view
-
-Select-a-file=Select a file
-
-Upload-a-file=Upload a file
-
-
-
-## CALENDAR .
-
-Unable-to-map-your-location-check-your-address=Unable to map your location check your address.
-
-Showing=Showing
-
-week-s-on=week(s) on
-
-day-s-=day(s)
-
-Sunday=Sunday
-
-Monday=Monday
-
-Tuesday=Tuesday
-
-Wednesday=Wednesday
-
-Thursday=Thursday
-
-Friday=Friday
-
-Saturday=Saturday
-
-Close-Map=Close Map
-
-map-it=map it
-
-Recurs=Recurs
-
-Ends-by=Ends by
-
-month-s-=month(s)
-
-of-the-month=of the month
-
-monthly=monthly
-
-weekly=weekly
-
-daily=daily
-
-never=never
-
-All-day-event=All day event
-
-HintHook=HintHook
-
-Save---Assign=Save / Assign
-
-Are-you-sure-you-want-to-delete-this-event=Are you sure you want to delete this event?
-
-Are-you-sure-you-want-to-un-archive-this-event=Are you sure you want to un-archive this event?
-
-Are-you-sure-you-want-to-archive-this-event=Are you sure you want to archive this event?
-
-Are-you-sure-you-want-to-un-publish-this-event=Are you sure you want to un-publish this event?
-
-Are-you-sure-you-want-to-publish-this-event=Are you sure you want to publish this event?
-
-votes=votes
-
-Average-Rating=Average Rating
-
-No-tags-found=No tags found
-
-No-categories-match=No categories match
-
-Through=Through
-
-No-Events=No Events
-
-tags=tags
-
-rating=rating
-
-Ongoing-Events=Ongoing Events
-
-Next-7-Days=Next 7 Days
-
-Filter-by-tag=Filter by tag
-
-Monthly-View=Month
-
-Weekly-View=Week
-
-List-View=Day
-
-No-filters=No filters
-
-No-categories=No categories
-
-No-filters-set=No filters set
-
-sunday.first.letter=S
-
-monday.first.letter=M
-
-tuesday.first.letter=T
-
-wednesday.first.letter=W
-
-thursday.first.letter=T
-
-friday.first.letter=F
-
-saturday.first.letter=S
-
-Today=Today
-
-SUN=SUN
-
-MON=MON
-
-TUE=TUE
-
-WED=WED
-
-THU=THU
-
-FRI=FRI
-
-SAT=SAT
-
-
-
-## Messages INC
-
-Problems-with-your-submission=Problem(s) with your submission
-
-
-
-
-
-## Inode Manager
-
-
-
-## Jobs and Resume Manager
-
-view-jobs=View Jobs
-
-view-resumes=View Resumes
-
-add-resume=Add Resume
-
-add-job=Add Job
-
-add-searchfirm=Add Search Firm
-
-view-searchfirms=View Search Firms
-
-prompt.company=Company Name
-
-prompt.url=Website
-
-prompt.filterRequired=At least one filter has to be filled out
-
-
-
-error.category.folder.taken=This category key is taken
-
-error.category.folder.mandatoryname=A Category Name Must be Entered
-
-
-
-
-
-## Banner Manager
-
-There-are-no-Banners-to-show=There are no Banners to show
-
-Ad-Title=Ad Title
-
-Views=Views
-
-view-banners=View Banners
-
-view-banners-all=View All Banners
-
-edit-banner=Add/Edit Banner
-
-message.banner.save=Banner saved
-
-message.banner.delete=Banner deleted
-
-prompt.bannerTitle=Banner Title
-
-
-
-
-
-## File Manager
-
-Resource-Link=Resource Link
-
-message.file_asset.alert.please.upload=Please upload a file
-
-message.file_asset.unlocked=File Checked In
-
-shown-on-Menu=Shown on Menu
-
-This-window-will-redirect-you-back-when-the-file-has-been-uploaded=This window will redirect you back when the file has been uploaded
-
-File-Uploading=File Uploading
-
-Upload-New-File=Upload New File
-
-Number-of-files-to-upload=Number of files to upload
-
-message.file_asset.confirm=Please select a Folder before saving
-
-add-file=Add File
-
-delete-all-selected-files=Delete Selected Files
-
-publish-all-selected-files=Publish Selected Files
-
-There-are-no-Files-to-show=There are no Files to show
-
-Filename=Filename
-
-message.file_asset.confirm.delete=Are you sure you want to delete this file (this cannot be undone)?
-
-Add-New-File=Add New File
-
-View-Files=View Files
-
-file-upload=File Upload
-
-You-have-no-personalized-pages-Please-select-portlets-from-the-following-list=You have no personalized pages. Please select portlets from the following list.
-
-If-you-are-confused-hit-the=If you are confused, hit the
-
-button-at-the-bottom-of-the-page=button at the bottom of the page.
-
-
-
-message.file_asset.confirm.replace.version=Are you sure you would like to replace your working version with this version?
-
-message.file_asset.confirm.replace.version.file=Are you sure you would like to replace your working version with this file version?
-
-message.file_asset.confirm.delete.version=Are you sure you would like to delete this version?
-
-message.file_asset.full_delete=File Deleted
-
-message.file_asset.full_delete.error=Error Deleting the File
-
-message.file_asset.save=Files saved
-
-message.file_asset.error.mimetype=You can't change the type of the File you are editing
-
-message.file_asset.error.filename.exists=A file with that name already exists in this folder. <BR>If the file is not visible, select "Deleted", click on "Refresh View" and undelete the file.
-
-message.file_asset.error.filename.filters=The file does not match the filters specified by the folder.
-
-message.file_asset.copy=File copied
-
-message.file_asset.move=File moved
-
-message.file_asset.inherit=Inherit parent folder permissions
-
-prompt.fileTitle=File Title
-
-prompt.fileTitle.mask=File Title should not contain any HTML Tags
-
-message.file.text.save=File Text saved
-
-view-files=View Working Files
-
-view-files-all=View All Working Files
-
-edit-file=Add/Edit File
-
-message.file_list.published=Files Published
-
-message.file_asset.published=Files published
-
-message.file_asset.delete=File Archived
-
-message.file_asset.unpublished=File un-published
-
-message.file_asset.undelete=File un-archived
-
-
-
-## Container Manager
-
-Example.message=Values, e.g.: USA|US Canada|CA
-
-message.containers.confirm.delete.container=Are you sure you want to delete this container (this cannot be undone)?
-
-message.containers.confirm.delete.container.version=Are you sure you would like to delete this container version?
-
-message.containers.alert.spellingcheck=Spelling check finished.
-
-message.containers.confirm.spellcheck.confirm=spelling check has finished, do you want to check the next field?
-
-message.containers.confirm.replace.version=Are you sure you would like to replace your working version with this container version?
-
-message.containers.hints.total.pages=Total pages of content.
-
-message.containers.hints.total.count.content=Total contents count found in the search.
-
-message.containers.hints.boolean.variables.previous=Boolean variable to indicate if there is previous page of contents available.
-
-message.containers.hints.boolean.variables.next=Boolean variable to indicate if there is next page of contents available.
-
-message.containers.hints.Read.variables=Read  Only Variables (These variables are available to be read in the code and post code after the container make the search)
-
-message.containers.hints.field.name=The field name (internal field name) to be used to sort the content and
-
-message.containers.hints.sort.direction=the sort direction (asc/desc). E.G. text1 desc or modDate desc
-
-message.containers.hints.query.configure=The query configured in the container to make the content search.
-
-message.containers.hints.actual.page=The actual page of contents showed. Begining in 1. This is a string variable, this should be assigned like
-
-message.containers.hints.numbers.content=number of contents per page to show. This is a string variable, this should be assigned like
-
-message.containers.hints.dynamic.containers=With dynamic containers you have available some useful velocity variables that you can read or also you can overwrite <br><br> Overwritable Variables (These variables can be overwritted in the preloop code)
-
-View-Containers1=View Containers
-
-Add-New-Container=Add New Container
-
-There-are-no-Containers-to-show=There are no Containers to show
-
-view-containers=View Working Containers
-
-view-containers-all=View All Working Containers
-
-edit-container=Add/Edit Container
-
-message.containers.save=Container saved
-
-message.containers.full_delete=Container Deleted
-
-message.containers.full_delete.error=Error Deleting the Container
-
-message.containers.save=Container saved
-
-prompt.containerTitle=Container Title
-
-prompt.containerTitle.mask=Container Title should not contain any HTML Tags
-
-prompt.containerCode=Container Code
-
-message.containers.copy=Container copied
-
-message.container_list.published=Containers Published
-
-error.containers.query.required=With dynamics containers a query is required
-
-confirm.containers.delete.containers=Are you sure you want to delete this container (this cannot be undone)?
-
-message.containers.published=Container Published
-
-message.containers.unlocked=Container Un-locked
-
-message.containers.unpublished=Container Un-published
-
-message.containers.delete=Container Archived
-
-message.containers.undelete=Container Un-archived
-
-message.containers.full_delete.error=Remove the following Template dependencies before deleting container:
-
-
-
-## Newsletter Manager
-
-newsletter=Newsletter
-
-story=Story
-
-
-
-## Structures
-
-structure.reviewerRole.required = Reviewer Role is required
-
-structure.required.detailpage.when.urlmap = You must specify a detail page when setting the URL Map
-
-
-
-## Contentlet Manager.
-
-Populate-Confirmation=Populate Confirmation
-
-Populate-the-new-language-content-with-previous-language-content=Populate {0} content with {1} content ?
-
-saving-content=Saving content...
-
-Reindex-selected-contents=Reindex Contents
-
-A-key-field-must-be-selected=A key field must be selected
-
-There-CSV-file-must-have-two-extra-fields=There CSV file must have two extra fields: "languageCode" and "countryCode"
-
-The-CSV-file-must-saved-using--UTF-8--enconding=The CSV file must saved using "UTF-8" enconding
-
-In-order-to-import-correctly-a-multilingual-file=In order to import correctly a multilingual file
-
-Language-of-the-Contents-to-Import=Language to Import
-
-A-key-field-must-be-selected=A key field must be selected
-
-There-CSV-file-must-have-two-extra-fields=There CSV file must have two extra fields: "languageCode" and "countryCode"
-
-The-CSV-file-must-saved-using--UTF-8--enconding=The CSV file must saved using "UTF-8" enconding
-
-In-order-to-import-correctly-a-multilingual-file=In order to import correctly a multilingual file
-
-Language-of-the-Contents-to-Import=Language of the Contents to Import
-
-aren-t-a-real-key=aren't a real key.
-
-different-content-s-looks-like-the-key-fields-choosen=different content(s), looks like the key fields choosen
-
-matches=matches
-
-The-key-fields-choosen-match-more-than-one-content-in-this-case=The key fields choosen match more than one content, in this case
-
-Generating-Preview-Info-Please-be-patient=Generating Preview Info ... Please be patient.
-
-Processing-Please-be-patient=Processing... Please be patient.
-
-Header=Header
-
-No-headers-found-on-the-file-nothing-will-be-imported=No headers found on the file, nothing will be imported.
-
-contentlets-were-ignored-due-to-invalid-information=contentlets were ignored due to invalid information
-
-repeated-contents-based-on-the-key-provided=repeated contents based on the key provided
-
-contentlets-updated-corresponding-to=contentlets updated corresponding to
-
-were-created=were created.
-
-headers-match-these-will-be-imported=headers match these will be imported
-
-old-content-will-be-updated=old content will be updated.
-
-new-content-will-be-created=new content will be created.
-
-Approximately=Approximately
-
-Attempting-to-create = Attempting to create
-
-check-below-for-errors = check below for errors affecting input
-
-Fields-selected-as-key=Fields selected as key
-
-input-lines-had-errors=input lines had errors.
-
-lines-of-data-were-read=lines of data were read.
-
-Locale-not-found-for-languageCode=Locale not found for languageCode
-
-Line--=Line #
-
-Errors=Errors
-
-Warnings=Warnings
-
-No-warnings-found=No warnings found.
-
-Workflow-Task-Info=Workflow Task Info
-
-default-workflow-comment=Please review and publish
-
-Ordered-by=Ordered by
-
-Relate-Content=Relate Existing Content
-
-Relate-New-Content=Relate New Content
-
-Unrelate-Content=Unrelate Content
-
-message.contentlet.ratings=Could not find any structures with "Average Rating" field to generate Content Rating Reports. This portlet shows all the Content Ratings for structures using the "Average Rating" field
-
-Upload-File=Upload File
-
-Save-Publish=Save / Publish
-
-Save-Activate=Save / Activate
-
-Save-Assign=Save / Assign
-
-campaign.status_Inactive=Inactive
-
-campaign.status_Expired=Expired
-
-campaign.status_Pending=Pending
-
-campaign.status_Running=Running
-
-campaign.status_done=done
-
-Error-processing-results=Error processing results
-
-Error-communicating-with-server-Please-try-again=Error communicating with server. Please try again
-
-message.contentlet.switch.wysiwyg=Switching to WYSIWYG mode might change your html code and cause code loses, are you sure you want to continue?
-
-message.contentlet.switch.wysiwyg.view=Switching to the WYSIWYG view can break JavaScript or Velocity coding in this content. Are you sure you would like to proceed?
-
-Dictionary-Terms=Dictionary Terms
-
-Language-Variables=Language Variables
-
-Macro-Help=Macro Help
-
-message.contentlet.hint2=<b>Hint 1:</b> You can add date ranges to your query using the following syntax: +dateField:[date1 TO date2]
-
-message.contentlet.hint3=E.G.1: +modDate:[02/02/2006 TO 01/01/2100]
-
-message.contentlet.hint4=E.G.2: +calendarEvent.startDate:[12/21/1990 05:12:12 TO 01/01/2000 00:00:00]
-
-message.contentlet.hint5=<b>Hint 2:</b> Wildcard (*) can only be used in date when using the format yyyyMMddHHmmss, E.G. 200510141212*
-
-viewcontentlets.message.datetime.hint=Queries by a range of date and time can be performed like for example in [02/02/2006 03:00:00AM TO 01/01/2100 23:59:59 03:00:00AM]<br/>Time could be obeyed so ranges could be queried like in [02/02/2006 TO 01/01/2100]<br/>and the system will automatically add the time in the form [02/02/2006 00:00:00 TO 01/01/2100 23:59:59].<br/> Date/Time could be queried in two different formats MM/dd/yyyy hh:mm:ss [AM|PM] or yyyyMMddHHmmss.<br/> Querying using wildcards (*) can only be used with the format yyyyMMddHHmmss, E.G. 2008030103*.
-
-viewcontentlets.message.date.hint=Queries by a range of dates can be performed like for example in [02/02/2006 TO 01/01/2010].<br/>Dates could be queried in two different formats MM/dd/yyyy or yyyyMMdd.<br/> Querying using wildcards (*) can only be used with the format yyyyMMdd, E.G. 200803*.
-
-viewcontentlets.message.time.hint=Queries by a range of time can be performed like for example in [03:00:00AM TO 07:00:00AM].<br/>Time could be queried in two different formats hh:mm:ss [AM|PM] or HHmmss.<br/> Querying using wildcards (*) can only be used with the format HHmmss, E.G. 12*.
-
-message.contentlet.note1=<b>Note</b>:When using pullContent and pageContent macros you do not have to pass your languageID.<br> The languageID set on the user's session will automatically be appended to your query.<br> By default only live not archived content will pull.
-
-The-actual-query-=The Actual Query (Copy this query if you want to use the back-end query tool):
-
-frontend-query=Frontend Query:
-
-Matching-Results=Matching Results
-
-Last-Editor=Last Editor
-
-content-s=content(s)
-
-contents-on-this-page-are-selected=content(s) on this page are selected.
-
-Clear-Search=Clear Search
-
-Viewing-Language=Viewing Language
-
-Select-type=Select type
-
-Widget-Type=Widget Type
-
-Content-Type=Content Type
-
-There-are-no-categories-associated-with-this-Content-Type=There are no categories associated with this Content Type.
-
-Upload-Image=Upload Image
-
-Browse-Image=Browse Image
-
-Browse-File=Browse File
-
-Please-select-a-user-or-role-to-assign-the-task=Please select a user or role to assign the task.
-
-user-email-already-registered=Another user with the same email address already exists in the system
-
-user-id-already-registered=Another user with the same user id already exists in the system
-
-message.contentlet.replace.version=Are you sure you would like to replace your working version with this content version?
-
-message.contentlet.delete.content.version=Are you sure you would like to delete this content version?
-
-Page-Owner=Page Owner
-
-This-piece-of-content-is-referenced-by-the-following-Pages-Containers=This piece of content is referenced by the following Pages/Containers
-
-No-Relationships-Found=No Relationships Found
-
-Required-Relations=Required Relations
-
-message.contentlet.lose.unsaved.changes=You will be lose any unsaved changes you have made to this content, if you have changes please save this content first and then come back, are you sure you want to continue?
-
-message.contentlet.select.relationship=Please select related content.
-
-message.contentlet.remove.relationships=Are you sure do you want to remove the selected content relationships?
-
-Remove-Selected=Remove Selected
-
-Unpublish-Selected=Unpublish Selected
-
-Publish-Selected=Publish Selected
-
-No-Related-Content=No-Related-Content
-
-No-Searchable-Fields-Found-Showing-the-Identity-Number=No Searchable Fields Found - Showing the Identity Number
-
-Proceed-to-import=Proceed to import
-
-Do-Another-Import=Do Another Import
-
-Back-to-Content=I'm Done, Back to Content
-
-Success=Success!
-
-oops=oops!
-
-Import-in-Background=<b>Note:</b><br>Imported Content loads in the background.  Depending on server load, your content might take a while to reindex and display.
-
-Import-Duplicate-Prevention=The content you are trying to import has already been imported.  This happens if you hit refresh or clicked import more than once.  Please wait, check your content, and if your import failed, try again.
-
-Go-Back=Go Back
-
-No-errors-were-found-in-the-file=No errors were found in the file.
-
-Preview-Analysis-Results=Preview Analysis Results
-
-message.contentlet.proceed.importing=Are you sure you would like to proceed? (importing content might take a while)
-
-import-cannot-be-undone=Importing Content.  This cannot be cancelled.  You will be redirected when importing is completed.
-
-Process-Results=Process Results
-
-Go-to-Preview=Go to Preview
-
-File-to-Import-CSV-File-Required=File to Import (CSV File Required)
-
-Key-Fields=Key Fields
-
-Structure-to-Import=Structure to Import
-
-Drag-and-drop-the-items-to-the-desired-position-and-then-save-your-changes=Drag and drop your items in the desired position and save your changes.
-
-There-are-no-Related-Assets-to-show=There are no Related Assets to show
-
-Contentlet-Related-Assets=Contentlet Related Assets
-
-SELECTED=SELECTED
-
-This-is-a-select=This is a select
-
-No-Image-configured=No Image configured
-
-Content-Info=Content Info
-
-Show-Query=Show Query
-
-Show-Query-Info=Show Query Info
-
-message.contentlet.hints.text1=You can search by an specific date using the following format MM/dd/yyyy, E.G. 12/24/2005
-
-message.contentlet.hints.text2=Or by an specific date and time using the following format MM/dd/yyyy hh24:mm:ss, E.G. 12/24/2005 23:59:59
-
-message.contentlet.hints.text3=Also you can do searches by date ranges using the following format: [date1 TO date2] E.G. [10/14/2005 TO 02/02/2006]
-
-message.contentlet.hints.text4=Or by date and time ranges E.G. [10/14/2005 12:12:00 TO 02/02/2006 23:59:59]
-
-Un-Archive-selected-contents=Un-Archive selected contents
-
-Delete-selected-contents=Delete Contents
-
-Publish-selected-contents=Publish Contents
-
-Unpublish-selected-contents=Unpublish Contents
-
-Archive-selected-content=Archive Content
-
-Search-Hints=Search Hints
-
-Archived-only=Archived only
-
-Exclude-system-host=Hide System Host
-
-Last-Edit-Date=Last Edit Date
-
-Add-New-Content=Add New Content
-
-Import-Content=Import Content
-
-Add-New-Widget=Add New Widget
-
-message.contentlet.confirm.delete=Are you sure you want to delete the selected contentlets. (This operation can not be undone).
-
-contentlet=Contentlet
-
-view-contentlets=Search Content
-
-search-widgets=Search Widgets
-
-edit-contentlet=Add/Edit Content
-
-edit-widget=Add/Edit Widget
-
-getting-started-widgets=Getting Started with Widgets
-
-getting-started-widgets-help=After saving your widget, you will see four system fields.  The first field is the <b>Widget Title</b>, which cms users will see when selecting what widget to place on their page.  The second field is <b>Widget Usage</b>, which is shown as help to a user creating a new widget of this type. The third field is <b>Widget Code</b> where you place velocity code to execute when this widget is called.  The last field is <b>Pre-execute</b> code, which is velocity code that will execute before the page is rendered (meaning you can do controller type actions, redirects, etc.)
-
-getting-started-forms=Getting Started with Forms
-
-getting-started-forms-help=After saving your form, you will see three fields.  The first field is the <b>Form Title</b>, which CMS users will see when selecting what form to place on their page.  The second field is <b>Form Email</b>, which can be a comma separated list of email addresses that will be cc'ed when a new form entry is submitted.  The third field is the <b>Form Return Page</b>, which is where the user will be directed after correctly filling out the form.		These fields are hidden and will not show on your forms.
-
-import-contentlet=Import Content
-
-import-contentlets=Import Contentlets
-
-import-contentlets-preview=Import Content Preview
-
-import-contentlets-results=Import Content Results
-
-Time-Started=Time Started
-
-File-Name=File Name
-
-Total-number-of-other-imports=Total number of other imports
-
-message.contentlet.save=Content saved
-
-message.contentlet.save.error=Error: Content Could Not Be Saved.  Please refresh and try again.
-
-message.contentlet.delete=Content Archived
-
-message.contentlet.full_delete=Content Deleted
-
-message.contentlet.full_delete.error=Error Deleting the Content
-
-message.contentlet.delete=Content Archived
-
-message.contentlet.save=Content saved
-
-message.contentlet.edit.locked=You can't Edit this Content because it's locked by another user
-
-message.contentlet.edit.deleted=This piece of content is on archive state, un-archive it first if you want to edit it
-
-message.contentlet.published=Content Published
-
-message.contentlet.already.published=Content is already Published
-
-message.contentlet.unpublished=Content UnPublished
-
-message.contentlet.delete.live_or_working=Content can't be archived it's either live or working
-
-message.contentlet.delete=Content Archived
-
-message.contentlet.delete.locked=Content can't be archived because it's locked by another user or there is a live version
-
-message.contentlet.undelete=Content Un-Archived
-
-message.contentlet.unpublish.notlive_or_locked=Content can't be unpublished because it's not live or it's locked by another user
-
-message.contentlet.unlocked=Content Checked In
-
-message.contentlet.add.parents=Content Saved
-
-message.contentlet.copy=Content copied
-
-message.contentlet.copy.permission.error=You have no permissions to copy this kind of content
-
-message.contentlet.copy.unique.hasValidation=When trying to copy a content, if the contentlet is unique, it must not have validation
-
-message.contentlet.copy.unique.not_text=When trying to copy a content, if the contentlet is unique, its data type must be text
-
-message.contentlet.copy.relation.not_valid=When trying to copy a content, the relationships of the content must be valid
-
-prompt.contentletTitle=Content Title
-
-prompt.contentletTitle.mask=Content Title should not contain any HTML Tags
-
-prompt.parentFolder=Parent Folder
-
-message.contentlet.required=The field {0} is mandatory
-
-message.contentlet.invalid.form=The submitted content doesn't match the submitted data
-
-message.contentlet.category.required=The category {0} is mandatory
-
-message.contentlet.maxlength=The field {0} can not contain more than {1} characters.
-
-message.contentlet.format=The field {0} doesn't comply with the specified format
-
-message.saved.but.not.publish=Your content has been saved but you wouldn't be able to publish it because you don't have the required permissions
-
-message.contentlet.file.required=Please select a valid file.
-
-message.contentlet.unique=The field {0} must have a unique value
-
-message.contentlet.invalid.image=The field {0} is not an image
-
-message.import.contentlet.language.required=Please select a valid language.
-
-message.import.contentlet.key_field.required=A key identifiying the different language versions of the same content must be defined when importing multilingual files.
-
-message.import.contentlet.csv_headers.error=An error has ocurr when trying to read the csv file headers.
-
-message.import.contentlet.csv_headers.required=languageCode and countryCode fields are mandatory in the csv file when importing multilingual content.
-
-message.event.endate.before.stardate= The End Date can not happen before Start Date
-
-message.event.recurr.wait= Your event recurrence is being indexed. It may take a few minutes to display
-
-
-
-##content batch operations
-
-message.contentlets.batch.unpublishing.background=Your content is being unpublished in the background due to the amount of content selected. Please allow a few minutes for these changes to take effect.
-
-message.contentlets.batch.unpublished=The content you selected has been successfully unpublished
-
-message.contentlets.batch.unpublish.notlive_or_locked=The content you selected has been successfully unpublished but some of them couldn't because they were locked.
-
-message.contentlets.batch.unpublish.nopermissions=The content you selected has been successfully unpublished but some of them were skipped because you lack of permissions to unpublish.
-
-message.contentlets.batch.unpublish.error=A system error has occurred please retry later.
-
-
-
-message.contentlets.batch.publishing.background=Your content is being published in the background due to the amount of content selected. Please allow a few minutes for these changes to take effect.
-
-message.contentlets.batch.published=The content you selected has been successfully published
-
-message.contentlets.batch.publish.locked=The content you selected has been successfully published but some of them couldn't because they were locked.
-
-message.contentlets.batch.publish.nopermissions=The content you selected has been successfully published but some of them were skipped because you lack of permissions to publish.
-
-message.contentlets.batch.publish.error=A system error has occurred please retry later.
-
-
-
-message.contentlets.batch.archiving.background=Your content is being archived in the background due to the amount of content selected. Please allow a few minutes for these changes to take effect.
-
-message.contentlets.batch.archived=The content you selected has been successfully archived
-
-message.contentlets.batch.archived.live_or_locked=The content you selected has been successfully archived but some of them couldn't because they were locked or live.
-
-message.contentlets.batch.archive.nopermissions=The content you selected has been successfully archived but some of them were skipped because you lack of permissions to archive.
-
-message.contentlets.batch.archive.error=A system error has occurred please retry later.
-
-
-
-message.contentlets.batch.deleting.background=Your content is being deleted in the background due to the amount of content selected. Please allow a few minutes for these changes to take effect.
-
-message.contentlets.batch.deleted=The content you selected has been successfully deleted
-
-message.contentlets.batch.deleted.live_or_locked=The content you selected has been successfully deleted but some of them couldn't because they were locked or live.
-
-message.contentlets.batch.deleted.nopermissions=The content you selected has been successfully deleted but some of them were skipped because you lack of permissions to deleted.
-
-message.contentlets.batch.deleted.error=A system error has occurred please retry later.
-
-
-
-message.contentlets.batch.unarchiving.background=Your content is being unarchived in the background due to the amount of content selected. Please allow a few minutes for these changes to take effect.
-
-message.contentlets.batch.unarchive=The content you selected has been successfully unarchived
-
-message.contentlets.batch.unarchive.locked=The content you selected has been successfully unarchived but some of them couldn't because they were locked.
-
-message.contentlets.batch.unarchive.nopermissions=The content you selected has been successfully unarchived but some of them were skipped because you lack of permissions to unarchived.
-
-message.contentlets.batch.unarchive.error=A system error has occurred please retry later.
-
-message.contentlets.batch.reindexing.background=Your content is being reindexed in the background due to the amount of content selected. Please allow a few minutes for these changes to take effect.
-
-message.contentlets.batch.reindexing=The content you selected has been successfully reindexed
-
-message.contentlets.batch.reindexing.error=A system error has occurred please retry later.
-
-##Organization
-
-message.organization.delete=Organization deleted
-
-message.organization.save=Organization saved
-
-error.organization.duplicate.partner_url=Another Organization already has this Partner URL, please enter another one and click on save again.
-
-
-
-## Category Manager
-
-
-
-message.category.toplevel.na = Not available for Top Level
-
-message.category.confirm.delete.categorygroup=Are you sure you want to delete this Category Group?
-
-Top-Level1=Top Level
-
-message.category.delete.category=Are you sure you want to delete this Category?
-
-message.category.delete.categories=Are you sure you want to delete the selected Category(s)?
-
-message.category.import.categories=Are you sure you want to import the Categories?
-
-Top-Level=Top Level
-
-Import-Options=Import Options
-
-There-are-no-Category-Groups-to-show=There are no Category Groups to show
-
-view-categories=View Categories
-
-view-all-categories=View All Categories
-
-edit-category=Add/Edit Category
-
-add-category=Add Category
-
-new-category-group=New Category Group
-
-view-all-category-groups=View All Category Groups
-
-top-level-categories=Top Level Categories
-
-sort-order=Sort Order
-
-there-are-no-categories-to-show=There are no categories to show
-
-category-name= Category Name
-
-category-unique-key= Category Unique Key
-
-edit-category= Edit Category
-
-delete-category=Delete Category
-
-view-children= View Children
-
-message.filter.categories=Type Filter Here
-
-select-categories=Click Here to Select Categories
-
-category-s=category(s)
-
-
-
-categories-on-this-page-are-selected=category(s) on this page are selected.
-
-message.category.import=Importing Categories.  This cannot be canceled.
-
-message.category.deleting=Deleting Categories.  This cannot be canceled.
-
-message.category.addchild=Child Category added
-
-message.category.delete=Category deleted
-
-message.category.delchild=Child Category deleted
-
-message.category.reorder=Categories reordered
-
-message.category.update=Category updated
-
-message.category.add=Category saved, add another?
-
-message.category.permission.error=Category Cannot be Edited Because User Lacks Permissions
-
-message.category.delete.failed.has.dependencies=Category(s) had dependencies and could not be deleted
-
-message.category.error.import=An error ocurred while importing Categories
-
-
-
-prompt.categoryName=Category Name
-
-prompt.startDateTime=Start Date
-
-prompt.endDateTime=End Date
-
-
-
-##Headers
-
-
-
-##Errors
-
-#errors.password.mismatch=The Username / Password provided do not match. Please try again.
-
-errors.password.mismatch=Login Invalid
-
-errors.user.not.exist=The user provided does not exist
-
-errors.event.invalid=Event does not exist.
-
-errors.required={0} is required.
-
-errors.minlength={0} can not be less than {1} characters.
-
-errors.maxlength={0} can not be greater than {2} characters.
-
-errors.invalid={0} is invalid.
-
-errors.byte={0} must be an byte.
-
-errors.short={0} must be an short.
-
-errors.integer={0} must be an integer.
-
-errors.long={0} must be an long.
-
-errors.float={0} must be an float.
-
-errors.double={0} must be an double.
-
-errors.date={0} is not a date.
-
-errors.range={0} is not in the range {1} through {2}.
-
-errors.creditcard={0} is not a valid credit card number.
-
-errors.email={0} is an invalid e-mail address.
-
-
-
-##Entity Manager
-
-message.entity.confirm.delete=Are you sure you want to delete this entity?
-
-message.entity.save=Category Group  saved
-
-message.entity.delete=Category Group  deleted
-
-prompt.entityName=Category Group  Name
-
-category-groups= Category Groups
-
-Actions=Actions
-
-Category-Group-Name=Category Group Name
-
-Categories-Selected=Categories Selected
-
-Add-/Edit=Add / Edit Category Group
-
-To-select/deselect=To select/deselect multiple categories, hold down the<BR>CTRL key while clicking on the categories above. <br>
-
-Note-=Note: Any structure created automatically generates a category group<BR>with the same name. To assign categories to that structure, use the<BR>category group with the same name. In case one of these category groups<br>is deleted, they can be recreated using the same name as the structure.
-
-
-
-
-
-##Folder Manager
-
-a-comma-separated-list=a comma separated list, e.g. *.jpg, *.gif, *.bmp, *.png
-
-Allowed-File-Extensions=Allowed File Extensions
-
-Name-URL=Name (URL)
-
-Path-To-Folder=Path To Folder
-
-message.folder.name.required.url=Folder Name (URL) is a required field
-
-message.folder.menu.items=All menu items must have a title.Please add a menu title or uncheck the show on menu checkbox
-
-Please-enter-host-aliases-one-per-line=Please enter host aliases one per line.
-
-Aliases=Aliases
-
-Is-this-the-default-Host=Is this the default Host?
-
-Host-Name=Host Name
-
-message.folder.hostname.required=A hostname is required
-
-Folder-Related-Assets=Folder Related Assets
-
-Size=Size
-
-Dimensions=Dimensions
-
-Page-Templates=Page Templates
-
-Files-and-Images=Files and Images
-
-Content-Browser=Content Browser
-
-edit-folder=Add/Edit Folder
-
-message.folder.save=Folder saved
-
-message.folder.delete=Folder deleted
-
-message.folder.alreadyexists=Folder already exists. Please enter a different name.
-
-message.folder.admin.doesnotallow=Host cannot have folder with name admin.Please change the name.
-
-prompt.folderName=Name
-
-message.folder.published=Folder Published
-
-message.folder.save.reservedName=Folder can't be saved. You entered a reserved folder name.
-
-prompt.folderName.mask=Name should only have characters, numbers and underscore
-
-prompt.menuTitle=Menu Title
-
-message.menu.reordered=Items have been reordered
-
-edit-host=Add/Edit Host
-
-Edit-Host=Edit Host
-
-message.host.save=Host saved
-
-message.host.delete=Host deleted
-
-message.host.cannot.delete.default=Cannot delete the default host
-
-message.host.cannot.delete.last=Cannot delete this host. You need to have more than one host to be able to delete it
-
-message.host.already.default=This host is already the default host
-
-message.host.already.exists=This host name already exists
-
-message.folder.ischildfolder=The destination folder is a subfolder of the source folder
-
-message.folder.ishostfolder=The destination folder is a host, please select another folder
-
-message.folder.isthesame=The destination folder is the same of the source folder
-
-prompt.host=A host
-
-
-
-## File Upload Manager
-
-Please-browse-for-a-file-to-upload=Please browse for a file to upload
-
-File-Upload-Manager=File Upload Manager
-
-fileupload-upload=File Upload
-
-message.fileupload.save=File saved
-
-
-
-## Permissions
-
-
-
-You-dont-have-access-to-change-the-permissions-of-this-asset-at-this-time=You don't have access to change the permissions of this asset at this time.
-
-You-need-to-select-the-CMS-Anonymous-role=You need to select the CMS Anonymous role in order to make this asset and its contents viewable for non logged in users.
-
-By-granting-publish-permissions-to-the-owner=By granting publish permissions to the owner, all new children assets will be able to be Saved/Published by all users who can create the asset.
-
-By-granting-write-permissions-to-the-owner=By granting write permissions to the owner, all new children assets will be able to be Saved/Published by all users who can create the asset.
-
-the-permissions-assigned-to-this-folder=The permissions assigned to this folder/host will be inherited by the new children assets and folders.
-
-the-permissions-assigned-to-this-HTML=The permissions assigned to this HTML page will be inherited by the new children HTML pages.
-
-the-permissions-assigned-to-this-structure= The permissions assigned to this structure will be heredados by the new children contents.
-
-Apply-permissions-to-all-the-subfolders-and-children-assets=Apply permissions to all the subfolders and children assets. <br/><B>(Apply permissions to children will be executed in background and it could take a while to finish.)</B><br/>
-
-Apply-permissions-to-all-the-children-contents=Apply permissions to all the children contents. <br/><B>(Apply permissions to children will be executed in background and it could take a while to finish.)</B><br/>
-
-Apply-permissions-to-all-the-children=Apply permissions to all the children. <br/><B>(Apply permissions to children will be executed in background and it could take a while to finish.)</B><br/>
-
-Frontend-login-role=Front End Login
-
-Asset-owner-role=Asset Owner
-
-Cms-anonymous-role=Front End Public
-
-No-permissions-assigned=No Permissions are assigned either individually or via its parent to this asset, you can individually assign permissions to it from this screen or look for its parent permissions.
-
-No-permissions-message=No Permissions are assigned either individually or via its parent to this asset, you can individually assign permissions to it from this screen or look for its parent permissions.
-
-Reset-permission=Reset Permission
-
-Reset-permission-tooltip=This button resets the permissions <br/>to their original state before any change made
-
-Cascade-all-permissions=Cascade all permission
-
-Cascade-all-permissions-tooltip=This button converts all the permissions to <br/>cascade and replace in children objects
-
-Adds-permissions-only-to-me=Adds Permission only to me
-
-Removes-permissions-only-from-me=Removes permission only from me
-
-Adds-permissions-to-me-and-children=Adds Permission to me and my children
-
-Removes-permissions-from-me-and-children=Removes permission from me and my children
-
-Cascading-options-tip=If any of these cascading options is selected on save a popup will be presented to select more cascading options
-
-Cascade-options=Cascade Options
-
-Type-of-objects-to-include-on-cascade=Type of objects to be included when cascading
-
-Sub-folders=Sub-folders
-
-Content-used-on-pages=Content used on pages
-
-All-associated-content-to-host=All content associated to host
-
-Confirmation-Preview=Confirmation Preview
-
-Permission-Changes=Permission Changes
-
-Type-of-objects-to-be-included=Type of objects to be included when cascading
-
-No-Host-Permission=No Host Permission
-
-No-Structure-Read-Permissions=You do not have permissions to any content structures.
-
-
-
-##Owner
-
-Edit-Owner=Edit Owner
-
-
-
-##Versions
-
-No-Versions-Found=No Versions Found
-
-Working-Version=Working Version
-
-Working-Contentlet-could-not-be-found-for-identifier=Working Contentlet could not be found for identifier
-
-Unable-to-get-working-contentlet=Unable to get working contentlet
-
-Usually-not-a-problem-it-is-probably-because-the-contentlet-is-new=Usually not a problem it is probably because the contentlet is new
-
-
-
-
-
-## CMS Messages
-
-message.insufficient.permissions.to.save=You don\u00B4t have the required permissions to save the asset
-
-message.insufficient.permissions.to.save.and.publish=You don\u00B4t have the required permissions to save & publish the asset
-
-message.insufficient.permissions.to.delete=You don\u00B4t have the required permissions to delete the asset
-
-message.insufficient.permissions.to.read=You don\u00B4t have the required permissions to read the asset
-
-
-
-## Templates Manager
-
-
-
-Icons-Legend=Icons Legend
-
-
-
-Template-Related-Assets=Template Related Assets
-
-
-
-There-are-no-Related-Assets-to-show=There are no Related Assets to show
-
-message.template.delete.version=Are you sure you would like to delete this template version?
-
-message.template.replace.version=Are you sure you would like to replace your working version with this template version?
-
-
-
-message.template.spelling.check.finished.next.field=spelling check has finished, do you want to check the next field?
-
-message.template.spelling.check.ended=Spelling check ended
-
-publish-all-selected-templates=Publish Selected Templates
-
-delete-all-selected-templates=Delete Selected Templates
-
-add-template=Add Template
-
-message.template.confirm.select.image=Please select an image for this Template
-
-message.template.confirm.replace.template=Are you sure you would like to replace your working version with this template version?
-
-
-
-There-are-no-Templates-to-show=There are no Templates to show
-
-message.template.confirm.delete.template=Are you sure you want to delete this template (this cannot be undone)?
-
-Add-New-Template=Add New Template
-
-View-Templates=View Templates
-
-view-templates=View Working Templates
-
-view-templates-all=View All Working Templates
-
-edit-template=Add/Edit Template
-
-message.template.save=Template saved
-
-message.template.delete=Template Archived
-
-message.template.full_delete=Template Deleted
-
-message.template.full_delete.error=Remove the following HTML Page dependencies before deleting template:
-
-message.template.delete=Template Archived
-
-message.template.save=Template saved
-
-message.template.delete=Template Archived
-
-message.template.copy=Template copied
-
-prompt.templateTitle=Template title
-
-prompt.templateTitle.mask=Template Title should not contain any HTML Tags
-
-message.template_list.published=Templates Published
-
-message.template.unpublished=Template Un-published
-
-message.template.published=Template published
-
-message.template.locked=Template Blocked
-
-message.template.undelete=Template Un-archived
-
-message.template.unlocked=Template Un-locked
-
-template-name=Template name
-
-
-
-
-
-## HTML Pages Manager
-
-Filter-By-Template=Filter By Template
-
-End-Date=End Date
-
-message.htmlpage.confirm.replace.version=Are you sure you would like to replace your working version with this version?
-
-message.htmlpage.confirm.delete.version=Are you sure you would like to delete this version?
-
-message.htmlpage.select.Folder=Please select a Folder before saving
-
-message.htmlpage.select.Template=Please select a Template before saving
-
-message.htmlpage.set.Title=Please set a Title before saving
-
-message.htmlpage.set.URL=Please set a Page URL before saving
-
-HTTPS-Required=HTTPS Required
-
-page_name=page_name
-
-can-be-used-for-SEO-friendly-page-title=can be used for SEO friendly page title
-
-Friendly-Name=Friendly Name
-
-Menu-Sort-Order=Menu Sort Order
-
-Select-a-Template=Select a Template
-
-Page-URL=Page URL
-
-Pages-URLs=Pages URLs
-
-Page-Menu-Title=Page/Menu Title
-
-404-page-not-found=404 page not found
-
-Create-This-Page-Now=Create This Page Now
-
-The-page-or-file-you-were-looking-for-was-not-found-in-dotCMS=The page or file you were looking for was not found in dotCMS.
-
-CMS-Page-not-found-Create-it-now=CMS Page not found.  Create it now!
-
-Im-HERE-in-Preview-Page=I'm HERE in Preview Page
-
-Related-Dependencies-that-also-need-to-be-published-but-you-dont-have-permissions-to-publish-them=Related Dependencies that also need to be published but you don�t have permissions to publish them (will not to be published).
-
-Related-Dependencies-that-also-need-to-be-published=Related Dependencies that also need to be published.
-
-HTML-Page-Related-Assets=HTML Page Related Assets
-
-add-html-page=Add HTML Page
-
-delete-all-selected-html-pages=Delete Selected Pages
-
-publish-all-selected-html-pages=Publish Selected Pages
-
-There-are-no-HTML-Pages-to-show=There are no HTML Pages to show
-
-message.htmlpage.confirm.delete=Are you sure you want to delete this html page (this cannot be undone)?
-
-Add-New-HTML-Page=Add New HTML Page
-
-View-HTML-Pages=View HTML Pages
-
-view-htmlpages=View Working HTML Pages
-
-view-htmlpages-all=View All Working HTML Pages
-
-edit-htmlpage=Add/Edit HTML Page
-
-message.htmlpage.full_delete=HTML Page Deleted
-
-message.htmlpage.full_delete.error=Error Deleting the HTML Page
-
-message.htmlpage.copy=HTML Page copied
-
-message.htmlpage.move=HTML Page moved
-
-prompt.htmlpageTitle=HTML Page Title
-
-prompt.htmlpageTitle.mask=HTML Page Title should not contain any HTML Tags
-
-prompt.startDate=Start Date
-
-prompt.endDate=End Date
-
-message.htmlpage.error.htmlpage.exists=Another page with the same page url exists in this folder
-
-message.htmlpage_list.published=HTML Pages Published
-
-message.webasset.published.failed=Asset Failed to Publish
-
-message.htmlpage.published=HTML Page Published
-
-message.htmlpage.unpublished=HTML Page Un-published
-
-message.htmlpage.unlocked=HTML Page Unlocked
-
-message.htmlpage.delete=HTML Page Archived
-
-message.htmlpage.undelete=HTML Page Un-archived
-
-message.htmlpage.error.folder.template.diferent.host=The Folder and the Template selected must be from the same host
-
-
-
-## HTML Page Views Manager
-
-Detail=Detail
-
-Statistic=Statistic
-
-External-Incoming=External Incoming
-
-View-for-a-page-statistics-of=View for a page statistics of
-
-Choose-HTML-Page-to-View-Statistics-About=Choose HTML Page to View Statistics About
-
-Content-Title=Content Title
-
-Unique-Visitors=Unique Visitors
-
-Page-Views=Page Views
-
-Content-Inode=Content Inode
-
-Unregistered-Users=Unregistered Users
-
-Top-Users=Top Users
-
-Bookmarked-or-Typed=Bookmarked or Typed
-
-Create-List=Create List
-
-Mailing-List-Title=Mailing List Title
-
-Page-View-Statistics-for=Page View Statistics for
-
-message.HTML.Views.Manager.remove.from.list=Are you sure do you want to remove from list?
-
-message.HTML.Views.Manager.append.to.list=Are you sure do you want to append to list?
-
-Pick-HTML-page-to-view-statistics-on=Pick HTML page to view statistics on.
-
-view-htmlpage-views-all=Web Statistics of HTMLPage
-
-message.htmlpageviews.pagenotfound=Page Not Found
-
-
-
-
-
-## Links Manager
-
-External-Incoming=External Incoming
-
-Internal-Link=Internal Link
-
-External-Link=External Link
-
-Code-Link=Code Link
-
-add-link=Add Link
-
-select-link=Select Link
-
-Same-Window=Same Window
-
-New-Window=New Window
-
-Parent-Window=Parent Window
-
-or-Create-a-New-Link=or Create a New Link
-
-message.links.confirm.replace.version=Are you sure you would like to replace your working version with this version?
-
-message.links.confirm.delete.version=Are you sure you would like to delete this version?
-
-message.links.alert.select.parent.folder=Please select a Parent Folder before saving
-
-message.links.alert.url.protocol=Please don't enter the Protocol on the URL link. Select it from the list of options
-
-delete-all-selected-links=Delete Selected Links
-
-publish-all-selected-links=Publish Selected Links
-
-There-are-no-links-to-show=There are no links to show
-
-Code-Link=Code Link
-
-message.links.confirm.delete.link=Are you sure you want to delete this link (this cannot be undone)?
-
-View-Links=View Links
-
-Add-New-Link=Add New Link
-
-view-links=View Working Links
-
-view-links-all=View All Working Links
-
-edit-link=Add/Edit Link
-
-message.links.save=Link saved
-
-message.links.full_delete=Link Deleted
-
-message.links.full_delete.error=Error Deleting the Link
-
-message.links.save=Link saved
-
-error.menu.reorder.user_has_not_permission=You cannot reorder this menu since you do not have publish permission on one or more items in this menu
-
-prompt.linkTitle=Link Title
-
-prompt.linkTitle.mask=Link Title should not contain any HTML Tags
-
-message.link_list.published=Links Published
-
-message.links.published=Link Published
-
-message.links.unlocked=Link un-blocked
-
-message.links.unpublished=Link un-published
-
-message.links.locked=Link locked
-
-message.links.undelete=Link un-archived
-
-message.links.delete=Link archived
-
-message.links.move=Link moved
-
-
-
-## Mailing List Manager
-
-Existing-Mailing-Lists=Existing Mailing Lists
-
-No-Mailing-Lists-Assigned=No Mailing Lists Assigned
-
-Mailing-Lists=Mailing Lists
-
-message.mailinglists.false=false
-
-message.mailinglists.true=true
-
-message.mailinglists.do_not_send_list_title=Do not send list
-
-delete-list=delete list
-
-Edit-Mailing-List=Edit Mailing List
-
-Mailing-List-Manipulation=Mailing List Manipulation
-
-Are-you-sure-do-you-want-to-remove-from-list=Are you sure do you want to remove from list?
-
-Are-you-sure-do-you-want-to-append-to-list=Are you sure do you want to append to list?
-
-Please-enter-a-title-for-mailing-list=Please enter a title for mailing list.
-
-Viewing-Mailing-Lists=Viewing Mailing Lists
-
-There-are-no-bounces-or-errors-for-this-list=There are no bounces or errors for this list.
-
-bounces-on-this-page-are-selected=bounces on this page are selected.
-
-Please-select-the-desired-bounces-and-then-hit-delete=Please select the desired bounces and then hit delete.
-
-Are-you-sure-you-want-to-delete-the-selected-bounces=Are you sure you want to delete the selected bounces?
-
-Are-you-sure-you-want-to-delete-all-the-bounces-from-this-list=Are you sure you want to delete all the bounces from this list?
-
-There-are-no-unsubscriptions-for-this-list=There are no unsubscriptions for this list
-
-unsubscriptions-on-this-page-are-selected=unsubscriptions on this page are selected.
-
-Are-you-sure-you-want-to-delete-all-the-unsubcriptions-from-this-list=Are you sure you want to delete all the unsubcriptions from this list?
-
-Are-you-sure-you-want-to-delete-the-selected-unsubcriptions=Are you sure you want to delete the selected unsubcriptions?
-
-There-are-no-subscribers-for-this-list=There are no subscribers for this list
-
-Please-select-the-desired-unsubscriptions-and-then-hit-delete=Please select the desired unsubscriptions and then hit delete.
-
-There-are-no-subscribers-for-this-list=There are no subscribers for this list
-
-subscribers-on-this-page-are-selected=subscribers on this page are selected.
-
-Are-you-sure-you-want-to-delete-all-the-subscribers-of-this-list=Are you sure you want to delete all the subscribers of this list?
-
-Are-you-sure-you-want-to-delete-this-mailing-list-this-cannot-be-undone=Are you sure you want to delete this mailing list (this cannot be undone)  ?
-
-Are-you-sure-you-want-to-add-update-a-subscriber=Are you sure you want to add/update a subscriber?
-
-Add-New-Mailing-List=Add New Mailing List
-
-View-All-Mailing-Lists=View All Mailing Lists
-
-Are-you-sure-you-would-like-to-delete-these-mailing-lists=Are you sure you would like to delete these mailing lists?
-
-Allow-Public-to-Subscribe=Allow Public to Subscribe
-
-message.mailinglist.delete=Mailing list deleted
-
-message.mailinglist.save=Mailing list saved
-
-message.mailinglist.subscribers.added=Subscribers added to the list
-
-message.mailinglist.subscribers.deleted=Subscribers deleted from the list
-
-message.mailinglist.cannotEdit=This list is not editable
-
-prompt.mailingListTitle=Mailing List Title
-
-
-
-## Director
-
-
-
-Would-you-like-to-unlock-it-to-proceed=Would you like to unlock it to proceed?
-
-minute-s--ago--= minute(s) ago (
-
-hour-s--and=hour(s) and
-
-hours-ago--= hours ago (
-
-1-day-ago--=1 day ago (
-
-2-days-ago=2 days ago.
-
-more-than-a-year-ago=more than a year ago.
-
-For-Dotmarketing-internal-use=For Dotmarketing internal use.
-
-unlock-contentlet=Unlock this Contentlet?
-
-unlock-htmlpage=Unlock this HTML Page?
-
-unlock-container=Unlock this Container?
-
-unlock-file=Unlock this File?
-
-unlock-template=Unlock this Template?
-
-unlock-link=Unlock this Link?
-
-
-
-## Campaign
-
-Below-is-the-XML-representation-of-the-default-preferences-for-this-portlet=Below is the XML representation of the default preferences for this portlet
-
-Viewing-Email-Campaigns=Viewing Email Campaigns
-
-Are-you-sure-you-would-like-to-delete-these-campaigns=Are you sure you would like to delete these campaigns?
-
-There-are-no-email-campaigns-to-view=There are no email campaigns to view
-
-Create-New-Campaign=Create New Campaign
-
-View-All-Campaigns=View all campaigns
-
-Pending-Campaign=Pending Campaign
-
-This-campaign-was-not-delivered-when-it-was-suppose-to=This campaign was not delivered when it was suppose to.
-
-Are-you-sure-you-want-to-delete-this-campaign-(this-cannot-be-undone)=Are you sure you want to delete this campaign (this cannot be undone) ?
-
-copy-campaign=copy campaign
-
-Delete-Campaign=Delete-Campaign
-
-delete-campaign=delete-campaign
-
-At-least-one-week-day-must-be-selected=At least one week day must be selected
-
-Campaign-Occurs=Campaign Occurs
-
-If-a-user-has-already-received-this-communication=If a user has already received this communication,<br>checking this box will allow them to receive it again.
-
-Unlimited=Unlimited
-
-Mails-Send-Per-Hour=Mails Sent Per Hour
-
-Please-select-a-Communication=Please select a Communication
-
-Please-select-a-Mailing-List=Please select a Mailing List
-
-Edit-Email-Campaign=Edit Email Campaign
-
-Please-select-a-User-Filter=Please select a User Filter
-
-At-least-one-EVERY-option-must-be-selected=At least one EVERY option must be selected
-
-The-'From-Hour'-must-be-lesser-than-'To-Hour'=The 'From Hour' must be lesser than 'To Hour'
-
-Must-specify-each-hours-and/or-minutes-with-a-value-bigger-than-0=Must specify each hours and/or minutes with a value bigger than 0.
-
-The-'Campaign-Occurs'-must-be-'Recurrently'-to-edit-recurrent-fields=The 'Campaign Occurs' must be 'Recurrently' to edit recurrent fields.
-
-Are-you-sure-you-want-to-delete-this-campaign-(this-cannot-be-undone)=Are you sure you want to delete this campaign (this cannot be undone) ?.
-
-Are-you-sure-you-want-to-copy-this-campaign=Are you sure you want to copy this campaign ?
-
-Warning-You-Are-Deselecting-one-of-your-roles=Warning You Are Deselecting one of your roles!
-
-Campaign-Info=Campaign Info
-
-Recurrence=Recurrence
-
-prompt.campaignTitle=Campaign Title
-
-prompt.campaignFromName=From Name/Email
-
-prompt.campaignSubject=Email Subject
-
-prompt.mailingList=Mailing List
-
-prompt.communicationList=Communication
-
-message.campaign.saved=Campaign Saved
-
-message.campaign.deleted=Campaign Deleted
-
-message.campaign.deleted.error=You don't have permission to delete the campaign
-
-message.campaigns.deleted=Campaigns Deleted
-
-message.campaigns.deleted.error=Error Deleting Campaigns
-
-message.campaign.copied=Campaign Copied
-
-message.campaign.copied.no.resend=Campaign Copied<br><br>Please note that no emails will be sent<br>given the communication in this campaign<br>doesn't allow to resend emails to users.
-
-message.campaign.locked=Campaign is Locked or Sending
-
-message.campaign.error.expiration.date.checkbox=Please check the Expiration Date Checkbox
-
-message.campaign.error.titleRequired=Campaign Title is Required
-
-message.campaign.error.expiration.date.incomplete=Expiration Date is Incomplete
-
-message.campaign.error.wrong.expiration.date=Expiration date must be later than current date
-
-
-
-## Ecommerce Product
-
-Code-Description=Code Description
-
-Discount-Code-Id=Discount Code Id
-
-Delete-Product=Delete Product
-
-You-Must-Save-the-Format-to-Add-Prices=You Must Save the Format to Add Prices
-
-There-are-no-price-for-this-format=There are no prices for this format
-
-Delete-Price=Delete Price
-
-Edit-Price=Edit Price
-
-non-partner=(non partner)
-
-Retail-Price=Precio detallado
-
-Max-Qty=Max-Qty
-
-Min-Qty=Min Qty
-
-Prices=Prices
-
-Weight=Weight
-
-Reorder-Trigger=Reorder Trigger
-
-Inventory-Quantity=Inventory Quantity
-
-Item-----SKU=Item # / SKU
-
-e-g-largered-dvd-etc=(e.g. large, red, dvd, etc)
-
-Variant-Name=Variant Name
-
-e-g-size-color-format-etc=(e.g. size, color,format, etc)
-
-Variant-Type=Variant Type
-
-Variant-Information=Variant Information
-
-Back-to=Back to
-
-Are-you-sure-you-want-to-delete-this-price=Are you sure you want to delete this price?
-
-Do-you-want-to-delete-this-Price-Variant=Do you want to delete this Price/Variant?
-
-You-Must-Save-the-Product-to-Add-Formats=You Must Save the Product to Add Formats
-
-You-Must-Save-the-Product-to-Add-a-Related-Product=You Must Save the Product to Add a Related Product
-
-Do-you-want-to-delete-this-Event=Do you want to delete this Event?
-
-There-are-no-Related-Products-to-display=There are no Related Products to display
-
-Delete-Product-Relation=Delete Product Relation
-
-Shown-on-page-as-well=Mostrando en la p�gina tambi�n
-
-Related-Products=Related Products
-
-Add-Variant-Price=Add Variant/Price
-
-This-product-does-not-yet-have-prices=This product does not yet have prices
-
-Member-Price=Member Price
-
-Retail-Price=Retail Price
-
-Variant-Name=Variant Name
-
-Variant-Pricing-Table=Variant/Pricing Table
-
-There-are-no-Files-for-this-Product-Add-a-file-now=There are no Files for this Product. Add a file now.
-
-top=top
-
-Additional-Product-Image-2=Additional Product Image 2
-
-Additional-Product-Image-1=Additional Product Image 1
-
-Main-Product-Image=Main Product Image
-
-There-are-no-categories-associated-with-eCommerce-Products=There are no categories associated with eCommerce Products.
-
-Show-On-Web=Show On Web
-
-Featured-Product=Featured Product
-
-Requires-Shipping=Requires Shipping
-
-Variants---Prices=Variants / Prices
-
-Jump-to=Jump to
-
-Images=Images
-
-There-are-no-Products-to-display=There are no Products to display
-
-Short-Description=Short Description
-
-Relate=Relate
-
-Relate-Products=Relate Products
-
-Relate-Product=Relate Product
-
-View-All-Products=View All Products
-
-Create-New-Product=Create New Product
-
-There-are-no-Products-Formats-to-show=There are no Products/Formats to show
-
-on-hand=on hand
-
-Copy-Format=Copy Format
-
-Delete-Format=Delete Format
-
-Edit-Format=Edit Format
-
-add-variant=add variant
-
-Copy-Product=Copy Product
-
-Edit-Product=Edit Product
-
-Add-New-Product=Add New Product
-
-Are-you-sure-you-want-to-delete-this-product=Are you sure you want to delete this product?
-
-Add-Price-Matrix=Add Price Matrix
-
-
-
-##Ecommerce Order Manager
-
-Total-Due=Total Due
-
-Not-all-the-structure-fields-were-matched-against-the-file-headers-Some-content-fields-could-be-left-empty=Not all the structure fields match the file headers. Some content fields could be left empty.
-
-No-headers-found-on-the-file-that-match-any-of-the-structure-fields=No headers found on the file that match any of the structure fields. The process will not import anything.
-
-No-key-fields-were-choosen-it-could-give-to-you-duplicated-content=No key fields were chosen, this could result in duplicated content.
-
-choosen-doesn-t-match-any-of-theh-eaders-found-in-the-file=choosen doesn't match any of the headers found in the file.
-
-Key-field=Key field
-
-headers-match-these-will-be-imported=header(s) match(es), content will be imported
-
-doesn-t-match-any-structure-field-this-column-of-data-will-be-ignored=doesn't match any structure field, this column of data will be ignored.
-
-matches-a-field-of-type-tab-divider-this-column-of-data-will-be-ignored=matches a field of type tab divider, this column of data will be ignored.
-
-matches-a-field-of-type-line-divider-this-column-of-data-will-be-ignored=matches a field of type line divider, this column of data will be ignored.
-
-matches-a-field-of-type-image-this-column-of-data-will-be-ignored=matches a field of type image, this column of data will be ignored.
-
-matches-a-field-of-type-button-this-column-of-data-will-be-ignored=matches a field of type button, this column of data will be ignored.
-
-matches-a-field-of-type-file-this-column-of-data-will-be-ignored=matches a field of type file, this column of data will be ignored.
-
-matches-a-field-of-type-binary-this-column-of-data-will-be-ignored= matches a field of type binary, this column of data will be ignored.
-
-headers-found-on-the-file-matches-all-the-structure-fields=headers found on the file matches all the structure fields.
-
-identifier-field-found-in-import-contentlet-csv-file=Identifier field found.
-
-All-the=All the
-
-Billing-Phone=Billing Phone
-
-Billing-Contact-Person-Last-Name=Billing Contact Person Last Name
-
-Billing-Contact-Person-First-Name=Billing Contact Person First Name
-
-Shipping-Phone=Shipping Phone
-
-Shipping-Zip=Shipping Zip
-
-Shipping-State=Shipping State
-
-Shipping-City=Shipping City
-
-Shipping-Address-Street-1=Shipping Address Street 1
-
-Billing-Zip=Billing Zip
-
-Billing-State=Billing State
-
-Billing-Country=Billing Country
-
-Billing-City=Billing City
-
-Billing-Address-Street-1=Billing Address Street 1
-
-Shipping-Type=Shipping Type
-
-Total-Paid=Total Paid
-
-Update-Order=Update Order
-
-Add-Product=Add Product
-
-Format=Format
-
-Price=Price
-
-Products-Ordered=Products Ordered
-
-Apply=Apply
-
-Discount-Codes=Discount Codes
-
-Charges=Charges
-
-Check-Number=Check Number
-
-Check-Bank-Name=Check Bank Name
-
-Payment-Information=Payment Information
-
-edit-user-profile-information=edit user profile information
-
-Contact-Information=Contact Information
-
-Order-placed-in-the-backend-by=Order placed in the backend by
-
-Order-Number=Order Number
-
-Payment-Status=Payment Status
-
-Last-Mod-Date=Last Mod. Date
-
-General-Order-Information=General Order Information
-
-Editing-Order--=Editing Order #
-
-Thank-you-for-your-order-We-appreciate-your-business-and-look-forward-to-serving-you-in-the-future=Thank you for your order. We appreciate your business and look forward to serving you in the future.
-
-Should-special-shipping-procedures-be-required-or-if-you-have-any-questions-please-contact-us=Should special shipping procedures be required or if you have any questions please contact us .
-
-Please-print-this-page-and-place-it-with-the-check-in-a-stamped-envelope=Please print this page and place it with the check in a stamped envelope.
-
-Products-are-shipped-upon-receipt-of-payment=Products are shipped upon receipt of payment.
-
-was-succesfully-charged-for--=was succesfully charged for $
-
-Your-Credit-Card-ending=Your Credit Card ending
-
-Tax-6-5-FL=Tax (6.5%) FL
-
-Sub-Total=Sub-Total
-
-Price-Each=Price Each
-
-Qty=Qty
-
-Item-Description=Item Description
-
-Items-Ordered=Items Ordered
-
-You-will-also-get-an-email-with-tracking-information-once-the-order-is-been-shipped=You will also get an email with tracking information once the order is been shipped.
-
-with-the-order-information-You-will-be-able-to-view-the-status-and-order-history-on-Your-Profile-information=with the order information. You will be able to view the status and order history on "Your Profile" information.
-
-Here-is-a-#-of-your-order-An-email-will-be-sent-to-this-email-address=Here is a summary of your order. An email will be sent to this email addres
-
-Thank-you-for-your-order--=Thank you for your order #
-
-Thank-but-doesn-t-exists-an-order-to-display=Thank but doesn`t exists an order to display
-
-Place-Order-Now=Place Order Now
-
-Make-Changes=Make Changes
-
-No-PO-Boxes=No PO Boxes
-
-Shipping-Label=Shipping Label
-
-Shipping-Address-is-the-same-as-Billing-Address=Shipping Address is the same as Billing Address
-
-Shipping-Address=Shipping Address
-
-Address-Street-2=Address Street 2
-
-Address-Street-1=Address Street 1
-
-Billing-Address=Billing Address
-
-PO-Number=PO Number
-
-Card-Verification-Value=Card Verification Value
-
-Expiration-Date=Expiration Date
-
-No-spaces-or-dashes=No spaces or dashes
-
-Card-Number=Card Number
-
-Card-Type=Card Type
-
-Name-on-Card=Name on Card
-
-Payment-Type=Payment Type
-
-We-will-apply-shipping-later-we-are-only-applying-handling-charges-now=We will apply shipping later, we are only applying handling charges now.
-
-Shipping-and-Handling=Shipping and Handling
-
-Tax=Tax
-
-SubTotal=SubTotal
-
-Next-Day=Next Day
-
-Second-Day=Second Day
-
-Ground=Ground
-
-Update-Tax=Update Tax
-
-Tax-Exempt--=Tax Exempt #
-
-Unit-Price=Unit Price
-
-Total-Price=Total Price
-
-
-
-Checkout=Checkout
-
-Update-Statuses=Update Statuses
-
-There-are-no-Orders-to-show=There are no Orders to show
-
-Delete-Order=Delete Order
-
-Edit-Order=Edit Order
-
-Shipping=Shipping
-
-Payment=Payment
-
-Tracking-Number=Tracking Number
-
-Facility=Facility
-
-Actions=Actions
-
-Order--=Order #
-
-Number-of-Orders=Number of Orders
-
-Reset-Search=Reset Search
-
-Invoice-Number=Invoice Number
-
-Outside-of-the-US=Outside of the US
-
-Order-Number=Order Number
-
-Order-Status=Order Status
-
-Payment-Status=Payment Status
-
-Search-Orders=Search Orders
-
-Are-you-sure-you-want-to-delete-this-order-this-cannot-be-undone=Are you sure you want to delete this order (this cannot be undone) ?
-
-View-Shopping-Cart=View Shopping Cart
-
-Add-to-Shopping-Cart=Add to Shopping Cart
-
-CHECKED=CHECKED
-
-ADD=ADD
-
-show-all=show all
-
-Show-All=Show All
-
-Product-Type=Product Type
-
-Select-Products=Select Products
-
-Delete-Discount=Delete Discount
-
-Amount=Amount
-
-Code-ID=Code ID
-
-Apply-Discount-Code=Apply Discount Code
-
-Do-you-have-a-coupon-If-so-enter-the-code-here=Do you have a coupon? If so, enter the code here
-
-QUANTITY=QUANTITY
-
-Delete-Item=Delete Item
-
-Proceed-to-CheckOut=Proceed to CheckOut
-
-Quantity=Quantity
-
-Non-Partner-Price=Non Partner Price
-
-Partner-Price=Partner Price
-
-Continue-Shopping=Continue Shopping
-
-Update-Cart=Update Cart
-
-New-Order=New Order
-
-Shopping-Cart=Shopping Cart
-
-Full-Name=Full Name
-
-search-all=search all
-
-By-First-Name-Last-Name-or-email=By First Name, Last Name or email
-
-New-Order-Select-User=New Order: Select User
-
-Select-User=Select User
-
-
-
-
-
-
-
-
-
-##Ecommerce Statuses
-
-
-
-shipped=Shipped
-
-completed=Completed
-
-
-
-## Courses
-
-
-
-#Virtual Links
-
-OR=OR
-
-click-here-to-browse=click here to browse
-
-Browse-for-an-HTML-Page=Browse for an HTML Page
-
-All-Hosts=All Hosts
-
-Applies-to=Applies to
-
-message.virtuallink.confirm.delete=Are you sure you want to delete this vantiy url (this cannot be undone) ?
-
-Edit-Virtual-Link=Edit Vanity URL
-
-View-All-Virtual-Links=View All Vanity URLs
-
-Add-New-Virtual-Link=Add New Vanity URL
-
-There-are-no-Virtual-Links-to-show=There are no Vanity URLs to show
-
-Viewing-Virtual-Links=Viewing Vanity URLs
-
-Virtual-Links=Vanity URLs
-
-Redirect-To=Redirect To
-
-prompt.virtualLinkTitle=Vanity URL Title
-
-prompt.virtualLinkURL=Vanity URL
-
-prompt.virtualLinkURI=Vanity URL Redirect To
-
-message.virtuallink.save=Vanity URL Saved
-
-message.virtuallink.delete=Vanity URL Deleted
-
-message.virtuallink.uniquelink.save=Vanity URL can't be saved. There is already another link with the same URL.
-
-create-virtual-link=Create Vanity Url
-
-create-virtual-link-permission-description= Allow users to create vanity url
-
-message.virtuallink.nopermission.save = You don't have the required permissions to create or edit the asset.
-
-Filter-by-host=Filter by host
-
-Enter-URL-to-Redirect-To=Enter URL to Redirect To
-
-
-
-#Scheduler
-
-
-
-Edit-Job=Edit Job
-
-message.Scheduler.specify.hours.minutes=Must specify each hours and/or minutes with a value bigger than 0
-
-There-are-no-Parameters-to-show=There are no Parameters to show
-
-Parameter-Name=Parameter Name
-
-Parameter-Value=Parameter Value
-
-Class-to-be-executed=Class to be executed
-
-Not-Specified=Not Specified
-
-Job-Description=Job Description
-
-Job-Name=Job Name
-
-Parameters=Parameters
-
-message.Scheduler.from.lesser.than.to=The From Hour must be lesser than To Hour
-
-message.Scheduler.weekday.select=At least one week day must be selected
-
-message.Scheduler.EVERY.option.select=At least one EVERY option must be selected
-
-message.Scheduler.AT.option.select=At least one AT option must be selected
-
-message.Scheduler.confirm.delete=Are you sure you want to delete this schedule (this cannot be undone) ?
-
-Add-New-User-Job=Add New User Job
-
-View-All-Jobs=View All Jobs
-
-Viewing-Jobs=Viewing Jobs
-
-There-are-no-Schedulers-to-show=There are no Schedulers to show.
-
-Recurrent-Campaign-job=Recurrent-Campaign
-
-User-Jobs=User Jobs
-
-message.Scheduler.delete=Schedule Deleted
-
-message.Scheduler.invalidJobName=Invalid Job Name
-
-message.Scheduler.jobAlreadyExists=Job Already Exists
-
-message.Scheduler.saved=Job Saved Successfully
-
-message.Scheduler.startDateNeeded=Start Date must be set
-
-message.Scheduler.endDateBeforeStartDate=Recurrence From Date needs to be less than To Date
-
-message.Scheduler.endDateBeforeActualDate=End Date cannot be before than Actual Date
-
-message.Scheduler.invalidJavaClass=Java Class must be set
-
-message.Scheduler.invalidJobSettings=A recurrence setting for the job is invalid.<br>Maybe the job will not start with these settings.
-
-message.Scheduler.jobExpired=This job has expired
-
-
-
-#Language Manager
-
-Editing-Language-Variables=Editing Language Variables
-
-Remove=Remove
-
-Filter=Filter
-
-edit-language=(edit language)
-
-Cancel-Changes=Cancel Changes
-
-Reset-Changes=Reset Changes
-
-Save-Changes=Save Changes
-
-Add-New-Property=Add New Property
-
-No-Properties-Found=No Properties Found
-
-Specific-country-values=Specific country values
-
-Language-Key=Language Key
-
-message.languagemanager.key.invalid=Your key is invalid. Key can only have letters, number, dashed or underscores. No spaces or other kind of characters are allowed.
-
-message.languagemanager.key.already.registered=This key is already registered in the system. Please change it before save.
-
-No-Properties-Found=No Properties Found
-
-message.languagemanager.abandon.applied.changes=You have changes already applied to your values, are you sure you want to abandon them?
-
-New-Language=New Language
-
-descriptive=(descriptive)
-
-Country-Code=Country Code
-
-Language-Code=Language Code
-
-Are-you-sure-you-want-to-delete-this-language=Are you sure you want to delete this language ?
-
-Edit-Default-Language-Variables=Edit Default Language Variables
-
-Add-New-Language=Add New Language
-
-View-All-Languages=View All Languages
-
-Languages=Languages
-
-Add-Language=Add Language
-
-All-Languages=All Languages
-
-message.languagemanager.save=Languages Files Saved
-
-message.languagemanager.key.error=Your key is invalid. Key can only have letters, number, dashed or underscores. No spaces are allowed.
-
-message.languagemanager.language_save=Language Saved
-
-message.languagemanager.languagenotsaved=Language Not Saved. There is already another language with the same language code and country code.
-
-prompt.languageCode=language code
-
-prompt.countryCode=country code
-
-prompt.language=language
-
-prompt.country=country
-
-
-
-
-
-#struts
-
-error.inquiryUserExists=This email / username is already in our database.  If you would like to retrieve your password, <A href\="/dotCMS/forgotPassword">click here</a>
-
-error.invalidAddress=This Address id is invalid
-
-error.oneAddressRequired=You need to have at least one address on record
-
-error.passwordsDontMatch=The passwords you entered do not match.
-
-error.cartAlreadyProcessed=This order has already been processed
-
-
-
-prompt.address1=Address 1
-
-prompt.city=City
-
-prompt.country=Country
-
-prompt.zip=Zip/Postal Code
-
-prompt.phone=Phone
-
-prompt.addressTitle=Address Title
-
-prompt.firstName=First Name
-
-prompt.lastName=Last Name
-
-prompt.email=Email Address
-
-prompt.password=Password
-
-prompt.password2=Password Confirm
-
-prompt.creditCardType=Credit Card Type
-
-prompt.creditCardNumber=Credit Card Number
-
-prompt.cvv2Code=CVV Code
-
-
-
-prompt.mailingAddress1=Mailing Address 1
-
-
-
-prompt.billingCity=Billing Address City
-
-prompt.billingCountry=Billing Address Country
-
-prompt.billingZip=Billing Address Zip
-
-prompt.billingPhone=Billing Address Phone
-
-
-
-message.login.required=Please login now or <A href="/cms/createAccount">create a new account</a>
-
-message.Logout.Successful=Logout Successful
-
-message.Login.Successful=Login Successful
-
-message.addressSaved=Your contact information has been saved.
-
-message.addressDeleted=Addressed Deleted
-
-
-
-
-
-error.send_email=An error has ocurr while sending the email. Please, try again.
-
-
-
-message.myaccount.mailinglists.updated=Mailing list subscriptions updated
-
-
-
-# User Clicks
-
-
-
-Time-Spent-on-Page=Time Spent on Page
-
-Click-Number=Click Number
-
-Remote-Address=Remote Address
-
-Initial-Referer=Initial Referer
-
-Clickstream-Detail=Clickstream Detail
-
-This-user-has-not-logged-on-to-the-site=This user has not logged on to the site.
-
-Visit=Visit
-
-User-Clicks-for=User Clicks for
-
-s-Profile='s Profile
-
-Choose-User-to-view-statistics-on=Choose User to view statistics on.
-
-user-click-detail=User Click History Detail
-
-user-clicks=User Clicks
-
-
-
-#Registrations
-
-
-
-#Mailing List Builder
-
-view-mailinglistbuilder-box-title=Users List
-
-message.mailinglistbuilder.save=Mailing List Saved
-
-view-mailinglistbuilder-search-box-title=Search Form
-
-message.mailinglistbuilder.nolist=No list selected
-
-message.mailinglistbuilder.subscribers.removed=Subscribers Removed
-
-message.mailinglistbuilder.groups-roles.updated=Groups and Roles have been updated
-
-message.mailinglistbuilder.groups-roles.not-updated=Groups and Roles have not been updated
-
-
-
-##Events
-
-edit-event=Add/Edit Event
-
-edit-recurance=Edit Recurance
-
-message.event.saved=Event Saved
-
-prompt.title=Event Title
-
-message.event.vcalendar.email_sent=An email with this event has been sent!
-
-
-
-##Events registration
-
-
-
-##Knowledge Center Online
-
-
-
-##WorkFlows
-
-Comment-By=Comment By
-
-Are-you-sure-you-want-change-the-task-status=Are you sure you want change the task status?
-
-allwf=all
-
-newwf=new
-
-OPEN=OPEN
-
-RESOLVED=RESOLVED
-
-CANCELLED=CANCELLED
-
-New-Task=New Task
-
-Add-Edit-Task=Add/Edit Task
-
-Edit-Task=Edit Task
-
-Reopen-Task=Reopen Task
-
-Cancel-Task=Cancel Task
-
-Delete-Task=Delete Task
-
-cancel-task=Cancel Task
-
-Resolve-Task=Resolve Task
-
-View-Task=View Task
-
-Create-Task=Create Task
-
-Save-Task=Save Task
-
-prompt.workflowTask.title=Title
-
-prompt.workflowTask.description=Description
-
-message.workflow.saved=Task Saved
-
-message.workflow.deleted=Task Deleted
-
-message.workflow.unarchive.succes=UnArchive Succeeded
-
-message.workflow.Task.edited=Task Edited<br>
-
-message.workflow.archive.succes=Archive Succeeded
-
-message.workflow.unpublish.succes=Un-Publish Succeeded
-
-Due-Date=Due Date
-
-Assignee=Assignee
-
-Assign-To-Me=Assign to Me
-
-Nobody-Role=Nobody (Role
-
-No-Tasks-Found=No Tasks Found
-
-Please-select-a-user-or-role-to-assign-the-task=Please select a user or role to assign the task.
-
-View-Workflow-Tasks=View Workflow Tasks
-
-Add-New-Task=Add New Task
-
-Are-you-sure-you-want-to-publish-this-Associated-Type=Are you sure you want to publish this Associated Type?
-
-Are-you-sure-you-want-to-un-publish-this-Associated-Type=Are you sure you want to un-publish this Associated Type?
-
-Are-you-sure-you-want-to-archive-this-Associated-Type=Are you sure you want to archive this Associated Type?
-
-Are-you-sure-you-want-to-un-archive-this-Associated-Type=Are you sure you want to un-archive this Associated Type?
-
-Are-you-sure-you-want-to-delete-this-workflow-task=Are you sure you want to delete this workflow task?.This operation could not be undone.
-
-Workflow-Task-Detail=Workflow Task Detail
-
-Created-on=Created on
-
-Nobody=Nobody
-
-Assigned-To=Assigned To
-
-Modified-on=Modified-on
-
-Available-Workflow-Actions=Available Workflow Actions
-
-Resolve=Resolve
-
-To-Me=To Me
-
-Edit-this-Task= Edit this Task
-
-comment-on-task=comment on task
-
-Post-a-Comment=Post a Comment
-
-Reopen-Task=Reopen Task
-
-Delete-Task=Delete Task
-
-Upload-file=Upload file
-
-Attach-file=Attach File
-
-Attached-Files=Attached Files
-
-Attach=Attach
-
-Change-History=Change History
-
-View/Hide-History=View/Hide History
-
-There-are-no-history-yet-on-this-task=There are no history yet on this task.
-
-Filtered-Tasks=Filtered Tasks
-
-Created-By=Created By
-
-Assigned-To=Assigned To
-
-Created-between=Created between
-
-Enable-Created-Date-Search=Enable Created Date Search
-
-Modified-between=Modified between
-
-Enable-Modified-Date-Search=Enable Modified Date Search
-
-No-Tasks-Found=No Tasks Found
-
-open-tasks=Open Tasks
-
-resolved-tasks=Resolved Tasks
-
-cancelled-tasks=Cancelled Tasks
-
-Page-or-Content=Page or Content
-
-View-Content=View Content
-
-View-Page=View Page
-
-
-
-
-
-##CMS MAINTENANCE Portlet Messages
-
-message.cmsmaintenance.cache.flushcache=The cache has been flushed
-
-message.cmsmaintenance.cache.flushallcache=All caches have been flushed
-
-message.cmsmaintenance.cache.deletefiles=The files have been deleted
-
-message.cmsmaintenance.cache.indexrebuilt=Building index in background, it could take a while to index all the content
-
-message.cmsmaintenance.cache.failedtorebuild=Index rebuild failed because there is another rebuild task executing right now.
-
-message.cmsmaintenance.cache.indexoptimized=Contents Index Optimized
-
-message.cmsmaintenance.cache.flushmenucaches=The menu files have been deleted
-
-View-Maintenance-Tasks"=View Maintenance Tasks
-
-Indexation-start-time=Indexation start time
-
-File-Upload-Done=File Upload Done Failed
-
-File-Upload-Failed=File Upload Failed
-
-Please-specify-a-search-string=Please specify a search string
-
-Are-you-sure=Are you sure?
-
-Please,-enter-a-valid-date=Please, enter a valid date
-
-started-at=started at
-
-and-ended-at=and ended at
-
-Current-item-is=Current item is
-
-of=of
-
-items=items
-
-items-the-current-progress-is=items the current progress is
-
-and-has-been-fixed=% and has been fixed
-
-The-start-time-was=The start time was
-
-and-has-elapsed=and has elapsed
-
-left=left
-
-Do-you-want-to-fix-assets-inconsistencies=Do you want to fix assets inconsistencies? \\n This operation can't be undone.
-
-Working=Working... Please wait
-
-Fixing-process-failed.Check-the-server-log=Fixing process failed. Check the server log.
-
-Do-you-want-to-drop-all-old-assets=Do you want to drop all old assets? \\n This operation can't be undone.
-
-Process-in-progress=Process in progress, fixing asset inconsistencies and dropping old assets, please be patient and dont leave this page to see the result...
-
-old-asset-versions-found-and-removed-from-the-system=old asset versions found and removed from the system.
-
-Database-inconsistencies-found.-The-process-was-cancelled=Database inconsistencies found. The process was cancelled.
-
-Remove-process-failed.-Check-the-server-log=Remove process failed. Check the server log.
-
-The-Task-perform-was=The Task perform was
-
-The-total-of-assets-to-change-is=. The total of assets to change is
-
---and--=and
-
-assets-were-succesfully-fixed= assets were succesfully fixed
-
-and-ended-on= and ended on
-
-No-Tasks-were-executed=No Tasks were executed
-
-
-
-
-
-Reindex-Progress=Reindex Progress
-
-New-index-directory-path=New index
-
-none=none
-
-content-indexed=content indexed
-
-Current-index-directory=Current index
-
-Content-indexed-last-run=Content indexed last run
-
-File-to-import=File to import
-
-Replace=Replace
-
-Execute=Execute
-
-Cache=Cache
-
-Flush-All-Caches=Flush All Caches
-
-Static-File-Store=Static File Store
-
-Number-of-Files=Number-of-Files
-
-Delete-All-Files=Delete All Files
-
-Upload-xml-or-zip-file=Upload xml or zip file
-
-Delete-Menu-Cache=Delete Menu Cache
-
-Working-Directory=Working Directory
-
-Live-Directory=Live Directory
-
-Menus-File-Store=Menus File Store
-
-Content-Index-Tasks=Content Index Tasks
-
-Reindex=Reindex
-
-Rebuild-Whole-Index=Rebuild Whole Index
-
-Reindex-Structure(s)=Reindex-Structure(s)
-
-Optimize-Index-Info=The optimize process basically optimizes the index for faster search operations. Click <a href='http://www.elasticsearch.org/guide/reference/api/admin-indices-optimize.html' target='_blank'>here</a> for more information
-
-Optimize-Index=Optimize Index
-
-Optimize-Done=Finished Optimization process
-
-A-reindexation-process-is-in-progress=A full reindexation is in progress.
-
-Import/Export-dotCMS-Content=Import/Export dotCMS Content
-
-Backup-to-Zip-file=Backup to Zip file
-
-Backup-Data-Only= Backup Data Only
-
-Backup-Data/Assets=Backup Data/Assets
-
-Download-Data/Assets=Download Data/Assets
-
-Download-Zip-file=Download ZIP File
-
-Download-Data-Only=Download Data Only
-
-It's-recommended-to-have-a-fresh=It's recommended to have a fresh cms assets and database backup before execute this task.
-
-This-utility-will-fix-assets-inconsistencies=This utility will fix assets inconsistencies
-
-This-task-will-delete-your-dotcms-database-data=This task will delete your dotcms database data,import the xml data, and then log you out.
-
-Search-And-Replace-Utility=Search And Replace Utility
-
-This-utility-will-do-a-find-and-replace=This utility will do a find and replace of ALL the text occurrences from contentlets (body, summary, other_text), links (url), containers (pre_loop, code, post_loop), templates (body) and htmlpages (redirects). We recommend you make a DB backup before using this utility.</b>
-
-Please-specify-the-following-parameters-and-click-replace=Please specify the following parameters and click replace:
-
-String-to-find=String to find
-
-Replace-with=Replace with
-
-Fix-Assets-Inconsistencies=Fix Assets Inconsistencies
-
-Fix-Assets-Inconsistencies=Fix Assets Inconsistencies
-
-Drop-Old-Assets-Versions=Drop Old Assets Versions
-
-Drop-Old-Assets-Versions-background=Old Assets Versions are being dropped in the background. Please allow a few minutes for these changes to take effect.
-
-This-utility-will-remove-old-versions-of-contentlets=This utility will remove old versions of contentlets, containers, templates, links and assets, that are older than the date specified. It won't touch live and working versions of the assets. This process will check for assets inconsistencies before starts to remove old version. It is recommended that you do a reindex of your content after the crop is done.
-
-Remove-assets-older-than=Remove assets older than
-
-This-utility-will-remove-contentlets-from-a-list-of-comma-separated-identifier=This utility will remove contentlets from a list of comma separated identifiers
-
-Place-list-here=Place list here
-
-Delete-Contentlets=Delete Contentlets
-
-Do-you-want-to-delete-this-contentlet-s=Do you want to delete this contentlet(s)?
-
-Process-in-progress-deleting-contentlets=Process in progress, deleting contentlets, please be patient and dont leave this page to see the result...
-
-Please-enter-a-identifiers-list=Please enter a valid Identifiers list separated by a comma
-
-The-following=The following
-
-contentlets-were-succesfully-deleted=contentlets were succesfully deleted
-
-contentlets-were-not-found=contentlets were not found
-
-contentlet-was-not-found=contentlet was not found
-
-contentlet-s-could-not-be-deleted-because-the-contentlet-is-required-by-another-piece-of-content=contentlet(s) could not be deleted because the contentlet is required for another piece of content
-
-contentlet-s-could-not-be-deleted-because-the-user-does-not-have-the-necessary-permissions=contentlet(s) could not be deleted because the user does not have the necessary permissions
-
-
-
-# threads in cmsmaintenance
-
-threads-tab-title=Threads
-
-thread-tab-reload=Reload Threads
-
-thread-tab-reload-sysinfo=Reload Sys Info
-
-
-
-# logged users in cmsmaintenance
-
-logged-users-tab-title=Logged Users
-
-logged-users-tab-killsession=Invalidate
-
-logged-users-tab-killed=Session succesfully invalidated
-
-logged-users-tab-notkilled=Error Invalidating Session
-
-logged-users-reload-error=Error loading users
-
-logged-users-reload=Reload Users
-
-
-
-#Web Registration
-
-message.registration.activation.email=Thank you for your registration. To complete the registration process, please follow the instructions sent to your email account.
-
-message.registration.confirmation=Thank you for your registration
-
-error.registration.unknown=An unknown error has occurred during the registration process. Please contact the administrator for more help.
-
-
-
-##Biography Messages
-
-
-
-##Structure & Field Message.
-
-
-
-URL-Map-Pattern-hint1=Surround field variables with {} to set search parameters dynamically <br/><br/>Example : /docs/{sinceVersion}/{wikiTitle} would map the structure <br/>to /docs/anything/anything but would return to your detail page the <br/>specific content matching the sinceVersion and wikiTitle. </span>
-
-Structures-Relationships=Structures Relationships
-
-Element-Type=Element Type
-
-Reset-Review-in-All-Contents=Reset Review Date
-
-structure-name-already-exist=structure with name {0} already exist.
-
-Required=Required
-
-Textarea=Textarea
-
-Text=Text
-
-Binary=Binary
-
-Custom-Field=Custom Field
-
-Host-Folder=Host or Folder
-
-Category=Category
-
-Browse-Page=Browse Page
-
-Enable-Review=Enable Reviews
-
-Detail-Page=Detail Page
-
-Map-URL=Map URL
-
-URL-Map-Pattern=URL Map Pattern
-
-Structure-Type=Structure Type
-
-Structure-show-System=Show System
-
-Save-Field=Save Field
-
-Unique=Unique
-
-Show-in-listing=Show in listing
-
-Indexed=Indexed
-
-System-Indexed=System Indexed
-
-User-Searchable=User Searchable
-
-Hint=Hint
-
-Default-Value=Default Value
-
-URL-Pattern=URL Pattern
-
-No-HTML=No HTMLt
-
-US-Phone=US Phone
-
-US-Zip-Code=US Zip Code
-
-Letters-only=Letters only
-
-Numbers-only=Numbers only
-
-Select-validation=Select validation
-
-Validation-RegEx=Validation RegEx
-
-System-Field=System Field
-
-Section-Divider=Section Divider
-
-Whole-Number=Whole Number
-
-True-False=True/False
-
-Data-Type=Data Type
-
-Checkbox=Checkbox
-
-Constant-Field=Constant Field
-
-dotCMS-Tab=dotCMS Tab
-
-Divider=Divider
-
-Field=Field
-
-Variable-ID=Variable/ID
-
-Add-Edit-Field=Add/Edit Field
-
-Relationships-Field=Relationships Field
-
-Permissions-Field=Permissions Field
-
-Categories-Field=Categories Field
-
-Tab-Divider=Tab Divider
-
-Line-Divider=Line Divider
-
-Hidden-Field=Hidden Field
-
-WYSIWYG=WYSIWYG
-
-Textarea=Textarea
-
-Multi-Select=Multi Select
-
-Select=Select
-
-Radio=Radio
-
-Date-and-Time=Date and Time
-
-Time=Time
-
-Finish=Finish
-
-Child-Required=Child Required
-
-Is-a-Child-Required=Is a Child Required
-
-Is-a-Parent-Required=Is a Parent Required
-
-Many-to-Many=Many to Many
-
-One-to-Many=One to Many
-
-Relation=Relation
-
-Child-Relation-Name=Child Relation Name
-
-Parent-Relation-Name=Parent Relation Name
-
-Parent-Structure=Parent Structure
-
-Child-Structure=Child Structure
-
-Add/Edit-Relationship=Add/Edit Relationship
-
-Save-Structure=Save Structure
-
-Delete-Structure-and-Content=Delete Structure and Content
-
-Delete-Form-and-Entries=Delete Form and Entries
-
-Save-Form=Save Form
-
-Reorder-Fields=Reorder Fields
-
-Add-New-Field=Add New Field
-
-Label=Label
-
-Display=Display
-
-Variable=Variable
-
-Index-Name=Index Name
-
-Show-in-List=Show in List
-
-Drag-and-drop-the-items-to-the-desired-position-order=Drag and drop the items to the desired position order
-
-Select-a-Role=Select a Role
-
-Reviewer-Role=Reviewer Role
-
-message.structure.delete.fields=Are you sure you want to delete this field on all the content stored in it?
-
-message.structure.reset.intervals=Are you sure you want to reset the review intervals on all the contents of this kind of structure?
-
-message.structure.delete.really.structure.and.content=Are you REALLY SURE you want to delete this structure and all the content associated with it?
-
-message.structure.delete.structure.and.content=Are you sure you want to delete this structure and all the content associated with it? This can not be undone.
-
-There-are-no-fields-to-display=There are no fields to display
-
-All-order-fields-must-be-integers=All order fields must be integers
-
-add-new-structure=add new structure
-
-There-are-no-Structures-to-display=There are no Structures to display
-
-Add-New-Relationship=Add New Relationship
-
-View-all-Relationships=View all Relationships
-
-Add-New-Structure=Add New Structure
-
-Add-Edit-Structure=Add / Edit Structure
-
-View-all-Structures=View all Structures
-
-Structures=Structures
-
-There-are-not-content-relationships-to-display=There are not content relationships to display
-
-Parent-Required=Parent Required
-
-Cardinality=Cardinality
-
-Relationship-Name=Relationship Name
-
-message.structure.delete.relationship=Are you sure you want to delete this relationship and all the current associations made with it? (this can not be undone)
-
-Default=Default
-
-Any-Structure-Type=Any Structure Type
-
-New-Relationship=New Relationship
-
-All-Relationships=All Relationships
-
-New-Structure=New Structure
-
-All-Structures=All Structures
-
-Forms-and-Form-Builder=Forms & Form Builder
-
-Forms-and-Form-Builder-in-Enterprise=The forms and form builder tools are only available in dotCMS Standard and Enterprise Editions.  From here, you can:
-
-New-Form=New Form
-
-All-Forms=All Forms
-
-Add-New-Form=Add New Form
-
-Edit-Form=Edit Form
-
-View-all-Forms=View all Forms
-
-Forms=Forms
-
-Form-Name=Form Name
-
-
-
-
-
-Learn-more-about-dotCMS-Enterprise=Learn more about dotCMS Enterprise
-
-Request-a-free-trial-license=Request a free trial license of dotCMS Enterprise.
-
-Contact-Us-for-more-Information=Contact us for more information.
-
-Still-use-legacy-form-builder=Still Use the Legacy Form Builder (you can also get to it in the reports screen).
-
-watch-easy-form-creation=Watch and see how easy it is to create and use forms in dotCMS 1.9!
-
-There-are-no-Forms-to-display=There are no Forms to display
-
-There-are-not-Structures-to-display=There are not Structures to display
-
-Inode=Inode
-
-
-
-Structure-Name=Structure Name
-
-message.structure.name=Structure Name
-
-message.field.fieldName=Label
-
-message.field.fieldType=Display Type
-
-message.field.dataType=If the Display Type is Text, Image, Link or File the "Data Type" field is mandatory
-
-message.field.values=If the Display Type is Select, Radio, Checkbox or Javascript the "Values" field is mandatory
-
-message.structure.savestructure=The Structure has been saved
-
-message.structure.deletestructure=The Structure has been deleted
-
-message.structure.notdeletestructure=The default structure could not be deleted
-
-message.structure.notdeletestructure.container=Structure can't be deleted because the following containers are using it:
-
-message.structure.cantdelete=Delete structure
-
-message.structure.savefield=The Field has been saved
-
-message.structure.nodatatype=There aren't any more Data Types available for the one selected, please choose another one and click on save again.
-
-message.structure.deletefield=The Field has been deleted
-
-message.structure.deletefield.error=The Field couldn't be deleted
-
-message.structure.reorderfield=The Fields have been reordered
-
-message.structure.defaultstructure=The default structure has been set
-
-warning.structure.notsearchable=The structure doesn't contain any searchable fields
-
-message.relationship.saved=The Relationship has been saved
-
-message.relationship.deleted=The Relationship has been deleted
-
-message.relationship.parentrelationname=Parent Relation Label
-
-message.relationship.childrelationname=Child Relation Label
-
-message.relationship.required=Some relationship is required
-
-message.relationship.required_ext=These relationships have the following errors: {0}
-
-error.relationship.same.relation.exist=Another relationship with the same relation names already exist
-
-error.relationship.same.parent.child.name=You should name your parent and child sides of the relationship differently
-
-warning.object.isfixed=You are currently viewing a system object, some fields might not be available for editing.
-
-error.invalid.child.category=The supplied child categories list contains 1 or more invalid categories.
-
-message.structure.duplicate.categories_tab=You can only have 1 Categories Tab field per structure.
-
-message.structure.duplicate.permissions_tab=You can only  have 1 Permissions Tab field per structure.
-
-message.structure.duplicate.relationships_tab=You can only have 1 Relationships Tab field per structure.
-
-message.structure.duplicate.velocity_var_name=Please enter a new velocity variable name, the one entered is already in use by another field in the same structure.
-
-message.structure.duplicate.host_or_folder.field=You can only have 1 host or folder Field per structure.
-
-message.structure.duplicate.categoryfield=A structure can't have a related Category Group and a Category Field at the same time please try to move the Category Group as a Field,  because Category Groups are deprecated
-
-message.categorygroup.depricated=Category Groups have been deprecated and will no longer be supported in future releases.
-
-
-
-##Web Forms reports
-
-message.webforms.content.deleted=Content deleted
-
-
-
-##Web Events
-
-message.webevent.saved=The Event/Institute has been saved
-
-message.webevents.deleted=The Event/Institute has been deleted
-
-add-webevent=Add New Event/Institute
-
-edit-webevent=Add/Update Event/Institute
-
-message.webeventlocation.saved=The Location has been saved
-
-message.webeventlocation.deleted=The Location has been deleted
-
-add-webevent-location=Add New Event/Institute Location
-
-edit-webevent-location=Add/Update Event/Institute Location
-
-message.webevent.title=Title of Event
-
-message.webevent.description=Description
-
-message.webeventlocation.city=City
-
-message.webeventlocation.state=State
-
-message.webeventlocation.startdate=Start Date
-
-message.webeventlocation.enddate=End Date
-
-message.webeventlocation.partnerPrice=Partner Price
-
-message.webeventlocation.nonPartnerPrice=Non-Partner Price
-
-message.webeventlocation.partnerPrice.mask=Partner Price should only contain numbers
-
-message.webeventlocation.nonPartnerPrice.mask=Non-Partner Price should only contain numbers
-
-message.webevent.reorder=The Events have been reordered
-
-message.webeventlocation.startDateAfterendDate=Start Date needs to be before End Date
-
-
-
-#User Manager
-
-Select-Below=Select Below
-
-Users-Added-to=Users Added to
-
-users-tagged-as=users tagged as
-
-user-accounts-updated=user accounts updated
-
-new-user-accounts-created<br>=new user accounts created<br>
-
-Users-uploaded-successfully-br-br=Users uploaded successfully<br><br>
-
-Error-creating-user-with-email=Error creating user with email
-
-Invalid-Email=Invalid Email
-
-user.duplicated.email.line=- line #
-
-Duplicated-Email=Duplicated Email
-
-Missing-User-ID-on-line=Missing User ID on line #
-
-Missing-Email-Address-on-line=Missing Email Address on line #
-
-Missing-Last-Name-on-line=Missing Last Name on line #
-
-Missing-First-Name-on-line=Missing First Name on line #
-
-Errors-loading-users-br-br=Errors loading users<br><br>
-
-edit_worflow.history.file.added=File Added
-
-edit_worflow.history.to= to
-
-edit_worflow.history.task.assigned=Task Assigned from
-
-edit_worflow.history.file.removed=File Removed
-
-edit_worflow.history.comment.added=Comment added: <br>
-
-edit_worflow.history.status_changed=Status changed from
-
-Home=Home
-
-Work=Work
-
-N-A=N/A
-
-Categories-title=Categories
-
-Address-Phone=Address / Phone
-
-Role-Permission=Role Permission
-
-Other-User-Information=Other User Information
-
-Work-Address=Work Address
-
-Home-Address=Home Address
-
-Mailing-Address=Mailing Address
-
-Challenge-Question-Answer=Challenge Question<br>Answer
-
-Challenge-Question=Challenge Question
-
-New-Password-again=New Password again
-
-New-Password=New Password
-
-Username-E-mail-address=Username / E-mail address
-
-Edit-Personal-Information=Edit Personal Information
-
-message.usermanager.challenge.question.invalid=Challenge Question Answer is invalid.
-
-message.usermanager.select.challenge.question=A Challenge Question must be selected.
-
-message.usermanager.warning.roles=You Are Deselecting one of your roles!
-
-Current-Fields=Current Fields
-
-Search-Fields=Search Fields
-
-The-CSV-file-must-be-in-the-following-format=The CSV file must be in the following format
-
-One-line-for-each-record=One line for each record.
-
-Fields-separated-by-comma=Fields separated by comma.
-
-Fields-must-be-in-this-order=Fields must be in this order
-
-message.usermanager.fields.order=First Name, Middle Name, Last Name, Email Address, User Password, Date Of Birth, Address Street1, Address Street2, Address City, Address State, Address Zip, Address Country, Phone Number, Fax Number, Cell Number, *User ID
-
-message.usermanager.fields.required=First Name, Last Name, Email Address, *User ID. 
-
-Required-Auth-Type-User-ID=*Required only If Authentication Type is set to UserID under CMS Admin - Company
-
-Optional-may-be-omitted=Optional, may be omitted
-
-message.usermanager.fields.omitted=Middle Name, User Password, Date Of Birth, Address Street1, Address Street2, Address City, Address State, Address Zip, Address Country, Phone Number, Fax Number, Cell Number
-
-Select-the-roles-from-the-list-below-that-uploaded-users-will-belongs=Select the roles from the list below that uploaded users will belongs.
-
-Select-the-groups-from-the-list-below-that-uploaded-users-will-belongs=Select the groups from the list below that uploaded users will belongs.
-
-Select-the-roles-from-the-list-below-that-will-have-Read-and-Write-permissions-over-the-newly-uploaded-users=Select the roles from the list below that will have Read and Write permissions over the newly uploaded users.
-
-Save-or-append-your-users-to-a-Mailing-List=Save or append your users to a Mailing List
-
-Tag-your-new-users-optional=Tag your new users (optional)
-
-Click-here-to-download-a-csv-sample-file=Click here to download a CSV sample file
-
-Need-more-info-about-file-format=Need more info about file format?
-
-Update-Duplicated-Users=Update Duplicated Users
-
-Ignore-Column-Headers=Ignore Column Headers
-
-Users-CSV-File=Users (CSV File)
-
-message.usermanager.alert.select.Mailinglist=A Mailing List has to be selected
-
-message.usermanager.alert.Mailinglist.title.mandatory=The Mailing List Title is mandatory
-
-Please-select-the-Roles-that-will-have-permissions-to-View-or-Modify-this-user=Please select the Roles that will have permissions to View or Modify this user
-
-Delete-Filter=Delete Filter
-
-Save-Criteria-as-Filter=Save Criteria as Filter
-
-User-Filter-Title=User Filter Title
-
-Add-Role-Permissions-to-Search-Criteria=Add Role Permissions to Search Criteria
-
-Remove-results-from-list=Remove results from list
-
-Append-results-to-a-list=Append results to a list
-
-Save-results-as-New-List=Save results as New List
-
-Use-search-criteria-as-User-Filter=Use search criteria as User Filter
-
-Existing-Mailing-List=Existing Mailing List
-
-New-Mailing-List-Title=New Mailing List Title
-
-Use-search-results-as-Mailing-List=Use search results as Mailing List
-
-message.usermanager.delete.userfilter=Are you sure you want to delete this user filter ?
-
-message.usermanager.alert.title.userfilter=Please enter a title for User Filter.
-
-message.usermanager.remove.list=Are you sure do you want to remove from list?
-
-message.usermanager.append.list=Are you sure do you want to append to list?
-
-message.usermanager.alert.title=Please enter a title for mailing list.
-
-message.usermanager.confirm.create.empty.mailinglist=You are trying to create an empty mailing list. Are you sure you want to continue?
-
-View-Users-List=View Users List
-
-Assign-Roles-to-User-List-this-will-remove-all-currently-assigned-Roles=Assign Roles to User List (this will remove all currently assigned Roles)
-
-Assign-Groups-to-User-List-this-will-remove-all-currently-assigned-Groups=Assign Groups to User List (this will remove all currently assigned Groups)
-
-Assign-Groups=Assign Groups
-
-Assign-Roles=Assign Roles
-
-Delete-Users=Delete Users
-
-Add-Tag=Add Tag
-
-Remove-Tag=Remove Tag
-
-Users-Found=Users Found
-
-message.usermanager.delete.user.confirm=Are you sure you would like to delete this user?
-
-users-on-all-pages-are-selected=users on all pages are selected.
-
-users-on-this-page-are-selected=users on this page are selected.
-
-message.usermanager.confirm.delete.users=Are you sure you want to delete all the selected users ?
-
-Load-Users-title=Load Users
-
-Load-Users=Load Users
-
-Add-New-User=Add New User
-
-Search-Users=Search Users
-
-Tags-are-descriptors-that-you-can-assign-to-users-Tags-are-a-little-bit-like-keywords=Tags are descriptors that you can assign to users. <br>Tags are a little bit like keywords.
-
-Type-your-tag-You-can-enter-multiple-comma-separated-tags=Type your tag. You can enter multiple comma separated tags.
-
-Visited-Web-Site=Visited Web Site
-
-loadusers-usermanager-box-title=Load Users
-
-view-usermanager-search-box-title=Search Form
-
-Edit-usermanager-userinfo-box-title=User Information
-
-message.usermanager.saved=User Information Saved
-
-message.usermanager.deleted=User Deleted
-
-error.usermanager.form.mandatory = The {0} is mandatory.
-
-error.usermanager.form.verifyPassword = The Password and Verify Password must have the same value.
-
-error.usermanager.form.setPassword = The Password and Verify Password fields are required for a new user.
-
-error.usermanager.form.format = The {0} does not have a valid format.
-
-current.usermanager.password.incorrect = Current Password is incorrect
-
-error.forgotPasswordClickHere= This e-mail address is already registered.
-
-error.userExists = The user already exists
-
-message.usermanager.users.deleted=Users Deleted
-
-message.usermanager.users.not-deleted=Users have not been deleted
-
-message.usermanager.assigntouserlist=Assign To User List
-
-
-
-#facility
-
-message.facility.saved=Your facility has been saved
-
-message.facility.deleted=Facility has been deleted
-
-message.facilities.deleted=Facilities have been deleted
-
-
-
-#Create Account
-
-message.createaccount.success=Your account has been saved
-
-message.createaccount.failure=Your account couldn't be created
-
-
-
-#Comments
-
-message.comment.success=Your comment has been saved
-
-message.comment.failure=Your comment couldn't be created
-
-message.comment.delete=Your comment has been delete
-
-
-
-#mailing list
-
-
-
-
-
-
-
-error.invalid.credit.card.expiration=Your Credit Card has expired
-
-
-
-error.form.mandatory = The {0} is mandatory.
-
-error.form.format = The {0} does not have a valid format.
-
-error.form.unique = The {0} must be unique, please change the value and try again.
-
-
-
-error.form.verifyPassword = The Password and Verify Password must have the same value.
-
-error.form.length = The {0} length must be {1} characters.
-
-error.invalid.state.US = You must select a valid State of United States of America.
-
-
-
-error.attendee.already.registered=An attendee with the same email address was already registered.
-
-error.user.not.found=The e-mail address or password is incorrect.
-
-error.invalid.credit.card.number=Invalid Credit Card Number.
-
-error.cc_processing.card.denied=Your credit card was declined, institution message: {0}.
-
-error.cc_processing.card.approved=Your credit card was aproved.
-
-error.invalid.credit.card.expiration=Your Credit Card has expired
-
-error.cc_processing.communication.error=The system is unavailable. The system is sometimes unavailable in the evenings, and on holidays and Sundays for system maintenance. Please try again later.
-
-error.cc_processing.invalid.card.data=Your credit card information is invalid. Please review and update your credit card information .
-
-error.cc_processing.unknown=A unknown error ocurred trying to process your registration.
-
-error.cc_processing.timeout=A Time Out error ocurred trying to process your registration. Please try again later.
-
-error.web_event.registration.already.processed=A previous order has been already processed!! Please check if your order was sucessfully registered in <a href="/dotCMS/myAccount">your profile</a> section.
-
-error.web_event.registration.already.processed2=A previous order has been already processed!! This is your previous order.
-
-dotmarketing.webregistration.updated = Registration information updated.
-
-error.dotmarketing.webattendee.updated = You need to select an Attendee to update his/her information.
-
-error.productDetail.saved= Product Order Saved
-
-dotmarketing.webattendee.updated = Attendee information updated.
-
-
-
-error.webregistration.location=You need to select a location
-
-message.shoppingcart.added=Item has been added to your Shopping Cart
-
-error.login.webevent=Before you can register for this event, please login to the site.<br>If you do not have a login, please create an account now.<br>Once you have logged in, you will be able to register multiple individuals.
-
-
-
-## Communications
-
-There-is-not-virtual-links-to-show=There are no vanity urls to show
-
-Variables-used-to-replace-user-information=Variables used to replace user information
-
-Edit-Communication=Edit Communication
-
-External-Communication-Identifier=External Communication Identifier
-
-Communication-Title=Communication Title
-
-Type-Of-Communication=Type Of Communication
-
-This-email-address-is-not-being-checked-for-bounces=This email address is not being checked for bounces.  You can still use it but your campaign report will not show email bounce rates.  The following emails are currently setup for bounce reporting
-
-There-are-no-communications-to-view=There are no communications to view
-
-You-have-to-select-at-least-one-communication=You have to select at least one communication!
-
-Are-you-sure-you-want-to-delete-all-the-selected-communications=Are you sure you want to delete all the selected communications ?
-
-Are-you-sure-you-want-to-delete-this-communication-(this-cannot-be-undone)=Are you sure you want to delete this communication (this cannot be undone) ?
-
-View-All-Communications=View All Communications
-
-Create-New-Communication=Create New Communication
-
-error.communicationsTitle=Communication Title is required
-
-error.communicationsFromName=From Name is required
-
-error.communicationsFromEmail=From Email is required
-
-error.communicationsSubject=Email Subject is required
-
-error.communicationsTextMessage=HTML / Alternate Text is required
-
-error.communicationsTrackBackLinkInode=Track Back Link is required
-
-message.communications.saved=Communications Saved
-
-message.communications.deleted=Communications Deleted
-
-message.communications.not-deleted=Error deleting Communications
-
-error.communicationsTextAlert=Alert Text is required
-
-error.communications.not-saved=Error saving Communications
-
-error.communicationsTextAlert.maximumLength=Error, value too large for Alert Text
-
-
-
-#Contact Us
-
-message.contactUsThankYou=Thank you for your interest
-
-message.contactUsError=An error has ocurred, please try again later
-
-
-
-
-
-## User Profile Additional Information
-
-additional_info=Additional Information
-
-user.profile.var1=Facebook Id
-
-user.profile.var2=Twitter Id
-
-user.profile.var3=Open Id
-
-user.profile.novars=Additional information fields have been disabled
-
-role_permission=Role Permissions
-
-
-
-##  Product Manager
-
-
-
-Add/Edit-Product=Add/Edit Product
-
-Generate-Report=Generate Report
-
-Ecommerce-Edit-Product-Manager=Ecommerce Edit Product Manager
-
-view-products=view products
-
-add-product=add product
-
-hello,-I-am-maximized-product-manager-view=Hello, I am maximized product manager view
-
-Hello-I-am-minimized-product-manager=Hello, I am minimized product manager
-
-
-
-## Discounts
-
-
-
-Long-Description=Long Description
-
-Add-Discount-Code=Add Discount Code
-
-Product=Product
-
-Minimum-Order=Minimum Order
-
-Discount-Amount=Discount Amount
-
-No-Bulk-Discount=No Bulk Discount
-
-Free-Shipping=Free Shipping
-
-Add-new-Discount-Code=Add new Discount Code
-
-View-all-Discount-Codes=View all Discount Codes
-
-Edit-Discount-Code=Edit Discount Code
-
-There-are-not-discounts-to-display=There are not discounts to display
-
-Coupon-ID=Coupon ID
-
-Discount=Discount
-
-Percentage=Percentage
-
-Discount-Type=Discount Type
-
-Filter-Discount-Codes=Filter Discount Codes
-
-message.discountcode.save = Discount Code Saved
-
-message.discountcode.delete = Discount Code Deleted
-
-message.structure.defaultstructure=The default structure has been set
-
-If-you-want-this-discount-to-be-applied-to-all-products-please-don-t-select-any-products=If you want this discount to be applied to all products please don't select any products.
-
-To-select-multiple-products-from-this-list-click-on-the-CTRL-Key-and-select-the-products-from-the-list=To select multiple products from this list click on the CTRL-Key and select the products from the list.
-
-
-
-##User Filter
-
-
-
-Add-New-User-Filter=Add New User Filter
-
-View-all-Users-Filters=View all Users Filters
-
-Search-Filter-Title=Search Filter Title
-
-View-All-User-Filters=View All User Filters
-
-message.userfilter.delete.selected=Are you sure you want to delete all the selected user filters ?
-
-There-are-no-User-Filters-to-show=There are no User Filters to show
-
-message.userfilter.save=User Filter Saved
-
-message.userfilter.error.creating=Error Creating User Filter
-
-message.userfilter.error.getting=Error Getting User Filter
-
-message.userfilter.error.deleting_user=Error Deleting User
-
-message.userfilter.error.deleting_user_filter=Error Deleting User Filter
-
-view-user-filter-box-title=View User Filter
-
-edit-user-filter-box-title=Edit User Filter
-
-message.userfilter.success.deleting_user_filter=User Filters Deleted
-
-message.userfilter.error.deleting_user_filter=User Filters have not been deleted
-
-message.userfilter.success.delete=User Filter Deleted
-
-message.userfilter.error.delete=User Filter have not been deleted
-
-
-
-message.usermanager.display.save=User Manager Config File Saved
-
-
-
-
-
-##Reports
-
-You-Need-iReport=To build reports in dotCMS, you need iReport from JasperSoft
-
-Viewing-Reports=Viewing Reports
-
-Parameter-class-unkown=Parameter class unkown
-
-Open-Form-Builder=Open Form Builder
-
-Require-Fields=Require Fields
-
-Download-Report-Source=Download Report Source
-
-JRXML-File=JRXML File
-
-Datasource=Datasource
-
-Fill-Report-Parameters=Fill Report Parameters
-
-RTF-export=RTF export
-
-XLS-export=XLS export
-
-PDF-export=PDF export
-
-Run-Report-Again=Run Report Again
-
-Run-Report=Run Report
-
-Add-New-Report=Add New Report
-
-Add-Legacy-Form=Add Legacy Form
-
-View-Reports=View Reports
-
-edit-report-disabled=edit report disabled
-
-Edit-Report=Edit Report
-
-delete-report-disabled=delete report disabled
-
-delete-report=delete report
-
-edit-report=edit report
-
-There-are-no-Reports-to-show=There are no Reports to show
-
-Requires-Input=Requires Input
-
-message.report.delete.selected.report.delete=Are you sure you want to delete this reports ?
-
-message.report.delete.selected.reports=Are you sure you want to delete all the selected reports ?
-
-message.report.compile.error=Unable to Upload or Compile Report
-
-message.report.delete.error=Unable to Delete One or Many Reports
-
-message.report.upload.success=Report Saved
-
-message.report.form.name=Report Name
-
-message.report.form.description=Report Description
-
-message.report.form.name.mask=Report Name
-
-message.report.form.description.mask=Report Description
-
-message.report.form.ds.mask=Report DataSource
-
-message.report.run.load.report.error=Unable to Load Report
-
-message.report.run.load.jasper.error=Unable to Load Jasper File
-
-message.report.run.error=Unable to Run Report
-
-message.report.source.file.not.found=Jasper Report Source File Not Found
-
-
-
-##favorites
-
-message.favorites.added=Favorites Added
-
-message.favorites.removed=Favorites Removed
-
-message.favorites.error=Error Updating Favorites
-
-
-
-##interests
-
-message.interests.saved=Your Interests have been updated!
-
-
-
-##forgot password
-
-use-challenge-question=Use challenge question?
-
-error.user.email.doesnt.exists=User account not found
-
-message.forgot.password.email.sent=Your new password has been sent to your email
-
-error.user.is.not.active=Your user account is not active
-
-error.forgot.password.new.password.required=A new password is required
-
-error.forgot.password.passwords.dont.match=The passwords don't match
-
-message.challenge_question.answer_successful=Your new password has been emailed to {0}.
-
-message.challenge_question.answer_failure=Your challenge answer is invalid.
-
-send.reset.password.email.confirmation=Your new password has been emailed to you
-
-message.forgot.password.password.updated=Your password has been sucessfully changed
-
-
-
-##User account
-
-No-Birthday-Available=No Birthday Available
-
-Add-Note=Add Note
-
-User-Roles=User Roles
-
-User-Groups=User Groups
-
-Account-Notes=Account Notes
-
-Marketing=Marketing
-
-User-Information=User Information
-
-This-user-has-not-logged-in-to-the-site=This user has not logged in to the site.
-
-Time-Spent=Time Spent
-
-ClickTrails=ClickTrails
-
-Initial-IP=Initial IP
-
-Full-Visit-History=Full Visit History
-
-Web-Browser=Web Browser
-
-Initial-Referer=Initial Referer
-
-User-has-no-visitor-data-available=User has no visitor data available.
-
-Please-enter-a-comment=Please enter a comment
-
-Please-enter-a-subject-for-your-note=Please enter a subject for your note.
-
-Please-select-a-contact-method=Please select a contact method
-
-Outgoing=Outgoing
-
-Incoming=Incoming
-
-Communication-Direction=Communication Direction
-
-Contact-Method=Contact Method
-
-View-all-Comments=View all Comments
-
-No-comments-available=No comments available
-
-to-add-categories-to-the-User-Proxy-Entity=to add categories to the User Proxy Entity
-
-You-cannot-categorize-a-user-until-you-create-and-tag-the-UserProxy-Entity-in-the-Entity-Manager=You cannot categorize a user until you create and tag the UserProxy Entity in the Entity Manager.
-
-Disable-click-tracking=Disable click tracking
-
-Click-History=Click History
-
-Click-Tracking=Click Tracking
-
-message.account.user.challenge.question.invalid=Challenge Question Answer is invalid.
-
-message.account.user.select.question=A Challenge Question must be selected.
-
-message.account.deselect.role=Warning: You Are Deselecting one of your roles!
-
-No-Tags-Assigned=No Tags Assigned
-
-message.account.user.activated=Your account has been activated
-
-message.account.user.already.active=Your account is already active
-
-message.account.activation.email.sent=Your activation key has been send to your email
-
-
-
-##Calendar
-
-view-calendar=View Calendar
-
-edit-event=Add/Edit Event
-
-
-
-##SendEmail / SubmitWebForm
-
-error.processing.your.email=An error has ocurred when sending the email.
-
-error.generic.message={0}
-
-
-
-
-
-##Website Browser
-
-on12=on
-
-Change-show-on-menu =Change show on menu
-
-Sites-and-Folders=Sites and Folders
-
-Request-a-Change=Request a Change
-
-right-click-over-host=right click over host
-
-left-click-over-host=left click over host
-
-right-click-over-folder=right click over folder
-
-left-click-over-folder=left click over folder
-
-right-click-over-folder-sign=right click over folder sign
-
-left-click-over-folder-sign=left click over folder sign
-
-rigth-click-over-trash=rigth click over trash
-
-left-click-over-trash=left click over trash
-
-right-click-over-content-area=Right click over content area
-
-left-click-over-content-area=left click over content area
-
-Dragged-to=Dragged to
-
-Dragged-to-host=Dragged to host
-
-Dragged-to-trash=Dragged to trash
-
-the-element=the element
-
-ctrl-pressed=ctrl pressed
-
-Asset-already-archived=Asset already archived!
-
-executing=executing
-
-right-click-over-tr=right click over tr
-
-Right-click-over=Right click over
-
-left-click-over-tr=left click over tr
-
-calling=calling
-
-type=type
-
-Double-click-over=Double click over
-
-Are-you-sure-you-want-to-move-the-folder=Are you sure you want to move the folder?
-
-Are-you-sure-you-want-to-move-the-file=Are you sure you want to move the file?
-
-Are-you-sure-you-want-to-move-the-link=Are you sure you want to move the link?
-
-Are-you-sure-you-want-to-move-the-page=Are you sure you want to move the page?
-
-only-folder-can-be-moved-to-hosts=only folder can be moved to hosts
-
-Only-folders-can-be-moved-over-host=Only folders can be moved over host
-
-trash-left-clicked= trash left clicked.
-
-Hide-Archived=Hide Archived
-
-Show-Archived=Show Archived
-
-Change-name-on=Change name on
-
-hasnt-changed-or-dragging=hasn't changed or dragging.
-
-Enabling-name-edit-on=Enabling name edit on
-
-Name-change-failed=Name change failed.
-
-Enabling-show-on-menu-edit-on=Enabling show on menu edit on
-
-Invalid-value=Invalid value
-
-hasnt-changed=hasn't changed.
-
-Value-change-failed=Value change failed.
-
-marked-for-cut=marked for cut.
-
-marked-for-copy=marked for copy
-
-Are-you-sure-you-want-to-set-this-host-as-the-default-host=Are you sure you want to set this host as the default host?
-
-Are-you-sure-you-want-to-delete-the-selected-host-and-ALL-its-contents=Are you sure you want to delete the selected host and ALL its contents?
-
-The-selected-folder-is-not-empty-Are-you-sure-you-want-to-delete-it=The selected folder is not empty. Are you sure you want to delete it?
-
-Failed-to-copy-another-folder-with-the-same-name-already-exists-in-the-destination=Failed to copy, another folder with the same name already exists in the destination <br /> or your are trying to copy the folder inside one of its children
-
-Failed-to-move-another-folder-with-the-same-name-already-exists-in-the-destination=Failed to move, another folder with the same name already exists in the destination <br /> or your are trying to move the folder inside one of its children
-
-Folder-moved=Folder moved
-
-Folder-copied=Folder copied
-
-Page-published=Page published
-
-Page-unpublished=Page unpublished
-
-Publish-failed-check-you-have-the-required-permissions=Publish failed, check you have the required permissions
-
-Unpublish-failed-check-you-have-the-required-permissions=Unpublish failed, check you have the required permissions
-
-Are-you-sure-you-want-to-archive-this-asset=Are you sure you want to archive this asset?
-
-Are-you-sure-you-want-to-unpublish-and-archive-this-asset=Are you sure you want to unpublish and archive this asset?
-
-Failed-to-archive-check-you-have-the-required-permissions=Failed to archive, check you have the required permissions
-
-Page-archived=Page archived
-
-Failed-to-un-archive-check-you-have-the-required-permissions=Failed to un-archive, check you have the required permissions
-
-Page-un-archived=Page un-archived
-
-Failed-to-unlock-check-you-have-the-required-permissions=Failed to unlock, check you have the required permissions
-
-Page-unlocked=Page unlocked
-
-Failed-to-copy-check-you-have-the-required-permissions=Failed to copy, check you have the required permissions
-
-Page-copied=Page copied
-
-Failed-to-move-another-page-with-the-same-name-already-exists-in-the-destination=Failed to move, another page with the same name already exists in the destination
-
-Page-moved=Page moved
-
-File-archived=File archived
-
-File-published=File published
-
-File-unpublished=File unpublished
-
-File-un-archived=File un-archived
-
-File-failed-to-copy-check-you-have-the-required-permissions=File failed to copy, check you have the required permissions
-
-File-copied=File copied
-
-File-failed-to-move-another-file-with-the-same-name-already-exist-in-the-destination-folder=File failed to move, another file with the same name already exists in the destination folder
-
-File-moved=File moved
-
-File-unlock=File unlock
-
-File-deleted=File deleted
-
-Are-you-sure-you-want-to-delete-this-file-this-cannot-be-undone=Are you sure you want to delete this file (this cannot be undone)?
-
-Failed-to-delete-check-you-have-the-required-permissions=Failed to delete, check you have the required permissions
-
-Are-you-sure-you-want-to-delete-this-html-page-this-cannot-be-undone=Are you sure you want to delete this html page (this cannot be undone)?
-
-Are-you-sure-you-want-to-delete-this-link-this-cannot-be-undone=Are you sure you want to delete this link (this cannot be undone)?
-
-Link-archived=Link archived
-
-Link-unarchived=Link unarchived
-
-Link-deleted=Link deleted
-
-Link-published=Link published
-
-Link-copied=Link copied
-
-Link-unlocked=Link unlocked
-
-Failed-to-move-another-link-with-the-same-name-already-exists-in-the-destination=Failed to move, another link with the same name already exists in the destination
-
-Link-moved=Link moved
-
-HTML-Page-deleted=HTML Page deleted
-
-Are-you-sure-you-want-to-delete-this-folder-this-action-cant-be-undone=Are you sure you want to delete this folder? Everything under this folder will be eliminated without the ability to recover.
-
-
-
-##Admin
-
-Back-to-Mailing-List=Back to Mailing List
-
-
-
-##Folder Manager  Confirm Messages
-
-folder.delete.selected.host=Are you sure you want to delete the selected host and ALL its contents?
-
-folder.delete.selected.folder=Are you sure you want to delete the selected folder and ALL its contents?
-
-folder.set.host.as.default=Are you sure you want to set this host as the default host?
-
-folder.delete.selected.container=Are you sure you want to delete the selected container?
-
-folder.delete.selected.template=Are you sure you want to delete the selected template?
-
-folder.delete.selected.htmlpage=Are you sure you want to delete the selected html page?
-
-folder.archive.selected.contentlet=Are you sure you want to archive the selected contentlet?
-
-folder.archive.selected.file=Are you sure you want to archive the selected file?
-
-folder.archive.selected.link=Are you sure you want to archive the selected link?
-
-folder.archive.selected.workflow.message=Are you sure you want to archive the selected workflow message?
-
-folder.select.folder=Please select a Folder first
-
-folder.delete.file.version=Are you sure you would like to delete this file version?
-
-folder.replace.file.working.version=Are you sure you would like to replace your working version with this file version?
-
-folder.delete.container.version=Are you sure you would like to delete this container version?
-
-folder.replace.container.working.version=Are you sure you would like to replace your working version with this container version?
-
-folder.delete.template.version=Are you sure you would like to delete this template version?
-
-folder.replace.template.working.version=Are you sure you would like to replace your working version with this template version?
-
-folder.delete.htmlpage.version=Are you sure you would like to delete this html page version?
-
-folder.replace.htmlpage.working.version=Are you sure you would like to replace your working version with this html page version?
-
-folder.delete.contentlet.version=Are you sure you would like to delete this contentlet version?
-
-folder.replace.contentlet.working.version=Are you sure you would like to replace your working version with this contentlet version?
-
-folder.delete.link.version=Are you sure you would like to delete this link version?
-
-folder.replace.link.working.version=Are you sure you would like to replace your working version with this link version?
-
-folder.delete.workflow.message.version=Are you sure you would like to delete this workflow message version?
-
-folder.replaceworkflow.message.working.version=Are you sure you would like to replace your working version with this workflow message version?
-
-## Live/Edit/Preview Mode
-
-Logout=Logout
-
-Admin-Screen=Admin Screen
-
-message.confirm.modes.publish.page=Are you sure you would like to publish this page?
-
-modes.Edit=Edit
-
-modes.Preview=Preview
-
-modes.Live=Live
-
-modes.Page-Properties=Page Properties
-
-modes.Edit-Page-Properties=Edit Page Properties
-
-modes.Page-Statistics=Page Statistics
-
-modes.Publish-Page=Publish Page
-
-modes.Publish-this-Page=Publish this Page
-
-modes.Edit-Template=Edit Template
-
-modes.Edit-this-Template=Edit this Template
-
-modes.Create-New-Page=Create New Page
-
-modes.Add-New-Webpage=Add New Webpage
-
-modes.Go-to-the-CMS-System=Go to the CMS System
-
-modes.Workflow-Tasks=Workflow Tasks
-
-modes.You-currently-have-no-tasks=You currently have no tasks
-
-modes.CMS-Task=CMS Task
-
-modes.Create-a-Task=Create a Task
-
-modes.Edit-Widget=Edit Widget
-
-modes.Edit-Content=Edit Content
-
-modes.Move-Content-Up=Move Content Up
-
-modes.Move-Content-Down=Move Content Down
-
-modes.Remove-Content=Remove Content
-
-modes.Add-Content=Add Content
-
-modes.Container-Notes=Container Notes
-
-modes.Reuse-Content=Reuse Content
-
-modes.New-Content=New Content
-
-modes.Add-Widget=Add Widget
-
-modes.Add-Form=Add Form
-
-modes.Close=Close
-
-modes.Container=Container
-
-modes.Name=Name
-
-modes.Accepts=Accepts
-
-modes.Edit=Edit
-
-Server=Server
-
-modes.Search=Search
-
-modes.Select=Select
-
-modes.Previous=Previous
-
-modes.Next=Next
-
-modes.Page=Page
-
-modes.Select-the-type=Select the type
-
-modes.of-widget-you-would-like-to-insert-or-create-from-the-list-below=of widget you would like to insert or create from the list below.
-
-modes.Learn-how-to-create-new-widget-types=Learn how to create new widget types.
-
-modes.No-Widgets-Have-Been-Created=No Widgets Have Been Created
-
-modes.of-form-you-would-like-to-insert= of form you would like to insert.
-
-modes.Learn-how-to-create-new-form-types=Learn how to create new form types.
-
-modes.No-Forms-Have-Been-Created=No Forms Have been Created
-
-modes.Cancel=Cancel
-
-modes.Are-you-sure-you-would-like-to-publish-this-page=modes.Are you sure you would like to publish this page?
-
-modes.Create-New=Create New
-
-## Top Menu
-
-Campaigns=Campaigns
-
-HTML Pages=HTML Pages
-
-Virtual Links=Vantiy URLs
-
-Menu Link=Menu Link
-
-Search Contents=Search Contents
-
-Import Content=Import Content
-
-Dictionaries=Dictionaries
-
-Maintenance=Maintenance
-
-Permissions=Permissions
-
-Group=Group
-
-User=User
-
-Dictionary Term=Dictionary Term
-
-Dictionaries=Dictionaries
-
-Relationship=Relationship
-
-Mailing Lists=Mailing Lists
-
-Mailing List=Mailing List
-
-Communications=Communications
-
-Campaign=Campaign
-
-CMS Admin=CMS Admin
-
-Calendar=Calendar
-
-Website=Website
-
-Products=Products
-
-Reporting=Reporting
-
-Orders=Orders
-
-Workflow & Dashboard=Workflow & Dashboard
-
-Events Management=Events Management
-
-Content Types & Taxonomy=Content Types & Taxonomy
-
-Search & Edit Content=Search & Edit Content
-
-Store=Store
-
-Products & Orders=Products & Orders
-
-Forms & Reports=Forms & Reports
-
-Email Marketing=Email Marketing
-
-Emails & Campaigns=Emails & Campaigns
-
-Permissions & Maintenance=Permissions & Maintenance
-
-Folders, Files & Pages=Folders, Files & Pages
-
-
-
-## Host Variables
-
-
-
-Add-new-Host-Variable=Add new Host Variable
-
-Host-Variables=Host Variables
-
-message.hostvariables.permission.error.deleted=Host Variable Cannot be Deleted  Because User Lacks Permissions
-
-message.hostvariables.permission.error.save=Host Variable Cannot be Saved Because User Lacks Permissions
-
-message.hostvariables.delete=Host Variable Deleted
-
-message.hostvariables.save=Host Variable Saved
-
-message.delete.hostvariable=Are you sure you want to delete this Host Variable?
-
-message.hostvariables.exist.error.key=Host Variable cannot be saved, there is another variable with the same key
-
-message.hostvariables.exist.error.name=Host Variable cannot be saved, there is another variable with the same name
-
-message.hostvariables.exist.error.regex=Host Variable key should only contains characters
-
-edit-host-variable=edit host variable
-
-delete-host-variable=delete host variable
-
-Theres-no-Host-Variables-set-for-this-Host=There's no Host Variables set for this Host
-
-Key=Key
-
-No-Host-Variables-Found=No Host Variables Found
-
-message.hostvariables.key.required=Host Variable key is required
-
-Adding-or-Editing-a-Variable=Adding or Editing a Variable
-
-message.hostvariables.save.host.first=You can't create host Variables until you save your host first
-
-Add-Role=Add Role
-
-no-roles-found=No roles found based on your filter or that you can edit
-
-key=key
-
-path=path
-
-grant-user=Grant User
-
-grant=Grant
-
-no-users-found=No users found based on your filter
-
-create-custom-tab=Create Custom Tab
-
-Tools=Tools
-
-drag-a-tool-to-order-it=Drag a tool up or down if you want to change the order it appears
-
-role-key-already-exists=Role key already exists
-
-role-name-already-exists=Other role with the same name<br/> and parent already exists
-
-lock-role-confirm=Are you sure you want to lock this role? (this will block any possible edits to this role)
-
-unlock-role-confirm=Are you sure you want to un-lock this role? (this will block allow possible edits to this role)
-
-no-users-found=No users found
-
-remove-roles-confirm=Are you sure you want to remove selected users from the role?
-
-user-removed-from-role=User removed from role
-
-user-granted-role=User granted the role
-
-at-least-one-tool-required=At least one tool is required to be added to the tab
-
-another-layout-already-exists=Another layout already exists in the system with the same name
-
-remove-layout-confirm=Are you sure you want to remove this layout from the system? (This cannot be undone)
-
-role-layout-config-saved=Role layouts configuration saved
-
-role-removed=Role removed
-
-role-locked=Role locked
-
-role-unlocked=Role unlocked
-
-Granted-From=Granted From
-
-layout-removed=Layout Removed
-
-Add-User=Add User
-
-Limit-Max-50-Results=(limit max 50 results shown)
-
-Password=Password
-
-Password-Again=Password Again
-
-User-asigined-roles-only=User assigned roles only
-
-Copy-User=Copy User
-
-No-roles-found=No roles found based on your filter
-
-Active=Active
-
-Company=Company
-
-Website=Website
-
-Add-Address=Add Address
-
-Addresses=Addresses
-
-Description=Description
-
-Street-1=Street 1
-
-Street-2=Street 2
-
-abondon-user-changes-confirm=The current user profile has been modified are you sure you want to abandon the changes?
-
-passwords-dont-match-error=Passwords don't match, please correct and try again
-
-delete-your-own-user-error=Sorry, you cannot delete your own user
-
-delete-user-confirm=Are you sure do you want to delete this user?
-
-user-deleted=User deleted
-
-user-delete-failed=User delete failed
-
-user-roles-saved=User roles saved
-
-address-saved=Address saved
-
-remove-address-confirmation=Are you sure you want to remove this address?
-
-address-deleted=Address deleted
-
-user-info-saved=User info saved
-
-Addresses-Phones=Additional Contact Information
-
-Marketing=Marketing
-
-Additional-Info=Additional Info
-
-Roles=Roles
-
-User-Details=User Details
-
-Links=Links
-
-Virtual=Virtual
-
-User-Info-Saved=User Information Saved
-
-User-Info-Save-Failed=User Information Save Failed
-
-Virtual-br-Links=Vanity<br>URL
-
-Add-br-children=Add to
-
-Apply-Changes=Apply Changes
-
-Cascade-Changes=Cascade Changes
-
-Reset-Children-Permissions=Reset all children permissions to match the above
-
-Inheriting-Permissions-From=Getting permissions from parent
-
-no-permissions-message=You are not granted to edit permissions on this asset
-
-new-asset-permissions-message=Save your new asset and then come back to edit permission
-
-edit-address=Edit Address
-
-User-Categories=User Categories
-
-User-Locale=User Locale
-
-User-Locale-Saved=User Locale Saved
-
-User-Clicktracking-Saved=User Click Tracking Preferences Saved
-
-user-clicks-history=User Click History
-
-Enterprise-Web-Content-Management=Enterprise Web Content Management
-
-User-Categories-Saved=User Categories Saved
-
-Reset-Children-Permissions-Hint=Checking this option will remove any individual permissions from children of this asset,<br/>forcing inheritance from this parent object.
-
-Cascade-Permissions-Hint=Checking this option will replicate the same set of permissions you are currently setting for the role to all other assets under this host/folder that are not inheriting permissions
-
-Cascade-Permissions-Tasks-Running-Proceed-Confirm=There are some cascading permissions tasks already running on the backend. Would you like to proceed with the anyways?
-
-org.dotcms.frontend.content.submission.not.proper.permissions=You do not have proper permissions.
-
-org.dotcms.frontend.content.submission.login.message1=Please
-
-org.dotcms.frontend.content.submission.login.message2=login
-
-org.dotcms.frontend.content.submission.login.message3=to submit a
-
-org.dotcms.frontend.content.submission.previous=Previous
-
-org.dotcms.frontend.content.submission.next=Next
-
-org.dotcms.frontend.content.submission.save=Save
-
-org.dotcms.frontend.content.submission.captcha=Captcha
-
-org.dotcms.frontend.content.submission.captcha.validation.image=Validation Image:
-
-org.dotcms.frontend.content.submission.captcha.validation.sound=Validation Sound:
-
-org.dotcms.frontend.content.submission.structure.dont.exists=The structure selected does not exist.
-
-org.dotcms.frontend.content.submission.no.associated.category=There are no categories associated with this Content Type
-
-org.dotcms.frontend.content.submission.1.n.cardinality=1-N cardinality for relationship
-
-org.dotcms.frontend.content.submission.not.allow.multiple.parents=does not allow multiple default parents for this content<br/>
-
-org.dotcms.frontend.content.submission.missing.relationship=Missing required relationship:
-
-org.dotcms.frontend.content.submission.does.not.comply.format=doesn\'t comply the specified format
-
-
-
-as-a-new-list=As a New List
-
-to-an-existing-list=To an Existing List
-
-as-a-dynamic-list=As a Dynamic List
-
-message.usermanager.alert.select.mailinglist=Please select a mailing list.
-
-List-Type=List Type
-
-message.mailinglists.public.subscription=Public Subscription
-
-message.mailinglists.private.subscription=Private Subscription
-
-Last-Campaign=Last Campaign
-
-Upload-Company-Logo=Upload Company Logo
-
-no-home-page-configured-message=No home page is configured at {0}, <br/>please check your home page vanity url <br/>or create a page at that address.
-
-no-home-page-virtual-link-configured-message=No home page virtual link is configured for this host, <br/> please go to your vanity url manager and configure it.
-
-server-unavailable-error-message=Service is maintenance at this time
-
-This-is-a-reserved-structure-name=Sorry but this is a reserved structure name
-
-Viewing-Results-From=Viewing results from
-
-Viewing-Results=Viewing results
-
-Edit-Host-Variables=Edit Host variables
-
-Stop-Host=Stop Host
-
-Make-Default=Make default
-
-Start-Host=Start Host
-
-Archive-Host=Archive Host
-
-Unarchive-Host=Unarchive Host
-
-Delete-Host=Delete Host
-
-Copy-an-existing-Host=Copy an existing host
-
-Copy-an-existing-Host-Disabled=Copy Host Functionality is only available<br>in dotCMS Standard and Enterprise Editions.<br>&nbsp;<br>You can request a free trial of dotCMS<br>Enterprise from the license manager screen.
-
-
-
-Start-with-a-blank-Host=Start with a blank host
-
-Create-a-new-Host=Create a New Host
-
-Templates-and-Containers=Templates and Containers
-
-Content-on-Pages=Content on Pages
-
-Content-on-Host=Content on Host
-
-Select-a-Host-to-copy=Select a Host to copy
-
-Attach-File=Attach File
-
-My-Hosts=My Hosts
-
-Change-Host=Change Host
-
-Change-Hosts=Change Host
-
-Global-Page=Global Page
-
-Host-Template=Host to copy
-
-View-site=Site Thumbnail (if available)
-
-What-to-copy=What to copy
-
-
-
-Site-Usage=Site Usage
-
-Traffic-Sources=Traffic Sources
-
-Download-List=Download List
-
-Visits=Visits
-
-visits=visits
-
-
-
-
-
-select-a-container=Select a Container
-
-permissions-are-being-saved-in-background=Permissions are being saved in the background, it could take several minutes to see them applied.
-
-
-
-
-
-# Field Type Help
-
-field.type.help.binary=Allows a user to embed and store a file directly in the content itself, outside of the web folder hierarchy.
-
-field.type.help.category=Allows a user to select one or more categories from the category taxonomy
-
-field.type.help.checkbox=Allows a user to check one or more options from a list of options.<br>&nbsp;<br>Set options to display like this:<br>Text|Value<br>Canada|CA<br>Mexico|MX<br>USA|US
-
-field.type.help.constant=Allows you to store a single constant value across all content objects of this type. This constant value can only be changed from this edit field page.
-
-field.type.help.custom_field=Allows you to create a custom field type.  The code you place in the value box will be parsed as Velocity and rendered on the Edit Content Page.  This allows you to include custom Javascript, fields, etc.  Your code is responsible for storing any input value in a hidden field.
-
-field.type.help.date=Allows a user to select a date from a date picker widget.
-
-field.type.help.date_time=Allows a user to select a Date and Time from a Date/Time Picker widget.
-
-field.type.help.file=Allows a user to link/upload a file that is stored in the web folder hierarchy.
-
-field.type.help.hidden=This is constant field that will not be displayed to the user in when editing content.  Generally, hidden fields are only used internally by the system.
-
-field.type.help.host or folder=Allows a user to select a host or Folder under which this content should be stored.  <br>&nbsp;<br><b>Note</b>: Content objects with a folder/host selected will inherit the permissions of the folder or host they are placed on (rather than from the structure permissions which is the default).
-
-field.type.help.image=Allows a user to select/upload an image that is stored in the web folder hierarchy.
-
-field.type.help.line_divider=Selecting this places a line on the content editing screen and allows you to logically group controls for your users.
-
-field.type.help.multi_select=Allows a user to select one or more options from a list of options.<br>&nbsp;<br>Set options to display like this:<br>Text|Value, e.g.<br>Canada|CA<br>Mexico|MX<br>USA|US
-
-field.type.help.permissions_tab=Places the permssion controls on the edit content screen.  Generally,we place this on its own tab.
-
-field.type.help.radio=Allows a user to click only one option from a list of options.<br>&nbsp;<br>Set options to display like this:<br>Text|Value<br>Canada|CA<br>Mexico|MX<br>USA|US  <br>&nbsp;<br><b>Note</b>: If you would like to use True/False as your datatype, you must use your native db representation for true and false, e.g. <br>True|1<br>False|0.
-
-field.type.help.relationships_tab=Places the "select relationship" control on the edit content screen.
-
-field.type.help.select=Allows a user to select only one option from a list of options.<br>&nbsp;<br>Set options to display like this:<br>Text|Value<br>Canada|CA<br>Mexico|MX<br>USA|US  <br>&nbsp;<br><b>Note</b>: If you would like to use True/False as your datatype, you must use your native db representation for true and false, e.g. <br>True|1<br>False|0.
-
-field.type.help.tab_divider=Places a new tab  on the content editing screen. All fields and controls after this will appear on this new tab.
-
-field.type.help.tag=Allows for a user to type tags and keywords (with suggestions) for a particular content object.
-
-field.type.help.text=Shows a user a text box for content entry
-
-field.type.help.textarea=Show a user a text area (multiline text box) for content entry.
-
-field.type.help.time=Allows a user to select a time from a time picker widget.
-
-field.type.help.wysiwyg=Show a rich text area for content input that allows a user to format content.
-
-field.type.help.categories_tab=**Deprecated** Try to use the category field type instead.
-
-Large-Block-of-Text=Large Block Of Text
-
-
-
-##
-
-message.user.address.invalid.phone=Invalid Phone Number
-
-message.user.address.invalid.fax=Invalid Fax Number
-
-message.user.address.invalid.cell=Invalid Cell Number
-
-
-
-add-edit=Add/Edit
-
-No-Related-Content=No related content
-
-please-select-a-folder-or-host=Please select a folder or host to apply permissions to.
-
-No-Records-Found=No Records Found
-
-Modify-Existing-List=Modify Existing List
-
-Saving=Saving
-
-Saved=Saved
-
-Go-To-Mailing-List=Go to mailing list
-
-Go-Back-To-This-Page=Go back to this page
-
-Role-Permissions-Currently-Cascading=Permissions on this role are currently being cascaded, we recommend you not to change permissions on this role right now. This message will automatically disappear when the cascading finishes.
-
-
-
-est=test2
-
-error_invalid_credit_card_number=Invalid Credit Card Number.
-
-error_cc_processing_communication_error=The system is unavailable. The system is sometimes unavailable in the evenings, and on holidays and Sundays for system maintenance. Please try again later.
-
-error_cc_processing_unknown=A unknown error ocurred trying to process your registration.
-
-error_webregistration_location=You need to select a location
-
-dotcms_macro_login_password=Password :
-
-message_login_registered_asset=This resource is for registered users only. Please login or register with the site to access it.
-
-dotmarketing_webattendee_updated=Attendee information updated.
-
-error_user_not_found=The e-mail address or password is incorrect.
-
-message_login_partner_asset=This resource is for partners only. If you are a partner please login to the site.
-
-error_registration_confirmation=You have successfully registered with the site. You can print this page for your records by clicking on Print. Click on Next to continue.
-
-error_web_event_registration_already_processed2=A previous order has been already processed\!\! This is your previous order.
-
-error_attendee_already_registered=An attendee with the same email address was already registered.
-
-error_productDetail_saved=Product Order Saved
-
-error_form_mandatory=The {0} is mandatory.
-
-error_form_length=The {0} length must be {1} characters.
-
-dotcms_macro_login_login=Login :
-
-error_login_webevent=Before you can register for this event, please login to the site.<br>If you do not have a login, please create an account now.<br>Once you have logged in, you will be able to register multiple individuals.
-
-error_form_verifyPassword=The Password and Verify Password must have the same value.
-
-error_cc_processing_timeout=A Time Out error ocurred trying to process your registration. Please try again later.
-
-message_shoppingcart_added=Item has been added to your Shopping Cart
-
-dotcms_macro_login_loggedOut=Logged Out
-
-dotcms_macro_login_failed=Login Failed
-
-error_dotmarketing_webattendee_updated=You need to select an Attendee to update his/her information.
-
-error_form_format=The {0} does not have a valid format.
-
-error_invalid_credit_card_expiration=Your Credit Card has expired
-
-dotcms_macro_login_button=Login
-
-dotcms_macro_login_forgot_password_message=Forgot Password?
-
-dotmarketing_webregistration_updated=Registration information updated.
-
-error_test_test=blah2
-
-error_login_confirmation=You have successfully logged in. Click on Proceed to Payment to continue with the registation for this event.
-
-error_cc_processing_invalid_card_data=Your credit card information is invalid. Please review and update your credit card information .
-
-dotcms_macro_login_rememberMe=Remember Me
-
-error_form_unique=The {0} must be unique, please change the value and try again.
-
-error_web_event_registration_already_processed=A previous order has been already processed\!\! Please check if your order was sucessfully registered in <a href\"/dotCMS/myAccount">your profile</a> section.
-
-error_invalid_state_US=You must select a valid State of United States of America.
-
-error_cc_processing_card_denied=Your credit card was declined, institution message\: {0}.
-
-dotcms_macro_login_welcome=Hello {0} (Not <a href="/dotCMS/logout">{0})</a>?
-
-messages.star-rating.saved=Rating Saved
-
-messages.star-rating.saving=Saving
-
-## Live/Edit/Preview Mode
-
-Close-Edit-Mode=Close Edit Mode
-
-message.confirm.modes.publish.page=Are you sure you would like to publish this page?
-
-modes.Edit=Edit
-
-modes.Preview=Preview
-
-modes.Live=Live
-
-modes.Edit-Mode=Edit Mode
-
-modes.Page-Properties=Page Properties
-
-modes.Edit-Page-Properties=Edit Page Properties
-
-modes.Page-Statistics=Page Statistics
-
-modes.Publish-Page=Publish Page
-
-modes.Publish-this-Page=Publish this Page
-
-modes.Edit-Template=Edit Template
-
-modes.Edit-this-Template=Edit this Template
-
-modes.Create-New-Page=Create New Page
-
-modes.Add-New-Webpage=Add New Webpage
-
-modes.Go-to-the-CMS-System=Go to the CMS System
-
-modes.Workflow-Tasks=Workflow Tasks
-
-modes.You-currently-have-no-tasks=You currently have no tasks
-
-modes.CMS-Task=CMS Task
-
-modes.Create-a-Task=Create a Task
-
-Language=Language
-
-
-
-request-license=Request a License
-
-licensed-to=Licensed To:
-
-license-serial=License Id:
-
-license-level=License Level:
-
-request-trial-license=Request a trial license
-
-upload-license=Upload License
-
-license-updated=License Updated
-
-save-license=Save &amp; Apply License
-
-paste-your-license=If you have been given a valid Standard or Enterprise license, cut and paste the license below
-
-I-already-have-a-license=Activate a valid standard or enterprise license
-
-license-valid-until=License Valid Until
-
-confirm-license-override=You have a valid license, are you sure you want to override it with this new license?
-
-I-want-to=I want to
-
-license-you-request-will-automatically-be-downloaded-and-installed=<b>Note:</b><br/>Valid Trial license requests will automatically be processed and installed.
-
-license-permissions-not-valid=You do not have a license which allows access to section
-
-
-
-license-trial-promo=Our dotCMS Trial provides your organization with access to our most powerful product - Enterprise Prime. Features such as Form Builder, LDAP and AD support, enterprise db and app server support, and clustering are available in this trial.
-
-license-trial-applied-successfully=Congratulations, your Trial is now active. No additional action on your part is required.
-
-
-
-## Query Test Tool
-
-Lucene-Query=Lucene Query
-
-Offset=Offset
-
-Limit=Limit
-
-Sort=Sort
-
-UserID=UserID
-
-Query-Error=Query Error
-
-Query-took=Query took
-
-This-includes-permissions-but-returns-only-the-index-objects=This includes permissions but returns only the index objects
-
-Content-Population-took=Content Population took
-
-Query-is=Query is
-
-Translated-query-is=Translated query is
-
-The-offset-is=The offset is
-
-The-limit-is=The limit is
-
-The-total-results-are=The total results are
-
-INODE=INODE
-
-IDENTIFIER=IDENTIFIER
-
-Content-Objects=Content Objects
-
-No-Results=NoResults
-
-This-includes-permissions-and-returns-full-content-objects=This includes permissions and returns full content objects
-
-The-sort-is=The sort is
-
-
-
-## Bug Report
-
-Report-a-Bug=Report a Bug
-
-dotCMS-is-dedicated-to-quality-assurance=dotCMS is dedicated to quality assurance; however, if you feel you have found a bug in the dotCMS please click the link below to report it.
-
-Professional-Support=Professional Support
-
-Let-our-support-engineers-get-you-back-on-track=For those with a valid Standard or Enterprise license, Support Packages are available (call your Sales rep for more info). If you already have a Support Package, use the contact info below.
-
-Toll-Free=Toll Free:
-
-Click-here-to-login-to-your-account=Click here to login to your account.
-
-
-
-# Community Edition
-
-db-community-edition-warning-text=The database you are running requires a dotCMS Enterprise License. You can request a trial license using the license manager (under CMS Admin tab).  Until you apply a valid license, your front end web site will not function.
-
-db-community-edition-warning-title=License Required for your DB
-
-
-
-warning-roles-portlet=Warning: you do not have Role,Tabs and Tools Enabled.
-
-
-
-# Sitesearch
-
-schedule-site-search-success=Site search has been successfully scheduled
-
-schedule-site-search-success-updated=Site search has been successfully updated
-
-select-hosts-to-index=Select Hosts to index
-
-there-are-no-hosts-to-show=There are no hosts available
-
-cron-expression=Cron Expression
-
-paths-to-ignore=Paths to ignore
-
-ignore-extensions=Extensions to ignore
-
-follow-query-string=Follow Query Strings
-
-invalid.pathname = Please check the paths to ignore for any illegal characters
-
-invalid.extensions = Please check the extensions to ignore for any illegal characters
-
-invalid.cron.expression = Invalid Cron expression
-
-select.host = Please select at least 1 host to continue
-
-job.already.inprogress = Error executing search, job is already in progress.
-
-error.executing.job = Error executing search.
-
-query-string-hint=Follow sites containing characters as probable queries e.g "/events?id=123"
-
-ext-hint=Comma separated list of extensions to exclude e.g ".jsp,.xhtml"
-
-paths-hint=Comma separated list of paths to include or exclude<br>can include wildcards e.g "/home/*, /events/*"
-
-port-hint=Specify a port for the server to be crawled e.g 8080
-
-cron-hint=Cron Expression to schedule the job e.g to execute the crawl every 30 minutes use  0 0/30 * * * ?
-
-hosts-hint=Select the hosts to crawl, only live hosts can be crawled
-
-Save-and-execute = Save & Execute
-
-host-already-selected=Host already selected
-
-all-hosts-selected=All Hosts Selected
-
-no-hosts-selected=No Hosts Selected
-
-Add-Host=Add Host
-
-index-all-hosts=Index All Hosts
-
-index-all-warning=Are you sure you want to index all Hosts?. Current selected Hosts will be deleted from the list.
-
-use-port=Use Port
-
-invalid.port.number = Invalid Port Number
-
-cron-examples=Cron Expression Examples
-
-cron-once-an-hour = Once an hour
-
-cron-twice-a-day = Twice a day at 10AM and 11AM
-
-cron-once-a-day-1am = Once a day at 1AM
-
-My-account=My account
-
-Macro-Help-Link = http://dotcms.com/docs/1.9/VelocityAndDotCMS/
-
-reset-sitesearch-success = All scheduled jobs have been deleted
-
-reset-sitesearch = Reset Site Search
-
-reset-sitesearch-warning = Are you sure you want to reset all scheduled jobs?. Current scheduled jobs & failed jobs will be deleted.
-
-reset-sitesearch-no-scheduled-jobs = There are no scheduled jobs to reset
-
-contains-duplicate-values-for-structure-unique-field = contains duplicate values for structure unique field
-
-and-will-be-ignored = and will be ignored.
-
-the-structure-field = The structure field
-
-is-unique = is unique.
-
-Please-wait-until-all-files-are-uploaded=Please wait until all files are finished uploading
-
-
-
-## 1.9.1
-
-## http://jira.dotmarketing.net/browse/DOTCMS-4960
-
-modes.Whats-Changed=What's Changed?
-
-javax.portlet.title.25=Polls
-
-
-
-## 1.9.1.5
-
-javax.portlet.title.EXT_DASHBOARD=Dashboard
-
-work-stream=Work Stream
-
-Host-Report=Host Report
-
-View-Host-Browser= View Host(Browser)
-
-View-Activity-Stream= View Activity Stream
-
-New-Visits=New Visits
-
-Bounce-Rate=Bounce Rate
-
-Time-on-Site=Time on Site
-
-Top-Pages=Top Pages
-
-Top-Content=Top Content
-
-Top-Referers=Top Referers
-
-Show-Ignored=Show Ignored
-
-Show-Published=Show Published
-
-Show-Editors=Show Editors
-
-Asset-Ignore-Warning=Are you sure you want to ignore this item?
-
-Asset-Ignored=Item ignored
-
-Content-Items=Content Items
-
-
-
-## 1.9.2
-
-The-key-fields-chosen-match-one-existing-content(s)=The key fields chosen match 1 existing content(s)
-
-more-than-one-match-suggests-key(s)-are-not-properly-unique=more than one match suggests key(s) are not properly unique
-
-dotCMS-Enterprise-comes-with-an-advanced-Image-Editor-tool=Advanced Image Tools is a dotCMS Enterprise Only Feature
-
-Edit-Image=Edit Image
-
-Your-clipboard-is-empty=Your clipboard is empty
-
-Select-an-image-below=Select an image below
-
-dotCMS-Image-Clipboard=dotCMS Image Clipboard
-
-oops-sorry-this-caused-a-problem=Ooops, sorry. This has caused a problem
-
-save-as=Save As
-
-try-again=Try again
-
-save-as-failed-check-filename=Save Failed.  Check Filename
-
-save-as-success=Image Saved
-
-Not-enough-data-to-create-chart=Not Enough Data to Create Chart
-
-Referers=Referers
-
-
-
-Update-available=Update Available
-
-You-are-running=You are running
-
-Latest-update=Latest Update
-
-New-version=New Version
-
-Autoupdater-link=http://dotcms.com/learnAutoUpdater
-
-Learn-how-to-use-the-autoupdater=Learn how to use the Autoupdater
-
-Remind-me-later=Remind Me Later
-
-Whats-new=What's new
-
-
-
-dashboard-sample-data-warning=Are you sure you would like to generate sample data for the dashboard?
-
-dashboard-sample-data-abort-warning=Are you sure you would like to abort the process?
-
-process-aborted=Process Aborted
-
-process-finished=Process Finished
-
-rows-generated=Rows generated
-
-Generating-sample-dashboard-data=Generating sample data
-
-Generate-sample-data=Generate sample data
-
-
-
-On-The=On the
-
-week-of-the-month=Week of the Month
-
-year-s-=Year(s)
-
-edit-only-this-event=Edit only this Event
-
-edit-all-events-in-the-recurrence=Edit all Events in the recurrence
-
-republish-all-events-in-the-recurrence=Republish all Events in the recurrence
-
-unpublish-all-events-in-the-recurrence=Unpublish all Events in the recurrence
-
-publish-all-events-in-the-recurrence=Publish all Events in the recurrence
-
-archive-and-put-back-in-recurrence=Archive and put back in the recurrence
-
-archive-and-delete-from-recurrence=Archive and delete from recurrence
-
-archive-all-events-in-the-recurrence=Archive all Events in the recurrence
-
-unarchive-all-events-in-the-recurrence=Unarchive all Events in the recurrence
-
-message.event.recurrence.endate.before.stardate= The Recurrence End Date can not happen before the Start Date
-
-
-
-message.structure.invaliddata =You have entered invalid data.Enter valid numbers.
-
-
-
-Only-this-instance=Only this instance
-
-All-events-in-the-series=All events in the series
-
-Edit-event-message=Would you like to edit only this instance of the event, or all events in this series?
-
-Edit-event=Edit event
-
-
-
-message.form.saveform=The Form has been saved
-
-
-
-User-does-not-have-add-children-permission-on-host-folder=You do not have the required permissions on the selected host or folder to add this structure
-
-Multiday-recurring-events-not-supported=Multiday recurring events are not supported
-
-
-
-Host-or-folder-is-required= Host or Folder is required
-
-
-
-message.event.recurrence.invalid.interval=Please select a valid interval for the recurrence
-
-message.event.recurrence.invalid.dayofmonth=Please select a valid Day of Month
-
-message.event.recurrence.invalid.enddate=Please select a valid recurrence end Date
-
-message.event.recurrence.invalid.monthofyear=Please select a valid recurrence Month Of Year
-
-
-
-## 1.9.5
-
-Traffic-Flow=Traffic Flow
-
-Count=Count
-
-No-records-to-index=No records to index
-
-Reindex-Information=Reindex Information
-
-
-
-Cache-TTL=Cache
-
-SEO-Description=SEO Description
-
-SEO-Keywords=SEO Keywords
-
-
-
-sitesearch-successfully-deleted=Scheduled job successfully deleted
-
-message.file_asset.edit.locked=File is locked
-
-
-
-Activity-Streams=Activity Streams
-
-dotCMS-Enterprise-Only-Feature=This is a dotCMS Enterprise Only Feature
-
-Activity-Stream-Not-Licensed=<a href="http://dotcms.com" target="_blank">dotCMS Enterprise</a> also sports "Activity Streams" which gives you a report on your site Users and what work they've done in managing your site.  Learn more about the benefits of <a href="http://dotcms.com" target="_blank">dotCMS Enterprise</a> today.
-
-Dashboard-Not-Licensed=The host dashboard is an <a href="http://dotcms.com" target="_blank">dotCMS Enterprise</a> only feature - it allows you:<ul><li>Quick view of site trends</li><li>See what content is most viewed</li><li>See how visitors are getting to your site</li><li>Report on all 404 errors</li></ul>
-
-
-
-required-field-not-found-in-header=is Required and was not found in header
-
-
-
-role-manager-object-inherits-permissions=If you permission this object it will break the inheritance causing the object to be permissioned individually. All current permissions will be copied
-
-role-manager-applying-inheritable-permissions=You are applying permissions to one or many objects that currently inherit permissions. This will break the inheritance causing the object to be permissioned individually. All current permissions will be copied. Would you like to continue?
-
-
-
-
-
-
-
-###### 1.9.3
-
-Reported-by-me=Reported by me
-
-Content-Unrelated=Content Unrelated
-
-
-
-
-
-
-
-message.relationship.parentstructureinodemsg=Please select a valid Parent Structure
-
-message.relationship.childstructureinodemsg=Please select a valid Child Structure
-
-message.relationship.parentstructureinode=Parent Structure
-
-message.relationship.childstructureinode=Child Structure
-
-
-
-deactivate-your-own-user-error=Sorry, you cannot deactivate your own user
-
-
-
-##Mailing Lists
-
-already_dotcms_user=Already a dotCMS User?
-
-mailing_list_login_now=Login now
-
-mailing_list_manage_subscriptions=and manage your subscriptions.
-
-info_mailing_lists_per_user=You are subscribed to the following lists with your email address:
-
-check_uncheck_mailing_lists=Please uncheck / check the lists you would like to be subscribed to.
-
-mailing_list_never_send_me_email_again=Never send me email again
-
-
-
-message.event.recurrence.before.occurence=The recurrence ends before the first occurrence, please select a valid recurrence end date.
-
-
-
-
-
-#1.9.4
-
-Backup-file-created-on-background=Backup file will be created on background. Please check logs for backup creation status...
-
-
-
-## Field Variables
-
-message.fieldvariables.key.required=Field Variable key is required
-
-message.fieldvariables.exist.error.regex=Field Variable key should only contains characters
-
-message.fieldvariables.exist.error.key=Field Variable cannot be saved, there is another variable with the same key
-
-message.fieldvariables.permission.error.save=Field Variable Cannot be Saved Because User Lacks Permissions
-
-message.fieldvariables.deleted=Field Variable Deleted
-
-Edit-Field-Variables=Edit Field variables
-
-field-variable-deleted=Field variable deleted
-
-field-variable-saved=Field variable saved
-
-message.delete.fieldvariable=Are you sure you want to delete this Field Variable?
-
-Add-new-Field-Variable=Add new Field Variable
-
-No-Field-Variables-Found=No Field Variables Found
-
-
-
-Build=Build
-
-Unopened=Unopened
-
-clicks=clicks
-
-Value=Value
-
-Structure=Structure
-
-Reindex-Information=Reindex Information
-
-No-records-to-index=No records to index
-
-Count=Count
-
-Tail=Tail
-
-Follow=Follow
-
-Submit=Submit
-
-Use=Use
-
-Parent=Parent
-
-Language-Id=Language Id
-
-Page=Page
-
-Bounces=Bounces
-
-republish=republish
-
-unpublish=unpublish
-
-unarchive=unarchive
-
-Try-Enterprise-Now=Try Enterprise Now
-
-Go-Enterprise-To-Access=Go Enterprise Now to Gain Access to this Data
-
-days-remaining-Purchase-now={0} days remaining. Purchase now
-
-day-remaining-Purchase-now={0} day remaining. Purchase now
-
-Trial-Expired-Purchase-Now=Trial Expired. Purchase Now
-
-Subscription-expires-in-days=Subscription expires in {0} days
-
-Subscription-expires-in-day=Subscription expires in {0} day
-
-Subscription-Expired-Renew-Now=Subscription Expired. Renew Now
-
-All-rights-reserved=All rights reserved
-
-
-
-
-
-###########################################################################
-
-## 2.0
-
-###########################################################################
-
-javax.portlet.title.WORKFLOW_SCHEMES=Workflow Schemes
-
-Workflow-Schemes=Workflow Schemes
-
-Workflow-Scheme=Workflow Scheme
-
-
-
-Default-File-Structure-Type=Default File Asset Type
-
-message.folder.defaultfiletype.required=A default file asset type is required
-
-field.type.help.keyvalue=Allows you to define key value pairs
-
-message.contentlet.fileasset.invalid.hostfolder=File Assets cannot be created in the system host, please select a valid host or folder
-
-message.contentlet.fileasset.filename.already.exists=File already exists in the selected host or folder
-
-addfile.dialog=Add File
-
-addfile.dialog.use=Use
-
-select.the.type.of.fileasset.you.wish.to.upload=Select the type of File Asset you wish to upload
-
-Please-select-a-valid-file-asset-type=Please select a valid File Asset type
-
-
-
-## pretty date since
-
-more-than-a-year-ago=More than a year ago
-
-x-months-ago={0} months ago
-
-last-month=last month
-
-x-weeks-ago={0} weeks ago
-
-last-week=last week
-
-yesterday=yesterday
-
-x-hours-ago={0} hours ago
-
-x-days-ago={0} days ago
-
-an-hour-ago=an hour ago
-
-x-minutes-ago={0} minutes ago
-
-seconds-ago=seconds ago
-
-
-
-message.contentlets.batch.unlock.background=Your content is being unlocked in the background due to the amount of content selected. Please allow a few minutes for these changes to take effect.
-
-message.contentlets.batch.unlock=The content you selected has been successfully unlocked
-
-message.contentlets.batch.unlock.notlocked=The content you selected has been successfully unlocked but some of them couldn't because they were not locked.
-
-message.contentlets.batch.unlock.nopermissions=Only content you had a lock on can be unlocked.
-
-message.contentlets.batch.unlock.error=A system error has occurred please retry later.
-
-
-
-Locked-only=Locked only
-
-Make-Editable=Lock for Editing
-
-Release-Lock=Release Lock
-
-Steal-Lock=Force Unlock
-
-workflow.history.description.details={0} executed : {1};Next step : {2};Assignee : {3};Comments : {4}
-
-
-
-
-
-About-Action=About Action
-
-Action-Name=Action Name
-
-Add-New-Form=Add new Form
-
-Add-Workflow-Action=Add Workflow Action
-
-Add-Workflow-Scheme=Add Workflow Scheme
-
-Add-Workflow-Step=Add Workflow Step
-
-Add-Workflow-SubAction=Add Workflow Subaction
-
-Added=Added
-
-Admin-Screen=Admin Screen
-
-All=All
-
-Allow-Comments=Allow Comments
-
-April=April
-
-Assign-To=Assign To
-
-Assign-To-Required=Assign To is Required
-
-Assignee=Assignee
-
-Associated-contentlet=Associated Content
-
-August=August
-
-Author=Author
-
-Brightness=Brightness
-
-Build=Build
-
-By=By
-
-Cache-Stats=Cache Stats
-
-Cascade-Permissions-Changes-Confirm=Cascade Permission Changes (this can take awhile)
-
-Change-show-on-menu=Change Show on Menu
-
-Child=Child
-
-Clip=Clip
-
-Close Workflow=Close Workflow
-
-Comment=Comment
-
-Compress=Compress
-
-Confirm=Confirm
-
-Confirm-Delete-Action=Delete this Action?
-
-Confirm-Delete-Step=Delete this Step?
-
-Confirm-Delete-Subaction=Delete this Subaction?
-
-Constrain=Constrain
-
-Create-Actions-First=Create an Action first
-
-Created=Created
-
-Crop=Crop
-
-Current-Step=Current Step
-
-Days=Days
-
-December=December
-
-Decimal=Decimal
-
-Delete-Reindex-Structure
-
-Deleted=Deleted
-
-Edit-Content=Edit Content
-
-Edit-Scheme=Edit Scheme
-
-Edit-Step=Edit Step
-
-Edit-Workflow=Edit Workflow
-
-Edit-Workflow-Scheme=Edit Workflow Scheme
-
-Ends=Ends
-
-Enterprise-Web-Content-Management=Enterprise Web Content Management
-
-Event=Event
-
-Everyone=Everyone
-
-February=February
-
-First-Action=First Action
-
-First-Step=First Step
-
-Default-Initial-Action=Default Action
-
-Grayscale=Grayscale
-
-Hosts=Hosts
-
-Hue=Hue
-
-Icon=Icon
-
-Identifier=Identifier
-
-Initial-Step=Initial Step
-
-January=January
-
-July=July
-
-June=June
-
-Key-Value=Key/Value
-
-Keywords=Keywords
-
-Last=Last
-
-Last-Modified=Modified
-
-Latest-Comment=Lastest Comment
-
-Location=Location
-
-Locked=Locked
-
-Log-Files=Log Files
-
-Login=Login
-
-Logout=Logout
-
-Mandatory=Mandatory
-
-March=March
-
-May=May
-
-Minutes=Minutes
-
-Months=Months
-
-More-information-about-dotCMS-is-available-at=More information about dotCMS is available at
-
-Moved-from=Moved From
-
-Next-Step=Next Step
-
-No-Actions=There are no Actions in this Step
-
-No-Sub-Actions-Configured=There are no Subactions in this action
-
-No-Workflow-Schemes=There are no Workflow Schemes to show
-
-November=November
-
-October=October
-
-Only-Default-Scheme-is-available-in-Community=Only the default scheme can be used in the Community Edition
-
-Workflows-Not-Licensed=Workflow management is an <a href="http://dotcms.com" target="_blank">dotCMS Enterprise</a> only feature - it allows you to:<ul><li>Design customized workflow for different content types.</li><li>Fire custom actions when content is edited and published.</li><li>Create and enforce multi-stage, multi-user approval processes.</li><li>Notify relevant users of content changes throughout the content lifecycle.</li></ul>
-
-Order=Order
-
-Original=Original
-
-Perform-Workflow=Execute Workflow
-
-Please-select-a-task=Please select a Task
-
-Please-select-an-action=Please Select an Action
-
-Preview=Preview
-
-Publish-failed-check-you-have-the-required-permission=Publish failed.  You do not have the required permissions.
-
-Reassign=Reassign
-
-Reassign Workflow=Reassign Workflow
-
-Refresh=Refresh
-
-Reopen=Reopen
-
-Reopen Content=Reopen Content
-
-Reordered=Reordered
-
-Repeats=Repeats
-
-Resize=Resize
-
-Resolve Workflow=Resolve Workflow
-
-Rotate=Rotate
-
-Saturation=Saturation
-
-Save-Draft=Save-Draft
-
-Save-Scheme-First=Save-Scheme-First
-
-Scheme=Scheme
-
-Schemes=Schemes
-
-Second=Second
-
-Seconds=Seconds
-
-September=September
-
-Specific-Day=Specific Day
-
-Status=Status
-
-Steal-Lock=Steal Lock
-
-Step=Step
-
-Steps=Steps
-
-Stop-Reindexation=Stop Reindex Process
-
-Sub-Action-Parameters=Subaction Parameters
-
-Task=Task
-
-There-are-no-dictionary-terms-that-matched-your-search=No matches found
-
-There-are-no-history-yet-on-this-task.=There is no history for this task
-
-This-step-is-still-referenced=This step is referenced by a workflow task
-
-URL=URL
-
-Unable-to-add-Step=Unable to add Step
-
-Unable-to-delete-Step=Unable to delete Step
-
-Unable-to-delete-subaction=Unable to delete Subaction
-
-Unable-to-excute-workflows=Unable to execute Workflows
-
-Unable-to-reorder=Unable to Reorder
-
-Unable-to-save-Scheme=Unable to Save Scheme
-
-Unable-to-save-action=Unable to Save Action
-
-Unable-to-save-scheme=Unable to Save Scheme
-
-Unable-to-save-subaction=Unable to Save Subaction
-
-Updated=Updated
-
-Updated-By=Updated By
-
-Updated-Task=Updated Task
-
-User-Assignable=User can Assign
-
-Value-change=Value Change
-
-View-Results=View Results
-
-View-Steps=View Steps
-
-View-all-forms=View All Forms
-
-Vote=Vote
-
-Week=Week
-
-Weeks=Weeks
-
-What-Action-Does=What Action Does
-
-When=When
-
-Who-can-use-action=Who can Use
-
-Workflow=Workflow
-
-Workflow-Actions=Actions
-
-Workflow-Step=Step
-
-Workflow-SubAction=SubAction
-
-Workflow-executed=Workflow Executed
-
-Workflows=Workflows
-
-Requires-Checkout=Requires Lock
-
-Use-Role-Hierarchy=Include Users from Parent Roles
-
-
-
-
-
-
-
-
-
-a-new-password-will-be-generated-and-sent-to-your-external-email-address=A new password will be generated and sent to your email address
-
-add-form=Add Form
-
-an-hour-ago=An hour ago
-
-annually=Annually
-
-checkin-without-saving-changes=You have changed this content.  Are you sure you want to checkin the content WITHOUT saving?
-
-com.dotmarketing.portlets.workflows.actionlet.ArchiveContentActionlet.name=Archive Content
-
-com.dotmarketing.portlets.workflows.actionlet.CheckinContentActionlet.name=Unlock Content
-
-com.dotmarketing.portlets.workflows.actionlet.CheckoutContentActionlet.name=Lock Content
-
-com.dotmarketing.portlets.workflows.actionlet.CommentOnWorkflowActionlet.name=Comment on Workflow
-
-com.dotmarketing.portlets.workflows.actionlet.NotifyAssigneeActionlet.name=Notify Assignee
-
-com.dotmarketing.portlets.workflows.actionlet.NotifyUsersActionlet.name=Notify User(s)
-
-com.dotmarketing.portlets.workflows.actionlet.PublishContentActionlet.name=Publish Content
-
-com.dotmarketing.portlets.workflows.actionlet.UnarchiveContentActionlet.name=Unarchive Content
-
-com.dotmarketing.portlets.workflows.actionlet.UnlockContentActionlet.name=Unlock Content
-
-com.dotmarketing.portlets.workflows.actionlet.UnpublishContentActionlet.name=Unpublish Content
-
-current-user=Current User
-
-days-remaining-Purchase-now={0} days remaining.  Purchase Now
-
-deleted.content.version=Deleted Version of Content
-
-do-not-reassign=Do not reassign
-
-dotCMS-Workflow=Workflow
-
-email-address=Email Address
-
-empty-key=Empty Key. Please enter a key
-
-forgot-password=Forgot password
-
-get-new-password=Get a new password
-
-host-variable-deleted=Host Variable Deleted
-
-hours-ago=Hours Ago
-
-image-editor=Image Editor
-
-key-already-exists=Key already exists
-
-last-month=Last Month
-
-last-week=Last Week
-
-login=Login
-
-me=Me
-
-message.cannot.lock.content=Cannot Lock Content
-
-message.cannot.unlock.content.for.editing=Cannot Unlock Content
-
-message.category.haschildren=This category has children
-
-message.confirm.modes.publish.page=Publish Page?
-
-message.content.locked=Content Locked
-
-message.content.saved=Content Saved
-
-message.contentlet.cannot.be.unlocked=Cannot Unlock Content
-
-minutes-ago=Minutes Ago
-
-modes.Are-you-sure-you-would-like-to-publish-this-page=Are you sure you would like to publish this page?
-
-modes.Create-New=Create New
-
-modes.Create-New-Page=Create New Page
-
-modes.Create-a-Task=Create a Task
-
-modes.Edit=Edit
-
-modes.Edit-Template=Edit Template
-
-modes.Next=Next
-
-modes.No-Forms-Have-Been-Created=No Forms have been created
-
-modes.No-Widgets-Have-Been-Created=No widgets have been created
-
-modes.Page=Page
-
-modes.Page-Properties=Page Properties
-
-modes.Page-Statistics=Page Statistics
-
-modes.Preview=Preview
-
-modes.Previous=Previous
-
-modes.Publish-Page=Publish Page
-
-modes.Select=Select
-
-modes.Select-the-type=Select the type
-
-modes.Whats-Changed=What`s Changed
-
-modes.of-form-you-would-like-to-insert=Form you'd like to Insert
-
-months-ago=Months Ago
-
-nobody=Nobody
-
-page-name=Page Name
-
-password=Password
-
-please-email-all-questions-to=Please email all questions to
-
-reassign=Reassign
-
-remember-me=Remember Me
-
-resolved=Resolved
-
-role-pageContext-lacks-permission=Lacks Permissions
-
-same-user=Same User
-
-seconds-ago=Seconds ago
-
-select-step-to-see-avaiable-actions=Select a step to see available actions
-
-the-selected-content-cannot-be-found=The selected content cannot be found
-
-unable-to-save-scheme=Unable to save Workflow Scheme
-
-user-executing-the-workflow=User executing the workflow
-
-user-roles=User Roles
-
-view-dashboard=View Dashboard
-
-weeks-ago=weeks ago
-
-welcome=Welcome
-
-workflow.history.description=Description
-
-x-days-ago={0} days ago
-
-x-hours-ago{0} hours ago
-
-x-weeks-ago={0} weeks ago
-
-No-steps-have-been-created=No Steps have been created.
-
-Cannot-Publish-In-A-Workflow=Cannot publish, part of a Mandatory Workflow
-
-Will-be-Published=Will be Published
-
-Custom-Code=Custom Code
-
-
-
-#cache info
-
-Avg-Load-Time=Avg. Load Time
-
-In-Memory=In Memory
-
-On-Disk=On Disk
-
-Hit-Rate=Hit Rate
-
-Evictions=Evictions
-
-Refresh-Stats=Refresh Stats
-
-Cache-Region=Region
-
-Show-Memory-Size=Calculate Memory Usage
-
-
-
-System-Properties=System Info
-
-System-Property=Property
-
-Env-Variable=Environment Variable
-
-Total-Memory-Available=Total Memory Available
-
-Memory-Allocated=Memory Allocated
-
-Filled-Memory=Filled Memory
-
-Free-Memory=Free Memory
-
-Value=Value
-
-##
-
-## TAG MANAGER
-
-##
-
-javax.portlet.title.EXT_TAG_MANAGER=Tag Manager
-
-tag=Tag
-
-tag-all=All
-
-tag-name=Tag Name
-
-tag-storage-host=Host
-
-storage-host=Storage Host
-
-tag-all-hosts=All Hosts
-
-
-
-add-tag=Add Tag
-
-edit-tag=Edit Tag
-
-tag-saved=Tag was sucessfully saved
-
-confirm-remove-tag=Are you sure you want to remove this tag?
-
-tag-removed=Tag removed
-
-export-tags=Export Tags
-
-export-tags-message=Tags were sucessfully exported
-
-tag-for-host-already-exists=Tag already exists for selected host
-
-tag-no-search-results=No results according to your search criteria
-
-message.tags.exported=Tags were sucessfully exported
-
-message.tags.export.error=There was an error when exporting tags. Please try again
-
-please-enter-tags-separated-by-line-break=Please, enter the tags to be imported (separated by line breaks)
-
-message.tags.imported=Tags were sucessfully imported
-
-message.tags.import.error=There was an error importing tags.
-
-import-tags=Import Tags
-
-show-global-tags=Show Global Tags
-
-upload-csv-with-tags=Upload a CSV file with a previous export of tags. This file should have ONLY tag name and host id as fields, separated by commas. Each line must be separated by a line break.
-
-message.tags.delete.tags=Tags where sucessfully deleted
-
-delete-tags=Delete Tags
-
-download-sample-csv-file=Click here to download a CSV sample file
-
-message.tags.delete.tags.error=No tags were selected
-
-message.tags.add.tags.error=Commas are not permitted inside tag names
-
-
-
-
-
-Select-file(s)-to-upload=Select file(s) to upload
-
-Upload-file(s)=Upload file(s)
-
-Hold-down-ctrl-to-select-multiple-files=Click the button below, then use the Ctrl (control), key on your keyboard to select multiple files from your computer
-
-Delete-Live-Index=Are you sure you want to delete an active index?\n\ndotCMS will not function propery until a new index is created.
-
-Restore-Index=Restore Index
-
-Download-Index=Download Index
-
-Activate-Index=Activate Index
-
-Deactivate-Index=Deactivate Index
-
-Clear-Index=Clear Index
-
-Delete-Index=Delete Index
-
-Are-you-sure-you-want-to-deactivate-this-index=Are you sure you want to deactivate this index?\n\ndotCMS will not function propery without an active index.
-
-Are-you-sure-you-want-to-clear-this-index=Are you sure you want to clear this index?
-
-Are-you-sure-you-want-to-activate-this-index=Are you sure you want to activate this index?
-
-Index-Deactivated=Index Deactivated
-
-Stop-Reindexation
-
-A-reindexation-process-is-in-progress
-
-
-
-Please-review-this-content-comment=Please review this content
-
-Please-review-this-content-email=As this content is configured to be reviewed, please review this content
-
-
-
-import-not-allowed-structure-has-madatory-scheme-no-default-action=Import not allowed<br/><br/>This structure has been assigned a mandatory workflow scheme which needs a default action assigned to it to allow content importing.<br/><br/>Please notify your webmaster
-
-
-
-
-
-#2.0 not translated
-
-
-
-Update-Replicas-Index=Update Number of Replicas
-
-Replicas-Updated=Number of Replicas Updated
-
-Create-Working-Index=Create new Working Index
-
-Create-Live-Index=Create new Live Index
-
-Number-of-Shards=Number of Index Shards
-
-Delete-Reindex-Structure=Delete then Reindex
-
-File-Doesnt-Look-As-A-Live-Index-Data=This is not a Live index backup
-
-File-Doesnt-Look-As-A-Working-Index-Data=This is not a Working index backup
-
-
-
-
-
-Behind-A-Proxy-Request-A-License=<div style="padding:30px;margin:auto;"> Humm, it seems we cannot request a license from this dotCMS server.  There are many reasons for this, for example, the dotCMS server is behind a proxy or does not have connectivity to the internet.<br />&nbsp;<br />To request a 90 day trial license, visit <a href="http://dotcms.com/contact-us?comments=I'd+like+to+request+a+trial+license" target="_blank">dotcms.com</a> and fill in the request form and we will email a trial license to you. <div style="padding:20px;">Visit : <a href="http://dotcms.com/contact-us?comments=I'd+like+to+request+a+trial+license" target="_blank">http://dotcms.com</a></div></div>
-
-
-
-
-
-Are-you-sure-you-want-to-delete-this-index=Are you sure you want to delete this index?
-
-
-
-javax.portlet.title.OSGI_MANAGER=OSGI Manager
-
-OSGI=OSGI
-
-OSGI-MANAGER=MANAGER
-
-OSGI-Bundles-State-Active=Active
-
-OSGI-Bundles-State-Installed=Installed
-
-OSGI-Bundles-State-Resolved=Resolved
-
-OSGI-Bundles-State-Starting=Starting
-
-OSGI-Bundles-State-Stopping=Stopping
-
-OSGI-Bundles-State-Uninstalled=Uninstalled
-
-OSGI-Bundles-State-StartTransient=Start Transient
-
-OSGI-Bundles-State-StopTransient=Stop Transient
-
-OSGI-AVAIL-BUNDLES=Available Bundles
-
-OSGI-Load-Bundle=Load Bundle
-
-OSGI-Start=Start
-
-OSGI-Stop=Stop
-
-OSGI-Undeploy=Undeploy
-
-OSGI-Upload-Bundle=Upload Bundle
-
-OSGI-Name=Name
-
-OSGI-State=State
-
-OSGI-Jar=Jar
-
-OSGI-Actions=Actions
-
-
-
-Include-Date-Range=Include Changes From
-
-Make-this-index-default=Make this index the default index?
-
-Index-Made-Default=Index made the default
-
-Make-this-index-not-default=Make this index NOT be the default?
-
-Remove-Default=Remove Default Status
-
-New-Index-Create=Create a new index and make it Default
-
-
-
-javax.portlet.title.EXT_EXPCONTENT_TOOL=Expiry Tool Manager
-
-EXP_Manager=Expiry Content Manual Job Tool
-
-EXP_ML=Manual Launch
-
-EXP_button_launch=Run Manual Escalation
-
-EXP_Role_Required=Before you can use the Esclation Portlet, you need to create the proper role - with key "escalation.job.java.roleToEscale"
-
-
-
-
-LOG_Manager=Log Manager Tool
-
-LOG_activity=Log Details
-
-LOG_button=Update System Logging
-
-
-
-cron-pattern-format=Seconds &nbsp;Minutes &nbsp;Hours &nbsp;Day-of-month &nbsp;Month &nbsp;Day-of-week &nbsp;Year
-
-
-
-Multiple-File-Upload-does-not-upload-custom-files-with-explicit-required-fields=Multiple File Upload does not upload custom files with explicit required fields
-
-
-
-## BEGIN PLUGINS
-
-## END PLUGINS
->>>>>>> ca740a3e
