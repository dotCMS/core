buildscript {
    repositories {

        maven { url "https://repo.dotcms.com/artifactory/libs-release" }
        jcenter()
    }
    dependencies {
        classpath 'org.ajoberstar:grgit:1.7.0'
        classpath 'org.unbroken-dome.gradle-plugins:gradle-testsets-plugin:1.4.3'
        classpath 'com.dotcms.lib:dot.commons-io:2.0.1_2'
        classpath 'nl.eveoh:gradle-aspectj:1.6'
    }
}

plugins {
    id "com.moowork.node" version "1.3.1"
    id "com.palantir.docker" version "0.17.2"  // reference:  https://github.com/palantir/gradle-docker
}

project.ext {
    aspectjVersion = '1.9.2'
}


node {
    // Version of node to use.
    version = nodeVersion

    // Base URL for fetching node distributions (change if you have a mirror).
    distBaseUrl = 'https://nodejs.org/dist'
    // If true, it will download node using above parameters.
    // If false, it will try to use globally installed node.

    if (project.hasProperty('useGradleNode')){
        download = project.useGradleNode.toBoolean()
        println "\nUsing Gradle node version as property useGradleNode=$project.useGradleNode"
    } else{
        download = true
    }

}

import com.dotcms.repackage.org.apache.commons.io.FileUtils;
import groovy.json.JsonSlurper

configurations {
    compile
    buildlibs
    starter
    testsStarter
    profiler
    profilerDependencies
    provided
    felix
}

configurations.all({
    // dynamic: e.g. 'version: 2.0+'
    resolutionStrategy.cacheDynamicVersionsFor 1, 'hours'
    // changing: e.g. 'version 2.0.0-SNAPSHOT'
    resolutionStrategy.cacheChangingModulesFor 0, 'seconds'

    /*POM relocation to an other version number is not fully supported in Gradle : xml-apis#xml-apis;2.0.2 relocated to xml-apis#xml-apis;1.0.b2.
            Please update your dependency to directly use the correct version 'xml-apis#xml-apis;1.0.b2'.
    Resolution will only pick dependencies of the relocated element.  Artifacts and other metadata will be ignored.*/
    resolutionStrategy {
        force 'xml-apis:xml-apis:1.4.01'
    }
})


// Apply the java plugin to add support for Java.
apply plugin: 'java'
apply plugin: 'aspectj'
apply plugin: 'war'
apply plugin: 'org.unbroken-dome.test-sets'
apply plugin: 'project-report' /*For gradle dependencies: ./gradlew htmlDependencyReport*/
apply plugin: 'idea'
apply plugin: 'eclipse'

targetCompatibility = 1.8
sourceCompatibility = 1.8

// Compile Java.
compileJava {
    options.incremental = true
    options.compilerArgs.addAll(['--release', '8'])
}

eclipse {
    project {
        name = 'dotCMS'
    }
}

// In this section you declare where to find the dependencies of your project.
repositories {
    maven { url "https://repo.dotcms.com/artifactory/libs-release" }
    maven { url "https://repo.dotcms.com/artifactory/libs-snapshot-local" }
    maven { url 'https://jitpack.io' }
}

testSets {
    individualTest { dirName = 'test' }
    integrationTest { dirName = 'integration-test' }
    functionalTest { dirName = 'functional-test' }
}


tasks.matching {it instanceof Test}.all {
    testLogging.events = ["failed", "passed", "skipped"]
}

//Avoid skipping running tests when the integrationTest task is invoked
project.integrationTest {
    outputs.upToDateWhen { false }
}
integrationTest.dependsOn('prepareIntegrationTests')

//Avoid skipping running tests when the test task is invoked
project.test {
    outputs.upToDateWhen { false }
    reports.junitXml.destination = file("$buildDir/test-results/unit-tests/xml")
    reports.html.destination = file("$buildDir/test-results/unit-tests/html")
}

idea {

    module {

        name = 'dotCMS'
        contentRoot = file('..')
        excludeDirs += file('../docker/tests/integration/output')
        excludeDirs += file('build')
        excludeDirs += file('.idea')
        excludeDirs += file('.gradle')
        //if you prefer different output folders
        inheritOutputDirs = true
        outputDir = file('build/classes/main')
        testOutputDir = file('build/classes/test')

        //Extra source dirs
        sourceDirs += file('src/main/enterprise/src/main/java')
        sourceDirs += file('src/main/generated')
        generatedSourceDirs += file('src/main/generated')
        excludeDirs += file('src/main/enterprise/build')

        //Extra test source dirs
        testSourceDirs += file('integration-test/java')
        testSourceDirs += file('functional-test/java')
    }
}

eclipse.project {
    natures 'org.springsource.ide.eclipse.gradle.core.nature'
}


dependencies {
    /*****  Felix libs need to be placed in the WEB-INF/felix/bundle directory. This was previously handled using a pre-build copy task.  *****/
    felix group: 'org.apache.felix', name: 'org.apache.felix.fileinstall', version: '3.6.4'
    felix (group: 'org.apache.felix', name: 'org.apache.felix.configadmin', version: '1.9.2') {
        transitive = false
    }
    felix (group: 'org.osgi', name: 'org.osgi.compendium', version: '4.3.1') {
        transitive = false
    }
    felix(group: 'org.apache.tika', name: 'tika-core', version: '1.19') {
        transitive = false
    }
    felix(group: 'org.apache.tika', name: 'tika-bundle', version: '1.19') {
        transitive = false
    }

    felix group: 'org.slf4j', name: 'slf4j-simple', version: '1.7.25'
    felix group: 'org.slf4j', name: 'jcl-over-slf4j', version: '1.7.25'
    felix group: 'com.dotcms.tika', name: 'com.dotcms.tika', version: '0.2'

<<<<<<< HEAD
    felix group: 'com.dotcms.samlbundle', name: 'com.dotcms.samlbundle', version: '21.01'
    felix group: 'com.dotcms.samlbundle.fragment', name: 'com.dotcms.samlbundle.fragment', version: '21.01'
=======
    felix group: 'com.dotcms.samlbundle', name: 'com.dotcms.samlbundle', version: '21.03.1'
    felix group: 'com.dotcms.samlbundle.fragment', name: 'com.dotcms.samlbundle.fragment', version: '21.03.1'
>>>>>>> 8a87f354
    /**** And now the libs we pull in from internal company sources - libs stored in ./plugins, ./bin, ./libs, the starter site, etc. ****/
    compile fileTree("src/main/plugins/com.dotcms.config/build/jar").include('plugin-com.dotcms.config.jar')

    starter group: 'com.dotcms', name: 'starter', version: 'empty_20210315', ext: 'zip'
    //Uncomment this line if you want to download the starter that comes with data
<<<<<<< HEAD
    starter group: 'com.dotcms', name: 'starter', version: '20210106', ext: 'zip'
//    testsStarter group: 'com.dotcms', name: 'starter', version: 'empty_20210113', ext: 'zip'
=======
    // starter group: 'com.dotcms', name: 'starter', version: '20210312', ext: 'zip'
    testsStarter group: 'com.dotcms', name: 'starter', version: 'empty_20210315', ext: 'zip'
>>>>>>> 8a87f354

    profiler group: 'glowroot-custom', name: 'glowroot-agent', version: '0.13.1'
    profilerDependencies group: 'glowroot-custom', name: 'collector-https-linux', version: '0.13.1'
    profilerDependencies group: 'glowroot-custom', name: 'collector-https-osx', version: '0.13.1'
    profilerDependencies group: 'glowroot-custom', name: 'collector-https-windows', version: '0.13.1'
    profilerDependencies group: 'glowroot-custom', name: 'embedded-collector', version: '0.13.1'

    individualTestCompile sourceSets.test.output
    integrationTestCompile sourceSets.test.output
    functionalTestCompile sourceSets.test.output
    functionalTestCompile sourceSets.integrationTest.output

    if (project.gradle.startParameter.taskNames.contains('deployWarTomcatDev') || project.gradle.startParameter.taskNames.contains('testDev')) {
        configurations.compile.exclude group: 'com.dotcms.enterprise', module: 'ee'
    }
}

// Import and apply the dependencies from the dependencies scripts.
apply from: "$rootDir/dependencies.gradle"


def enterpriseSrcFolder = file("$enterpriseProjectHome/src/main/java")

if (enterpriseSrcFolder.exists()){
	sourceSets {
    	main {
        	java {
            	srcDirs = ["src/main/java", "$enterpriseProjectHome/src/main/java"]
	        }
    	}
	}
}

ant.lifecycleLogLevel = "INFO"

ext {
    // Open the Git repository in the current directory.

    dotcmsReleaseBuild = ''
    dotcmsReleaseName='dotCMS Platform'
    dotcmsReleaseCodename='Panther'
    dotcmsReleaseBuild='999999'
    dotcmsReleaseDdate='Jun 08, 1986'
    dotcmsReleaseDdate = getDate()
    serverFolder = "$tomcatDistInstallLocation-$tomcatInstallVersion"
    homeFolder = serverFolder + webAppRootFolder
    dotcmsHome = serverFolder + webAppRootFolder

    if (project.gradle.startParameter.taskNames.contains('deployWarTomcat') || project.gradle.startParameter.taskNames.contains('createDist')|| project.gradle.startParameter.taskNames.contains('docker')){
        try {
            git = org.ajoberstar.grgit.Grgit.open(file('..'))
            dotcmsReleaseBuild = git.head().abbreviatedId // abbreviatedId of head() method.
        } catch (Exception exception) {
            //Do nothing, this will fail only if git is not installed on this machine
        }
    }
}

ext.prepareFelixExternalFolder = { felixExternalFolder ->

    println "Configuring felix in folder [" + felixExternalFolder + "]"

    if (felixExternalFolder.startsWith("/")) {// We need an absolute path here

        copy {
            from configurations.felix
            into felixExternalFolder.concat("/bundle")
        }

        copy {
            from 'src/main/webapp/WEB-INF/felix/osgi-extra-generated.conf'
            into felixExternalFolder
        }

        copy {
            from configurations.compile
            into felixExternalFolder.concat("/bundle")
            include '**/org.apache.felix.http.api*.jar'
        }

        copy {
            from configurations.compile
            into felixExternalFolder.concat("/bundle")
            include '**/org.apache.felix.http.bundle*.jar'
        }

    } else {
        // For integration tests we need an absolute path for the felix folder
        throw new GradleException('For integration tests we need an absolute path for the felix folder')
    }

}

if (project.hasProperty('jarBaseName')) {
    archivesBaseName = "$jarBaseName"
}else{
    archivesBaseName = 'dotcms_'+dotcmsReleaseVersion+'_'+dotcmsReleaseBuild
}

def tomcatDistBase = "$distLocation/$tomcatDistInstallLocation-$tomcatInstallVersion"
def dotcmsDistBase = "../$tomcatDistInstallLocation-$tomcatInstallVersion"

jar{
    exclude 'com/dotcms/enterprise/**'

    if (gradle.startParameter.taskNames.contains("deployWarTomcatTests")) {
        from project.sourceSets.main.output + project.sourceSets.test.output + project.sourceSets.integrationTest.output + project.sourceSets.functionalTest.output
    }
}

task copyTestRuntimeLibs(type: Copy) {
    into "build/libs/test"
    from configurations.testCompile - configurations.compile
}

// Expand the release properties.
processResources {
    filesMatching("release.properties") {
        expand( project.properties )
    }
}

// By default the war task compiles everything under src/main/java into WEB-INF/classes/
// but, instead, we want to compile everything on a .jar file and put it under WEB-INF/lib.
war.dependsOn 'deployPlugins', 'extractDotCmsArtifacts'

war {

    sourceSets {
        main {
            java {
                //We only want to compile using the submodules code when using the deployWarTomcatDev task
                if (project.gradle.startParameter.taskNames.contains('deployWarTomcatDev')
                        || project.gradle.startParameter.taskNames.contains('testDev')) {
                    if (enterpriseSrcFolder.exists()) {
                        srcDirs = ["src/main/java", "$generatedSourceFolder", "$enterpriseProjectHome/src/main/java"]
                    } else {
                        srcDirs = ["src/main/java", "$generatedSourceFolder"]
                    }
                } else {
                    srcDirs = ["src/main/java", "$generatedSourceFolder"]
                }
            }
        }

    }

    classpath = classpath - sourceSets.main.output.classesDir

    if (gradle.startParameter.taskNames.contains("deployWarTomcatTests")) {
        classpath = configurations.testRuntime
    }

    from (jar) {
        into 'WEB-INF/lib'
    }

    // Verify if the felix folder is outside the war
    if (!felixFolder.startsWith("/")) { // Relative to the war
        from(configurations.felix) {
            into felixFolder.concat("/bundle")
        }

        from(configurations.compile) {
            into felixFolder.concat("/bundle")
            include '**/org.apache.felix.http.api*.jar'
        }

        from(configurations.compile) {
            into felixFolder.concat("/bundle")
            include '**/org.apache.felix.http.bundle*.jar'
        }
    } else { //Outside the war

        doLast {
            prepareFelixExternalFolder(felixFolder)
            exclude 'WEB-INF/felix'
        }
    }

    from (configurations.starter) {
        into dotcmsFolder
        rename ( /starter(.+)\.zip/, "starter.zip" )
    }

    from (configurations.profiler) {
        into profilerFolder
        rename ( /glowroot(.+)\.jar/, "profiler.jar" )
    }
    from (configurations.profilerDependencies) {
        into profilerFolder.plus("/lib")
        rename ( /embedded-collector(.+)\.jar/, "glowroot-embedded-collector.jar" )
        rename ( /collector-https-linux(.+)\.jar/, "glowroot-central-collector-https-linux.jar" )
        rename ( /collector-https-osx(.+)\.jar/, "glowroot-central-collector-https-osx.jar" )
        rename ( /collector-https-windows(.+)\.jar/, "glowroot-central-collector-https-windows.jar" )
    }
}
war.finalizedBy 'undeployPlugins'

task testDev(type: Test) {
    reports.junitXml.setDestination(file("$buildDir/test-results/unit-tests/xml"))
    reports.html.setDestination(file("$buildDir/test-results/unit-tests/html"))
}

integrationTest {

    // Check if we want to run the tests suite
    def singleTest = System.getProperty("test.single")
    if (null != singleTest && singleTest == "com.dotcms.MainSuite"){
        include "**/MainSuite.class"
    } else {
        exclude "**/MainSuite.class"
    }

    // https://docs.gradle.org/current/dsl/org.gradle.api.tasks.testing.logging.TestLoggingContainer.html
    // show standard out and standard error of the test JVM(s) on the console
    //testLogging.showStandardStreams = true
    //testLogging.events = ["failed", "passed", "skipped"]
    //testLogging.events = ["failed", "skipped"]
    testLogging.exceptionFormat = 'full'

    doFirst
            {
                if (project.hasProperty('databaseType')){
                    systemProperty "databaseType", "$databaseType"
                }
            }
}
integrationTest.group='dotCMS tests'

task prepareIntegrationTests(dependsOn: ['dowloadStarterForTests', 'prepareFelixForTests']) {}
prepareIntegrationTests.group='dotCMS tests'

task dowloadStarterForTests {

    copy {
        from configurations.testsStarter
        into integrationTestResourcesFolder
        rename(/starter(.+)\.zip/, "starter.zip")
    }
}
dowloadStarterForTests.group = 'dotCMS tests'
dowloadStarterForTests.description = 'Downloads the test starter zip to the integration tests resources folder'

task prepareFelixForTests {

    doLast {

        //If we want the felix folder to live in a custom folder
        if (project.hasProperty("integrationTestFelixFolder")
                && integrationTestFelixFolder?.trim()) {

            prepareFelixExternalFolder(integrationTestFelixFolder)
        }
    }

}
prepareFelixForTests.group='dotCMS tests'
prepareFelixForTests.description='Copies the felix bundle jars and the osgi-extra-generated.conf file to the specified felix home location'

// Delete ROOT under tomcat9/webapps
task undeployWarTomcat(type: Delete) {
    delete tomcatInstallLocation + webAppRootFolder
    followSymlinks = true
}
undeployWarTomcat.group='dotCMS Util'
undeployWarTomcat.description='Removes /tomcat9/webapps folder. (reset tomcat)'

undeployWarTomcat.mustRunAfter 'backupWarTomcatData'

// Makes all the magic to place the webapp under tomcat8 for devs.
task deployWarTomcat(type: DeployWarTomcatTask) {
    dependsOn 'war', 'clonePullTomcat', 'undeployWarTomcat'
    tomcatPath = tomcatInstallLocation
}
deployWarTomcat.group='dotCMS Development'
deployWarTomcat.description='Will checkout the tomcat app server, generate a war structure and copy it to the just checked out tomcat. If the app server exist instead of a checkout a git pull will be use.'


//Same as the deploy-war-tomcat except that it will backup the assets, dotsecure, META-INF and H2 folders
//in order to restore them after the deploy.
//This is useful in cases when you need to make a deploy-war-tomcat but keeping your current data.
task deployWarTomcatBackup(type: DeployWarTomcatTask){
    dependsOn 'war', 'clonePullTomcat', 'backupWarTomcatData', 'undeployWarTomcat'
    tomcatPath = tomcatInstallLocation
}
deployWarTomcatBackup.finalizedBy 'restoreBackupWarTomcatData'
deployWarTomcatBackup.group='dotCMS Development'
deployWarTomcatBackup.description='Same as deployWarTomcat but will also backup and restore the assets, dotsecure, META-INF and h2 database folders. (Useful for development)'


//Executes deployWarTomcat task compiling tests as well
task deployWarTomcatTests(type: DeployWarTomcatTask){
    dependsOn 'war', 'clonePullTomcat', 'undeployWarTomcat'
    tomcatPath = tomcatInstallLocation
}
deployWarTomcatTests.group='dotCMS Development'
deployWarTomcatTests.description='Same as deployWarTomcat but also includes the junit tests.'

//Executes deployWarTomcat task from dist version
task deployWarTomcatDist(type: DeployWarTomcatTask) {
    dependsOn 'war'
    tomcatPath = tomcatDistBase
}
deployWarTomcatDist.group='dotCMS Util'
deployWarTomcatDist.description='Same as deployWarTomcat but ran inside the Distribution. (Useful for development)'

//Same as deployWarTomcat but will use the no obfuscated version of the enterprise jars.
//(Useful for development)
task deployWarTomcatDev (dependsOn: 'deployWarTomcat') {

}
deployWarTomcatDev.finalizedBy 'generateMoveCleanEnterpriseTomcat'
deployWarTomcatDev.group='dotCMS Development'
deployWarTomcatDev.description='Same as deployWarTomcat but will use the no obfuscated version of the enterprise jar. (Useful for development)'

//Executes a pull or clone to get tomcat from the repository
task clonePullTomcat(type: ClonePullTomcatTask) {

}
clonePullTomcat.group='dotCMS Util'
clonePullTomcat.description='Clones or pull /tomcat9 folder.'

//Executes clonePullTomcat task from dist version
task clonePullTomcatDist(type: ClonePullTomcatTask) {
    tomcatLocation = tomcatDistBase
}
clonePullTomcatDist.group='dotCMS Util'
clonePullTomcatDist.description='Clones or pull /tomcat8 folder to be used on on the distribution.'

//Creates the final distribution files for dotCMS.
task createDistPrep(dependsOn: ['clonePullTomcatDist', 'deployWarTomcatDist']) {

    doLast {
        copy {
            from "$rootDir/../bin"
            into "$distLocation$distBinLocation"
            filesMatching('build.con*') {
                expand(project.properties)
            }
        }

        copy {
            from "$rootDir/../"
            into "$distLocation$distBinLocation/ant"
            include "build.xml"
        }

        copy {
            into "$distLocation$confDistLocation"
            from sourceSets.main.resources
            exclude "com", "org", "release.properties"
        }

        copy {
            into "$distLocation$pluginsDistLocation"
            from "src/main/plugins"
            exclude "**/.git"
        }

        copy {
            into "$distLocation$docsDistLocation"
            from "$rootDir/../docs"
        }

        replaceText("$distLocation$distBinLocation/build.conf", "#SERVER_FOLDER", "SERVER_FOLDER")

        replaceText("$distLocation$distBinLocation/build.conf", "#HOME_FOLDER", "HOME_FOLDER")

        replaceText("$distLocation$distBinLocation/build.conf", "#target.root", "target.root")

        replaceText("$distLocation$distBinLocation/build.conf.bat", "rem set", "set")

        replaceText("$distLocation$distBinLocation/build.conf.bat", "/", "\\\\")

        if ("$distUpdate".toBoolean()) {
            delete "$tomcatDistBase$webAppRootFolder/starter.zip"
        }
    }

}

task createDist(dependsOn: ['createDistPrep','zip', 'tgzTask']) {
    group 'dotCMS Development'
    description 'Creates the final distribution files for dotCMS.'
}
createDist.finalizedBy 'removeDistFolder'

//Task used to create a .zip file from the distribution
task zip(type: Zip) {
    from "$distLocation"
    destinationDir file("$outputDistLocation")
    baseName 'dotcms_'+dotcmsReleaseVersion
}
zip.group='dotCMS Util'
zip.description='Creates distribution as a .zip file.'

//Task used to create a tar.gz from the distribution
task tgzTask(type: Tar) {
    if (!"$distUpdate".toBoolean()) {
        from ("$distLocation"){
            eachFile { file ->
                if (file.getName().endsWith(".sh") || file.getName().startsWith("gradle")) {
                    file.setMode(0755)
                }
            }
        }
        destinationDir file("$outputDistLocation")
        baseName 'dotcms_'+dotcmsReleaseVersion
        extension = 'tar.gz'
        compression = Compression.GZIP
    }
}
tgzTask.group='dotCMS Util'
tgzTask.description='Creates distribution as a .tgz file.'

task removeDistFolder(type: Delete){
    delete "$distLocation"
}
removeDistFolder.group='dotCMS Util'
removeDistFolder.description='Removes the distribution folder.'

removeDistFolder.mustRunAfter 'zip', 'tgzTask', 'docker'

javadoc {

    options.addStringOption('sourcepath', sourceSets.main.allJava.asPath)
    //doclint html standards in Java 8 are very strict that's why is better to turn in off
    options.addBooleanOption('Xdoclint:none', true)

    /*
     Not working, gradle bug
      https://groups.google.com/forum/#!topic/gradle-dev/R83dy_6PHMc/discussion
      https://discuss.gradle.org/t/javadoc-exclusion-question/11875
     */
    options.addStringOption('subpackages', 'com.dotmarketing:com.dotcms')

    title = "dotCMS API"
    maxMemory = "1024m"
    failOnError = false
    options.noQualifiers 'all'
    options.author(true)
    options.version(true)
    options.use(true)
    options.encoding 'utf-8'
    options.docEncoding 'utf-8'
    options.charSet 'utf-8'
    options.linkSource false
    options.links 'https://docs.oracle.com/javase/8/docs/api/'
}

//Task meant to be use from a distribution structure using the buildwar.sh script.
//This task will just use the already deployed folder inside the app server and compressed to a war file.
task customDistWar(type: War) {
    dependsOn 'deployPlugins'
    from "$dotcmsDistBase$webAppRootFolder"
    exclude "assets/**", "dotsecure/**"
    baseName "dotcms"
    destinationDir = file("../WAR")
}
customDistWar.group='dotCMS Development'
customDistWar.description='Builds a dotCMS as a war. (Task mean to be use from a distribution structure using the buildwar.sh script. This task will just use the already deployed folder inside the app server and compressed into a war file.)'

compileAspect.dependsOn 'immutables'
compileAspect {
    additionalAjcArgs = ['showWeaveInfo' : 'false']
    println "\nCompiling Aspect..."
}
// This task defines if the immutables folder is generated, otherwise will generate it.
task immutables() {
    doLast {
        println "\nChecking immutables..."
        def generatedFolder = new File("$generatedSourceFolder");
        if (!generatedFolder.exists()) {

            println "Generating immutables...\n"

            def gradleTask = "compileJava"
            def artefactBuild = project.tasks.create([name: "artefactBuild_$gradleTask", type: GradleBuild])
            artefactBuild.buildFile = project.file("immutables.gradle")
            artefactBuild.tasks = [gradleTask]
            artefactBuild.execute()
        } else {
            println "Immutables already generated, skipping generation... (Delete $generatedSourceFolder folder in order to regenerate them)\n"
        }
    }
}
immutables.group='dotCMS Development'
immutables.description='Compiles the source code using the compileJava task and generate the immutables, those immutables will be located under the src/main/generated folder'

task cleanImmutables() {
    doLast {
        println "\nDeleting immutables folder..."
        delete "$generatedSourceFolder"
    }
}
cleanImmutables.group='dotCMS Development'
cleanImmutables.description='Deletes the folder where the immutables are generated'

clean {
    println "\nExecuting clean task..."
}
clean.finalizedBy 'cleanImmutables'

// This task finds all th plugins and runs 'ant build' inside each one.
// In order to compile everything it need the dependency jars in a folder ($buildDir/pluginsLib)
task buildPlugins(dependsOn: 'jar') {
    doLast {
        delete "$buildDir/pluginsLib"

        copy {
            into "$buildDir/pluginsLib"
            from configurations.compile
            from "$buildDir/libs/"
        }

        println project.buildDir
        println project.buildDir

//        def pluginsFolder = new File("src/main/plugins");
        def pluginsFolder = file('src/main/plugins')

        if (!pluginsFolder.exists()) {
            pluginsFolder = new File("../plugins");
        }

        pluginsFolder.eachDir() {
            def pluginPath = it
            println "Compile Plugin: " + pluginPath

            javaexec {
                workingDir pluginPath
                main = "-jar";
                args = [
                        "$rootDir/../bin/ant/ant-launcher.jar",
                        "-buildfile",
                        pluginPath.getAbsolutePath() + "/build.xml"
                ]
            }
        }
    }
}
buildPlugins.group='dotCMS Development'
buildPlugins.description='Compiles and Builds all the plugins but does not deploy.'

// TODO I think there are variables for this paths.
// This task will copy what is used to be src-conf (now under resources)
// to webapp/WEB-INF/classes in order to be merged with the plugins.
task deployConfig(type: Copy) {

    def webAppFolder = 'src/main/webapp'

    if (new File('src/main/resources').exists()){
        from 'src/main/resources'
    }else{
        webAppFolder = "$dotcmsDistBase$webAppRootFolder"
        from "../$confDistLocation"

    }
    into "$webAppFolder/WEB-INF/classes"

    filesMatching("release.properties") {
        expand( project.properties )
    }
}
deployConfig.group='dotCMS Util'
deployConfig.description='This task will copy what is used to be src-conf to webapp/WEB-INF/classes in order to be merged with the plugins.'

//TODO Need to check ROOT folder functionality is working.
// This task will:
// 1. Copy the plugins.xml from plugins folder.
// 2. Loop over each plugin and copy the .jar file into WEB-INF/lib
// 3. Call the and task def com.dotmarketing.plugin.ant.DeployTask to merge
//    all the properties/files from the static plugins.
task deployPlugins(dependsOn: ['buildPlugins']) {

    doLast {

        def pluginsFolder = new File("src/main/plugins")
        def webAppFolder = 'src/main/webapp'

        if (!pluginsFolder.exists()) {
            pluginsFolder = new File("../plugins");
            webAppFolder = "$dotcmsDistBase$webAppRootFolder"
        }

        copy {
            from "$pluginsFolder.path"
            into "$webAppFolder/WEB-INF/classes"
            include 'plugins.xml'
        }

        //<target name="deploy-plugin"/>
        pluginsFolder.eachDir() {
            def pluginPath = it
            copy {
                from pluginPath.getPath() + '/build/jar'
                into "$webAppFolder/WEB-INF/lib"
                include '*.jar'
            }
        }

        ant.taskdef(
                name: 'pluginDeployTask',
                classname: 'com.dotmarketing.plugin.ant.DeployTask',
                classpath: configurations.compile.asPath)

        ant.pluginDeployTask(
                distributionPath: '../',
                dotcmsHome: "$webAppFolder",
                plugins: "$webAppFolder/WEB-INF/lib")
    }
}
deployPlugins.group='dotCMS Development'
deployPlugins.description='Builds and deploys all the plugins under /plugins folder.'

// This task will:
// 1. Call the and task def com.dotmarketing.plugin.ant.UndeployTask to remove
//    all the properties/files from the static plugins.
// 2. Delete plugin.xml from classes and the html of the static plugins.
task undeployPlugins() {

    doLast {
        def webAppFolder = 'src/main/webapp'

        if( !new File("$webAppFolder").exists() ) {
            webAppFolder = "$dotcmsDistBase$webAppRootFolder"
        }


        ant.taskdef(
                name: 'pluginUndeployTask',
                classname: 'com.dotmarketing.plugin.ant.UndeployTask',
                classpath: configurations.compile.asPath)
        ant.pluginUndeployTask(
                distributionPath: '../',
                dotcmsHome: "$webAppFolder",
                plugins: "$webAppFolder/WEB-INF/lib")

        delete fileTree("$webAppFolder/WEB-INF/lib") {
            include '**/plugin-*.jar'
            include '**/pluginlib-*.jar'
        }
        delete "$webAppFolder/WEB-INF/classes/plugins.xml"
        delete "$webAppFolder/html/plugins"
    }
}
undeployPlugins.group='dotCMS Development'
undeployPlugins.description='Undeploys all plugins, returns overridden files to default state. This task does not need to be executed as a pre-condition of deployPlugins because that task executes it automatically.'

//Creates a backup of assets, dotsecure, META-INF and H2_Database
task backupWarTomcatData() {
    doLast {
        delete "$tomcatInstallLocation/temp"

        copy {
            into "$tomcatInstallLocation/temp/assets"
            from "$tomcatInstallLocation$webAppRootFolder/assets"
            include "**/*"
        }

        copy {
            into "$tomcatInstallLocation/temp/dotsecure"
            from "$tomcatInstallLocation$webAppRootFolder/dotsecure"
            include "**/*"
        }

        copy {
            into "$tomcatInstallLocation/temp/META-INF"
            from "$tomcatInstallLocation$webAppRootFolder/META-INF"
            include "**/*"
        }

        copy {
            into "$tomcatInstallLocation/temp/h2"
            from "$tomcatInstallLocation$webAppRootFolder/WEB-INF/H2_DATABASE"
            include "*.db"
        }
    }
}
backupWarTomcatData.group='dotCMS Util'
backupWarTomcatData.description='Creates a backup of assets, dotsecure, META-INF and H2_Database.'

//Restores content of assets, dotsecure, META-INF and H2_Database (copy back to webapps/ROOT)
task restoreBackupWarTomcatData() {
    doLast {
        delete "$tomcatInstallLocation$webAppRootFolder/assets"
        copy {
            from "$tomcatInstallLocation/temp/assets"
            into "$tomcatInstallLocation$webAppRootFolder/assets"
            include "**/*"
        }

        delete "$tomcatInstallLocation$webAppRootFolder/dotsecure"
        copy {
            from "$tomcatInstallLocation/temp/dotsecure"
            into "$tomcatInstallLocation$webAppRootFolder/dotsecure"
            include "**/*"
        }

        delete "$tomcatInstallLocation$webAppRootFolder/META-INF"
        copy {
            from "$tomcatInstallLocation/temp/META-INF"
            into "$tomcatInstallLocation$webAppRootFolder/META-INF"
            include "**/*"
        }

        delete "$tomcatInstallLocation$webAppRootFolder/WEB-INF/H2_DATABASE"
        copy {
            from "$tomcatInstallLocation/temp/h2"
            into "$tomcatInstallLocation$webAppRootFolder/WEB-INF/H2_DATABASE"
            include "*.db"
        }

        FileUtils.cleanDirectory(new File("$tomcatInstallLocation/temp"));
        delete "$tomcatInstallLocation$webAppRootFolder/WEB-INF/classes/com"
    }
}
restoreBackupWarTomcatData.group='dotCMS Util'
restoreBackupWarTomcatData.description='Restores content of assets, dotsecure, META-INF and H2_Database.'

undeployPlugins.finalizedBy 'deployConfig'


//Generates a no obfuscated version of the enterprise jar
task generateMoveCleanEnterpriseTomcat(type: GradleBuild) {
    buildFile = "$enterpriseProjectHome/build.gradle"
    tasks = gradle.startParameter.taskNames.contains('clean') ? ['clean', 'build'] : ['build']
	startParameter.projectProperties = [dotcmsReleaseVersion: "$dotcmsReleaseVersion"]

	doLast {
		delete fileTree("$tomcatInstallLocation$webAppRootFolder/WEB-INF/lib"){
			include "ee-*", "ee_*"
		}

		copy{
			from "$enterpriseProjectHome/build/libs"
			into "$tomcatInstallLocation$webAppRootFolder/WEB-INF/lib"
			include "ee_clean.jar"
		}
	}
}
generateMoveCleanEnterpriseTomcat.group='dotCMS Util'
generateMoveCleanEnterpriseTomcat.description='Creates a no-obfuscated enterprise JAR and moves it into WEB-INF/lib .'

// Util methods.
def getDate() {
    def fmt = new java.text.SimpleDateFormat("MMMM dd, yyyy", Locale.US)
    def formattedDate = fmt.format(new Date())
    return formattedDate
}

//Util method that replaces the occurrence of a string in a specified file
static def replaceText(filePath, fromString, toString) {
    def sourceFile = filePath
    def updatedContent = new File(sourceFile).getText('UTF-8').replaceAll(fromString, toString)
    new File(sourceFile).write(updatedContent, 'UTF-8')
}

// Clones dotCMS's tomcat repo following tomcatInstall under gradle.properties.
// If the tomcat folder exists: git pull, if not: git clone.
class ClonePullTomcatTask extends DefaultTask{

    String tomcatLocation = project.tomcatInstallLocation

    @TaskAction
    def pull(){
        def folder = project.file( tomcatLocation )

        println folder
        if( !folder.exists() ) {

            try {

                println "Cloning the $project.tomcatInstallRepo, branch $project.tomcatInstallBranch on $tomcatLocation";
                org.ajoberstar.grgit.Grgit.clone(dir: folder.absolutePath, uri: "$project.tomcatInstallRepo", refToCheckout: "$project.tomcatInstallBranch")
            } catch (Exception exception) {
                //Do nothing, this will fail only if git is not installed on this machine
            }
        } else {
            def tomcatGit = org.ajoberstar.grgit.Grgit.open(folder);
            tomcatGit.pull();
        }
    }

}

//Gradle Custom Task that contains the logic for deploying the app war in the application server
//It works for dist and development versions
//Also, copies specific libraries from /libs/buildlibs to tomcat/lib folder
class DeployWarTomcatTask extends DefaultTask{
    String tomcatPath;

    @TaskAction
    def deploy(){
        copyBuildLibs(tomcatPath)

        def zipFile = project.file("$project.buildDir/libs/$project.archivesBaseName" + ".war")
        project.copy{
            from project.zipTree(zipFile)
            into tomcatPath + project.webAppRootFolder
        }

        if (project.gradle.startParameter.taskNames.contains("deployWarTomcatTests")) {
            project.replaceText("$tomcatPath$project.webAppRootFolder/WEB-INF/web.xml", "<!-- TEST FRAMEWORK SERVLETS", "<!-- TEST FRAMEWORK SERVLETS -->")
            project.replaceText("$tomcatPath$project.webAppRootFolder/WEB-INF/web.xml", "END OF TEST FRAMEWORK SERVLETS -->", "<!-- END OF TEST FRAMEWORK SERVLETS -->")
        }
    }

    // Copying libs/buildlibs under tomcat8/lib.
    def copyBuildLibs(buildLibLocation) {

        project.copy {
            from project.configurations.providedCompile
            into buildLibLocation + '/lib'
            include '**/ojdbc*.jar'
            include '**/postgresql*.jar'
            include '**/mysql-connector-java*.jar'
            include '**/mssql-jdbc*.jar'
        }

        project.copy{
            from '../libs/buildlibs'
            into buildLibLocation + '/lib'
            include 'mail.jar'
            include 'javax.activation-1.2.0.jar'
        }

    }
}

class NpmArtifactExtractTask extends DefaultTask {
    String url = 'https://registry.npmjs.org'
    String artifactFolder = './tmp'
    String artifact
    String version
    String dest

    @TaskAction
    def extract() {
        project.mkdir(artifactFolder)
        String artifactUrl = "$url/$artifact"
        String artifactVersion = version == 'latest'
                ? new JsonSlurper().parse(new URL(artifactUrl))."dist-tags".latest
                : version
        String versionUrl = "$artifactUrl/-/$artifact-${artifactVersion}.tgz"
        println "Downloading from $versionUrl"
        String downloadArtifact = "$artifactFolder/${artifact}.tgz"
        def downloadFile = new File(downloadArtifact)
        new URL(versionUrl).withInputStream { i -> downloadFile.withOutputStream { it << i } }

        project.copy {
            from project.tarTree(project.file(downloadArtifact))
            into dest
        }
    }
}

task cleanDotCmsUi {
    delete './tmp/dotcms-ui.tgz'
    delete "./src/main/webapp/$angularFolder"
}

task cleanDotCmsWebComponents {
    delete './tmp/dotcms-webcomponents.tgz'
    delete './src/main/webapp/dotcms-webcomponents/package'
    delete './src/main/webapp/dotcms-webcomponents/dotcms-webcomponents.js'
    delete './src/main/webapp/dotcms-webcomponents/dotcms-webcomponents.esm.js'
}

task copyDotCmsUi(type: Copy) {
    from(file("./src/main/webapp/$angularFolder/package"))
    into("./src/main/webapp/$angularFolder")
    finalizedBy 'deleteDotCmsUi'
}

task copyDotCmsWebComponents(type: Copy) {
    from "./src/main/webapp/dotcms-webcomponents/package/dist/"
    into "./src/main/webapp/"
    include 'dotcms-webcomponents/*'
}

task deleteDotCmsUi(type: Delete) {
    delete "./src/main/webapp/$angularFolder/package"
}

task extractDotCmsUi(type: NpmArtifactExtractTask) {
    artifact = 'dotcms-ui'
    version = coreWebReleaseVersion
    dest = "./src/main/webapp/$angularFolder"
    dependsOn 'cleanDotCmsUi'
    finalizedBy 'copyDotCmsUi'
}
extractDotCmsUi.group = 'extract dotcms-ui'
extractDotCmsUi.description = 'Extracts package from dotcms-ui artifact to dotAdmin'

task extractDotCmsWebComponents(type: NpmArtifactExtractTask) {
    artifact = 'dotcms-webcomponents'
    version = webComponentsReleaseVersion
    dest = './src/main/webapp/dotcms-webcomponents'
    dependsOn 'cleanDotCmsWebComponents'
    finalizedBy 'copyDotCmsWebComponents'
}
extractDotCmsWebComponents.group = 'extract dotcms-webcomponents'
extractDotCmsWebComponents.description = 'Extracts package from dotcms-webcomponents to dotcms-webcomponents'

task cleanTmp(type: Delete) {
    delete './tmp'
}

task extractDotCmsArtifacts {
    dependsOn 'extractDotCmsUi', 'extractDotCmsWebComponents'
    finalizedBy 'cleanTmp'
}

task downloadDependencies(type: Exec) {

    // configurations.each { println it.name }
    // ./gradlew --console plain dependencies

    configurations.ajtools.files
    configurations.compileOnly.files
    configurations.default.files
    configurations.functionalTestCompile.files
    configurations.individualTestCompile.files
    configurations.integrationTestCompile.files
    configurations.testCompile.files
    configurations.testsStarter.files
    configurations.compile.files
    configurations.buildlibs.files
    configurations.starter.files
    configurations.profiler.files
    configurations.profilerDependencies.files
    configurations.provided.files
    configurations.felix.files

    commandLine 'echo', 'Downloaded all dependencies'
}

// reference:  https://github.com/palantir/gradle-docker
docker {
    name "dotcms/dotcms:base-$dotcmsReleaseVersion-$dotcmsReleaseBuild"
    tags 'latest'
    dockerfile file('docker/Dockerfile')
    files 'docker/entrypoint.sh', tgzTask.archivePath, 'docker/log4j2.xml'
    pull true
    noCache false
}
docker.dependsOn createDist

// upgrade task
task upgradeTask << {
    println "running the task: $task ";

    javaexec {
        main = "com.dotcms.upgrade.Upgrade"
        classpath = files("../libs/plugins/plugin-com.dotcms.upgradetask.jar") + files(sourceSets.main.output.classesDir) + files(sourceSets.main.output.resourcesDir) + files(configurations.compile.files)
        args("$task")
    }
}<|MERGE_RESOLUTION|>--- conflicted
+++ resolved
@@ -176,25 +176,15 @@
     felix group: 'org.slf4j', name: 'jcl-over-slf4j', version: '1.7.25'
     felix group: 'com.dotcms.tika', name: 'com.dotcms.tika', version: '0.2'
 
-<<<<<<< HEAD
-    felix group: 'com.dotcms.samlbundle', name: 'com.dotcms.samlbundle', version: '21.01'
-    felix group: 'com.dotcms.samlbundle.fragment', name: 'com.dotcms.samlbundle.fragment', version: '21.01'
-=======
     felix group: 'com.dotcms.samlbundle', name: 'com.dotcms.samlbundle', version: '21.03.1'
     felix group: 'com.dotcms.samlbundle.fragment', name: 'com.dotcms.samlbundle.fragment', version: '21.03.1'
->>>>>>> 8a87f354
     /**** And now the libs we pull in from internal company sources - libs stored in ./plugins, ./bin, ./libs, the starter site, etc. ****/
     compile fileTree("src/main/plugins/com.dotcms.config/build/jar").include('plugin-com.dotcms.config.jar')
 
     starter group: 'com.dotcms', name: 'starter', version: 'empty_20210315', ext: 'zip'
     //Uncomment this line if you want to download the starter that comes with data
-<<<<<<< HEAD
-    starter group: 'com.dotcms', name: 'starter', version: '20210106', ext: 'zip'
-//    testsStarter group: 'com.dotcms', name: 'starter', version: 'empty_20210113', ext: 'zip'
-=======
     // starter group: 'com.dotcms', name: 'starter', version: '20210312', ext: 'zip'
     testsStarter group: 'com.dotcms', name: 'starter', version: 'empty_20210315', ext: 'zip'
->>>>>>> 8a87f354
 
     profiler group: 'glowroot-custom', name: 'glowroot-agent', version: '0.13.1'
     profilerDependencies group: 'glowroot-custom', name: 'collector-https-linux', version: '0.13.1'
