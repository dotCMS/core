buildscript {
    repositories {
        maven  {
            url "https://repo.dotcms.com/artifactory/libs-release"
            mavenCentral()
        }
    }
    dependencies {
        classpath 'com.dotcms.lib:dot.commons-io:2.0.1_2'
        classpath group: 'com.fasterxml.jackson.core', name: 'jackson-annotations', version: '2.11.1'
        classpath 'org.immutables:value:2.9.0'
        classpath 'org.codehaus.groovy:groovy-json:3.0.9'
    }
}

plugins {
    id 'java'
    id 'idea'
    id 'war'
    id 'org.ajoberstar.grgit' version '4.1.1'
    id "com.palantir.docker" version "0.32.0"  // reference:  https://github.com/palantir/gradle-docker

}

repositories {
    maven { url "https://repo.dotcms.com/artifactory/libs-release" }
    maven { url "https://repo.dotcms.com/artifactory/libs-snapshot-local" }
    maven { url 'https://jitpack.io' }
    mavenCentral()
}

project.ext {
    aspectjVersion = '1.9.2'
    generatedSourcesDir = project.file("$buildDir/generated/sources/annotationProcessor/java/main")

    dotcmsReleaseBuild = ''
    dotcmsReleaseName='dotCMS Platform'
    dotcmsReleaseCodename='Panther'
    dotcmsReleaseBuild='999999'
    dotcmsReleaseDdate='Jun 08, 1986'
    dotcmsReleaseDdate = getDate()

    serverFolder = "$tomcatDistInstallLocation-$tomcatInstallVersion"
    homeFolder = serverFolder + webAppRootFolder
    dotcmsHome = serverFolder + webAppRootFolder


    if (project.gradle.startParameter.taskNames.contains('deployWarTomcat') || project.gradle.startParameter.taskNames.contains('createDist')|| project.gradle.startParameter.taskNames.contains('docker')){
        try {
            git = Grgit.open(file('..'))
            dotcmsReleaseBuild = git.head().abbreviatedId // abbreviatedId of head() method.
        } catch (Exception ignored) {
            println "ERROR:>> " + ignored.getMessage()
            //Do nothing, this will fail only if git is not installed on this machine
        }
    }

    tomcatDistBase = "$distLocation/$tomcatDistInstallLocation-$tomcatInstallVersion"
    dotcmsDistBase = "../$tomcatDistInstallLocation-$tomcatInstallVersion"
}


if (project.hasProperty('jarBaseName')) {
    archivesBaseName = "$jarBaseName"
}else{
    archivesBaseName = 'dotcms_'+dotcmsReleaseVersion+'_'+dotcmsReleaseBuild
}

// Utils

// Util methods.
def static getDate() {
    def fmt = new SimpleDateFormat("MMMM dd, yyyy", Locale.US)
    def formattedDate = fmt.format(new Date())
    return formattedDate
}

//Util method that replaces the occurrence of a string in a specified file
def replaceText(filePath, fromString, toString) {
    def updatedContent = project.file(filePath.toString()).getText('UTF-8').replaceAll(fromString, toString)
    project.file(filePath.toString()).write(updatedContent, 'UTF-8')
}


jar{
    exclude 'com/dotcms/enterprise/**'

    if (gradle.startParameter.taskNames.contains("deployWarTomcatTests")) {
        from project.sourceSets.main.output + project.sourceSets.test.output + project.sourceSets.integrationTest.output
    }
}


sourceSets {

    main {

        java {
            //We only want to compile using the submodules code when using the deployWarTomcatDev task
            srcDirs = ["${project.projectDir}/src/main/java", "$enterpriseProjectHome/src/main/java",generatedSourcesDir]
        }
        resources {
            srcDirs = ["${project.projectDir}/src/main/resources","$enterpriseProjectHome/src/main/resources"]
        }
        compileClasspath = project.configurations.compileClasspath
        runtimeClasspath = project.configurations.runtimeClasspath
    }

    test {

        java {
            //We only want to compile using the submodules code when using the deployWarTomcatDev task
            srcDirs = ["${project.projectDir}/src/test/java"]
        }
        resources {
            srcDirs = ["${project.projectDir}/src/test/resources"]
        }

        compileClasspath += configurations.compileClasspath +  sourceSets.main.output
        runtimeClasspath += configurations.compileClasspath + sourceSets.main.output

        //  compileClasspath += configurations.compileClasspath + main.output
        // runtimeClasspath += configurations.runtimeClasspath + main.output
    }


    integrationTest {
        java {
            //We only want to compile using the submodules code when using the deployWarTomcatDev task
            srcDirs = ["${project.projectDir}/src/integration-test/java"]

        }
        resources {
            srcDirs = ["${project.projectDir}/src/integration-test/resources"]
        }


        // sourceSetCompileClasspath

        compileClasspath +=  sourceSets.main.output + sourceSets.test.output
        runtimeClasspath +=  sourceSets.main.output + sourceSets.test.output

        //  compileClasspath = configurations.integrationTestCompileClasspath +  sourceSets.main.output + sourceSets.test.output
        //    runtimeClasspath = configurations.integrationTestRuntimeClasspath + sourceSets.main.output + sourceSets.test.output


        // compileClasspath = configurations.integrationTestCompileClasspath +  sourceSets.main.output + sourceSets.test.output
        // runtimeClasspath = configurations.integrationTestRuntimeClasspath + sourceSets.main.output + sourceSets.test.output
    }



}

configurations {

    if(JavaVersion.current() >= JavaVersion.VERSION_11) {
        all*.exclude group: "xerces"
        all*.exclude group: "xml-apis", module: "xml-apiss"
        all*.exclude group: "com.sun.activation"
    }



    testCompileOnly.extendsFrom compileOnly
    testImplementation.extendsFrom implementation

    integrationTestCompileOnly.extendsFrom compileOnly
    integrationTestImplementation.extendsFrom compileOnly, testImplementation
    integrationTestRuntimeOnly.extendsFrom runtimeOnly

    compileOnlyResolvable.extendsFrom compileOnly
    compileOnlyResolvable.canBeResolved  true



    generate

    buildlibs

    felix
    felixsystem
    starter
    testsStarter
    profiler
    profilerDependencies
    byteBuddyAgent
}




if(JavaVersion.current() >= JavaVersion.VERSION_11) {
    sourceCompatibility = 11
    targetCompatibility = 11
}
else {
    sourceCompatibility = JavaVersion.current()
    targetCompatibility = JavaVersion.current()
}



def eeType = dotcmsReleaseVersion == "master" ? '-SNAPSHOT' : ''

dependencies {

    //ajc "org.aspectj:aspectjtools:$aspectjVersion"


    implementation "org.immutables:value:2.9.0" // for annotation processor

    annotationProcessor 'org.immutables:value:2.9.0'


    //providedCompile "org.immutables:value-annotations:2.9.0" // for annotations
    //providedCompile "org.immutables:builder:2.9.0" // for annotations
    //providedCompile "org.immutables:gson:2.9.0" // for annotations

    /*****  Felix libs need to be placed in the WEB-INF/felix/bundle directory. This was previously handled using a pre-build copy task.  *****/
    felix group: 'org.apache.felix', name: 'org.apache.felix.fileinstall', version: '3.6.4'
    felix(group: 'org.apache.felix', name: 'org.apache.felix.configadmin', version: '1.9.2') {
        transitive = false
    }
    felix(group: 'org.osgi', name: 'org.osgi.compendium', version: '4.3.1') {
        transitive = false
    }

    felix group: 'org.slf4j', name: 'slf4j-simple', version: '1.7.25'
    felix group: 'org.slf4j', name: 'jcl-over-slf4j', version: '1.7.25'

    //// Felix system configuration
    felixsystem group: 'org.slf4j', name: 'slf4j-simple', version: '1.7.25'
    felixsystem group: 'org.slf4j', name: 'jcl-over-slf4j', version: '1.7.25'

    felixsystem(group: 'org.apache.tika', name: 'tika-core', version: '1.19') {
        transitive = false
    }
    felixsystem(group: 'org.apache.tika', name: 'tika-bundle', version: '1.19') {
        transitive = false
    }
    felixsystem group: 'com.dotcms.tika', name: 'com.dotcms.tika', version: '0.2'

    felixsystem group: 'com.dotcms.samlbundle', name: 'com.dotcms.samlbundle', version: '22.03'

    //// starter config

<<<<<<< HEAD
    //starter group: 'com.dotcms', name: 'starter', version: 'empty_20220518', ext: 'zip'
    //Uncomment this line if you want to download the starter that comes with data
    starter group: 'com.dotcms', name: 'starter', version: '20220607', ext: 'zip'
    testsStarter group: 'com.dotcms', name: 'starter', version: 'empty_20220518', ext: 'zip'
=======
    starter group: 'com.dotcms', name: 'starter', version: 'empty_20220627-SNAPSHOT', ext: 'zip'
    //Uncomment this line if you want to download the starter that comes with data
    //starter group: 'com.dotcms', name: 'starter', version: '20220627-SNAPSHOT', ext: 'zip'
    testsStarter group: 'com.dotcms', name: 'starter', version: 'empty_20220627-SNAPSHOT', ext: 'zip'
>>>>>>> 38265365

    profiler group: 'glowroot-custom', name: 'glowroot-agent', version: '0.13.1'
    profilerDependencies group: 'glowroot-custom', name: 'collector-https-linux', version: '0.13.1'
    profilerDependencies group: 'glowroot-custom', name: 'collector-https-osx', version: '0.13.1'
    profilerDependencies group: 'glowroot-custom', name: 'collector-https-windows', version: '0.13.1'
    profilerDependencies group: 'glowroot-custom', name: 'embedded-collector', version: '0.13.1'

    //individualTestCompile sourceSets.test.output
    //integrationTestCompile sourceSets.test.output


    if (!(project.gradle.startParameter.taskNames.contains('deployWarTomcatDev') || project.gradle.startParameter.taskNames.contains('testDev'))) {
        implementation group: 'com.dotcms.enterprise', name: 'ee', version: dotcmsReleaseVersion + eeType, changing: true
        //implementation group: 'com.dotcms.enterprise', name: 'ee', version: 'freddy-SNAPSHOT', changing: true
    }
}


import com.dotcms.repackage.org.apache.commons.io.FileUtils
import groovy.json.JsonSlurper
import org.ajoberstar.grgit.Grgit
import org.gradle.api.tasks.testing.logging.TestLogEvent
import org.gradle.api.tasks.testing.logging.TestExceptionFormat
import java.text.SimpleDateFormat

// Import and apply the dependencies from the dependencies scripts.
apply from: "$rootDir/dependencies.gradle"


def enterpriseSrcFolder = file("$enterpriseProjectHome/src/main/java")
idea {

    module {

        name = 'dotCMS'
        contentRoot = file('..')
        excludeDirs += file('../docker/tests/integration/output')
        excludeDirs += file('build')
        excludeDirs += file('.idea')
        excludeDirs += file('.gradle')
        //if you prefer different output folders
        inheritOutputDirs = true
        outputDir = file('build/classes/main')
        testOutputDir = file('build/classes/test')

        //Extra source dirs
        sourceDirs += file('src/main/enterprise/src/main/java')
        sourceDirs += generatedSourcesDir
        generatedSourceDirs += generatedSourcesDir
        excludeDirs += file('src/main/enterprise/build')

        //Extra test source dirs
        testSourceDirs += file('integration-test/java')
    }
}

ant.lifecycleLogLevel = "INFO"

task prepareIntegrationTests(dependsOn: ['dowloadStarterForTests', 'prepareFelixForTests']) {}
prepareIntegrationTests.group='dotCMS tests'

task dowloadStarterForTests {

    copy {
        from configurations.testsStarter
        into integrationTestResourcesFolder
        rename(/starter(.+)\.zip/, "starter.zip")
    }
}
dowloadStarterForTests.group = 'dotCMS tests'
dowloadStarterForTests.description = 'Downloads the test starter zip to the integration tests resources folder'


ext.prepareFelixExternalFolder = { String felixExternalFolder ->

    println "Configuring felix in folder [" + felixExternalFolder + "]"

    if (felixExternalFolder.startsWith("/")) {// We need an absolute path here

        copy {
            from configurations.felix
            into felixExternalFolder.concat("/bundle")
        }

        copy {
            from 'src/main/webapp/WEB-INF/felix/osgi-extra-generated.conf'
            into felixExternalFolder
        }


        copy {
            from sourceSets.main.compileClasspath
            into felixExternalFolder.concat("/bundle")
            include '**/org.apache.felix.http.api*.jar'
        }

        copy {
            from sourceSets.main.compileClasspath
            into felixExternalFolder.concat("/bundle")
            include '**/org.apache.felix.http.bundle*.jar'
        }

    } else {
        // For integration tests we need an absolute path for the felix folder
        throw new GradleException('For integration tests we need an absolute path for the felix folder')
    }

}

task prepareFelixForTests {
    group='dotCMS tests'
    description='Copies the felix bundle jars and the osgi-extra-generated.conf file to the specified felix home location'

    doLast {

        //If we want the felix folder to live in a custom folder
        if (project.hasProperty("integrationTestFelixFolder")
                && integrationTestFelixFolder?.trim()) {

            prepareFelixExternalFolder(integrationTestFelixFolder)
        }
    }

}




task integrationTest(type: Test, dependsOn:['prepareIntegrationTests']) {
    description = 'Runs the integration tests.'
    group = "verification"
    testClassesDirs = sourceSets.integrationTest.output.classesDirs
    classpath = sourceSets.integrationTest.runtimeClasspath


    // Check if we want to run the tests suite
    def singleTest = System.getProperty("test.single")
    if (null != singleTest && singleTest == "com.dotcms.MainSuite"){
        include "**/MainSuite.class"
    } else {
        exclude "**/MainSuite.class"
    }


    doFirst
            {
                if (project.hasProperty('databaseType')){
                    systemProperty "databaseType", "$databaseType"
                }
            }


    // reports.junitXml.destination project.file("$buildDir/test-results/unit-tests/xml")
    //reports.html.destination project.file("$buildDir/test-results/unit-tests/html")
    //mustRunAfter(tasks.named('test'))
}



tasks.withType(Test) {
    useJUnit()
    maxHeapSize = '1G'
    // jvmArgs = ["--add-opens=java.base/jdk.internal.loader=ALL-UNNAMED", "-javaagent:${configurations.byteBuddyAgent.singleFile}"]

    testLogging {
        // set options for log level LIFECYCLE
        events TestLogEvent.FAILED,
                TestLogEvent.PASSED,
                TestLogEvent.SKIPPED
        exceptionFormat TestExceptionFormat.FULL

    }
}


// End build

//Gradle Custom Task that contains the logic for deploying the app war in the application server
//It works for dist and development versions
//Also, copies specific libraries from /libs/buildlibs to tomcat/lib folder
class DeployWarTomcatTask extends DefaultTask{
    @Input
    String tomcatPath

    @TaskAction
    def deploy(){
        copyBuildLibs(tomcatPath)

        def zipFile = project.file("$project.buildDir/libs/$project.archivesBaseName" + ".war")
        project.copy{
            from project.zipTree(zipFile)
            into tomcatPath + project.webAppRootFolder.toString()
        }

        if (project.gradle.startParameter.taskNames.contains("deployWarTomcatTests")) {
            project.replaceText("$tomcatPath$project.webAppRootFolder/WEB-INF/web.xml", "<!-- TEST FRAMEWORK SERVLETS", "<!-- TEST FRAMEWORK SERVLETS -->")
            project.replaceText("$tomcatPath$project.webAppRootFolder/WEB-INF/web.xml", "END OF TEST FRAMEWORK SERVLETS -->", "<!-- END OF TEST FRAMEWORK SERVLETS -->")
        }
    }

    // Copying libs/buildlibs under tomcat8/lib.
    def copyBuildLibs(buildLibLocation) {

        project.copy {
            from project.configurations.compileClasspath
            into buildLibLocation + '/lib'
            include '**/ojdbc*.jar'
            include '**/postgresql*.jar'
            include '**/mysql-connector-java*.jar'
            include '**/mssql-jdbc*.jar'
        }

        project.copy{
            from '../libs/buildlibs'
            into buildLibLocation + '/lib'
            include 'mail.jar'
            include 'javax.activation-1.2.0.jar'
        }

    }
}

abstract class NpmArtifactExtractTask extends DefaultTask {
    @Input
    String url = 'https://registry.npmjs.org'
    @Input
    String artifactFolder = './tmp'
    @Input
    String artifact
    @Input
    String version

    @OutputDirectory
    abstract DirectoryProperty getOutputDir();

    @TaskAction
    def extract() {
        project.mkdir(artifactFolder)
        String artifactUrl = "$url/$artifact"
        Set<String> knownTags = new HashSet<>(Arrays.asList("latest", "stable", "next", "rc"))

        String artifactVersion = knownTags.contains(version)
                ? new JsonSlurper().parse(new URL(artifactUrl))."dist-tags"[version]
                : version
        String versionUrl = "$artifactUrl/-/$artifact-${artifactVersion}.tgz"
        println "Downloading from $versionUrl"
        String downloadArtifact = "$artifactFolder/${artifact}.tgz"
        def tempDownload = project.file(downloadArtifact)
        new URL(versionUrl).withInputStream { i -> tempDownload.withOutputStream { it << i } }

        def result = project.copy {
            from project.tarTree(project.file(downloadArtifact))
            into outputDir.get().asFile
        }
        //outputs.dir(outputDir.get().asFile)
    }
}

// Clones dotCMS's tomcat repo following tomcatInstall under gradle.properties.
// If the tomcat folder exists: git pull, if not: git clone.
class ClonePullTomcatTask extends DefaultTask{
    @Input
    String tomcatLocation = project.tomcatInstallLocation

    @TaskAction
    def pull(){
        def folder = project.file( tomcatLocation )

        println folder
        if( !folder.exists() ) {

            try {
                println "Cloning the $project.tomcatInstallRepo, branch $project.tomcatInstallBranch on $tomcatLocation"
                Grgit.clone(dir: folder.absolutePath, uri: "$project.tomcatInstallRepo", refToCheckout: "$project.tomcatInstallBranch")
            } catch (Exception exception) {
                println "ERROR:>> " + exception.getMessage()
                //Do nothing, this will fail only if git is not installed on this machine
            }
        } else {

            def tomcatGit = Grgit.open(dir: folder)
            tomcatGit.pull()
        }
    }

}


// WAR

task deleteDotCmsUi(type: Delete) {
    delete "./build/$angularFolder/package"
}




task extractDotCmsUi(type: NpmArtifactExtractTask) {
    artifact = 'dotcms-ui'
    version = coreWebReleaseVersion
    outputDir = file("$buildDir/packages")
}

task cleanDotCmsUi {
    outputs.upToDateWhen { false }
    delete './tmp/dotcms-ui.tgz'
    delete "./src/main/webapp/$angularFolder"
}

task copyDotCmsUi(type: Copy) {
    from (extractDotCmsUi.outputDir.dir('package'))
    into "./src/main/webapp/$angularFolder"
    dependsOn cleanDotCmsUi
}

task cleanDotCmsWebComponents {
    outputs.upToDateWhen { false }
    delete './tmp/dotcms-webcomponents.tgz'
    delete './src/main/webapp/dotcms-webcomponents/package'
    delete './src/main/webapp/dotcms-webcomponents/dotcms-webcomponents.js'
    delete './src/main/webapp/dotcms-webcomponents/dotcms-webcomponents.esm.js'
    //Cleanup for issue #22255 can be removed when no longer required
    delete './src/main/webapp/dotcms-webcomponents/dotcms-webcomponents'
}


task extractDotCmsWebComponents(type: NpmArtifactExtractTask) {
    group = 'extract dotcms-webcomponents'
    description = 'Extracts package from dotcms-webcomponents to dotcms-webcomponents'
    artifact = 'dotcms-webcomponents'
    version = webComponentsReleaseVersion
    outputDir = file("$buildDir/dotcms-webcomponents")
    dependsOn 'cleanDotCmsWebComponents'
}

task copyDotCmsWebComponents(type: Copy) {
    from (extractDotCmsWebComponents.outputDir.dir('package/dist'))
    into "./src/main/webapp"
    include 'dotcms-webcomponents/*'
    dependsOn cleanDotCmsWebComponents
}


// By default the war task compiles everything under src/main/java into WEB-INF/classes/
// but, instead, we want to compile everything on a .jar file and put it under WEB-INF/lib.

task cleanTmp(type: Delete) {
    delete './tmp'
}


task extractDotCmsArtifacts {
    dependsOn 'copyDotCmsUi', 'copyDotCmsWebComponents'
    finalizedBy 'cleanTmp'
}

// This task finds all th plugins and runs 'ant build' inside each one.
// In order to compile everything it need the dependency jars in a folder ($buildDir/pluginsLib)
task buildPlugins(dependsOn: 'jar') {
    group='dotCMS Development'
    description='Compiles and Builds all the plugins but does not deploy.'
    doLast {
        delete "$buildDir/pluginsLib"

        copy {
            into "$buildDir/pluginsLib"
            from configurations.compile
            from "$buildDir/libs/"
        }

        println project.buildDir
        println project.buildDir

//        def pluginsFolder = new File("src/main/plugins");
        def pluginsFolder = file('src/main/plugins')

        if (!pluginsFolder.exists()) {
            pluginsFolder = project.file("../plugins")
        }

        pluginsFolder.eachDir() {
            def pluginPath = it
            println "Compile Plugin: " + pluginPath

            javaexec {
                workingDir pluginPath
                main = "-jar"
                args = [
                        "$rootDir/../bin/ant/ant-launcher.jar",
                        "-buildfile",
                        pluginPath.getAbsolutePath() + "/build.xml"
                ]
            }
        }
    }
}

task copyTestRuntimeLibs(type: Copy) {
    into "build/libs/test"
    from configurations.testRuntimeClasspath
}

// Expand the release properties.
processResources {
    filesMatching("release.properties") {
        expand( project.properties )
    }
}


war {
    dependsOn 'copyDotCmsUi'
    dependsOn 'copyDotCmsWebComponents'
    finalizedBy 'undeployPlugins'
    if (gradle.startParameter.taskNames.contains("deployWarTomcatTests")) {
        classpath = configurations.testRuntime
    }

    from (jar) {
        into 'WEB-INF/lib'
    }

    /*
    from (copyDotCmsUi)
    {
        into 'dotAdmin'
    }

    from (copyDotCmsUi)
     {
        into 'dotcms-webcomponents'
    }
    */

    // Verify if the felix folder is outside the war
    if (!felixFolder.startsWith("/")) { // Relative to the war
        from(configurations.felix) {
            into felixFolder.concat("/bundle")
        }

        from(configurations.runtimeClasspath) {
            into felixFolder.concat("/bundle")
            include '**/org.apache.felix.http.api*.jar'
        }

        from(configurations.runtimeClasspath) {
            into felixFolder.concat("/bundle")
            include '**/org.apache.felix.http.bundle*.jar'
        }
    } else { //Outside the war

        doLast {
            prepareFelixExternalFolder(felixFolder)
            exclude 'WEB-INF/felix'
        }
    }
    // verify system-felix {
        from(configurations.felixsystem) {
            into felixSystemFolder.concat("/bundle")
        }

        from(configurations.runtimeClasspath) {
            into felixSystemFolder.concat("/bundle")
            include '**/org.apache.felix.http.api*.jar'
        }
    //}

    from (configurations.starter) {
        into dotcmsFolder
        rename ( /starter(.+)\.zip/, "starter.zip" )
    }

    from (configurations.profiler) {
        into profilerFolder
        rename ( /glowroot(.+)\.jar/, "profiler.jar" )
    }
    from (configurations.profilerDependencies) {
        into profilerFolder + "/lib"
        rename ( /embedded-collector(.+)\.jar/, "glowroot-embedded-collector.jar" )
        rename ( /collector-https-linux(.+)\.jar/, "glowroot-central-collector-https-linux.jar" )
        rename ( /collector-https-osx(.+)\.jar/, "glowroot-central-collector-https-osx.jar" )
        rename ( /collector-https-windows(.+)\.jar/, "glowroot-central-collector-https-windows.jar" )
    }

}

task testDev(type: Test) {
    reports.junitXml.setDestination(file("$buildDir/test-results/unit-tests/xml"))
    reports.html.setDestination(file("$buildDir/test-results/unit-tests/html"))
}

// Distribution


task removeDistFolder(type: Delete){
    group='dotCMS Util'
    description='Removes the distribution folder.'

    mustRunAfter 'zip', 'tgzTask', 'docker'
    delete "$distLocation"
}


//Task used to create a tar.gz from the distribution
task tgzTask(type: Tar) {
    if (!"$distUpdate".toBoolean()) {
        from ("$distLocation"){
            eachFile { file ->
                if (file.getName().endsWith(".sh") || file.getName().startsWith("gradle")) {
                    file.setMode(0755)
                }
            }
        }
        destinationDir file("$outputDistLocation")
        baseName 'dotcms_'+dotcmsReleaseVersion
        extension = 'tar.gz'
        compression = Compression.GZIP
    }
}

//Task used to create a .zip file from the distribution
task zip(type: Zip) {
    group='dotCMS Util'
    description='Creates distribution as a .zip file.'
    from "$distLocation"
    destinationDir file("$outputDistLocation")
    baseName 'dotcms_'+dotcmsReleaseVersion
}

// Delete ROOT under tomcat9/webapps
task undeployWarTomcat(type: Delete) {
    group='dotCMS Util'
    description='Removes /tomcat9/webapps folder. (reset tomcat)'

    mustRunAfter 'backupWarTomcatData'

    delete tomcatInstallLocation + webAppRootFolder
    followSymlinks = true
}

// Makes all the magic to place the webapp under tomcat8 for devs.
task deployWarTomcat(type: DeployWarTomcatTask) {
    group='dotCMS Development'
    description='Will checkout the tomcat app server, generate a war structure and copy it to the just checked out tomcat. If the app server exist instead of a checkout a git pull will be use.'
    dependsOn 'war', 'clonePullTomcat', 'undeployWarTomcat'
    tomcatPath = tomcatInstallLocation
}



//Same as the deploy-war-tomcat except that it will backup the assets, dotsecure, META-INF and H2 folders
//in order to restore them after the deploy.
//This is useful in cases when you need to make a deploy-war-tomcat but keeping your current data.
task deployWarTomcatBackup(type: DeployWarTomcatTask){
    finalizedBy 'restoreBackupWarTomcatData'
    group='dotCMS Development'
    description='Same as deployWarTomcat but will also backup and restore the assets, dotsecure, META-INF and h2 database folders. (Useful for development)'

    dependsOn 'war', 'clonePullTomcat', 'backupWarTomcatData', 'undeployWarTomcat'
    tomcatPath = tomcatInstallLocation

}


//Executes deployWarTomcat task from dist version
task deployWarTomcatDist(type: DeployWarTomcatTask) {
    group='dotCMS Util'
    description='Same as deployWarTomcat but ran inside the Distribution. (Useful for development)'

    dependsOn 'war'
    tomcatPath = tomcatDistBase
}

//Same as deployWarTomcat but will use the no obfuscated version of the enterprise jars.
//(Useful for development)
task deployWarTomcatDev (dependsOn: 'deployWarTomcat') {

}
deployWarTomcatDev.finalizedBy 'generateMoveCleanEnterpriseTomcat'
deployWarTomcatDev.group='dotCMS Development'
deployWarTomcatDev.description='Same as deployWarTomcat but will use the no obfuscated version of the enterprise jar. (Useful for development)'

//Executes a pull or clone to get tomcat from the repository
task clonePullTomcat(type: ClonePullTomcatTask) {
    group='dotCMS Util'
    description='Clones or pull /tomcat9 folder.'
}


//Executes clonePullTomcat task from dist version
task clonePullTomcatDist(type: ClonePullTomcatTask) {
    group='dotCMS Util'
    description='Clones or pull /tomcat8 folder to be used on on the distribution.'
    tomcatLocation = tomcatDistBase
}

//Creates the final distribution files for dotCMS.
task createDistPrep(dependsOn: ['clonePullTomcatDist', 'deployWarTomcatDist']) {
    group='dotCMS Util'
    description='Creates distribution as a .tgz file.'

    doLast {
        copy {
            from "$rootDir/../bin"
            into "$distLocation$distBinLocation"
            filesMatching('build.con*') {
                expand(project.properties)
            }
        }

        copy {
            from "$rootDir/../"
            into "$distLocation$distBinLocation/ant"
            include "build.xml"
        }

        copy {
            into "$distLocation$confDistLocation"
            from sourceSets.main.resources
            exclude "com", "org", "release.properties"
        }

        copy {
            into "$distLocation$pluginsDistLocation"
            from "src/main/plugins"
            exclude "**/.git"
        }

        copy {
            into "$distLocation$docsDistLocation"
            from "$rootDir/../docs"
        }

        replaceText("$distLocation$distBinLocation/build.conf", "#SERVER_FOLDER", "SERVER_FOLDER")

        replaceText("$distLocation$distBinLocation/build.conf", "#HOME_FOLDER", "HOME_FOLDER")

        replaceText("$distLocation$distBinLocation/build.conf", "#target.root", "target.root")

        replaceText("$distLocation$distBinLocation/build.conf.bat", "rem set", "set")

        replaceText("$distLocation$distBinLocation/build.conf.bat", "/", "\\\\")

        if ("$distUpdate".toBoolean()) {
            delete "$tomcatDistBase$webAppRootFolder/starter.zip"
        }
    }

}

task createDist(dependsOn: ['createDistPrep','zip', 'tgzTask']) {
    group 'dotCMS Development'
    description 'Creates the final distribution files for dotCMS.'
    finalizedBy 'removeDistFolder'
}

javadoc {

    options.addStringOption('sourcepath', sourceSets.main.allJava.asPath)
    //doclint html standards in Java 8 are very strict that's why is better to turn in off
    options.addBooleanOption('Xdoclint:none', true)

    /*
     Not working, gradle bug
      https://groups.google.com/forum/#!topic/gradle-dev/R83dy_6PHMc/discussion
      https://discuss.gradle.org/t/javadoc-exclusion-question/11875
     */
    options.addStringOption('subpackages', 'com.dotmarketing:com.dotcms')

    title = "dotCMS API"
    maxMemory = "1024m"
    failOnError = false
    options.noQualifiers 'all'
    options.author(true)
    options.version(true)
    options.use(true)
    options.encoding 'utf-8'
    options.docEncoding 'utf-8'
    options.charSet 'utf-8'
    options.linkSource false
    options.links 'https://docs.oracle.com/javase/8/docs/api/'
    options.addBooleanOption("-allow-script-in-comments", true)
}


//Task meant to be use from a distribution structure using the buildwar.sh script.
//This task will just use the already deployed folder inside the app server and compressed to a war file.
task customDistWar(type: War) {
    group='dotCMS Development'
    description='Builds a dotCMS as a war. (Task mean to be use from a distribution structure using the buildwar.sh script. This task will just use the already deployed folder inside the app server and compressed into a war file.)'

    dependsOn 'deployPlugins'
    from "$dotcmsDistBase$webAppRootFolder"
    exclude "assets/**", "dotsecure/**"
    baseName "dotcms"
    destinationDirectory = file("../WAR")
}


// TODO I think there are variables for this paths.
// This task will copy what is used to be src-conf (now under resources)
// to webapp/WEB-INF/classes in order to be merged with the plugins.
task deployConfig() {
    group='dotCMS Util'
    description='This task will copy what is used to be src-conf to webapp/WEB-INF/classes in order to be merged with the plugins.'

    def resourcesFolder = project.file('src/main/resources')
    def sourceFolderPath = resourcesFolder.getAbsolutePath()
    def webAppFolderPath = project.file('src/main/webapp').getAbsolutePath()

    if (!resourcesFolder.exists()) {
        sourceFolderPath = "../$confDistLocation"
        webAppFolderPath = project.file("$dotcmsDistBase$webAppRootFolder").getAbsolutePath()
    }
    webAppFolderPath = "$webAppFolderPath/WEB-INF/classes"

    copy {
        from (sourceFolderPath)
        into webAppFolderPath
        filesMatching("release.properties") {
            expand( project.properties )
        }
    }
}

//TODO Need to check ROOT folder functionality is working.
// This task will:
// 1. Copy the plugins.xml from plugins folder.
// 2. Loop over each plugin and copy the .jar file into WEB-INF/lib
// 3. Call the and task def com.dotmarketing.plugin.ant.DeployTask to merge
//    all the properties/files from the static plugins.
task deployPlugins(dependsOn: ['buildPlugins']) {
    group='dotCMS Development'
    description='Builds and deploys all the plugins under /plugins folder.'
    doLast {

        def pluginsFolder = project.file("src/main/plugins")
        def webAppFolder = 'src/main/webapp'

        if (!pluginsFolder.exists()) {
            pluginsFolder = project.file("../plugins")
            webAppFolder = "$dotcmsDistBase$webAppRootFolder"
        }

        copy {
            from "$pluginsFolder.path"
            into "$webAppFolder/WEB-INF/classes"
            include 'plugins.xml'
        }

        //<target name="deploy-plugin"/>
        pluginsFolder.eachDir() {
            def pluginPath = it
            copy {
                from pluginPath.getPath() + '/build/jar'
                into "$webAppFolder/WEB-INF/lib"
                include '*.jar'
            }
        }

        ant.taskdef(
                name: 'pluginDeployTask',
                classname: 'com.dotmarketing.plugin.ant.DeployTask',
                classpath: configurations.compile.asPath)

        ant.pluginDeployTask(
                distributionPath: '../',
                dotcmsHome: "$webAppFolder",
                plugins: "$webAppFolder/WEB-INF/lib")
    }
}


// This task will:
// 1. Call the and task def com.dotmarketing.plugin.ant.UndeployTask to remove
//    all the properties/files from the static plugins.
// 2. Delete plugin.xml from classes and the html of the static plugins.
task undeployPlugins() {
    group='dotCMS Development'
    description='Undeploys all plugins, returns overridden files to default state. This task does not need to be executed as a pre-condition of deployPlugins because that task executes it automatically.'
    finalizedBy 'deployConfig'
    doLast {
        def webAppFolder = 'src/main/webapp'

        if( !project.file("$webAppFolder").exists() ) {
            webAppFolder = "$dotcmsDistBase$webAppRootFolder"
        }


        ant.taskdef(
                name: 'pluginUndeployTask',
                classname: 'com.dotmarketing.plugin.ant.UndeployTask',
                classpath: configurations.compileClasspath.asPath)
        ant.pluginUndeployTask(
                distributionPath: '../',
                dotcmsHome: "$webAppFolder",
                plugins: "$webAppFolder/WEB-INF/lib")

        delete fileTree("$webAppFolder/WEB-INF/lib") {
            include '**/plugin-*.jar'
            include '**/pluginlib-*.jar'
        }
        delete "$webAppFolder/WEB-INF/classes/plugins.xml"
        delete "$webAppFolder/html/plugins"
    }
}

//Creates a backup of assets, dotsecure, META-INF and H2_Database
task backupWarTomcatData() {
    group='dotCMS Util'
    description='Creates a backup of assets, dotsecure, META-INF and H2_Database.'
    doLast {
        delete "$tomcatInstallLocation/temp"

        copy {
            into "$tomcatInstallLocation/temp/assets"
            from "$tomcatInstallLocation$webAppRootFolder/assets"
            include "**/*"
        }

        copy {
            into "$tomcatInstallLocation/temp/dotsecure"
            from "$tomcatInstallLocation$webAppRootFolder/dotsecure"
            include "**/*"
        }

        copy {
            into "$tomcatInstallLocation/temp/META-INF"
            from "$tomcatInstallLocation$webAppRootFolder/META-INF"
            include "**/*"
        }

        copy {
            into "$tomcatInstallLocation/temp/h2"
            from "$tomcatInstallLocation$webAppRootFolder/WEB-INF/H2_DATABASE"
            include "*.db"
        }
    }
}


//Restores content of assets, dotsecure, META-INF and H2_Database (copy back to webapps/ROOT)
task restoreBackupWarTomcatData() {
    group='dotCMS Util'
    description='Restores content of assets, dotsecure, META-INF and H2_Database.'
    finalizedBy 'deployConfig'
    doLast {
        delete "$tomcatInstallLocation$webAppRootFolder/assets"
        copy {
            from "$tomcatInstallLocation/temp/assets"
            into "$tomcatInstallLocation$webAppRootFolder/assets"
            include "**/*"
        }

        delete "$tomcatInstallLocation$webAppRootFolder/dotsecure"
        copy {
            from "$tomcatInstallLocation/temp/dotsecure"
            into "$tomcatInstallLocation$webAppRootFolder/dotsecure"
            include "**/*"
        }

        delete "$tomcatInstallLocation$webAppRootFolder/META-INF"
        copy {
            from "$tomcatInstallLocation/temp/META-INF"
            into "$tomcatInstallLocation$webAppRootFolder/META-INF"
            include "**/*"
        }

        delete "$tomcatInstallLocation$webAppRootFolder/WEB-INF/H2_DATABASE"
        copy {
            from "$tomcatInstallLocation/temp/h2"
            into "$tomcatInstallLocation$webAppRootFolder/WEB-INF/H2_DATABASE"
            include "*.db"
        }

        FileUtils.cleanDirectory(project.file("$tomcatInstallLocation/temp"))
        delete "$tomcatInstallLocation$webAppRootFolder/WEB-INF/classes/com"
    }
}




//Generates a no obfuscated version of the enterprise jar
task generateMoveCleanEnterpriseTomcat(type: GradleBuild) {
    group='dotCMS Util'
    description='Creates a no-obfuscated enterprise JAR and moves it into WEB-INF/lib .'

    dir=file("$enterpriseProjectHome/build.gradle")
    tasks = gradle.startParameter.taskNames.contains('clean') ? ['clean', 'build'] : ['build']
    startParameter.projectProperties = [dotcmsReleaseVersion: "$dotcmsReleaseVersion"]

    doLast {
        delete fileTree("$tomcatInstallLocation$webAppRootFolder/WEB-INF/lib"){
            include "ee-*", "ee_*"
        }

        copy{
            from "$enterpriseProjectHome/build/libs"
            into "$tomcatInstallLocation$webAppRootFolder/WEB-INF/lib"
            include "ee_clean.jar"
        }
    }
}



task downloadDependencies(type: Exec) {

    // configurations.each { println it.name }
    // ./gradlew --console plain dependencies

    //configurations.ajtools.files
    configurations.testCompileClasspath.files
    configurations.testRuntimeClasspath.files
    configurations.integrationTestCompileClasspath.files
    configurations.integrationTestRuntimeClasspath.files
    configurations.compileClasspath.files
    configurations.runtimeClasspath.files

    configurations.default.files

    configurations.testsStarter.files
    configurations.buildlibs.files
    configurations.starter.files
    configurations.profiler.files
    configurations.profilerDependencies.files
    configurations.felix.files

    commandLine 'echo', 'Downloaded all dependencies'
}
// reference:  https://github.com/palantir/gradle-docker
docker {
    dependsOn createDist
    name "dotcms/dotcms:base-$dotcmsReleaseVersion-$dotcmsReleaseBuild"
    tags 'latest'
    dockerfile file('docker/Dockerfile')
    files 'docker/entrypoint.sh', tgzTask.archivePath, 'docker/log4j2.xml'
    pull true
    noCache false
}


// upgrade task
task upgradeTask  {
    doLast {
        println "running the task: $task "

        javaexec {
            main = "com.dotcms.upgrade.Upgrade"
            classpath += files("../libs/plugins/plugin-com.dotcms.upgradetask.jar") + sourceSets.main.runtimeClasspath
            args = ["${task}"]
        }
    }
}<|MERGE_RESOLUTION|>--- conflicted
+++ resolved
@@ -243,19 +243,11 @@
 
     felixsystem group: 'com.dotcms.samlbundle', name: 'com.dotcms.samlbundle', version: '22.03'
 
-    //// starter config
-
-<<<<<<< HEAD
-    //starter group: 'com.dotcms', name: 'starter', version: 'empty_20220518', ext: 'zip'
-    //Uncomment this line if you want to download the starter that comes with data
-    starter group: 'com.dotcms', name: 'starter', version: '20220607', ext: 'zip'
-    testsStarter group: 'com.dotcms', name: 'starter', version: 'empty_20220518', ext: 'zip'
-=======
+
     starter group: 'com.dotcms', name: 'starter', version: 'empty_20220627-SNAPSHOT', ext: 'zip'
     //Uncomment this line if you want to download the starter that comes with data
     //starter group: 'com.dotcms', name: 'starter', version: '20220627-SNAPSHOT', ext: 'zip'
     testsStarter group: 'com.dotcms', name: 'starter', version: 'empty_20220627-SNAPSHOT', ext: 'zip'
->>>>>>> 38265365
 
     profiler group: 'glowroot-custom', name: 'glowroot-agent', version: '0.13.1'
     profilerDependencies group: 'glowroot-custom', name: 'collector-https-linux', version: '0.13.1'
