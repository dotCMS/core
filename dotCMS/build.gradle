--- conflicted
+++ resolved
@@ -126,11 +126,6 @@
 ext {
     // Open the Git repository in the current directory.
 
-<<<<<<< HEAD
-    dotcmsReleaseVersion='4.1'
-=======
-    dotcmsReleaseVersion="$dotcmsReleaseVersion"
->>>>>>> b85e558f
     dotcmsReleaseBuild = ''
     dotcmsReleaseName='dotCMS Platform'
     dotcmsReleaseCodename='Panther'
