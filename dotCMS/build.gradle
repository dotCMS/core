buildscript {
    repositories {
        maven  {
            mavenLocal()
            url "https://repo.dotcms.com/artifactory/libs-release"
            mavenCentral()
        }
    }
    dependencies {
        classpath 'com.dotcms.lib:dot.commons-io:2.0.1_2'
        classpath group: 'com.fasterxml.jackson.core', name: 'jackson-annotations', version: '2.11.1'
        classpath 'org.immutables:value:2.9.0'
        classpath 'org.codehaus.groovy:groovy-json:3.0.9'
    }
}

plugins {
    id 'java'
    id 'idea'
    id 'war'
    id 'org.ajoberstar.grgit' version '4.1.1'
    id "com.palantir.docker" version "0.32.0"  // reference:  https://github.com/palantir/gradle-docker
    id "org.sonarqube" version "3.4.0.2513"
    id "jacoco"

}

sonarqube {
    properties {
        property "sonar.projectKey", "dotCMS_core_AYSbIemxK43eThAXTlt-"
        property "sonar.projectName", "dotcms-core"
        property "sonar.host.url", "https://sonarqube.dotcms.site"
        //property "sonar.verbose","true"
        property "sonar.sourceEncoding", "UTF-8"
        property "sonar.exclusions", "src/main/webapp/dotcms-webcomponents/**, src/main/plugins/**"
        property "sonar.tests", "src/test/java, src/integration-test/java"
        property "sonar.junit.reportPaths" , "${project.buildDir}/test-results/test, ${project.buildDir}/test-results/integrationTest"
        property "sonar.coverage.jacoco.xmlReportPaths" ,"${project.buildDir}/reports/jacoco/test/jacocoTestReport.xml"
    }

}

tasks.named('sonarqube').configure {
    dependsOn 'test','jacocoTestReport'
}

jacocoTestReport {
    reports {
        xml.enabled true
    }
}

repositories {
    mavenLocal()
    maven { url "https://repo.dotcms.com/artifactory/libs-release" }
    maven { url "https://repo.dotcms.com/artifactory/libs-snapshot-local" }
    maven { url 'https://jitpack.io' }
    mavenCentral()
}

project.ext {
    aspectjVersion = '1.9.2'
    generatedSourcesDir = project.file("$buildDir/generated/sources/annotationProcessor/java/main")

    dotcmsReleaseBuild = ''
    dotcmsReleaseName='dotCMS Platform'
    dotcmsReleaseCodename='Panther'
    dotcmsReleaseBuild='999999'
    dotcmsReleaseDdate='Jun 08, 1986'
    dotcmsReleaseDdate = getDate()

    serverFolder = "$tomcatDistInstallLocation-$tomcatInstallVersion"
    homeFolder = serverFolder + webAppRootFolder
    dotcmsHome = serverFolder + webAppRootFolder

    try {
        dotcmsReleaseBuild = getCheckedOutGitCommitHash()
        println "SETTING BUILD TO:>> " + dotcmsReleaseBuild
        
    } catch (Exception ignored) {
        println "ERROR:>> " + ignored.getMessage()
        //Do nothing, this will fail only if git is not installed on this machine
    }
    

    tomcatDistBase = "$distLocation/$tomcatDistInstallLocation-$tomcatInstallVersion"
    dotcmsDistBase = "../$tomcatDistInstallLocation-$tomcatInstallVersion"

    parentProjectDir = project.projectDir.getParentFile().getCanonicalFile().toString();
    mvnCommand =  new File(parentProjectDir, "mvnw").getCanonicalPath().toString();
    felixSystemBundleSourceFolder = new File(parentProjectDir, "/osgi-base/system-bundles/target/bundle").getCanonicalFile()
    felixBundleSourceFolder = new File(parentProjectDir, "/osgi-base/core-bundles/target/bundle").getCanonicalFile()

}

// this is way faster than Grgit
def getCheckedOutGitCommitHash() {
    grgit.head().abbreviatedId
}



if (project.hasProperty('jarBaseName')) {
    archivesBaseName = "$jarBaseName"
}else if(System.getenv("DOT_JAR_BASE_NAME") != null && System.getenv("DOT_JAR_BASE_NAME") != ""){
    archivesBaseName = "dotcms_" + System.getenv("DOT_JAR_BASE_NAME")
    println "SETTING JAR BASE NAME TO:>> " + archivesBaseName
}else {
    archivesBaseName = 'dotcms_' + dotcmsReleaseVersion + '_' + dotcmsReleaseBuild
}
println "JAR BASE NAME SET TO:>> " + archivesBaseName



// Utils

// Util methods.
def static getDate() {
    def fmt = new SimpleDateFormat("MMMM dd, yyyy", Locale.US)
    def formattedDate = fmt.format(new Date())
    return formattedDate
}

//Util method that replaces the occurrence of a string in a specified file
def replaceText(filePath, fromString, toString) {
    def updatedContent = project.file(filePath.toString()).getText('UTF-8').replaceAll(fromString, toString)
    project.file(filePath.toString()).write(updatedContent, 'UTF-8')
}


jar{
    if (gradle.startParameter.taskNames.contains("deployWarTomcatTests")) {
        from project.sourceSets.main.output + project.sourceSets.test.output + project.sourceSets.integrationTest.output
    }
}


sourceSets {

    main {

        java {
            //We only want to compile using the submodules code when using the deployWarTomcatDev task
            srcDirs = ["${project.projectDir}/src/main/java", "${project.projectDir}/src/enterprise/java",generatedSourcesDir]
        }
        resources {
            srcDirs = ["${project.projectDir}/src/main/resources"]
        }
        compileClasspath = project.configurations.compileClasspath
        runtimeClasspath = project.configurations.runtimeClasspath
    }

    test {

        java {
            //We only want to compile using the submodules code when using the deployWarTomcatDev task
            srcDirs = ["${project.projectDir}/src/test/java"]
        }
        resources {
            srcDirs = ["${project.projectDir}/src/test/resources"]
        }

        compileClasspath += configurations.compileClasspath +  sourceSets.main.output
        runtimeClasspath += configurations.compileClasspath + sourceSets.main.output

        //  compileClasspath += configurations.compileClasspath + main.output
        // runtimeClasspath += configurations.runtimeClasspath + main.output
    }


    integrationTest {
        java {
            //We only want to compile using the submodules code when using the deployWarTomcatDev task
            srcDirs = ["${project.projectDir}/src/integration-test/java"]

        }
        resources {
            srcDirs = ["${project.projectDir}/src/integration-test/resources"]
        }


        // sourceSetCompileClasspath

        compileClasspath +=  sourceSets.main.output + sourceSets.test.output
        runtimeClasspath +=  sourceSets.main.output + sourceSets.test.output

        //  compileClasspath = configurations.integrationTestCompileClasspath +  sourceSets.main.output + sourceSets.test.output
        //    runtimeClasspath = configurations.integrationTestRuntimeClasspath + sourceSets.main.output + sourceSets.test.output


        // compileClasspath = configurations.integrationTestCompileClasspath +  sourceSets.main.output + sourceSets.test.output
        // runtimeClasspath = configurations.integrationTestRuntimeClasspath + sourceSets.main.output + sourceSets.test.output
    }



}

configurations {

    if(JavaVersion.current() >= JavaVersion.VERSION_11) {
        all*.exclude group: "xerces"
        all*.exclude group: "xml-apis", module: "xml-apis"
        all*.exclude group: "com.sun.activation"
    }



    testCompileOnly.extendsFrom compileOnly
    testImplementation.extendsFrom implementation

    integrationTestCompileOnly.extendsFrom compileOnly
    integrationTestImplementation.extendsFrom compileOnly, testImplementation
    integrationTestRuntimeOnly.extendsFrom runtimeOnly

    compileOnlyResolvable.extendsFrom compileOnly
    compileOnlyResolvable.canBeResolved  true



    generate

    buildlibs

    felix
    felixsystem
    starter
    testsStarter
    profiler
    profilerDependencies
    byteBuddyAgent
}




if(JavaVersion.current() >= JavaVersion.VERSION_11) {
    sourceCompatibility = 11
    targetCompatibility = 11
}
else {
    sourceCompatibility = JavaVersion.current()
    targetCompatibility = JavaVersion.current()
}




def mavenUiVersion = "1.0.0-SNAPSHOT"

dependencies {

    //ajc "org.aspectj:aspectjtools:$aspectjVersion"


    implementation "org.immutables:value:2.9.0" // for annotation processor

    annotationProcessor 'org.immutables:value:2.9.0'

    //providedCompile "org.immutables:value-annotations:2.9.0" // for annotations
    //providedCompile "org.immutables:builder:2.9.0" // for annotations
    //providedCompile "org.immutables:gson:2.9.0" // for annotations

    //// starter config

    starter group: 'com.dotcms', name: 'starter', version: 'empty_20230710', ext: 'zip'
    //Uncomment this line if you want to download the starter that comes with data
<<<<<<< HEAD
    //starter group: 'com.dotcms', name: 'starter', version: '20230710', ext: 'zip'
    testsStarter group: 'com.dotcms', name: 'starter', version: 'empty_20230525', ext: 'zip'
=======
    //starter group: 'com.dotcms', name: 'starter', version: '20230518', ext: 'zip'
    testsStarter group: 'com.dotcms', name: 'starter', version: 'empty_20230710', ext: 'zip'
>>>>>>> 98befcd4
    
    profiler group: 'glowroot-custom', name: 'glowroot-agent', version: '0.13.1'
    profilerDependencies group: 'glowroot-custom', name: 'collector-https-linux', version: '0.13.1'
    profilerDependencies group: 'glowroot-custom', name: 'collector-https-osx', version: '0.13.1'
    profilerDependencies group: 'glowroot-custom', name: 'collector-https-windows', version: '0.13.1'
    profilerDependencies group: 'glowroot-custom', name: 'embedded-collector', version: '0.13.1'

    //individualTestCompile sourceSets.test.output
    //integrationTestCompile sourceSets.test.output



}

import groovy.json.JsonSlurper
import org.ajoberstar.grgit.Grgit
import org.gradle.api.tasks.testing.logging.TestLogEvent
import org.gradle.api.tasks.testing.logging.TestExceptionFormat
import java.text.SimpleDateFormat

// Import and apply the dependencies from the dependencies scripts.
if (!gradle.startParameter.taskNames.contains("generateDependenciesFromMaven")) {
    apply from: "$rootDir/dependencies.gradle"
}


idea {

    module {

        name = 'dotCMS'
        contentRoot = file('..')
        excludeDirs += file('../docker/tests/integration/output')
        excludeDirs += file('build')
        excludeDirs += file('.idea')
        excludeDirs += file('.gradle')
        //if you prefer different output folders
        inheritOutputDirs = true
        outputDir = file('build/classes/main')
        testOutputDir = file('build/classes/test')

        //Extra source dirs
        sourceDirs += file('src/enterprise/java')
        sourceDirs += generatedSourcesDir
        generatedSourceDirs += generatedSourcesDir
        excludeDirs += file('src/main/enterprise/build')

        //Extra test source dirs
        testSourceDirs += file('integration-test/java')
    }
}

ant.lifecycleLogLevel = "INFO"

task prepareIntegrationTests(dependsOn: ['dowloadStarterForTests', 'prepareFelixForTests']) {}
prepareIntegrationTests.group='dotCMS tests'

task dowloadStarterForTests {

    copy {
        from configurations.testsStarter
        into integrationTestResourcesFolder
        rename(/starter(.+)\.zip/, "starter.zip")
    }
}
dowloadStarterForTests.group = 'dotCMS tests'
dowloadStarterForTests.description = 'Downloads the test starter zip to the integration tests resources folder'


ext.prepareFelixExternalFolder = { String felixExternalFolder ->


    if (felixExternalFolder.startsWith("/")) {// We need an absolute path here
        copy {
            from felixBundleSourceFolder
            into felixExternalFolder.concat("/bundle")
            include '**/*.jar'
        }

        copy {
            from 'src/main/webapp/WEB-INF/felix/osgi-extra-generated.conf'
            into felixExternalFolder
        }

    } else {
        // For integration tests we need an absolute path for the felix folder
        throw new GradleException('For integration tests we need an absolute path for the felix folder')
    }

}

task prepareFelixForTests {
    group='dotCMS tests'
    description='Copies the felix bundle jars and the osgi-extra-generated.conf file to the specified felix home location'

    doLast {
        println "Preparing felix for integration tests"
        //If we want the felix folder to live in a custom folder
        if (project.hasProperty("integrationTestFelixFolder")
                && integrationTestFelixFolder?.trim()) {

            prepareFelixExternalFolder(new File(integrationTestFelixFolder).toPath().toString())
        }
    }

}




task integrationTest(type: Test, dependsOn:['prepareIntegrationTests']) {
    description = 'Runs the integration tests.'
    group = "verification"
    testClassesDirs = sourceSets.integrationTest.output.classesDirs
    classpath = sourceSets.integrationTest.runtimeClasspath


    // Check if we want to run the tests suite
    def singleTest = System.getProperty("test.single")
    if (null != singleTest && singleTest == "com.dotcms.MainSuite"){
        include "**/MainSuite1a.class"
        include "**/MainSuite1b.class"
        include "**/MainSuite2a.class"
        include "**/MainSuite2b.class"
    } else {
        exclude "**/MainSuite*.class"
    }


    doFirst
            {
                if (project.hasProperty('databaseType')){
                    systemProperty "databaseType", "$databaseType"
                }
            }


    // reports.junitXml.destination project.file("$buildDir/test-results/unit-tests/xml")
    //reports.html.destination project.file("$buildDir/test-results/unit-tests/html")
    //mustRunAfter(tasks.named('test'))
}



tasks.withType(Test) {
    useJUnit()
    maxHeapSize = '1G'
    // jvmArgs = ["--add-opens=java.base/jdk.internal.loader=ALL-UNNAMED", "-javaagent:${configurations.byteBuddyAgent.singleFile}"]

    testLogging {
        // set options for log level LIFECYCLE
        events TestLogEvent.FAILED,
                TestLogEvent.PASSED,
                TestLogEvent.SKIPPED,
                TestLogEvent.STANDARD_ERROR
        exceptionFormat TestExceptionFormat.FULL

    }
}


// End build

//Gradle Custom Task that contains the logic for deploying the app war in the application server
//It works for dist and development versions
//Also, copies specific libraries from /libs/buildlibs to tomcat/lib folder
class DeployWarTomcatTask extends DefaultTask{
    @Input
    String tomcatPath

    @TaskAction
    def deploy(){
        copyBuildLibs(tomcatPath)

        def zipFile = project.file("$project.buildDir/libs/$project.archivesBaseName" + ".war")
        project.copy{
            from project.zipTree(zipFile)
            into tomcatPath + project.webAppRootFolder.toString()
        }

        if (project.gradle.startParameter.taskNames.contains("deployWarTomcatTests")) {
            project.replaceText("$tomcatPath$project.webAppRootFolder/WEB-INF/web.xml", "<!-- TEST FRAMEWORK SERVLETS", "<!-- TEST FRAMEWORK SERVLETS -->")
            project.replaceText("$tomcatPath$project.webAppRootFolder/WEB-INF/web.xml", "END OF TEST FRAMEWORK SERVLETS -->", "<!-- END OF TEST FRAMEWORK SERVLETS -->")
        }
    }

    // Copying libs/buildlibs under tomcat8/lib.
    def copyBuildLibs(buildLibLocation) {

        project.copy {
            from project.configurations.compileClasspath
            into buildLibLocation + '/lib'
            include '**/ojdbc*.jar'
            include '**/postgresql*.jar'
            include '**/mysql-connector-java*.jar'
            include '**/mssql-jdbc*.jar'
        }

        project.copy{
            from '../libs/buildlibs'
            into buildLibLocation + '/lib'
            include 'mail.jar'
            include 'javax.activation-1.2.0.jar'
        }

    }
}

abstract class NpmArtifactExtractTask extends DefaultTask {
    @Input
    String url = 'https://registry.npmjs.org'
    @Input
    String artifactFolder = './tmp'
    @Input
    String artifact
    @Input
    String version

    @OutputDirectory
    abstract DirectoryProperty getOutputDir();

    @TaskAction
    def extract() {
        project.mkdir(artifactFolder)
        String artifactUrl = "$url/$artifact"
        Set<String> knownTags = new HashSet<>(Arrays.asList("latest", "stable", "next", "rc"))

        String artifactVersion = knownTags.contains(version)
                ? new JsonSlurper().parse(new URL(artifactUrl))."dist-tags"[version]
                : version
        String versionUrl = "$artifactUrl/-/$artifact-${artifactVersion}.tgz"
        println "Downloading from $versionUrl"
        String downloadArtifact = "$artifactFolder/${artifact}.tgz"
        def tempDownload = project.file(downloadArtifact)
        new URL(versionUrl).withInputStream { i -> tempDownload.withOutputStream { it << i } }

        def result = project.copy {
            from project.tarTree(project.file(downloadArtifact))
            into outputDir.get().asFile
        }
        //outputs.dir(outputDir.get().asFile)
    }
}

// Clones dotCMS's tomcat repo following tomcatInstall under gradle.properties.
// If the tomcat folder exists: git pull, if not: git clone.
class ClonePullTomcatTask extends DefaultTask{
    @Input
    String tomcatLocation = project.tomcatInstallLocation

    @TaskAction
    def pull(){
        def folder = project.file( tomcatLocation )

        println folder
        if( !folder.exists() ) {

            try {
                println "Cloning the $project.tomcatInstallRepo, branch $project.tomcatInstallBranch on $tomcatLocation"
                Grgit.clone(dir: folder.absolutePath, uri: "$project.tomcatInstallRepo", refToCheckout: "$project.tomcatInstallBranch")
            } catch (Exception exception) {
                println "ERROR:>> " + exception.getMessage()
                //Do nothing, this will fail only if git is not installed on this machine
            }
        } else {

            def tomcatGit = Grgit.open(dir: folder)
            tomcatGit.pull()
        }
    }

}


// WAR

task generateDependenciesFromMavenPre(type: Exec) {
    workingDir parentProjectDir
    commandLine mvnCommand, 'install','--also-make','--fail-at-end','--no-transfer-progress','-pl',':generate-gradle-dependencies,:application-bom,:logging-bom,:core-web,:build-parent,:core-bundles,:system-bundles,:com.dotcms.tika-api,:com.dotcms.tika','-DskipTests=true'
}

task generateDependenciesFromMaven(type: Exec) {
    workingDir parentProjectDir
    commandLine mvnCommand, 'validate','--no-transfer-progress','-pl', ':dotcms-core'
    dependsOn generateDependenciesFromMavenPre
}


task mavenClean(type: Exec) {
            workingDir parentProjectDir
            commandLine mvnCommand, 'clean'
}

if (project.gradle.startParameter.taskNames.contains("generateDependenciesFromMaven") && project.gradle.startParameter.taskNames.contains("clean")) {
    tasks.clean.dependsOn(tasks.mavenClean)
}

task unpackMavenUI(type: Copy) {
       from(zipTree("${project.projectDir}/../core-web/target/core-web-${mavenUiVersion}.war")) {
                include "dotAdmin/**"
                include "dotcms-webcomponents/**"
                includeEmptyDirs = true
            }
        into layout.buildDirectory.dir("extracted-ui")
}




task cleanDotCmsUi {
    outputs.upToDateWhen { false }
    delete './tmp/dotcms-ui.tgz'
    delete "./src/main/webapp/$angularFolder"
}

task copyDotCmsUi(type: Copy, dependsOn:['unpackMavenUI']) {
    from (layout.buildDirectory.dir("extracted-ui/dotAdmin"))
    into "./src/main/webapp/$angularFolder"
    dependsOn cleanDotCmsUi
}

task cleanDotCmsWebComponents {
    outputs.upToDateWhen { false }
    delete './tmp/dotcms-webcomponents.tgz'
    delete './src/main/webapp/dotcms-webcomponents/package'
    delete './src/main/webapp/dotcms-webcomponents/dotcms-webcomponents.js'
    delete './src/main/webapp/dotcms-webcomponents/dotcms-webcomponents.esm.js'
    //Cleanup for issue #22255 can be removed when no longer required
    delete './src/main/webapp/dotcms-webcomponents/dotcms-webcomponents'
}



task copyDotCmsWebComponents(type: Copy, dependsOn:['unpackMavenUI']) {
    from (layout.buildDirectory.dir("extracted-ui/dotcms-webcomponents/dist"))
    into "./src/main/webapp"
    include 'dotcms-webcomponents/*'
    dependsOn cleanDotCmsWebComponents
}



// By default the war task compiles everything under src/main/java into WEB-INF/classes/
// but, instead, we want to compile everything on a .jar file and put it under WEB-INF/lib.

task cleanTmp(type: Delete) {
    delete './tmp'
}


task extractDotCmsArtifacts {
    dependsOn 'copyDotCmsUi', 'copyDotCmsWebComponents'
    finalizedBy 'cleanTmp'
}

// This task finds all th plugins and runs 'ant build' inside each one.
// In order to compile everything it need the dependency jars in a folder ($buildDir/pluginsLib)
task buildPlugins(dependsOn: 'jar') {
    group='dotCMS Development'
    description='Compiles and Builds all the plugins but does not deploy.'
    doLast {
        delete "$buildDir/pluginsLib"

        copy {
            into "$buildDir/pluginsLib"
            from configurations.compile
            from "$buildDir/libs/"
        }

        println project.buildDir
        println project.buildDir

//        def pluginsFolder = new File("src/main/plugins");
        def pluginsFolder = file('src/main/plugins')

        if (!pluginsFolder.exists()) {
            pluginsFolder = project.file("../plugins")
        }

        pluginsFolder.eachDir() {
            def pluginPath = it
            println "Compile Plugin: " + pluginPath

            javaexec {
                workingDir pluginPath
                main = "-jar"
                args = [
                        "$rootDir/../bin/ant/ant-launcher.jar",
                        "-buildfile",
                        pluginPath.getAbsolutePath() + "/build.xml"
                ]
            }
        }
    }
}

task copyTestRuntimeLibs(type: Copy) {
    into "build/libs/test"
    from configurations.testRuntimeClasspath
}

// Expand the release properties.
processResources {
    filesMatching("release.properties") {
        expand( project.properties )
    }
}


war {
    dependsOn 'copyDotCmsUi'
    dependsOn 'copyDotCmsWebComponents'
    finalizedBy 'undeployPlugins'
    if (gradle.startParameter.taskNames.contains("deployWarTomcatTests")) {
        classpath = configurations.testRuntime
    }

    from (jar) {
        into 'WEB-INF/lib'
    }

    // For the time being always add to default locations for consistency
    // we can later point to external folder still.  We will resolve differently in maven


    from (felixSystemBundleSourceFolder) {
        into "WEB-INF/felix-system/bundle"
        include '**/*.jar'
    }

    from (felixBundleSourceFolder) {
        into "WEB-INF/felix/bundle"
        include '**/*.jar'
    }
    // Verify if the felix folder is outside the war
    if (felixFolder.startsWith("/")) { // Relative to the war
        println("Felix felixFolder outside: " + felixFolder)
        prepareFelixExternalFolder(felixFolder)
    }


    from (configurations.starter) {
        into dotcmsFolder
        rename ( /starter(.+)\.zip/, "starter.zip" )
    }

    from (configurations.profiler) {
        into profilerFolder
        rename ( /glowroot(.+)\.jar/, "profiler.jar" )
    }

    from (configurations.profilerDependencies) {
        into profilerFolder + "/lib"
        rename ( /embedded-collector(.+)\.jar/, "glowroot-embedded-collector.jar" )
        rename ( /collector-https-linux(.+)\.jar/, "glowroot-central-collector-https-linux.jar" )
        rename ( /collector-https-osx(.+)\.jar/, "glowroot-central-collector-https-osx.jar" )
        rename ( /collector-https-windows(.+)\.jar/, "glowroot-central-collector-https-windows.jar" )
    }

}

task testDev(type: Test) {
    reports.junitXml.setDestination(file("$buildDir/test-results/unit-tests/xml"))
    reports.html.setDestination(file("$buildDir/test-results/unit-tests/html"))
}

// Distribution


task removeDistFolder(type: Delete){
    group='dotCMS Util'
    description='Removes the distribution folder.'

    mustRunAfter 'zip', 'tgzTask', 'docker'
    delete "$distLocation"
}


//Task used to create a tar.gz from the distribution
task tgzTask(type: Tar) {
    if (!"$distUpdate".toBoolean()) {
        from ("$distLocation"){
            eachFile { file ->
                if (file.getName().endsWith(".sh") || file.getName().startsWith("gradle")) {
                    file.setMode(0755)
                }
            }
        }
        destinationDir file("$outputDistLocation")
        baseName 'dotcms_'+dotcmsReleaseVersion
        extension = 'tar.gz'
        compression = Compression.GZIP
    }
}

//Task used to create a .zip file from the distribution
task zip(type: Zip) {
    group='dotCMS Util'
    description='Creates distribution as a .zip file.'
    from "$distLocation"
    destinationDir file("$outputDistLocation")
    baseName 'dotcms_'+dotcmsReleaseVersion
}

// Delete ROOT under tomcat9/webapps
task undeployWarTomcat(type: Delete) {
    group='dotCMS Util'
    description='Removes /tomcat9/webapps folder. (reset tomcat)'

    mustRunAfter 'backupWarTomcatData'

    delete tomcatInstallLocation + webAppRootFolder
    followSymlinks = true
}

// Makes all the magic to place the webapp under tomcat8 for devs.
task deployWarTomcat(type: DeployWarTomcatTask) {
    group='dotCMS Development'
    description='Will checkout the tomcat app server, generate a war structure and copy it to the just checked out tomcat. If the app server exist instead of a checkout a git pull will be use.'
    dependsOn 'war', 'clonePullTomcat', 'undeployWarTomcat'
    tomcatPath = tomcatInstallLocation
}



//Same as the deploy-war-tomcat except that it will backup the assets, dotsecure, META-INF and H2 folders
//in order to restore them after the deploy.
//This is useful in cases when you need to make a deploy-war-tomcat but keeping your current data.
task deployWarTomcatBackup(type: DeployWarTomcatTask){
    finalizedBy 'restoreBackupWarTomcatData'
    group='dotCMS Development'
    description='Same as deployWarTomcat but will also backup and restore the assets, dotsecure, META-INF and h2 database folders. (Useful for development)'

    dependsOn 'war', 'clonePullTomcat', 'backupWarTomcatData', 'undeployWarTomcat'
    tomcatPath = tomcatInstallLocation

}


//Executes deployWarTomcat task from dist version
task deployWarTomcatDist(type: DeployWarTomcatTask) {
    group='dotCMS Util'
    description='Same as deployWarTomcat but ran inside the Distribution. (Useful for development)'

    dependsOn 'war'
    tomcatPath = tomcatDistBase
}


//Executes a pull or clone to get tomcat from the repository
task clonePullTomcat(type: ClonePullTomcatTask) {
    group='dotCMS Util'
    description='Clones or pull /tomcat9 folder.'
}


//Executes clonePullTomcat task from dist version
task clonePullTomcatDist(type: ClonePullTomcatTask) {
    group='dotCMS Util'
    description='Clones or pull /tomcat8 folder to be used on on the distribution.'
    tomcatLocation = tomcatDistBase
}

//Creates the final distribution files for dotCMS.
task createDistPrep(dependsOn: ['clonePullTomcatDist', 'deployWarTomcatDist']) {
    group='dotCMS Util'
    description='Creates distribution as a .tgz file.'

    doLast {
        copy {
            from "$rootDir/../bin"
            into "$distLocation$distBinLocation"
            filesMatching('build.con*') {
                expand(project.properties)
            }
        }

        copy {
            from "$rootDir/../"
            into "$distLocation$distBinLocation/ant"
            include "build.xml"
        }

        copy {
            into "$distLocation$confDistLocation"
            from sourceSets.main.resources
            exclude "com", "org", "release.properties"
        }

        copy {
            into "$distLocation$pluginsDistLocation"
            from "src/main/plugins"
            exclude "**/.git"
        }

        copy {
            into "$distLocation$docsDistLocation"
            from "$rootDir/../docs"
        }

        replaceText("$distLocation$distBinLocation/build.conf", "#SERVER_FOLDER", "SERVER_FOLDER")

        replaceText("$distLocation$distBinLocation/build.conf", "#HOME_FOLDER", "HOME_FOLDER")

        replaceText("$distLocation$distBinLocation/build.conf", "#target.root", "target.root")

        replaceText("$distLocation$distBinLocation/build.conf.bat", "rem set", "set")

        replaceText("$distLocation$distBinLocation/build.conf.bat", "/", "\\\\")

        if ("$distUpdate".toBoolean()) {
            delete "$tomcatDistBase$webAppRootFolder/starter.zip"
        }
    }

}

task createDist(dependsOn: ['createDistPrep','zip', 'tgzTask']) {
    group 'dotCMS Development'
    description 'Creates the final distribution files for dotCMS.'
    finalizedBy 'removeDistFolder'
}

javadoc {

    options.addStringOption('sourcepath', sourceSets.main.allJava.asPath)
    //doclint html standards in Java 8 are very strict that's why is better to turn in off
    options.addBooleanOption('Xdoclint:none', true)

    /*
     Not working, gradle bug
      https://groups.google.com/forum/#!topic/gradle-dev/R83dy_6PHMc/discussion
      https://discuss.gradle.org/t/javadoc-exclusion-question/11875
     */
    options.addStringOption('subpackages', 'com.dotmarketing:com.dotcms')

    title = "dotCMS API"
    maxMemory = "1024m"
    failOnError = false
    options.noQualifiers 'all'
    options.author(true)
    options.version(true)
    options.use(true)
    options.encoding 'utf-8'
    options.docEncoding 'utf-8'
    options.charSet 'utf-8'
    options.linkSource false
    options.links 'https://docs.oracle.com/javase/8/docs/api/'
    options.addBooleanOption("-allow-script-in-comments", true)
}


//Task meant to be use from a distribution structure using the buildwar.sh script.
//This task will just use the already deployed folder inside the app server and compressed to a war file.
task customDistWar(type: War) {
    group='dotCMS Development'
    description='Builds a dotCMS as a war. (Task mean to be use from a distribution structure using the buildwar.sh script. This task will just use the already deployed folder inside the app server and compressed into a war file.)'

    dependsOn 'deployPlugins'
    from "$dotcmsDistBase$webAppRootFolder"
    exclude "assets/**", "dotsecure/**"
    baseName "dotcms"
    destinationDirectory = file("../WAR")
}


// TODO I think there are variables for this paths.
// This task will copy what is used to be src-conf (now under resources)
// to webapp/WEB-INF/classes in order to be merged with the plugins.
task deployConfig() {
    group='dotCMS Util'
    description='This task will copy what is used to be src-conf to webapp/WEB-INF/classes in order to be merged with the plugins.'

    def resourcesFolder = project.file('src/main/resources')
    def sourceFolderPath = resourcesFolder.getAbsolutePath()
    def webAppFolderPath = project.file('src/main/webapp').getAbsolutePath()

    if (!resourcesFolder.exists()) {
        sourceFolderPath = "../$confDistLocation"
        webAppFolderPath = project.file("$dotcmsDistBase$webAppRootFolder").getAbsolutePath()
    }
    webAppFolderPath = "$webAppFolderPath/WEB-INF/classes"

    copy {
        from (sourceFolderPath)
        into webAppFolderPath
        filesMatching("release.properties") {
            expand( project.properties )
        }
    }
}

//TODO Need to check ROOT folder functionality is working.
// This task will:
// 1. Copy the plugins.xml from plugins folder.
// 2. Loop over each plugin and copy the .jar file into WEB-INF/lib
// 3. Call the and task def com.dotmarketing.plugin.ant.DeployTask to merge
//    all the properties/files from the static plugins.
task deployPlugins(dependsOn: ['buildPlugins']) {
    group='dotCMS Development'
    description='Builds and deploys all the plugins under /plugins folder.'
    doLast {

        def pluginsFolder = project.file("src/main/plugins")
        def webAppFolder = 'src/main/webapp'

        if (!pluginsFolder.exists()) {
            pluginsFolder = project.file("../plugins")
            webAppFolder = "$dotcmsDistBase$webAppRootFolder"
        }

        copy {
            from "$pluginsFolder.path"
            into "$webAppFolder/WEB-INF/classes"
            include 'plugins.xml'
        }

        //<target name="deploy-plugin"/>
        pluginsFolder.eachDir() {
            def pluginPath = it
            copy {
                from pluginPath.getPath() + '/build/jar'
                into "$webAppFolder/WEB-INF/lib"
                include '*.jar'
            }
        }

        ant.taskdef(
                name: 'pluginDeployTask',
                classname: 'com.dotmarketing.plugin.ant.DeployTask',
                classpath: configurations.compile.asPath)

        ant.pluginDeployTask(
                distributionPath: '../',
                dotcmsHome: "$webAppFolder",
                plugins: "$webAppFolder/WEB-INF/lib")
    }
}


// This task will:
// 1. Call the and task def com.dotmarketing.plugin.ant.UndeployTask to remove
//    all the properties/files from the static plugins.
// 2. Delete plugin.xml from classes and the html of the static plugins.
task undeployPlugins() {
    group='dotCMS Development'
    description='Undeploys all plugins, returns overridden files to default state. This task does not need to be executed as a pre-condition of deployPlugins because that task executes it automatically.'
    finalizedBy 'deployConfig'
    doLast {
        def webAppFolder = 'src/main/webapp'

        if( !project.file("$webAppFolder").exists() ) {
            webAppFolder = "$dotcmsDistBase$webAppRootFolder"
        }


        ant.taskdef(
                name: 'pluginUndeployTask',
                classname: 'com.dotmarketing.plugin.ant.UndeployTask',
                classpath: configurations.compileClasspath.asPath)
        ant.pluginUndeployTask(
                distributionPath: '../',
                dotcmsHome: "$webAppFolder",
                plugins: "$webAppFolder/WEB-INF/lib")

        delete fileTree("$webAppFolder/WEB-INF/lib") {
            include '**/plugin-*.jar'
            include '**/pluginlib-*.jar'
        }
        delete "$webAppFolder/WEB-INF/classes/plugins.xml"
        delete "$webAppFolder/html/plugins"
    }
}

//Creates a backup of assets, dotsecure, META-INF and H2_Database
task backupWarTomcatData() {
    group='dotCMS Util'
    description='Creates a backup of assets, dotsecure, META-INF and H2_Database.'
    doLast {
        delete "$tomcatInstallLocation/temp"

        copy {
            into "$tomcatInstallLocation/temp/assets"
            from "$tomcatInstallLocation$webAppRootFolder/assets"
            include "**/*"
        }

        copy {
            into "$tomcatInstallLocation/temp/dotsecure"
            from "$tomcatInstallLocation$webAppRootFolder/dotsecure"
            include "**/*"
        }

        copy {
            into "$tomcatInstallLocation/temp/META-INF"
            from "$tomcatInstallLocation$webAppRootFolder/META-INF"
            include "**/*"
        }

        copy {
            into "$tomcatInstallLocation/temp/h2"
            from "$tomcatInstallLocation$webAppRootFolder/WEB-INF/H2_DATABASE"
            include "*.db"
        }
    }
}


//Restores content of assets, dotsecure, META-INF and H2_Database (copy back to webapps/ROOT)
task restoreBackupWarTomcatData() {
    group='dotCMS Util'
    description='Restores content of assets, dotsecure, META-INF and H2_Database.'
    finalizedBy 'deployConfig'
    doLast {
        delete "$tomcatInstallLocation$webAppRootFolder/assets"
        copy {
            from "$tomcatInstallLocation/temp/assets"
            into "$tomcatInstallLocation$webAppRootFolder/assets"
            include "**/*"
        }

        delete "$tomcatInstallLocation$webAppRootFolder/dotsecure"
        copy {
            from "$tomcatInstallLocation/temp/dotsecure"
            into "$tomcatInstallLocation$webAppRootFolder/dotsecure"
            include "**/*"
        }

        delete "$tomcatInstallLocation$webAppRootFolder/META-INF"
        copy {
            from "$tomcatInstallLocation/temp/META-INF"
            into "$tomcatInstallLocation$webAppRootFolder/META-INF"
            include "**/*"
        }

        delete "$tomcatInstallLocation$webAppRootFolder/WEB-INF/H2_DATABASE"
        copy {
            from "$tomcatInstallLocation/temp/h2"
            into "$tomcatInstallLocation$webAppRootFolder/WEB-INF/H2_DATABASE"
            include "*.db"
        }

        FileUtils.cleanDirectory(project.file("$tomcatInstallLocation/temp"))
        delete "$tomcatInstallLocation$webAppRootFolder/WEB-INF/classes/com"
    }
}




task downloadDependencies(type: Exec) {

    // configurations.each { println it.name }
    // ./gradlew --console plain dependencies

    //configurations.ajtools.files
    configurations.testCompileClasspath.files
    configurations.testRuntimeClasspath.files
    configurations.integrationTestCompileClasspath.files
    configurations.integrationTestRuntimeClasspath.files
    configurations.compileClasspath.files
    configurations.runtimeClasspath.files

    configurations.default.files

    configurations.testsStarter.files
    configurations.buildlibs.files
    configurations.starter.files
    configurations.profiler.files
    configurations.profilerDependencies.files
    configurations.felix.files

    commandLine 'echo', 'Downloaded all dependencies'
}
// reference:  https://github.com/palantir/gradle-docker
docker {
    dependsOn createDist
    name "dotcms/dotcms:base-$dotcmsReleaseVersion-$dotcmsReleaseBuild"
    tags 'latest'
    dockerfile file('docker/Dockerfile')
    files 'docker/entrypoint.sh', tgzTask.archivePath, 'docker/log4j2.xml'
    pull true
    noCache false
}


// upgrade task
task upgradeTask  {
    doLast {
        println "running the task: $task "

        javaexec {
            main = "com.dotcms.upgrade.Upgrade"
            classpath += files("../libs/plugins/plugin-com.dotcms.upgradetask.jar") + sourceSets.main.runtimeClasspath
            args = ["${task}"]
        }
    }
}

task printFlatRuntimeDependencies {
    doLast {
        configurations.runtimeClasspath.resolvedConfiguration.resolvedArtifacts.each { artifact ->
            println "${artifact.moduleVersion.id}"
        }
    }
}

task printFlatTestDependencies {
    doLast {
        configurations.testRuntimeClasspath.resolvedConfiguration.resolvedArtifacts.each { artifact ->
            println "${artifact.moduleVersion.id}"
        }
    }
}<|MERGE_RESOLUTION|>--- conflicted
+++ resolved
@@ -265,13 +265,8 @@
 
     starter group: 'com.dotcms', name: 'starter', version: 'empty_20230710', ext: 'zip'
     //Uncomment this line if you want to download the starter that comes with data
-<<<<<<< HEAD
     //starter group: 'com.dotcms', name: 'starter', version: '20230710', ext: 'zip'
-    testsStarter group: 'com.dotcms', name: 'starter', version: 'empty_20230525', ext: 'zip'
-=======
-    //starter group: 'com.dotcms', name: 'starter', version: '20230518', ext: 'zip'
     testsStarter group: 'com.dotcms', name: 'starter', version: 'empty_20230710', ext: 'zip'
->>>>>>> 98befcd4
     
     profiler group: 'glowroot-custom', name: 'glowroot-agent', version: '0.13.1'
     profilerDependencies group: 'glowroot-custom', name: 'collector-https-linux', version: '0.13.1'
