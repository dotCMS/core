--- conflicted
+++ resolved
@@ -125,11 +125,8 @@
 
 ext {
     // Open the Git repository in the current directory.
-<<<<<<< HEAD
-=======
-
-    dotcmsReleaseVersion='4.0'
->>>>>>> 8170883b
+
+    dotcmsReleaseVersion='4.1'
     dotcmsReleaseBuild = ''
     dotcmsReleaseName='dotCMS Platform'
     dotcmsReleaseCodename='Panther'
@@ -274,6 +271,7 @@
 //Same as deploy-war-tomcat but will use the no obfuscated version of the license and enterprise jars.
 //(Useful for development)
 task deployWarTomcatDev (dependsOn: 'deployWarTomcat') {
+
 }
 deployWarTomcatDev.finalizedBy 'generateMoveCleanLicenseTomcat', 'generateMoveCleanEnterpriseTomcat'
 deployWarTomcatDev.group='dotCMS Development'
