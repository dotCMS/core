--- conflicted
+++ resolved
@@ -245,17 +245,10 @@
 
     //// starter config
 
-<<<<<<< HEAD
-    // starter group: 'com.dotcms', name: 'starter', version: 'empty_20220713', ext: 'zip'
-    //Uncomment this line if you want to download the starter that comes with data
-    starter group: 'com.dotcms', name: 'starter', version: '20220713', ext: 'zip'
-    testsStarter group: 'com.dotcms', name: 'starter', version: 'empty_20220713', ext: 'zip'
-=======
     starter group: 'com.dotcms', name: 'starter', version: 'empty_20220718', ext: 'zip'
     //Uncomment this line if you want to download the starter that comes with data
     //starter group: 'com.dotcms', name: 'starter', version: '20220713', ext: 'zip'
     testsStarter group: 'com.dotcms', name: 'starter', version: 'empty_20220718', ext: 'zip'
->>>>>>> b4d6c7fa
 
     profiler group: 'glowroot-custom', name: 'glowroot-agent', version: '0.13.1'
     profilerDependencies group: 'glowroot-custom', name: 'collector-https-linux', version: '0.13.1'
