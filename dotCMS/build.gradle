buildscript {
    repositories {
        maven  {
            url "https://repo.dotcms.com/artifactory/libs-release"
            mavenCentral()
        }
    }
    dependencies {
        classpath 'com.dotcms.lib:dot.commons-io:2.0.1_2'
        classpath group: 'com.fasterxml.jackson.core', name: 'jackson-annotations', version: '2.11.1'
        classpath 'org.immutables:value:2.9.0'
        classpath 'org.codehaus.groovy:groovy-json:3.0.9'
    }
}

plugins {
    id 'java'
    id 'idea'
    id 'war'
    id 'org.ajoberstar.grgit' version '4.1.1'
    id "com.palantir.docker" version "0.32.0"  // reference:  https://github.com/palantir/gradle-docker

}

repositories {
    maven { url "https://repo.dotcms.com/artifactory/libs-release" }
    maven { url "https://repo.dotcms.com/artifactory/libs-snapshot-local" }
    maven { url 'https://jitpack.io' }
    mavenCentral()
}

project.ext {
    aspectjVersion = '1.9.2'
    generatedSourcesDir = project.file("$buildDir/generated/sources/annotationProcessor/java/main")

    dotcmsReleaseBuild = ''
    dotcmsReleaseName='dotCMS Platform'
    dotcmsReleaseCodename='Panther'
    dotcmsReleaseBuild='999999'
    dotcmsReleaseDdate='Jun 08, 1986'
    dotcmsReleaseDdate = getDate()

    serverFolder = "$tomcatDistInstallLocation-$tomcatInstallVersion"
    homeFolder = serverFolder + webAppRootFolder
    dotcmsHome = serverFolder + webAppRootFolder


    if (project.gradle.startParameter.taskNames.contains('deployWarTomcat') || project.gradle.startParameter.taskNames.contains('createDist')|| project.gradle.startParameter.taskNames.contains('docker')){
        try {
            git = Grgit.open(file('..'))
            dotcmsReleaseBuild = git.head().abbreviatedId // abbreviatedId of head() method.
        } catch (Exception ignored) {
            println "ERROR:>> " + ignored.getMessage()
            //Do nothing, this will fail only if git is not installed on this machine
        }
    }
<<<<<<< HEAD

    tomcatDistBase = "$distLocation/$tomcatDistInstallLocation-$tomcatInstallVersion"
    dotcmsDistBase = "../$tomcatDistInstallLocation-$tomcatInstallVersion"


=======

    tomcatDistBase = "$distLocation/$tomcatDistInstallLocation-$tomcatInstallVersion"
    dotcmsDistBase = "../$tomcatDistInstallLocation-$tomcatInstallVersion"


>>>>>>> d15b43da
}


if (project.hasProperty('jarBaseName')) {
    archivesBaseName = "$jarBaseName"
}else{
    archivesBaseName = 'dotcms_'+dotcmsReleaseVersion+'_'+dotcmsReleaseBuild
}

// Utils

// Util methods.
def static getDate() {
    def fmt = new SimpleDateFormat("MMMM dd, yyyy", Locale.US)
    def formattedDate = fmt.format(new Date())
    return formattedDate
}

//Util method that replaces the occurrence of a string in a specified file
def replaceText(filePath, fromString, toString) {
    def updatedContent = project.file(filePath.toString()).getText('UTF-8').replaceAll(fromString, toString)
    project.file(filePath.toString()).write(updatedContent, 'UTF-8')
}


jar{
    exclude 'com/dotcms/enterprise/**'

    if (gradle.startParameter.taskNames.contains("deployWarTomcatTests")) {
        from project.sourceSets.main.output + project.sourceSets.test.output + project.sourceSets.integrationTest.output
    }
}


sourceSets {

    main {

        java {
            //We only want to compile using the submodules code when using the deployWarTomcatDev task
            srcDirs = ["${project.projectDir}/src/main/java", "$enterpriseProjectHome/src/main/java",generatedSourcesDir]
        }
        resources {
            srcDirs = ["${project.projectDir}/src/main/resources","$enterpriseProjectHome/src/main/resources"]
        }
        compileClasspath = project.configurations.compileClasspath
        runtimeClasspath = project.configurations.runtimeClasspath
    }

    test {

        java {
            //We only want to compile using the submodules code when using the deployWarTomcatDev task
            srcDirs = ["${project.projectDir}/src/test/java"]
        }
        resources {
            srcDirs = ["${project.projectDir}/src/test/resources"]
        }

        compileClasspath += configurations.compileClasspath +  sourceSets.main.output
        runtimeClasspath += configurations.compileClasspath + sourceSets.main.output

        //  compileClasspath += configurations.compileClasspath + main.output
        // runtimeClasspath += configurations.runtimeClasspath + main.output
    }


    integrationTest {
        java {
            //We only want to compile using the submodules code when using the deployWarTomcatDev task
            srcDirs = ["${project.projectDir}/src/integration-test/java"]

        }
        resources {
            srcDirs = ["${project.projectDir}/src/integration-test/resources"]
        }


        // sourceSetCompileClasspath

        compileClasspath +=  sourceSets.main.output + sourceSets.test.output
        runtimeClasspath +=  sourceSets.main.output + sourceSets.test.output

        //  compileClasspath = configurations.integrationTestCompileClasspath +  sourceSets.main.output + sourceSets.test.output
        //    runtimeClasspath = configurations.integrationTestRuntimeClasspath + sourceSets.main.output + sourceSets.test.output


        // compileClasspath = configurations.integrationTestCompileClasspath +  sourceSets.main.output + sourceSets.test.output
        // runtimeClasspath = configurations.integrationTestRuntimeClasspath + sourceSets.main.output + sourceSets.test.output
    }



<<<<<<< HEAD
}

configurations {

    if(JavaVersion.current() >= JavaVersion.VERSION_11) {
        all*.exclude group: "xerces"
        all*.exclude group: "xml-apis", module: "xml-apiss"
        all*.exclude group: "com.sun.activation"
    }



    testCompileOnly.extendsFrom compileOnly
    testImplementation.extendsFrom implementation

    integrationTestCompileOnly.extendsFrom compileOnly
    integrationTestImplementation.extendsFrom compileOnly, testImplementation
    integrationTestRuntimeOnly.extendsFrom runtimeOnly

    compileOnlyResolvable.extendsFrom compileOnly
    compileOnlyResolvable.canBeResolved  true



    generate

    buildlibs

    felix
    starter
    testsStarter
    profiler
    profilerDependencies
    byteBuddyAgent
}

=======
}

configurations {

    if(JavaVersion.current() >= JavaVersion.VERSION_11) {
        all*.exclude group: "xerces"
        all*.exclude group: "xml-apis", module: "xml-apiss"
        all*.exclude group: "com.sun.activation"
    }



    testCompileOnly.extendsFrom compileOnly
    testImplementation.extendsFrom implementation

    integrationTestCompileOnly.extendsFrom compileOnly
    integrationTestImplementation.extendsFrom compileOnly, testImplementation
    integrationTestRuntimeOnly.extendsFrom runtimeOnly

    compileOnlyResolvable.extendsFrom compileOnly
    compileOnlyResolvable.canBeResolved  true



    generate

    buildlibs

    felix
    starter
    testsStarter
    profiler
    profilerDependencies
    byteBuddyAgent
}

>>>>>>> d15b43da



if(JavaVersion.current() >= JavaVersion.VERSION_11) {
    sourceCompatibility = 11
    targetCompatibility = 11
}
else {
    sourceCompatibility = JavaVersion.current()
    targetCompatibility = JavaVersion.current()
}

<<<<<<< HEAD

=======
>>>>>>> d15b43da


def eeType = dotcmsReleaseVersion == "master" ? '-SNAPSHOT' : ''

dependencies {

    //ajc "org.aspectj:aspectjtools:$aspectjVersion"


    implementation "org.immutables:value:2.9.0" // for annotation processor

    annotationProcessor 'org.immutables:value:2.9.0'


    //providedCompile "org.immutables:value-annotations:2.9.0" // for annotations
    //providedCompile "org.immutables:builder:2.9.0" // for annotations
    //providedCompile "org.immutables:gson:2.9.0" // for annotations

    /*****  Felix libs need to be placed in the WEB-INF/felix/bundle directory. This was previously handled using a pre-build copy task.  *****/
    felix group: 'org.apache.felix', name: 'org.apache.felix.fileinstall', version: '3.6.4'
    felix(group: 'org.apache.felix', name: 'org.apache.felix.configadmin', version: '1.9.2') {
        transitive = false
    }
    felix(group: 'org.osgi', name: 'org.osgi.compendium', version: '4.3.1') {
        transitive = false
    }
    felix(group: 'org.apache.tika', name: 'tika-core', version: '1.19') {
        transitive = false
    }
    felix(group: 'org.apache.tika', name: 'tika-bundle', version: '1.19') {
        transitive = false
    }

    felix group: 'org.slf4j', name: 'slf4j-simple', version: '1.7.25'
    felix group: 'org.slf4j', name: 'jcl-over-slf4j', version: '1.7.25'
    felix group: 'com.dotcms.tika', name: 'com.dotcms.tika', version: '0.2'

    felix group: 'com.dotcms.samlbundle', name: 'com.dotcms.samlbundle', version: '22.03'



    starter group: 'com.dotcms', name: 'starter', version: 'empty_20220407', ext: 'zip'
    //Uncomment this line if you want to download the starter that comes with data
    //starter group: 'com.dotcms', name: 'starter', version: '20220414', ext: 'zip'
    testsStarter group: 'com.dotcms', name: 'starter', version: 'empty_20220407', ext: 'zip'

    profiler group: 'glowroot-custom', name: 'glowroot-agent', version: '0.13.1'
    profilerDependencies group: 'glowroot-custom', name: 'collector-https-linux', version: '0.13.1'
    profilerDependencies group: 'glowroot-custom', name: 'collector-https-osx', version: '0.13.1'
    profilerDependencies group: 'glowroot-custom', name: 'collector-https-windows', version: '0.13.1'
    profilerDependencies group: 'glowroot-custom', name: 'embedded-collector', version: '0.13.1'

    //individualTestCompile sourceSets.test.output
    //integrationTestCompile sourceSets.test.output
<<<<<<< HEAD
=======

>>>>>>> d15b43da

    if (!(project.gradle.startParameter.taskNames.contains('deployWarTomcatDev') || project.gradle.startParameter.taskNames.contains('testDev'))) {

        implementation group: 'com.dotcms.enterprise', name: 'ee', version: dotcmsReleaseVersion + eeType, changing: true
    }
}


import com.dotcms.repackage.org.apache.commons.io.FileUtils
import groovy.json.JsonSlurper
import org.ajoberstar.grgit.Grgit
import org.gradle.api.tasks.testing.logging.TestLogEvent
import org.gradle.api.tasks.testing.logging.TestExceptionFormat
import java.text.SimpleDateFormat

// Import and apply the dependencies from the dependencies scripts.
apply from: "$rootDir/dependencies.gradle"


<<<<<<< HEAD

idea {

    module {

=======
def enterpriseSrcFolder = file("$enterpriseProjectHome/src/main/java")
idea {

    module {

>>>>>>> d15b43da
        name = 'dotCMS'
        contentRoot = file('..')
        excludeDirs += file('../docker/tests/integration/output')
        excludeDirs += file('build')
        excludeDirs += file('.idea')
        excludeDirs += file('.gradle')
        //if you prefer different output folders
        inheritOutputDirs = true
        outputDir = file('build/classes/main')
        testOutputDir = file('build/classes/test')

        //Extra source dirs
        sourceDirs += file('src/main/enterprise/src/main/java')
        sourceDirs += generatedSourcesDir
        generatedSourceDirs += generatedSourcesDir
        excludeDirs += file('src/main/enterprise/build')

        //Extra test source dirs
        testSourceDirs += file('integration-test/java')
    }
}


task prepareIntegrationTests(dependsOn: ['dowloadStarterForTests', 'prepareFelixForTests']) {}
prepareIntegrationTests.group='dotCMS tests'

task dowloadStarterForTests {

    copy {
        from configurations.testsStarter
        into integrationTestResourcesFolder
        rename(/starter(.+)\.zip/, "starter.zip")
    }
}
dowloadStarterForTests.group = 'dotCMS tests'
dowloadStarterForTests.description = 'Downloads the test starter zip to the integration tests resources folder'
<<<<<<< HEAD


=======


>>>>>>> d15b43da
ext.prepareFelixExternalFolder = { String felixExternalFolder ->

    println "Configuring felix in folder [" + felixExternalFolder + "]"

    if (felixExternalFolder.startsWith("/")) {// We need an absolute path here

        copy {
            from configurations.felix
            into felixExternalFolder.concat("/bundle")
        }

        copy {
            from 'src/main/webapp/WEB-INF/felix/osgi-extra-generated.conf'
            into felixExternalFolder
        }


        copy {
            from sourceSets.main.compileClasspath
            into felixExternalFolder.concat("/bundle")
            include '**/org.apache.felix.http.api*.jar'
        }

        copy {
            from sourceSets.main.compileClasspath
            into felixExternalFolder.concat("/bundle")
            include '**/org.apache.felix.http.bundle*.jar'
        }

    } else {
        // For integration tests we need an absolute path for the felix folder
        throw new GradleException('For integration tests we need an absolute path for the felix folder')
    }

}

task prepareFelixForTests {
    group='dotCMS tests'
    description='Copies the felix bundle jars and the osgi-extra-generated.conf file to the specified felix home location'

    doLast {

        //If we want the felix folder to live in a custom folder
        if (project.hasProperty("integrationTestFelixFolder")
                && integrationTestFelixFolder?.trim()) {

            prepareFelixExternalFolder(integrationTestFelixFolder)
        }
    }

}




task integrationTest(type: Test, dependsOn:['prepareIntegrationTests']) {
    description = 'Runs the integration tests.'
    group = "verification"
    testClassesDirs = sourceSets.integrationTest.output.classesDirs
    classpath = sourceSets.integrationTest.runtimeClasspath


    // Check if we want to run the tests suite
    def singleTest = System.getProperty("test.single")
    if (null != singleTest && singleTest == "com.dotcms.MainSuite"){
        include "**/MainSuite.class"
    } else {
        exclude "**/MainSuite.class"
    }


    doFirst
            {
                if (project.hasProperty('databaseType')){
                    systemProperty "databaseType", "$databaseType"
                }
            }


    // reports.junitXml.destination project.file("$buildDir/test-results/unit-tests/xml")
    //reports.html.destination project.file("$buildDir/test-results/unit-tests/html")
    //mustRunAfter(tasks.named('test'))
}



tasks.withType(Test) {
    useJUnit()
    maxHeapSize = '1G'
    // jvmArgs = ["--add-opens=java.base/jdk.internal.loader=ALL-UNNAMED", "-javaagent:${configurations.byteBuddyAgent.singleFile}"]

    testLogging {
        // set options for log level LIFECYCLE
        events TestLogEvent.FAILED,
                TestLogEvent.PASSED,
                TestLogEvent.SKIPPED
        exceptionFormat TestExceptionFormat.FULL

    }
}


// End build

//Gradle Custom Task that contains the logic for deploying the app war in the application server
//It works for dist and development versions
//Also, copies specific libraries from /libs/buildlibs to tomcat/lib folder
class DeployWarTomcatTask extends DefaultTask{
    @Input
    String tomcatPath

    @TaskAction
    def deploy(){
        copyBuildLibs(tomcatPath)

        def zipFile = project.file("$project.buildDir/libs/$project.archivesBaseName" + ".war")
        project.copy{
            from project.zipTree(zipFile)
            into tomcatPath + project.webAppRootFolder.toString()
        }

        if (project.gradle.startParameter.taskNames.contains("deployWarTomcatTests")) {
            project.replaceText("$tomcatPath$project.webAppRootFolder/WEB-INF/web.xml", "<!-- TEST FRAMEWORK SERVLETS", "<!-- TEST FRAMEWORK SERVLETS -->")
            project.replaceText("$tomcatPath$project.webAppRootFolder/WEB-INF/web.xml", "END OF TEST FRAMEWORK SERVLETS -->", "<!-- END OF TEST FRAMEWORK SERVLETS -->")
        }
    }

    // Copying libs/buildlibs under tomcat8/lib.
    def copyBuildLibs(buildLibLocation) {

        project.copy {
            from project.configurations.compileClasspath
            into buildLibLocation + '/lib'
            include '**/ojdbc*.jar'
            include '**/postgresql*.jar'
            include '**/mysql-connector-java*.jar'
            include '**/mssql-jdbc*.jar'
        }

        project.copy{
            from '../libs/buildlibs'
            into buildLibLocation + '/lib'
            include 'mail.jar'
            include 'javax.activation-1.2.0.jar'
        }

<<<<<<< HEAD
=======
    }
}

abstract class NpmArtifactExtractTask extends DefaultTask {
    @Input
    String url = 'https://registry.npmjs.org'
    @Input
    String artifactFolder = './tmp'
    @Input
    String artifact
    @Input
    String version

    @OutputDirectory
    abstract DirectoryProperty getOutputDir();

    @TaskAction
    def extract() {
        project.mkdir(artifactFolder)
        String artifactUrl = "$url/$artifact"
        Set<String> knownTags = new HashSet<>(Arrays.asList("latest", "stable", "next", "rc"))

        String artifactVersion = knownTags.contains(version)
                ? new JsonSlurper().parse(new URL(artifactUrl))."dist-tags"[version]
                : version
        String versionUrl = "$artifactUrl/-/$artifact-${artifactVersion}.tgz"
        println "Downloading from $versionUrl"
        String downloadArtifact = "$artifactFolder/${artifact}.tgz"
        def tempDownload = project.file(downloadArtifact)
        new URL(versionUrl).withInputStream { i -> tempDownload.withOutputStream { it << i } }

        def result = project.copy {
            from project.tarTree(project.file(downloadArtifact))
            into outputDir.get().asFile
        }
        //outputs.dir(outputDir.get().asFile)
    }
}

// Clones dotCMS's tomcat repo following tomcatInstall under gradle.properties.
// If the tomcat folder exists: git pull, if not: git clone.
class ClonePullTomcatTask extends DefaultTask{
    @Input
    String tomcatLocation = project.tomcatInstallLocation

    @TaskAction
    def pull(){
        def folder = project.file( tomcatLocation )

        println folder
        if( !folder.exists() ) {

            try {
                println "Cloning the $project.tomcatInstallRepo, branch $project.tomcatInstallBranch on $tomcatLocation"
                Grgit.clone(dir: folder.absolutePath, uri: "$project.tomcatInstallRepo", refToCheckout: "$project.tomcatInstallBranch")
            } catch (Exception exception) {
                println "ERROR:>> " + exception.getMessage()
                //Do nothing, this will fail only if git is not installed on this machine
            }
        } else {

            def tomcatGit = Grgit.open(dir: folder)
            tomcatGit.pull()
        }
>>>>>>> d15b43da
    }

}


// WAR

task deleteDotCmsUi(type: Delete) {
    delete "./build/$angularFolder/package"
}




task extractDotCmsUi(type: NpmArtifactExtractTask) {
    artifact = 'dotcms-ui'
    version = coreWebReleaseVersion
    outputDir = file("$buildDir/packages")
}

task cleanDotCmsUi {
    outputs.upToDateWhen { false }
    delete './tmp/dotcms-ui.tgz'
    delete "./src/main/webapp/$angularFolder"
}

task copyDotCmsUi(type: Copy) {
    from (extractDotCmsUi.outputDir.dir('package'))
    into "./src/main/webapp/$angularFolder"
    dependsOn cleanDotCmsUi
}

task cleanDotCmsWebComponents {
    outputs.upToDateWhen { false }
    delete './tmp/dotcms-webcomponents.tgz'
    delete './src/main/webapp/dotcms-webcomponents/package'
    delete './src/main/webapp/dotcms-webcomponents/dotcms-webcomponents.js'
    delete './src/main/webapp/dotcms-webcomponents/dotcms-webcomponents.esm.js'
}


task extractDotCmsWebComponents(type: NpmArtifactExtractTask) {
    group = 'extract dotcms-webcomponents'
    description = 'Extracts package from dotcms-webcomponents to dotcms-webcomponents'
    artifact = 'dotcms-webcomponents'
    version = webComponentsReleaseVersion
    outputDir = file("$buildDir/dotcms-webcomponents")
    dependsOn 'cleanDotCmsWebComponents'
}

<<<<<<< HEAD
abstract class NpmArtifactExtractTask extends DefaultTask {
    @Input
    String url = 'https://registry.npmjs.org'
    @Input
    String artifactFolder = './tmp'
    @Input
    String artifact
    @Input
    String version

    @OutputDirectory
    abstract DirectoryProperty getOutputDir();

    @TaskAction
    def extract() {
        project.mkdir(artifactFolder)
        String artifactUrl = "$url/$artifact"
        Set<String> knownTags = new HashSet<>(Arrays.asList("latest", "stable", "next", "rc"))

        String artifactVersion = knownTags.contains(version)
                ? new JsonSlurper().parse(new URL(artifactUrl))."dist-tags"[version]
                : version
        String versionUrl = "$artifactUrl/-/$artifact-${artifactVersion}.tgz"
        println "Downloading from $versionUrl"
        String downloadArtifact = "$artifactFolder/${artifact}.tgz"
        def tempDownload = project.file(downloadArtifact)
        new URL(versionUrl).withInputStream { i -> tempDownload.withOutputStream { it << i } }

        def result = project.copy {
            from project.tarTree(project.file(downloadArtifact))
            into outputDir.get().asFile
        }
        //outputs.dir(outputDir.get().asFile)
    }
}

// Clones dotCMS's tomcat repo following tomcatInstall under gradle.properties.
// If the tomcat folder exists: git pull, if not: git clone.
class ClonePullTomcatTask extends DefaultTask{
    @Input
    String tomcatLocation = project.tomcatInstallLocation

    @TaskAction
    def pull(){
        def folder = project.file( tomcatLocation )

        println folder
        if( !folder.exists() ) {

            try {
                println "Cloning the $project.tomcatInstallRepo, branch $project.tomcatInstallBranch on $tomcatLocation"
                Grgit.clone(dir: folder.absolutePath, uri: "$project.tomcatInstallRepo", refToCheckout: "$project.tomcatInstallBranch")
            } catch (Exception exception) {
                println "ERROR:>> " + exception.getMessage()
                //Do nothing, this will fail only if git is not installed on this machine
            }
        } else {

            def tomcatGit = Grgit.open(dir: folder)
            tomcatGit.pull()
        }
    }

}

//Executes clonePullTomcat task from dist version
task clonePullTomcatDist(type: ClonePullTomcatTask) {
    tomcatLocation = tomcatDistBase
}


//Executes a pull or clone to get tomcat from the repository
task clonePullTomcat(type: ClonePullTomcatTask) {

}



// WAR

task deleteDotCmsUi(type: Delete) {
    delete "./build/$angularFolder/package"
}




task extractDotCmsUi(type: NpmArtifactExtractTask) {
    artifact = 'dotcms-ui'
    version = coreWebReleaseVersion
    outputDir = file("$buildDir/packages")
}

task cleanDotCmsUi {
    outputs.upToDateWhen { false }
    delete './tmp/dotcms-ui.tgz'
    delete "./src/main/webapp/$angularFolder"
}

task copyDotCmsUi(type: Copy) {
    from (extractDotCmsUi.outputDir.dir('package'))
    into "./src/main/webapp/$angularFolder"
    dependsOn cleanDotCmsUi
}

task cleanDotCmsWebComponents {
    outputs.upToDateWhen { false }
    delete './tmp/dotcms-webcomponents.tgz'
    delete './src/main/webapp/dotcms-webcomponents/package'
    delete './src/main/webapp/dotcms-webcomponents/dotcms-webcomponents.js'
    delete './src/main/webapp/dotcms-webcomponents/dotcms-webcomponents.esm.js'
}


task extractDotCmsWebComponents(type: NpmArtifactExtractTask) {
    group = 'extract dotcms-webcomponents'
    description = 'Extracts package from dotcms-webcomponents to dotcms-webcomponents'
    artifact = 'dotcms-webcomponents'
    version = webComponentsReleaseVersion
    outputDir = file("$buildDir/dotcms-webcomponents")
    dependsOn 'cleanDotCmsWebComponents'
}

=======
>>>>>>> d15b43da
task copyDotCmsWebComponents(type: Copy) {
    from (extractDotCmsWebComponents.outputDir.dir('package/dist'))
    into "./src/main/webapp/dotcms-webcomponents"
    dependsOn cleanDotCmsWebComponents
}


// By default the war task compiles everything under src/main/java into WEB-INF/classes/
// but, instead, we want to compile everything on a .jar file and put it under WEB-INF/lib.

task cleanTmp(type: Delete) {
    delete './tmp'
}


task extractDotCmsArtifacts {
    dependsOn 'copyDotCmsUi', 'copyDotCmsWebComponents'
    finalizedBy 'cleanTmp'
}

// This task finds all th plugins and runs 'ant build' inside each one.
// In order to compile everything it need the dependency jars in a folder ($buildDir/pluginsLib)
task buildPlugins(dependsOn: 'jar') {
    group='dotCMS Development'
    description='Compiles and Builds all the plugins but does not deploy.'
    doLast {
        delete "$buildDir/pluginsLib"

        copy {
            into "$buildDir/pluginsLib"
            from configurations.compile
            from "$buildDir/libs/"
        }

        println project.buildDir
        println project.buildDir

//        def pluginsFolder = new File("src/main/plugins");
        def pluginsFolder = file('src/main/plugins')

        if (!pluginsFolder.exists()) {
            pluginsFolder = project.file("../plugins")
        }

        pluginsFolder.eachDir() {
            def pluginPath = it
            println "Compile Plugin: " + pluginPath

            javaexec {
                workingDir pluginPath
                main = "-jar"
                args = [
                        "$rootDir/../bin/ant/ant-launcher.jar",
                        "-buildfile",
                        pluginPath.getAbsolutePath() + "/build.xml"
                ]
            }
        }
    }
}
<<<<<<< HEAD

task copyTestRuntimeLibs(type: Copy) {
    into "build/libs/test"
    from configurations.testRuntimeClasspath
}

=======

task copyTestRuntimeLibs(type: Copy) {
    into "build/libs/test"
    from configurations.testRuntimeClasspath
}

>>>>>>> d15b43da
// Expand the release properties.
processResources {
    filesMatching("release.properties") {
        expand( project.properties )
    }
}


war {
    dependsOn 'copyDotCmsUi'
    dependsOn 'copyDotCmsWebComponents'
    finalizedBy 'undeployPlugins'
    if (gradle.startParameter.taskNames.contains("deployWarTomcatTests")) {
        classpath = configurations.testRuntime
    }

    from (jar) {
        into 'WEB-INF/lib'
    }

    /*
    from (copyDotCmsUi)
    {
        into 'dotAdmin'
    }

    from (copyDotCmsUi)
     {
        into 'dotcms-webcomponents'
    }
    */

    // Verify if the felix folder is outside the war
    if (!felixFolder.startsWith("/")) { // Relative to the war
        from(configurations.felix) {
            into felixFolder.concat("/bundle")
        }

        from(configurations.runtimeClasspath) {
            into felixFolder.concat("/bundle")
            include '**/org.apache.felix.http.api*.jar'
        }

        from(configurations.runtimeClasspath) {
            into felixFolder.concat("/bundle")
            include '**/org.apache.felix.http.bundle*.jar'
        }
    } else { //Outside the war

        doLast {
            prepareFelixExternalFolder(felixFolder)
            exclude 'WEB-INF/felix'
        }
    }

    from (configurations.starter) {
        into dotcmsFolder
        rename ( /starter(.+)\.zip/, "starter.zip" )
    }

    from (configurations.profiler) {
        into profilerFolder
        rename ( /glowroot(.+)\.jar/, "profiler.jar" )
    }
    from (configurations.profilerDependencies) {
        into profilerFolder + "/lib"
        rename ( /embedded-collector(.+)\.jar/, "glowroot-embedded-collector.jar" )
        rename ( /collector-https-linux(.+)\.jar/, "glowroot-central-collector-https-linux.jar" )
        rename ( /collector-https-osx(.+)\.jar/, "glowroot-central-collector-https-osx.jar" )
        rename ( /collector-https-windows(.+)\.jar/, "glowroot-central-collector-https-windows.jar" )
    }

}

task testDev(type: Test) {
    reports.junitXml.setDestination(file("$buildDir/test-results/unit-tests/xml"))
    reports.html.setDestination(file("$buildDir/test-results/unit-tests/html"))
}

// Distribution
<<<<<<< HEAD



=======



>>>>>>> d15b43da

task removeDistFolder(type: Delete){
    group='dotCMS Util'
    description='Removes the distribution folder.'

    mustRunAfter 'zip', 'tgzTask', 'docker'
    delete "$distLocation"
}


//Task used to create a tar.gz from the distribution
task tgzTask(type: Tar) {
    if (!"$distUpdate".toBoolean()) {
        from ("$distLocation"){
            eachFile { file ->
                if (file.getName().endsWith(".sh") || file.getName().startsWith("gradle")) {
                    file.setMode(0755)
                }
            }
        }
        destinationDir file("$outputDistLocation")
        baseName 'dotcms_'+dotcmsReleaseVersion
        extension = 'tar.gz'
        compression = Compression.GZIP
    }
}

//Task used to create a .zip file from the distribution
task zip(type: Zip) {
    group='dotCMS Util'
    description='Creates distribution as a .zip file.'
    from "$distLocation"
    destinationDir file("$outputDistLocation")
    baseName 'dotcms_'+dotcmsReleaseVersion
}

// Delete ROOT under tomcat9/webapps
task undeployWarTomcat(type: Delete) {
    group='dotCMS Util'
    description='Removes /tomcat9/webapps folder. (reset tomcat)'

    mustRunAfter 'backupWarTomcatData'

    delete tomcatInstallLocation + webAppRootFolder
    followSymlinks = true
}
<<<<<<< HEAD

=======
>>>>>>> d15b43da

// Makes all the magic to place the webapp under tomcat8 for devs.
task deployWarTomcat(type: DeployWarTomcatTask) {
    group='dotCMS Development'
    description='Will checkout the tomcat app server, generate a war structure and copy it to the just checked out tomcat. If the app server exist instead of a checkout a git pull will be use.'
    dependsOn 'war', 'clonePullTomcat', 'undeployWarTomcat'
    tomcatPath = tomcatInstallLocation
}
<<<<<<< HEAD
=======



//Same as the deploy-war-tomcat except that it will backup the assets, dotsecure, META-INF and H2 folders
//in order to restore them after the deploy.
//This is useful in cases when you need to make a deploy-war-tomcat but keeping your current data.
task deployWarTomcatBackup(type: DeployWarTomcatTask){
    finalizedBy 'restoreBackupWarTomcatData'
    group='dotCMS Development'
    description='Same as deployWarTomcat but will also backup and restore the assets, dotsecure, META-INF and h2 database folders. (Useful for development)'

    dependsOn 'war', 'clonePullTomcat', 'backupWarTomcatData', 'undeployWarTomcat'
    tomcatPath = tomcatInstallLocation

}

>>>>>>> d15b43da

//Executes deployWarTomcat task from dist version
task deployWarTomcatDist(type: DeployWarTomcatTask) {
    group='dotCMS Util'
    description='Same as deployWarTomcat but ran inside the Distribution. (Useful for development)'

    dependsOn 'war'
    tomcatPath = tomcatDistBase
<<<<<<< HEAD

}

=======
}

//Same as deployWarTomcat but will use the no obfuscated version of the enterprise jars.
//(Useful for development)
task deployWarTomcatDev (dependsOn: 'deployWarTomcat') {

}
deployWarTomcatDev.finalizedBy 'generateMoveCleanEnterpriseTomcat'
deployWarTomcatDev.group='dotCMS Development'
deployWarTomcatDev.description='Same as deployWarTomcat but will use the no obfuscated version of the enterprise jar. (Useful for development)'

//Executes a pull or clone to get tomcat from the repository
task clonePullTomcat(type: ClonePullTomcatTask) {
    group='dotCMS Util'
    description='Clones or pull /tomcat9 folder.'
}


//Executes clonePullTomcat task from dist version
task clonePullTomcatDist(type: ClonePullTomcatTask) {
    group='dotCMS Util'
    description='Clones or pull /tomcat8 folder to be used on on the distribution.'
    tomcatLocation = tomcatDistBase
}
>>>>>>> d15b43da

//Creates the final distribution files for dotCMS.
task createDistPrep(dependsOn: ['clonePullTomcatDist', 'deployWarTomcatDist']) {
    group='dotCMS Util'
    description='Creates distribution as a .tgz file.'

    doLast {
        copy {
            from "$rootDir/../bin"
            into "$distLocation$distBinLocation"
            filesMatching('build.con*') {
                expand(project.properties)
            }
        }

        copy {
            from "$rootDir/../"
            into "$distLocation$distBinLocation/ant"
            include "build.xml"
        }

        copy {
            into "$distLocation$confDistLocation"
            from sourceSets.main.resources
            exclude "com", "org", "release.properties"
        }

        copy {
            into "$distLocation$pluginsDistLocation"
            from "src/main/plugins"
            exclude "**/.git"
        }

        copy {
            into "$distLocation$docsDistLocation"
            from "$rootDir/../docs"
        }

        replaceText("$distLocation$distBinLocation/build.conf", "#SERVER_FOLDER", "SERVER_FOLDER")

        replaceText("$distLocation$distBinLocation/build.conf", "#HOME_FOLDER", "HOME_FOLDER")

        replaceText("$distLocation$distBinLocation/build.conf", "#target.root", "target.root")

        replaceText("$distLocation$distBinLocation/build.conf.bat", "rem set", "set")

        replaceText("$distLocation$distBinLocation/build.conf.bat", "/", "\\\\")

        if ("$distUpdate".toBoolean()) {
            delete "$tomcatDistBase$webAppRootFolder/starter.zip"
        }
    }

}

task createDist(dependsOn: ['createDistPrep','zip', 'tgzTask']) {
    group 'dotCMS Development'
    description 'Creates the final distribution files for dotCMS.'
    finalizedBy 'removeDistFolder'
}

javadoc {

    options.addStringOption('sourcepath', sourceSets.main.allJava.asPath)
    //doclint html standards in Java 8 are very strict that's why is better to turn in off
    options.addBooleanOption('Xdoclint:none', true)

    /*
     Not working, gradle bug
      https://groups.google.com/forum/#!topic/gradle-dev/R83dy_6PHMc/discussion
      https://discuss.gradle.org/t/javadoc-exclusion-question/11875
     */
    options.addStringOption('subpackages', 'com.dotmarketing:com.dotcms')

    title = "dotCMS API"
    maxMemory = "1024m"
    failOnError = false
    options.noQualifiers 'all'
    options.author(true)
    options.version(true)
    options.use(true)
    options.encoding 'utf-8'
    options.docEncoding 'utf-8'
    options.charSet 'utf-8'
    options.linkSource false
    options.links 'https://docs.oracle.com/javase/8/docs/api/'
    options.addBooleanOption("-allow-script-in-comments", true)
}


//Task meant to be use from a distribution structure using the buildwar.sh script.
//This task will just use the already deployed folder inside the app server and compressed to a war file.
task customDistWar(type: War) {
    group='dotCMS Development'
    description='Builds a dotCMS as a war. (Task mean to be use from a distribution structure using the buildwar.sh script. This task will just use the already deployed folder inside the app server and compressed into a war file.)'

    dependsOn 'deployPlugins'
    from "$dotcmsDistBase$webAppRootFolder"
    exclude "assets/**", "dotsecure/**"
    baseName "dotcms"
    destinationDirectory = file("../WAR")
}


// TODO I think there are variables for this paths.
// This task will copy what is used to be src-conf (now under resources)
// to webapp/WEB-INF/classes in order to be merged with the plugins.
task deployConfig() {
    group='dotCMS Util'
    description='This task will copy what is used to be src-conf to webapp/WEB-INF/classes in order to be merged with the plugins.'

    def resourcesFolder = project.file('src/main/resources')
    def sourceFolderPath = resourcesFolder.getAbsolutePath()
    def webAppFolderPath = project.file('src/main/webapp').getAbsolutePath()

    if (!resourcesFolder.exists()) {
        sourceFolderPath = "../$confDistLocation"
        webAppFolderPath = project.file("$dotcmsDistBase$webAppRootFolder").getAbsolutePath()
    }
    webAppFolderPath = "$webAppFolderPath/WEB-INF/classes"

    copy {
        from (sourceFolderPath)
        into webAppFolderPath
        filesMatching("release.properties") {
            expand( project.properties )
        }
    }
}

//TODO Need to check ROOT folder functionality is working.
// This task will:
// 1. Copy the plugins.xml from plugins folder.
// 2. Loop over each plugin and copy the .jar file into WEB-INF/lib
// 3. Call the and task def com.dotmarketing.plugin.ant.DeployTask to merge
//    all the properties/files from the static plugins.
task deployPlugins(dependsOn: ['buildPlugins']) {
    group='dotCMS Development'
    description='Builds and deploys all the plugins under /plugins folder.'
    doLast {

        def pluginsFolder = project.file("src/main/plugins")
        def webAppFolder = 'src/main/webapp'

        if (!pluginsFolder.exists()) {
            pluginsFolder = project.file("../plugins")
            webAppFolder = "$dotcmsDistBase$webAppRootFolder"
        }

        copy {
            from "$pluginsFolder.path"
            into "$webAppFolder/WEB-INF/classes"
            include 'plugins.xml'
        }

        //<target name="deploy-plugin"/>
        pluginsFolder.eachDir() {
            def pluginPath = it
            copy {
                from pluginPath.getPath() + '/build/jar'
                into "$webAppFolder/WEB-INF/lib"
                include '*.jar'
            }
        }

        ant.taskdef(
                name: 'pluginDeployTask',
                classname: 'com.dotmarketing.plugin.ant.DeployTask',
                classpath: configurations.compile.asPath)

        ant.pluginDeployTask(
                distributionPath: '../',
                dotcmsHome: "$webAppFolder",
                plugins: "$webAppFolder/WEB-INF/lib")
    }
}


// This task will:
// 1. Call the and task def com.dotmarketing.plugin.ant.UndeployTask to remove
//    all the properties/files from the static plugins.
// 2. Delete plugin.xml from classes and the html of the static plugins.
task undeployPlugins() {
    group='dotCMS Development'
    description='Undeploys all plugins, returns overridden files to default state. This task does not need to be executed as a pre-condition of deployPlugins because that task executes it automatically.'
    finalizedBy 'deployConfig'
    doLast {
        def webAppFolder = 'src/main/webapp'

        if( !project.file("$webAppFolder").exists() ) {
            webAppFolder = "$dotcmsDistBase$webAppRootFolder"
        }


        ant.taskdef(
                name: 'pluginUndeployTask',
                classname: 'com.dotmarketing.plugin.ant.UndeployTask',
                classpath: configurations.compileClasspath.asPath)
        ant.pluginUndeployTask(
                distributionPath: '../',
                dotcmsHome: "$webAppFolder",
                plugins: "$webAppFolder/WEB-INF/lib")

        delete fileTree("$webAppFolder/WEB-INF/lib") {
            include '**/plugin-*.jar'
            include '**/pluginlib-*.jar'
        }
        delete "$webAppFolder/WEB-INF/classes/plugins.xml"
        delete "$webAppFolder/html/plugins"
    }
}

//Creates a backup of assets, dotsecure, META-INF and H2_Database
task backupWarTomcatData() {
    group='dotCMS Util'
    description='Creates a backup of assets, dotsecure, META-INF and H2_Database.'
    doLast {
        delete "$tomcatInstallLocation/temp"

        copy {
            into "$tomcatInstallLocation/temp/assets"
            from "$tomcatInstallLocation$webAppRootFolder/assets"
            include "**/*"
        }

        copy {
            into "$tomcatInstallLocation/temp/dotsecure"
            from "$tomcatInstallLocation$webAppRootFolder/dotsecure"
            include "**/*"
        }

        copy {
            into "$tomcatInstallLocation/temp/META-INF"
            from "$tomcatInstallLocation$webAppRootFolder/META-INF"
            include "**/*"
        }

        copy {
            into "$tomcatInstallLocation/temp/h2"
            from "$tomcatInstallLocation$webAppRootFolder/WEB-INF/H2_DATABASE"
            include "*.db"
        }
    }
}


//Restores content of assets, dotsecure, META-INF and H2_Database (copy back to webapps/ROOT)
task restoreBackupWarTomcatData() {
    group='dotCMS Util'
    description='Restores content of assets, dotsecure, META-INF and H2_Database.'
<<<<<<< HEAD

=======
    finalizedBy 'deployConfig'
>>>>>>> d15b43da
    doLast {
        delete "$tomcatInstallLocation$webAppRootFolder/assets"
        copy {
            from "$tomcatInstallLocation/temp/assets"
            into "$tomcatInstallLocation$webAppRootFolder/assets"
            include "**/*"
        }

        delete "$tomcatInstallLocation$webAppRootFolder/dotsecure"
        copy {
            from "$tomcatInstallLocation/temp/dotsecure"
            into "$tomcatInstallLocation$webAppRootFolder/dotsecure"
            include "**/*"
        }

        delete "$tomcatInstallLocation$webAppRootFolder/META-INF"
        copy {
            from "$tomcatInstallLocation/temp/META-INF"
            into "$tomcatInstallLocation$webAppRootFolder/META-INF"
            include "**/*"
        }

        delete "$tomcatInstallLocation$webAppRootFolder/WEB-INF/H2_DATABASE"
        copy {
            from "$tomcatInstallLocation/temp/h2"
            into "$tomcatInstallLocation$webAppRootFolder/WEB-INF/H2_DATABASE"
            include "*.db"
        }

        FileUtils.cleanDirectory(project.file("$tomcatInstallLocation/temp"))
        delete "$tomcatInstallLocation$webAppRootFolder/WEB-INF/classes/com"
    }
}




//Generates a no obfuscated version of the enterprise jar
task generateMoveCleanEnterpriseTomcat(type: GradleBuild) {
    group='dotCMS Util'
    description='Creates a no-obfuscated enterprise JAR and moves it into WEB-INF/lib .'

    dir=file("$enterpriseProjectHome/build.gradle")
    tasks = gradle.startParameter.taskNames.contains('clean') ? ['clean', 'build'] : ['build']
    startParameter.projectProperties = [dotcmsReleaseVersion: "$dotcmsReleaseVersion"]

    doLast {
        delete fileTree("$tomcatInstallLocation$webAppRootFolder/WEB-INF/lib"){
            include "ee-*", "ee_*"
        }

        copy{
            from "$enterpriseProjectHome/build/libs"
            into "$tomcatInstallLocation$webAppRootFolder/WEB-INF/lib"
            include "ee_clean.jar"
        }
    }
}



task downloadDependencies(type: Exec) {

    // configurations.each { println it.name }
    // ./gradlew --console plain dependencies

    //configurations.ajtools.files
    configurations.testCompileClasspath.files
    configurations.testRuntimeClasspath.files
    configurations.integrationTestCompileClasspath.files
    configurations.integrationTestRuntimeClasspath.files
    configurations.compileClasspath.files
    configurations.runtimeClasspath.files

    configurations.default.files

    configurations.testsStarter.files
    configurations.buildlibs.files
    configurations.starter.files
    configurations.profiler.files
    configurations.profilerDependencies.files
    configurations.felix.files

    commandLine 'echo', 'Downloaded all dependencies'
}
// reference:  https://github.com/palantir/gradle-docker
docker {
    dependsOn createDist
    name "dotcms/dotcms:base-$dotcmsReleaseVersion-$dotcmsReleaseBuild"
    tags 'latest'
    dockerfile file('docker/Dockerfile')
    files 'docker/entrypoint.sh', tgzTask.archivePath, 'docker/log4j2.xml'
    pull true
    noCache false
}


// upgrade task
task upgradeTask  {
    doLast {
        println "running the task: $task "

        javaexec {
            main = "com.dotcms.upgrade.Upgrade"
            classpath += files("../libs/plugins/plugin-com.dotcms.upgradetask.jar") + sourceSets.main.runtimeClasspath
            args = ["${task}"]
        }
    }
}<|MERGE_RESOLUTION|>--- conflicted
+++ resolved
@@ -54,19 +54,11 @@
             //Do nothing, this will fail only if git is not installed on this machine
         }
     }
-<<<<<<< HEAD
 
     tomcatDistBase = "$distLocation/$tomcatDistInstallLocation-$tomcatInstallVersion"
     dotcmsDistBase = "../$tomcatDistInstallLocation-$tomcatInstallVersion"
 
 
-=======
-
-    tomcatDistBase = "$distLocation/$tomcatDistInstallLocation-$tomcatInstallVersion"
-    dotcmsDistBase = "../$tomcatDistInstallLocation-$tomcatInstallVersion"
-
-
->>>>>>> d15b43da
 }
 
 
@@ -160,7 +152,6 @@
 
 
 
-<<<<<<< HEAD
 }
 
 configurations {
@@ -197,44 +188,6 @@
     byteBuddyAgent
 }
 
-=======
-}
-
-configurations {
-
-    if(JavaVersion.current() >= JavaVersion.VERSION_11) {
-        all*.exclude group: "xerces"
-        all*.exclude group: "xml-apis", module: "xml-apiss"
-        all*.exclude group: "com.sun.activation"
-    }
-
-
-
-    testCompileOnly.extendsFrom compileOnly
-    testImplementation.extendsFrom implementation
-
-    integrationTestCompileOnly.extendsFrom compileOnly
-    integrationTestImplementation.extendsFrom compileOnly, testImplementation
-    integrationTestRuntimeOnly.extendsFrom runtimeOnly
-
-    compileOnlyResolvable.extendsFrom compileOnly
-    compileOnlyResolvable.canBeResolved  true
-
-
-
-    generate
-
-    buildlibs
-
-    felix
-    starter
-    testsStarter
-    profiler
-    profilerDependencies
-    byteBuddyAgent
-}
-
->>>>>>> d15b43da
 
 
 
@@ -247,10 +200,6 @@
     targetCompatibility = JavaVersion.current()
 }
 
-<<<<<<< HEAD
-
-=======
->>>>>>> d15b43da
 
 
 def eeType = dotcmsReleaseVersion == "master" ? '-SNAPSHOT' : ''
@@ -305,10 +254,7 @@
 
     //individualTestCompile sourceSets.test.output
     //integrationTestCompile sourceSets.test.output
-<<<<<<< HEAD
-=======
-
->>>>>>> d15b43da
+
 
     if (!(project.gradle.startParameter.taskNames.contains('deployWarTomcatDev') || project.gradle.startParameter.taskNames.contains('testDev'))) {
 
@@ -328,19 +274,11 @@
 apply from: "$rootDir/dependencies.gradle"
 
 
-<<<<<<< HEAD
-
-idea {
-
-    module {
-
-=======
 def enterpriseSrcFolder = file("$enterpriseProjectHome/src/main/java")
 idea {
 
     module {
 
->>>>>>> d15b43da
         name = 'dotCMS'
         contentRoot = file('..')
         excludeDirs += file('../docker/tests/integration/output')
@@ -363,6 +301,7 @@
     }
 }
 
+ant.lifecycleLogLevel = "INFO"
 
 task prepareIntegrationTests(dependsOn: ['dowloadStarterForTests', 'prepareFelixForTests']) {}
 prepareIntegrationTests.group='dotCMS tests'
@@ -377,13 +316,8 @@
 }
 dowloadStarterForTests.group = 'dotCMS tests'
 dowloadStarterForTests.description = 'Downloads the test starter zip to the integration tests resources folder'
-<<<<<<< HEAD
-
-
-=======
-
-
->>>>>>> d15b43da
+
+
 ext.prepareFelixExternalFolder = { String felixExternalFolder ->
 
     println "Configuring felix in folder [" + felixExternalFolder + "]"
@@ -530,8 +464,6 @@
             include 'javax.activation-1.2.0.jar'
         }
 
-<<<<<<< HEAD
-=======
     }
 }
 
@@ -596,7 +528,6 @@
             def tomcatGit = Grgit.open(dir: folder)
             tomcatGit.pull()
         }
->>>>>>> d15b43da
     }
 
 }
@@ -647,132 +578,6 @@
     dependsOn 'cleanDotCmsWebComponents'
 }
 
-<<<<<<< HEAD
-abstract class NpmArtifactExtractTask extends DefaultTask {
-    @Input
-    String url = 'https://registry.npmjs.org'
-    @Input
-    String artifactFolder = './tmp'
-    @Input
-    String artifact
-    @Input
-    String version
-
-    @OutputDirectory
-    abstract DirectoryProperty getOutputDir();
-
-    @TaskAction
-    def extract() {
-        project.mkdir(artifactFolder)
-        String artifactUrl = "$url/$artifact"
-        Set<String> knownTags = new HashSet<>(Arrays.asList("latest", "stable", "next", "rc"))
-
-        String artifactVersion = knownTags.contains(version)
-                ? new JsonSlurper().parse(new URL(artifactUrl))."dist-tags"[version]
-                : version
-        String versionUrl = "$artifactUrl/-/$artifact-${artifactVersion}.tgz"
-        println "Downloading from $versionUrl"
-        String downloadArtifact = "$artifactFolder/${artifact}.tgz"
-        def tempDownload = project.file(downloadArtifact)
-        new URL(versionUrl).withInputStream { i -> tempDownload.withOutputStream { it << i } }
-
-        def result = project.copy {
-            from project.tarTree(project.file(downloadArtifact))
-            into outputDir.get().asFile
-        }
-        //outputs.dir(outputDir.get().asFile)
-    }
-}
-
-// Clones dotCMS's tomcat repo following tomcatInstall under gradle.properties.
-// If the tomcat folder exists: git pull, if not: git clone.
-class ClonePullTomcatTask extends DefaultTask{
-    @Input
-    String tomcatLocation = project.tomcatInstallLocation
-
-    @TaskAction
-    def pull(){
-        def folder = project.file( tomcatLocation )
-
-        println folder
-        if( !folder.exists() ) {
-
-            try {
-                println "Cloning the $project.tomcatInstallRepo, branch $project.tomcatInstallBranch on $tomcatLocation"
-                Grgit.clone(dir: folder.absolutePath, uri: "$project.tomcatInstallRepo", refToCheckout: "$project.tomcatInstallBranch")
-            } catch (Exception exception) {
-                println "ERROR:>> " + exception.getMessage()
-                //Do nothing, this will fail only if git is not installed on this machine
-            }
-        } else {
-
-            def tomcatGit = Grgit.open(dir: folder)
-            tomcatGit.pull()
-        }
-    }
-
-}
-
-//Executes clonePullTomcat task from dist version
-task clonePullTomcatDist(type: ClonePullTomcatTask) {
-    tomcatLocation = tomcatDistBase
-}
-
-
-//Executes a pull or clone to get tomcat from the repository
-task clonePullTomcat(type: ClonePullTomcatTask) {
-
-}
-
-
-
-// WAR
-
-task deleteDotCmsUi(type: Delete) {
-    delete "./build/$angularFolder/package"
-}
-
-
-
-
-task extractDotCmsUi(type: NpmArtifactExtractTask) {
-    artifact = 'dotcms-ui'
-    version = coreWebReleaseVersion
-    outputDir = file("$buildDir/packages")
-}
-
-task cleanDotCmsUi {
-    outputs.upToDateWhen { false }
-    delete './tmp/dotcms-ui.tgz'
-    delete "./src/main/webapp/$angularFolder"
-}
-
-task copyDotCmsUi(type: Copy) {
-    from (extractDotCmsUi.outputDir.dir('package'))
-    into "./src/main/webapp/$angularFolder"
-    dependsOn cleanDotCmsUi
-}
-
-task cleanDotCmsWebComponents {
-    outputs.upToDateWhen { false }
-    delete './tmp/dotcms-webcomponents.tgz'
-    delete './src/main/webapp/dotcms-webcomponents/package'
-    delete './src/main/webapp/dotcms-webcomponents/dotcms-webcomponents.js'
-    delete './src/main/webapp/dotcms-webcomponents/dotcms-webcomponents.esm.js'
-}
-
-
-task extractDotCmsWebComponents(type: NpmArtifactExtractTask) {
-    group = 'extract dotcms-webcomponents'
-    description = 'Extracts package from dotcms-webcomponents to dotcms-webcomponents'
-    artifact = 'dotcms-webcomponents'
-    version = webComponentsReleaseVersion
-    outputDir = file("$buildDir/dotcms-webcomponents")
-    dependsOn 'cleanDotCmsWebComponents'
-}
-
-=======
->>>>>>> d15b43da
 task copyDotCmsWebComponents(type: Copy) {
     from (extractDotCmsWebComponents.outputDir.dir('package/dist'))
     into "./src/main/webapp/dotcms-webcomponents"
@@ -833,21 +638,12 @@
         }
     }
 }
-<<<<<<< HEAD
 
 task copyTestRuntimeLibs(type: Copy) {
     into "build/libs/test"
     from configurations.testRuntimeClasspath
 }
 
-=======
-
-task copyTestRuntimeLibs(type: Copy) {
-    into "build/libs/test"
-    from configurations.testRuntimeClasspath
-}
-
->>>>>>> d15b43da
 // Expand the release properties.
 processResources {
     filesMatching("release.properties") {
@@ -928,15 +724,9 @@
 }
 
 // Distribution
-<<<<<<< HEAD
-
-
-
-=======
-
-
-
->>>>>>> d15b43da
+
+
+
 
 task removeDistFolder(type: Delete){
     group='dotCMS Util'
@@ -983,10 +773,6 @@
     delete tomcatInstallLocation + webAppRootFolder
     followSymlinks = true
 }
-<<<<<<< HEAD
-
-=======
->>>>>>> d15b43da
 
 // Makes all the magic to place the webapp under tomcat8 for devs.
 task deployWarTomcat(type: DeployWarTomcatTask) {
@@ -995,8 +781,6 @@
     dependsOn 'war', 'clonePullTomcat', 'undeployWarTomcat'
     tomcatPath = tomcatInstallLocation
 }
-<<<<<<< HEAD
-=======
 
 
 
@@ -1013,7 +797,6 @@
 
 }
 
->>>>>>> d15b43da
 
 //Executes deployWarTomcat task from dist version
 task deployWarTomcatDist(type: DeployWarTomcatTask) {
@@ -1022,11 +805,6 @@
 
     dependsOn 'war'
     tomcatPath = tomcatDistBase
-<<<<<<< HEAD
-
-}
-
-=======
 }
 
 //Same as deployWarTomcat but will use the no obfuscated version of the enterprise jars.
@@ -1051,7 +829,6 @@
     description='Clones or pull /tomcat8 folder to be used on on the distribution.'
     tomcatLocation = tomcatDistBase
 }
->>>>>>> d15b43da
 
 //Creates the final distribution files for dotCMS.
 task createDistPrep(dependsOn: ['clonePullTomcatDist', 'deployWarTomcatDist']) {
@@ -1302,11 +1079,7 @@
 task restoreBackupWarTomcatData() {
     group='dotCMS Util'
     description='Restores content of assets, dotsecure, META-INF and H2_Database.'
-<<<<<<< HEAD
-
-=======
     finalizedBy 'deployConfig'
->>>>>>> d15b43da
     doLast {
         delete "$tomcatInstallLocation$webAppRootFolder/assets"
         copy {
