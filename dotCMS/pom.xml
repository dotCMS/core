<?xml version="1.0" encoding="UTF-8"?>
<project xmlns="http://maven.apache.org/POM/4.0.0" xmlns:xsi="http://www.w3.org/2001/XMLSchema-instance" xsi:schemaLocation="http://maven.apache.org/POM/4.0.0 https://maven.apache.org/xsd/maven-4.0.0.xsd">
    <modelVersion>4.0.0</modelVersion>
    <parent>
        <groupId>com.dotcms</groupId>
        <artifactId>dotcms-build-parent</artifactId>
        <version>${revision}${sha1}${changelist}</version>
        <relativePath>../build-parent/pom.xml</relativePath>
    </parent>
    <artifactId>dotcms-core</artifactId>
    <packaging>jar</packaging>
    <properties>
        <maven.deploy.skip>false</maven.deploy.skip>
        <servlet.port>8080</servlet.port>
        <palantirJavaFormat.version>2.29.0</palantirJavaFormat.version>
        <src.dir>${project.basedir}/src/main/java</src.dir>
        <test.src.dir>${project.basedir}/src/test/java</test.src.dir>
        <glowroot.version>0.14.1</glowroot.version>
        <version.cargo.plugin>1.10.6</version.cargo.plugin>
        <assembly-directory>${basedir}/target/dist</assembly-directory>
        <docker.skip.build>${docker.skip}</docker.skip.build>
        <!-- Tomcat -->
        <debug.host>*</debug.host>
        <!-- debug.args is set when remote-debug profile is activated with debug.enable flag-->
        <buildDocker>true</buildDocker>
        <tomcat-dist-folder>dotserver/tomcat-${tomcat.version}</tomcat-dist-folder>
        <tomcat-lib-folder>${assembly-directory}/${tomcat-dist-folder}/lib</tomcat-lib-folder>
        <tomcat-log4j-lib-folder>${assembly-directory}/${tomcat-dist-folder}/log4j2/lib</tomcat-log4j-lib-folder>
        <session-manager-lib-folder>${assembly-directory}/${tomcat-dist-folder}/session-manager/lib</session-manager-lib-folder>
        <tomcat9-overrides>${project.basedir}/src/main/resources/container/tomcat9</tomcat9-overrides>
        <exploded-webapp-dir>${assembly-directory}/${tomcat-dist-folder}/webapps/ROOT</exploded-webapp-dir>
        <war.output.file>${project.build.directory}/${project.build.finalName}-war.war</war.output.file>
        <docker.base.image>tomcat:${tomcat.version}-jdk11</docker.base.image>
        <docker.skip.push>true</docker.skip.push>
        <!-- By default the dev instance started here we want to persist the data -->
        <docker.skip.clean.before>true</docker.skip.clean.before>
        <docker.skip.clean.after>true</docker.skip.clean.after>
        <core.unit.test.fork.count>1C</core.unit.test.fork.count>
        <legacy.webapp.dir>${project.basedir}/src/main/webapp</legacy.webapp.dir>
        <fabric8.dynamic-port>true</fabric8.dynamic-port>
        <!--<db.port></db.port>
        <es.port></es.port>
        -->
        <test.webapp.root>${project.build.directory}/${project.build.finalName}</test.webapp.root>

        <felix.base.dir>${project.build.directory}/core-war/WEB-INF/felix</felix.base.dir>
        <felix.system.base.dir>${project.build.directory}/core-war/WEB-INF/felix-system</felix.system.base.dir>

        <testdata.dir>${project.build.directory}/testdata</testdata.dir>

        <it.test.fork-folder.prefix>${project.build.directory}/testdata/fork-</it.test.fork-folder.prefix>
        <it.test.fork-folder>${it.test.fork-folder.prefix}</it.test.fork-folder>

        <test.logs.folder>logs</test.logs.folder>
        <test.assets.folder>assets</test.assets.folder>
        <test.temp.folder>temp</test.temp.folder>
        <test.working.folder>working</test.working.folder>
        <test.dynamic.folder>secure</test.dynamic.folder>
        <test.felix.cache.folder>felix/core/felix-cache</test.felix.cache.folder>
        <test.felix.system.cache.folder>felix/system/felix-cache</test.felix.system.cache.folder>
        <test.felix.load.folder>felix/core/load</test.felix.load.folder>
        <test.felix.system.load.folder>felix/system/load</test.felix.system.load.folder>
        <test.felix.undeployed.folder>felix/core/undeployed</test.felix.undeployed.folder>
        <test.felix.system.undeployed.folder>felix/system/undeployed</test.felix.system.undeployed.folder>
        <!-- <docker.platforms>linux/arm64,linux/amd64</docker.platforms>-->
        <tomcat.run.data.folder>${project.build.directory}/tomcat-run-data/${context.name}</tomcat.run.data.folder>
        <cleanup.data.folder>false</cleanup.data.folder>
        <!-- Add enterprise to sonar sources -->
        <sonar.sources>src/main/java,src/enterprise/java</sonar.sources>
    </properties>
    <dependencies>
        <!-- Force dependency resolution when using also-make option even though these do not provide jar dependencies -->
        <dependency>
            <groupId>com.dotcms</groupId>
            <artifactId>dotcms-core-web</artifactId>
            <version>${project.version}</version>
            <type>war</type>
            <scope>provided</scope>
        </dependency>
        <dependency>
            <groupId>com.dotcms.plugins</groupId>
            <artifactId>dotcms-core-bundles</artifactId>
            <version>${project.version}</version>
            <type>zip</type>
            <scope>provided</scope>
        </dependency>
        <dependency>
            <groupId>com.dotcms</groupId>
            <artifactId>tomcat-redis-session-manager</artifactId>
            <scope>provided</scope>
        </dependency>
        <dependency>
            <groupId>com.dotcms.plugins</groupId>
            <artifactId>dotcms-system-bundles</artifactId>
            <version>${project.version}</version>
            <type>zip</type>
            <scope>provided</scope>
        </dependency>
        <dependency>
            <groupId>com.dotcms.core.plugins</groupId>
            <artifactId>com.dotcms.tika-api</artifactId>
        </dependency>
        <!--
          *****************************
             dotcms repackaged dependencies
          *****************************
        -->

        <dependency>
            <groupId>com.dotcms</groupId>
            <artifactId>ant-tooling</artifactId>
        </dependency>
        <dependency>
            <groupId>com.dotcms.lib</groupId>
            <artifactId>dot.aopalliance-repackaged</artifactId>
        </dependency>
        <dependency>
            <groupId>com.dotcms.lib</groupId>
            <artifactId>dot.asm</artifactId>
        </dependency>
        <dependency>
            <groupId>com.dotcms.lib</groupId>
            <artifactId>dot.axiom-api</artifactId>
        </dependency>
        <dependency>
            <groupId>com.dotcms.lib</groupId>
            <artifactId>dot.axiom-impl</artifactId>
        </dependency>
        <dependency>
            <groupId>com.dotcms.lib</groupId>
            <artifactId>dot.bsf</artifactId>
        </dependency>
        <dependency>
            <groupId>com.dotcms.lib</groupId>
            <artifactId>dot.bsh</artifactId>
        </dependency>
        <dependency>
            <groupId>com.dotcms.lib</groupId>
            <artifactId>dot.cactus.integration.ant</artifactId>
        </dependency>
        <dependency>
            <groupId>com.dotcms.lib</groupId>
            <artifactId>dot.cargo-ant</artifactId>
        </dependency>
        <dependency>
            <groupId>com.dotcms.lib</groupId>
            <artifactId>dot.cargo-core-uberjar</artifactId>
        </dependency>
        <dependency>
            <groupId>com.dotcms.lib</groupId>
            <artifactId>dot.com.dotmarketing.jhlabs.images.filters</artifactId>
        </dependency>
        <dependency>
            <groupId>com.dotcms.lib</groupId>
            <artifactId>dot.commons-dbcp</artifactId>
        </dependency>
        <dependency>
            <groupId>com.dotcms.lib</groupId>
            <artifactId>dot.commons-fileupload</artifactId>
            <scope>compile</scope>
        </dependency>
        <dependency>
            <groupId>com.dotcms.lib</groupId>
            <artifactId>dot.commons-io</artifactId>
        </dependency>
        <dependency>
            <groupId>com.dotcms.lib</groupId>
            <artifactId>dot.commons-httpclient</artifactId>
        </dependency>
        <dependency>
            <groupId>com.dotcms.lib</groupId>
            <artifactId>dot.commons-jci-core</artifactId>
        </dependency>
        <dependency>
            <groupId>com.dotcms.lib</groupId>
            <artifactId>dot.commons-jci-eclipse</artifactId>
            <scope>compile</scope>
        </dependency>
        <dependency>
            <groupId>com.dotcms.lib</groupId>
            <artifactId>dot.commons-net</artifactId>
        </dependency>
        <dependency>
            <groupId>com.dotcms.lib</groupId>
            <artifactId>dot.commons-pool</artifactId>
            <scope>compile</scope>
        </dependency>
        <dependency>
            <groupId>com.dotcms.lib</groupId>
            <artifactId>dot.compression-filter</artifactId>
        </dependency>
        <dependency>
            <groupId>com.dotcms.lib</groupId>
            <artifactId>dot.concurrent</artifactId>
        </dependency>
        <dependency>
            <groupId>com.dotcms.lib</groupId>
            <artifactId>dot.core-renderer-modified</artifactId>
        </dependency>
        <dependency>
            <groupId>com.dotcms.lib</groupId>
            <artifactId>dot.cos</artifactId>
        </dependency>
        <dependency>
            <groupId>com.dotcms.lib</groupId>
            <artifactId>dot.counter-ejb</artifactId>
        </dependency>
        <dependency>
            <groupId>com.dotcms.lib</groupId>
            <artifactId>dot.dwr</artifactId>
        </dependency>
        <dependency>
            <groupId>com.dotcms.lib</groupId>
            <artifactId>dot.fileupload-ext</artifactId>
        </dependency>
        <dependency>
            <groupId>com.dotcms.lib</groupId>
            <artifactId>dot.gif89</artifactId>
            <scope>compile</scope>
        </dependency>
        <dependency>
            <groupId>com.dotcms.lib</groupId>
            <artifactId>dot.google</artifactId>
        </dependency>
        <dependency>
            <groupId>com.dotcms.lib</groupId>
            <artifactId>dot.guava</artifactId>
        </dependency>
        <dependency>
            <groupId>com.dotcms.lib</groupId>
            <artifactId>dot.hibernate</artifactId>
            <scope>compile</scope>
        </dependency>
        <dependency>
            <groupId>com.dotcms.lib</groupId>
            <artifactId>dot.hibernate-validator</artifactId>
        </dependency>
        <dependency>
            <groupId>com.dotcms.lib</groupId>
            <artifactId>dot.httpbridge</artifactId>
        </dependency>
        <dependency>
            <groupId>com.dotcms.lib</groupId>
            <artifactId>dot.httpclient</artifactId>
            <scope>compile</scope>
        </dependency>
        <dependency>
            <groupId>com.dotcms.lib</groupId>
            <artifactId>dot.iText</artifactId>
        </dependency>
        <dependency>
            <groupId>com.dotcms.lib</groupId>
            <artifactId>dot.jamm</artifactId>
        </dependency>
        <dependency>
            <groupId>com.dotcms.lib</groupId>
            <artifactId>dot.javacsv</artifactId>
        </dependency>
        <dependency>
            <groupId>com.dotcms.lib</groupId>
            <artifactId>dot.javax.annotation-api</artifactId>
        </dependency>


        <dependency>
            <groupId>com.dotcms.lib</groupId>
            <artifactId>dot.jazzy-core</artifactId>
        </dependency>
        <dependency>
            <groupId>com.dotcms.lib</groupId>
            <artifactId>dot.jboss-logging</artifactId>
        </dependency>
        <dependency>
            <groupId>com.dotcms.lib</groupId>
            <artifactId>dot.jempbox</artifactId>
        </dependency>
        <dependency>
            <groupId>com.dotcms.lib</groupId>
            <artifactId>dot.jep</artifactId>
        </dependency>
        <dependency>
            <groupId>com.dotcms.lib</groupId>
            <artifactId>dot.jsoup</artifactId>
        </dependency>
        <dependency>
            <groupId>com.dotcms.lib</groupId>
            <artifactId>dot.jstl</artifactId>
        </dependency>
        <dependency>
            <groupId>com.dotcms.lib</groupId>
            <artifactId>dot.jta</artifactId>
        </dependency>
        <dependency>
            <groupId>com.dotcms.lib</groupId>
            <artifactId>dot.jxl</artifactId>
        </dependency>
        <dependency>
            <groupId>com.dotcms.lib</groupId>
            <artifactId>dot.ldap</artifactId>
        </dependency>
        <dependency>
            <groupId>com.dotcms.lib</groupId>
            <artifactId>dot.lesscss</artifactId>
        </dependency>
        <dependency>
            <groupId>com.dotcms.lib</groupId>
            <artifactId>dot.mail-ejb</artifactId>
        </dependency>
        <dependency>
            <groupId>com.dotcms.lib</groupId>
            <artifactId>dot.maxmind-db</artifactId>
        </dependency>
        <dependency>
            <groupId>com.dotcms.lib</groupId>
            <artifactId>dot.msnm</artifactId>
        </dependency>
        <dependency>
            <groupId>com.dotcms.lib</groupId>
            <artifactId>dot.myspell</artifactId>
        </dependency>
        <dependency>
            <groupId>com.dotcms.lib</groupId>
            <artifactId>dot.odmg</artifactId>
        </dependency>
        <dependency>
            <groupId>com.dotcms.lib</groupId>
            <artifactId>dot.org.eclipse.mylyn.wikitext.confluence.core</artifactId>
        </dependency>
        <dependency>
            <groupId>com.dotcms.lib</groupId>
            <artifactId>dot.org.eclipse.mylyn.wikitext.core</artifactId>
        </dependency>
        <dependency>
            <groupId>com.dotcms.lib</groupId>
            <artifactId>dot.org.eclipse.mylyn.wikitext.mediawiki.core</artifactId>
        </dependency>
        <dependency>
            <groupId>com.dotcms.lib</groupId>
            <artifactId>dot.org.eclipse.mylyn.wikitext.textile.core</artifactId>
        </dependency>
        <dependency>
            <groupId>com.dotcms.lib</groupId>
            <artifactId>dot.org.eclipse.mylyn.wikitext.tracwiki.core</artifactId>
        </dependency>
        <dependency>
            <groupId>com.dotcms.lib</groupId>
            <artifactId>dot.org.eclipse.mylyn.wikitext.twiki.core</artifactId>
        </dependency>
        <dependency>
            <groupId>com.dotcms.lib</groupId>
            <artifactId>dot.persistence-api</artifactId>
        </dependency>
        <dependency>
            <groupId>com.dotcms.lib</groupId>
            <artifactId>dot.platform</artifactId>
        </dependency>
        <dependency>
            <groupId>com.dotcms.lib</groupId>
            <artifactId>dot.portlet</artifactId>
        </dependency>

        <dependency>
            <groupId>com.dotcms.lib</groupId>
            <artifactId>dot.rhino</artifactId>
        </dependency>
        <dependency>
            <groupId>com.dotcms.lib</groupId>
            <artifactId>dot.secure-filter</artifactId>
        </dependency>


        <dependency>
            <groupId>com.dotcms.lib</groupId>
            <artifactId>dot.snappy-java</artifactId>
        </dependency>
        <dependency>
            <groupId>com.dotcms.lib</groupId>
            <artifactId>dot.sslext</artifactId>
        </dependency>
        <dependency>
            <groupId>com.dotcms.lib</groupId>
            <artifactId>dot.stax2-api</artifactId>
        </dependency>
        <dependency>
            <groupId>com.dotcms.lib</groupId>
            <artifactId>dot.struts</artifactId>
        </dependency>
        <dependency>
            <groupId>com.dotcms.lib</groupId>
            <artifactId>dot.Tidy</artifactId>
        </dependency>
        <dependency>
            <groupId>com.dotcms.lib</groupId>
            <artifactId>dot.trove</artifactId>
        </dependency>
        <dependency>
            <groupId>com.dotcms.lib</groupId>
            <artifactId>dot.twitter4j-core</artifactId>
        </dependency>
        <dependency>
            <groupId>com.dotcms.lib</groupId>
            <artifactId>dot.txtmark</artifactId>
        </dependency>
        <dependency>
            <groupId>com.dotcms.lib</groupId>
            <artifactId>dot.util-taglib</artifactId>
        </dependency>
        <dependency>
            <groupId>com.dotcms.lib</groupId>
            <artifactId>dot.validation-api</artifactId>
        </dependency>
        <dependency>
            <groupId>com.dotcms.lib</groupId>
            <artifactId>dot.wbmp</artifactId>
        </dependency>
        <dependency>
            <groupId>com.dotcms.lib</groupId>
            <artifactId>dot.webp-imageio-core</artifactId>
        </dependency>
        <dependency>
            <groupId>com.dotcms.lib</groupId>
            <artifactId>dot.woodstox-core-lgpl</artifactId>
        </dependency>
        <dependency>
            <groupId>com.dotcms.lib</groupId>
            <artifactId>dot.xpp3-min</artifactId>
        </dependency>

        <dependency>
            <groupId>com.dotcms.lib</groupId>
            <artifactId>dot.quartz-all</artifactId>
            <scope>compile</scope>
        </dependency>


        <dependency>
            <groupId>com.dotcms.lib</groupId>
            <artifactId>dot.slf4j-api</artifactId>
            <scope>compile</scope>
        </dependency>
        <dependency>
            <groupId>com.dotcms.lib</groupId>
            <artifactId>dot.slf4j-jcl</artifactId>
            <scope>compile</scope>
        </dependency>

        <dependency>
            <groupId>com.dotcms.lib</groupId>
            <artifactId>dot.jaxb-api</artifactId>
        </dependency>
        <dependency>
            <groupId>com.dotcms.lib</groupId>
            <artifactId>dot.jaxb-core</artifactId>
        </dependency>
        <dependency>
            <groupId>com.dotcms.lib</groupId>
            <artifactId>dot.jaxb-impl</artifactId>
        </dependency>

        <dependency>
            <!-- possible remove ? -->
            <groupId>com.dotcms.lib</groupId>
            <artifactId>dot.commons-cli</artifactId>
            <scope>compile</scope>
        </dependency>

        <!--
           *****************************
              WebDav Support
           *****************************
        -->
        <dependency>
            <groupId>com.ettrema</groupId>
            <artifactId>milton-api</artifactId>
        </dependency>
        <dependency>
            <groupId>com.ettrema</groupId>
            <artifactId>milton-servlet</artifactId>
        </dependency>



        <dependency>
            <groupId>com.github.ben-manes.caffeine</groupId>
            <artifactId>caffeine</artifactId>
            <exclusions>
                <exclusion>
                    <groupId>org.checkerframework</groupId>
                    <artifactId>checker-qual</artifactId>
                </exclusion>
            </exclusions>
        </dependency>

        <!--
         *****************************
            Coding Utilities
         *****************************
       -->
        <dependency>
            <!-- Google Guava: Google Core Libraries -->
            <groupId>com.google.guava</groupId>
            <artifactId>guava</artifactId>
        </dependency>

        <dependency>
            <!-- SneakyThrow: A Java library that allows to throw checked exceptions without declaration -->
            <groupId>com.rainerhahnekamp</groupId>
            <artifactId>sneakythrow</artifactId>
        </dependency>

        <dependency>
            <!-- Functional programming utilities including Try, Tuple, Option, Either, Collections, etc. -->
            <groupId>io.vavr</groupId>
            <artifactId>vavr</artifactId>
        </dependency>
        <dependency>
            <groupId>jakarta.inject</groupId>
            <artifactId>jakarta.inject-api</artifactId>
        </dependency>

        <dependency>
            <!-- Text processing utilities and regex-->
            <groupId>oro</groupId>
            <artifactId>oro</artifactId>
        </dependency>

        <!--
         *****************************
            Apache Commons Utilities
         *****************************
       -->
        <dependency>
            <groupId>commons-beanutils</groupId>
            <artifactId>commons-beanutils</artifactId>
        </dependency>
        <dependency>
            <groupId>commons-collections</groupId>
            <artifactId>commons-collections</artifactId>
        </dependency>
        <dependency>
            <groupId>commons-configuration</groupId>
            <artifactId>commons-configuration</artifactId>
        </dependency>
        <dependency>
            <groupId>commons-digester</groupId>
            <artifactId>commons-digester</artifactId>
        </dependency>
        <dependency>
            <groupId>commons-fileupload</groupId>
            <artifactId>commons-fileupload</artifactId>
        </dependency>
        <dependency>
            <groupId>commons-io</groupId>
            <artifactId>commons-io</artifactId>
        </dependency>
        <dependency>
            <groupId>commons-lang</groupId>
            <artifactId>commons-lang</artifactId>
        </dependency>
        <dependency>
            <groupId>commons-validator</groupId>
            <artifactId>commons-validator</artifactId>
        </dependency>

        <dependency>
            <groupId>org.apache.commons</groupId>
            <artifactId>commons-compress</artifactId>
        </dependency>
        <dependency>
            <groupId>org.apache.commons</groupId>
            <artifactId>commons-lang3</artifactId>
        </dependency>
        <dependency>
            <groupId>org.apache.commons</groupId>
            <artifactId>commons-math3</artifactId>
        </dependency>
        <dependency>
            <groupId>org.apache.commons</groupId>
            <artifactId>commons-numbers-gamma</artifactId>
        </dependency>
        <dependency>
            <groupId>org.apache.commons</groupId>
            <artifactId>commons-pool2</artifactId>
        </dependency>


        <!--
         *****************************
            File and HTTP Processing
         *****************************
       -->
        <dependency>
            <!-- mozilla encoding detector -->
            <groupId>com.googlecode.juniversalchardet</groupId>
            <artifactId>juniversalchardet</artifactId>
        </dependency>

        <dependency>
            <!-- UserAgentUtils: Utility for parsing a user agent string -->
            <groupId>eu.bitwalker</groupId>
            <artifactId>UserAgentUtils</artifactId>
        </dependency>
        <dependency>
            <groupId>eu.medsea.mimeutil</groupId>
            <artifactId>mime-util</artifactId>
        </dependency>

        <dependency>
            <!-- Geo Location -->
            <groupId>com.maxmind.geoip2</groupId>
            <artifactId>geoip2</artifactId>
        </dependency>

        <!--
         *****************************
            GraphQL Support
         *****************************
       -->

        <dependency>
            <groupId>com.graphql-java</groupId>
            <artifactId>graphql-java</artifactId>
        </dependency>
        <dependency>
            <groupId>com.graphql-java</groupId>
            <artifactId>graphql-java-extended-scalars</artifactId>
        </dependency>
        <dependency>
            <groupId>com.graphql-java-kickstart</groupId>
            <artifactId>graphql-java-servlet</artifactId>
        </dependency>

        <!--
         *****************************
            Database Support
         *****************************
       -->
        <dependency>
            <!-- Connection Pool -->
            <groupId>com.zaxxer</groupId>
            <artifactId>HikariCP</artifactId>
        </dependency>
        <dependency>
            <groupId>org.postgresql</groupId>
            <artifactId>postgresql</artifactId>
            <exclusions>
                <exclusion>
                    <groupId>org.checkerframework</groupId>
                    <artifactId>checker-qual</artifactId>
                </exclusion>
            </exclusions>
            <scope>provided</scope>
        </dependency>

        <dependency>
            <groupId>com.h2database</groupId>
            <artifactId>h2</artifactId>
        </dependency>

        <dependency>
            <!-- MSSQL Driver, MSSQL support is deprecated -->
            <groupId>com.microsoft.sqlserver</groupId>
            <artifactId>mssql-jdbc</artifactId>
            <scope>provided</scope>
        </dependency>


        <dependency>
            <groupId>com.impossibl.pgjdbc-ng</groupId>
            <artifactId>pgjdbc-ng</artifactId>
        </dependency>

        <!--
         *****************************
           Cluster Support
         *****************************
       -->
        <dependency>
            <groupId>dnsjava</groupId>
            <artifactId>dnsjava</artifactId>
        </dependency>

        <dependency>
            <!-- Shedlock Distributed Locking -->
            <groupId>net.javacrumbs.shedlock</groupId>
            <artifactId>shedlock-core</artifactId>
        </dependency>

        <dependency>
            <groupId>net.javacrumbs.shedlock</groupId>
            <artifactId>shedlock-provider-jdbc</artifactId>
        </dependency>

        <!--
         *****************************
            API Client Support
         *****************************
       -->


        <dependency>
            <!-- general HTTP Client -->
            <groupId>org.apache.httpcomponents</groupId>
            <artifactId>httpclient</artifactId>
        </dependency>


        <dependency>
            <groupId>com.amazonaws</groupId>
            <artifactId>aws-java-sdk-core</artifactId>
        </dependency>
        <dependency>
            <groupId>com.amazonaws</groupId>
            <artifactId>aws-java-sdk-kms</artifactId>
        </dependency>
        <dependency>
            <groupId>com.amazonaws</groupId>
            <artifactId>aws-java-sdk-rekognition</artifactId>
        </dependency>
        <dependency>
            <groupId>com.amazonaws</groupId>
            <artifactId>aws-java-sdk-s3</artifactId>
        </dependency>
        <dependency>
            <groupId>com.amazonaws</groupId>
            <artifactId>jmespath-java</artifactId>
        </dependency>

        <dependency>
            <!-- Redis Client -->
            <groupId>io.lettuce</groupId>
            <artifactId>lettuce-core</artifactId>
        </dependency>

        <dependency>
            <groupId>redis.clients</groupId>
            <artifactId>jedis</artifactId>
        </dependency>

        <dependency>
            <groupId>org.elasticsearch.client</groupId>
            <artifactId>elasticsearch-rest-high-level-client</artifactId>
        </dependency>


        <!--
         *****************************
            JavaX/Jakarta/J2EE Support
         *****************************
       -->
        <dependency>
            <groupId>com.sun.activation</groupId>
            <artifactId>javax.activation</artifactId>
        </dependency>
        <dependency>
            <groupId>com.sun.mail</groupId>
            <artifactId>jakarta.mail</artifactId>
        </dependency>
        <dependency>
            <groupId>jakarta.xml.bind</groupId>
            <artifactId>jakarta.xml.bind-api</artifactId>
        </dependency>
        <dependency>
            <groupId>javax.annotation</groupId>
            <artifactId>javax.annotation-api</artifactId>
        </dependency>
        <dependency>
            <groupId>javax.validation</groupId>
            <artifactId>validation-api</artifactId>
        </dependency>

        <dependency>
            <groupId>javax.servlet</groupId>
            <artifactId>javax.servlet-api</artifactId>
        </dependency>
        <dependency>
            <groupId>javax.servlet.jsp</groupId>
            <artifactId>javax.servlet.jsp-api</artifactId>
        </dependency>

        <dependency>
            <groupId>javax.websocket</groupId>
            <artifactId>javax.websocket-api</artifactId>
        </dependency>

        <!--
         *****************************
            XML Support
         *****************************
       -->
        <dependency>
            <groupId>com.thoughtworks.xstream</groupId>
            <artifactId>xstream</artifactId>
        </dependency>

        <!-- JaxB -->

        <dependency>
            <groupId>org.glassfish.jaxb</groupId>
            <artifactId>jaxb-runtime</artifactId>
        </dependency>



        <!--
         *****************************
            XPath Support
         *****************************
       -->
        <dependency>
            <groupId>jaxen</groupId>
            <artifactId>jaxen</artifactId>
        </dependency>

        <dependency>
            <groupId>werken-xpath</groupId>
            <artifactId>werken-xpath</artifactId>
        </dependency>

        <!--
          *****************************
             JSON
          *****************************
        -->

       <!-- <dependency>
            <groupId>com.fasterxml.jackson.core</groupId>
            <artifactId>jackson-databind</artifactId>
        </dependency>
        -->
        <dependency>
            <groupId>org.yaml</groupId>
            <artifactId>snakeyaml</artifactId>
        </dependency>
        <dependency>
            <groupId>com.fasterxml.jackson.dataformat</groupId>
            <artifactId>jackson-dataformat-xml</artifactId>
            <scope>compile</scope>
        </dependency>
        <dependency>
            <groupId>com.fasterxml.jackson.datatype</groupId>
            <artifactId>jackson-datatype-guava</artifactId>
            <scope>compile</scope>
        </dependency>
        <dependency>
            <groupId>com.fasterxml.jackson.datatype</groupId>
            <artifactId>jackson-datatype-jdk8</artifactId>
        </dependency>
        <dependency>
            <groupId>com.fasterxml.jackson.datatype</groupId>
            <artifactId>jackson-datatype-jsr310</artifactId>
        </dependency>
        <dependency>
            <groupId>com.fasterxml.jackson.jaxrs</groupId>
            <artifactId>jackson-jaxrs-base</artifactId>
        </dependency>
        <dependency>
            <groupId>com.fasterxml.jackson.module</groupId>
            <artifactId>jackson-module-parameter-names</artifactId>
        </dependency>

        <dependency>
            <groupId>com.github.jonpeterson</groupId>
            <artifactId>jackson-module-model-versioning</artifactId>
        </dependency>


        <dependency>
            <groupId>com.jayway.jsonpath</groupId>
            <artifactId>json-path</artifactId>
        </dependency>

        <dependency>
            <groupId>net.minidev</groupId>
            <artifactId>json-smart</artifactId>
        </dependency>


        <!-- Image Processing -->
        <dependency>
            <groupId>com.twelvemonkeys.imageio</groupId>
            <artifactId>imageio-batik</artifactId>
        </dependency>
        <dependency>
            <groupId>com.twelvemonkeys.imageio</groupId>
            <artifactId>imageio-bmp</artifactId>
        </dependency>
        <dependency>
            <groupId>com.twelvemonkeys.imageio</groupId>
            <artifactId>imageio-clippath</artifactId>
        </dependency>
        <dependency>
            <groupId>com.twelvemonkeys.imageio</groupId>
            <artifactId>imageio-core</artifactId>
        </dependency>
        <dependency>
            <groupId>com.twelvemonkeys.imageio</groupId>
            <artifactId>imageio-hdr</artifactId>
        </dependency>
        <dependency>
            <groupId>com.twelvemonkeys.imageio</groupId>
            <artifactId>imageio-icns</artifactId>
        </dependency>
        <dependency>
            <groupId>com.twelvemonkeys.imageio</groupId>
            <artifactId>imageio-iff</artifactId>
        </dependency>
        <dependency>
            <groupId>com.twelvemonkeys.imageio</groupId>
            <artifactId>imageio-jpeg</artifactId>
        </dependency>
        <dependency>
            <groupId>com.twelvemonkeys.imageio</groupId>
            <artifactId>imageio-metadata</artifactId>
        </dependency>
        <dependency>
            <groupId>com.twelvemonkeys.imageio</groupId>
            <artifactId>imageio-pcx</artifactId>
        </dependency>
        <dependency>
            <groupId>com.twelvemonkeys.imageio</groupId>
            <artifactId>imageio-pdf</artifactId>
        </dependency>
        <dependency>
            <groupId>com.twelvemonkeys.imageio</groupId>
            <artifactId>imageio-pict</artifactId>
        </dependency>
        <dependency>
            <groupId>com.twelvemonkeys.imageio</groupId>
            <artifactId>imageio-pnm</artifactId>
        </dependency>
        <dependency>
            <groupId>com.twelvemonkeys.imageio</groupId>
            <artifactId>imageio-psd</artifactId>
        </dependency>
        <dependency>
            <groupId>com.twelvemonkeys.imageio</groupId>
            <artifactId>imageio-sgi</artifactId>
        </dependency>
        <dependency>
            <groupId>com.twelvemonkeys.imageio</groupId>
            <artifactId>imageio-tga</artifactId>
        </dependency>
        <dependency>
            <groupId>com.twelvemonkeys.imageio</groupId>
            <artifactId>imageio-thumbsdb</artifactId>
        </dependency>
        <dependency>
            <groupId>com.twelvemonkeys.imageio</groupId>
            <artifactId>imageio-tiff</artifactId>
        </dependency>
        <dependency>
            <groupId>com.twelvemonkeys.imageio</groupId>
            <artifactId>imageio-webp</artifactId>
        </dependency>
        <dependency>
            <groupId>com.twelvemonkeys.servlet</groupId>
            <artifactId>servlet</artifactId>
        </dependency>


        <!-- FOP XSL based Print Formatter -->
        <dependency>
            <groupId>fop</groupId>
            <artifactId>fop</artifactId>
        </dependency>

        <!-- Security -->
        <dependency>
            <groupId>io.jsonwebtoken</groupId>
            <artifactId>jjwt</artifactId>
        </dependency>

        <dependency>
            <groupId>org.bouncycastle</groupId>
            <artifactId>bcpkix-jdk15on</artifactId>
        </dependency>
        <dependency>
            <groupId>org.bouncycastle</groupId>
            <artifactId>bcprov-jdk15on</artifactId>
        </dependency>


        <!-- JAX-RS Rest API -->

        <dependency>
            <groupId>javax.ws.rs</groupId>
            <artifactId>javax.ws.rs-api</artifactId>
            <scope>compile</scope>
        </dependency>

        <!-- Rest API Documentation -->
        <dependency>
            <groupId>io.swagger.core.v3</groupId>
            <artifactId>swagger-jaxrs2</artifactId>
        </dependency>
        <dependency>
            <groupId>io.swagger.core.v3</groupId>
            <artifactId>swagger-jaxrs2-servlet-initializer</artifactId>
        </dependency>


        <!--
             *****************************
                Bytecode Processing
             *****************************
        -->

        <dependency>
            <groupId>net.bytebuddy</groupId>
            <artifactId>byte-buddy</artifactId>
        </dependency>
        <dependency>
            <!-- Bytebuddy is preferred over cglib and other bytecode manipulation-->
            <groupId>net.bytebuddy</groupId>
            <artifactId>byte-buddy-agent</artifactId>
        </dependency>


        <dependency>
            <!-- deprecated prefer Bytebuddy, used bycom.dotcms.lib:dot.hibernate:2.1.7_3 -->
            <groupId>cglib</groupId>
            <artifactId>cglib-nodep</artifactId>
            <scope>compile</scope>
        </dependency>


        <dependency>
            <!-- Failure handling e.g. Circuit Breaker-->
            <groupId>net.jodah</groupId>
            <artifactId>failsafe</artifactId>
        </dependency>

        <dependency>
            <!-- ANTLR (ANother Tool for Language Recognition)  -->
            <groupId>org.antlr</groupId>
            <artifactId>antlr</artifactId>
            <scope>compile</scope>
            <exclusions>
                <exclusion>
                    <groupId>org.antlr</groupId>
                    <artifactId>stringtemplate</artifactId>
                </exclusion>
                <exclusion>
                    <groupId>antlr</groupId>
                    <artifactId>antlr</artifactId>
                </exclusion>
            </exclusions>
        </dependency>

        <!-- OSGi Keep Bundles out of here.  This is for core
        framework and interfaces required in parent classloader-->
        <dependency>
            <groupId>org.apache.felix</groupId>
            <artifactId>org.apache.felix.http.proxy</artifactId>
        </dependency>

        <dependency>
            <groupId>org.apache.felix</groupId>
            <artifactId>org.apache.felix.main</artifactId>
        </dependency>

        <dependency>
            <groupId>org.apache.felix</groupId>
            <artifactId>org.apache.felix.http.api</artifactId>
            <scope>compile</scope>
        </dependency>


        <!-- File Format Processing -->

        <!-- XML Processing -->
        <dependency>
            <groupId>org.dom4j</groupId>
            <artifactId>dom4j</artifactId>
        </dependency>

        <dependency>
            <!-- XML Stream Processing like Sax -->
            <groupId>xmlpull</groupId>
            <artifactId>xmlpull</artifactId>
        </dependency>


        <!-- HTML Processing -->
        <dependency>
            <groupId>org.ccil.cowan.tagsoup</groupId>
            <artifactId>tagsoup</artifactId>
        </dependency>

        <dependency>
            <!-- PDF Processing -->
            <groupId>org.apache.pdfbox</groupId>
            <artifactId>pdfbox</artifactId>
        </dependency>
        <dependency>
            <!-- Microsoft Document Processing -->
            <groupId>org.apache.poi</groupId>
            <artifactId>poi</artifactId>
        </dependency>
        <dependency>
            <!-- Batik SVG Processing -->
            <groupId>org.apache.xmlgraphics</groupId>
            <artifactId>batik-anim</artifactId>
        </dependency>

        <dependency>
            <groupId>org.apache.xmlgraphics</groupId>
            <artifactId>batik-awt-util</artifactId>
        </dependency>
        <dependency>
            <groupId>org.apache.xmlgraphics</groupId>
            <artifactId>batik-bridge</artifactId>
        </dependency>
        <dependency>
            <groupId>org.apache.xmlgraphics</groupId>
            <artifactId>batik-codec</artifactId>
        </dependency>
        <dependency>
            <groupId>org.apache.xmlgraphics</groupId>
            <artifactId>batik-constants</artifactId>
        </dependency>
        <dependency>
            <groupId>org.apache.xmlgraphics</groupId>
            <artifactId>batik-css</artifactId>
        </dependency>
        <dependency>
            <groupId>org.apache.xmlgraphics</groupId>
            <artifactId>batik-dom</artifactId>
            <exclusions>
                <exclusion>
                    <groupId>xml-apis</groupId>
                    <artifactId>xml-apis</artifactId>
                </exclusion>
            </exclusions>
        </dependency>
        <dependency>
            <groupId>org.apache.xmlgraphics</groupId>
            <artifactId>batik-ext</artifactId>
        </dependency>
        <dependency>
            <groupId>org.apache.xmlgraphics</groupId>
            <artifactId>batik-gvt</artifactId>
        </dependency>
        <dependency>
            <groupId>org.apache.xmlgraphics</groupId>
            <artifactId>batik-i18n</artifactId>
        </dependency>
        <dependency>
            <groupId>org.apache.xmlgraphics</groupId>
            <artifactId>batik-parser</artifactId>
        </dependency>
        <dependency>
            <groupId>org.apache.xmlgraphics</groupId>
            <artifactId>batik-script</artifactId>
        </dependency>
        <dependency>
            <groupId>org.apache.xmlgraphics</groupId>
            <artifactId>batik-svg-dom</artifactId>
        </dependency>
        <dependency>
            <groupId>org.apache.xmlgraphics</groupId>
            <artifactId>batik-transcoder</artifactId>
        </dependency>
        <dependency>
            <groupId>org.apache.xmlgraphics</groupId>
            <artifactId>batik-util</artifactId>
        </dependency>
        <dependency>
            <groupId>org.apache.xmlgraphics</groupId>
            <artifactId>batik-xml</artifactId>
        </dependency>
        <dependency>
            <groupId>org.apache.xmlgraphics</groupId>
            <artifactId>xmlgraphics-commons</artifactId>
        </dependency>


        <!-- JAX-RS Rest Implementation Jersey -->

        <dependency>
            <groupId>org.glassfish.jersey.connectors</groupId>
            <artifactId>jersey-apache-connector</artifactId>
        </dependency>
        <dependency>
            <groupId>org.glassfish.jersey.containers</groupId>
            <artifactId>jersey-container-servlet</artifactId>
        </dependency>
        <dependency>
            <groupId>org.glassfish.jersey.containers</groupId>
            <artifactId>jersey-container-servlet-core</artifactId>
        </dependency>
        <dependency>
            <groupId>org.glassfish.jersey.core</groupId>
            <artifactId>jersey-client</artifactId>
        </dependency>
        <dependency>
            <groupId>org.glassfish.jersey.core</groupId>
            <artifactId>jersey-common</artifactId>
        </dependency>

        <dependency>
            <groupId>org.glassfish.jersey.inject</groupId>
            <artifactId>jersey-hk2</artifactId>
        </dependency>

        <dependency>
            <groupId>org.glassfish.jersey.ext.cdi</groupId>
            <artifactId>jersey-cdi1x-servlet</artifactId>
        </dependency>
        <dependency>
            <groupId>org.glassfish.jersey.core</groupId>
            <artifactId>jersey-server</artifactId>
        </dependency>
        <dependency>
            <groupId>org.glassfish.jersey.ext</groupId>
            <artifactId>jersey-entity-filtering</artifactId>
        </dependency>
        <dependency>
            <groupId>org.glassfish.jersey.media</groupId>
            <artifactId>jersey-media-jaxb</artifactId>
        </dependency>
        <dependency>
            <groupId>org.glassfish.jersey.media</groupId>
            <artifactId>jersey-media-json-jackson</artifactId>
        </dependency>
        <dependency>
            <groupId>org.glassfish.jersey.media</groupId>
            <artifactId>jersey-media-multipart</artifactId>
        </dependency>
        <dependency>
            <groupId>org.glassfish.jersey.media</groupId>
            <artifactId>jersey-media-sse</artifactId>
        </dependency>

        <dependency>
            <!-- Immutables is a Java annotation processor to eliminate the burden of writing immutable types.
             Is only needed during compilation and no runtime component required -->
            <groupId>org.immutables</groupId>
            <artifactId>value</artifactId>
            <scope>provided</scope>
        </dependency>

        <dependency>
            <!-- Helps to load native libraries from JAR files -->
            <groupId>org.scijava</groupId>
            <artifactId>native-lib-loader</artifactId>
        </dependency>


        <!-- Servlet Container support -->
        <dependency>
            <!-- web filter rewrite of urls -->
            <groupId>org.tuckey</groupId>
            <artifactId>urlrewritefilter</artifactId>
        </dependency>


        <!-- Apache Tomcat -->

        <dependency>
            <!-- Jasper is the Tomcat JSP Engine -->
            <groupId>org.apache.tomcat</groupId>
            <artifactId>tomcat-jasper</artifactId>
            <scope>provided</scope>
        </dependency>


        <dependency>
            <groupId>org.apache.tomcat</groupId>
            <artifactId>tomcat-jdbc</artifactId>
            <scope>test</scope>
        </dependency>


        <!--
                <dependency>
                    <groupId>org.glowroot</groupId>
                    <artifactId>glowroot-agent</artifactId>
                </dependency>
        -->


        <!-- Test Dependencies -->
        <dependency>
            <groupId>org.junit.jupiter</groupId>
            <artifactId>junit-jupiter-api</artifactId>
            <scope>test</scope>
        </dependency>
        <dependency>
            <groupId>junit</groupId>
            <artifactId>junit</artifactId>
            <scope>test</scope>
        </dependency>
        <dependency>
            <groupId>org.junit.jupiter</groupId>
            <artifactId>junit-jupiter-engine</artifactId>
            <scope>test</scope>
        </dependency>
        <dependency>
            <groupId>org.junit.jupiter</groupId>
            <artifactId>junit-jupiter-params</artifactId>
            <scope>test</scope>
        </dependency>
        <dependency>
            <groupId>org.junit.platform</groupId>
            <artifactId>junit-platform-suite</artifactId>
            <scope>test</scope>
        </dependency>
        <dependency>
            <groupId>org.junit.vintage</groupId>
            <artifactId>junit-vintage-engine</artifactId>
            <scope>test</scope>
        </dependency>

        <dependency>
            <groupId>org.awaitility</groupId>
            <artifactId>awaitility</artifactId>
            <scope>test</scope>
        </dependency>
        <dependency>
            <groupId>org.mockito</groupId>
            <artifactId>mockito-core</artifactId>
            <scope>test</scope>
        </dependency>

        <dependency>
            <!-- Hamcrest is a framework for writing matcher objects allowing 'match' rules to be defined declaratively. -->
            <groupId>org.hamcrest</groupId>
            <artifactId>hamcrest</artifactId>
            <!-- often just used for testing we have in production code -->
            <scope>compile</scope>
        </dependency>

        <dependency>
            <groupId>com.tngtech.junit.dataprovider</groupId>
            <artifactId>junit4-dataprovider</artifactId>
            <scope>test</scope>
        </dependency>

        <!-- explicitly add all the declared logging dependencies -->
        <!-- Logging framework support Log4j2 as base logger
            very specific artifacts are required to support other frameworks.
            Do not include incompatible artifacts e.g. -->
        <dependency>
            <groupId>org.apache.logging.log4j</groupId>
            <artifactId>log4j-core</artifactId>
        </dependency>
        <dependency>
            <!-- Support log4j1.2.x API in Log4j2 -->
            <groupId>org.apache.logging.log4j</groupId>
            <artifactId>log4j-1.2-api</artifactId>
        </dependency>
        <dependency>
            <!-- Support Java Commons Logging API in Log4j2 -->
            <groupId>org.apache.logging.log4j</groupId>
            <artifactId>log4j-jcl</artifactId>
            <scope>runtime</scope>
        </dependency>
        <dependency>
            <!-- Support Java Commons Logging API in Log4j2 -->
            <groupId>org.apache.logging.log4j</groupId>
            <artifactId>log4j-jcl</artifactId>
            <scope>runtime</scope>
        </dependency>
        <dependency>
            <groupId>org.slf4j</groupId>
            <artifactId>slf4j-api</artifactId>
            <scope>compile</scope>
        </dependency>
        <dependency>
            <!-- Added to tomcat classpath -->
            <groupId>org.apache.logging.log4j</groupId>
            <artifactId>log4j-appserver</artifactId>
            <scope>provided</scope>
        </dependency>
        <dependency>
            <!-- Async support for Log4J 2.x -->
            <groupId>com.lmax</groupId>
            <artifactId>disruptor</artifactId>
            <scope>runtime</scope>
        </dependency>

        <!-- Graalvm Js Engine -->
        <dependency>
            <groupId>org.graalvm.sdk</groupId>
            <artifactId>graal-sdk</artifactId>
        </dependency>
        <dependency>
            <groupId>org.graalvm.js</groupId>
            <artifactId>js</artifactId>
        </dependency>
        <dependency>
            <groupId>org.graalvm.js</groupId>
            <artifactId>js-scriptengine</artifactId>
        </dependency>

        <!-- AI -->
        <dependency>
            <groupId>com.knuddels</groupId>
            <artifactId>jtokkit</artifactId>
        </dependency>
        <dependency>
            <groupId>com.pgvector</groupId>
            <artifactId>pgvector</artifactId>
            <exclusions>
                <exclusion>
                    <groupId>org.checkerframework</groupId>
                    <artifactId>checker-qual</artifactId>
                </exclusion>
                <exclusion>
                    <groupId>org.postgresql</groupId>
                    <artifactId>postgresql</artifactId>
                </exclusion>
            </exclusions>
        </dependency>

<<<<<<< HEAD
        <!-- Weld CDI -->

        <dependency>
            <groupId>org.jboss.weld.servlet</groupId>
            <artifactId>weld-servlet-shaded</artifactId>
            <version>3.1.9.Final</version>
        </dependency>

        <dependency>
            <groupId>org.glassfish.hk2.external</groupId>
            <artifactId>bean-validator</artifactId>
            <version>2.5.0-b06</version>
        </dependency>

        <dependency>
            <groupId>org.glassfish.hk2</groupId>
            <artifactId>hk2-locator</artifactId>
        </dependency>

        <dependency>
            <groupId>org.jboss.weld.se</groupId>
            <artifactId>weld-se-shaded</artifactId>
            <scope>test</scope>
        </dependency>

        <dependency>
            <groupId>io.smallrye</groupId>
            <artifactId>jandex</artifactId>
            <version>3.0.5</version>
=======
        <dependency>
            <groupId>org.apache.tomcat</groupId>
            <artifactId>tomcat-catalina</artifactId>
            <version>${tomcat.version}</version>
            <scope>provided</scope>
>>>>>>> 78dafd3c
        </dependency>

    </dependencies>
    <dependencyManagement>
        <dependencies>
            <dependency>
                <groupId>com.dotcms</groupId>
                <artifactId>dotcms-application-bom</artifactId>
                <version>${project.version}</version>
                <type>pom</type>
                <scope>import</scope>
            </dependency>
        </dependencies>
    </dependencyManagement>
    <build>
        <sourceDirectory>${src.dir}</sourceDirectory>
        <testSourceDirectory>${test.src.dir}</testSourceDirectory>
        <resources>
            <resource>
                <filtering>false</filtering>
                <directory>src/main/resources</directory>
                <excludes>
                    <exclude>GeoLite2-City.mmdb</exclude>
                    <exclude>dotmarketing-config.properties</exclude>
                </excludes>
            </resource>
            <resource>
                <filtering>true</filtering>
                <directory>src/main/resources</directory>
                <includes>
                    <include>dotmarketing-config.properties</include>
                </includes>
            </resource>
            <resource>
                <filtering>false</filtering>
                <directory>${starter.folder}</directory>
                <includes>
                    <include>${starter.deploy.filename}</include>
                </includes>
            </resource>
            <!--
            <resource>
                <filtering>false</filtering>
                <directory>src/main/webapp</directory>
            </resource>
            -->
        </resources>
        <extensions>
            <extension>
                <groupId>io.quarkus.bot</groupId>
                <artifactId>build-reporter-maven-extension</artifactId>
                <version>3.1.0</version>
            </extension>
        </extensions>
        <plugins>
            <plugin>
                <groupId>org.apache.maven.plugins</groupId>
                <artifactId>maven-dependency-plugin</artifactId>
                <executions>
                    <execution>
                        <id>unpack</id>
                        <phase>prepare-package</phase>
                        <goals>
                            <goal>unpack</goal>
                        </goals>
                        <configuration>
                            <artifactItems>
                                <artifactItem>
                                    <groupId>com.dotcms</groupId>
                                    <artifactId>dotcms-core-web</artifactId>
                                    <version>${project.version}</version>
                                    <type>war</type>
                                    <overWrite>true</overWrite>
                                    <outputDirectory>${project.build.directory}/core-web</outputDirectory>
                                </artifactItem>
                                <artifactItem>
                                    <groupId>com.dotcms.plugins</groupId>
                                    <artifactId>dotcms-core-bundles</artifactId>
                                    <version>${project.version}</version>
                                    <type>zip</type>
                                    <overWrite>true</overWrite>
                                    <outputDirectory>${project.build.directory}/felix</outputDirectory>
                                </artifactItem>
                                <artifactItem>
                                    <groupId>com.dotcms.plugins</groupId>
                                    <artifactId>dotcms-system-bundles</artifactId>
                                    <version>${project.version}</version>
                                    <type>zip</type>
                                    <overWrite>true</overWrite>
                                    <outputDirectory>${project.build.directory}/felix-system</outputDirectory>
                                </artifactItem>
                            </artifactItems>
                            <overWriteReleases>false</overWriteReleases>
                            <overWriteSnapshots>true</overWriteSnapshots>
                        </configuration>
                    </execution>
                    <execution>
                        <id>copy-starter</id>
                        <phase>generate-resources</phase>
                        <goals>
                            <goal>copy</goal>
                        </goals>
                        <configuration>
                            <artifactItems>
                                <artifactItem>
                                    <groupId>com.dotcms</groupId>
                                    <artifactId>starter</artifactId>
                                    <version>${starter.deploy.version}</version>
                                    <type>zip</type>
                                    <overWrite>false</overWrite>
                                    <outputDirectory>${starter.download.folder}</outputDirectory>
                                    <destFileName>${starter.deploy.filename}</destFileName>
                                </artifactItem>
                                <artifactItem>
                                    <groupId>com.dotcms</groupId>
                                    <artifactId>starter</artifactId>
                                    <version>${starter.run.version}</version>
                                    <type>zip</type>
                                    <overWrite>true</overWrite>
                                    <outputDirectory>${starter.download.folder}</outputDirectory>
                                    <destFileName>${starter.run.filename}</destFileName>
                                </artifactItem>
                            </artifactItems>
                        </configuration>
                    </execution>
                    <execution>
                        <id>copy-redis</id>
                        <phase>prepare-package</phase>
                        <goals>
                            <goal>copy</goal>
                        </goals>
                        <configuration>
                            <artifactItems>
                                <artifactItem>
                                    <groupId>org.apache.logging.log4j</groupId>
                                    <artifactId>log4j-api</artifactId>
                                    <type>jar</type>
                                    <overWrite>false</overWrite>
                                    <outputDirectory>${tomcat-log4j-lib-folder}</outputDirectory>
                                </artifactItem>
                                <artifactItem>
                                    <groupId>org.apache.logging.log4j</groupId>
                                    <artifactId>log4j-core</artifactId>
                                    <type>jar</type>
                                    <overWrite>false</overWrite>
                                    <outputDirectory>${tomcat-log4j-lib-folder}</outputDirectory>
                                </artifactItem>
                                <artifactItem>
                                    <groupId>org.apache.logging.log4j</groupId>
                                    <artifactId>log4j-appserver</artifactId>
                                    <type>jar</type>
                                    <overWrite>false</overWrite>
                                    <outputDirectory>${tomcat-log4j-lib-folder}</outputDirectory>
                                </artifactItem>
                                <artifactItem>
                                    <groupId>org.apache.logging.log4j</groupId>
                                    <artifactId>log4j-slf4j2-impl</artifactId>
                                    <type>jar</type>
                                    <overWrite>false</overWrite>
                                    <outputDirectory>${tomcat-log4j-lib-folder}</outputDirectory>
                                </artifactItem>
                                <artifactItem>
                                    <groupId>org.slf4j</groupId>
                                    <artifactId>slf4j-api</artifactId>
                                    <type>jar</type>
                                    <overWrite>false</overWrite>
                                    <outputDirectory>${tomcat-log4j-lib-folder}</outputDirectory>
                                </artifactItem>
                                <artifactItem>
                                    <groupId>com.dotcms</groupId>
                                    <artifactId>tomcat-redis-session-manager</artifactId>
                                    <type>jar</type>
                                    <overWrite>true</overWrite>
                                    <outputDirectory>${session-manager-lib-folder}</outputDirectory>
                                </artifactItem>
                                <artifactItem>
                                    <groupId>org.apache.commons</groupId>
                                    <artifactId>commons-pool2</artifactId>
                                    <type>jar</type>
                                    <overWrite>true</overWrite>
                                    <outputDirectory>${session-manager-lib-folder}</outputDirectory>
                                </artifactItem>
                                <artifactItem>
                                    <groupId>redis.clients</groupId>
                                    <artifactId>jedis</artifactId>
                                    <type>jar</type>
                                    <overWrite>true</overWrite>
                                    <outputDirectory>${session-manager-lib-folder}</outputDirectory>
                                </artifactItem>

                                <dependency>
                                    <!-- Async support for Log4J 2.x -->
                                    <groupId>com.lmax</groupId>
                                    <artifactId>disruptor</artifactId>
                                    <overWrite>true</overWrite>
                                    <outputDirectory>${tomcat-log4j-lib-folder}</outputDirectory>
                                </dependency>
                            </artifactItems>
                        </configuration>
                    </execution>
                </executions>
            </plugin>
            <plugin>
                <groupId>org.apache.maven.plugins</groupId>
                <artifactId>maven-jar-plugin</artifactId>
                <configuration>
                    <!-- Add contents of WEB-INF/classes to a jar -->
                    <classesDirectory>${project.build.outputDirectory}</classesDirectory>
                </configuration>
                <executions>
                    <execution>
                        <id>default-jar</id>
                        <phase>package</phase>
                        <goals>
                            <goal>jar</goal>
                        </goals>
                        <configuration>
                            <classesDirectory>${project.build.outputDirectory}</classesDirectory>
                        </configuration>
                    </execution>

                    <execution>
                        <id>test-jar</id>
                        <phase>package</phase>
                        <goals>
                            <goal>test-jar</goal>
                        </goals>
                    </execution>
                </executions>
            </plugin>
            <plugin>
                <groupId>org.apache.maven.plugins</groupId>
                <artifactId>maven-war-plugin</artifactId>
                <configuration>
                    <archiveClasses>false</archiveClasses>
                    <!-- We will configure jar plugin ourselves to not use classifier -->
                    <attachClasses>false</attachClasses>
                    <classifier>war</classifier>
                    <webXml>${legacy.webapp.dir}/WEB-INF/web.xml</webXml>
                    <overlays>
                        <overlay>
                            <groupId>com.dotcms</groupId>
                            <artifactId>dotcms-core-web</artifactId>
                            <type>war</type>
                            <excludes>
                                <exclude>**/META-INF/**</exclude>
                                <exclude>**/WEB-INF/**</exclude>
                            </excludes>
                        </overlay>
                    </overlays>
                    <webResources>
                        <resource>
                            <directory>${legacy.webapp.dir}</directory>
                            <filtering>false</filtering>
                            <excludes>
                                <exclude>**/context.xml</exclude>
                            </excludes>
                        </resource>
                        <!-- add osgi bundles -->
                        <resource>
                            <directory>
                                ${project.build.directory}/felix
                            </directory>
                            <targetPath>WEB-INF/felix</targetPath>
                        </resource>
                        <resource>
                            <directory>
                                ${project.build.directory}/felix-system
                            </directory>
                            <targetPath>WEB-INF/felix-system</targetPath>
                        </resource>
                    </webResources>
                </configuration>
                <executions>
                    <execution>
                        <id>default-war</id>
                        <phase>package</phase>
                        <goals>
                            <goal>war</goal>
                        </goals>
                        <configuration>
                           <!-- <classifier>war</classifier>-->
                        </configuration>
                    </execution>
                    <execution>
                        <id>explode-war</id>
                        <goals>
                            <goal>exploded</goal>
                        </goals>
                        <configuration>
                            <webappDirectory>${exploded-webapp-dir}</webappDirectory>
                        </configuration>
                    </execution>
                </executions>
            </plugin>
            <plugin>
                <groupId>org.codehaus.cargo</groupId>
                <artifactId>cargo-maven3-plugin</artifactId>
                <configuration>
                    <container>
                        <timeout>1800000</timeout>
                        <systemProperties>
                            <DOT_DATASOURCE_PROVIDER_STRATEGY_CLASS>com.dotmarketing.db.SystemEnvDataSourceStrategy</DOT_DATASOURCE_PROVIDER_STRATEGY_CLASS>
                            <DOT_DB_DRIVER>org.postgresql.Driver</DOT_DB_DRIVER>
                            <!--suppress UnresolvedMavenProperty -->
                            <DOT_DB_BASE_URL>jdbc:postgresql://localhost:${db.port}/dotcms?autosave=conservative</DOT_DB_BASE_URL>
                            <DOT_DB_USERNAME>postgres</DOT_DB_USERNAME>
                            <DOT_DB_PASSWORD>postgres</DOT_DB_PASSWORD>
                            <DOT_DOTCMS_DEV_MODE>true</DOT_DOTCMS_DEV_MODE>
                            <DOT_FEATURE_FLAG_EXPERIMENTS>true</DOT_FEATURE_FLAG_EXPERIMENTS>
                            <DOT_STARTER_DATA_LOAD>${starter.run.path}</DOT_STARTER_DATA_LOAD>
                            <file.encoding>UTF-8</file.encoding>
                            <!--suppress UnresolvedMavenProperty -->
                            <DOT_ES_ENDPOINTS>http://localhost:${es.port}</DOT_ES_ENDPOINTS>
                            <DOT_DATASOURCE_PROVIDER_STRATEGY_CLASS>com.dotmarketing.db.SystemEnvDataSourceStrategy</DOT_DATASOURCE_PROVIDER_STRATEGY_CLASS>
                            <DOT_ORG_OSGI_FRAMEWORK_STORAGE>${tomcat.run.data.folder}/${test.felix.cache.folder}</DOT_ORG_OSGI_FRAMEWORK_STORAGE>
                            <!--suppress UnresolvedMavenProperty -->
                            <DOT_SYSTEM_ORG_OSGI_FRAMEWORK_STORAGE>${tomcat.run.data.folder}/${test.felix.system.cache.folder}</DOT_SYSTEM_ORG_OSGI_FRAMEWORK_STORAGE>
                            <DOT_FELIX_BASE_DIR>${felix.base.dir}</DOT_FELIX_BASE_DIR>
                            <DOT_SYSTEM_FELIX_BASE_DIR>${felix.system.base.dir}</DOT_SYSTEM_FELIX_BASE_DIR>
                            <!--suppress UnresolvedMavenProperty -->
                            <DOT_FELIX_FILEINSTALL_DIR>${tomcat.run.data.folder}/${test.felix.load.folder}</DOT_FELIX_FILEINSTALL_DIR>
                            <!--suppress UnresolvedMavenProperty -->
                            <DOT_FELIX_UNDEPLOYED_DIR>${tomcat.run.data.folder}/${test.felix.undeployed.folder}</DOT_FELIX_UNDEPLOYED_DIR>
                            <!--suppress UnresolvedMavenProperty -->
                            <DOT_SYSTEM_FELIX_FILEINSTALL_DIR>${tomcat.run.data.folder}/${test.felix.system.load.folder}</DOT_SYSTEM_FELIX_FILEINSTALL_DIR>
                            <!--suppress UnresolvedMavenProperty -->
                            <DOT_SYSTEM_FELIX_UNDEPLOYED_DIR>${tomcat.run.data.folder}/${test.felix.system.undeployed.folder}</DOT_SYSTEM_FELIX_UNDEPLOYED_DIR>
                            <DOT_TEST_WEBAPP_ROOT>${test.webapp.root}</DOT_TEST_WEBAPP_ROOT>
                            <!--suppress UnresolvedMavenProperty -->
                            <DOT_ASSET_REAL_PATH>${tomcat.run.data.folder}/${test.assets.folder}</DOT_ASSET_REAL_PATH>
                            <!--suppress UnresolvedMavenProperty -->
                            <DOT_DYNAMIC_CONTENT_PATH>${tomcat.run.data.folder}/${test.dynamic.folder}</DOT_DYNAMIC_CONTENT_PATH>
                        </systemProperties>
                        <dependencies>
                            <dependency>
                                <groupId>org.postgresql</groupId>
                                <artifactId>postgresql</artifactId>
                            </dependency>
                        </dependencies>
                    </container>
                    <configuration>
                        <properties>
                            <cargo.servlet.port>${servlet.port}</cargo.servlet.port>
                            <cargo.tomcat.debug.mode>${debug.enable}</cargo.tomcat.debug.mode>
                            <cargo.tomcat.debug.address>${debug.host}</cargo.tomcat.debug.address>
                            <cargo.tomcat.debug.suspend>${debug.suspend.flag}</cargo.tomcat.debug.suspend>
                        </properties>
                    </configuration>
                    <deployables>
                        <deployable>
                            <groupId>org.codehaus.cargo</groupId>
                            <artifactId>simple-war</artifactId>
                            <type>war</type>
                            <!--
                              Override location to point to the exploded webapp.
                              -->
                            <location>${exploded-webapp-dir}</location>
                            <properties>
                                <context>/</context>
                            </properties>
                        </deployable>
                    </deployables>
                    <packager>
                        <outputLocation>${assembly-directory}/dotserver/tomcat-${tomcat.version}</outputLocation>
                    </packager>
                </configuration>
                <executions>
                    <execution>
                        <id>configure</id>
                        <phase>package</phase>
                        <goals>
                            <goal>configure</goal>
                        </goals>
                    </execution>
                    <execution>
                        <id>package</id>
                        <phase>package</phase>
                        <goals>
                            <goal>package</goal>
                        </goals>
                    </execution>

                </executions>
            </plugin>
            <plugin>
                <groupId>io.fabric8</groupId>
                <artifactId>docker-maven-plugin</artifactId>
                <configuration>
                    <imagesMap>
                        <dotcms>
                            <build>
                                <dockerFileDir>${project.basedir}/src/main/docker/original</dockerFileDir>
                                <buildx>
                                    <platforms>
                                        <platform>${docker.platforms}</platform>
                                    </platforms>
                                </buildx>
                                <assembly>
                                    <descriptor>original/docker-descriptor.xml</descriptor>
                                    <targetDir>/maven</targetDir>
                                </assembly>
                                <args>
                                    <SDKMAN_JAVA_VERSION>${runtime.docker.sdkman.java.version}</SDKMAN_JAVA_VERSION>
                                </args>
                            </build>
                        </dotcms>
                    </imagesMap>
                </configuration>
                <executions>
                    <execution>
                        <id>docker-build</id>
                        <phase>package</phase>
                        <goals>
                            <goal>build</goal>
                        </goals>
                        <configuration>
                            <skip>${docker.skip.build}</skip>
                        </configuration>
                    </execution>
                    <execution>
                        <id>docker-push</id>
                        <phase>package</phase>
                        <goals>
                            <goal>push</goal>
                        </goals>
                        <configuration>
                            <skip>${docker.skip.push}</skip>
                        </configuration>
                    </execution>
                </executions>
            </plugin>
            <plugin>
                <groupId>org.apache.maven.plugins</groupId>
                <artifactId>maven-compiler-plugin</artifactId>
            </plugin>
            <plugin>
                <groupId>org.codehaus.mojo</groupId>
                <artifactId>build-helper-maven-plugin</artifactId>
                <executions>
                    <execution>
                        <id>add-source</id>
                        <goals>
                            <goal>add-source</goal>
                        </goals>
                        <phase>generate-sources</phase>
                        <configuration>
                            <sources>
                                <source>${basedir}/src/enterprise/java</source>
                            </sources>
                        </configuration>
                    </execution>
                    <execution>
                        <id>add-resource</id>
                        <goals>
                            <goal>add-resource</goal>
                        </goals>
                        <phase>generate-resources</phase>
                        <configuration>
                            <resources>
                                <resource>
                                    <directory>${starter.download.folder}</directory>
                                    <includes>
                                        <include>${starter.deploy.filename}</include>
                                    </includes>
                                </resource>
                            </resources>
                        </configuration>
                    </execution>
                    <execution>
                        <id>attach</id>
                        <goals>
                            <goal>attach-artifact</goal>
                        </goals>
                        <phase>package</phase>
                        <configuration>
                            <artifacts>
                                <artifact>
                                    <file>${war.output.file}</file>
                                    <type>war</type>
                                    <classifier>war</classifier>
                                </artifact>
                            </artifacts>
                        </configuration>
                    </execution>
                </executions>
            </plugin>

            <plugin>
                <groupId>org.jboss.jandex</groupId>
                <artifactId>jandex-maven-plugin</artifactId>
                <executions>
                    <execution>
                        <id>make-index</id>
                        <goals>
                            <goal>jandex</goal>
                        </goals>
                        <configuration>
                            <fileSets>
                                <fileSet>
                                    <directory>${project.build.directory}/generated-sources/annotations</directory>
                                </fileSet>
                            </fileSets>
                        </configuration>
                    </execution>
                </executions>
            </plugin>
        </plugins>
    </build>

    <profiles>
        <profile>
            <id>tomcat9x</id>
            <activation>

                <property>
                    <name>!run-container</name>

                </property>

            </activation>
            <build>
                <pluginManagement>
                    <plugins>
                        <plugin>
                            <groupId>org.codehaus.cargo</groupId>
                            <artifactId>cargo-maven3-plugin</artifactId>
                            <version>${version.cargo.plugin}</version>
                            <configuration>
                                <configuration>
                                    <type>standalone</type>
                                    <configfiles>
                                        <configfile>
                                            <file>${tomcat9-overrides}/bin/build.conf</file>
                                            <todir>bin</todir>
                                        </configfile>
                                        <configfile>
                                            <file>${tomcat9-overrides}/bin/setenv.bat</file>
                                            <todir>bin</todir>
                                        </configfile>
                                        <configfile>
                                            <file>${tomcat9-overrides}/bin/setenv.sh</file>
                                            <todir>bin</todir>
                                        </configfile>
                                        <configfile>
                                            <file>${tomcat9-overrides}/conf/server.xml</file>
                                            <todir>conf</todir>
                                        </configfile>
                                        <configfile>
                                            <file>${tomcat9-overrides}/conf/context.xml</file>
                                            <todir>conf</todir>
                                        </configfile>
                                        <configfile>
                                            <file>${tomcat9-overrides}/conf/local.dotcms.site.pem</file>
                                            <todir>conf</todir>
                                        </configfile>
                                    </configfiles>
                                </configuration>
                                <container>
                                    <containerId>tomcat9x</containerId>
                                    <timeout>1800000</timeout>
                                    <zipUrlInstaller>
                                        <url>
                                            https://repo.maven.apache.org/maven2/org/apache/tomcat/tomcat/${tomcat.version}/tomcat-${tomcat.version}.zip
                                        </url>
                                    </zipUrlInstaller>

                                </container>
                            </configuration>
                        </plugin>
                    </plugins>
                </pluginManagement>
            </build>
        </profile>


        <profile>
            <id>tomcat-run</id>
            <activation>
                <activeByDefault>false</activeByDefault>
            </activation>
            <properties>
                <!-- override default name to create service containers that don't conflict with docker run -->
                <context.name>local-tomcat</context.name>
            </properties>
            <build>
                <defaultGoal>generate-sources</defaultGoal>
                <plugins>
                    <plugin>
                        <groupId>org.apache.maven.plugins</groupId>
                        <artifactId>maven-antrun-plugin</artifactId>
                        <configuration/>
                        <executions>
                            <execution>
                                <id>cleanup-it-test-data</id>
                                <goals>
                                    <goal>run</goal>
                                </goals>
                                <phase>initialize</phase>
                                <configuration>
                                    <target>
                                        <ant antfile="${basedir}/ant-tasks.xml">
                                            <target name="pre-integration"/>
                                            <property name="cleanup" value="${cleanup.data.folder}"/>
                                        </ant>
                                    </target>
                                </configuration>
                            </execution>
                        </executions>
                    </plugin>
                    <plugin>
                        <groupId>io.fabric8</groupId>
                        <artifactId>docker-maven-plugin</artifactId>
                        <configuration>
                            <filter>database,opensearch</filter>
                        </configuration>
                        <executions>
                            <execution>
                                <id>docker-pre-stop</id>
                                <goals>
                                    <goal>stop</goal>
                                </goals>
                                <phase>validate</phase>
                                <configuration/>
                            </execution>
                            <execution>
                                <id>docker-start</id>
                                <goals>
                                    <goal>start</goal>
                                </goals>
                                <phase>validate</phase>
                                <configuration/>
                            </execution>
                        </executions>
                    </plugin>
                    <plugin>
                        <groupId>org.codehaus.cargo</groupId>
                        <artifactId>cargo-maven3-plugin</artifactId>
                        <configuration/>
                        <executions>
                            <execution>
                                <id>run-tomcat</id>
                                <goals>
                                    <goal>run</goal>
                                </goals>
                                <phase>generate-sources</phase>
                            </execution>
                        </executions>
                    </plugin>
                </plugins>
            </build>
        </profile>
        <profile>
            <id>tomcat-stop</id>
            <activation>
                <activeByDefault>false</activeByDefault>
            </activation>
            <properties>
                <!-- override default name to create service containers that don't conflict with docker run -->
                <context.name>local-tomcat</context.name>
            </properties>
            <build>
                <defaultGoal>generate-sources</defaultGoal>
                <plugins>
                    <plugin>
                        <groupId>org.codehaus.cargo</groupId>
                        <artifactId>cargo-maven3-plugin</artifactId>
                        <configuration/>
                        <executions>
                            <execution>
                                <id>stop-tomcat</id>
                                <goals>
                                    <goal>stop</goal>
                                </goals>
                                <phase>validate</phase>
                            </execution>
                        </executions>
                    </plugin>
                    <plugin>
                        <groupId>io.fabric8</groupId>
                        <artifactId>docker-maven-plugin</artifactId>
                        <configuration>
                            <filter>database,opensearch</filter>
                        </configuration>
                        <executions>
                            <execution>
                                <id>docker-stop</id>
                                <goals>
                                    <goal>stop</goal>
                                </goals>
                                <phase>validate</phase>
                                <configuration/>
                            </execution>
                        </executions>
                    </plugin>
                </plugins>
            </build>
        </profile>

        <profile>
            <id>map-dev-paths</id>
            <build>
                <plugins>
                    <plugin>
                        <groupId>io.fabric8</groupId>
                        <artifactId>docker-maven-plugin</artifactId>
                        <version>${version.docker-maven.plugin}</version>
                        <configuration>
                            <imagesMap>
                                <dotcms>
                                    <run>
                                        <volumes>
                                            <bind combine.children="append">
                                                <volume>${maven.multiModuleProjectDirectory}/core-web/dist/apps/dotcms-block-editor:/srv/${tomcat-dist-folder}/webapps/ROOT/dotcms-block-editor</volume>
                                                <volume>${maven.multiModuleProjectDirectory}/core-web/dist/apps/dotcms-binary-field-builder:/srv/${tomcat-dist-folder}/webapps/ROOT/dotcms-binary-field-builder</volume>
                                                <volume>${maven.multiModuleProjectDirectory}/core-web/dist/apps/dotcms-webcomponents:/srv/${tomcat-dist-folder}/webapps/ROOT/dotcms-webcomponents</volume>
                                                <volume>${maven.multiModuleProjectDirectory}/core-web/dist/apps/dotcms-ui:/srv/${tomcat-dist-folder}/webapps/ROOT/dotAdmin</volume>
                                                <volume>${project.build.directory}/classes:/srv/${tomcat-dist-folder}/webapps/ROOT/WEB-INF/classes</volume>
                                                <volume>${project.basedir}/src/main/webapp/WEB-INF/velocity:/srv/${tomcat-dist-folder}/webapps/ROOT/WEB-INF/velocity</volume>
                                                <volume>${project.basedir}/src/main/webapp/WEB-INF/messages:/srv/${tomcat-dist-folder}/webapps/ROOT/WEB-INF/messages</volume>
                                                <volume>${project.basedir}/src/main/webapp/WEB-INF/publishing-filters:/srv/${tomcat-dist-folder}/webapps/ROOT/WEB-INF/publishing-filters</volume>
                                                <volume>${project.basedir}/src/main/webapp/WEB-INF/javascript:/srv/${tomcat-dist-folder}/webapps/ROOT/WEB-INF/javascript</volume>
                                                <volume>${project.basedir}/src/main/webapp/html:/srv/${tomcat-dist-folder}/webapps/ROOT/html</volume>
                                                <volume>${project.basedir}/src/main/webapp/ext:/srv/${tomcat-dist-folder}/webapps/ROOT/ext</volume>
                                            </bind>
                                        </volumes>
                                    </run>
                                </dotcms>
                            </imagesMap>
                        </configuration>
                    </plugin>
                </plugins>
            </build>
        </profile>
    </profiles>
    <reporting>
        <plugins>
            <!-- Surefire Report for unit tests -->
            <plugin>
                <groupId>org.apache.maven.plugins</groupId>
                <artifactId>maven-surefire-report-plugin</artifactId>
            </plugin>

            <!-- Javadoc -->
            <plugin>
                <groupId>org.apache.maven.plugins</groupId>
                <artifactId>maven-javadoc-plugin</artifactId>
            </plugin>

            <!-- Dependency report -->
            <plugin>
                <groupId>org.apache.maven.plugins</groupId>
                <artifactId>maven-dependency-plugin</artifactId>
            </plugin>
        </plugins>
    </reporting>
</project><|MERGE_RESOLUTION|>--- conflicted
+++ resolved
@@ -1415,7 +1415,6 @@
             </exclusions>
         </dependency>
 
-<<<<<<< HEAD
         <!-- Weld CDI -->
 
         <dependency>
@@ -1445,13 +1444,13 @@
             <groupId>io.smallrye</groupId>
             <artifactId>jandex</artifactId>
             <version>3.0.5</version>
-=======
+        </dependency>
+      
         <dependency>
             <groupId>org.apache.tomcat</groupId>
             <artifactId>tomcat-catalina</artifactId>
             <version>${tomcat.version}</version>
             <scope>provided</scope>
->>>>>>> 78dafd3c
         </dependency>
 
     </dependencies>
