--- conflicted
+++ resolved
@@ -413,11 +413,7 @@
 		contentAdmin = new dotcms.dijit.contentlet.ContentAdmin(ident,objId,contentletLanguageId);
 
 	  	if (read && !archived) {
-<<<<<<< HEAD
-			strHTML += '<a href="javascript: viewFile(\'' + ident + '\', \'' + ext + '\');" class="contextPopupMenu" <%=frametarget%>>';
-=======
-			strHTML += '<a href="javascript: viewFile(\'' + objId + '\', \'' + ext + '\');" class="contextPopupMenu">';
->>>>>>> ea8560f6
+			strHTML += '<a href="javascript: viewFile(\'' + objId + '\', \'' + ext + '\');" class="contextPopupMenu" <%=frametarget%>>';
 		    	strHTML += '<span class="previewIcon"></span>';
 		        strHTML += '<%= UtilMethods.escapeSingleQuotes(LanguageUtil.get(pageContext, "Open-Preview")) %>';
 			strHTML += '</a>';
