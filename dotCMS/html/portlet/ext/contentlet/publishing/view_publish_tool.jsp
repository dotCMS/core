<%@ include file="/html/portlet/ext/contentlet/publishing/init.jsp" %>
<%@page import="com.dotmarketing.util.UtilMethods"%>
<%@ page import="com.liferay.portal.language.LanguageUtil"%>
<%
    String portletId1 = "EXT_CONTENT_PUBLISHING_TOOL";
    Portlet portlet1 = PortletManagerUtil.getPortletById(company.getCompanyId(), portletId1);
    String strutsAction = ParamUtil.get(request, "struts_action", null);

    if (!com.dotmarketing.util.UtilMethods.isSet(strutsAction) || strutsAction.equals(portlet1.getInitParams().get("view-action"))) {
        List<CrumbTrailEntry> crumbTrailEntries = new ArrayList<CrumbTrailEntry>();
        crumbTrailEntries.add(new CrumbTrailEntry(LanguageUtil.get(pageContext, "javax.portlet.title." + portletId1), null));
        request.setAttribute(com.dotmarketing.util.WebKeys.CMS_CRUMBTRAIL_OPTIONS, crumbTrailEntries);
    }

    request.setAttribute(com.dotmarketing.util.WebKeys.DONT_DISPLAY_SUBNAV_ALL_HOSTS, false);
%>
<div class="portlet-wrapper">
    <%@ include file="/html/portlet/ext/common/sub_nav_inc.jsp" %>
</div>

<script type="text/javascript">

    dojo.require("dijit.form.NumberTextBox");
    dojo.require("dojox.layout.ContentPane");

    function doQueueFilter() {
        refreshQueueList("");
    }

    function doAuditFilter() {
        refreshAuditList("");
    }

    var lastUrlParams;

    function refreshQueueList(urlParams) {

        var url = "/html/portlet/ext/contentlet/publishing/view_publish_queue_list.jsp?" + urlParams;

        var myCp = dijit.byId("queueContent");

        if (myCp) {
            myCp.destroyRecursive(false);
        }
        myCp = new dojox.layout.ContentPane({
            id: "queueContent"
        }).placeAt("queue_results");

        myCp.attr("href", url);

        myCp.refresh();

    }

    function refreshAuditList(urlParams) {
        var ran = new Date().getTime();
        var url = "/html/portlet/ext/contentlet/publishing/view_publish_audit_list.jsp?v=" + ran + "&" + urlParams;

        var myCp = dijit.byId("auditContent");

        if (myCp) {
            myCp.destroyRecursive(false);
        }
        myCp = new dojox.layout.ContentPane({
            id: "auditContent"
        }).placeAt("audit_results");

        myCp.attr("href", url);

        myCp.refresh();

    }

    function loadUnpushedBundles() {
        var url = "/html/portlet/ext/contentlet/publishing/view_unpushed_bundles.jsp";

        var myCp = dijit.byId("unpushedBundlesContent");

        if (myCp) {
            myCp.destroyRecursive(false);
        }
        myCp = new dojox.layout.ContentPane({
            id: "unpushedBundlesContent"
        }).placeAt("unpushedBundlesDiv");

        myCp.attr("href", url);
        myCp.refresh();
    }

    function deleteBundle(identifier) {
        if (confirm("<%= LanguageUtil.get(pageContext, "publisher_Unpushed_Bundles_Delete_Confirm")%>")) {
            var url = "/html/portlet/ext/contentlet/publishing/view_unpushed_bundles.jsp?delBundle=" + identifier;

            var myCp = dijit.byId("unpushedBundlesContent");

            if (myCp) {
                myCp.destroyRecursive(false);
            }
            myCp = new dojox.layout.ContentPane({
                id: "unpushedBundlesContent"
            }).placeAt("unpushedBundles");

            myCp.attr("href", url);
            myCp.refresh();
        }
    }

    function deleteAsset(assetId, bundleId) {
        if (confirm("<%= LanguageUtil.get(pageContext, "publisher_Unpushed_Bundles_Delete_Asset_Confirm")%>")) {
            var url = "/html/portlet/ext/contentlet/publishing/view_unpushed_bundles.jsp?delAsset=" + assetId + "&bundleId=" + bundleId;

            var myCp = dijit.byId("unpushedBundlesContent");

            if (myCp) {
                myCp.destroyRecursive(false);
            }
            myCp = new dojox.layout.ContentPane({
                id: "unpushedBundlesContent"
            }).placeAt("unpushedBundles");

            myCp.attr("href", url);
            myCp.refresh();
        }
    }

    function goToEditBundle(identifier) {
        var dialog = new dijit.Dialog({
            id: 'editBundle',
            title: "<%= LanguageUtil.get(pageContext, "publisher_Unpushed_Bundles_Edit")%>",
            style: "width: 400px; ",
            content: new dojox.layout.ContentPane({
                href: "/html/portlet/ext/contentlet/publishing/edit_publish_bundle.jsp?id=" + identifier
            }),
            onHide: function () {
                var dialog = this;
                setTimeout(function () {
                    dialog.destroyRecursive();
                }, 200);
            },
            onLoad: function () {
            }
        });
        dialog.show();
        dojo.style(dialog.domNode, 'top', '80px');
    }

    /**
     * Downloads a selected bundle id. This selected bundle is an Unpushed Bundle
     * @param bundleId
     * @param operation publish/unpublish
     */
    var downloadUnpushedBundle = function (bundleId, operation) {
        window.location = '/DotAjaxDirector/com.dotcms.publisher.ajax.RemotePublishAjaxAction/cmd/downloadUnpushedBundle/bundleId/' + bundleId + '/operation/' + operation;
    };

    dojo.require("dotcms.dojo.push.PushHandler");
    var pushHandler = new dotcms.dojo.push.PushHandler('<%=LanguageUtil.get(pageContext, "Remote-Publish-Bundle")%>', true);

    function remotePublish(objId) {
        pushHandler.showDialog(objId);
    }

    function filterStructure(varName) {
        var q = dijit.byId("query").getValue();
        if (q.indexOf(varName) < 0) {
            q = q + " +structureName:" + varName;
            dijit.byId("query").setValue(q);
            doLuceneFilter();
        }
    }

    dojo.ready(function () {

        loadUnpushedBundles();

        var tab = dijit.byId("mainTabContainer");
        dojo.connect(tab, 'selectChild',
                function (evt) {
                    selectedTab = tab.selectedChildWidget;
                    if (selectedTab.id == "queue") {
                        doQueueFilter();
                    }
                    else if (selectedTab.id == "unpushedBundles") {
                        loadUnpushedBundles();
                    }
                    else if (selectedTab.id == "audit") {
                        refreshAuditList("");
                    }
                });

    });

    function doEnterSearch(e) {
        if (e.keyCode == dojo.keys.ENTER) {
            dojo.stopEvent(e);
            doLuceneFilter();
        }
    }

    function showBundleUpload() {
        dijit.byId("uploadBundleDiv").show();

    }

    dojo.require("dojo.io.iframe");
    function doBundleUpload() {
        var suffix = ".tar.gz";
        var filename = dojo.byId("uploadBundleFile").value;


        if (filename.indexOf(suffix) == -1 || (filename.length - suffix.length != filename.indexOf(suffix))) {
            alert("<%= UtilMethods.escapeSingleQuotes(LanguageUtil.get(pageContext, "publisher_please_upload_bundle_ending_with_targz")) %>");
            return false;
        }

        var td = dojo.io.iframe.send({
            url: "/DotAjaxDirector/com.dotcms.publisher.ajax.RemotePublishAjaxAction/cmd/uploadBundle",
            form: "uploadBundleForm",
            method: "post",
            content: {fnx: 1},
            timeoutSeconds: 5,
            preventCache: true,
            handleAs: "text",
            load: dojo.hitch(this, function (response) {
                if (response.status == 'error') {
                    alert("Error Uploading the Bundle");
                } else {
                    backToBundleList();
                }
            })
        });

    }

    function backToBundleList() {

        dijit.byId("uploadBundleDiv").hide();
        refreshAuditList("");
    }

</script>

<div class="portlet-wrapper">
    <div id="mainTabContainer" dojoType="dijit.layout.TabContainer" dolayout="false">

        <div id="unpushedBundles" dojoType="dijit.layout.ContentPane" title="<%= LanguageUtil.get(pageContext, "publisher_Unpushed_Bundles") %>" >
            <div id="unpushedBundlesDiv">
            </div>
        </div>

        <div id="queue" dojoType="dijit.layout.ContentPane" title="<%= LanguageUtil.get(pageContext, "publisher_Queue") %>" >
            <div class="buttonRow" >

                <div style="float:left">
                    <button dojoType="dijit.form.Button" onClick="deleteQueue();" iconClass="deleteIcon">
                        <%= LanguageUtil.get(pageContext, "publisher_Delete_from_queue") %>
                    </button>
                </div>
                <div style="float:right">
                    <button  dojoType="dijit.form.Button" onClick="doQueueFilter();" iconClass="resetIcon">
                        <%= LanguageUtil.get(pageContext, "publisher_Refresh") %>
                    </button>
                </div>

                <div>&nbsp;</div>
            </div>
            <div style="height:10px;"></div>
            <div id="queue_results"></div>

        </div>

        <div id="audit" dojoType="dijit.layout.ContentPane" title="<%= LanguageUtil.get(pageContext, "publisher_Audit") %>" >
            <div class="buttonRow" >
                <div style="float:left">
                    <button dojoType="dijit.form.Button" onClick="deleteAudits();" id="deleteAuditsBtn" iconClass="deleteIcon">
                        <%= LanguageUtil.get(pageContext, "Delete") %>
                    </button>
                </div>


<<<<<<< HEAD
				<div style="float:right">
=======
                <div style="float:right">
                    <button  dojoType="dijit.form.Button" onClick="showBundleUpload();" iconClass="uploadIcon">
                        <%= LanguageUtil.get(pageContext, "publisher_upload") %>
                    </button>
>>>>>>> a17da1a5
                    <button  dojoType="dijit.form.Button" onClick="retryBundles();" iconClass="repeatIcon">
                        <%= LanguageUtil.get(pageContext, "publisher_retry_bundles") %>
                    </button>
                    <button  dojoType="dijit.form.Button" onClick="doAuditFilter();" iconClass="resetIcon">
                        <%= LanguageUtil.get(pageContext, "publisher_Refresh") %>
                    </button>
                </div>
                <div>&nbsp;</div>
            </div>
            <div style="height:10px;"></div>
            <div id="audit_results"></div>
        </div>

    </div>
</div>

<div dojoType="dijit.Dialog" id="uploadBundleDiv" >
    <form action="/DotAjaxDirector/com.dotcms.publisher.ajax.RemotePublishAjaxAction/cmd/uploadBundle" enctype="multipart/form-data" id="uploadBundleForm" name="uploadBundleForm" method="post">
        <div>
            <%= LanguageUtil.get(pageContext, "File") %>  : <input type="file" style="width:400px;"  id="uploadBundleFile" name="uploadBundleFile"><br>
        </div>
        <div>&nbsp;</div>
        <div style="text-align: center">
            <button  dojoType="dijit.form.Button" onClick="doBundleUpload();" iconClass="uploadIcon">
                <%= LanguageUtil.get(pageContext, "publisher_upload") %>
            </button>
        </div>

    </form>
</div>

<form id="remotePublishForm">
    <input name="assetIdentifier" id="assetIdentifier" type="hidden" value="">
    <input name="remotePublishDate" id="remotePublishDate" type="hidden" value="">
    <input name="remotePublishTime" id="remotePublishTime" type="hidden" value="">
    <input name="remotePublishExpireDate" id="remotePublishExpireDate" type="hidden" value="">
    <input name="remotePublishExpireTime" id="remotePublishExpireTime" type="hidden" value="">
    <input name="iWantTo" id=iWantTo type="hidden" value="">
    <input name="whoToSend" id=whoToSend type="hidden" value="">
    <input name="newBundle" id=newBundle type="hidden" value="">
    <input name="bundleName" id=bundleName type="hidden" value="">
    <input name="bundleSelect" id=bundleSelect type="hidden" value="">
    <input name="forcePush" id=forcePush type="hidden" value="">
</form><|MERGE_RESOLUTION|>--- conflicted
+++ resolved
@@ -278,14 +278,7 @@
                 </div>
 
 
-<<<<<<< HEAD
 				<div style="float:right">
-=======
-                <div style="float:right">
-                    <button  dojoType="dijit.form.Button" onClick="showBundleUpload();" iconClass="uploadIcon">
-                        <%= LanguageUtil.get(pageContext, "publisher_upload") %>
-                    </button>
->>>>>>> a17da1a5
                     <button  dojoType="dijit.form.Button" onClick="retryBundles();" iconClass="repeatIcon">
                         <%= LanguageUtil.get(pageContext, "publisher_retry_bundles") %>
                     </button>
