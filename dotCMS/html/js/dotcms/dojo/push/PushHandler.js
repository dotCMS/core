--- conflicted
+++ resolved
@@ -329,15 +329,11 @@
 
 	addToWhereToSend: function ( myId, myName){
 
-<<<<<<< HEAD
         if (myId == undefined || myId == null || myId == "") {
             return;
         }
 
         for(i=0;i < this.whereToSend.length;i++){
-=======
-		for(i=0;i < this.whereToSend.length;i++){
->>>>>>> 0626ea81
 			if(myId == this.whereToSend[i].id  ||  myId == "user-" + this.whereToSend[i].id || myId == "role-" + this.whereToSend[i].id){
 				return;
 			}
@@ -390,15 +386,8 @@
 				x++;
 			}
 		}
-
 		this.whereToSend= newCanUse;
-<<<<<<< HEAD
-	},
-=======
-
-	}
-
->>>>>>> 0626ea81
+	},
 
     clear: function () {
         this.whereToSend = new Array();
