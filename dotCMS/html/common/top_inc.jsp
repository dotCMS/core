--- conflicted
+++ resolved
@@ -56,85 +56,6 @@
    	<script type="text/javascript">
        	djConfig={
                parseOnLoad: true,
-<<<<<<< HEAD
-               useXDomain: false,
-               isDebug: false,
-               <%=dojoLocaleConfig%>
-               modulePaths: { dotcms: "/html/js/dotcms" }
-       };
-	   
-	   	function isInodeSet(x){
-			return (x && x != undefined && x!="" && x.length>15);
-		}
-   	</script>
-
-	<script type="text/javascript" src="<%=dojoPath%>/dojo/dojo.js?b=<%= ReleaseInfo.getBuildNumber() %>"></script>
-	<script type="text/javascript" src="/html/common/javascript.jsp?b=<%= ReleaseInfo.getBuildNumber() %>"></script>
-	<script type="text/javascript" src="/dwr/engine.js?b=<%= ReleaseInfo.getBuildNumber() %>"></script>
-	<script type="text/javascript" src="/dwr/util.js?b=<%= ReleaseInfo.getBuildNumber() %>"></script>
-	<script type="text/javascript" src="/dwr/interface/TemplateAjax.js?b=<%= ReleaseInfo.getBuildNumber() %>"></script>
-	<script type="text/javascript" src="/dwr/interface/HostAjax.js?b=<%= ReleaseInfo.getBuildNumber() %>"></script>
-	<script type="text/javascript" src="/dwr/interface/ContainerAjax.js?b=<%= ReleaseInfo.getBuildNumber() %>"></script>
-	<script type="text/javascript" src="/dwr/interface/RoleAjax.js?b=<%= ReleaseInfo.getBuildNumber() %>"></script>
-	<script type="text/javascript" src="/dwr/interface/BrowserAjax.js?b=<%= ReleaseInfo.getBuildNumber() %>"></script>
-	<script type="text/javascript" src="/dwr/interface/UserAjax.js?b=<%= ReleaseInfo.getBuildNumber() %>"></script>
-	<script type="text/javascript" src="/dwr/interface/InodeAjax.js?b=<%= ReleaseInfo.getBuildNumber() %>"></script>
-
-    <script type="text/javascript">
-		dojo.require("dijit.Dialog");
-		dojo.require("dijit.form.Button");
-		dojo.require("dijit.form.CheckBox");
-		dojo.require("dijit.form.DateTextBox");
-		dojo.require("dijit.form.FilteringSelect");
-		dojo.require("dijit.form.TextBox");
-		dojo.require("dijit.form.ValidationTextBox");
-		dojo.require("dijit.form.Textarea");
-		dojo.require("dijit.Menu");
-		dojo.require("dijit.MenuItem");
-		dojo.require("dijit.MenuSeparator");
-		dojo.require("dijit.ProgressBar");
-		dojo.require("dijit.PopupMenuItem");
-		dojo.require('dijit.layout.TabContainer');
-		dojo.require('dijit.layout.ContentPane');
-		dojo.require('dojox.layout.ContentPane');
-		dojo.require("dijit.layout.BorderContainer");
-		dojo.require("dijit.TitlePane");
-		dojo.require("dijit.Tooltip");
-		dojo.require("dojo.parser");
-		dojo.require("dojo.fx");
-		dojo.require("dotcms.dojo.data.UsersReadStore");
-		dojo.require("dojox.form.DropDownSelect");
-		dojo.require("dojox.json.query");
-		dojo.require("dijit.form.NumberTextBox");
-		dojo.require("dijit.form.TimeTextBox");
-		dojo.require("dotcms.dijit.image.ImageEditor");
-		dojo.require("dojox.widget.Calendar");
-		dojo.require("dojo.date.locale");
-		dojo.require("dojox.form.Uploader");
-        dojo.require("dojox.form.uploader.FileList");
-        dojo.require("dojox.form.uploader.plugins.HTML5");
-        dojo.require("dojo.io.script");
-		
-		dojo.addOnLoad(function () {
-			dojo.global.DWRUtil = dwr.util;
-			dojo.global.DWREngine = dwr.engine;
-			dwr.engine.setErrorHandler(DWRErrorHandler);
-			dwr.engine.setWarningHandler(DWRErrorHandler);
-		});
-
-		function DWRErrorHandler(msg, e) {
-			//debugger;
-			console.log(msg, e);
-		}
-
-	</script>
-	<% String dotBackImage = (!UtilMethods.isSet(company.getHomeURL()) || "localhost".equals(company.getHomeURL())) ? "/html/images/backgrounds/bg-3.jpg" : company.getHomeURL();%>
-	<style>
-		.imageBG{background-color:<%= company.getSize() %>;background-image:url(<%= dotBackImage %>);background-repeat:no-repeat;background-position:top center;background-size:100% auto;height:75px;position:absolute;top:0;left:0;width:100%;z-index:-2;}
-	</style>
-
-	
-=======
                useXDomain: false,
                isDebug: false,
                <%=dojoLocaleConfig%>
@@ -191,6 +112,7 @@
 		dojo.require("dojox.form.Uploader");
         dojo.require("dojox.form.uploader.FileList");
         dojo.require("dojox.form.uploader.plugins.HTML5");
+		dojo.require("dojo.io.script");
 		
 		dojo.addOnLoad(function () {
 			dojo.global.DWRUtil = dwr.util;
@@ -211,7 +133,6 @@
 	</style>
 
 	
->>>>>>> f9535ff0
 </head>
 
 <%if(UtilMethods.isSet(request.getParameter("popup")) || UtilMethods.isSet(request.getAttribute("popup")) || UtilMethods.isSet(request.getParameter("in_frame"))){ %>
