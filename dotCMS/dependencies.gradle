//noinspection GroovyAssignabilityCheck
dependencies {

    def eeType = dotcmsReleaseVersion.equals("master") ? '-SNAPSHOT' : ''

<<<<<<< HEAD
    compile group: 'com.dotcms.enterprise', name: 'ee', version: '5.3.7', changing: true
=======
    compile group: 'com.dotcms.enterprise', name: 'ee', version: 'master-SNAPSHOT', changing: true
>>>>>>> 32fc65c8

    compile group: 'com.dotcms', name: 'ant-tooling', version: '1.3.2'
    compile ('io.jsonwebtoken:jjwt:0.6.0'){
        transitive = false
    }
    compile group: 'com.dotcms.lib', name: 'dot.webp-imageio-core', version:'0.1.4'
    compile group: 'org.scijava', name: 'native-lib-loader', version: '2.3.2'
    compile group: 'org.jetbrains', name: 'annotations', version: '16.0.1'
    compile group: 'com.dotcms.lib', name: 'dot.asm', version:'3.1_2'
    compile group: 'com.dotcms.lib', name: 'dot.axiom-api', version:'1.2.5_2'
    compile group: 'com.dotcms.lib', name: 'dot.axiom-impl', version:'1.2.5_2'
    compile group: 'com.dotcms.lib', name: 'dot.bsf', version:'ukv_2'
    compile group: 'com.dotcms.lib', name: 'dot.bsh', version:'2.0b4_3'
    compile 'net.bytebuddy:byte-buddy:1.6.12'
    compile 'net.bytebuddy:byte-buddy-agent:1.6.12'
    compile group: 'com.dotcms.lib', name: 'dot.cactus.integration.ant', version:'1.8.0_3'
    compile group: 'com.dotcms.lib', name: 'dot.cargo-ant', version:'0.9_2'
    compile group: 'com.dotcms.lib', name: 'dot.cargo-core-uberjar', version:'0.9_2'
    compile group: 'com.dotcms.lib', name: 'dot.com.dotmarketing.jhlabs.images.filters', version:'ukv_2'
    compile group: 'com.dotcms.lib', name: 'dot.commons-cli', version:'1.2_2'
    compile group: 'com.dotcms.lib', name: 'dot.commons-dbcp', version:'1.3_2'
    compile group: 'com.dotcms.lib', name: 'dot.commons-fileupload', version:'1.3.3_1'
    compile group: 'commons-fileupload', name: 'commons-fileupload', version: '1.3.3'
    compile group: 'com.dotcms.lib', name: 'dot.commons-httpclient', version:'3.1_3'
    compile group: 'com.dotcms.lib', name: 'dot.commons-io', version:'2.0.1_2'
    compile group: 'com.dotcms.lib', name: 'dot.commons-jci-core', version:'1.0.406301_2'
    compile group: 'com.dotcms.lib', name: 'dot.commons-jci-eclipse', version:'3.2.0.666_2'
    compile group: 'com.dotcms.lib', name: 'dot.commons-net', version:'3.3_2'
    compile group: 'com.dotcms.lib', name: 'dot.commons-pool', version:'1.5.4_2'
    compile group: 'com.dotcms.lib', name: 'dot.compression-filter', version:'ukv_2'
    compile group: 'com.dotcms.lib', name: 'dot.concurrent', version:'1.3.4_2'
    compile group: 'com.dotcms.lib', name: 'dot.core-renderer-modified', version:'ukv_3'
    compile group: 'com.dotcms.lib', name: 'dot.cos', version:'ukv_2'
    compile group: 'com.dotcms.lib', name: 'dot.counter-ejb', version:'ukv_2'
    compile group: 'com.dotcms.lib', name: 'dot.daisydiff', version:'ukv_3'
    compile group: 'com.dotcms.lib', name: 'dot.dnsjava', version:'2.0.8_2'
    compile group: 'com.dotcms.lib', name: 'dot.dwr', version:'3rc2modified_3'

    compile group: 'com.lmax', name: 'disruptor', version: '3.3.4'
    compile group: 'org.apache.logging.log4j', name: 'log4j-api', version: '2.8.2'
    compile group: 'org.apache.logging.log4j', name: 'log4j-core', version: '2.8.2'
    compile group: 'org.apache.logging.log4j', name: 'log4j-1.2-api', version: '2.8.2'
    compile group: 'org.apache.logging.log4j', name: 'log4j-jcl', version: '2.8.2'
    compile group: 'org.apache.logging.log4j', name: 'log4j-web', version: '2.8.2'
    compile group: 'org.apache.logging.log4j', name: 'log4j-slf4j-impl', version: '2.8.2'

    compile group: 'com.dotcms.lib', name: 'dot.fileupload-ext', version:'ukv_3'
    compile group: 'fop', name: 'fop', version:'0.20.3'
    compile group: 'com.dotcms.lib', name: 'dot.gif89', version:'ukv_2'
    compile group: 'com.dotcms.lib', name: 'dot.google', version:'ukv_2'
    compile group: 'com.dotcms.lib', name: 'dot.guava', version:'11.0.1_2'
    compile group: 'com.hazelcast', name: 'hazelcast-all', version: '3.9.2'
    compile (group: 'com.hazelcast', name: 'hazelcast-kubernetes', version: '1.2.2'){
        exclude(group: 'com.hazelcast')
    }

    compile group: 'com.dotcms.lib', name: 'dot.hibernate', version:'2.1.7_3'
    compile group: 'com.dotcms.lib', name: 'dot.httpbridge', version:'ukv_2'
    compile group: 'com.dotcms.lib', name: 'dot.httpclient', version:'4.2.2_2'
    compile group: 'com.dotcms.lib', name: 'dot.httpcore', version:'4.2.2_2'
    compile group: 'com.dotcms.lib', name: 'dot.iText', version:'2.1.0_2'

    compile group: 'com.fasterxml.jackson.core', name: 'jackson-core', version: '2.11.1'

    compile group: 'com.fasterxml.jackson.core', name: 'jackson-annotations', version: '2.11.1'

    compile (group: 'com.fasterxml.jackson.core', name: 'jackson-databind', version: '2.11.1') {
        transitive = false
    }

    compile (group: 'com.fasterxml.jackson.jaxrs', name: 'jackson-jaxrs-json-provider', version: '2.11.1'){
        transitive = false
    }

    compile (group: 'com.fasterxml.jackson.jaxrs', name: 'jackson-jaxrs-base', version: '2.11.1'){
        transitive = false
    }

    compile (group: 'com.fasterxml.jackson.module', name: 'jackson-module-jaxb-annotations', version: '2.11.1'){
        transitive = false
    }

    compile ('com.fasterxml.jackson.datatype:jackson-datatype-guava:2.11.1'){
        transitive = false
    }
    compile ('com.fasterxml.jackson.datatype:jackson-datatype-jdk8:2.11.1'){
        transitive = false
    }

    compile group: 'com.dotcms.lib', name: 'dot.jamm', version:'0.2.5_2'
    compile group: 'com.dotcms.lib', name: 'dot.javacsv', version:'ukv_2'
    compile group: 'com.dotcms.lib', name: 'dot.jaxb-api', version:'2.2.7_4'
    compile group: 'com.dotcms.lib', name: 'dot.jaxb-core', version:'2.2.7_4'
    compile group: 'com.dotcms.lib', name: 'dot.jaxb-impl', version:'2.2.7_4'
    compile group: 'com.dotcms.lib', name: 'dot.jaxws-api', version:'2.2.9_2'
    compile group: 'com.dotcms.lib', name: 'dot.jaxws-rt', version:'2.2.8_2'

    compile group: 'com.dotcms.lib', name: 'dot.jazzy-core', version:'ukv_2'
    compile group: 'com.dotcms.lib', name: 'dot.jempbox', version:'1.6.0_2'
    compile group: 'com.dotcms.lib', name: 'dot.jep', version:'2.4.1_2'

    compile (group: 'org.glassfish.jersey.core', name: 'jersey-client', version: '2.22.1'){
        transitive = false
    }

    compile (group: 'org.glassfish.jersey.core', name: 'jersey-common', version: '2.22.1'){
        transitive = false
    }

    compile (group: 'org.glassfish.jersey.containers', name: 'jersey-container-servlet-core', version: '2.22.1'){
        transitive = false
    }

    compile (group: 'org.glassfish.jersey.containers', name: 'jersey-container-servlet', version: '2.22.1'){
        transitive = false
    }

    compile (group: 'org.glassfish.jersey.bundles.repackaged', name: 'jersey-guava', version: '2.22.1'){
        transitive = false
    }

    compile (group: 'org.glassfish.jersey.media', name: 'jersey-media-jaxb', version: '2.22.1'){
        transitive = false
    }

    compile (group: 'org.glassfish.jersey.media', name: 'jersey-media-multipart', version: '2.22.1'){
        transitive = false
    }

    compile (group: 'org.glassfish.jersey.media', name: 'jersey-media-json-jackson', version: '2.22.1'){
        transitive = false
    }

    compile (group: 'org.glassfish.jersey.core', name: 'jersey-server', version: '2.22.1'){
        transitive = false
    }

    compile (group: 'org.glassfish.jersey.ext', name: 'jersey-entity-filtering', version: '2.22.1'){
        transitive = false
    }

    compile (group: 'org.glassfish.jersey.connectors', name: 'jersey-apache-connector', version: '2.22.1'){
        transitive = false
    }
    compile group: 'io.swagger', name: 'swagger-jersey2-jaxrs', version: '1.5.22'
    compile group: 'com.dotcms.lib', name: 'dot.jettison', version:'1.1_2'
    compile group: 'com.dotcms.lib', name: 'dot.jfreechart', version:'1.0.13_2'
    compile group: 'com.dotcms.lib', name: 'dot.jid3lib', version:'0.5.4_2'
    compile group: 'com.dotcms.lib', name: 'dot.json-jspellchecker-dep', version:'ukv_2'
    compile group: 'com.dotcms.lib', name: 'dot.json', version:'ukv_2'
    compile group: 'com.dotcms.lib', name: 'dot.jsoup', version:'1.6.1_2'
    compile group: 'com.dotcms.lib', name: 'dot.jstl', version:'1.0.5_2'
    compile group: 'com.dotcms.lib', name: 'dot.jta', version:'1.1_2'
    compile group: 'com.dotcms.lib', name: 'dot.jxl', version:'2.6_2'
    compile group: 'com.dotcms.lib', name: 'dot.ldap', version:'ukv_2'
    compile group: 'com.dotcms.lib', name: 'dot.lesscss', version:'1.5.1-SNAPSHOT_3'
    compile group: 'com.dotcms.lib', name: 'dot.mail-ejb', version:'ukv_2'
    compile group: 'com.dotcms.lib', name: 'dot.milton-api', version:'1.8.1.4_3'
    compile group: 'com.dotcms.lib', name: 'dot.milton-servlet', version:'1.8.1.4_3'

    compile group: 'com.dotcms.lib', name: 'dot.mime-util', version:'2.1.3_2'

    compile group: 'org.jvnet', name: 'mimepull', version: '1.6'

    compile group: 'com.dotcms.lib', name: 'dot.msnm', version:'ukv_2'
    compile group: 'com.dotcms.lib', name: 'dot.myspell', version:'ukv_2'
    compile group: 'com.dotcms.lib', name: 'dot.odmg', version:'ukv_3'
    compile group: 'com.dotcms.lib', name: 'dot.org.eclipse.mylyn.wikitext.confluence.core', version:'1.8.0.I20120918-1109_2'
    compile group: 'com.dotcms.lib', name: 'dot.org.eclipse.mylyn.wikitext.core', version:'1.8.0.I20120918-1109_2'
    compile group: 'com.dotcms.lib', name: 'dot.org.eclipse.mylyn.wikitext.mediawiki.core', version:'1.8.0.I20120918-1109_2'
    compile group: 'com.dotcms.lib', name: 'dot.org.eclipse.mylyn.wikitext.textile.core', version:'1.8.0.I20120918-1109_2'
    compile group: 'com.dotcms.lib', name: 'dot.org.eclipse.mylyn.wikitext.tracwiki.core', version:'1.8.0.I20120918-1109_2'
    compile group: 'com.dotcms.lib', name: 'dot.org.eclipse.mylyn.wikitext.twiki.core', version:'1.8.0.I20120918-1109_2'
    compile group: 'com.dotcms.lib', name: 'dot.platform', version:'ukv_2'
    compile group: 'com.dotcms.lib', name: 'dot.portlet', version:'1.0_2'
    compile group: 'com.dotcms.lib', name: 'dot.quartz-all', version:'1.8.6_2'
    compile group: 'com.dotcms.lib', name: 'dot.rhino', version:'1.7R4_2'
    compile group: 'com.dotcms.lib', name: 'dot.secure-filter', version:'ukv_2'
    compile group: 'com.dotcms.lib', name: 'dot.snappy-java', version:'1.0.4.1_2'
    compile group: 'com.dotcms.lib', name: 'dot.stax2-api', version:'3.1.1_2'
    compile group: 'com.dotcms.lib', name: 'dot.Tidy', version:'ukv_2'
    compile group: 'com.dotcms.lib', name: 'dot.trove', version:'1.0.2_2'
    compile group: 'com.dotcms.lib', name: 'dot.twitter4j-core', version:'3.0.3_2'
    compile group: 'com.dotcms.lib', name: 'dot.util-taglib', version:'ukv_2'
    compile group: 'com.dotcms.lib', name: 'dot.wbmp', version:'ukv_2'
    compile group: 'com.dotcms.lib', name: 'dot.woodstox-core-lgpl', version:'4.2.0_2'
    compile group: 'com.dotcms.lib', name: 'dot.xpp3-min', version:'1.1.4c_2'
    compile group: 'com.dotcms.lib', name: 'dot.slf4j-api', version:'1.7.12_2'
    compile group: 'com.dotcms.lib', name: 'dot.slf4j-jcl', version:'1.7.12_2'
    compile (group: 'xerces', name: 'xercesImpl', version: '2.11.0'){
        transitive = false
    }
    compile (group: 'org.apache.commons', name: 'commons-compress', version: '1.15'){
        transitive = false
    }
    compile (group: 'commons-digester', name: 'commons-digester', version: '2.1'){
        transitive = false
    }
    compile (group: 'commons-validator', name: 'commons-validator', version: '1.6'){
        transitive = false
    }
    compile (group: 'commons-collections', name: 'commons-collections', version: '3.2.2'){
        transitive = false
    }

    // https://mvnrepository.com/artifact/io.vavr/vavr
    compile group: 'io.vavr', name: 'vavr', version: '0.10.3'

    compile (group: 'commons-configuration', name: 'commons-configuration', version: '1.10'){
        transitive = false
    }
    compile (group: 'commons-lang', name: 'commons-lang', version: '2.6'){
        transitive = false
    }
    compile (group: 'org.apache.commons', name: 'commons-lang3', version: '3.4'){
        transitive = false
    }
    compile (group: 'commons-beanutils', name: 'commons-beanutils', version: '1.9.3'){
        transitive = false
    }
    compile (group: 'org.jdom', name: 'jdom', version: '1.1.3'){
        transitive = false
    }
    compile (group: 'dom4j', name: 'dom4j', version: '1.6.1'){
        transitive = false
    }
    compile (group: 'org.apache.poi', name: 'poi', version: '3.17'){
        transitive = false
    }
    compile (group: 'com.googlecode.juniversalchardet', name: 'juniversalchardet', version: '1.0.3'){
        transitive = false
    }
    compile (group: 'org.ccil.cowan.tagsoup', name: 'tagsoup', version: '1.2.1'){
        transitive = false
    }
    compile (group: 'org.codehaus.castor', name: 'castor-core', version: '1.4.1'){
        transitive = false
    }
    compile (group: 'org.codehaus.castor', name: 'castor-xml', version: '1.4.1'){
        transitive = false
    }
    compile (group: 'werken-xpath', name: 'werken-xpath', version: '0.9.4'){
        transitive = false
    }
    compile (group: 'org.jgroups', name: 'jgroups', version: '3.6.1.Final'){
        transitive = false
    }
    compile (group: 'org.tuckey', name: 'urlrewritefilter', version: '4.0.4'){
        transitive = false
    }
    compile (group: 'com.dotcms.lib', name: 'dot.struts', version:'1.2.10_1'){
        transitive = false
    }
    compile (group: 'com.dotcms.lib', name: 'dot.stxx', version:'1.3_3'){
        transitive = false
    }
    compile (group: 'oro', name: 'oro', version: '2.0.8'){
        transitive = false
    }
    compile (group: 'com.dotcms.lib', name: 'dot.sslext', version:'1.2-0_1'){
        transitive = false
    }
    compile (group: 'cglib', name: 'cglib-nodep', version: '3.2.6'){
        transitive = false
    }
    compile (group: 'com.thoughtworks.xstream', name: 'xstream', version: '1.4.8'){
        transitive = false
    }
    compile (group: 'xmlpull', name: 'xmlpull', version: '1.1.3.1'){
        transitive = false
    }
    compile (group: 'org.glassfish.hk2', name: 'hk2-locator', version: '2.4.0'){
        transitive = false
    }
    compile (group: 'org.glassfish.hk2', name: 'hk2-utils', version: '2.4.0'){
        transitive = false
    }
    compile (group: 'org.glassfish.hk2', name: 'hk2-api', version: '2.4.0'){
        transitive = false
    }
    compile (group: 'org.glassfish.hk2.external', name: 'javax.inject', version: '2.4.0-b10'){
        transitive = false
    }
    compile (group: 'org.javassist', name: 'javassist', version: '3.22.0-GA'){
        transitive = false
    }
    compile (group: 'org.antlr', name: 'antlr', version: '3.1.1'){
        transitive = false
    }

    compile group: 'net.jodah', name: 'failsafe', version:'1.0.4'

    compile group: 'redis.clients', name: 'jedis', version:'2.7.3'
    compile group: 'org.apache.commons', name: 'commons-pool2', version:'2.0'
    compile group: 'com.dotcms.lib', name: 'dot.maxmind-db', version:'1.0.0_2'
    compile group: 'org.openjdk.jmh', name: 'jmh-core', version:'0.1'

    compile group: 'com.maxmind.geoip2', name: 'geoip2', version: '2.1.0'

    compile group: 'com.dotcms.lib', name: 'dot.aopalliance-repackaged', version:'2.4.0-b10_2'

    compile group: 'com.dotcms.lib', name: 'dot.javax.annotation-api', version:'1.2_2'
    compile group: 'javax.annotation', name: 'javax.annotation-api', version: '1.2'

    compile group: 'javax.ws.rs', name: 'javax.ws.rs-api', version: '2.0.1'

    compile group: 'com.dotcms.lib', name: 'dot.persistence-api', version:'1.0_2'

    compile group: 'com.dotcms.lib', name: 'dot.validation-api', version:'1.1.0.Final_2'
    compile group: 'javax.validation', name: 'validation-api', version: '1.1.0.Final'

    compile group: 'com.dotcms.lib', name: 'dot.hibernate-validator', version:'4.3.2.Final_3'
    compile group: 'com.dotcms.lib', name: 'dot.jboss-logging', version:'3.3.0.Final_2'
    compile group: 'com.dotcms.lib', name: 'dot.txtmark', version:'0.14-SNAPSHOT_1'
    compile group: 'com.zaxxer', name: 'HikariCP', version:'3.4.2'

    // AWS Libraries
    compile group: 'com.dotcms.lib', name: 'dot.aws-java-sdk-core', version:'1.11.66_2'
    compile group: 'com.dotcms.lib', name: 'dot.aws-java-sdk-kms', version:'1.11.66_2'
    compile group: 'com.dotcms.lib', name: 'dot.aws-java-sdk-s3', version:'1.11.66_2'
    compile group: 'com.dotcms.lib', name: 'dot.jmespath-java', version:'1.11.66_2'


    compile group: 'org.springframework', name: 'spring-asm', version:'3.1.0.RELEASE'
    compile(group: 'org.springframework', name: 'spring-beans', version:'3.1.0.RELEASE') {
        exclude(module: 'commons-logging')
    }
    compile(group: 'org.springframework', name: 'spring-context', version:'3.1.0.RELEASE') {
        exclude(module: 'commons-logging')
        exclude(module: 'aopalliance')
        exclude(module: 'spring-aop')
        exclude(module: 'spring-context-support')
    }
    compile(group: 'org.springframework', name: 'spring-core', version:'3.1.0.RELEASE') {
        exclude(module: 'commons-logging')
    }
    compile(group: 'org.springframework', name: 'spring-expression', version:'3.1.0.RELEASE') {
        exclude(module: 'commons-logging')
    }
    compile(group: 'org.springframework', name: 'spring-jdbc', version:'3.1.0.RELEASE') {
        exclude(module: 'commons-logging')
        exclude(module: 'aopalliance')
        exclude(module: 'spring-aop')
    }
    compile(group: 'org.springframework', name: 'spring-tx', version:'3.1.0.RELEASE') {
        exclude(module: 'commons-logging')
        exclude(module: 'aopalliance')
        exclude(module: 'spring-aop')
    }
    compile(group: 'org.springframework', name: 'spring-web', version:'3.1.0.RELEASE') {
        exclude(module: 'commons-logging')
        exclude(module: 'aopalliance')
        exclude(module: 'spring-aop')
    }
    compile(group: 'org.springframework', name: 'spring-webmvc', version:'3.1.0.RELEASE') {
        exclude(module: 'spring-aop')
        exclude(module: 'aopalliance')
        exclude(module: 'commons-logging')
        exclude(module: 'spring-context-support')
    }
    compile group: 'com.h2database', name: 'h2', version:'1.3.176'
    compile group: 'eu.bitwalker', name: 'UserAgentUtils', version:'1.19'


    compile group: 'com.twelvemonkeys.imageio', name: 'imageio-core', version:'3.2.1'
    compile group: 'com.twelvemonkeys.imageio', name: 'imageio-metadata', version:'3.2.1'
    compile group: 'com.twelvemonkeys.imageio', name: 'imageio-bmp', version:'3.2.1'
    compile group: 'com.twelvemonkeys.imageio', name: 'imageio-jpeg', version:'3.2.1'
    compile group: 'com.twelvemonkeys.imageio', name: 'imageio-tiff', version:'3.2.1'
    compile group: 'com.twelvemonkeys.imageio', name: 'imageio-pnm', version:'3.2.1'
    compile group: 'com.twelvemonkeys.imageio', name: 'imageio-psd', version:'3.2.1'
    compile group: 'com.twelvemonkeys.imageio', name: 'imageio-iff', version:'3.2.1'
    compile group: 'com.twelvemonkeys.imageio', name: 'imageio-pcx', version:'3.2.1'
    compile group: 'com.twelvemonkeys.imageio', name: 'imageio-pict', version:'3.2.1'
    compile group: 'com.twelvemonkeys.imageio', name: 'imageio-tiff', version:'3.2.1'
    compile group: 'com.twelvemonkeys.imageio', name: 'imageio-sgi', version:'3.2.1'
    compile group: 'com.twelvemonkeys.imageio', name: 'imageio-tga', version:'3.2.1'
    compile group: 'com.twelvemonkeys.imageio', name: 'imageio-icns', version:'3.2.1'
    compile group: 'com.twelvemonkeys.imageio', name: 'imageio-pcx', version:'3.2.1'
    compile group: 'com.twelvemonkeys.imageio', name: 'imageio-thumbsdb', version:'3.2.1'
    compile group: 'com.twelvemonkeys.imageio', name: 'imageio-batik', version:'3.3.2'
    compile group: 'com.twelvemonkeys.imageio', name: 'imageio-clippath', version:'3.2.1'
    compile group: 'com.twelvemonkeys.servlet', name: 'servlet', version:'3.2.1'
    compile 'com.github.ben-manes.caffeine:caffeine:2.4.0'
    compile (group: 'org.apache.pdfbox', name: 'pdfbox', version: '2.0.1'){
        exclude(group: 'commons-logging')
    }

    //Don't remove Bouncy Castle, com.dotcms.staticpublish.listener need it, see plugin's README.
    compile group: 'org.bouncycastle', name: 'bcprov-jdk15on', version: '1.56'
    compile group: 'org.bouncycastle', name: 'bcpkix-jdk15on', version: '1.56'

    compile group: 'com.beust', name: 'jcommander', version: '1.48'

    /**
     * Order matters here: JUNIT must come after hamcrest.
     */
    compile group: 'org.hamcrest', name: 'hamcrest-all', version: '1.3'
    testCompile 'junit:junit:4.12'
    compile "org.mockito:mockito-core:1.+"
    testCompile "com.tngtech.junit.dataprovider:junit4-dataprovider:2.6"
    testCompile ("org.powermock:powermock-api-mockito:1.6.5" ){
        exclude group: 'org.hamcrest'
        exclude group: 'org.objenesis'
        exclude group: 'cglib'

    }
    testCompile "org.powermock:powermock-module-junit4:1.6.5"
    testCompile group: 'com.google.guava', name: 'guava', version: '19.0'
    testCompile group: 'org.apache.tomcat', name: 'tomcat-jdbc', version: '8.5.32'

    /**
     * Order matters here: OSGI-Core must come after felix.
     */
    compile(group: 'org.apache.felix', name: 'org.apache.felix.main', version: '5.6.10') {
        exclude(group: 'commons-logging')
        exclude(group: 'org.slf4j')
    }
    compile(group: 'org.glassfish.hk2', name: 'osgi-resource-locator', version: '2.4.0') {
        exclude(group: 'commons-logging')
        exclude(group: 'org.slf4j')
    }
    compile(group: 'org.apache.felix', name: 'org.apache.felix.http.proxy', version: '3.0.2') {
        exclude(group: 'commons-logging')
        exclude(group: 'org.slf4j')
    }
    compile(group: 'org.apache.felix', name: 'org.apache.felix.http.bundle', version: '3.0.0') {
        exclude(group: 'commons-logging')
        exclude(group: 'org.slf4j')
    }
    compile(group: 'org.apache.felix', name: 'org.apache.felix.http.bridge', version: '3.0.18') {
        exclude(module: 'commons-logging')
        exclude(module: 'org.slf4j')
    }
    compile(group: 'org.apache.felix', name: 'org.apache.felix.http.api', version: '3.0.0') {
        exclude(group: 'commons-logging')
        exclude(group: 'org.slf4j')
    }
    compile(group: 'org.apache.felix', name: 'org.apache.felix.http.base', version: '3.0.18') {
        exclude(group: 'commons-logging')
        exclude(group: 'org.slf4j')
    }
    compile(group: 'org.apache.felix', name: 'org.apache.felix.http.whiteboard', version: '3.0.0') {
        exclude(group: 'commons-logging')
        exclude(group: 'org.slf4j')
    }
    compile(group: 'org.apache.felix', name: 'org.apache.felix.http.servlet-api', version: '1.1.2') {
        exclude(group: 'commons-logging')
        exclude(group: 'org.slf4j')
    }

    compile group: 'org.apache.httpcomponents', name: 'httpclient', version: '4.5.2'

    compile group: 'org.apache.xmlgraphics', name: 'batik-rasterizer', version:'1.10'
    compile group: 'org.apache.xmlgraphics', name: 'batik-codec', version:'1.10'
    compile (group: 'org.apache.xmlgraphics', name: 'xmlgraphics-commons', version:'1.5') {
        exclude(group: 'commons-logging')
    }

    compile group: 'javax.websocket', name: 'javax.websocket-api', version:'1.1'

    compileOnly "org.immutables:value:2.3.3:annotations"
    compile 'org.immutables:gson:2.3.3'

    compile group: 'org.aspectj', name: 'aspectjrt', version:'1.8.10'
    compile group: 'io.bit3', name: 'jsass', version: '5.7.1'

    //XML Tool dependency
    compile group: 'jaxen', name: 'jaxen', version: '1.1.6'

    compile ('com.graphql-java-kickstart:graphql-java-servlet:9.1.0'){
        exclude(group: 'com.fasterxml.jackson.core')
        exclude(group: 'com.fasterxml.jackson.datatype')
    }

    compile 'net.jodah:failsafe:1.1.1'
    compile 'com.rainerhahnekamp:sneakythrow:1.1.0'

    compile ('org.elasticsearch.client:elasticsearch-rest-high-level-client:7.3.2') {
        exclude(group: 'org.apache.logging.log4j')
        exclude(group: 'com.fasterxml.jackson.core')
    }

    compile 'com.jayway.jsonpath:json-path:2.4.0'

    //https://www.oracle.com/database/technologies/appdev/jdbc-downloads.html
    providedCompile (group: 'com.oracle.jdbc', name: 'ojdbc8', version: '19.3') {
        transitive = false
    }
    //https://mvnrepository.com/artifact/org.postgresql/postgresql
    providedCompile (group: 'org.postgresql', name: 'postgresql', version: '42.2.8') {
        transitive = false
    }
    //https://mvnrepository.com/artifact/mysql/mysql-connector-java
    providedCompile (group: 'mysql', name: 'mysql-connector-java', version: '8.0.18') {
        transitive = false
    }
    //https://mvnrepository.com/artifact/com.microsoft.sqlserver/mssql-jdbc
    providedCompile (group: 'com.microsoft.sqlserver', name: 'mssql-jdbc', version: '7.4.1.jre8') {
        transitive = false
    }

    // https://mvnrepository.com/artifact/com.amazonaws/aws-java-sdk-rekognition
    compile group: 'com.amazonaws', name: 'aws-java-sdk-rekognition', version: '1.11.839'

    providedCompile "javax.servlet:javax.servlet-api:3.1.0"
    providedCompile fileTree("../libs/buildlibs").include('**/*.jar')
    providedCompile fileTree("../libs/buildlibs").include('mail.jar')

}<|MERGE_RESOLUTION|>--- conflicted
+++ resolved
@@ -3,11 +3,7 @@
 
     def eeType = dotcmsReleaseVersion.equals("master") ? '-SNAPSHOT' : ''
 
-<<<<<<< HEAD
-    compile group: 'com.dotcms.enterprise', name: 'ee', version: '5.3.7', changing: true
-=======
-    compile group: 'com.dotcms.enterprise', name: 'ee', version: 'master-SNAPSHOT', changing: true
->>>>>>> 32fc65c8
+    compile group: 'com.dotcms.enterprise', name: 'ee', version: dotcmsReleaseVersion + eeType, changing: true
 
     compile group: 'com.dotcms', name: 'ant-tooling', version: '1.3.2'
     compile ('io.jsonwebtoken:jjwt:0.6.0'){
