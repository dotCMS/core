--- conflicted
+++ resolved
@@ -172,19 +172,10 @@
     implementation (group: 'org.glassfish.jersey.media', name: 'jersey-media-sse', version: '2.22.1'){
         transitive = false
     }
-<<<<<<< HEAD
 //    implementation group: 'io.swagger', name: 'swagger-jersey2-jaxrs', version: '1.5.22'
     implementation group: 'io.swagger.core.v3', name: 'swagger-jaxrs2', version: '2.2.0'
     implementation group: 'io.swagger.core.v3', name: 'swagger-jaxrs2-servlet-initializer', version: '2.2.0'
     implementation group: 'com.google.guava', name: 'guava', version: '27.0.1-android'
-    implementation group: 'com.dotcms.lib', name: 'dot.jettison', version:'1.1_2'
-    implementation group: 'com.dotcms.lib', name: 'dot.jfreechart', version:'1.0.13_2'
-    implementation group: 'com.dotcms.lib', name: 'dot.jid3lib', version:'0.5.4_2'
-    implementation group: 'com.dotcms.lib', name: 'dot.json-jspellchecker-dep', version:'ukv_2'
-    implementation group: 'com.dotcms.lib', name: 'dot.json', version:'ukv_2'
-=======
-    implementation group: 'io.swagger', name: 'swagger-jersey2-jaxrs', version: '1.5.22'
->>>>>>> bfe8a57b
     implementation group: 'com.dotcms.lib', name: 'dot.jsoup', version:'1.6.1_2'
     implementation group: 'com.dotcms.lib', name: 'dot.jstl', version:'1.0.5_2'
     implementation group: 'com.dotcms.lib', name: 'dot.jta', version:'1.1_2'
