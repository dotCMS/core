--- conflicted
+++ resolved
@@ -57,13 +57,8 @@
     compile group: 'org.apache.logging.log4j', name: 'log4j-jcl', version: '2.8.2'
     compile group: 'org.apache.logging.log4j', name: 'log4j-web', version: '2.8.2'
 
-<<<<<<< HEAD
-    compile group: 'com.dotcms.lib', name: 'dot.fileupload-ext', version:'ukv_3_1'
+    compile group: 'com.dotcms.lib', name: 'dot.fileupload-ext', version:'ukv_3'
     compile group: 'fop', name: 'fop', version:'0.20.3'
-=======
-    compile group: 'com.dotcms.lib', name: 'dot.fileupload-ext', version:'ukv_3'
-    compile group: 'com.dotcms.lib', name: 'dot.fop', version:'0.20.1_3'
->>>>>>> 59497fa4
     compile group: 'com.dotcms.lib', name: 'dot.gif89', version:'ukv_2'
     compile group: 'com.dotcms.lib', name: 'dot.google', version:'ukv_2'
     compile group: 'com.dotcms.lib', name: 'dot.groovy-all', version:'2.3.2_3'
