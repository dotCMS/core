--- conflicted
+++ resolved
@@ -318,10 +318,7 @@
 	compile 'org.immutables:value:2.3.3'
 
     integrationTestCompile sourceSets.test.output
-<<<<<<< HEAD
-
-=======
     functionalTestCompile sourceSets.test.output
     functionalTestCompile sourceSets.integrationTest.output
->>>>>>> 430d93fe
+
 }