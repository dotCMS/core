//noinspection GroovyAssignabilityCheck
dependencies {

<<<<<<< HEAD
    compile group: 'com.dotcms.enterprise', name: 'ee', version: '5.3.4.1', changing: true
=======
    compile group: 'com.dotcms.enterprise', name: 'ee', version: '5.3.5', changing: true
>>>>>>> 61a39be5

    
    compile group: 'com.dotcms', name: 'ant-tooling', version: '1.3.2'
    compile ('io.jsonwebtoken:jjwt:0.6.0'){
        transitive = false
    }
    compile group: 'com.dotcms.lib', name: 'dot.webp-imageio-core', version:'0.1.4'
    compile group: 'org.scijava', name: 'native-lib-loader', version: '2.3.2'
    compile group: 'org.jetbrains', name: 'annotations', version: '16.0.1'
    compile group: 'com.dotcms.lib', name: 'dot.asm', version:'3.1_2'
    compile group: 'com.dotcms.lib', name: 'dot.axiom-api', version:'1.2.5_2'
    compile group: 'com.dotcms.lib', name: 'dot.axiom-impl', version:'1.2.5_2'
    compile group: 'com.dotcms.lib', name: 'dot.bsf', version:'ukv_2'
    compile group: 'com.dotcms.lib', name: 'dot.bsh', version:'2.0b4_3'
    compile 'net.bytebuddy:byte-buddy:1.6.12'
    compile 'net.bytebuddy:byte-buddy-agent:1.6.12'
    compile group: 'com.dotcms.lib', name: 'dot.cactus.integration.ant', version:'1.8.0_3'
    compile group: 'com.dotcms.lib', name: 'dot.cargo-ant', version:'0.9_2'
    compile group: 'com.dotcms.lib', name: 'dot.cargo-core-uberjar', version:'0.9_2'
    compile group: 'com.dotcms.lib', name: 'dot.com.dotmarketing.jhlabs.images.filters', version:'ukv_2'
    compile group: 'com.dotcms.lib', name: 'dot.commons-cli', version:'1.2_2'
    compile group: 'com.dotcms.lib', name: 'dot.commons-dbcp', version:'1.3_2'
    compile group: 'com.dotcms.lib', name: 'dot.commons-fileupload', version:'1.3.3_1'
    compile group: 'commons-fileupload', name: 'commons-fileupload', version: '1.3.3'
    compile group: 'com.dotcms.lib', name: 'dot.commons-httpclient', version:'3.1_3'
    compile group: 'com.dotcms.lib', name: 'dot.commons-io', version:'2.0.1_2'
    compile group: 'com.dotcms.lib', name: 'dot.commons-jci-core', version:'1.0.406301_2'
    compile group: 'com.dotcms.lib', name: 'dot.commons-jci-eclipse', version:'3.2.0.666_2'
    compile group: 'com.dotcms.lib', name: 'dot.commons-net', version:'3.3_2'
    compile group: 'com.dotcms.lib', name: 'dot.commons-pool', version:'1.5.4_2'
    compile group: 'com.dotcms.lib', name: 'dot.compression-filter', version:'ukv_2'
    compile group: 'com.dotcms.lib', name: 'dot.concurrent', version:'1.3.4_2'
    compile group: 'com.dotcms.lib', name: 'dot.core-renderer-modified', version:'ukv_3'
    compile group: 'com.dotcms.lib', name: 'dot.cos', version:'ukv_2'
    compile group: 'com.dotcms.lib', name: 'dot.counter-ejb', version:'ukv_2'
    compile group: 'com.dotcms.lib', name: 'dot.daisydiff', version:'ukv_3'
    compile group: 'com.dotcms.lib', name: 'dot.dnsjava', version:'2.0.8_2'
    compile group: 'com.dotcms.lib', name: 'dot.dwr', version:'3rc2modified_3'

    compile group: 'com.lmax', name: 'disruptor', version: '3.3.4'
    compile group: 'org.apache.logging.log4j', name: 'log4j-api', version: '2.8.2'
    compile group: 'org.apache.logging.log4j', name: 'log4j-core', version: '2.8.2'
    compile group: 'org.apache.logging.log4j', name: 'log4j-1.2-api', version: '2.8.2'
    compile group: 'org.apache.logging.log4j', name: 'log4j-jcl', version: '2.8.2'
    compile group: 'org.apache.logging.log4j', name: 'log4j-web', version: '2.8.2'
    compile group: 'org.apache.logging.log4j', name: 'log4j-slf4j-impl', version: '2.8.2'

    compile group: 'com.dotcms.lib', name: 'dot.fileupload-ext', version:'ukv_3'
    compile group: 'fop', name: 'fop', version:'0.20.3'
    compile group: 'com.dotcms.lib', name: 'dot.gif89', version:'ukv_2'
    compile group: 'com.dotcms.lib', name: 'dot.google', version:'ukv_2'
    compile group: 'com.dotcms.lib', name: 'dot.guava', version:'11.0.1_2'
    compile group: 'com.hazelcast', name: 'hazelcast-all', version: '3.9.2'
    compile group: 'com.dotcms.lib', name: 'dot.hibernate', version:'2.1.7_3'
    compile group: 'com.dotcms.lib', name: 'dot.httpbridge', version:'ukv_2'
    compile group: 'com.dotcms.lib', name: 'dot.httpclient', version:'4.2.2_2'
    compile group: 'com.dotcms.lib', name: 'dot.httpcore', version:'4.2.2_2'
    compile group: 'com.dotcms.lib', name: 'dot.icu4j', version:'4.0.1_2'
    compile group: 'com.dotcms.lib', name: 'dot.iText', version:'2.1.0_2'

    compile group: 'com.fasterxml.jackson.core', name: 'jackson-core', version: '2.11.1'

    compile group: 'com.fasterxml.jackson.core', name: 'jackson-annotations', version: '2.11.1'

    compile (group: 'com.fasterxml.jackson.core', name: 'jackson-databind', version: '2.11.1') {
        transitive = false
    }

    compile (group: 'com.fasterxml.jackson.jaxrs', name: 'jackson-jaxrs-json-provider', version: '2.11.1'){
        transitive = false
    }

    compile (group: 'com.fasterxml.jackson.jaxrs', name: 'jackson-jaxrs-base', version: '2.11.1'){
        transitive = false
    }

    compile (group: 'com.fasterxml.jackson.module', name: 'jackson-module-jaxb-annotations', version: '2.11.1'){
        transitive = false
    }

    compile ('com.fasterxml.jackson.datatype:jackson-datatype-guava:2.11.1'){
        transitive = false
    }
    compile ('com.fasterxml.jackson.datatype:jackson-datatype-jdk8:2.11.1'){
        transitive = false
    }

    compile group: 'com.dotcms.lib', name: 'dot.jamm', version:'0.2.5_2'
    compile group: 'com.dotcms.lib', name: 'dot.javacsv', version:'ukv_2'
    compile group: 'com.dotcms.lib', name: 'dot.jaxb-api', version:'2.2.7_4'
    compile group: 'com.dotcms.lib', name: 'dot.jaxb-core', version:'2.2.7_4'
    compile group: 'com.dotcms.lib', name: 'dot.jaxb-impl', version:'2.2.7_4'
    compile group: 'com.dotcms.lib', name: 'dot.jaxws-api', version:'2.2.9_2'
    compile group: 'com.dotcms.lib', name: 'dot.jaxws-rt', version:'2.2.8_2'

    compile group: 'com.dotcms.lib', name: 'dot.jazzy-core', version:'ukv_2'
    compile group: 'com.dotcms.lib', name: 'dot.jempbox', version:'1.6.0_2'
    compile group: 'com.dotcms.lib', name: 'dot.jep', version:'2.4.1_2'

    compile (group: 'org.glassfish.jersey.core', name: 'jersey-client', version: '2.22.1'){
        transitive = false
    }

    compile (group: 'org.glassfish.jersey.core', name: 'jersey-common', version: '2.22.1'){
        transitive = false
    }

    compile (group: 'org.glassfish.jersey.containers', name: 'jersey-container-servlet-core', version: '2.22.1'){
        transitive = false
    }

    compile (group: 'org.glassfish.jersey.containers', name: 'jersey-container-servlet', version: '2.22.1'){
        transitive = false
    }

    compile (group: 'org.glassfish.jersey.bundles.repackaged', name: 'jersey-guava', version: '2.22.1'){
        transitive = false
    }

    compile (group: 'org.glassfish.jersey.media', name: 'jersey-media-jaxb', version: '2.22.1'){
        transitive = false
    }

    compile (group: 'org.glassfish.jersey.media', name: 'jersey-media-multipart', version: '2.22.1'){
        transitive = false
    }

    compile (group: 'org.glassfish.jersey.media', name: 'jersey-media-json-jackson', version: '2.22.1'){
        transitive = false
    }

    compile (group: 'org.glassfish.jersey.core', name: 'jersey-server', version: '2.22.1'){
        transitive = false
    }

    compile (group: 'org.glassfish.jersey.ext', name: 'jersey-entity-filtering', version: '2.22.1'){
        transitive = false
    }

    compile (group: 'org.glassfish.jersey.connectors', name: 'jersey-apache-connector', version: '2.22.1'){
        transitive = false
    }
    compile group: 'io.swagger', name: 'swagger-jersey2-jaxrs', version: '1.5.22'
    compile group: 'com.dotcms.lib', name: 'dot.jettison', version:'1.1_2'
    compile group: 'com.dotcms.lib', name: 'dot.jfreechart', version:'1.0.13_2'
    compile group: 'com.dotcms.lib', name: 'dot.jid3lib', version:'0.5.4_2'
    compile group: 'com.dotcms.lib', name: 'dot.json-jspellchecker-dep', version:'ukv_2'
    compile group: 'com.dotcms.lib', name: 'dot.json', version:'ukv_2'
    compile group: 'com.dotcms.lib', name: 'dot.jsoup', version:'1.6.1_2'
    compile group: 'com.dotcms.lib', name: 'dot.jstl', version:'1.0.5_2'
    compile group: 'com.dotcms.lib', name: 'dot.jta', version:'1.1_2'
    compile group: 'com.dotcms.lib', name: 'dot.jxl', version:'2.6_2'
    compile group: 'com.dotcms.lib', name: 'dot.ldap', version:'ukv_2'
    compile group: 'com.dotcms.lib', name: 'dot.lesscss', version:'1.5.1-SNAPSHOT_3'
    compile group: 'com.dotcms.lib', name: 'dot.mail-ejb', version:'ukv_2'
    compile group: 'com.dotcms.lib', name: 'dot.milton-api', version:'1.8.1.4_3'
    compile group: 'com.dotcms.lib', name: 'dot.milton-servlet', version:'1.8.1.4_3'

    compile group: 'com.dotcms.lib', name: 'dot.mime-util', version:'2.1.3_2'

    compile group: 'org.jvnet', name: 'mimepull', version: '1.6'

    compile group: 'com.dotcms.lib', name: 'dot.msnm', version:'ukv_2'
    compile group: 'com.dotcms.lib', name: 'dot.myspell', version:'ukv_2'
    compile group: 'com.dotcms.lib', name: 'dot.odmg', version:'ukv_3'
    compile group: 'com.dotcms.lib', name: 'dot.org.eclipse.mylyn.wikitext.confluence.core', version:'1.8.0.I20120918-1109_2'
    compile group: 'com.dotcms.lib', name: 'dot.org.eclipse.mylyn.wikitext.core', version:'1.8.0.I20120918-1109_2'
    compile group: 'com.dotcms.lib', name: 'dot.org.eclipse.mylyn.wikitext.mediawiki.core', version:'1.8.0.I20120918-1109_2'
    compile group: 'com.dotcms.lib', name: 'dot.org.eclipse.mylyn.wikitext.textile.core', version:'1.8.0.I20120918-1109_2'
    compile group: 'com.dotcms.lib', name: 'dot.org.eclipse.mylyn.wikitext.tracwiki.core', version:'1.8.0.I20120918-1109_2'
    compile group: 'com.dotcms.lib', name: 'dot.org.eclipse.mylyn.wikitext.twiki.core', version:'1.8.0.I20120918-1109_2'
    compile group: 'com.dotcms.lib', name: 'dot.platform', version:'ukv_2'
    compile group: 'com.dotcms.lib', name: 'dot.portlet', version:'1.0_2'
    compile group: 'com.dotcms.lib', name: 'dot.quartz-all', version:'1.8.6_2'
    compile group: 'com.dotcms.lib', name: 'dot.rhino', version:'1.7R4_2'
    compile group: 'com.dotcms.lib', name: 'dot.secure-filter', version:'ukv_2'
    compile group: 'com.dotcms.lib', name: 'dot.snappy-java', version:'1.0.4.1_2'
    compile group: 'com.dotcms.lib', name: 'dot.stax2-api', version:'3.1.1_2'
    compile group: 'com.dotcms.lib', name: 'dot.Tidy', version:'ukv_2'
    compile group: 'com.dotcms.lib', name: 'dot.trove', version:'1.0.2_2'
    compile group: 'com.dotcms.lib', name: 'dot.twitter4j-core', version:'3.0.3_2'
    compile group: 'com.dotcms.lib', name: 'dot.util-taglib', version:'ukv_2'
    compile group: 'com.dotcms.lib', name: 'dot.wbmp', version:'ukv_2'
    compile group: 'com.dotcms.lib', name: 'dot.woodstox-core-lgpl', version:'4.2.0_2'
    compile group: 'com.dotcms.lib', name: 'dot.xpp3-min', version:'1.1.4c_2'
    compile group: 'com.dotcms.lib', name: 'dot.slf4j-api', version:'1.7.12_2'
    compile group: 'com.dotcms.lib', name: 'dot.slf4j-jcl', version:'1.7.12_2'
    compile (group: 'xerces', name: 'xercesImpl', version: '2.11.0'){
        transitive = false
    }
    compile (group: 'org.apache.commons', name: 'commons-compress', version: '1.15'){
        transitive = false
    }
    compile (group: 'commons-digester', name: 'commons-digester', version: '2.1'){
        transitive = false
    }
    compile (group: 'commons-validator', name: 'commons-validator', version: '1.6'){
        transitive = false
    }
    compile (group: 'commons-collections', name: 'commons-collections', version: '3.2.2'){
        transitive = false
    }

    // https://mvnrepository.com/artifact/io.vavr/vavr
    compile group: 'io.vavr', name: 'vavr', version: '0.10.3'

    compile (group: 'commons-configuration', name: 'commons-configuration', version: '1.10'){
        transitive = false
    }
    compile (group: 'commons-lang', name: 'commons-lang', version: '2.6'){
        transitive = false
    }
    compile (group: 'org.apache.commons', name: 'commons-lang3', version: '3.4'){
        transitive = false
    }
    compile (group: 'commons-beanutils', name: 'commons-beanutils', version: '1.9.3'){
        transitive = false
    }
    compile (group: 'org.jdom', name: 'jdom', version: '1.1.3'){
        transitive = false
    }
    compile (group: 'dom4j', name: 'dom4j', version: '1.6.1'){
        transitive = false
    }
    compile (group: 'org.apache.poi', name: 'poi', version: '3.17'){
        transitive = false
    }
    compile (group: 'com.googlecode.juniversalchardet', name: 'juniversalchardet', version: '1.0.3'){
        transitive = false
    }
    compile (group: 'org.ccil.cowan.tagsoup', name: 'tagsoup', version: '1.2.1'){
        transitive = false
    }
    compile (group: 'org.codehaus.castor', name: 'castor-core', version: '1.4.1'){
        transitive = false
    }
    compile (group: 'org.codehaus.castor', name: 'castor-xml', version: '1.4.1'){
        transitive = false
    }
    compile (group: 'werken-xpath', name: 'werken-xpath', version: '0.9.4'){
        transitive = false
    }
    compile (group: 'org.jgroups', name: 'jgroups', version: '3.6.1.Final'){
        transitive = false
    }
    compile (group: 'org.tuckey', name: 'urlrewritefilter', version: '4.0.4'){
        transitive = false
    }
    compile (group: 'com.dotcms.lib', name: 'dot.struts', version:'1.2.10_1'){
        transitive = false
    }
    compile (group: 'com.dotcms.lib', name: 'dot.stxx', version:'1.3_3'){
        transitive = false
    }
    compile (group: 'oro', name: 'oro', version: '2.0.8'){
        transitive = false
    }
    compile (group: 'com.dotcms.lib', name: 'dot.sslext', version:'1.2-0_1'){
        transitive = false
    }
    compile (group: 'cglib', name: 'cglib-nodep', version: '3.2.6'){
        transitive = false
    }
    compile (group: 'com.thoughtworks.xstream', name: 'xstream', version: '1.4.8'){
        transitive = false
    }
    compile (group: 'xmlpull', name: 'xmlpull', version: '1.1.3.1'){
        transitive = false
    }
    compile (group: 'org.glassfish.hk2', name: 'hk2-locator', version: '2.4.0'){
        transitive = false
    }
    compile (group: 'org.glassfish.hk2', name: 'hk2-utils', version: '2.4.0'){
        transitive = false
    }
    compile (group: 'org.glassfish.hk2', name: 'hk2-api', version: '2.4.0'){
        transitive = false
    }
    compile (group: 'org.glassfish.hk2.external', name: 'javax.inject', version: '2.4.0-b10'){
        transitive = false
    }
    compile (group: 'org.javassist', name: 'javassist', version: '3.22.0-GA'){
        transitive = false
    }
    compile (group: 'org.antlr', name: 'antlr', version: '3.1.1'){
        transitive = false
    }

    compile group: 'net.jodah', name: 'failsafe', version:'1.0.4'

    compile group: 'redis.clients', name: 'jedis', version:'2.7.3'
    compile group: 'org.apache.commons', name: 'commons-pool2', version:'2.0'
    compile group: 'com.dotcms.lib', name: 'dot.maxmind-db', version:'1.0.0_2'
    compile group: 'org.openjdk.jmh', name: 'jmh-core', version:'0.1'

    compile group: 'com.maxmind.geoip2', name: 'geoip2', version: '2.1.0'

    compile group: 'com.dotcms.lib', name: 'dot.aopalliance-repackaged', version:'2.4.0-b10_2'

    compile group: 'com.dotcms.lib', name: 'dot.javax.annotation-api', version:'1.2_2'
    compile group: 'javax.annotation', name: 'javax.annotation-api', version: '1.2'

    compile group: 'javax.ws.rs', name: 'javax.ws.rs-api', version: '2.0.1'

    compile group: 'com.dotcms.lib', name: 'dot.persistence-api', version:'1.0_2'

    compile group: 'com.dotcms.lib', name: 'dot.validation-api', version:'1.1.0.Final_2'
    compile group: 'javax.validation', name: 'validation-api', version: '1.1.0.Final'

    compile group: 'com.dotcms.lib', name: 'dot.hibernate-validator', version:'4.3.2.Final_3'
    compile group: 'com.dotcms.lib', name: 'dot.jboss-logging', version:'3.3.0.Final_2'
    compile group: 'com.dotcms.lib', name: 'dot.txtmark', version:'0.14-SNAPSHOT_1'
    compile group: 'com.zaxxer', name: 'HikariCP', version:'3.4.2'

    // AWS Libraries
    compile group: 'com.dotcms.lib', name: 'dot.aws-java-sdk-core', version:'1.11.66_2'
    compile group: 'com.dotcms.lib', name: 'dot.aws-java-sdk-kms', version:'1.11.66_2'
    compile group: 'com.dotcms.lib', name: 'dot.aws-java-sdk-s3', version:'1.11.66_2'
    compile group: 'com.dotcms.lib', name: 'dot.jmespath-java', version:'1.11.66_2'


    compile group: 'org.springframework', name: 'spring-asm', version:'3.1.0.RELEASE'
    compile(group: 'org.springframework', name: 'spring-beans', version:'3.1.0.RELEASE') {
        exclude(module: 'commons-logging')
    }
    compile(group: 'org.springframework', name: 'spring-context', version:'3.1.0.RELEASE') {
        exclude(module: 'commons-logging')
        exclude(module: 'aopalliance')
        exclude(module: 'spring-aop')
        exclude(module: 'spring-context-support')
    }
    compile(group: 'org.springframework', name: 'spring-core', version:'3.1.0.RELEASE') {
        exclude(module: 'commons-logging')
    }
    compile(group: 'org.springframework', name: 'spring-expression', version:'3.1.0.RELEASE') {
        exclude(module: 'commons-logging')
    }
    compile(group: 'org.springframework', name: 'spring-jdbc', version:'3.1.0.RELEASE') {
        exclude(module: 'commons-logging')
        exclude(module: 'aopalliance')
        exclude(module: 'spring-aop')
    }
    compile(group: 'org.springframework', name: 'spring-tx', version:'3.1.0.RELEASE') {
        exclude(module: 'commons-logging')
        exclude(module: 'aopalliance')
        exclude(module: 'spring-aop')
    }
    compile(group: 'org.springframework', name: 'spring-web', version:'3.1.0.RELEASE') {
        exclude(module: 'commons-logging')
        exclude(module: 'aopalliance')
        exclude(module: 'spring-aop')
    }
    compile(group: 'org.springframework', name: 'spring-webmvc', version:'3.1.0.RELEASE') {
        exclude(module: 'spring-aop')
        exclude(module: 'aopalliance')
        exclude(module: 'commons-logging')
        exclude(module: 'spring-context-support')
    }
    compile group: 'com.h2database', name: 'h2', version:'1.3.176'
    compile group: 'eu.bitwalker', name: 'UserAgentUtils', version:'1.19'


    compile group: 'com.twelvemonkeys.imageio', name: 'imageio-core', version:'3.2.1'
    compile group: 'com.twelvemonkeys.imageio', name: 'imageio-metadata', version:'3.2.1'
    compile group: 'com.twelvemonkeys.imageio', name: 'imageio-bmp', version:'3.2.1'
    compile group: 'com.twelvemonkeys.imageio', name: 'imageio-jpeg', version:'3.2.1'
    compile group: 'com.twelvemonkeys.imageio', name: 'imageio-tiff', version:'3.2.1'
    compile group: 'com.twelvemonkeys.imageio', name: 'imageio-pnm', version:'3.2.1'
    compile group: 'com.twelvemonkeys.imageio', name: 'imageio-psd', version:'3.2.1'
    compile group: 'com.twelvemonkeys.imageio', name: 'imageio-iff', version:'3.2.1'
    compile group: 'com.twelvemonkeys.imageio', name: 'imageio-pcx', version:'3.2.1'
    compile group: 'com.twelvemonkeys.imageio', name: 'imageio-pict', version:'3.2.1'
    compile group: 'com.twelvemonkeys.imageio', name: 'imageio-tiff', version:'3.2.1'
    compile group: 'com.twelvemonkeys.imageio', name: 'imageio-sgi', version:'3.2.1'
    compile group: 'com.twelvemonkeys.imageio', name: 'imageio-tga', version:'3.2.1'
    compile group: 'com.twelvemonkeys.imageio', name: 'imageio-icns', version:'3.2.1'
    compile group: 'com.twelvemonkeys.imageio', name: 'imageio-pcx', version:'3.2.1'
    compile group: 'com.twelvemonkeys.imageio', name: 'imageio-thumbsdb', version:'3.2.1'
    compile group: 'com.twelvemonkeys.imageio', name: 'imageio-batik', version:'3.3.2'
    compile group: 'com.twelvemonkeys.imageio', name: 'imageio-clippath', version:'3.2.1'
    compile group: 'com.twelvemonkeys.servlet', name: 'servlet', version:'3.2.1'
    compile 'com.github.ben-manes.caffeine:caffeine:2.4.0'
    compile (group: 'org.apache.pdfbox', name: 'pdfbox', version: '2.0.1'){
        exclude(group: 'commons-logging')
    }

    //Don't remove Bouncy Castle, com.dotcms.staticpublish.listener need it, see plugin's README.
    compile group: 'org.bouncycastle', name: 'bcprov-jdk15on', version: '1.56'
    compile group: 'org.bouncycastle', name: 'bcpkix-jdk15on', version: '1.56'

    compile group: 'com.beust', name: 'jcommander', version: '1.48'

    /**
     * Order matters here: JUNIT must come after hamcrest.
     */
    compile group: 'org.hamcrest', name: 'hamcrest-all', version: '1.3'
    testCompile 'junit:junit:4.12'
    compile "org.mockito:mockito-core:1.+"
    testCompile "com.tngtech.junit.dataprovider:junit4-dataprovider:2.6"
    testCompile ("org.powermock:powermock-api-mockito:1.6.5" ){
        exclude group: 'org.hamcrest'
        exclude group: 'org.objenesis'
        exclude group: 'cglib'

    }
    testCompile "org.powermock:powermock-module-junit4:1.6.5"
    testCompile group: 'com.google.guava', name: 'guava', version: '19.0'
    testCompile group: 'org.apache.tomcat', name: 'tomcat-jdbc', version: '8.5.32'

    /**
     * Order matters here: OSGI-Core must come after felix.
     */
    compile(group: 'org.apache.felix', name: 'org.apache.felix.main', version: '5.6.10') {
        exclude(group: 'commons-logging')
        exclude(group: 'org.slf4j')
    }
    compile(group: 'org.glassfish.hk2', name: 'osgi-resource-locator', version: '2.4.0') {
        exclude(group: 'commons-logging')
        exclude(group: 'org.slf4j')
    }
    compile(group: 'org.apache.felix', name: 'org.apache.felix.http.proxy', version: '3.0.2') {
        exclude(group: 'commons-logging')
        exclude(group: 'org.slf4j')
    }
    compile(group: 'org.apache.felix', name: 'org.apache.felix.http.bundle', version: '3.0.0') {
        exclude(group: 'commons-logging')
        exclude(group: 'org.slf4j')
    }
    compile(group: 'org.apache.felix', name: 'org.apache.felix.http.bridge', version: '3.0.18') {
        exclude(module: 'commons-logging')
        exclude(module: 'org.slf4j')
    }
    compile(group: 'org.apache.felix', name: 'org.apache.felix.http.api', version: '3.0.0') {
        exclude(group: 'commons-logging')
        exclude(group: 'org.slf4j')
    }
    compile(group: 'org.apache.felix', name: 'org.apache.felix.http.base', version: '3.0.18') {
        exclude(group: 'commons-logging')
        exclude(group: 'org.slf4j')
    }
    compile(group: 'org.apache.felix', name: 'org.apache.felix.http.whiteboard', version: '3.0.0') {
        exclude(group: 'commons-logging')
        exclude(group: 'org.slf4j')
    }
    compile(group: 'org.apache.felix', name: 'org.apache.felix.http.servlet-api', version: '1.1.2') {
        exclude(group: 'commons-logging')
        exclude(group: 'org.slf4j')
    }

    compile group: 'org.apache.httpcomponents', name: 'httpclient', version: '4.5.2'

    compile group: 'org.apache.xmlgraphics', name: 'batik-rasterizer', version:'1.10'
    compile group: 'org.apache.xmlgraphics', name: 'batik-codec', version:'1.10'
    compile (group: 'org.apache.xmlgraphics', name: 'xmlgraphics-commons', version:'1.5') {
        exclude(group: 'commons-logging')
    }

    compile group: 'javax.websocket', name: 'javax.websocket-api', version:'1.1'

    compileOnly "org.immutables:value:2.3.3:annotations"
    compile 'org.immutables:gson:2.3.3'

    compile group: 'org.aspectj', name: 'aspectjrt', version:'1.8.10'
    compile group: 'io.bit3', name: 'jsass', version: '5.7.1'

    //XML Tool dependency
    compile group: 'jaxen', name: 'jaxen', version: '1.1.6'

    compile ('com.graphql-java-kickstart:graphql-java-servlet:9.1.0'){
        exclude(group: 'com.fasterxml.jackson.core')
        exclude(group: 'com.fasterxml.jackson.datatype')
    }

    compile 'net.jodah:failsafe:1.1.1'
    compile 'com.rainerhahnekamp:sneakythrow:1.1.0'

    compile ('org.elasticsearch.client:elasticsearch-rest-high-level-client:7.3.2') {
        exclude(group: 'org.apache.logging.log4j')
        exclude(group: 'com.fasterxml.jackson.core')
    }

    compile 'com.jayway.jsonpath:json-path:2.4.0'

    //https://www.oracle.com/database/technologies/appdev/jdbc-downloads.html
    providedCompile (group: 'com.oracle.jdbc', name: 'ojdbc8', version: '19.3') {
        transitive = false
    }
    //https://mvnrepository.com/artifact/org.postgresql/postgresql
    providedCompile (group: 'org.postgresql', name: 'postgresql', version: '42.2.8') {
        transitive = false
    }
    //https://mvnrepository.com/artifact/mysql/mysql-connector-java
    providedCompile (group: 'mysql', name: 'mysql-connector-java', version: '8.0.18') {
        transitive = false
    }
    //https://mvnrepository.com/artifact/com.microsoft.sqlserver/mssql-jdbc
    providedCompile (group: 'com.microsoft.sqlserver', name: 'mssql-jdbc', version: '7.4.1.jre8') {
        transitive = false
    }

    providedCompile "javax.servlet:javax.servlet-api:3.1.0"
    providedCompile fileTree("../libs/buildlibs").include('**/*.jar')
    providedCompile fileTree("../libs/buildlibs").include('mail.jar')
}<|MERGE_RESOLUTION|>--- conflicted
+++ resolved
@@ -1,11 +1,7 @@
 //noinspection GroovyAssignabilityCheck
 dependencies {
 
-<<<<<<< HEAD
-    compile group: 'com.dotcms.enterprise', name: 'ee', version: '5.3.4.1', changing: true
-=======
     compile group: 'com.dotcms.enterprise', name: 'ee', version: '5.3.5', changing: true
->>>>>>> 61a39be5
 
     
     compile group: 'com.dotcms', name: 'ant-tooling', version: '1.3.2'
