dependencies {
    implementation (group: 'cglib', name: 'cglib-nodep', version: '3.2.6'){}
    implementation (group: 'com.amazonaws', name: 'aws-java-sdk-core', version: '1.12.488'){}
    implementation (group: 'com.amazonaws', name: 'aws-java-sdk-kms', version: '1.12.488'){}
    implementation (group: 'com.amazonaws', name: 'aws-java-sdk-rekognition', version: '1.12.488'){}
    implementation (group: 'com.amazonaws', name: 'aws-java-sdk-s3', version: '1.12.488'){}
    implementation (group: 'com.amazonaws', name: 'jmespath-java', version: '1.12.488'){}
    implementation (group: 'com.carrotsearch', name: 'hppc', version: '0.8.1') {
        transitive=false
    }
    implementation (group: 'com.dotcms.core.plugins', name: 'com.dotcms.tika-api', version: '1.0.0-SNAPSHOT'){}
    implementation (group: 'com.dotcms.lib', name: 'dot.Tidy', version: 'ukv_2'){}
    implementation (group: 'com.dotcms.lib', name: 'dot.aopalliance-repackaged', version: '2.4.0-b10_2'){}
    implementation (group: 'com.dotcms.lib', name: 'dot.asm', version: '3.1_2'){}
    implementation (group: 'com.dotcms.lib', name: 'dot.axiom-api', version: '1.2.5_2'){}
    implementation (group: 'com.dotcms.lib', name: 'dot.axiom-impl', version: '1.2.5_2'){}
    implementation (group: 'com.dotcms.lib', name: 'dot.bsf', version: 'ukv_2'){}
    implementation (group: 'com.dotcms.lib', name: 'dot.bsh', version: '2.0b4_3'){}
    implementation (group: 'com.dotcms.lib', name: 'dot.cactus.integration.ant', version: '1.8.0_3'){}
    implementation (group: 'com.dotcms.lib', name: 'dot.cargo-ant', version: '0.9_2'){}
    implementation (group: 'com.dotcms.lib', name: 'dot.cargo-core-uberjar', version: '0.9_2'){}
    implementation (group: 'com.dotcms.lib', name: 'dot.com.dotmarketing.jhlabs.images.filters', version: 'ukv_2'){}
    implementation (group: 'com.dotcms.lib', name: 'dot.commons-cli', version: '1.2_2'){}
    implementation (group: 'com.dotcms.lib', name: 'dot.commons-dbcp', version: '1.3_2'){}
    implementation (group: 'com.dotcms.lib', name: 'dot.commons-fileupload', version: '1.3.3_1'){}
    implementation (group: 'com.dotcms.lib', name: 'dot.commons-httpclient', version: '3.1_3'){}
    implementation (group: 'com.dotcms.lib', name: 'dot.commons-jci-core', version: '1.0.406301_2'){}
    implementation (group: 'com.dotcms.lib', name: 'dot.commons-jci-eclipse', version: '3.2.0.666_2'){}
    implementation (group: 'com.dotcms.lib', name: 'dot.commons-net', version: '3.3_2'){}
    implementation (group: 'com.dotcms.lib', name: 'dot.commons-pool', version: '1.5.4_2'){}
    implementation (group: 'com.dotcms.lib', name: 'dot.compression-filter', version: 'ukv_2'){}
    implementation (group: 'com.dotcms.lib', name: 'dot.concurrent', version: '1.3.4_2'){}
    implementation (group: 'com.dotcms.lib', name: 'dot.core-renderer-modified', version: 'ukv_3'){}
    implementation (group: 'com.dotcms.lib', name: 'dot.cos', version: 'ukv_2'){}
    implementation (group: 'com.dotcms.lib', name: 'dot.counter-ejb', version: 'ukv_2'){}
    implementation (group: 'com.dotcms.lib', name: 'dot.dwr', version: '3rc2modified_3'){}
    implementation (group: 'com.dotcms.lib', name: 'dot.fileupload-ext', version: 'ukv_3'){}
    implementation (group: 'com.dotcms.lib', name: 'dot.gif89', version: 'ukv_2'){}
    implementation (group: 'com.dotcms.lib', name: 'dot.google', version: 'ukv_2'){}
    implementation (group: 'com.dotcms.lib', name: 'dot.guava', version: '11.0.1_2'){}
    implementation (group: 'com.dotcms.lib', name: 'dot.hibernate-validator', version: '4.3.2.Final_3'){}
    implementation (group: 'com.dotcms.lib', name: 'dot.hibernate', version: '2.1.7_3'){}
    implementation (group: 'com.dotcms.lib', name: 'dot.httpbridge', version: 'ukv_2'){}
    implementation (group: 'com.dotcms.lib', name: 'dot.httpclient', version: '4.2.2_2'){}
    implementation (group: 'com.dotcms.lib', name: 'dot.iText', version: '2.1.0_2'){}
    implementation (group: 'com.dotcms.lib', name: 'dot.jamm', version: '0.2.5_2'){}
    implementation (group: 'com.dotcms.lib', name: 'dot.javacsv', version: 'ukv_2'){}
    implementation (group: 'com.dotcms.lib', name: 'dot.javax.annotation-api', version: '1.2_2'){}
    implementation (group: 'com.dotcms.lib', name: 'dot.jaxb-api', version: '2.2.7_4'){}
    implementation (group: 'com.dotcms.lib', name: 'dot.jaxb-core', version: '2.2.7_4'){}
    implementation (group: 'com.dotcms.lib', name: 'dot.jaxb-impl', version: '2.2.7_4'){}
    implementation (group: 'com.dotcms.lib', name: 'dot.jazzy-core', version: 'ukv_2'){}
    implementation (group: 'com.dotcms.lib', name: 'dot.jboss-logging', version: '3.3.0.Final_2'){}
    implementation (group: 'com.dotcms.lib', name: 'dot.jempbox', version: '1.6.0_2'){}
    implementation (group: 'com.dotcms.lib', name: 'dot.jep', version: '2.4.1_2'){}
    implementation (group: 'com.dotcms.lib', name: 'dot.jsoup', version: '1.6.1_2'){}
    implementation (group: 'com.dotcms.lib', name: 'dot.jstl', version: '1.0.5_2'){}
    implementation (group: 'com.dotcms.lib', name: 'dot.jta', version: '1.1_2'){}
    implementation (group: 'com.dotcms.lib', name: 'dot.jxl', version: '2.6_2'){}
    implementation (group: 'com.dotcms.lib', name: 'dot.ldap', version: 'ukv_2'){}
    implementation (group: 'com.dotcms.lib', name: 'dot.lesscss', version: '1.5.1-SNAPSHOT_3'){}
    implementation (group: 'com.dotcms.lib', name: 'dot.mail-ejb', version: 'ukv_2'){}
    implementation (group: 'com.dotcms.lib', name: 'dot.maxmind-db', version: '1.0.0_2'){}
    implementation (group: 'com.dotcms.lib', name: 'dot.msnm', version: 'ukv_2'){}
    implementation (group: 'com.dotcms.lib', name: 'dot.myspell', version: 'ukv_2'){}
    implementation (group: 'com.dotcms.lib', name: 'dot.odmg', version: 'ukv_3'){}
    implementation (group: 'com.dotcms.lib', name: 'dot.org.eclipse.mylyn.wikitext.confluence.core', version: '1.8.0.I20120918-1109_2'){}
    implementation (group: 'com.dotcms.lib', name: 'dot.org.eclipse.mylyn.wikitext.core', version: '1.8.0.I20120918-1109_2'){}
    implementation (group: 'com.dotcms.lib', name: 'dot.org.eclipse.mylyn.wikitext.mediawiki.core', version: '1.8.0.I20120918-1109_2'){}
    implementation (group: 'com.dotcms.lib', name: 'dot.org.eclipse.mylyn.wikitext.textile.core', version: '1.8.0.I20120918-1109_2'){}
    implementation (group: 'com.dotcms.lib', name: 'dot.org.eclipse.mylyn.wikitext.tracwiki.core', version: '1.8.0.I20120918-1109_2'){}
    implementation (group: 'com.dotcms.lib', name: 'dot.org.eclipse.mylyn.wikitext.twiki.core', version: '1.8.0.I20120918-1109_2'){}
    implementation (group: 'com.dotcms.lib', name: 'dot.persistence-api', version: '1.0_2'){}
    implementation (group: 'com.dotcms.lib', name: 'dot.platform', version: 'ukv_2'){}
    implementation (group: 'com.dotcms.lib', name: 'dot.portlet', version: '1.0_2'){}
    implementation (group: 'com.dotcms.lib', name: 'dot.quartz-all', version: '1.8.6_2'){}
    implementation (group: 'com.dotcms.lib', name: 'dot.rhino', version: '1.7R4_2'){}
    implementation (group: 'com.dotcms.lib', name: 'dot.secure-filter', version: 'ukv_2'){}
    implementation (group: 'com.dotcms.lib', name: 'dot.slf4j-api', version: '1.7.12_2'){}
    implementation (group: 'com.dotcms.lib', name: 'dot.slf4j-jcl', version: '1.7.12_2'){}
    implementation (group: 'com.dotcms.lib', name: 'dot.snappy-java', version: '1.0.4.1_2'){}
    implementation (group: 'com.dotcms.lib', name: 'dot.sslext', version: '1.2-0_1'){}
    implementation (group: 'com.dotcms.lib', name: 'dot.stax2-api', version: '3.1.1_2'){}
    implementation (group: 'com.dotcms.lib', name: 'dot.struts', version: '1.2.10_1'){}
    implementation (group: 'com.dotcms.lib', name: 'dot.stxx', version: '1.3_3'){}
    implementation (group: 'com.dotcms.lib', name: 'dot.trove', version: '1.0.2_2'){}
    implementation (group: 'com.dotcms.lib', name: 'dot.twitter4j-core', version: '3.0.3_2'){}
    implementation (group: 'com.dotcms.lib', name: 'dot.txtmark', version: '0.14-SNAPSHOT_1'){}
    implementation (group: 'com.dotcms.lib', name: 'dot.util-taglib', version: 'ukv_2'){}
    implementation (group: 'com.dotcms.lib', name: 'dot.validation-api', version: '1.1.0.Final_2'){}
    implementation (group: 'com.dotcms.lib', name: 'dot.wbmp', version: 'ukv_2'){}
    implementation (group: 'com.dotcms.lib', name: 'dot.webp-imageio-core', version: '0.1.6'){}
    implementation (group: 'com.dotcms.lib', name: 'dot.woodstox-core-lgpl', version: '4.2.0_2'){}
    implementation (group: 'com.dotcms.lib', name: 'dot.xpp3-min', version: '1.1.4c_2'){}
    implementation (group: 'com.dotcms', name: 'ant-tooling', version: '1.3.2'){}
    implementation (group: 'com.ettrema', name: 'milton-api', version: '1.8.1.4') {
        transitive=false
    }
    implementation (group: 'com.ettrema', name: 'milton-servlet', version: '1.8.1.4') {
        transitive=false
    }
    implementation (group: 'com.fasterxml.jackson.core', name: 'jackson-annotations', version: '2.13.4'){}
    implementation (group: 'com.fasterxml.jackson.core', name: 'jackson-core', version: '2.13.4'){}
    implementation (group: 'com.fasterxml.jackson.core', name: 'jackson-databind', version: '2.13.4'){}
    implementation (group: 'com.fasterxml.jackson.dataformat', name: 'jackson-dataformat-cbor', version: '2.13.4'){}
    implementation (group: 'com.fasterxml.jackson.dataformat', name: 'jackson-dataformat-smile', version: '2.13.4') {
        transitive=false
    }
    implementation (group: 'com.fasterxml.jackson.dataformat', name: 'jackson-dataformat-yaml', version: '2.13.4') {
        transitive=false
    }
    implementation (group: 'com.fasterxml.jackson.datatype', name: 'jackson-datatype-guava', version: '2.13.4'){}
    implementation (group: 'com.fasterxml.jackson.datatype', name: 'jackson-datatype-jdk8', version: '2.13.4'){}
    implementation (group: 'com.fasterxml.jackson.datatype', name: 'jackson-datatype-jsr310', version: '2.13.4'){}
    implementation (group: 'com.fasterxml.jackson.jaxrs', name: 'jackson-jaxrs-base', version: '2.13.4'){}
    implementation (group: 'com.fasterxml.jackson.jaxrs', name: 'jackson-jaxrs-json-provider', version: '2.13.4'){}
    implementation (group: 'com.fasterxml.jackson.module', name: 'jackson-module-jaxb-annotations', version: '2.13.4'){}
    implementation (group: 'com.fasterxml.jackson.module', name: 'jackson-module-parameter-names', version: '2.13.4'){}
    implementation (group: 'com.github.ben-manes.caffeine', name: 'caffeine', version: '2.9.2') {
        exclude group: 'org.checkerframework', module: 'checker-qual'
    }
    implementation (group: 'com.github.jonpeterson', name: 'jackson-module-model-versioning', version: '1.2.2'){}
    testImplementation (group: 'com.github.spotbugs', name: 'spotbugs-annotations', version: '3.1.5'){}
    implementation (group: 'com.github.spullara.mustache.java', name: 'compiler', version: '0.9.6') {
        transitive=false
    }
    implementation (group: 'com.google.code.findbugs', name: 'jsr305', version: '3.0.2'){}
    implementation (group: 'com.google.errorprone', name: 'error_prone_annotations', version: '2.5.1'){}
    implementation (group: 'com.google.guava', name: 'failureaccess', version: '1.0.1'){}
    implementation (group: 'com.google.guava', name: 'guava', version: '27.0.1-android'){}
    implementation (group: 'com.google.guava', name: 'listenablefuture', version: '9999.0-empty-to-avoid-conflict-with-guava'){}
    implementation (group: 'com.google.http-client', name: 'google-http-client', version: '1.19.0'){}
    implementation (group: 'com.google.j2objc', name: 'j2objc-annotations', version: '1.1'){}
    implementation (group: 'com.googlecode.juniversalchardet', name: 'juniversalchardet', version: '1.0.3'){}
    implementation (group: 'com.graphql-java-kickstart', name: 'graphql-java-kickstart', version: '9.1.0'){}
    implementation (group: 'com.graphql-java-kickstart', name: 'graphql-java-servlet', version: '9.1.0'){}
    implementation (group: 'com.graphql-java', name: 'graphql-java-extended-scalars', version: '1.0.1'){}
    implementation (group: 'com.graphql-java', name: 'graphql-java', version: '13.0') {
        exclude group: 'org.slf4j', module: 'slf4j-api'
    }
    implementation (group: 'com.graphql-java', name: 'java-dataloader', version: '2.1.1'){}
<<<<<<< HEAD
    implementation (group: 'com.h2database', name: 'h2', version: '1.3.176'){}
=======
    implementation (group: 'com.h2database', name: 'h2', version: '2.1.214'){}
    implementation (group: 'com.hazelcast', name: 'hazelcast-all', version: '3.12.13'){}
    implementation (group: 'com.hazelcast', name: 'hazelcast-kubernetes', version: '1.2.2') {
        exclude group: 'com.hazelcast', module: 'hazelcast'
    }
>>>>>>> 6f631c91
    implementation (group: 'com.impossibl.pgjdbc-ng', name: 'pgjdbc-ng', version: '0.8.9'){}
    implementation (group: 'com.impossibl.pgjdbc-ng', name: 'spy', version: '0.8.9'){}
    implementation (group: 'com.jayway.jsonpath', name: 'json-path', version: '2.4.0'){}
    implementation (group: 'com.lmax', name: 'disruptor', version: '3.3.4'){}
    implementation (group: 'com.maxmind.db', name: 'maxmind-db', version: '1.0.0'){}
    implementation (group: 'com.maxmind.geoip2', name: 'geoip2', version: '2.1.0'){}
    compileOnly (group: 'com.microsoft.sqlserver', name: 'mssql-jdbc', version: '7.4.1.jre8'){}
    implementation (group: 'com.rainerhahnekamp', name: 'sneakythrow', version: '1.1.0'){}
    implementation (group: 'com.squareup.okhttp3', name: 'okhttp', version: '3.2.0'){}
    implementation (group: 'com.squareup.okio', name: 'okio', version: '1.6.0'){}
    implementation (group: 'com.sun.activation', name: 'jakarta.activation', version: '1.2.1'){}
    implementation (group: 'com.sun.activation', name: 'javax.activation', version: '1.2.0'){}
    compileOnly (group: 'com.sun.istack', name: 'istack-commons-runtime', version: '3.0.12'){}
    implementation (group: 'com.sun.mail', name: 'jakarta.mail', version: '1.6.7'){}
    implementation (group: 'com.tdunning', name: 't-digest', version: '3.2') {
        transitive=false
    }
    implementation (group: 'com.thoughtworks.xstream', name: 'xstream', version: '1.4.8') {
        exclude group: 'xpp3', module: 'xpp3_min'
    }
    testImplementation (group: 'com.tngtech.junit.dataprovider', name: 'junit-dataprovider-core', version: '2.6'){}
    testImplementation (group: 'com.tngtech.junit.dataprovider', name: 'junit4-dataprovider', version: '2.6'){}
    implementation (group: 'com.twelvemonkeys.common', name: 'common-image', version: '3.7.0'){}
    implementation (group: 'com.twelvemonkeys.common', name: 'common-io', version: '3.7.0'){}
    implementation (group: 'com.twelvemonkeys.common', name: 'common-lang', version: '3.7.0'){}
    implementation (group: 'com.twelvemonkeys.imageio', name: 'imageio-batik', version: '3.7.0'){}
    implementation (group: 'com.twelvemonkeys.imageio', name: 'imageio-bmp', version: '3.7.0'){}
    implementation (group: 'com.twelvemonkeys.imageio', name: 'imageio-clippath', version: '3.7.0'){}
    implementation (group: 'com.twelvemonkeys.imageio', name: 'imageio-core', version: '3.7.0'){}
    implementation (group: 'com.twelvemonkeys.imageio', name: 'imageio-hdr', version: '3.7.0'){}
    implementation (group: 'com.twelvemonkeys.imageio', name: 'imageio-icns', version: '3.7.0'){}
    implementation (group: 'com.twelvemonkeys.imageio', name: 'imageio-iff', version: '3.7.0'){}
    implementation (group: 'com.twelvemonkeys.imageio', name: 'imageio-jpeg', version: '3.7.0'){}
    implementation (group: 'com.twelvemonkeys.imageio', name: 'imageio-metadata', version: '3.7.0'){}
    implementation (group: 'com.twelvemonkeys.imageio', name: 'imageio-pcx', version: '3.7.0'){}
    implementation (group: 'com.twelvemonkeys.imageio', name: 'imageio-pdf', version: '3.7.0'){}
    implementation (group: 'com.twelvemonkeys.imageio', name: 'imageio-pict', version: '3.7.0'){}
    implementation (group: 'com.twelvemonkeys.imageio', name: 'imageio-pnm', version: '3.7.0'){}
    implementation (group: 'com.twelvemonkeys.imageio', name: 'imageio-psd', version: '3.7.0'){}
    implementation (group: 'com.twelvemonkeys.imageio', name: 'imageio-sgi', version: '3.7.0'){}
    implementation (group: 'com.twelvemonkeys.imageio', name: 'imageio-tga', version: '3.7.0'){}
    implementation (group: 'com.twelvemonkeys.imageio', name: 'imageio-thumbsdb', version: '3.7.0'){}
    implementation (group: 'com.twelvemonkeys.imageio', name: 'imageio-tiff', version: '3.7.0'){}
    implementation (group: 'com.twelvemonkeys.imageio', name: 'imageio-webp', version: '3.7.0'){}
    implementation (group: 'com.twelvemonkeys.servlet', name: 'servlet', version: '3.7.0'){}
    implementation (group: 'com.zaxxer', name: 'HikariCP', version: '3.4.2'){}
    implementation (group: 'commons-beanutils', name: 'commons-beanutils', version: '1.9.4'){}
    implementation (group: 'commons-codec', name: 'commons-codec', version: '1.11'){}
    implementation (group: 'commons-collections', name: 'commons-collections', version: '3.2.2'){}
    implementation (group: 'commons-configuration', name: 'commons-configuration', version: '1.10'){}
    implementation (group: 'commons-digester', name: 'commons-digester', version: '2.1'){}
    implementation (group: 'commons-fileupload', name: 'commons-fileupload', version: '1.5'){}
    implementation (group: 'commons-io', name: 'commons-io', version: '2.11.0'){}
    implementation (group: 'commons-lang', name: 'commons-lang', version: '2.6'){}
    implementation (group: 'commons-logging', name: 'commons-logging', version: '1.2'){}
    implementation (group: 'commons-validator', name: 'commons-validator', version: '1.6'){}
    implementation (group: 'dnsjava', name: 'dnsjava', version: '2.1.8'){}
    implementation (group: 'eu.bitwalker', name: 'UserAgentUtils', version: '1.19'){}
    implementation (group: 'eu.medsea.mimeutil', name: 'mime-util', version: '2.1.3') {
        exclude group: 'org.slf4j', module: 'slf4j-log4j12'
        exclude group: 'log4j', module: 'log4j'
    }
    implementation (group: 'fop', name: 'fop', version: '0.20.3'){}
    implementation (group: 'io.github.classgraph', name: 'classgraph', version: '4.8.138'){}
    implementation (group: 'io.jsonwebtoken', name: 'jjwt', version: '0.9.1'){}
    implementation (group: 'io.lettuce', name: 'lettuce-core', version: '6.1.1.RELEASE'){}
    implementation (group: 'io.netty', name: 'netty-buffer', version: '4.1.63.Final'){}
    implementation (group: 'io.netty', name: 'netty-codec', version: '4.1.63.Final'){}
    implementation (group: 'io.netty', name: 'netty-common', version: '4.1.63.Final'){}
    implementation (group: 'io.netty', name: 'netty-handler', version: '4.1.63.Final'){}
    implementation (group: 'io.netty', name: 'netty-resolver', version: '4.1.63.Final'){}
    implementation (group: 'io.netty', name: 'netty-transport-native-epoll', version: '4.1.63.Final'){}
    implementation (group: 'io.netty', name: 'netty-transport-native-kqueue', version: '4.1.63.Final'){}
    implementation (group: 'io.netty', name: 'netty-transport-native-unix-common', version: '4.1.63.Final'){}
    implementation (group: 'io.netty', name: 'netty-transport', version: '4.1.63.Final'){}
    implementation (group: 'io.projectreactor', name: 'reactor-core', version: '3.3.16.RELEASE'){}
    implementation (group: 'io.swagger.core.v3', name: 'swagger-annotations', version: '2.2.0'){}
    implementation (group: 'io.swagger.core.v3', name: 'swagger-core', version: '2.2.0'){}
    implementation (group: 'io.swagger.core.v3', name: 'swagger-integration', version: '2.2.0'){}
    implementation (group: 'io.swagger.core.v3', name: 'swagger-jaxrs2-servlet-initializer', version: '2.2.0'){}
    implementation (group: 'io.swagger.core.v3', name: 'swagger-jaxrs2', version: '2.2.0'){}
    implementation (group: 'io.swagger.core.v3', name: 'swagger-models', version: '2.2.0'){}
    implementation (group: 'io.vavr', name: 'vavr-match', version: '0.10.3'){}
    implementation (group: 'io.vavr', name: 'vavr', version: '0.10.3'){}
    implementation (group: 'jakarta.activation', name: 'jakarta.activation-api', version: '1.2.2'){}
    implementation (group: 'jakarta.inject', name: 'jakarta.inject-api', version: '1.0.3'){}
    implementation (group: 'jakarta.validation', name: 'jakarta.validation-api', version: '2.0.2'){}
    implementation (group: 'jakarta.xml.bind', name: 'jakarta.xml.bind-api', version: '2.3.3'){}
    implementation (group: 'javax.annotation', name: 'javax.annotation-api', version: '1.2'){}
    implementation (group: 'javax.servlet.jsp', name: 'javax.servlet.jsp-api', version: '2.2.1'){}
    implementation (group: 'javax.servlet', name: 'javax.servlet-api', version: '3.1.0'){}
    implementation (group: 'javax.validation', name: 'validation-api', version: '1.1.0.Final'){}
    implementation (group: 'javax.websocket', name: 'javax.websocket-api', version: '1.1'){}
    implementation (group: 'javax.ws.rs', name: 'javax.ws.rs-api', version: '2.0.1'){}
    implementation (group: 'jaxen', name: 'jaxen', version: '1.2.0'){}
    implementation (group: 'joda-time', name: 'joda-time', version: '2.8.1'){}
    testImplementation (group: 'junit', name: 'junit', version: '4.13.2'){}
    implementation (group: 'net.bytebuddy', name: 'byte-buddy-agent', version: '1.12.6'){}
    implementation (group: 'net.bytebuddy', name: 'byte-buddy', version: '1.12.6'){}
    implementation (group: 'net.javacrumbs.shedlock', name: 'shedlock-core', version: '4.33.0'){}
    implementation (group: 'net.javacrumbs.shedlock', name: 'shedlock-provider-jdbc-internal', version: '4.33.0'){}
    implementation (group: 'net.javacrumbs.shedlock', name: 'shedlock-provider-jdbc', version: '4.33.0'){}
    implementation (group: 'net.jodah', name: 'failsafe', version: '1.1.1'){}
    implementation (group: 'net.minidev', name: 'accessors-smart', version: '1.2'){}
    implementation (group: 'net.minidev', name: 'json-smart', version: '2.3'){}
    implementation (group: 'net.sf.jopt-simple', name: 'jopt-simple', version: '5.0.2') {
        transitive=false
    }
    implementation (group: 'org.antlr', name: 'antlr4-runtime', version: '4.7.2'){}
    implementation (group: 'org.antlr', name: 'antlr', version: '3.1.1') {
        exclude group: 'org.antlr', module: 'stringtemplate'
        exclude group: 'antlr', module: 'antlr'
    }
    implementation (group: 'org.apache.commons', name: 'commons-collections4', version: '4.1'){}
    implementation (group: 'org.apache.commons', name: 'commons-compress', version: '1.21'){}
    implementation (group: 'org.apache.commons', name: 'commons-lang3', version: '3.12.0'){}
    implementation (group: 'org.apache.commons', name: 'commons-math3', version: '3.6.1'){}
    implementation (group: 'org.apache.commons', name: 'commons-numbers-core', version: '1.0'){}
    implementation (group: 'org.apache.commons', name: 'commons-numbers-fraction', version: '1.0'){}
    implementation (group: 'org.apache.commons', name: 'commons-numbers-gamma', version: '1.0'){}
    implementation (group: 'org.apache.commons', name: 'commons-pool2', version: '2.9.0'){}
    implementation (group: 'org.apache.felix', name: 'org.apache.felix.framework', version: '7.0.5'){}
    implementation (group: 'org.apache.felix', name: 'org.apache.felix.http.api', version: '3.0.0'){}
    implementation (group: 'org.apache.felix', name: 'org.apache.felix.http.proxy', version: '3.0.6'){}
    implementation (group: 'org.apache.felix', name: 'org.apache.felix.main', version: '7.0.5'){}
    implementation (group: 'org.apache.httpcomponents', name: 'httpasyncclient', version: '4.1.4') {
        transitive=false
    }
    implementation (group: 'org.apache.httpcomponents', name: 'httpclient', version: '4.5.13'){}
    implementation (group: 'org.apache.httpcomponents', name: 'httpcore-nio', version: '4.4.12') {
        transitive=false
    }
    implementation (group: 'org.apache.httpcomponents', name: 'httpcore', version: '4.4.13'){}
    implementation (group: 'org.apache.logging.log4j', name: 'log4j-1.2-api', version: '2.20.0'){}
    implementation (group: 'org.apache.logging.log4j', name: 'log4j-api', version: '2.20.0'){}
    implementation (group: 'org.apache.logging.log4j', name: 'log4j-core', version: '2.20.0'){}
    implementation (group: 'org.apache.logging.log4j', name: 'log4j-jcl', version: '2.20.0'){}
    implementation (group: 'org.apache.logging.log4j', name: 'log4j-slf4j2-impl', version: '2.20.0'){}
    implementation (group: 'org.apache.logging.log4j', name: 'log4j-web', version: '2.20.0'){}
    implementation (group: 'org.apache.lucene', name: 'lucene-analyzers-common', version: '8.7.0') {
        transitive=false
    }
    implementation (group: 'org.apache.lucene', name: 'lucene-backward-codecs', version: '8.7.0') {
        transitive=false
    }
    implementation (group: 'org.apache.lucene', name: 'lucene-core', version: '8.7.0') {
        transitive=false
    }
    implementation (group: 'org.apache.lucene', name: 'lucene-grouping', version: '8.7.0') {
        transitive=false
    }
    implementation (group: 'org.apache.lucene', name: 'lucene-highlighter', version: '8.7.0') {
        transitive=false
    }
    implementation (group: 'org.apache.lucene', name: 'lucene-join', version: '8.7.0') {
        transitive=false
    }
    implementation (group: 'org.apache.lucene', name: 'lucene-memory', version: '8.7.0') {
        transitive=false
    }
    implementation (group: 'org.apache.lucene', name: 'lucene-misc', version: '8.7.0') {
        transitive=false
    }
    implementation (group: 'org.apache.lucene', name: 'lucene-queries', version: '8.7.0') {
        transitive=false
    }
    implementation (group: 'org.apache.lucene', name: 'lucene-queryparser', version: '8.7.0') {
        transitive=false
    }
    implementation (group: 'org.apache.lucene', name: 'lucene-sandbox', version: '8.7.0') {
        transitive=false
    }
    implementation (group: 'org.apache.lucene', name: 'lucene-spatial-extras', version: '8.7.0') {
        transitive=false
    }
    implementation (group: 'org.apache.lucene', name: 'lucene-spatial3d', version: '8.7.0') {
        transitive=false
    }
    implementation (group: 'org.apache.lucene', name: 'lucene-suggest', version: '8.7.0') {
        transitive=false
    }
    implementation (group: 'org.apache.pdfbox', name: 'fontbox', version: '2.0.28'){}
    implementation (group: 'org.apache.pdfbox', name: 'pdfbox', version: '2.0.28'){}
    implementation (group: 'org.apache.poi', name: 'poi', version: '3.17'){}
    compileOnly (group: 'org.apache.tomcat', name: 'tomcat-api', version: '9.0.73'){}
    compileOnly (group: 'org.apache.tomcat', name: 'tomcat-el-api', version: '9.0.73'){}
    compileOnly (group: 'org.apache.tomcat', name: 'tomcat-jasper-el', version: '9.0.73'){}
    compileOnly (group: 'org.apache.tomcat', name: 'tomcat-jasper', version: '9.0.73'){}
    testImplementation (group: 'org.apache.tomcat', name: 'tomcat-jdbc', version: '9.0.73'){}
    compileOnly (group: 'org.apache.tomcat', name: 'tomcat-jsp-api', version: '9.0.73'){}
    compileOnly (group: 'org.apache.tomcat', name: 'tomcat-juli', version: '9.0.73'){}
    compileOnly (group: 'org.apache.tomcat', name: 'tomcat-servlet-api', version: '9.0.73'){}
    compileOnly (group: 'org.apache.tomcat', name: 'tomcat-util-scan', version: '9.0.73'){}
    compileOnly (group: 'org.apache.tomcat', name: 'tomcat-util', version: '9.0.73'){}
    implementation (group: 'org.apache.xmlgraphics', name: 'batik-anim', version: '1.16'){}
    implementation (group: 'org.apache.xmlgraphics', name: 'batik-awt-util', version: '1.16'){}
    implementation (group: 'org.apache.xmlgraphics', name: 'batik-bridge', version: '1.16'){}
    implementation (group: 'org.apache.xmlgraphics', name: 'batik-codec', version: '1.16'){}
    implementation (group: 'org.apache.xmlgraphics', name: 'batik-constants', version: '1.16'){}
    implementation (group: 'org.apache.xmlgraphics', name: 'batik-css', version: '1.16'){}
    implementation (group: 'org.apache.xmlgraphics', name: 'batik-dom', version: '1.16') {
        exclude group: 'xml-apis', module: 'xml-apis'
    }
    implementation (group: 'org.apache.xmlgraphics', name: 'batik-ext', version: '1.16'){}
    implementation (group: 'org.apache.xmlgraphics', name: 'batik-gvt', version: '1.16'){}
    implementation (group: 'org.apache.xmlgraphics', name: 'batik-i18n', version: '1.16'){}
    implementation (group: 'org.apache.xmlgraphics', name: 'batik-parser', version: '1.16'){}
    implementation (group: 'org.apache.xmlgraphics', name: 'batik-script', version: '1.16'){}
    implementation (group: 'org.apache.xmlgraphics', name: 'batik-shared-resources', version: '1.16'){}
    implementation (group: 'org.apache.xmlgraphics', name: 'batik-svg-dom', version: '1.16'){}
    implementation (group: 'org.apache.xmlgraphics', name: 'batik-transcoder', version: '1.16') {
        exclude group: 'org.apache.xmlgraphics', module: 'batik-svggen'
    }
    implementation (group: 'org.apache.xmlgraphics', name: 'batik-util', version: '1.16'){}
    implementation (group: 'org.apache.xmlgraphics', name: 'batik-xml', version: '1.16'){}
    implementation (group: 'org.apache.xmlgraphics', name: 'xmlgraphics-commons', version: '2.6'){}
    testImplementation (group: 'org.awaitility', name: 'awaitility-proxy', version: '3.0.0'){}
    testImplementation (group: 'org.awaitility', name: 'awaitility', version: '3.0.0'){}
    implementation (group: 'org.bouncycastle', name: 'bcpkix-jdk15on', version: '1.70'){}
    implementation (group: 'org.bouncycastle', name: 'bcprov-jdk15on', version: '1.70'){}
    implementation (group: 'org.bouncycastle', name: 'bcutil-jdk15on', version: '1.70'){}
    implementation (group: 'org.ccil.cowan.tagsoup', name: 'tagsoup', version: '1.2.1'){}
    implementation (group: 'org.checkerframework', name: 'checker-compat-qual', version: '2.5.2'){}
    implementation (group: 'org.codehaus.castor', name: 'castor-core', version: '1.4.1'){}
    implementation (group: 'org.codehaus.castor', name: 'castor-xml', version: '1.4.1') {
        exclude group: 'javax.inject', module: 'javax.inject'
        exclude group: 'org.springframework', module: 'spring-context'
    }
    implementation (group: 'org.codehaus.mojo', name: 'animal-sniffer-annotations', version: '1.17'){}
    implementation (group: 'org.dom4j', name: 'dom4j', version: '2.1.3'){}
    compileOnly (group: 'org.eclipse.jdt', name: 'ecj', version: '3.26.0'){}
    implementation (group: 'org.elasticsearch.client', name: 'elasticsearch-rest-client', version: '7.10.2'){}
    implementation (group: 'org.elasticsearch.client', name: 'elasticsearch-rest-high-level-client', version: '7.10.2'){}
    implementation (group: 'org.elasticsearch.plugin', name: 'aggs-matrix-stats-client', version: '7.10.2'){}
    implementation (group: 'org.elasticsearch.plugin', name: 'lang-mustache-client', version: '7.10.2'){}
    implementation (group: 'org.elasticsearch.plugin', name: 'mapper-extras-client', version: '7.10.2'){}
    implementation (group: 'org.elasticsearch.plugin', name: 'parent-join-client', version: '7.10.2'){}
    implementation (group: 'org.elasticsearch.plugin', name: 'rank-eval-client', version: '7.10.2'){}
    implementation (group: 'org.elasticsearch', name: 'elasticsearch-cli', version: '7.10.2'){}
    implementation (group: 'org.elasticsearch', name: 'elasticsearch-core', version: '7.10.2'){}
    implementation (group: 'org.elasticsearch', name: 'elasticsearch-geo', version: '7.10.2'){}
    implementation (group: 'org.elasticsearch', name: 'elasticsearch-secure-sm', version: '7.10.2'){}
    implementation (group: 'org.elasticsearch', name: 'elasticsearch-x-content', version: '7.10.2'){}
    implementation (group: 'org.elasticsearch', name: 'elasticsearch', version: '7.10.2'){}
    implementation (group: 'org.elasticsearch', name: 'jna', version: '5.5.0'){}
    implementation (group: 'org.glassfish.hk2.external', name: 'aopalliance-repackaged', version: '2.4.0-b31'){}
    implementation (group: 'org.glassfish.hk2.external', name: 'javax.inject', version: '2.4.0-b31') {
        exclude group: 'javax.inject', module: 'javax.inject'
    }
    implementation (group: 'org.glassfish.hk2', name: 'hk2-api', version: '2.4.0-b31') {
        exclude group: 'javax.inject', module: 'javax.inject'
    }
    implementation (group: 'org.glassfish.hk2', name: 'hk2-locator', version: '2.4.0-b31'){}
    implementation (group: 'org.glassfish.hk2', name: 'hk2-utils', version: '2.4.0-b31'){}
    implementation (group: 'org.glassfish.hk2', name: 'osgi-resource-locator', version: '1.0.1'){}
    compileOnly (group: 'org.glassfish.jaxb', name: 'jaxb-runtime', version: '2.3.8'){}
    compileOnly (group: 'org.glassfish.jaxb', name: 'txw2', version: '2.3.8'){}
    implementation (group: 'org.glassfish.jersey.bundles.repackaged', name: 'jersey-guava', version: '2.22.1'){}
    implementation (group: 'org.glassfish.jersey.connectors', name: 'jersey-apache-connector', version: '2.22.1'){}
    implementation (group: 'org.glassfish.jersey.containers', name: 'jersey-container-servlet-core', version: '2.22.1'){}
    implementation (group: 'org.glassfish.jersey.containers', name: 'jersey-container-servlet', version: '2.22.1'){}
    implementation (group: 'org.glassfish.jersey.core', name: 'jersey-client', version: '2.22.1'){}
    implementation (group: 'org.glassfish.jersey.core', name: 'jersey-common', version: '2.22.1'){}
    implementation (group: 'org.glassfish.jersey.core', name: 'jersey-server', version: '2.22.1'){}
    implementation (group: 'org.glassfish.jersey.ext', name: 'jersey-entity-filtering', version: '2.22.1'){}
    implementation (group: 'org.glassfish.jersey.media', name: 'jersey-media-jaxb', version: '2.22.1'){}
    implementation (group: 'org.glassfish.jersey.media', name: 'jersey-media-json-jackson', version: '2.22.1'){}
    implementation (group: 'org.glassfish.jersey.media', name: 'jersey-media-multipart', version: '2.22.1'){}
    implementation (group: 'org.glassfish.jersey.media', name: 'jersey-media-sse', version: '2.22.1'){}
    implementation (group: 'org.hamcrest', name: 'hamcrest-all', version: '1.3'){}
    testImplementation (group: 'org.hamcrest', name: 'hamcrest-core', version: '1.3'){}
    testImplementation (group: 'org.hamcrest', name: 'hamcrest-library', version: '1.3'){}
    implementation (group: 'org.hdrhistogram', name: 'HdrHistogram', version: '2.1.9') {
        transitive=false
    }
    compileOnly (group: 'org.immutables', name: 'value', version: '2.9.0'){}
    implementation (group: 'org.javassist', name: 'javassist', version: '3.29.2-GA'){}
    implementation (group: 'org.jdom', name: 'jdom', version: '1.1.3'){}
    compileOnly (group: 'org.jetbrains', name: 'annotations', version: '16.0.1'){}
    implementation (group: 'org.jgroups', name: 'jgroups', version: '3.6.1.Final'){}
    implementation (group: 'org.jvnet.mimepull', name: 'mimepull', version: '1.9.6'){}
    testImplementation (group: 'org.mockito', name: 'mockito-core', version: '2.28.2'){}
    testImplementation (group: 'org.objenesis', name: 'objenesis', version: '2.5.1'){}
    implementation (group: 'org.ow2.asm', name: 'asm', version: '5.0.4'){}
    compileOnly (group: 'org.postgresql', name: 'postgresql', version: '42.5.1') {
        exclude group: 'org.checkerframework', module: 'checker-qual'
    }
    testImplementation (group: 'org.powermock', name: 'powermock-api-mockito2', version: '2.0.9'){}
    testImplementation (group: 'org.powermock', name: 'powermock-api-support', version: '2.0.9'){}
    testImplementation (group: 'org.powermock', name: 'powermock-core', version: '2.0.9'){}
    testImplementation (group: 'org.powermock', name: 'powermock-module-junit4-common', version: '2.0.9'){}
    testImplementation (group: 'org.powermock', name: 'powermock-module-junit4', version: '2.0.9'){}
    testImplementation (group: 'org.powermock', name: 'powermock-reflect', version: '2.0.9'){}
    implementation (group: 'org.reactivestreams', name: 'reactive-streams', version: '1.0.2'){}
    implementation (group: 'org.scijava', name: 'native-lib-loader', version: '2.4.0'){}
    implementation (group: 'org.slf4j', name: 'slf4j-api', version: '2.0.7'){}
    implementation (group: 'org.tuckey', name: 'urlrewritefilter', version: '4.0.4'){}
    implementation (group: 'org.yaml', name: 'snakeyaml', version: '1.26') {
        transitive=false
    }
    implementation (group: 'oro', name: 'oro', version: '2.0.8'){}
    implementation (group: 'redis.clients', name: 'jedis', version: '2.7.3'){}
    implementation (group: 'software.amazon.ion', name: 'ion-java', version: '1.0.2'){}
    implementation (group: 'werken-xpath', name: 'werken-xpath', version: '0.9.4'){}
    implementation (group: 'xml-apis', name: 'xml-apis-ext', version: '1.3.04'){}
    implementation (group: 'xmlpull', name: 'xmlpull', version: '1.1.3.1'){}
}<|MERGE_RESOLUTION|>--- conflicted
+++ resolved
@@ -139,15 +139,7 @@
         exclude group: 'org.slf4j', module: 'slf4j-api'
     }
     implementation (group: 'com.graphql-java', name: 'java-dataloader', version: '2.1.1'){}
-<<<<<<< HEAD
-    implementation (group: 'com.h2database', name: 'h2', version: '1.3.176'){}
-=======
     implementation (group: 'com.h2database', name: 'h2', version: '2.1.214'){}
-    implementation (group: 'com.hazelcast', name: 'hazelcast-all', version: '3.12.13'){}
-    implementation (group: 'com.hazelcast', name: 'hazelcast-kubernetes', version: '1.2.2') {
-        exclude group: 'com.hazelcast', module: 'hazelcast'
-    }
->>>>>>> 6f631c91
     implementation (group: 'com.impossibl.pgjdbc-ng', name: 'pgjdbc-ng', version: '0.8.9'){}
     implementation (group: 'com.impossibl.pgjdbc-ng', name: 'spy', version: '0.8.9'){}
     implementation (group: 'com.jayway.jsonpath', name: 'json-path', version: '2.4.0'){}
