dependencies {
    implementation (group: 'cglib', name: 'cglib-nodep', version: '3.2.6'){}
    implementation (group: 'com.amazonaws', name: 'aws-java-sdk-core', version: '1.12.488'){}
    implementation (group: 'com.amazonaws', name: 'aws-java-sdk-kms', version: '1.12.488'){}
    implementation (group: 'com.amazonaws', name: 'aws-java-sdk-rekognition', version: '1.12.488'){}
    implementation (group: 'com.amazonaws', name: 'aws-java-sdk-s3', version: '1.12.488'){}
    implementation (group: 'com.amazonaws', name: 'jmespath-java', version: '1.12.488'){}
    implementation (group: 'com.carrotsearch', name: 'hppc', version: '0.8.1') {
        transitive=false
    }
    implementation (group: 'com.dotcms.core.plugins', name: 'com.dotcms.tika-api', version: '1.0.0-SNAPSHOT'){}
    implementation (group: 'com.dotcms.lib', name: 'dot.Tidy', version: 'ukv_2'){}
    implementation (group: 'com.dotcms.lib', name: 'dot.aopalliance-repackaged', version: '2.4.0-b10_2'){}
    implementation (group: 'com.dotcms.lib', name: 'dot.asm', version: '3.1_2'){}
    implementation (group: 'com.dotcms.lib', name: 'dot.axiom-api', version: '1.2.5_2'){}
    implementation (group: 'com.dotcms.lib', name: 'dot.axiom-impl', version: '1.2.5_2'){}
    implementation (group: 'com.dotcms.lib', name: 'dot.bsf', version: 'ukv_2'){}
    implementation (group: 'com.dotcms.lib', name: 'dot.bsh', version: '2.0b4_3'){}
    implementation (group: 'com.dotcms.lib', name: 'dot.cactus.integration.ant', version: '1.8.0_3'){}
    implementation (group: 'com.dotcms.lib', name: 'dot.cargo-ant', version: '0.9_2'){}
    implementation (group: 'com.dotcms.lib', name: 'dot.cargo-core-uberjar', version: '0.9_2'){}
    implementation (group: 'com.dotcms.lib', name: 'dot.com.dotmarketing.jhlabs.images.filters', version: 'ukv_2'){}
    implementation (group: 'com.dotcms.lib', name: 'dot.commons-cli', version: '1.2_2'){}
    implementation (group: 'com.dotcms.lib', name: 'dot.commons-dbcp', version: '1.3_2'){}
    implementation (group: 'com.dotcms.lib', name: 'dot.commons-fileupload', version: '1.3.3_1'){}
    implementation (group: 'com.dotcms.lib', name: 'dot.commons-httpclient', version: '3.1_3'){}
    implementation (group: 'com.dotcms.lib', name: 'dot.commons-jci-core', version: '1.0.406301_2'){}
    implementation (group: 'com.dotcms.lib', name: 'dot.commons-jci-eclipse', version: '3.2.0.666_2'){}
    implementation (group: 'com.dotcms.lib', name: 'dot.commons-net', version: '3.3_2'){}
    implementation (group: 'com.dotcms.lib', name: 'dot.commons-pool', version: '1.5.4_2'){}
    implementation (group: 'com.dotcms.lib', name: 'dot.compression-filter', version: 'ukv_2'){}
    implementation (group: 'com.dotcms.lib', name: 'dot.concurrent', version: '1.3.4_2'){}
    implementation (group: 'com.dotcms.lib', name: 'dot.core-renderer-modified', version: 'ukv_3'){}
    implementation (group: 'com.dotcms.lib', name: 'dot.cos', version: 'ukv_2'){}
    implementation (group: 'com.dotcms.lib', name: 'dot.counter-ejb', version: 'ukv_2'){}
    implementation (group: 'com.dotcms.lib', name: 'dot.dwr', version: '3rc2modified_3'){}
    implementation (group: 'com.dotcms.lib', name: 'dot.fileupload-ext', version: 'ukv_3'){}
    implementation (group: 'com.dotcms.lib', name: 'dot.gif89', version: 'ukv_2'){}
    implementation (group: 'com.dotcms.lib', name: 'dot.google', version: 'ukv_2'){}
    implementation (group: 'com.dotcms.lib', name: 'dot.guava', version: '11.0.1_2'){}
    implementation (group: 'com.dotcms.lib', name: 'dot.hibernate-validator', version: '4.3.2.Final_3'){}
    implementation (group: 'com.dotcms.lib', name: 'dot.hibernate', version: '2.1.7_3'){}
    implementation (group: 'com.dotcms.lib', name: 'dot.httpbridge', version: 'ukv_2'){}
    implementation (group: 'com.dotcms.lib', name: 'dot.httpclient', version: '4.2.2_2'){}
    implementation (group: 'com.dotcms.lib', name: 'dot.iText', version: '2.1.0_2'){}
    implementation (group: 'com.dotcms.lib', name: 'dot.jamm', version: '0.2.5_2'){}
    implementation (group: 'com.dotcms.lib', name: 'dot.javacsv', version: 'ukv_2'){}
    implementation (group: 'com.dotcms.lib', name: 'dot.javax.annotation-api', version: '1.2_2'){}
    implementation (group: 'com.dotcms.lib', name: 'dot.jaxb-api', version: '2.2.7_4'){}
    implementation (group: 'com.dotcms.lib', name: 'dot.jaxb-core', version: '2.2.7_4'){}
    implementation (group: 'com.dotcms.lib', name: 'dot.jaxb-impl', version: '2.2.7_4'){}
    implementation (group: 'com.dotcms.lib', name: 'dot.jazzy-core', version: 'ukv_2'){}
    implementation (group: 'com.dotcms.lib', name: 'dot.jboss-logging', version: '3.3.0.Final_2'){}
    implementation (group: 'com.dotcms.lib', name: 'dot.jempbox', version: '1.6.0_2'){}
    implementation (group: 'com.dotcms.lib', name: 'dot.jep', version: '2.4.1_2'){}
    implementation (group: 'com.dotcms.lib', name: 'dot.jsoup', version: '1.6.1_2'){}
    implementation (group: 'com.dotcms.lib', name: 'dot.jstl', version: '1.0.5_2'){}
    implementation (group: 'com.dotcms.lib', name: 'dot.jta', version: '1.1_2'){}
    implementation (group: 'com.dotcms.lib', name: 'dot.jxl', version: '2.6_2'){}
    implementation (group: 'com.dotcms.lib', name: 'dot.ldap', version: 'ukv_2'){}
    implementation (group: 'com.dotcms.lib', name: 'dot.lesscss', version: '1.5.1-SNAPSHOT_3'){}
    implementation (group: 'com.dotcms.lib', name: 'dot.mail-ejb', version: 'ukv_2'){}
    implementation (group: 'com.dotcms.lib', name: 'dot.maxmind-db', version: '1.0.0_2'){}
    implementation (group: 'com.dotcms.lib', name: 'dot.msnm', version: 'ukv_2'){}
    implementation (group: 'com.dotcms.lib', name: 'dot.myspell', version: 'ukv_2'){}
    implementation (group: 'com.dotcms.lib', name: 'dot.odmg', version: 'ukv_3'){}
    implementation (group: 'com.dotcms.lib', name: 'dot.org.eclipse.mylyn.wikitext.confluence.core', version: '1.8.0.I20120918-1109_2'){}
    implementation (group: 'com.dotcms.lib', name: 'dot.org.eclipse.mylyn.wikitext.core', version: '1.8.0.I20120918-1109_2'){}
    implementation (group: 'com.dotcms.lib', name: 'dot.org.eclipse.mylyn.wikitext.mediawiki.core', version: '1.8.0.I20120918-1109_2'){}
    implementation (group: 'com.dotcms.lib', name: 'dot.org.eclipse.mylyn.wikitext.textile.core', version: '1.8.0.I20120918-1109_2'){}
    implementation (group: 'com.dotcms.lib', name: 'dot.org.eclipse.mylyn.wikitext.tracwiki.core', version: '1.8.0.I20120918-1109_2'){}
    implementation (group: 'com.dotcms.lib', name: 'dot.org.eclipse.mylyn.wikitext.twiki.core', version: '1.8.0.I20120918-1109_2'){}
    implementation (group: 'com.dotcms.lib', name: 'dot.persistence-api', version: '1.0_2'){}
    implementation (group: 'com.dotcms.lib', name: 'dot.platform', version: 'ukv_2'){}
    implementation (group: 'com.dotcms.lib', name: 'dot.portlet', version: '1.0_2'){}
    implementation (group: 'com.dotcms.lib', name: 'dot.quartz-all', version: '1.8.6_2'){}
    implementation (group: 'com.dotcms.lib', name: 'dot.rhino', version: '1.7R4_2'){}
    implementation (group: 'com.dotcms.lib', name: 'dot.secure-filter', version: 'ukv_2'){}
    implementation (group: 'com.dotcms.lib', name: 'dot.slf4j-api', version: '1.7.12_2'){}
    implementation (group: 'com.dotcms.lib', name: 'dot.slf4j-jcl', version: '1.7.12_2'){}
    implementation (group: 'com.dotcms.lib', name: 'dot.snappy-java', version: '1.0.4.1_2'){}
    implementation (group: 'com.dotcms.lib', name: 'dot.sslext', version: '1.2-0_1'){}
    implementation (group: 'com.dotcms.lib', name: 'dot.stax2-api', version: '3.1.1_2'){}
    implementation (group: 'com.dotcms.lib', name: 'dot.struts', version: '1.2.10_1'){}
    implementation (group: 'com.dotcms.lib', name: 'dot.stxx', version: '1.3_3'){}
    implementation (group: 'com.dotcms.lib', name: 'dot.trove', version: '1.0.2_2'){}
    implementation (group: 'com.dotcms.lib', name: 'dot.twitter4j-core', version: '3.0.3_2'){}
    implementation (group: 'com.dotcms.lib', name: 'dot.txtmark', version: '0.14-SNAPSHOT_1'){}
    implementation (group: 'com.dotcms.lib', name: 'dot.util-taglib', version: 'ukv_2'){}
    implementation (group: 'com.dotcms.lib', name: 'dot.validation-api', version: '1.1.0.Final_2'){}
    implementation (group: 'com.dotcms.lib', name: 'dot.wbmp', version: 'ukv_2'){}
    implementation (group: 'com.dotcms.lib', name: 'dot.webp-imageio-core', version: '0.1.6'){}
    implementation (group: 'com.dotcms.lib', name: 'dot.woodstox-core-lgpl', version: '4.2.0_2'){}
    implementation (group: 'com.dotcms.lib', name: 'dot.xpp3-min', version: '1.1.4c_2'){}
    implementation (group: 'com.dotcms', name: 'ant-tooling', version: '1.3.2'){}
    implementation (group: 'com.ettrema', name: 'milton-api', version: '1.8.1.4') {
        transitive=false
    }
    implementation (group: 'com.ettrema', name: 'milton-servlet', version: '1.8.1.4') {
        transitive=false
    }
    implementation (group: 'com.fasterxml.jackson.core', name: 'jackson-annotations', version: '2.13.4'){}
    implementation (group: 'com.fasterxml.jackson.core', name: 'jackson-core', version: '2.13.4'){}
    implementation (group: 'com.fasterxml.jackson.core', name: 'jackson-databind', version: '2.13.4'){}
    implementation (group: 'com.fasterxml.jackson.dataformat', name: 'jackson-dataformat-cbor', version: '2.13.4'){}
    implementation (group: 'com.fasterxml.jackson.dataformat', name: 'jackson-dataformat-smile', version: '2.13.4') {
        transitive=false
    }
    implementation (group: 'com.fasterxml.jackson.dataformat', name: 'jackson-dataformat-yaml', version: '2.13.4') {
        transitive=false
    }
    implementation (group: 'com.fasterxml.jackson.datatype', name: 'jackson-datatype-guava', version: '2.13.4'){}
    implementation (group: 'com.fasterxml.jackson.datatype', name: 'jackson-datatype-jdk8', version: '2.13.4'){}
    implementation (group: 'com.fasterxml.jackson.datatype', name: 'jackson-datatype-jsr310', version: '2.13.4'){}
    implementation (group: 'com.fasterxml.jackson.jaxrs', name: 'jackson-jaxrs-base', version: '2.13.4'){}
    implementation (group: 'com.fasterxml.jackson.jaxrs', name: 'jackson-jaxrs-json-provider', version: '2.13.4'){}
    implementation (group: 'com.fasterxml.jackson.module', name: 'jackson-module-jaxb-annotations', version: '2.13.4'){}
    implementation (group: 'com.fasterxml.jackson.module', name: 'jackson-module-parameter-names', version: '2.13.4'){}
    implementation (group: 'com.github.ben-manes.caffeine', name: 'caffeine', version: '2.9.2') {
        exclude group: 'org.checkerframework', module: 'checker-qual'
    }
    implementation (group: 'com.github.jonpeterson', name: 'jackson-module-model-versioning', version: '1.2.2'){}
    testImplementation (group: 'com.github.spotbugs', name: 'spotbugs-annotations', version: '3.1.5'){}
    implementation (group: 'com.github.spullara.mustache.java', name: 'compiler', version: '0.9.6') {
        transitive=false
    }
    implementation (group: 'com.google.code.findbugs', name: 'jsr305', version: '3.0.2'){}
    implementation (group: 'com.google.errorprone', name: 'error_prone_annotations', version: '2.5.1'){}
    implementation (group: 'com.google.guava', name: 'failureaccess', version: '1.0.1'){}
    implementation (group: 'com.google.guava', name: 'guava', version: '27.0.1-android'){}
    implementation (group: 'com.google.guava', name: 'listenablefuture', version: '9999.0-empty-to-avoid-conflict-with-guava'){}
    implementation (group: 'com.google.http-client', name: 'google-http-client', version: '1.19.0'){}
    implementation (group: 'com.google.j2objc', name: 'j2objc-annotations', version: '1.1'){}
    implementation (group: 'com.googlecode.juniversalchardet', name: 'juniversalchardet', version: '1.0.3'){}
    implementation (group: 'com.graphql-java-kickstart', name: 'graphql-java-kickstart', version: '9.1.0'){}
    implementation (group: 'com.graphql-java-kickstart', name: 'graphql-java-servlet', version: '9.1.0'){}
    implementation (group: 'com.graphql-java', name: 'graphql-java-extended-scalars', version: '1.0.1'){}
    implementation (group: 'com.graphql-java', name: 'graphql-java', version: '13.0') {
        exclude group: 'org.slf4j', module: 'slf4j-api'
    }
    implementation (group: 'com.graphql-java', name: 'java-dataloader', version: '2.1.1'){}
    implementation (group: 'com.h2database', name: 'h2', version: '2.1.214'){}
    implementation (group: 'com.impossibl.pgjdbc-ng', name: 'pgjdbc-ng', version: '0.8.9'){}
    implementation (group: 'com.impossibl.pgjdbc-ng', name: 'spy', version: '0.8.9'){}
    implementation (group: 'com.jayway.jsonpath', name: 'json-path', version: '2.4.0'){}
    implementation (group: 'com.lmax', name: 'disruptor', version: '3.3.4'){}
    implementation (group: 'com.maxmind.db', name: 'maxmind-db', version: '1.0.0'){}
    implementation (group: 'com.maxmind.geoip2', name: 'geoip2', version: '2.1.0'){}
    compileOnly (group: 'com.microsoft.sqlserver', name: 'mssql-jdbc', version: '7.4.1.jre8'){}
    implementation (group: 'com.rainerhahnekamp', name: 'sneakythrow', version: '1.1.0'){}
    implementation (group: 'com.squareup.okhttp3', name: 'okhttp', version: '3.2.0'){}
    implementation (group: 'com.squareup.okio', name: 'okio', version: '1.6.0'){}
    implementation (group: 'com.sun.activation', name: 'jakarta.activation', version: '1.2.1'){}
    implementation (group: 'com.sun.activation', name: 'javax.activation', version: '1.2.0'){}
    compileOnly (group: 'com.sun.istack', name: 'istack-commons-runtime', version: '3.0.12'){}
    implementation (group: 'com.sun.mail', name: 'jakarta.mail', version: '1.6.7'){}
    implementation (group: 'com.tdunning', name: 't-digest', version: '3.2') {
        transitive=false
    }
    implementation (group: 'com.thoughtworks.xstream', name: 'xstream', version: '1.4.8') {
        exclude group: 'xpp3', module: 'xpp3_min'
    }
    testImplementation (group: 'com.tngtech.junit.dataprovider', name: 'junit-dataprovider-core', version: '2.6'){}
    testImplementation (group: 'com.tngtech.junit.dataprovider', name: 'junit4-dataprovider', version: '2.6'){}
    implementation (group: 'com.twelvemonkeys.common', name: 'common-image', version: '3.7.1'){}
    implementation (group: 'com.twelvemonkeys.common', name: 'common-io', version: '3.7.1'){}
    implementation (group: 'com.twelvemonkeys.common', name: 'common-lang', version: '3.7.1'){}
    implementation (group: 'com.twelvemonkeys.imageio', name: 'imageio-batik', version: '3.7.1'){}
    implementation (group: 'com.twelvemonkeys.imageio', name: 'imageio-bmp', version: '3.7.1'){}
    implementation (group: 'com.twelvemonkeys.imageio', name: 'imageio-clippath', version: '3.7.1'){}
    implementation (group: 'com.twelvemonkeys.imageio', name: 'imageio-core', version: '3.7.1'){}
    implementation (group: 'com.twelvemonkeys.imageio', name: 'imageio-hdr', version: '3.7.1'){}
    implementation (group: 'com.twelvemonkeys.imageio', name: 'imageio-icns', version: '3.7.1'){}
    implementation (group: 'com.twelvemonkeys.imageio', name: 'imageio-iff', version: '3.7.1'){}
    implementation (group: 'com.twelvemonkeys.imageio', name: 'imageio-jpeg', version: '3.7.1'){}
    implementation (group: 'com.twelvemonkeys.imageio', name: 'imageio-metadata', version: '3.7.1'){}
    implementation (group: 'com.twelvemonkeys.imageio', name: 'imageio-pcx', version: '3.7.1'){}
    implementation (group: 'com.twelvemonkeys.imageio', name: 'imageio-pdf', version: '3.7.1'){}
    implementation (group: 'com.twelvemonkeys.imageio', name: 'imageio-pict', version: '3.7.1'){}
    implementation (group: 'com.twelvemonkeys.imageio', name: 'imageio-pnm', version: '3.7.1'){}
    implementation (group: 'com.twelvemonkeys.imageio', name: 'imageio-psd', version: '3.7.1'){}
    implementation (group: 'com.twelvemonkeys.imageio', name: 'imageio-sgi', version: '3.7.1'){}
    implementation (group: 'com.twelvemonkeys.imageio', name: 'imageio-tga', version: '3.7.1'){}
    implementation (group: 'com.twelvemonkeys.imageio', name: 'imageio-thumbsdb', version: '3.7.1'){}
    implementation (group: 'com.twelvemonkeys.imageio', name: 'imageio-tiff', version: '3.7.1'){}
    implementation (group: 'com.twelvemonkeys.imageio', name: 'imageio-webp', version: '3.7.1'){}
    implementation (group: 'com.twelvemonkeys.servlet', name: 'servlet', version: '3.7.1'){}
    implementation (group: 'com.zaxxer', name: 'HikariCP', version: '3.4.2'){}
    implementation (group: 'commons-beanutils', name: 'commons-beanutils', version: '1.9.4'){}
    implementation (group: 'commons-codec', name: 'commons-codec', version: '1.11'){}
    implementation (group: 'commons-collections', name: 'commons-collections', version: '3.2.2'){}
    implementation (group: 'commons-configuration', name: 'commons-configuration', version: '1.10'){}
    implementation (group: 'commons-digester', name: 'commons-digester', version: '2.1'){}
    implementation (group: 'commons-fileupload', name: 'commons-fileupload', version: '1.5'){}
    implementation (group: 'commons-io', name: 'commons-io', version: '2.11.0'){}
    implementation (group: 'commons-lang', name: 'commons-lang', version: '2.6'){}
    implementation (group: 'commons-logging', name: 'commons-logging', version: '1.2'){}
    implementation (group: 'commons-validator', name: 'commons-validator', version: '1.6'){}
    implementation (group: 'dnsjava', name: 'dnsjava', version: '2.1.8'){}
    implementation (group: 'eu.bitwalker', name: 'UserAgentUtils', version: '1.19'){}
    implementation (group: 'eu.medsea.mimeutil', name: 'mime-util', version: '2.1.3') {
        exclude group: 'org.slf4j', module: 'slf4j-log4j12'
        exclude group: 'log4j', module: 'log4j'
    }
    implementation (group: 'fop', name: 'fop', version: '0.20.3'){}
    implementation (group: 'io.github.classgraph', name: 'classgraph', version: '4.8.138'){}
    implementation (group: 'io.jsonwebtoken', name: 'jjwt', version: '0.9.1'){}
    implementation (group: 'io.lettuce', name: 'lettuce-core', version: '6.1.1.RELEASE'){}
    implementation (group: 'io.netty', name: 'netty-buffer', version: '4.1.63.Final'){}
    implementation (group: 'io.netty', name: 'netty-codec', version: '4.1.63.Final'){}
    implementation (group: 'io.netty', name: 'netty-common', version: '4.1.63.Final'){}
    implementation (group: 'io.netty', name: 'netty-handler', version: '4.1.63.Final'){}
    implementation (group: 'io.netty', name: 'netty-resolver', version: '4.1.63.Final'){}
    implementation (group: 'io.netty', name: 'netty-transport-native-epoll', version: '4.1.63.Final'){}
    implementation (group: 'io.netty', name: 'netty-transport-native-kqueue', version: '4.1.63.Final'){}
    implementation (group: 'io.netty', name: 'netty-transport-native-unix-common', version: '4.1.63.Final'){}
    implementation (group: 'io.netty', name: 'netty-transport', version: '4.1.63.Final'){}
    implementation (group: 'io.projectreactor', name: 'reactor-core', version: '3.3.16.RELEASE'){}
    implementation (group: 'io.smallrye.common', name: 'smallrye-common-annotation', version: '1.13.2'){}
    implementation (group: 'io.smallrye.common', name: 'smallrye-common-classloader', version: '1.13.2'){}
    implementation (group: 'io.smallrye.common', name: 'smallrye-common-constraint', version: '1.13.2'){}
    implementation (group: 'io.smallrye.common', name: 'smallrye-common-expression', version: '1.13.2'){}
    implementation (group: 'io.smallrye.common', name: 'smallrye-common-function', version: '1.13.2'){}
    implementation (group: 'io.smallrye.config', name: 'smallrye-config-common', version: '2.13.1'){}
    implementation (group: 'io.smallrye.config', name: 'smallrye-config-core', version: '2.13.1'){}
    implementation (group: 'io.smallrye.config', name: 'smallrye-config', version: '2.13.1'){}
    implementation (group: 'io.smallrye', name: 'jandex', version: '3.0.5'){}
    implementation (group: 'io.swagger.core.v3', name: 'swagger-annotations', version: '2.2.0'){}
    implementation (group: 'io.swagger.core.v3', name: 'swagger-core', version: '2.2.0'){}
    implementation (group: 'io.swagger.core.v3', name: 'swagger-integration', version: '2.2.0'){}
    implementation (group: 'io.swagger.core.v3', name: 'swagger-jaxrs2-servlet-initializer', version: '2.2.0'){}
    implementation (group: 'io.swagger.core.v3', name: 'swagger-jaxrs2', version: '2.2.0'){}
    implementation (group: 'io.swagger.core.v3', name: 'swagger-models', version: '2.2.0'){}
    implementation (group: 'io.vavr', name: 'vavr-match', version: '0.10.3'){}
    implementation (group: 'io.vavr', name: 'vavr', version: '0.10.3'){}
    implementation (group: 'jakarta.activation', name: 'jakarta.activation-api', version: '1.2.2'){}
    implementation (group: 'jakarta.inject', name: 'jakarta.inject-api', version: '1.0.3'){}
    implementation (group: 'jakarta.validation', name: 'jakarta.validation-api', version: '2.0.2'){}
    implementation (group: 'jakarta.xml.bind', name: 'jakarta.xml.bind-api', version: '2.3.3'){}
    implementation (group: 'javax.annotation', name: 'javax.annotation-api', version: '1.2'){}
    implementation (group: 'javax.servlet.jsp', name: 'javax.servlet.jsp-api', version: '2.2.1'){}
    implementation (group: 'javax.servlet', name: 'javax.servlet-api', version: '3.1.0'){}
    implementation (group: 'javax.validation', name: 'validation-api', version: '1.1.0.Final'){}
    implementation (group: 'javax.websocket', name: 'javax.websocket-api', version: '1.1'){}
    implementation (group: 'javax.ws.rs', name: 'javax.ws.rs-api', version: '2.0.1'){}
    implementation (group: 'jaxen', name: 'jaxen', version: '1.2.0'){}
    implementation (group: 'joda-time', name: 'joda-time', version: '2.8.1'){}
    testImplementation (group: 'junit', name: 'junit', version: '4.13.2'){}
    implementation (group: 'net.bytebuddy', name: 'byte-buddy-agent', version: '1.12.6'){}
    implementation (group: 'net.bytebuddy', name: 'byte-buddy', version: '1.12.6'){}
    implementation (group: 'net.javacrumbs.shedlock', name: 'shedlock-core', version: '4.33.0'){}
    implementation (group: 'net.javacrumbs.shedlock', name: 'shedlock-provider-jdbc-internal', version: '4.33.0'){}
    implementation (group: 'net.javacrumbs.shedlock', name: 'shedlock-provider-jdbc', version: '4.33.0'){}
    implementation (group: 'net.jodah', name: 'failsafe', version: '1.1.1'){}
    implementation (group: 'net.minidev', name: 'accessors-smart', version: '1.2'){}
    implementation (group: 'net.minidev', name: 'json-smart', version: '2.3'){}
    implementation (group: 'net.sf.jopt-simple', name: 'jopt-simple', version: '5.0.2') {
        transitive=false
    }
    implementation (group: 'org.antlr', name: 'antlr4-runtime', version: '4.7.2'){}
    implementation (group: 'org.antlr', name: 'antlr', version: '3.1.1') {
        exclude group: 'org.antlr', module: 'stringtemplate'
        exclude group: 'antlr', module: 'antlr'
    }
    implementation (group: 'org.apache.commons', name: 'commons-collections4', version: '4.1'){}
    implementation (group: 'org.apache.commons', name: 'commons-compress', version: '1.21'){}
    implementation (group: 'org.apache.commons', name: 'commons-lang3', version: '3.12.0'){}
    implementation (group: 'org.apache.commons', name: 'commons-math3', version: '3.6.1'){}
    implementation (group: 'org.apache.commons', name: 'commons-numbers-core', version: '1.0'){}
    implementation (group: 'org.apache.commons', name: 'commons-numbers-fraction', version: '1.0'){}
    implementation (group: 'org.apache.commons', name: 'commons-numbers-gamma', version: '1.0'){}
    implementation (group: 'org.apache.commons', name: 'commons-pool2', version: '2.9.0'){}
    implementation (group: 'org.apache.felix', name: 'org.apache.felix.framework', version: '7.0.5'){}
    implementation (group: 'org.apache.felix', name: 'org.apache.felix.http.api', version: '3.0.0'){}
    implementation (group: 'org.apache.felix', name: 'org.apache.felix.http.proxy', version: '3.0.6'){}
    implementation (group: 'org.apache.felix', name: 'org.apache.felix.main', version: '7.0.5'){}
    implementation (group: 'org.apache.httpcomponents', name: 'httpasyncclient', version: '4.1.4') {
        transitive=false
    }
    implementation (group: 'org.apache.httpcomponents', name: 'httpclient', version: '4.5.13'){}
    implementation (group: 'org.apache.httpcomponents', name: 'httpcore-nio', version: '4.4.12') {
        transitive=false
    }
    implementation (group: 'org.apache.httpcomponents', name: 'httpcore', version: '4.4.13'){}
    implementation (group: 'org.apache.logging.log4j', name: 'log4j-1.2-api', version: '2.20.0'){}
    implementation (group: 'org.apache.logging.log4j', name: 'log4j-api', version: '2.20.0'){}
    implementation (group: 'org.apache.logging.log4j', name: 'log4j-core', version: '2.20.0'){}
    implementation (group: 'org.apache.logging.log4j', name: 'log4j-jcl', version: '2.20.0'){}
    implementation (group: 'org.apache.logging.log4j', name: 'log4j-slf4j2-impl', version: '2.20.0'){}
    implementation (group: 'org.apache.logging.log4j', name: 'log4j-web', version: '2.20.0'){}
    implementation (group: 'org.apache.lucene', name: 'lucene-analyzers-common', version: '8.7.0') {
        transitive=false
    }
    implementation (group: 'org.apache.lucene', name: 'lucene-backward-codecs', version: '8.7.0') {
        transitive=false
    }
    implementation (group: 'org.apache.lucene', name: 'lucene-core', version: '8.7.0') {
        transitive=false
    }
    implementation (group: 'org.apache.lucene', name: 'lucene-grouping', version: '8.7.0') {
        transitive=false
    }
    implementation (group: 'org.apache.lucene', name: 'lucene-highlighter', version: '8.7.0') {
        transitive=false
    }
    implementation (group: 'org.apache.lucene', name: 'lucene-join', version: '8.7.0') {
        transitive=false
    }
    implementation (group: 'org.apache.lucene', name: 'lucene-memory', version: '8.7.0') {
        transitive=false
    }
    implementation (group: 'org.apache.lucene', name: 'lucene-misc', version: '8.7.0') {
        transitive=false
    }
    implementation (group: 'org.apache.lucene', name: 'lucene-queries', version: '8.7.0') {
        transitive=false
    }
    implementation (group: 'org.apache.lucene', name: 'lucene-queryparser', version: '8.7.0') {
        transitive=false
    }
    implementation (group: 'org.apache.lucene', name: 'lucene-sandbox', version: '8.7.0') {
        transitive=false
    }
    implementation (group: 'org.apache.lucene', name: 'lucene-spatial-extras', version: '8.7.0') {
        transitive=false
    }
    implementation (group: 'org.apache.lucene', name: 'lucene-spatial3d', version: '8.7.0') {
        transitive=false
    }
    implementation (group: 'org.apache.lucene', name: 'lucene-suggest', version: '8.7.0') {
        transitive=false
    }
    implementation (group: 'org.apache.pdfbox', name: 'fontbox', version: '2.0.28'){}
    implementation (group: 'org.apache.pdfbox', name: 'pdfbox', version: '2.0.28'){}
    implementation (group: 'org.apache.poi', name: 'poi', version: '3.17'){}
    compileOnly (group: 'org.apache.tomcat', name: 'tomcat-api', version: '9.0.73'){}
    compileOnly (group: 'org.apache.tomcat', name: 'tomcat-el-api', version: '9.0.73'){}
    compileOnly (group: 'org.apache.tomcat', name: 'tomcat-jasper-el', version: '9.0.73'){}
    compileOnly (group: 'org.apache.tomcat', name: 'tomcat-jasper', version: '9.0.73'){}
    testImplementation (group: 'org.apache.tomcat', name: 'tomcat-jdbc', version: '9.0.73'){}
    compileOnly (group: 'org.apache.tomcat', name: 'tomcat-jsp-api', version: '9.0.73'){}
    compileOnly (group: 'org.apache.tomcat', name: 'tomcat-juli', version: '9.0.73'){}
    compileOnly (group: 'org.apache.tomcat', name: 'tomcat-servlet-api', version: '9.0.73'){}
    compileOnly (group: 'org.apache.tomcat', name: 'tomcat-util-scan', version: '9.0.73'){}
    compileOnly (group: 'org.apache.tomcat', name: 'tomcat-util', version: '9.0.73'){}
    implementation (group: 'org.apache.xmlgraphics', name: 'batik-anim', version: '1.16'){}
    implementation (group: 'org.apache.xmlgraphics', name: 'batik-awt-util', version: '1.16'){}
    implementation (group: 'org.apache.xmlgraphics', name: 'batik-bridge', version: '1.16'){}
    implementation (group: 'org.apache.xmlgraphics', name: 'batik-codec', version: '1.16'){}
    implementation (group: 'org.apache.xmlgraphics', name: 'batik-constants', version: '1.16'){}
    implementation (group: 'org.apache.xmlgraphics', name: 'batik-css', version: '1.16'){}
    implementation (group: 'org.apache.xmlgraphics', name: 'batik-dom', version: '1.16') {
        exclude group: 'xml-apis', module: 'xml-apis'
    }
    implementation (group: 'org.apache.xmlgraphics', name: 'batik-ext', version: '1.16'){}
    implementation (group: 'org.apache.xmlgraphics', name: 'batik-gvt', version: '1.16'){}
    implementation (group: 'org.apache.xmlgraphics', name: 'batik-i18n', version: '1.16'){}
    implementation (group: 'org.apache.xmlgraphics', name: 'batik-parser', version: '1.16'){}
    implementation (group: 'org.apache.xmlgraphics', name: 'batik-script', version: '1.16'){}
    implementation (group: 'org.apache.xmlgraphics', name: 'batik-shared-resources', version: '1.16'){}
    implementation (group: 'org.apache.xmlgraphics', name: 'batik-svg-dom', version: '1.16'){}
    implementation (group: 'org.apache.xmlgraphics', name: 'batik-transcoder', version: '1.16') {
        exclude group: 'org.apache.xmlgraphics', module: 'batik-svggen'
    }
    implementation (group: 'org.apache.xmlgraphics', name: 'batik-util', version: '1.16'){}
    implementation (group: 'org.apache.xmlgraphics', name: 'batik-xml', version: '1.16'){}
    implementation (group: 'org.apache.xmlgraphics', name: 'xmlgraphics-commons', version: '2.6'){}
    testImplementation (group: 'org.apiguardian', name: 'apiguardian-api', version: '1.0.0'){}
    testImplementation (group: 'org.awaitility', name: 'awaitility-proxy', version: '3.0.0'){}
    testImplementation (group: 'org.awaitility', name: 'awaitility', version: '3.0.0'){}
    implementation (group: 'org.bouncycastle', name: 'bcpkix-jdk15on', version: '1.70'){}
    implementation (group: 'org.bouncycastle', name: 'bcprov-jdk15on', version: '1.70'){}
    implementation (group: 'org.bouncycastle', name: 'bcutil-jdk15on', version: '1.70'){}
    implementation (group: 'org.ccil.cowan.tagsoup', name: 'tagsoup', version: '1.2.1'){}
    implementation (group: 'org.checkerframework', name: 'checker-compat-qual', version: '2.5.2'){}
    implementation (group: 'org.codehaus.castor', name: 'castor-core', version: '1.4.1'){}
    implementation (group: 'org.codehaus.castor', name: 'castor-xml', version: '1.4.1') {
        exclude group: 'javax.inject', module: 'javax.inject'
        exclude group: 'org.springframework', module: 'spring-context'
    }
    implementation (group: 'org.codehaus.mojo', name: 'animal-sniffer-annotations', version: '1.17'){}
    implementation (group: 'org.dom4j', name: 'dom4j', version: '2.1.3'){}
    compileOnly (group: 'org.eclipse.jdt', name: 'ecj', version: '3.26.0'){}
    implementation (group: 'org.eclipse.microprofile.config', name: 'microprofile-config-api', version: '2.0.1'){}
    implementation (group: 'org.elasticsearch.client', name: 'elasticsearch-rest-client', version: '7.10.2'){}
    implementation (group: 'org.elasticsearch.client', name: 'elasticsearch-rest-high-level-client', version: '7.10.2'){}
    implementation (group: 'org.elasticsearch.plugin', name: 'aggs-matrix-stats-client', version: '7.10.2'){}
    implementation (group: 'org.elasticsearch.plugin', name: 'lang-mustache-client', version: '7.10.2'){}
    implementation (group: 'org.elasticsearch.plugin', name: 'mapper-extras-client', version: '7.10.2'){}
    implementation (group: 'org.elasticsearch.plugin', name: 'parent-join-client', version: '7.10.2'){}
    implementation (group: 'org.elasticsearch.plugin', name: 'rank-eval-client', version: '7.10.2'){}
    implementation (group: 'org.elasticsearch', name: 'elasticsearch-cli', version: '7.10.2'){}
    implementation (group: 'org.elasticsearch', name: 'elasticsearch-core', version: '7.10.2'){}
    implementation (group: 'org.elasticsearch', name: 'elasticsearch-geo', version: '7.10.2'){}
    implementation (group: 'org.elasticsearch', name: 'elasticsearch-secure-sm', version: '7.10.2'){}
    implementation (group: 'org.elasticsearch', name: 'elasticsearch-x-content', version: '7.10.2'){}
    implementation (group: 'org.elasticsearch', name: 'elasticsearch', version: '7.10.2'){}
    implementation (group: 'org.elasticsearch', name: 'jna', version: '5.5.0'){}
    implementation (group: 'org.glassfish.hk2.external', name: 'aopalliance-repackaged', version: '2.4.0-b31'){}
    implementation (group: 'org.glassfish.hk2.external', name: 'javax.inject', version: '2.4.0-b31') {
        exclude group: 'javax.inject', module: 'javax.inject'
    }
    implementation (group: 'org.glassfish.hk2', name: 'hk2-api', version: '2.4.0-b31') {
        exclude group: 'javax.inject', module: 'javax.inject'
    }
    implementation (group: 'org.glassfish.hk2', name: 'hk2-locator', version: '2.4.0-b31'){}
    implementation (group: 'org.glassfish.hk2', name: 'hk2-utils', version: '2.4.0-b31'){}
    implementation (group: 'org.glassfish.hk2', name: 'osgi-resource-locator', version: '1.0.1'){}
    compileOnly (group: 'org.glassfish.jaxb', name: 'jaxb-runtime', version: '2.3.8'){}
    compileOnly (group: 'org.glassfish.jaxb', name: 'txw2', version: '2.3.8'){}
    implementation (group: 'org.glassfish.jersey.bundles.repackaged', name: 'jersey-guava', version: '2.22.1'){}
    implementation (group: 'org.glassfish.jersey.connectors', name: 'jersey-apache-connector', version: '2.22.1'){}
    implementation (group: 'org.glassfish.jersey.containers', name: 'jersey-container-servlet-core', version: '2.22.1'){}
    implementation (group: 'org.glassfish.jersey.containers', name: 'jersey-container-servlet', version: '2.22.1'){}
    implementation (group: 'org.glassfish.jersey.core', name: 'jersey-client', version: '2.22.1'){}
    implementation (group: 'org.glassfish.jersey.core', name: 'jersey-common', version: '2.22.1'){}
    implementation (group: 'org.glassfish.jersey.core', name: 'jersey-server', version: '2.22.1'){}
    implementation (group: 'org.glassfish.jersey.ext', name: 'jersey-entity-filtering', version: '2.22.1'){}
    implementation (group: 'org.glassfish.jersey.media', name: 'jersey-media-jaxb', version: '2.22.1'){}
    implementation (group: 'org.glassfish.jersey.media', name: 'jersey-media-json-jackson', version: '2.22.1'){}
    implementation (group: 'org.glassfish.jersey.media', name: 'jersey-media-multipart', version: '2.22.1'){}
    implementation (group: 'org.glassfish.jersey.media', name: 'jersey-media-sse', version: '2.22.1'){}
    implementation (group: 'org.hamcrest', name: 'hamcrest-all', version: '1.3'){}
    testImplementation (group: 'org.hamcrest', name: 'hamcrest-core', version: '1.3'){}
    testImplementation (group: 'org.hamcrest', name: 'hamcrest-library', version: '1.3'){}
    implementation (group: 'org.hdrhistogram', name: 'HdrHistogram', version: '2.1.9') {
        transitive=false
    }
    testImplementation (group: 'org.hibernate.javax.persistence', name: 'hibernate-jpa-2.1-api', version: '1.0.0.Final'){}
    compileOnly (group: 'org.immutables', name: 'value', version: '2.9.0'){}
    implementation (group: 'org.javassist', name: 'javassist', version: '3.29.2-GA'){}
    implementation (group: 'org.jboss.logging', name: 'jboss-logging', version: '3.4.3.Final'){}
    testImplementation (group: 'org.jboss.weld.se', name: 'weld-se-shaded', version: '3.1.9.Final'){}
    implementation (group: 'org.jboss.weld.servlet', name: 'weld-servlet-shaded', version: '3.1.9.Final'){}
    testImplementation (group: 'org.jboss.weld', name: 'weld-junit-common', version: '2.0.2.Final'){}
    testImplementation (group: 'org.jboss.weld', name: 'weld-junit5', version: '2.0.2.Final') {
        exclude group: 'org.jboss.weld.se', module: 'weld-se-core'
    }
    implementation (group: 'org.jdom', name: 'jdom', version: '1.1.3'){}
    compileOnly (group: 'org.jetbrains', name: 'annotations', version: '16.0.1'){}
<<<<<<< HEAD
=======
    implementation (group: 'org.jgroups', name: 'jgroups', version: '3.6.1.Final'){}
    testImplementation (group: 'org.junit.jupiter', name: 'junit-jupiter-api', version: '5.4.1'){}
    testImplementation (group: 'org.junit.jupiter', name: 'junit-jupiter-engine', version: '5.4.1'){}
    testImplementation (group: 'org.junit.platform', name: 'junit-platform-commons', version: '1.4.1'){}
    testImplementation (group: 'org.junit.platform', name: 'junit-platform-engine', version: '1.4.1'){}
>>>>>>> 57b63e15
    implementation (group: 'org.jvnet.mimepull', name: 'mimepull', version: '1.9.6'){}
    implementation (group: 'org.microprofile-ext.config-ext', name: 'config-events', version: '2.0.1'){}
    implementation (group: 'org.microprofile-ext.config-ext', name: 'configsource-base', version: '2.0.1'){}
    implementation (group: 'org.microprofile-ext.config-ext', name: 'configsource-filebase', version: '2.0.1'){}
    implementation (group: 'org.microprofile-ext.config-ext', name: 'configsource-memory', version: '2.0.1'){}
    implementation (group: 'org.microprofile-ext.config-ext', name: 'configsource-properties', version: '2.0.1'){}
    implementation (group: 'org.microprofile-ext.config-ext', name: 'configsource-providers', version: '2.0.1'){}
    implementation (group: 'org.microprofile-ext.config-ext', name: 'configsource-yaml', version: '2.0.1'){}
    testImplementation (group: 'org.mockito', name: 'mockito-core', version: '2.28.2'){}
    testImplementation (group: 'org.objenesis', name: 'objenesis', version: '2.5.1'){}
    testImplementation (group: 'org.opentest4j', name: 'opentest4j', version: '1.1.1'){}
    implementation (group: 'org.ow2.asm', name: 'asm', version: '9.4'){}
    compileOnly (group: 'org.postgresql', name: 'postgresql', version: '42.5.1') {
        exclude group: 'org.checkerframework', module: 'checker-qual'
    }
    testImplementation (group: 'org.powermock', name: 'powermock-api-mockito2', version: '2.0.9'){}
    testImplementation (group: 'org.powermock', name: 'powermock-api-support', version: '2.0.9'){}
    testImplementation (group: 'org.powermock', name: 'powermock-core', version: '2.0.9'){}
    testImplementation (group: 'org.powermock', name: 'powermock-module-junit4-common', version: '2.0.9'){}
    testImplementation (group: 'org.powermock', name: 'powermock-module-junit4', version: '2.0.9'){}
    testImplementation (group: 'org.powermock', name: 'powermock-reflect', version: '2.0.9'){}
    implementation (group: 'org.reactivestreams', name: 'reactive-streams', version: '1.0.2'){}
    implementation (group: 'org.scijava', name: 'native-lib-loader', version: '2.4.0'){}
    implementation (group: 'org.slf4j', name: 'slf4j-api', version: '2.0.7'){}
    implementation (group: 'org.tuckey', name: 'urlrewritefilter', version: '4.0.4'){}
    implementation (group: 'org.yaml', name: 'snakeyaml', version: '1.28'){}
    implementation (group: 'oro', name: 'oro', version: '2.0.8'){}
    implementation (group: 'redis.clients', name: 'jedis', version: '2.7.3'){}
    implementation (group: 'software.amazon.ion', name: 'ion-java', version: '1.0.2'){}
    implementation (group: 'werken-xpath', name: 'werken-xpath', version: '0.9.4'){}
    implementation (group: 'xml-apis', name: 'xml-apis-ext', version: '1.3.04'){}
    implementation (group: 'xmlpull', name: 'xmlpull', version: '1.1.3.1'){}
}<|MERGE_RESOLUTION|>--- conflicted
+++ resolved
@@ -438,14 +438,11 @@
     }
     implementation (group: 'org.jdom', name: 'jdom', version: '1.1.3'){}
     compileOnly (group: 'org.jetbrains', name: 'annotations', version: '16.0.1'){}
-<<<<<<< HEAD
-=======
     implementation (group: 'org.jgroups', name: 'jgroups', version: '3.6.1.Final'){}
     testImplementation (group: 'org.junit.jupiter', name: 'junit-jupiter-api', version: '5.4.1'){}
     testImplementation (group: 'org.junit.jupiter', name: 'junit-jupiter-engine', version: '5.4.1'){}
     testImplementation (group: 'org.junit.platform', name: 'junit-platform-commons', version: '1.4.1'){}
     testImplementation (group: 'org.junit.platform', name: 'junit-platform-engine', version: '1.4.1'){}
->>>>>>> 57b63e15
     implementation (group: 'org.jvnet.mimepull', name: 'mimepull', version: '1.9.6'){}
     implementation (group: 'org.microprofile-ext.config-ext', name: 'config-events', version: '2.0.1'){}
     implementation (group: 'org.microprofile-ext.config-ext', name: 'configsource-base', version: '2.0.1'){}
