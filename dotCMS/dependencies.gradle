//noinspection GroovyAssignabilityCheck
println( "loading dependencies")
dependencies {

    def eeType = dotcmsReleaseVersion == "master" ? '-SNAPSHOT' : ''
    def immutablesVersion = "2.9.0"
    def byteBuddyVersion = "1.12.6"
    annotationProcessor "org.immutables:value:$immutablesVersion" // <--- this is important

    implementation('junit:junit:4.13.2') {
        because 'undated for security'
    }

    if (!file("$enterpriseProjectHome/build.gradle").exists()) {
        println("Using enterprise jar version:"+dotcmsReleaseVersion + eeType)
        implementation group: 'com.dotcms.enterprise', name: 'ee', version: dotcmsReleaseVersion + eeType, changing: true
    } else {
        println("Using enterprise module source")
    }

    implementation group: 'com.sun.mail', name: 'jakarta.mail', version: '1.6.7'


    //implementation group: 'com.dotcms.enterprise', name: 'ee', version: dotcmsReleaseVersion + eeType, changing: true
    implementation group: 'com.dotcms', name: 'ant-tooling', version: '1.3.2'
    implementation ('io.jsonwebtoken:jjwt:0.6.0'){
        transitive = false
    }
    implementation group: 'com.dotcms.lib', name: 'dot.webp-imageio-core', version:'0.1.5'
    implementation group: 'org.scijava', name: 'native-lib-loader', version: '2.3.2'
    implementation group: 'org.jetbrains', name: 'annotations', version: '16.0.1'
    implementation group: 'com.dotcms.lib', name: 'dot.asm', version:'3.1_2'
    implementation group: 'com.dotcms.lib', name: 'dot.axiom-api', version:'1.2.5_2'
    implementation group: 'com.dotcms.lib', name: 'dot.axiom-impl', version:'1.2.5_2'
    implementation group: 'com.dotcms.lib', name: 'dot.bsf', version:'ukv_2'
    implementation group: 'com.dotcms.lib', name: 'dot.bsh', version:'2.0b4_3'
    implementation "net.bytebuddy:byte-buddy:${byteBuddyVersion}"
    implementation "net.bytebuddy:byte-buddy-agent:${byteBuddyVersion}"
    byteBuddyAgent "net.bytebuddy:byte-buddy-agent:${byteBuddyVersion}"
    implementation group: 'com.dotcms.lib', name: 'dot.cactus.integration.ant', version:'1.8.0_3'
    implementation group: 'com.dotcms.lib', name: 'dot.cargo-ant', version:'0.9_2'
    implementation group: 'com.dotcms.lib', name: 'dot.cargo-core-uberjar', version:'0.9_2'
    implementation group: 'com.dotcms.lib', name: 'dot.com.dotmarketing.jhlabs.images.filters', version:'ukv_2'
    implementation group: 'com.dotcms.lib', name: 'dot.commons-cli', version:'1.2_2'
    implementation group: 'com.dotcms.lib', name: 'dot.commons-dbcp', version:'1.3_2'
    implementation group: 'com.dotcms.lib', name: 'dot.commons-fileupload', version:'1.3.3_1'
    implementation group: 'commons-fileupload', name: 'commons-fileupload', version: '1.3.3'
    implementation group: 'com.dotcms.lib', name: 'dot.commons-httpclient', version:'3.1_3'
    implementation group: 'com.dotcms.lib', name: 'dot.commons-io', version:'2.0.1_2'
    implementation group: 'com.dotcms.lib', name: 'dot.commons-jci-core', version:'1.0.406301_2'
    implementation group: 'com.dotcms.lib', name: 'dot.commons-jci-eclipse', version:'3.2.0.666_2'
    implementation group: 'com.dotcms.lib', name: 'dot.commons-net', version:'3.3_2'
    implementation group: 'com.dotcms.lib', name: 'dot.commons-pool', version:'1.5.4_2'
    implementation group: 'com.dotcms.lib', name: 'dot.compression-filter', version:'ukv_2'
    implementation group: 'com.dotcms.lib', name: 'dot.concurrent', version:'1.3.4_2'
    implementation group: 'com.dotcms.lib', name: 'dot.core-renderer-modified', version:'ukv_3'
    implementation group: 'com.dotcms.lib', name: 'dot.cos', version:'ukv_2'
    implementation group: 'com.dotcms.lib', name: 'dot.counter-ejb', version:'ukv_2'
    implementation group: 'com.dotcms.lib', name: 'dot.dwr', version:'3rc2modified_3'

    implementation group: 'com.lmax', name: 'disruptor', version: '3.3.4'
    implementation group: 'org.apache.logging.log4j', name: 'log4j-api', version: '2.17.1'
    implementation group: 'org.apache.logging.log4j', name: 'log4j-core', version: '2.17.1'
    implementation group: 'org.apache.logging.log4j', name: 'log4j-1.2-api', version: '2.17.1'
    implementation group: 'org.apache.logging.log4j', name: 'log4j-jcl', version: '2.17.1'
    implementation group: 'org.apache.logging.log4j', name: 'log4j-web', version: '2.17.1'
    implementation group: 'org.apache.logging.log4j', name: 'log4j-slf4j-impl', version: '2.17.1'

    implementation group: 'com.dotcms.lib', name: 'dot.fileupload-ext', version:'ukv_3'
    implementation group: 'fop', name: 'fop', version:'0.20.3'
    implementation group: 'com.dotcms.lib', name: 'dot.gif89', version:'ukv_2'
    implementation group: 'com.dotcms.lib', name: 'dot.google', version:'ukv_2'
    implementation group: 'com.dotcms.lib', name: 'dot.guava', version:'11.0.1_2'
    implementation group: 'com.hazelcast', name: 'hazelcast-all', version: '3.9.2'
    implementation (group: 'com.hazelcast', name: 'hazelcast-kubernetes', version: '1.2.2'){
        exclude(group: 'com.hazelcast')
    }

    implementation group: 'com.dotcms.lib', name: 'dot.hibernate', version:'2.1.7_3'
    implementation group: 'com.dotcms.lib', name: 'dot.httpbridge', version:'ukv_2'
    implementation group: 'com.dotcms.lib', name: 'dot.httpclient', version:'4.2.2_2'
//    implementation group: 'com.dotcms.lib', name: 'dot.httpcore', version:'4.2.2_2'
    implementation group: 'com.dotcms.lib', name: 'dot.iText', version:'2.1.0_2'

    implementation group: 'com.fasterxml.jackson.core', name: 'jackson-core', version: '2.11.1'

    implementation group: 'com.fasterxml.jackson.core', name: 'jackson-annotations', version: '2.11.1'

    implementation (group: 'com.fasterxml.jackson.core', name: 'jackson-databind', version: '2.11.1') {
        transitive = false
    }

    implementation (group: 'com.fasterxml.jackson.jaxrs', name: 'jackson-jaxrs-json-provider', version: '2.11.1'){
        transitive = false
    }

    implementation (group: 'com.fasterxml.jackson.jaxrs', name: 'jackson-jaxrs-base', version: '2.11.1'){
        transitive = false
    }

    implementation (group: 'com.fasterxml.jackson.module', name: 'jackson-module-jaxb-annotations', version: '2.11.1'){
        transitive = false
    }

    implementation (group: 'com.fasterxml.jackson.datatype', name: 'jackson-datatype-jsr310', version: '2.12.5'){
        transitive = false
    }

    implementation ('com.fasterxml.jackson.datatype:jackson-datatype-guava:2.11.1'){
        transitive = false
    }
    implementation ('com.fasterxml.jackson.datatype:jackson-datatype-jdk8:2.11.1'){
        transitive = false
    }

    implementation (group: 'com.github.jonpeterson', name: 'jackson-module-model-versioning', version: '1.2.2'){
        transitive = false
    }

    implementation group: 'com.dotcms.lib', name: 'dot.jamm', version:'0.2.5_2'
    implementation group: 'com.dotcms.lib', name: 'dot.javacsv', version:'ukv_2'
    implementation group: 'com.dotcms.lib', name: 'dot.jaxb-api', version:'2.2.7_4'
    implementation group: 'com.dotcms.lib', name: 'dot.jaxb-core', version:'2.2.7_4'
    implementation group: 'com.dotcms.lib', name: 'dot.jaxb-impl', version:'2.2.7_4'
    implementation group: 'com.dotcms.lib', name: 'dot.jaxws-api', version:'2.2.9_2'
    implementation group: 'com.dotcms.lib', name: 'dot.jaxws-rt', version:'2.2.8_2'

    implementation group: 'com.dotcms.lib', name: 'dot.jazzy-core', version:'ukv_2'
    implementation group: 'com.dotcms.lib', name: 'dot.jempbox', version:'1.6.0_2'
    implementation group: 'com.dotcms.lib', name: 'dot.jep', version:'2.4.1_2'

    implementation (group: 'org.glassfish.jersey.core', name: 'jersey-client', version: '2.22.1'){
        transitive = false
    }

    implementation (group: 'org.glassfish.jersey.core', name: 'jersey-common', version: '2.22.1'){
        transitive = false
    }

    implementation (group: 'org.glassfish.jersey.containers', name: 'jersey-container-servlet-core', version: '2.22.1'){
        transitive = false
    }

    implementation (group: 'org.glassfish.jersey.containers', name: 'jersey-container-servlet', version: '2.22.1'){
        transitive = false
    }

    implementation (group: 'org.glassfish.jersey.bundles.repackaged', name: 'jersey-guava', version: '2.22.1'){
        transitive = false
    }

    implementation (group: 'org.glassfish.jersey.media', name: 'jersey-media-jaxb', version: '2.22.1'){
        transitive = false
    }

    implementation (group: 'org.glassfish.jersey.media', name: 'jersey-media-multipart', version: '2.22.1'){
        transitive = false
    }

    implementation (group: 'org.glassfish.jersey.media', name: 'jersey-media-json-jackson', version: '2.22.1'){
        transitive = false
    }

    implementation (group: 'org.glassfish.jersey.core', name: 'jersey-server', version: '2.22.1'){
        transitive = false
    }

    implementation (group: 'org.glassfish.jersey.ext', name: 'jersey-entity-filtering', version: '2.22.1'){
        transitive = false
    }

    implementation (group: 'org.glassfish.jersey.connectors', name: 'jersey-apache-connector', version: '2.22.1'){
        transitive = false
    }

    implementation (group: 'org.glassfish.jersey.media', name: 'jersey-media-sse', version: '2.22.1'){
        transitive = false
    }
    implementation group: 'io.swagger', name: 'swagger-jersey2-jaxrs', version: '1.5.22'
    implementation group: 'com.dotcms.lib', name: 'dot.jettison', version:'1.1_2'
    implementation group: 'com.dotcms.lib', name: 'dot.jfreechart', version:'1.0.13_2'
    implementation group: 'com.dotcms.lib', name: 'dot.jid3lib', version:'0.5.4_2'
    implementation group: 'com.dotcms.lib', name: 'dot.json-jspellchecker-dep', version:'ukv_2'
    implementation group: 'com.dotcms.lib', name: 'dot.json', version:'ukv_2'
    implementation group: 'com.dotcms.lib', name: 'dot.jsoup', version:'1.6.1_2'
    implementation group: 'com.dotcms.lib', name: 'dot.jstl', version:'1.0.5_2'
    implementation group: 'com.dotcms.lib', name: 'dot.jta', version:'1.1_2'
    implementation group: 'com.dotcms.lib', name: 'dot.jxl', version:'2.6_2'
    implementation group: 'com.dotcms.lib', name: 'dot.ldap', version:'ukv_2'
    implementation group: 'com.dotcms.lib', name: 'dot.lesscss', version:'1.5.1-SNAPSHOT_3'
    implementation group: 'com.dotcms.lib', name: 'dot.mail-ejb', version:'ukv_2'
    implementation group: 'com.dotcms.lib', name: 'dot.milton-api', version:'1.8.1.4_3'
    implementation group: 'com.dotcms.lib', name: 'dot.milton-servlet', version:'1.8.1.4_3'

    implementation group: 'com.dotcms.lib', name: 'dot.mime-util', version:'2.1.3_2'

    implementation group: 'org.jvnet', name: 'mimepull', version: '1.6'

    implementation group: 'com.dotcms.lib', name: 'dot.msnm', version:'ukv_2'
    implementation group: 'com.dotcms.lib', name: 'dot.myspell', version:'ukv_2'
    implementation group: 'com.dotcms.lib', name: 'dot.odmg', version:'ukv_3'
    implementation group: 'com.dotcms.lib', name: 'dot.org.eclipse.mylyn.wikitext.confluence.core', version:'1.8.0.I20120918-1109_2'
    implementation group: 'com.dotcms.lib', name: 'dot.org.eclipse.mylyn.wikitext.core', version:'1.8.0.I20120918-1109_2'
    implementation group: 'com.dotcms.lib', name: 'dot.org.eclipse.mylyn.wikitext.mediawiki.core', version:'1.8.0.I20120918-1109_2'
    implementation group: 'com.dotcms.lib', name: 'dot.org.eclipse.mylyn.wikitext.textile.core', version:'1.8.0.I20120918-1109_2'
    implementation group: 'com.dotcms.lib', name: 'dot.org.eclipse.mylyn.wikitext.tracwiki.core', version:'1.8.0.I20120918-1109_2'
    implementation group: 'com.dotcms.lib', name: 'dot.org.eclipse.mylyn.wikitext.twiki.core', version:'1.8.0.I20120918-1109_2'
    implementation group: 'com.dotcms.lib', name: 'dot.platform', version:'ukv_2'
    implementation group: 'com.dotcms.lib', name: 'dot.portlet', version:'1.0_2'
    implementation group: 'com.dotcms.lib', name: 'dot.quartz-all', version:'1.8.6_2'
    implementation group: 'com.dotcms.lib', name: 'dot.rhino', version:'1.7R4_2'
    implementation group: 'com.dotcms.lib', name: 'dot.secure-filter', version:'ukv_2'
    implementation group: 'com.dotcms.lib', name: 'dot.snappy-java', version:'1.0.4.1_2'
    implementation group: 'com.dotcms.lib', name: 'dot.stax2-api', version:'3.1.1_2'
    implementation group: 'com.dotcms.lib', name: 'dot.Tidy', version:'ukv_2'
    implementation group: 'com.dotcms.lib', name: 'dot.trove', version:'1.0.2_2'
    implementation group: 'com.dotcms.lib', name: 'dot.twitter4j-core', version:'3.0.3_2'
    implementation group: 'com.dotcms.lib', name: 'dot.util-taglib', version:'ukv_2'
    implementation group: 'com.dotcms.lib', name: 'dot.wbmp', version:'ukv_2'
    implementation group: 'com.dotcms.lib', name: 'dot.woodstox-core-lgpl', version:'4.2.0_2'
    implementation group: 'com.dotcms.lib', name: 'dot.xpp3-min', version:'1.1.4c_2'
    implementation group: 'com.dotcms.lib', name: 'dot.slf4j-api', version:'1.7.12_2'
    implementation group: 'com.dotcms.lib', name: 'dot.slf4j-jcl', version:'1.7.12_2'



    //implementation group: 'com.dotcms.lib', name: 'dotcms-xerces', version: '2.12.1-patched'

    /*
implementation (group: 'xerces', name: 'xercesImpl', version: '2.12.0'){
    transitive = false
    exclude(module: 'javax.xml.parsers')
}

 */
    implementation (group: 'org.apache.commons', name: 'commons-compress', version: '1.15'){
        transitive = false
    }
    implementation (group: 'commons-digester', name: 'commons-digester', version: '2.1'){
        transitive = false
    }
    implementation (group: 'commons-validator', name: 'commons-validator', version: '1.6'){
        transitive = false
    }
    implementation (group: 'commons-collections', name: 'commons-collections', version: '3.2.2'){
        transitive = false
    }

    // https://mvnrepository.com/artifact/io.vavr/vavr
    implementation group: 'io.vavr', name: 'vavr', version: '0.10.3'

    implementation (group: 'commons-configuration', name: 'commons-configuration', version: '1.10'){
        transitive = false
    }
    implementation (group: 'commons-lang', name: 'commons-lang', version: '2.6'){
        transitive = false
    }
    implementation (group: 'org.apache.commons', name: 'commons-lang3', version: '3.4'){
        transitive = false
    }
    implementation (group: 'commons-beanutils', name: 'commons-beanutils', version: '1.9.3'){
        transitive = false
    }
    implementation (group: 'org.jdom', name: 'jdom', version: '1.1.3'){
        transitive = false
    }
    implementation (group: 'org.dom4j', name: 'dom4j', version: '2.1.3'){
        transitive = false
    }
    implementation (group: 'org.apache.poi', name: 'poi', version: '3.17'){
        transitive = false
    }
    implementation (group: 'com.googlecode.juniversalchardet', name: 'juniversalchardet', version: '1.0.3'){
        transitive = false
    }
    implementation (group: 'org.ccil.cowan.tagsoup', name: 'tagsoup', version: '1.2.1'){
        transitive = false
    }
    implementation (group: 'org.codehaus.castor', name: 'castor-core', version: '1.4.1'){
        transitive = false
    }
    implementation (group: 'org.codehaus.castor', name: 'castor-xml', version: '1.4.1'){
        transitive = false
    }
    implementation (group: 'werken-xpath', name: 'werken-xpath', version: '0.9.4'){
        transitive = false
    }
    implementation (group: 'org.jgroups', name: 'jgroups', version: '3.6.1.Final'){
        transitive = false
    }
    implementation (group: 'org.tuckey', name: 'urlrewritefilter', version: '4.0.4'){
        transitive = false
    }
    implementation (group: 'com.dotcms.lib', name: 'dot.struts', version:'1.2.10_1'){
        transitive = false
    }
    implementation (group: 'com.dotcms.lib', name: 'dot.stxx', version:'1.3_3'){
        transitive = false
    }
    implementation (group: 'oro', name: 'oro', version: '2.0.8'){
        transitive = false
    }
    implementation (group: 'com.dotcms.lib', name: 'dot.sslext', version:'1.2-0_1'){
        transitive = false
    }
    implementation (group: 'cglib', name: 'cglib-nodep', version: '3.2.6'){
        transitive = false
    }
    implementation (group: 'com.thoughtworks.xstream', name: 'xstream', version: '1.4.8'){
        transitive = false
    }
    implementation (group: 'xmlpull', name: 'xmlpull', version: '1.1.3.1'){
        transitive = false
    }
    implementation (group: 'org.glassfish.hk2', name: 'hk2-locator', version: '2.4.0'){
        transitive = false
    }
    implementation (group: 'org.glassfish.hk2', name: 'hk2-utils', version: '2.4.0'){
        transitive = false
    }
    implementation (group: 'org.glassfish.hk2', name: 'hk2-api', version: '2.4.0'){
        transitive = false
    }
    implementation (group: 'org.glassfish.hk2.external', name: 'javax.inject', version: '2.4.0-b10'){
        transitive = false
    }
    implementation (group: 'org.javassist', name: 'javassist', version: '3.22.0-GA'){
        transitive = false
    }
    implementation (group: 'org.antlr', name: 'antlr', version: '3.1.1'){
        transitive = false
    }

    implementation group: 'net.jodah', name: 'failsafe', version:'1.0.4'

    implementation ( group: 'redis.clients', name: 'jedis', version:'2.7.3'){
        exclude(module: 'commons-pool2')
    }

    implementation ( group: 'io.lettuce', name: 'lettuce-core', version:'6.1.1.RELEASE'){
        exclude(module: 'commons-pool2')
        exclude(module: 'spring-beans')
        exclude(module: 'spring-context')
        exclude(module: 'spring-framework')
        exclude(module: 'rxjava')
        exclude(module: 'brave')
        exclude(module: 'cdi-api')
        exclude(module: 'javax.inject')
        exclude(module: 'HdrHistogram')
        exclude(module: 'LatencyUtils')
        exclude(module: 'io.netty')
    }
    implementation group: 'io.netty', name: 'netty-all', version: '4.1.45.Final'

    implementation group: 'org.apache.commons', name: 'commons-pool2', version:'2.9.0'
    implementation group: 'com.dotcms.lib', name: 'dot.maxmind-db', version:'1.0.0_2'
    implementation group: 'org.openjdk.jmh', name: 'jmh-core', version:'0.1'

    implementation group: 'com.maxmind.geoip2', name: 'geoip2', version: '2.1.0'

    implementation group: 'com.dotcms.lib', name: 'dot.aopalliance-repackaged', version:'2.4.0-b10_2'

    implementation group: 'com.dotcms.lib', name: 'dot.javax.annotation-api', version:'1.2_2'
    implementation group: 'javax.annotation', name: 'javax.annotation-api', version: '1.2'

    implementation group: 'javax.ws.rs', name: 'javax.ws.rs-api', version: '2.0.1'

    implementation group: 'com.dotcms.lib', name: 'dot.persistence-api', version:'1.0_2'

    implementation group: 'com.dotcms.lib', name: 'dot.validation-api', version:'1.1.0.Final_2'
    implementation group: 'javax.validation', name: 'validation-api', version: '1.1.0.Final'

    implementation group: 'com.dotcms.lib', name: 'dot.hibernate-validator', version:'4.3.2.Final_3'
    implementation group: 'com.dotcms.lib', name: 'dot.jboss-logging', version:'3.3.0.Final_2'
    implementation group: 'com.dotcms.lib', name: 'dot.txtmark', version:'0.14-SNAPSHOT_1'
    implementation group: 'com.zaxxer', name: 'HikariCP', version:'3.4.2'

    // AWS Libraries
    implementation group: 'com.dotcms.lib', name: 'dot.aws-java-sdk-core', version:'1.11.66_2'
    implementation group: 'com.dotcms.lib', name: 'dot.aws-java-sdk-kms', version:'1.11.66_2'
    implementation group: 'com.dotcms.lib', name: 'dot.aws-java-sdk-s3', version:'1.11.66_2'
    implementation group: 'com.dotcms.lib', name: 'dot.jmespath-java', version:'1.11.66_2'


<<<<<<< HEAD
    implementation group: 'org.springframework', name: 'spring-asm', version:'3.1.0.RELEASE'
    implementation(group: 'org.springframework', name: 'spring-beans', version:'3.1.0.RELEASE') {
        exclude(module: 'commons-logging')
    }
    implementation(group: 'org.springframework', name: 'spring-context', version:'3.1.0.RELEASE') {
        exclude(module: 'commons-logging')
        exclude(module: 'aopalliance')
        exclude(module: 'spring-aop')
        exclude(module: 'spring-context-support')
    }
    implementation(group: 'org.springframework', name: 'spring-core', version:'3.1.0.RELEASE') {
        exclude(module: 'commons-logging')
    }
    implementation(group: 'org.springframework', name: 'spring-expression', version:'3.1.0.RELEASE') {
        exclude(module: 'commons-logging')
    }
    implementation(group: 'org.springframework', name: 'spring-jdbc', version:'3.1.0.RELEASE') {
        exclude(module: 'commons-logging')
        exclude(module: 'aopalliance')
        exclude(module: 'spring-aop')
    }
    implementation(group: 'org.springframework', name: 'spring-tx', version:'3.1.0.RELEASE') {
        exclude(module: 'commons-logging')
        exclude(module: 'aopalliance')
        exclude(module: 'spring-aop')
    }
    implementation(group: 'org.springframework', name: 'spring-web', version:'3.1.0.RELEASE') {
        exclude(module: 'commons-logging')
        exclude(module: 'aopalliance')
        exclude(module: 'spring-aop')
    }
    implementation(group: 'org.springframework', name: 'spring-webmvc', version:'3.1.0.RELEASE') {
        exclude(module: 'spring-aop')
        exclude(module: 'aopalliance')
        exclude(module: 'commons-logging')
        exclude(module: 'spring-context-support')
    }
    implementation group: 'com.h2database', name: 'h2', version:'1.3.176'
    implementation group: 'eu.bitwalker', name: 'UserAgentUtils', version:'1.19'


    implementation group: 'com.twelvemonkeys.imageio', name: 'imageio-core', version:'3.7.0'
    implementation group: 'com.twelvemonkeys.imageio', name: 'imageio-metadata', version:'3.7.0'
    implementation group: 'com.twelvemonkeys.imageio', name: 'imageio-bmp', version:'3.7.0'
    implementation group: 'com.twelvemonkeys.imageio', name: 'imageio-jpeg', version:'3.7.0'
    implementation group: 'com.twelvemonkeys.imageio', name: 'imageio-tiff', version:'3.7.0'
    implementation group: 'com.twelvemonkeys.imageio', name: 'imageio-pnm', version:'3.7.0'
    implementation group: 'com.twelvemonkeys.imageio', name: 'imageio-psd', version:'3.7.0'
    implementation group: 'com.twelvemonkeys.imageio', name: 'imageio-iff', version:'3.7.0'
    implementation group: 'com.twelvemonkeys.imageio', name: 'imageio-pcx', version:'3.7.0'
    implementation group: 'com.twelvemonkeys.imageio', name: 'imageio-pdf', version:'3.7.0'
    implementation group: 'com.twelvemonkeys.imageio', name: 'imageio-hdr', version:'3.7.0'
    implementation group: 'com.twelvemonkeys.imageio', name: 'imageio-pict', version:'3.7.0'
    implementation group: 'com.twelvemonkeys.imageio', name: 'imageio-tiff', version:'3.7.0'
    implementation group: 'com.twelvemonkeys.imageio', name: 'imageio-sgi', version:'3.7.0'
    implementation group: 'com.twelvemonkeys.imageio', name: 'imageio-tga', version:'3.7.0'
    implementation group: 'com.twelvemonkeys.imageio', name: 'imageio-icns', version:'3.7.0'
    implementation group: 'com.twelvemonkeys.imageio', name: 'imageio-pcx', version:'3.7.0'
    implementation group: 'com.twelvemonkeys.imageio', name: 'imageio-webp', version:'3.7.0'
    implementation group: 'com.twelvemonkeys.imageio', name: 'imageio-thumbsdb', version:'3.7.0'
    implementation group: 'com.twelvemonkeys.imageio', name: 'imageio-batik', version:'3.7.0'
    implementation group: 'com.twelvemonkeys.imageio', name: 'imageio-clippath', version:'3.7.0'
    implementation group: 'com.twelvemonkeys.servlet', name: 'servlet', version:'3.7.0'


    implementation 'com.github.ben-manes.caffeine:caffeine:2.9.2'


    implementation (group: 'org.apache.pdfbox', name: 'pdfbox', version: '2.0.1'){
=======
    compile group: 'com.h2database', name: 'h2', version:'1.3.176'
    compile group: 'eu.bitwalker', name: 'UserAgentUtils', version:'1.19'


    compile group: 'com.twelvemonkeys.imageio', name: 'imageio-core', version:'3.7.0'
    compile group: 'com.twelvemonkeys.imageio', name: 'imageio-metadata', version:'3.7.0'
    compile group: 'com.twelvemonkeys.imageio', name: 'imageio-bmp', version:'3.7.0'
    compile group: 'com.twelvemonkeys.imageio', name: 'imageio-jpeg', version:'3.7.0'
    compile group: 'com.twelvemonkeys.imageio', name: 'imageio-tiff', version:'3.7.0'
    compile group: 'com.twelvemonkeys.imageio', name: 'imageio-pnm', version:'3.7.0'
    compile group: 'com.twelvemonkeys.imageio', name: 'imageio-psd', version:'3.7.0'
    compile group: 'com.twelvemonkeys.imageio', name: 'imageio-iff', version:'3.7.0'
    compile group: 'com.twelvemonkeys.imageio', name: 'imageio-pcx', version:'3.7.0'
    compile group: 'com.twelvemonkeys.imageio', name: 'imageio-pdf', version:'3.7.0'
    compile group: 'com.twelvemonkeys.imageio', name: 'imageio-hdr', version:'3.7.0'
    compile group: 'com.twelvemonkeys.imageio', name: 'imageio-pict', version:'3.7.0'
    compile group: 'com.twelvemonkeys.imageio', name: 'imageio-tiff', version:'3.7.0'
    compile group: 'com.twelvemonkeys.imageio', name: 'imageio-sgi', version:'3.7.0'
    compile group: 'com.twelvemonkeys.imageio', name: 'imageio-tga', version:'3.7.0'
    compile group: 'com.twelvemonkeys.imageio', name: 'imageio-icns', version:'3.7.0'
    compile group: 'com.twelvemonkeys.imageio', name: 'imageio-pcx', version:'3.7.0'
    compile group: 'com.twelvemonkeys.imageio', name: 'imageio-webp', version:'3.7.0'
    compile group: 'com.twelvemonkeys.imageio', name: 'imageio-thumbsdb', version:'3.7.0'
    compile group: 'com.twelvemonkeys.imageio', name: 'imageio-batik', version:'3.7.0'
    compile group: 'com.twelvemonkeys.imageio', name: 'imageio-clippath', version:'3.7.0'
    compile group: 'com.twelvemonkeys.servlet', name: 'servlet', version:'3.7.0'
    
    
    compile 'com.github.ben-manes.caffeine:caffeine:2.9.2'
    
    
    compile (group: 'org.apache.pdfbox', name: 'pdfbox', version: '2.0.1'){
>>>>>>> a53509c5
        exclude(group: 'commons-logging')
    }

    //Don't remove Bouncy Castle, com.dotcms.staticpublish.listener need it, see plugin's README.
    implementation group: 'org.bouncycastle', name: 'bcprov-jdk15on', version: '1.56'
    implementation group: 'org.bouncycastle', name: 'bcpkix-jdk15on', version: '1.56'

    /**
     * Order matters here: JUNIT must come after hamcrest.
     */
    implementation group: 'org.hamcrest', name: 'hamcrest-all', version: '1.3'
    testImplementation 'junit:junit:4.13.2'
    testImplementation "org.mockito:mockito-core:2.+"
    testImplementation "com.tngtech.junit.dataprovider:junit4-dataprovider:2.6"
    testImplementation ("org.powermock:powermock-api-mockito2:2.0.9" ){
        exclude group: 'org.hamcrest'
        exclude group: 'org.objenesis'
        exclude group: 'cglib'

    }
    testImplementation "org.powermock:powermock-module-junit4:2.0.9"

    testImplementation group: 'com.google.guava', name: 'guava', version: '19.0'
    testImplementation group: 'org.apache.tomcat', name: 'tomcat-jdbc', version: '9.0.41'

    /**
     * Order matters here: OSGI-Core must come after felix.
     */
    implementation(group: 'org.apache.felix', name: 'org.apache.felix.main', version: '5.6.10') {
        exclude(group: 'commons-logging')
        exclude(group: 'org.slf4j')
    }
    implementation(group: 'org.glassfish.hk2', name: 'osgi-resource-locator', version: '2.4.0') {
        exclude(group: 'commons-logging')
        exclude(group: 'org.slf4j')
    }
    implementation(group: 'org.apache.felix', name: 'org.apache.felix.http.proxy', version: '3.0.2') {
        exclude(group: 'commons-logging')
        exclude(group: 'org.slf4j')
    }
    implementation(group: 'org.apache.felix', name: 'org.apache.felix.http.bundle', version: '3.0.0') {
        exclude(group: 'commons-logging')
        exclude(group: 'org.slf4j')
//        exclude(group: 'javax.servlet')
    }
    implementation(group: 'org.apache.felix', name: 'org.apache.felix.http.bridge', version: '3.0.18') {
        exclude(module: 'commons-logging')
        exclude(module: 'org.slf4j')
    }
    implementation(group: 'org.apache.felix', name: 'org.apache.felix.http.api', version: '3.0.0') {
        exclude(group: 'commons-logging')
        exclude(group: 'org.slf4j')
    }
    implementation(group: 'org.apache.felix', name: 'org.apache.felix.http.base', version: '3.0.18') {
        exclude(group: 'commons-logging')
        exclude(group: 'org.slf4j')
    }
    implementation(group: 'org.apache.felix', name: 'org.apache.felix.http.whiteboard', version: '3.0.0') {
        exclude(group: 'commons-logging')
        exclude(group: 'org.slf4j')
    }
    implementation(group: 'org.apache.felix', name: 'org.apache.felix.http.servlet-api', version: '1.1.2') {
        exclude(group: 'commons-logging')
        exclude(group: 'org.slf4j')
    }

    implementation group: 'org.apache.httpcomponents', name: 'httpclient', version: '4.5.2'


    implementation(group: 'org.apache.xmlgraphics', name: 'batik-transcoder', version: '1.14'){
        transitive = false
    }

    implementation(group: 'org.apache.xmlgraphics', name: 'batik-dom', version: '1.14') {
        transitive = false
    }

    implementation(group: 'org.apache.xmlgraphics', name: 'batik-xml', version: '1.14') {
        transitive = false
    }

    implementation(group: 'org.apache.xmlgraphics', name: 'batik-svg-dom', version: '1.14') {
        transitive = false
    }

    implementation(group: 'org.apache.xmlgraphics', name: 'batik-bridge', version: '1.14') {
        transitive = false
    }

    implementation(group: 'org.apache.xmlgraphics', name: 'batik-css', version: '1.14') {
        transitive = false
    }

    implementation(group: 'org.apache.xmlgraphics', name: 'batik-gvt', version: '1.14') {
        transitive = false
    }

    implementation(group: 'org.apache.xmlgraphics', name: 'batik-util', version: '1.14') {
        transitive = false
    }

    implementation(group: 'org.apache.xmlgraphics', name: 'batik-anim', version: '1.14') {
        transitive = false
    }

    implementation(group: 'org.apache.xmlgraphics', name: 'batik-i18n', version: '1.14') {
        transitive = false
    }

    implementation(group: 'org.apache.xmlgraphics', name: 'batik-constants', version: '1.14') {
        transitive = false
    }

    implementation(group: 'org.apache.xmlgraphics', name: 'batik-ext', version: '1.14') {
        transitive = false
    }

    implementation(group: 'org.apache.xmlgraphics', name: 'batik-parser', version: '1.14') {
        transitive = false
    }

    implementation(group: 'org.apache.xmlgraphics', name: 'batik-script', version: '1.14') {
        transitive = false
    }

    implementation(group: 'org.apache.xmlgraphics', name: 'batik-awt-util', version: '1.14') {
        transitive = false
    }

    implementation (group: 'org.apache.xmlgraphics', name: 'xmlgraphics-commons', version:'1.5') {
        transitive = false
    }

    implementation( group: 'org.apache.xmlgraphics', name: 'batik-codec', version:'1.10') {
        transitive = false
    }


    if(JavaVersion.current() < JavaVersion.VERSION_11) {
        implementation group: 'xml-apis', name: 'xml-apis', version: '1.3.04'
    }

    // required for batik
    implementation group: 'xml-apis', name: 'xml-apis-ext', version: '1.3.04'


    implementation group: 'javax.websocket', name: 'javax.websocket-api', version:'1.1'

    compileOnly "org.immutables:value:$immutablesVersion"

    compileOnly  'com.google.code.findbugs:jsr305:3.0.2'


    implementation group: 'org.aspectj', name: 'aspectjrt', version:'1.9.2'

    implementation group: 'io.bit3', name: 'jsass', version: '5.10.3'

    implementation ('com.graphql-java-kickstart:graphql-java-servlet:9.1.0'){
        exclude(group: 'com.fasterxml.jackson.core')
        exclude(group: 'com.fasterxml.jackson.datatype')
    }

    implementation 'com.graphql-java:graphql-java-extended-scalars:1.0.1'

    implementation 'net.jodah:failsafe:1.1.1'
    implementation 'com.rainerhahnekamp:sneakythrow:1.1.0'

    implementation ('org.elasticsearch.client:elasticsearch-rest-high-level-client:7.10.2') {
        exclude(group: 'org.apache.logging.log4j')
        exclude(group: 'com.fasterxml.jackson.core')
    }

    implementation 'com.jayway.jsonpath:json-path:2.4.0'
    implementation 'com.sun.activation:javax.activation:1.2.0'
    implementation 'jakarta.xml.bind:jakarta.xml.bind-api:2.3.3'
    implementation 'com.sun.xml.ws:jaxws-ri:2.3.2'

    //https://www.oracle.com/database/technologies/appdev/jdbc-downloads.html
    compileOnly (group: 'com.oracle.jdbc', name: 'ojdbc8', version: '19.3') {
        transitive = false
    }
    //https://mvnrepository.com/artifact/org.postgresql/postgresql
    compileOnly (group: 'org.postgresql', name: 'postgresql', version: '42.2.8') {
        transitive = false
    }

    // allows for async notifications

    // https://mvnrepository.com/artifact/com.impossibl.pgjdbc-ng/pgjdbc-ng
    implementation group: 'com.impossibl.pgjdbc-ng', name: 'pgjdbc-ng', version: '0.8.7'


    //https://mvnrepository.com/artifact/mysql/mysql-connector-java
    compileOnly (group: 'mysql', name: 'mysql-connector-java', version: '8.0.19') {
        transitive = false
    }
    //https://mvnrepository.com/artifact/com.microsoft.sqlserver/mssql-jdbc
    compileOnly (group: 'com.microsoft.sqlserver', name: 'mssql-jdbc', version: '7.4.1.jre8') {
        transitive = false
    }

    // https://mvnrepository.com/artifact/com.amazonaws/aws-java-sdk-rekognition
    implementation group: 'com.amazonaws', name: 'aws-java-sdk-rekognition', version: '1.11.839'

    /**** And now the libs we pull in from internal company sources - libs stored in ./plugins, ./bin, ./libs, the starter site, etc. ****/
    implementation fileTree("src/main/plugins/com.dotcms.config/build/jar").include('plugin-com.dotcms.config.jar')


    compileOnly "javax.servlet:javax.servlet-api:3.1.0"
    compileOnly group: 'javax.servlet.jsp', name: 'javax.servlet.jsp-api', version: '2.2.1'


    compileOnly fileTree("../libs/buildlibs").include('**/*.jar')
    compileOnly fileTree("../libs/buildlibs").include('mail.jar')

}<|MERGE_RESOLUTION|>--- conflicted
+++ resolved
@@ -376,53 +376,13 @@
     implementation group: 'com.zaxxer', name: 'HikariCP', version:'3.4.2'
 
     // AWS Libraries
-    implementation group: 'com.dotcms.lib', name: 'dot.aws-java-sdk-core', version:'1.11.66_2'
-    implementation group: 'com.dotcms.lib', name: 'dot.aws-java-sdk-kms', version:'1.11.66_2'
-    implementation group: 'com.dotcms.lib', name: 'dot.aws-java-sdk-s3', version:'1.11.66_2'
-    implementation group: 'com.dotcms.lib', name: 'dot.jmespath-java', version:'1.11.66_2'
-
-
-<<<<<<< HEAD
-    implementation group: 'org.springframework', name: 'spring-asm', version:'3.1.0.RELEASE'
-    implementation(group: 'org.springframework', name: 'spring-beans', version:'3.1.0.RELEASE') {
-        exclude(module: 'commons-logging')
-    }
-    implementation(group: 'org.springframework', name: 'spring-context', version:'3.1.0.RELEASE') {
-        exclude(module: 'commons-logging')
-        exclude(module: 'aopalliance')
-        exclude(module: 'spring-aop')
-        exclude(module: 'spring-context-support')
-    }
-    implementation(group: 'org.springframework', name: 'spring-core', version:'3.1.0.RELEASE') {
-        exclude(module: 'commons-logging')
-    }
-    implementation(group: 'org.springframework', name: 'spring-expression', version:'3.1.0.RELEASE') {
-        exclude(module: 'commons-logging')
-    }
-    implementation(group: 'org.springframework', name: 'spring-jdbc', version:'3.1.0.RELEASE') {
-        exclude(module: 'commons-logging')
-        exclude(module: 'aopalliance')
-        exclude(module: 'spring-aop')
-    }
-    implementation(group: 'org.springframework', name: 'spring-tx', version:'3.1.0.RELEASE') {
-        exclude(module: 'commons-logging')
-        exclude(module: 'aopalliance')
-        exclude(module: 'spring-aop')
-    }
-    implementation(group: 'org.springframework', name: 'spring-web', version:'3.1.0.RELEASE') {
-        exclude(module: 'commons-logging')
-        exclude(module: 'aopalliance')
-        exclude(module: 'spring-aop')
-    }
-    implementation(group: 'org.springframework', name: 'spring-webmvc', version:'3.1.0.RELEASE') {
-        exclude(module: 'spring-aop')
-        exclude(module: 'aopalliance')
-        exclude(module: 'commons-logging')
-        exclude(module: 'spring-context-support')
-    }
+    compile group: 'com.dotcms.lib', name: 'dot.aws-java-sdk-core', version:'1.11.66_2'
+    compile group: 'com.dotcms.lib', name: 'dot.aws-java-sdk-kms', version:'1.11.66_2'
+    compile group: 'com.dotcms.lib', name: 'dot.aws-java-sdk-s3', version:'1.11.66_2'
+    compile group: 'com.dotcms.lib', name: 'dot.jmespath-java', version:'1.11.66_2'
+
     implementation group: 'com.h2database', name: 'h2', version:'1.3.176'
     implementation group: 'eu.bitwalker', name: 'UserAgentUtils', version:'1.19'
-
 
     implementation group: 'com.twelvemonkeys.imageio', name: 'imageio-core', version:'3.7.0'
     implementation group: 'com.twelvemonkeys.imageio', name: 'imageio-metadata', version:'3.7.0'
@@ -452,40 +412,6 @@
 
 
     implementation (group: 'org.apache.pdfbox', name: 'pdfbox', version: '2.0.1'){
-=======
-    compile group: 'com.h2database', name: 'h2', version:'1.3.176'
-    compile group: 'eu.bitwalker', name: 'UserAgentUtils', version:'1.19'
-
-
-    compile group: 'com.twelvemonkeys.imageio', name: 'imageio-core', version:'3.7.0'
-    compile group: 'com.twelvemonkeys.imageio', name: 'imageio-metadata', version:'3.7.0'
-    compile group: 'com.twelvemonkeys.imageio', name: 'imageio-bmp', version:'3.7.0'
-    compile group: 'com.twelvemonkeys.imageio', name: 'imageio-jpeg', version:'3.7.0'
-    compile group: 'com.twelvemonkeys.imageio', name: 'imageio-tiff', version:'3.7.0'
-    compile group: 'com.twelvemonkeys.imageio', name: 'imageio-pnm', version:'3.7.0'
-    compile group: 'com.twelvemonkeys.imageio', name: 'imageio-psd', version:'3.7.0'
-    compile group: 'com.twelvemonkeys.imageio', name: 'imageio-iff', version:'3.7.0'
-    compile group: 'com.twelvemonkeys.imageio', name: 'imageio-pcx', version:'3.7.0'
-    compile group: 'com.twelvemonkeys.imageio', name: 'imageio-pdf', version:'3.7.0'
-    compile group: 'com.twelvemonkeys.imageio', name: 'imageio-hdr', version:'3.7.0'
-    compile group: 'com.twelvemonkeys.imageio', name: 'imageio-pict', version:'3.7.0'
-    compile group: 'com.twelvemonkeys.imageio', name: 'imageio-tiff', version:'3.7.0'
-    compile group: 'com.twelvemonkeys.imageio', name: 'imageio-sgi', version:'3.7.0'
-    compile group: 'com.twelvemonkeys.imageio', name: 'imageio-tga', version:'3.7.0'
-    compile group: 'com.twelvemonkeys.imageio', name: 'imageio-icns', version:'3.7.0'
-    compile group: 'com.twelvemonkeys.imageio', name: 'imageio-pcx', version:'3.7.0'
-    compile group: 'com.twelvemonkeys.imageio', name: 'imageio-webp', version:'3.7.0'
-    compile group: 'com.twelvemonkeys.imageio', name: 'imageio-thumbsdb', version:'3.7.0'
-    compile group: 'com.twelvemonkeys.imageio', name: 'imageio-batik', version:'3.7.0'
-    compile group: 'com.twelvemonkeys.imageio', name: 'imageio-clippath', version:'3.7.0'
-    compile group: 'com.twelvemonkeys.servlet', name: 'servlet', version:'3.7.0'
-    
-    
-    compile 'com.github.ben-manes.caffeine:caffeine:2.9.2'
-    
-    
-    compile (group: 'org.apache.pdfbox', name: 'pdfbox', version: '2.0.1'){
->>>>>>> a53509c5
         exclude(group: 'commons-logging')
     }
 
