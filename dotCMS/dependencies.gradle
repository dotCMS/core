//noinspection GroovyAssignabilityCheck
dependencies {

    compile group: 'com.dotcms.enterprise', name: 'ee', version: '4.1.0-SNAPSHOT', changing: true
    compile group: 'com.dotcms.enterprise', name: 'eelic', version: '4.1.0-SNAPSHOT', changing: true

    compile group: 'com.dotcms', name: 'ant-tooling', version: '1.2'
    compile 'io.jsonwebtoken:jjwt:0.6.0'
    compile group: 'com.dotcms.lib', name: 'dot.abdera-client', version:'0.4.0-incubating_2'
    compile group: 'com.dotcms.lib', name: 'dot.abdera-core', version:'0.4.0-incubating_2'
    compile group: 'com.dotcms.lib', name: 'dot.abdera-extensions-html', version:'0.4.0-incubating_2'
    compile group: 'com.dotcms.lib', name: 'dot.abdera-extensions-json', version:'0.4.0-incubating_2'
    compile group: 'com.dotcms.lib', name: 'dot.abdera-extensions-main', version:'0.4.0-incubating_2'
    compile group: 'com.dotcms.lib', name: 'dot.abdera-i18n', version:'0.4.0-incubating_2'
    compile group: 'com.dotcms.lib', name: 'dot.abdera-parser', version:'0.4.0-incubating_2'
    compile group: 'com.dotcms.lib', name: 'dot.abdera-server', version:'0.4.0-incubating_2'
    compile group: 'com.dotcms.lib', name: 'dot.antlr', version:'3.1.2_2'
    compile group: 'com.dotcms.lib', name: 'dot.apache-solr-core', version:'1.4.0_2'
    compile group: 'com.dotcms.lib', name: 'dot.apache-solr-solrj', version:'1.4.0_2'
    compile group: 'com.dotcms.lib', name: 'dot.asm', version:'3.1_2'
    compile group: 'com.dotcms.lib', name: 'dot.axiom-api', version:'1.2.5_2'
    compile group: 'com.dotcms.lib', name: 'dot.axiom-impl', version:'1.2.5_2'
    compile group: 'com.dotcms.lib', name: 'dot.backport-util-concurrent', version:'3.1_2'
    compile group: 'com.dotcms.lib', name: 'dot.bsf', version:'ukv_2'
    compile group: 'com.dotcms.lib', name: 'dot.bsh', version:'2.0b4_3'
    compile group: 'com.dotcms.lib', name: 'dot.cactus.integration.ant', version:'1.8.0_2'
    compile group: 'com.dotcms.lib', name: 'dot.cargo-ant', version:'0.9_2'
    compile group: 'com.dotcms.lib', name: 'dot.cargo-core-uberjar', version:'0.9_2'
    compile group: 'com.dotcms.lib', name: 'dot.castor', version:'ukv_2'
    compile group: 'com.dotcms.lib', name: 'dot.cglib-nodep', version:'2.2_2'
    compile group: 'com.dotcms.lib', name: 'dot.chemistry-commons', version:'0.5-SNAPSHOT_4'
    compile group: 'com.dotcms.lib', name: 'dot.chemistry-opencmis-commons-api', version:'0.8.0_4'
    compile group: 'com.dotcms.lib', name: 'dot.chemistry-opencmis-commons-impl', version:'0.8.0_4'
    compile group: 'com.dotcms.lib', name: 'dot.chemistry-opencmis-server-bindings', version:'0.8.0_4'
    compile group: 'com.dotcms.lib', name: 'dot.chemistry-opencmis-server-support', version:'0.8.0_4'
    compile group: 'com.dotcms.lib', name: 'dot.chemistry-opencmis-test-util', version:'0.8.0_4'
    compile group: 'com.dotcms.lib', name: 'dot.com.dotmarketing.jhlabs.images.filters', version:'ukv_2'
    compile group: 'com.dotcms.lib', name: 'dot.commons-beanutils', version:'1.6.1_2'
    compile group: 'com.dotcms.lib', name: 'dot.commons-cli', version:'1.2_2'
    compile group: 'com.dotcms.lib', name: 'dot.commons-collections', version:'3.2_2'
    compile group: 'com.dotcms.lib', name: 'dot.commons-configuration', version:'1.0_2'
    compile group: 'com.dotcms.lib', name: 'dot.commons-dbcp', version:'1.3_2'
    compile group: 'com.dotcms.lib', name: 'dot.commons-digester', version:'1.7_2'
    compile group: 'com.dotcms.lib', name: 'dot.commons-fileupload', version:'1.2_2'
    compile group: 'com.dotcms.lib', name: 'dot.commons-httpclient', version:'3.1_2'
    compile group: 'com.dotcms.lib', name: 'dot.commons-io', version:'2.0.1_2'
    compile group: 'com.dotcms.lib', name: 'dot.commons-jci-core', version:'1.0.406301_2'
    compile group: 'com.dotcms.lib', name: 'dot.commons-jci-eclipse', version:'3.2.0.666_2'
    compile group: 'com.dotcms.lib', name: 'dot.commons-lang', version:'2.4_2'
    compile group: 'com.dotcms.lib', name: 'dot.commons-net', version:'3.3_2'
    compile group: 'com.dotcms.lib', name: 'dot.commons-pool', version:'1.5.4_2'
    compile group: 'com.dotcms.lib', name: 'dot.commons-validator', version:'1.1.3_2'
    compile group: 'com.dotcms.lib', name: 'dot.compression-filter', version:'ukv_2'
    compile group: 'com.dotcms.lib', name: 'dot.concurrent', version:'1.3.4_2'
    compile group: 'com.dotcms.lib', name: 'dot.core-renderer-modified', version:'ukv_2'
    compile group: 'com.dotcms.lib', name: 'dot.cos', version:'ukv_2'
    compile group: 'com.dotcms.lib', name: 'dot.counter-ejb', version:'ukv_2'
    compile group: 'com.dotcms.lib', name: 'dot.daisydiff', version:'ukv_2'
    compile group: 'com.dotcms.lib', name: 'dot.dnsjava', version:'2.0.8_2'
    compile group: 'com.dotcms.lib', name: 'dot.drools-compiler', version:'3.0.5_2'
    compile group: 'com.dotcms.lib', name: 'dot.drools-core', version:'3.0.5_2'
    compile group: 'com.dotcms.lib', name: 'dot.drools-decisiontables', version:'3.0.5_2'
    compile group: 'com.dotcms.lib', name: 'dot.drools-jsr94', version:'3.0.5_2'
    compile group: 'com.dotcms.lib', name: 'dot.dwr', version:'3rc2modified_2'
    compile group: 'com.dotcms.lib', name: 'dot.ehcache', version:'1.6.1_2'
    compile group: 'com.dotcms.lib', name: 'dot.elasticsearch', version:'1.7.3_1'
    compile group: 'com.dotcms.lib', name: 'dot.fileupload-ext', version:'ukv_2'
    compile group: 'com.dotcms.lib', name: 'dot.fop', version:'0.20.1_3'
    compile group: 'com.dotcms.lib', name: 'dot.gif89', version:'ukv_2'
    compile group: 'com.dotcms.lib', name: 'dot.google', version:'ukv_2'
    compile group: 'com.dotcms.lib', name: 'dot.groovy-all', version:'2.3.2_2'
    compile group: 'com.dotcms.lib', name: 'dot.guava', version:'11.0.1_2'
    compile group: 'com.dotcms.lib', name: 'dot.hadoop-dev-core', version:'0.20.3_2'
    compile group: 'com.dotcms.lib', name: 'dot.hadoop-dev-tools', version:'0.20.3_2'
    compile group: 'com.dotcms.lib', name: 'dot.hibernate', version:'2.1.7_2'
    compile group: 'com.dotcms.lib', name: 'dot.httpbridge', version:'ukv_2'
    compile group: 'com.dotcms.lib', name: 'dot.httpclient', version:'4.2.2_2'
    compile group: 'com.dotcms.lib', name: 'dot.httpcore', version:'4.2.2_2'
    compile group: 'com.dotcms.lib', name: 'dot.icu4j', version:'4.0.1_2'
    compile group: 'com.dotcms.lib', name: 'dot.iText', version:'2.1.0_2'
    compile group: 'com.dotcms.lib', name: 'dot.jackson-core', version:'2.4.3_2'
    compile group: 'com.dotcms.lib', name: 'dot.jackson-annotations', version:'2.4.0_2'
    compile group: 'com.dotcms.lib', name: 'dot.jackson-databind', version:'2.4.3_2'
    compile group: 'com.dotcms.lib', name: 'dot.jackson-jaxrs-json-provider', version:'2.6.0-rc1_2'
    compile group: 'com.dotcms.lib', name: 'dot.jackson-jaxrs-base', version:'2.6.0-rc1_2'
    compile group: 'com.dotcms.lib', name: 'dot.jackson-module-jaxb-annotations', version:'2.6.0-rc2_2'
    compile group: 'com.dotcms.lib', name: 'dot.jamm', version:'0.2.5_2'
    compile group: 'com.dotcms.lib', name: 'dot.jasperreports', version:'3.5.0_1'
    compile group: 'com.dotcms.lib', name: 'dot.javacsv', version:'ukv_2'
    compile group: 'com.dotcms.lib', name: 'dot.jaxb-api', version:'2.2.7_3'
    compile group: 'com.dotcms.lib', name: 'dot.jaxb-core', version:'2.2.7_3'
    compile group: 'com.dotcms.lib', name: 'dot.jaxb-impl', version:'2.2.7_3'
    compile group: 'com.dotcms.lib', name: 'dot.jaxen', version:'1.1.3_2'
    compile group: 'com.dotcms.lib', name: 'dot.jaxws-api', version:'2.2.9_2'
    compile group: 'com.dotcms.lib', name: 'dot.jaxws-rt', version:'2.2.8_2'
    compile group: 'com.dotcms.lib', name: 'dot.jazzy-core', version:'ukv_2'
    compile group: 'com.dotcms.lib', name: 'dot.jboss-common-core', version:'2.2.3.GA_2'
    compile group: 'com.dotcms.lib', name: 'dot.jbosscache-core', version:'3.2.5.GA_2'
    compile group: 'com.dotcms.lib', name: 'dot.jcaptcha-mod', version:'ukv_2'
    compile group: 'com.dotcms.lib', name: 'dot.jempbox', version:'1.6.0_2'
    compile group: 'com.dotcms.lib', name: 'dot.jep', version:'2.4.1_2'
    compile group: 'com.dotcms.lib', name: 'dot.jersey-client', version:'2.22.1_1'
    compile group: 'com.dotcms.lib', name: 'dot.jersey-common', version:'2.22.1_1'
    compile group: 'com.dotcms.lib', name: 'dot.jersey-container-servlet-core', version:'2.22.1_1'
    compile group: 'com.dotcms.lib', name: 'dot.jersey-container-servlet', version:'2.22.1_1'
    compile group: 'com.dotcms.lib', name: 'dot.jersey-guava', version:'2.22.1_1'
    compile group: 'com.dotcms.lib', name: 'dot.jersey-media-jaxb', version:'2.22.1_1'
    compile group: 'com.dotcms.lib', name: 'dot.jersey-media-multipart', version:'2.22.1_1'
    compile group: 'com.dotcms.lib', name: 'dot.jersey-media-json-jackson', version:'2.22.1_1'
    compile group: 'com.dotcms.lib', name: 'dot.jersey-server', version:'2.22.1_1'
    compile group: 'com.dotcms.lib', name: 'dot.jersey-entity-filtering', version:'2.22.1_1'
    compile group: 'com.dotcms.lib', name: 'dot.jettison', version:'1.1_2'
    compile group: 'com.dotcms.lib', name: 'dot.jfreechart', version:'1.0.13_2'
    compile group: 'com.dotcms.lib', name: 'dot.jgroups', version:'3.6.1.Final_2'
    compile group: 'com.dotcms.lib', name: 'dot.jid3lib', version:'0.5.4_2'
    compile group: 'com.dotcms.lib', name: 'dot.JLinkPointTxn', version:'ukv_2'
    compile group: 'com.dotcms.lib', name: 'dot.json-jspellchecker-dep', version:'ukv_2'
    compile group: 'com.dotcms.lib', name: 'dot.json', version:'ukv_2'
    compile group: 'com.dotcms.lib', name: 'dot.jsoup', version:'1.6.1_2'
    compile group: 'com.dotcms.lib', name: 'dot.jstl', version:'1.0.5_2'
    compile group: 'com.dotcms.lib', name: 'dot.jta', version:'1.1_2'
    compile group: 'com.dotcms.lib', name: 'dot.jxl', version:'2.6_2'
    compile group: 'com.dotcms.lib', name: 'dot.jython', version:'2.2.1_2'
    compile group: 'com.dotcms.lib', name: 'dot.ldap', version:'ukv_2'
    compile group: 'com.dotcms.lib', name: 'dot.lesscss', version:'1.5.1-SNAPSHOT_3'
    compile group: 'com.dotcms.lib', name: 'dot.log4j-1.2-api', version:'2.3_1'
    compile group: 'com.dotcms.lib', name: 'dot.log4j-api', version:'2.3_1'
    compile group: 'com.dotcms.lib', name: 'dot.log4j-core', version:'2.3_2'
    compile group: 'com.dotcms.lib', name: 'dot.log4j-jcl', version:'2.3_1'
    compile group: 'com.dotcms.lib', name: 'dot.log4j-web', version:'2.3_2'
    compile group: 'com.dotcms.lib', name: 'dot.lucene-analyzers-common', version:'4.10.4_1'
    compile group: 'com.dotcms.lib', name: 'dot.lucene-core', version:'4.10.4_1'
    compile group: 'com.dotcms.lib', name: 'dot.lucene-expressions', version:'4.10.4_1'
    compile group: 'com.dotcms.lib', name: 'dot.lucene-highlighter', version:'4.10.4_1'
    compile group: 'com.dotcms.lib', name: 'dot.lucene-join', version:'4.10.4_1'
    compile group: 'com.dotcms.lib', name: 'dot.lucene-memory', version:'4.10.4_1'
    compile group: 'com.dotcms.lib', name: 'dot.lucene-queries', version:'4.10.4_1'
    compile group: 'com.dotcms.lib', name: 'dot.lucene-queryparser', version:'4.10.4_1'
    compile group: 'com.dotcms.lib', name: 'dot.lucene-sandbox', version:'4.10.4_1'
    compile group: 'com.dotcms.lib', name: 'dot.lucene-suggest', version:'4.10.4_1'
    compile group: 'com.dotcms.lib', name: 'dot.mail-ejb', version:'ukv_2'
    compile group: 'com.dotcms.lib', name: 'dot.milton-api', version:'1.8.1.4_2'
    compile group: 'com.dotcms.lib', name: 'dot.milton-servlet', version:'1.8.1.4_2'
    compile group: 'com.dotcms.lib', name: 'dot.mime-util', version:'2.1.3_2'
    compile group: 'com.dotcms.lib', name: 'dot.mimepull', version:'1.6_2'
    compile group: 'com.dotcms.lib', name: 'dot.msnm', version:'ukv_2'
    compile group: 'com.dotcms.lib', name: 'dot.myspell', version:'ukv_2'
    compile group: 'com.dotcms.lib', name: 'dot.nekohtml', version:'1.9.17_2'
    compile group: 'com.dotcms.lib', name: 'dot.odmg', version:'ukv_2'
    compile group: 'com.dotcms.lib', name: 'dot.org.eclipse.mylyn.wikitext.confluence.core', version:'1.8.0.I20120918-1109_2'
    compile group: 'com.dotcms.lib', name: 'dot.org.eclipse.mylyn.wikitext.core', version:'1.8.0.I20120918-1109_2'
    compile group: 'com.dotcms.lib', name: 'dot.org.eclipse.mylyn.wikitext.mediawiki.core', version:'1.8.0.I20120918-1109_2'
    compile group: 'com.dotcms.lib', name: 'dot.org.eclipse.mylyn.wikitext.textile.core', version:'1.8.0.I20120918-1109_2'
    compile group: 'com.dotcms.lib', name: 'dot.org.eclipse.mylyn.wikitext.tracwiki.core', version:'1.8.0.I20120918-1109_2'
    compile group: 'com.dotcms.lib', name: 'dot.org.eclipse.mylyn.wikitext.twiki.core', version:'1.8.0.I20120918-1109_2'
    compile group: 'com.dotcms.lib', name: 'dot.oro', version:'2.0.8_2'
    compile group: 'com.dotcms.lib', name: 'dot.platform', version:'ukv_2'
    compile group: 'com.dotcms.lib', name: 'dot.portlet', version:'1.0_2'
    compile group: 'com.dotcms.lib', name: 'dot.quartz-all', version:'1.8.6_2'
    compile group: 'com.dotcms.lib', name: 'dot.rhino', version:'1.7R4_2'
    compile group: 'com.dotcms.lib', name: 'dot.secure-filter', version:'ukv_2'
    compile group: 'com.dotcms.lib', name: 'dot.simplecaptcha', version:'1.2.1_2'
    compile group: 'com.dotcms.lib', name: 'dot.snappy-java', version:'1.0.4.1_2'
    compile group: 'com.dotcms.lib', name: 'dot.sslext', version:'1.2_2'
    compile group: 'com.dotcms.lib', name: 'dot.stax2-api', version:'3.1.1_2'
    compile group: 'com.dotcms.lib', name: 'dot.struts', version:'1.2.4_2'
    compile group: 'com.dotcms.lib', name: 'dot.stxx', version:'1.3_2'
    compile group: 'com.dotcms.lib', name: 'dot.tagsoup', version:'1.2_2'
    compile group: 'com.dotcms.lib', name: 'dot.Tidy', version:'ukv_2'
    compile group: 'com.dotcms.lib', name: 'dot.trove', version:'1.0.2_2'
    compile group: 'com.dotcms.lib', name: 'dot.twitter4j-core', version:'3.0.3_2'
    compile group: 'com.dotcms.lib', name: 'dot.urlrewritefilter', version:'4.0.3_2'
    compile group: 'com.dotcms.lib', name: 'dot.util-taglib', version:'ukv_2'
    compile group: 'com.dotcms.lib', name: 'dot.Verisign', version:'ukv_2'
    compile group: 'com.dotcms.lib', name: 'dot.wbmp', version:'ukv_2'
    compile group: 'com.dotcms.lib', name: 'dot.werken-xpath', version:'0.9.4_2'
    compile group: 'com.dotcms.lib', name: 'dot.woodstox-core-lgpl', version:'4.2.0_2'
    compile group: 'com.dotcms.lib', name: 'dot.xalan', version:'2.7.0_2'
    compile group: 'com.dotcms.lib', name: 'dot.xmlpull', version:'1.1.3.1_2'
    compile group: 'com.dotcms.lib', name: 'dot.xpp3-min', version:'1.1.4c_2'
    compile group: 'com.dotcms.lib', name: 'dot.xstream', version:'1.4.8_2'
    compile group: 'com.dotcms.lib', name: 'dot.slf4j-api', version:'1.7.12_2'
    compile group: 'com.dotcms.lib', name: 'dot.slf4j-jcl', version:'1.7.12_2'
    compile group: 'com.dotcms.lib', name: 'dot.tika-app', version:'1.3_3'
    compile group: 'redis.clients', name: 'jedis', version:'2.7.3'
    compile group: 'org.apache.commons', name: 'commons-pool2', version:'2.0'
    compile group: 'com.dotcms.lib', name: 'dot.maxmind-db', version:'1.0.0_2'
    compile group: 'com.dotcms.lib', name: 'dot.geoip2', version:'2.1.0_2'
    compile group: 'com.dotcms.lib', name: 'dot.aopalliance-repackaged', version:'2.4.0-b10_2'
    compile group: 'com.dotcms.lib', name: 'dot.hk2-api', version:'2.4.0-b10_2'
    compile group: 'com.dotcms.lib', name: 'dot.hk2-locator', version:'2.4.0-b10_2'
    compile group: 'com.dotcms.lib', name: 'dot.hk2-utils', version:'2.4.0-b10_2'
    compile group: 'com.dotcms.lib', name: 'dot.javassist', version:'3.18.1-GA_2'
    compile group: 'com.dotcms.lib', name: 'dot.javax.annotation-api', version:'1.2_2'
    compile group: 'com.dotcms.lib', name: 'dot.javax.inject', version:'2.4.0-b10_2'
    compile group: 'com.dotcms.lib', name: 'dot.javax.ws.rs-api', version:'2.0.1_2'
    compile group: 'com.dotcms.lib', name: 'dot.persistence-api', version:'1.0_2'
    compile group: 'com.dotcms.lib', name: 'dot.validation-api', version:'1.1.0.Final_2'
    compile group: 'com.dotcms.lib', name: 'dot.hibernate-validator', version:'4.3.2.Final_2'
    compile group: 'com.dotcms.lib', name: 'dot.jboss-logging', version:'3.3.0.Final_2'
    compile group: 'com.dotcms.lib', name: 'dot.txtmark', version:'0.14-SNAPSHOT_1'
    compile group: 'com.dotcms.lib', name: 'dot.HikariCP', version:'2.4.6_1'
    compile group: 'org.springframework', name: 'spring-asm', version:'3.1.0.RELEASE'
    compile(group: 'org.springframework', name: 'spring-beans', version:'3.1.0.RELEASE') {
        exclude(module: 'commons-logging')
    }
    compile(group: 'org.springframework', name: 'spring-context', version:'3.1.0.RELEASE') {
        exclude(module: 'commons-logging')
        exclude(module: 'aopalliance')
        exclude(module: 'spring-aop')
        exclude(module: 'spring-context-support')
    }
    compile(group: 'org.springframework', name: 'spring-core', version:'3.1.0.RELEASE') {
        exclude(module: 'commons-logging')
    }
    compile(group: 'org.springframework', name: 'spring-expression', version:'3.1.0.RELEASE') {
        exclude(module: 'commons-logging')
    }
    compile(group: 'org.springframework', name: 'spring-jdbc', version:'3.1.0.RELEASE') {
        exclude(module: 'commons-logging')
        exclude(module: 'aopalliance')
        exclude(module: 'spring-aop')
    }
    compile(group: 'org.springframework', name: 'spring-tx', version:'3.1.0.RELEASE') {
        exclude(module: 'commons-logging')
        exclude(module: 'aopalliance')
        exclude(module: 'spring-aop')
    }
    compile(group: 'org.springframework', name: 'spring-web', version:'3.1.0.RELEASE') {
        exclude(module: 'commons-logging')
        exclude(module: 'aopalliance')
        exclude(module: 'spring-aop')
    }
    compile(group: 'org.springframework', name: 'spring-webmvc', version:'3.1.0.RELEASE') {
        exclude(module: 'spring-aop')
        exclude(module: 'aopalliance')
        exclude(module: 'commons-logging')
        exclude(module: 'spring-context-support')
    }
    compile group: 'com.dotcms.lib', name: 'compass-gems', version:'1.0.3_1'
    compile group: 'org.jruby', name: 'jruby-complete', version:'1.7.19'
    compile group: 'com.h2database', name: 'h2', version:'1.3.176'
    compile group: 'eu.bitwalker', name: 'UserAgentUtils', version:'1.19'


    compile group: 'com.twelvemonkeys.imageio', name: 'imageio-core', version:'3.2.1'
    compile group: 'com.twelvemonkeys.imageio', name: 'imageio-metadata', version:'3.2.1'
    compile group: 'com.twelvemonkeys.imageio', name: 'imageio-bmp', version:'3.2.1'
    compile group: 'com.twelvemonkeys.imageio', name: 'imageio-jpeg', version:'3.2.1'
    compile group: 'com.twelvemonkeys.imageio', name: 'imageio-tiff', version:'3.2.1'
    compile group: 'com.twelvemonkeys.imageio', name: 'imageio-pnm', version:'3.2.1'
    compile group: 'com.twelvemonkeys.imageio', name: 'imageio-psd', version:'3.2.1'
    compile group: 'com.twelvemonkeys.imageio', name: 'imageio-iff', version:'3.2.1'
    compile group: 'com.twelvemonkeys.imageio', name: 'imageio-pcx', version:'3.2.1'
    compile group: 'com.twelvemonkeys.imageio', name: 'imageio-pict', version:'3.2.1'
    compile group: 'com.twelvemonkeys.imageio', name: 'imageio-tiff', version:'3.2.1'
    compile group: 'com.twelvemonkeys.imageio', name: 'imageio-sgi', version:'3.2.1'
    compile group: 'com.twelvemonkeys.imageio', name: 'imageio-tga', version:'3.2.1'
    compile group: 'com.twelvemonkeys.imageio', name: 'imageio-icns', version:'3.2.1'
    compile group: 'com.twelvemonkeys.imageio', name: 'imageio-pcx', version:'3.2.1'
    compile group: 'com.twelvemonkeys.imageio', name: 'imageio-thumbsdb', version:'3.2.1'
    compile group: 'com.twelvemonkeys.imageio', name: 'imageio-batik', version:'3.2.1'
    compile group: 'com.twelvemonkeys.imageio', name: 'imageio-clippath', version:'3.2.1'
    compile group: 'com.twelvemonkeys.servlet', name: 'servlet', version:'3.2.1'
    compile 'com.github.ben-manes.caffeine:caffeine:2.3.3'

    /**
     * Order matters here: JUNIT must come after hamcrest.
     */
    compile group: 'org.hamcrest', name: 'hamcrest-all', version: '1.3'
    testCompile 'junit:junit:4.12'
    compile "org.mockito:mockito-core:1.+"
    testCompile "com.tngtech.java:junit-dataprovider:1.11.0"
    testCompile ("org.powermock:powermock-api-mockito:1.6.5" ){
        exclude group: 'org.hamcrest'
        exclude group: 'org.objenesis'
        exclude group: 'cglib'

    }
    testCompile "org.powermock:powermock-module-junit4:1.6.5"
    testCompile group: 'com.google.guava', name: 'guava', version: '19.0'

    /**
     * Order matters here: OSGI-Core must come after felix.
     */
    compile group: 'com.dotcms.lib', name: 'dot.felix', version:'4.2.1_3'
    compile group: 'com.dotcms.lib', name: 'dot.osgi-resource-locator', version:'1.0.1_2'
    compile group: 'com.dotcms.lib', name: 'dot.org.apache.felix.http.proxy', version:'2.2.0_2'
<<<<<<< HEAD

=======
>>>>>>> b85e558f
    compile group: 'com.dotcms.lib', name: 'dot.org.apache.felix.http.bundle', version:'2.2.0_3'

    compile group: 'org.apache.xmlgraphics', name: 'batik-rasterizer', version:'1.8'
    compile group: 'org.apache.xmlgraphics', name: 'batik-anim', version:'1.8'
    compile group: 'org.apache.xmlgraphics', name: 'xmlgraphics-commons', version:'1.5'
    compile group: 'javax.websocket', name: 'javax.websocket-api', version:'1.1'
<<<<<<< HEAD
    compile 'com.fasterxml.jackson.datatype:jackson-datatype-guava:2.4.0'
    compile 'com.fasterxml.jackson.datatype:jackson-datatype-jdk8:2.6.3'
    compile 'org.immutables:generator:2.3.3'
    compile 'org.immutables:value:2.3.3'
    compile 'org.immutables:gson:2.3.3'
=======

>>>>>>> b85e558f
}<|MERGE_RESOLUTION|>--- conflicted
+++ resolved
@@ -286,23 +286,15 @@
     compile group: 'com.dotcms.lib', name: 'dot.felix', version:'4.2.1_3'
     compile group: 'com.dotcms.lib', name: 'dot.osgi-resource-locator', version:'1.0.1_2'
     compile group: 'com.dotcms.lib', name: 'dot.org.apache.felix.http.proxy', version:'2.2.0_2'
-<<<<<<< HEAD
-
-=======
->>>>>>> b85e558f
     compile group: 'com.dotcms.lib', name: 'dot.org.apache.felix.http.bundle', version:'2.2.0_3'
 
     compile group: 'org.apache.xmlgraphics', name: 'batik-rasterizer', version:'1.8'
     compile group: 'org.apache.xmlgraphics', name: 'batik-anim', version:'1.8'
     compile group: 'org.apache.xmlgraphics', name: 'xmlgraphics-commons', version:'1.5'
     compile group: 'javax.websocket', name: 'javax.websocket-api', version:'1.1'
-<<<<<<< HEAD
     compile 'com.fasterxml.jackson.datatype:jackson-datatype-guava:2.4.0'
     compile 'com.fasterxml.jackson.datatype:jackson-datatype-jdk8:2.6.3'
     compile 'org.immutables:generator:2.3.3'
     compile 'org.immutables:value:2.3.3'
     compile 'org.immutables:gson:2.3.3'
-=======
-
->>>>>>> b85e558f
 }