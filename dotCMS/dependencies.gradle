--- conflicted
+++ resolved
@@ -487,12 +487,11 @@
     compile 'net.jodah:failsafe:1.1.1'
     compile 'com.rainerhahnekamp:sneakythrow:1.1.0'
 
-<<<<<<< HEAD
     compile ('org.elasticsearch.client:elasticsearch-rest-high-level-client:7.2.0') {
         exclude(group: 'org.apache.logging.log4j')
         exclude(group: 'com.fasterxml.jackson.core')
     }
-=======
+
     //https://www.oracle.com/database/technologies/appdev/jdbc-downloads.html
     providedCompile (group: 'com.oracle.jdbc', name: 'ojdbc8', version: '19.3') {
         transitive = false
@@ -513,5 +512,4 @@
     providedCompile "javax.servlet:javax.servlet-api:3.1.0"
     providedCompile fileTree("../libs/buildlibs").include('**/*.jar')
     providedCompile fileTree("../libs/buildlibs").include('mail.jar')
->>>>>>> bfc83670
 }