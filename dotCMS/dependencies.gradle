--- conflicted
+++ resolved
@@ -1,13 +1,9 @@
 //noinspection GroovyAssignabilityCheck
 dependencies {
 
-<<<<<<< HEAD
-    compile group: 'com.dotcms.enterprise', name: 'ee', version: '5.3.5', changing: true
-=======
     def eeType = dotcmsReleaseVersion.equals("master") ? '-SNAPSHOT' : ''
 
     compile group: 'com.dotcms.enterprise', name: 'ee', version: dotcmsReleaseVersion + eeType, changing: true
->>>>>>> b38e2132
 
     compile group: 'com.dotcms', name: 'ant-tooling', version: '1.3.2'
     compile ('io.jsonwebtoken:jjwt:0.6.0'){
