//noinspection GroovyAssignabilityCheck
println( "loading dependencies")
<<<<<<< HEAD
dependencies {

    def eeType = dotcmsReleaseVersion == "master" ? '-SNAPSHOT' : ''
=======
println( "loading dependencies")
dependencies {

>>>>>>> d15b43da
    def immutablesVersion = "2.9.0"
    def byteBuddyVersion = "1.12.6"
    annotationProcessor "org.immutables:value:$immutablesVersion" // <--- this is important

    implementation('junit:junit:4.13.2') {
        because 'undated for security'
    }

<<<<<<< HEAD
    if (!file("$enterpriseProjectHome/build.gradle").exists()) {
        println("Using enterprise jar version:"+dotcmsReleaseVersion + eeType)
        implementation group: 'com.dotcms.enterprise', name: 'ee', version: dotcmsReleaseVersion + eeType, changing: true
    } else {
        println("Using enterprise module source")
    }

    implementation group: 'com.sun.mail', name: 'jakarta.mail', version: '1.6.7'


    //implementation group: 'com.dotcms.enterprise', name: 'ee', version: dotcmsReleaseVersion + eeType, changing: true
=======

    implementation group: 'com.sun.mail', name: 'jakarta.mail', version: '1.6.7'

>>>>>>> d15b43da
    implementation group: 'com.dotcms', name: 'ant-tooling', version: '1.3.2'
    implementation ('io.jsonwebtoken:jjwt:0.6.0'){
        transitive = false
    }
    implementation group: 'com.dotcms.lib', name: 'dot.webp-imageio-core', version:'0.1.5'
    implementation group: 'org.scijava', name: 'native-lib-loader', version: '2.3.2'
    implementation group: 'org.jetbrains', name: 'annotations', version: '16.0.1'
    implementation group: 'com.dotcms.lib', name: 'dot.asm', version:'3.1_2'
    implementation group: 'com.dotcms.lib', name: 'dot.axiom-api', version:'1.2.5_2'
    implementation group: 'com.dotcms.lib', name: 'dot.axiom-impl', version:'1.2.5_2'
    implementation group: 'com.dotcms.lib', name: 'dot.bsf', version:'ukv_2'
    implementation group: 'com.dotcms.lib', name: 'dot.bsh', version:'2.0b4_3'
    implementation "net.bytebuddy:byte-buddy:${byteBuddyVersion}"
    implementation "net.bytebuddy:byte-buddy-agent:${byteBuddyVersion}"
    byteBuddyAgent "net.bytebuddy:byte-buddy-agent:${byteBuddyVersion}"
    implementation group: 'com.dotcms.lib', name: 'dot.cactus.integration.ant', version:'1.8.0_3'
    implementation group: 'com.dotcms.lib', name: 'dot.cargo-ant', version:'0.9_2'
    implementation group: 'com.dotcms.lib', name: 'dot.cargo-core-uberjar', version:'0.9_2'
    implementation group: 'com.dotcms.lib', name: 'dot.com.dotmarketing.jhlabs.images.filters', version:'ukv_2'
    implementation group: 'com.dotcms.lib', name: 'dot.commons-cli', version:'1.2_2'
    implementation group: 'com.dotcms.lib', name: 'dot.commons-dbcp', version:'1.3_2'
    implementation group: 'com.dotcms.lib', name: 'dot.commons-fileupload', version:'1.3.3_1'
    implementation group: 'commons-fileupload', name: 'commons-fileupload', version: '1.3.3'
    implementation group: 'com.dotcms.lib', name: 'dot.commons-httpclient', version:'3.1_3'
    implementation group: 'com.dotcms.lib', name: 'dot.commons-io', version:'2.0.1_2'
    implementation group: 'com.dotcms.lib', name: 'dot.commons-jci-core', version:'1.0.406301_2'
    implementation group: 'com.dotcms.lib', name: 'dot.commons-jci-eclipse', version:'3.2.0.666_2'
    implementation group: 'com.dotcms.lib', name: 'dot.commons-net', version:'3.3_2'
    implementation group: 'com.dotcms.lib', name: 'dot.commons-pool', version:'1.5.4_2'
    implementation group: 'com.dotcms.lib', name: 'dot.compression-filter', version:'ukv_2'
    implementation group: 'com.dotcms.lib', name: 'dot.concurrent', version:'1.3.4_2'
    implementation group: 'com.dotcms.lib', name: 'dot.core-renderer-modified', version:'ukv_3'
    implementation group: 'com.dotcms.lib', name: 'dot.cos', version:'ukv_2'
    implementation group: 'com.dotcms.lib', name: 'dot.counter-ejb', version:'ukv_2'
    implementation group: 'com.dotcms.lib', name: 'dot.dwr', version:'3rc2modified_3'

    implementation group: 'com.lmax', name: 'disruptor', version: '3.3.4'
    implementation group: 'org.apache.logging.log4j', name: 'log4j-api', version: '2.17.1'
    implementation group: 'org.apache.logging.log4j', name: 'log4j-core', version: '2.17.1'
    implementation group: 'org.apache.logging.log4j', name: 'log4j-1.2-api', version: '2.17.1'
    implementation group: 'org.apache.logging.log4j', name: 'log4j-jcl', version: '2.17.1'
    implementation group: 'org.apache.logging.log4j', name: 'log4j-web', version: '2.17.1'
    implementation group: 'org.apache.logging.log4j', name: 'log4j-slf4j-impl', version: '2.17.1'

    implementation group: 'com.dotcms.lib', name: 'dot.fileupload-ext', version:'ukv_3'
    implementation group: 'fop', name: 'fop', version:'0.20.3'
    implementation group: 'com.dotcms.lib', name: 'dot.gif89', version:'ukv_2'
    implementation group: 'com.dotcms.lib', name: 'dot.google', version:'ukv_2'
    implementation group: 'com.dotcms.lib', name: 'dot.guava', version:'11.0.1_2'
    implementation group: 'com.hazelcast', name: 'hazelcast-all', version: '3.9.2'
    implementation (group: 'com.hazelcast', name: 'hazelcast-kubernetes', version: '1.2.2'){
        exclude(group: 'com.hazelcast')
    }

    implementation group: 'com.dotcms.lib', name: 'dot.hibernate', version:'2.1.7_3'
    implementation group: 'com.dotcms.lib', name: 'dot.httpbridge', version:'ukv_2'
    implementation group: 'com.dotcms.lib', name: 'dot.httpclient', version:'4.2.2_2'
//    implementation group: 'com.dotcms.lib', name: 'dot.httpcore', version:'4.2.2_2'
    implementation group: 'com.dotcms.lib', name: 'dot.iText', version:'2.1.0_2'

    implementation group: 'com.fasterxml.jackson.core', name: 'jackson-core', version: '2.11.1'

    implementation group: 'com.fasterxml.jackson.core', name: 'jackson-annotations', version: '2.11.1'

    implementation (group: 'com.fasterxml.jackson.core', name: 'jackson-databind', version: '2.11.1') {
        transitive = false
    }

    implementation (group: 'com.fasterxml.jackson.jaxrs', name: 'jackson-jaxrs-json-provider', version: '2.11.1'){
        transitive = false
    }

    implementation (group: 'com.fasterxml.jackson.jaxrs', name: 'jackson-jaxrs-base', version: '2.11.1'){
        transitive = false
    }

    implementation (group: 'com.fasterxml.jackson.module', name: 'jackson-module-jaxb-annotations', version: '2.11.1'){
        transitive = false
    }

    implementation (group: 'com.fasterxml.jackson.datatype', name: 'jackson-datatype-jsr310', version: '2.12.5'){
        transitive = false
    }

    implementation ('com.fasterxml.jackson.datatype:jackson-datatype-guava:2.11.1'){
        transitive = false
    }
    implementation ('com.fasterxml.jackson.datatype:jackson-datatype-jdk8:2.11.1'){
        transitive = false
    }

    implementation (group: 'com.github.jonpeterson', name: 'jackson-module-model-versioning', version: '1.2.2'){
        transitive = false
    }

    implementation group: 'com.dotcms.lib', name: 'dot.jamm', version:'0.2.5_2'
    implementation group: 'com.dotcms.lib', name: 'dot.javacsv', version:'ukv_2'
    implementation group: 'com.dotcms.lib', name: 'dot.jaxb-api', version:'2.2.7_4'
    implementation group: 'com.dotcms.lib', name: 'dot.jaxb-core', version:'2.2.7_4'
    implementation group: 'com.dotcms.lib', name: 'dot.jaxb-impl', version:'2.2.7_4'
    implementation group: 'com.dotcms.lib', name: 'dot.jaxws-api', version:'2.2.9_2'
    implementation group: 'com.dotcms.lib', name: 'dot.jaxws-rt', version:'2.2.8_2'

    implementation group: 'com.dotcms.lib', name: 'dot.jazzy-core', version:'ukv_2'
    implementation group: 'com.dotcms.lib', name: 'dot.jempbox', version:'1.6.0_2'
    implementation group: 'com.dotcms.lib', name: 'dot.jep', version:'2.4.1_2'

    implementation (group: 'org.glassfish.jersey.core', name: 'jersey-client', version: '2.22.1'){
        transitive = false
    }

    implementation (group: 'org.glassfish.jersey.core', name: 'jersey-common', version: '2.22.1'){
        transitive = false
    }

    implementation (group: 'org.glassfish.jersey.containers', name: 'jersey-container-servlet-core', version: '2.22.1'){
        transitive = false
    }

    implementation (group: 'org.glassfish.jersey.containers', name: 'jersey-container-servlet', version: '2.22.1'){
        transitive = false
    }

    implementation (group: 'org.glassfish.jersey.bundles.repackaged', name: 'jersey-guava', version: '2.22.1'){
        transitive = false
    }

    implementation (group: 'org.glassfish.jersey.media', name: 'jersey-media-jaxb', version: '2.22.1'){
        transitive = false
    }

    implementation (group: 'org.glassfish.jersey.media', name: 'jersey-media-multipart', version: '2.22.1'){
        transitive = false
    }

    implementation (group: 'org.glassfish.jersey.media', name: 'jersey-media-json-jackson', version: '2.22.1'){
        transitive = false
    }

    implementation (group: 'org.glassfish.jersey.core', name: 'jersey-server', version: '2.22.1'){
        transitive = false
    }

    implementation (group: 'org.glassfish.jersey.ext', name: 'jersey-entity-filtering', version: '2.22.1'){
        transitive = false
    }

    implementation (group: 'org.glassfish.jersey.connectors', name: 'jersey-apache-connector', version: '2.22.1'){
        transitive = false
    }

    implementation (group: 'org.glassfish.jersey.media', name: 'jersey-media-sse', version: '2.22.1'){
        transitive = false
    }
    implementation group: 'io.swagger', name: 'swagger-jersey2-jaxrs', version: '1.5.22'
    implementation group: 'com.dotcms.lib', name: 'dot.jettison', version:'1.1_2'
    implementation group: 'com.dotcms.lib', name: 'dot.jfreechart', version:'1.0.13_2'
    implementation group: 'com.dotcms.lib', name: 'dot.jid3lib', version:'0.5.4_2'
    implementation group: 'com.dotcms.lib', name: 'dot.json-jspellchecker-dep', version:'ukv_2'
    implementation group: 'com.dotcms.lib', name: 'dot.json', version:'ukv_2'
    implementation group: 'com.dotcms.lib', name: 'dot.jsoup', version:'1.6.1_2'
    implementation group: 'com.dotcms.lib', name: 'dot.jstl', version:'1.0.5_2'
    implementation group: 'com.dotcms.lib', name: 'dot.jta', version:'1.1_2'
    implementation group: 'com.dotcms.lib', name: 'dot.jxl', version:'2.6_2'
    implementation group: 'com.dotcms.lib', name: 'dot.ldap', version:'ukv_2'
    implementation group: 'com.dotcms.lib', name: 'dot.lesscss', version:'1.5.1-SNAPSHOT_3'
    implementation group: 'com.dotcms.lib', name: 'dot.mail-ejb', version:'ukv_2'
    implementation group: 'com.dotcms.lib', name: 'dot.milton-api', version:'1.8.1.4_3'
    implementation group: 'com.dotcms.lib', name: 'dot.milton-servlet', version:'1.8.1.4_3'

    implementation group: 'com.dotcms.lib', name: 'dot.mime-util', version:'2.1.3_2'

    implementation group: 'org.jvnet', name: 'mimepull', version: '1.6'

    implementation group: 'com.dotcms.lib', name: 'dot.msnm', version:'ukv_2'
    implementation group: 'com.dotcms.lib', name: 'dot.myspell', version:'ukv_2'
    implementation group: 'com.dotcms.lib', name: 'dot.odmg', version:'ukv_3'
    implementation group: 'com.dotcms.lib', name: 'dot.org.eclipse.mylyn.wikitext.confluence.core', version:'1.8.0.I20120918-1109_2'
    implementation group: 'com.dotcms.lib', name: 'dot.org.eclipse.mylyn.wikitext.core', version:'1.8.0.I20120918-1109_2'
    implementation group: 'com.dotcms.lib', name: 'dot.org.eclipse.mylyn.wikitext.mediawiki.core', version:'1.8.0.I20120918-1109_2'
    implementation group: 'com.dotcms.lib', name: 'dot.org.eclipse.mylyn.wikitext.textile.core', version:'1.8.0.I20120918-1109_2'
    implementation group: 'com.dotcms.lib', name: 'dot.org.eclipse.mylyn.wikitext.tracwiki.core', version:'1.8.0.I20120918-1109_2'
    implementation group: 'com.dotcms.lib', name: 'dot.org.eclipse.mylyn.wikitext.twiki.core', version:'1.8.0.I20120918-1109_2'
    implementation group: 'com.dotcms.lib', name: 'dot.platform', version:'ukv_2'
    implementation group: 'com.dotcms.lib', name: 'dot.portlet', version:'1.0_2'
    implementation group: 'com.dotcms.lib', name: 'dot.quartz-all', version:'1.8.6_2'
    implementation group: 'com.dotcms.lib', name: 'dot.rhino', version:'1.7R4_2'
    implementation group: 'com.dotcms.lib', name: 'dot.secure-filter', version:'ukv_2'
    implementation group: 'com.dotcms.lib', name: 'dot.snappy-java', version:'1.0.4.1_2'
    implementation group: 'com.dotcms.lib', name: 'dot.stax2-api', version:'3.1.1_2'
    implementation group: 'com.dotcms.lib', name: 'dot.Tidy', version:'ukv_2'
    implementation group: 'com.dotcms.lib', name: 'dot.trove', version:'1.0.2_2'
    implementation group: 'com.dotcms.lib', name: 'dot.twitter4j-core', version:'3.0.3_2'
    implementation group: 'com.dotcms.lib', name: 'dot.util-taglib', version:'ukv_2'
    implementation group: 'com.dotcms.lib', name: 'dot.wbmp', version:'ukv_2'
    implementation group: 'com.dotcms.lib', name: 'dot.woodstox-core-lgpl', version:'4.2.0_2'
    implementation group: 'com.dotcms.lib', name: 'dot.xpp3-min', version:'1.1.4c_2'
    implementation group: 'com.dotcms.lib', name: 'dot.slf4j-api', version:'1.7.12_2'
    implementation group: 'com.dotcms.lib', name: 'dot.slf4j-jcl', version:'1.7.12_2'



<<<<<<< HEAD
    //implementation group: 'com.dotcms.lib', name: 'dotcms-xerces', version: '2.12.1-patched'

    /*
implementation (group: 'xerces', name: 'xercesImpl', version: '2.12.0'){
    transitive = false
    exclude(module: 'javax.xml.parsers')
}

 */
=======
>>>>>>> d15b43da
    implementation (group: 'org.apache.commons', name: 'commons-compress', version: '1.15'){
        transitive = false
    }
    implementation (group: 'commons-digester', name: 'commons-digester', version: '2.1'){
        transitive = false
    }
    implementation (group: 'commons-validator', name: 'commons-validator', version: '1.6'){
        transitive = false
    }
    implementation (group: 'commons-collections', name: 'commons-collections', version: '3.2.2'){
        transitive = false
    }

    // https://mvnrepository.com/artifact/io.vavr/vavr
    implementation group: 'io.vavr', name: 'vavr', version: '0.10.3'

    implementation (group: 'commons-configuration', name: 'commons-configuration', version: '1.10'){
        transitive = false
    }
    implementation (group: 'commons-lang', name: 'commons-lang', version: '2.6'){
        transitive = false
    }
    implementation (group: 'org.apache.commons', name: 'commons-lang3', version: '3.4'){
        transitive = false
    }
    implementation (group: 'commons-beanutils', name: 'commons-beanutils', version: '1.9.3'){
        transitive = false
    }
    implementation (group: 'org.jdom', name: 'jdom', version: '1.1.3'){
        transitive = false
    }
    implementation (group: 'org.dom4j', name: 'dom4j', version: '2.1.3'){
        transitive = false
    }
    implementation (group: 'org.apache.poi', name: 'poi', version: '3.17'){
        transitive = false
    }
    implementation (group: 'com.googlecode.juniversalchardet', name: 'juniversalchardet', version: '1.0.3'){
        transitive = false
    }
    implementation (group: 'org.ccil.cowan.tagsoup', name: 'tagsoup', version: '1.2.1'){
        transitive = false
    }
    implementation (group: 'org.codehaus.castor', name: 'castor-core', version: '1.4.1'){
        transitive = false
    }
    implementation (group: 'org.codehaus.castor', name: 'castor-xml', version: '1.4.1'){
        transitive = false
    }
    implementation (group: 'werken-xpath', name: 'werken-xpath', version: '0.9.4'){
        transitive = false
    }
    implementation (group: 'org.jgroups', name: 'jgroups', version: '3.6.1.Final'){
        transitive = false
    }
    implementation (group: 'org.tuckey', name: 'urlrewritefilter', version: '4.0.4'){
        transitive = false
    }
    implementation (group: 'com.dotcms.lib', name: 'dot.struts', version:'1.2.10_1'){
        transitive = false
    }
    implementation (group: 'com.dotcms.lib', name: 'dot.stxx', version:'1.3_3'){
        transitive = false
    }
    implementation (group: 'oro', name: 'oro', version: '2.0.8'){
        transitive = false
    }
    implementation (group: 'com.dotcms.lib', name: 'dot.sslext', version:'1.2-0_1'){
        transitive = false
    }
    implementation (group: 'cglib', name: 'cglib-nodep', version: '3.2.6'){
        transitive = false
    }
    implementation (group: 'com.thoughtworks.xstream', name: 'xstream', version: '1.4.8'){
        transitive = false
    }
    implementation (group: 'xmlpull', name: 'xmlpull', version: '1.1.3.1'){
        transitive = false
    }
    implementation (group: 'org.glassfish.hk2', name: 'hk2-locator', version: '2.4.0'){
        transitive = false
    }
    implementation (group: 'org.glassfish.hk2', name: 'hk2-utils', version: '2.4.0'){
        transitive = false
    }
    implementation (group: 'org.glassfish.hk2', name: 'hk2-api', version: '2.4.0'){
        transitive = false
    }
    implementation (group: 'org.glassfish.hk2.external', name: 'javax.inject', version: '2.4.0-b10'){
        transitive = false
    }
    implementation (group: 'org.javassist', name: 'javassist', version: '3.22.0-GA'){
        transitive = false
    }
    implementation (group: 'org.antlr', name: 'antlr', version: '3.1.1'){
        transitive = false
    }

    implementation group: 'net.jodah', name: 'failsafe', version:'1.0.4'

    implementation ( group: 'redis.clients', name: 'jedis', version:'2.7.3'){
        exclude(module: 'commons-pool2')
    }
<<<<<<< HEAD

=======
    
>>>>>>> d15b43da
    implementation ( group: 'io.lettuce', name: 'lettuce-core', version:'6.1.1.RELEASE'){
        exclude(module: 'commons-pool2')
        exclude(module: 'spring-beans')
        exclude(module: 'spring-context')
        exclude(module: 'spring-framework')
        exclude(module: 'rxjava')
        exclude(module: 'brave')
        exclude(module: 'cdi-api')
        exclude(module: 'javax.inject')
        exclude(module: 'HdrHistogram')
        exclude(module: 'LatencyUtils')
        exclude(module: 'io.netty')
    }
<<<<<<< HEAD
    implementation group: 'io.netty', name: 'netty-all', version: '4.1.45.Final'

    implementation group: 'org.apache.commons', name: 'commons-pool2', version:'2.9.0'
    implementation group: 'com.dotcms.lib', name: 'dot.maxmind-db', version:'1.0.0_2'
    implementation group: 'org.openjdk.jmh', name: 'jmh-core', version:'0.1'

    implementation group: 'com.maxmind.geoip2', name: 'geoip2', version: '2.1.0'

    implementation group: 'com.dotcms.lib', name: 'dot.aopalliance-repackaged', version:'2.4.0-b10_2'

    implementation group: 'com.dotcms.lib', name: 'dot.javax.annotation-api', version:'1.2_2'
    implementation group: 'javax.annotation', name: 'javax.annotation-api', version: '1.2'

    implementation group: 'javax.ws.rs', name: 'javax.ws.rs-api', version: '2.0.1'

    implementation group: 'com.dotcms.lib', name: 'dot.persistence-api', version:'1.0_2'

    implementation group: 'com.dotcms.lib', name: 'dot.validation-api', version:'1.1.0.Final_2'
    implementation group: 'javax.validation', name: 'validation-api', version: '1.1.0.Final'

=======
    implementation group: 'io.netty', name: 'netty-all', version: '4.1.45.Final'   
    
    implementation group: 'org.apache.commons', name: 'commons-pool2', version:'2.9.0'
    implementation group: 'com.dotcms.lib', name: 'dot.maxmind-db', version:'1.0.0_2'
    implementation group: 'org.openjdk.jmh', name: 'jmh-core', version:'0.1'

    implementation group: 'com.maxmind.geoip2', name: 'geoip2', version: '2.1.0'

    implementation group: 'com.dotcms.lib', name: 'dot.aopalliance-repackaged', version:'2.4.0-b10_2'

    implementation group: 'com.dotcms.lib', name: 'dot.javax.annotation-api', version:'1.2_2'
    implementation group: 'javax.annotation', name: 'javax.annotation-api', version: '1.2'

    implementation group: 'javax.ws.rs', name: 'javax.ws.rs-api', version: '2.0.1'

    implementation group: 'com.dotcms.lib', name: 'dot.persistence-api', version:'1.0_2'

    implementation group: 'com.dotcms.lib', name: 'dot.validation-api', version:'1.1.0.Final_2'
    implementation group: 'javax.validation', name: 'validation-api', version: '1.1.0.Final'

>>>>>>> d15b43da
    implementation group: 'com.dotcms.lib', name: 'dot.hibernate-validator', version:'4.3.2.Final_3'
    implementation group: 'com.dotcms.lib', name: 'dot.jboss-logging', version:'3.3.0.Final_2'
    implementation group: 'com.dotcms.lib', name: 'dot.txtmark', version:'0.14-SNAPSHOT_1'
    implementation group: 'com.zaxxer', name: 'HikariCP', version:'3.4.2'

    // AWS Libraries
    implementation group: 'com.dotcms.lib', name: 'dot.aws-java-sdk-core', version:'1.11.66_2'
    implementation group: 'com.dotcms.lib', name: 'dot.aws-java-sdk-kms', version:'1.11.66_2'
    implementation group: 'com.dotcms.lib', name: 'dot.aws-java-sdk-s3', version:'1.11.66_2'
    implementation group: 'com.dotcms.lib', name: 'dot.jmespath-java', version:'1.11.66_2'

    implementation group: 'com.h2database', name: 'h2', version:'1.3.176'
    implementation group: 'eu.bitwalker', name: 'UserAgentUtils', version:'1.19'

<<<<<<< HEAD
=======

>>>>>>> d15b43da
    implementation group: 'com.twelvemonkeys.imageio', name: 'imageio-core', version:'3.7.0'
    implementation group: 'com.twelvemonkeys.imageio', name: 'imageio-metadata', version:'3.7.0'
    implementation group: 'com.twelvemonkeys.imageio', name: 'imageio-bmp', version:'3.7.0'
    implementation group: 'com.twelvemonkeys.imageio', name: 'imageio-jpeg', version:'3.7.0'
    implementation group: 'com.twelvemonkeys.imageio', name: 'imageio-tiff', version:'3.7.0'
    implementation group: 'com.twelvemonkeys.imageio', name: 'imageio-pnm', version:'3.7.0'
    implementation group: 'com.twelvemonkeys.imageio', name: 'imageio-psd', version:'3.7.0'
    implementation group: 'com.twelvemonkeys.imageio', name: 'imageio-iff', version:'3.7.0'
    implementation group: 'com.twelvemonkeys.imageio', name: 'imageio-pcx', version:'3.7.0'
    implementation group: 'com.twelvemonkeys.imageio', name: 'imageio-pdf', version:'3.7.0'
    implementation group: 'com.twelvemonkeys.imageio', name: 'imageio-hdr', version:'3.7.0'
    implementation group: 'com.twelvemonkeys.imageio', name: 'imageio-pict', version:'3.7.0'
    implementation group: 'com.twelvemonkeys.imageio', name: 'imageio-tiff', version:'3.7.0'
    implementation group: 'com.twelvemonkeys.imageio', name: 'imageio-sgi', version:'3.7.0'
    implementation group: 'com.twelvemonkeys.imageio', name: 'imageio-tga', version:'3.7.0'
    implementation group: 'com.twelvemonkeys.imageio', name: 'imageio-icns', version:'3.7.0'
    implementation group: 'com.twelvemonkeys.imageio', name: 'imageio-pcx', version:'3.7.0'
    implementation group: 'com.twelvemonkeys.imageio', name: 'imageio-webp', version:'3.7.0'
    implementation group: 'com.twelvemonkeys.imageio', name: 'imageio-thumbsdb', version:'3.7.0'
    implementation group: 'com.twelvemonkeys.imageio', name: 'imageio-batik', version:'3.7.0'
    implementation group: 'com.twelvemonkeys.imageio', name: 'imageio-clippath', version:'3.7.0'
    implementation group: 'com.twelvemonkeys.servlet', name: 'servlet', version:'3.7.0'
<<<<<<< HEAD


    implementation 'com.github.ben-manes.caffeine:caffeine:2.9.2'


=======
    
    
    implementation 'com.github.ben-manes.caffeine:caffeine:2.9.2'
    
    
>>>>>>> d15b43da
    implementation (group: 'org.apache.pdfbox', name: 'pdfbox', version: '2.0.1'){
        exclude(group: 'commons-logging')
    }

    //Don't remove Bouncy Castle, com.dotcms.staticpublish.listener need it, see plugin's README.
    implementation group: 'org.bouncycastle', name: 'bcprov-jdk15on', version: '1.56'
    implementation group: 'org.bouncycastle', name: 'bcpkix-jdk15on', version: '1.56'

    /**
     * Order matters here: JUNIT must come after hamcrest.
     */
    implementation group: 'org.hamcrest', name: 'hamcrest-all', version: '1.3'
    testImplementation 'junit:junit:4.13.2'
    testImplementation "org.mockito:mockito-core:2.+"
    testImplementation "com.tngtech.junit.dataprovider:junit4-dataprovider:2.6"
    testImplementation ("org.powermock:powermock-api-mockito2:2.0.9" ){
        exclude group: 'org.hamcrest'
        exclude group: 'org.objenesis'
        exclude group: 'cglib'

    }
    testImplementation "org.powermock:powermock-module-junit4:2.0.9"
<<<<<<< HEAD

=======
>>>>>>> d15b43da
    testImplementation group: 'com.google.guava', name: 'guava', version: '19.0'
    testImplementation group: 'org.apache.tomcat', name: 'tomcat-jdbc', version: '9.0.41'

    /**
     * Order matters here: OSGI-Core must come after felix.
     */
    implementation(group: 'org.apache.felix', name: 'org.apache.felix.main', version: '5.6.10') {
        exclude(group: 'commons-logging')
        exclude(group: 'org.slf4j')
    }
    implementation(group: 'org.glassfish.hk2', name: 'osgi-resource-locator', version: '2.4.0') {
        exclude(group: 'commons-logging')
        exclude(group: 'org.slf4j')
    }
    implementation(group: 'org.apache.felix', name: 'org.apache.felix.http.proxy', version: '3.0.2') {
        exclude(group: 'commons-logging')
        exclude(group: 'org.slf4j')
    }
    implementation(group: 'org.apache.felix', name: 'org.apache.felix.http.bundle', version: '3.0.0') {
        exclude(group: 'commons-logging')
        exclude(group: 'org.slf4j')
//        exclude(group: 'javax.servlet')
    }
    implementation(group: 'org.apache.felix', name: 'org.apache.felix.http.bridge', version: '3.0.18') {
        exclude(module: 'commons-logging')
        exclude(module: 'org.slf4j')
    }
    implementation(group: 'org.apache.felix', name: 'org.apache.felix.http.api', version: '3.0.0') {
        exclude(group: 'commons-logging')
        exclude(group: 'org.slf4j')
    }
    implementation(group: 'org.apache.felix', name: 'org.apache.felix.http.base', version: '3.0.18') {
        exclude(group: 'commons-logging')
        exclude(group: 'org.slf4j')
    }
    implementation(group: 'org.apache.felix', name: 'org.apache.felix.http.whiteboard', version: '3.0.0') {
        exclude(group: 'commons-logging')
        exclude(group: 'org.slf4j')
    }
    implementation(group: 'org.apache.felix', name: 'org.apache.felix.http.servlet-api', version: '1.1.2') {
        exclude(group: 'commons-logging')
        exclude(group: 'org.slf4j')
    }

    implementation group: 'org.apache.httpcomponents', name: 'httpclient', version: '4.5.2'


    implementation(group: 'org.apache.xmlgraphics', name: 'batik-transcoder', version: '1.14'){
        transitive = false
    }

    implementation(group: 'org.apache.xmlgraphics', name: 'batik-dom', version: '1.14') {
        transitive = false
    }

    implementation(group: 'org.apache.xmlgraphics', name: 'batik-xml', version: '1.14') {
        transitive = false
    }

    implementation(group: 'org.apache.xmlgraphics', name: 'batik-svg-dom', version: '1.14') {
        transitive = false
    }

    implementation(group: 'org.apache.xmlgraphics', name: 'batik-bridge', version: '1.14') {
        transitive = false
    }

    implementation(group: 'org.apache.xmlgraphics', name: 'batik-css', version: '1.14') {
        transitive = false
    }

    implementation(group: 'org.apache.xmlgraphics', name: 'batik-gvt', version: '1.14') {
        transitive = false
    }

    implementation(group: 'org.apache.xmlgraphics', name: 'batik-util', version: '1.14') {
        transitive = false
    }

    implementation(group: 'org.apache.xmlgraphics', name: 'batik-anim', version: '1.14') {
        transitive = false
    }

    implementation(group: 'org.apache.xmlgraphics', name: 'batik-i18n', version: '1.14') {
        transitive = false
    }

    implementation(group: 'org.apache.xmlgraphics', name: 'batik-constants', version: '1.14') {
        transitive = false
    }

    implementation(group: 'org.apache.xmlgraphics', name: 'batik-ext', version: '1.14') {
        transitive = false
    }

    implementation(group: 'org.apache.xmlgraphics', name: 'batik-parser', version: '1.14') {
        transitive = false
    }

    implementation(group: 'org.apache.xmlgraphics', name: 'batik-script', version: '1.14') {
        transitive = false
    }

    implementation(group: 'org.apache.xmlgraphics', name: 'batik-awt-util', version: '1.14') {
        transitive = false
    }

    implementation (group: 'org.apache.xmlgraphics', name: 'xmlgraphics-commons', version:'1.5') {
        transitive = false
    }

    implementation( group: 'org.apache.xmlgraphics', name: 'batik-codec', version:'1.10') {
        transitive = false
    }


    if(JavaVersion.current() < JavaVersion.VERSION_11) {
        implementation group: 'xml-apis', name: 'xml-apis', version: '1.3.04'
    }

    // required for batik
    implementation group: 'xml-apis', name: 'xml-apis-ext', version: '1.3.04'


    implementation group: 'javax.websocket', name: 'javax.websocket-api', version:'1.1'

    compileOnly "org.immutables:value:$immutablesVersion"

    compileOnly  'com.google.code.findbugs:jsr305:3.0.2'


    implementation group: 'org.aspectj', name: 'aspectjrt', version:'1.9.2'
<<<<<<< HEAD

    implementation group: 'io.bit3', name: 'jsass', version: '5.10.3'
=======
    implementation group: 'io.bit3', name: 'jsass', version: '5.10.3'

    // https://github.com/lukas-krecan/ShedLock
    implementation group: 'net.javacrumbs.shedlock', name: 'shedlock-core', version: '4.33.0'
    implementation group: 'net.javacrumbs.shedlock', name: 'shedlock-provider-jdbc', version: '4.33.0'
>>>>>>> d15b43da

    implementation ('com.graphql-java-kickstart:graphql-java-servlet:9.1.0'){
        exclude(group: 'com.fasterxml.jackson.core')
        exclude(group: 'com.fasterxml.jackson.datatype')
    }

    implementation 'com.graphql-java:graphql-java-extended-scalars:1.0.1'

    implementation 'net.jodah:failsafe:1.1.1'
    implementation 'com.rainerhahnekamp:sneakythrow:1.1.0'

    implementation ('org.elasticsearch.client:elasticsearch-rest-high-level-client:7.10.2') {
        exclude(group: 'org.apache.logging.log4j')
        exclude(group: 'com.fasterxml.jackson.core')
    }

    implementation 'com.jayway.jsonpath:json-path:2.4.0'
    implementation 'com.sun.activation:javax.activation:1.2.0'
    implementation 'jakarta.xml.bind:jakarta.xml.bind-api:2.3.3'
    implementation 'com.sun.xml.ws:jaxws-ri:2.3.2'

    //https://www.oracle.com/database/technologies/appdev/jdbc-downloads.html
    compileOnly (group: 'com.oracle.jdbc', name: 'ojdbc8', version: '19.3') {
        transitive = false
    }
    //https://mvnrepository.com/artifact/org.postgresql/postgresql
    compileOnly (group: 'org.postgresql', name: 'postgresql', version: '42.2.8') {
        transitive = false
    }

    // allows for async notifications

    // https://mvnrepository.com/artifact/com.impossibl.pgjdbc-ng/pgjdbc-ng
    implementation group: 'com.impossibl.pgjdbc-ng', name: 'pgjdbc-ng', version: '0.8.7'


    //https://mvnrepository.com/artifact/mysql/mysql-connector-java
    compileOnly (group: 'mysql', name: 'mysql-connector-java', version: '8.0.19') {
        transitive = false
    }
    //https://mvnrepository.com/artifact/com.microsoft.sqlserver/mssql-jdbc
    compileOnly (group: 'com.microsoft.sqlserver', name: 'mssql-jdbc', version: '7.4.1.jre8') {
        transitive = false
    }

    // https://mvnrepository.com/artifact/com.amazonaws/aws-java-sdk-rekognition
    implementation group: 'com.amazonaws', name: 'aws-java-sdk-rekognition', version: '1.11.839'

    /**** And now the libs we pull in from internal company sources - libs stored in ./plugins, ./bin, ./libs, the starter site, etc. ****/
    implementation fileTree("src/main/plugins/com.dotcms.config/build/jar").include('plugin-com.dotcms.config.jar')


    compileOnly "javax.servlet:javax.servlet-api:3.1.0"
    compileOnly group: 'javax.servlet.jsp', name: 'javax.servlet.jsp-api', version: '2.2.1'


    compileOnly fileTree("../libs/buildlibs").include('**/*.jar')
    compileOnly fileTree("../libs/buildlibs").include('mail.jar')

}<|MERGE_RESOLUTION|>--- conflicted
+++ resolved
@@ -1,14 +1,8 @@
 //noinspection GroovyAssignabilityCheck
 println( "loading dependencies")
-<<<<<<< HEAD
-dependencies {
-
-    def eeType = dotcmsReleaseVersion == "master" ? '-SNAPSHOT' : ''
-=======
 println( "loading dependencies")
 dependencies {
 
->>>>>>> d15b43da
     def immutablesVersion = "2.9.0"
     def byteBuddyVersion = "1.12.6"
     annotationProcessor "org.immutables:value:$immutablesVersion" // <--- this is important
@@ -17,23 +11,9 @@
         because 'undated for security'
     }
 
-<<<<<<< HEAD
-    if (!file("$enterpriseProjectHome/build.gradle").exists()) {
-        println("Using enterprise jar version:"+dotcmsReleaseVersion + eeType)
-        implementation group: 'com.dotcms.enterprise', name: 'ee', version: dotcmsReleaseVersion + eeType, changing: true
-    } else {
-        println("Using enterprise module source")
-    }
 
     implementation group: 'com.sun.mail', name: 'jakarta.mail', version: '1.6.7'
 
-
-    //implementation group: 'com.dotcms.enterprise', name: 'ee', version: dotcmsReleaseVersion + eeType, changing: true
-=======
-
-    implementation group: 'com.sun.mail', name: 'jakarta.mail', version: '1.6.7'
-
->>>>>>> d15b43da
     implementation group: 'com.dotcms', name: 'ant-tooling', version: '1.3.2'
     implementation ('io.jsonwebtoken:jjwt:0.6.0'){
         transitive = false
@@ -236,18 +216,6 @@
 
 
 
-<<<<<<< HEAD
-    //implementation group: 'com.dotcms.lib', name: 'dotcms-xerces', version: '2.12.1-patched'
-
-    /*
-implementation (group: 'xerces', name: 'xercesImpl', version: '2.12.0'){
-    transitive = false
-    exclude(module: 'javax.xml.parsers')
-}
-
- */
-=======
->>>>>>> d15b43da
     implementation (group: 'org.apache.commons', name: 'commons-compress', version: '1.15'){
         transitive = false
     }
@@ -351,11 +319,7 @@
     implementation ( group: 'redis.clients', name: 'jedis', version:'2.7.3'){
         exclude(module: 'commons-pool2')
     }
-<<<<<<< HEAD
-
-=======
-    
->>>>>>> d15b43da
+
     implementation ( group: 'io.lettuce', name: 'lettuce-core', version:'6.1.1.RELEASE'){
         exclude(module: 'commons-pool2')
         exclude(module: 'spring-beans')
@@ -369,7 +333,6 @@
         exclude(module: 'LatencyUtils')
         exclude(module: 'io.netty')
     }
-<<<<<<< HEAD
     implementation group: 'io.netty', name: 'netty-all', version: '4.1.45.Final'
 
     implementation group: 'org.apache.commons', name: 'commons-pool2', version:'2.9.0'
@@ -390,28 +353,6 @@
     implementation group: 'com.dotcms.lib', name: 'dot.validation-api', version:'1.1.0.Final_2'
     implementation group: 'javax.validation', name: 'validation-api', version: '1.1.0.Final'
 
-=======
-    implementation group: 'io.netty', name: 'netty-all', version: '4.1.45.Final'   
-    
-    implementation group: 'org.apache.commons', name: 'commons-pool2', version:'2.9.0'
-    implementation group: 'com.dotcms.lib', name: 'dot.maxmind-db', version:'1.0.0_2'
-    implementation group: 'org.openjdk.jmh', name: 'jmh-core', version:'0.1'
-
-    implementation group: 'com.maxmind.geoip2', name: 'geoip2', version: '2.1.0'
-
-    implementation group: 'com.dotcms.lib', name: 'dot.aopalliance-repackaged', version:'2.4.0-b10_2'
-
-    implementation group: 'com.dotcms.lib', name: 'dot.javax.annotation-api', version:'1.2_2'
-    implementation group: 'javax.annotation', name: 'javax.annotation-api', version: '1.2'
-
-    implementation group: 'javax.ws.rs', name: 'javax.ws.rs-api', version: '2.0.1'
-
-    implementation group: 'com.dotcms.lib', name: 'dot.persistence-api', version:'1.0_2'
-
-    implementation group: 'com.dotcms.lib', name: 'dot.validation-api', version:'1.1.0.Final_2'
-    implementation group: 'javax.validation', name: 'validation-api', version: '1.1.0.Final'
-
->>>>>>> d15b43da
     implementation group: 'com.dotcms.lib', name: 'dot.hibernate-validator', version:'4.3.2.Final_3'
     implementation group: 'com.dotcms.lib', name: 'dot.jboss-logging', version:'3.3.0.Final_2'
     implementation group: 'com.dotcms.lib', name: 'dot.txtmark', version:'0.14-SNAPSHOT_1'
@@ -426,10 +367,7 @@
     implementation group: 'com.h2database', name: 'h2', version:'1.3.176'
     implementation group: 'eu.bitwalker', name: 'UserAgentUtils', version:'1.19'
 
-<<<<<<< HEAD
-=======
-
->>>>>>> d15b43da
+
     implementation group: 'com.twelvemonkeys.imageio', name: 'imageio-core', version:'3.7.0'
     implementation group: 'com.twelvemonkeys.imageio', name: 'imageio-metadata', version:'3.7.0'
     implementation group: 'com.twelvemonkeys.imageio', name: 'imageio-bmp', version:'3.7.0'
@@ -452,19 +390,11 @@
     implementation group: 'com.twelvemonkeys.imageio', name: 'imageio-batik', version:'3.7.0'
     implementation group: 'com.twelvemonkeys.imageio', name: 'imageio-clippath', version:'3.7.0'
     implementation group: 'com.twelvemonkeys.servlet', name: 'servlet', version:'3.7.0'
-<<<<<<< HEAD
 
 
     implementation 'com.github.ben-manes.caffeine:caffeine:2.9.2'
 
 
-=======
-    
-    
-    implementation 'com.github.ben-manes.caffeine:caffeine:2.9.2'
-    
-    
->>>>>>> d15b43da
     implementation (group: 'org.apache.pdfbox', name: 'pdfbox', version: '2.0.1'){
         exclude(group: 'commons-logging')
     }
@@ -487,10 +417,6 @@
 
     }
     testImplementation "org.powermock:powermock-module-junit4:2.0.9"
-<<<<<<< HEAD
-
-=======
->>>>>>> d15b43da
     testImplementation group: 'com.google.guava', name: 'guava', version: '19.0'
     testImplementation group: 'org.apache.tomcat', name: 'tomcat-jdbc', version: '9.0.41'
 
@@ -607,9 +533,6 @@
     }
 
 
-    if(JavaVersion.current() < JavaVersion.VERSION_11) {
-        implementation group: 'xml-apis', name: 'xml-apis', version: '1.3.04'
-    }
 
     // required for batik
     implementation group: 'xml-apis', name: 'xml-apis-ext', version: '1.3.04'
@@ -623,16 +546,11 @@
 
 
     implementation group: 'org.aspectj', name: 'aspectjrt', version:'1.9.2'
-<<<<<<< HEAD
-
-    implementation group: 'io.bit3', name: 'jsass', version: '5.10.3'
-=======
     implementation group: 'io.bit3', name: 'jsass', version: '5.10.3'
 
     // https://github.com/lukas-krecan/ShedLock
     implementation group: 'net.javacrumbs.shedlock', name: 'shedlock-core', version: '4.33.0'
     implementation group: 'net.javacrumbs.shedlock', name: 'shedlock-provider-jdbc', version: '4.33.0'
->>>>>>> d15b43da
 
     implementation ('com.graphql-java-kickstart:graphql-java-servlet:9.1.0'){
         exclude(group: 'com.fasterxml.jackson.core')
