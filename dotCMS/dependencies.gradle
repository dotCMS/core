--- conflicted
+++ resolved
@@ -1,569 +1,4 @@
 dependencies {
-<<<<<<< HEAD
-
-    def immutablesVersion = "2.9.1"
-    def byteBuddyVersion = "1.12.6"
-    annotationProcessor "org.immutables:value:$immutablesVersion" // <--- this is important
-
-    implementation('junit:junit:4.13.2') {
-        because 'undated for security'
-    }
-
-
-    implementation group: 'com.sun.mail', name: 'jakarta.mail', version: '1.6.7'
-
-    implementation group: 'com.dotcms', name: 'ant-tooling', version: '1.3.2'
-    implementation ('io.jsonwebtoken:jjwt:0.6.0'){
-        transitive = false
-    }
-    implementation group: 'com.dotcms.lib', name: 'dot.webp-imageio-core', version:'0.1.5'
-    implementation group: 'org.scijava', name: 'native-lib-loader', version: '2.3.2'
-    implementation group: 'org.jetbrains', name: 'annotations', version: '16.0.1'
-    implementation group: 'com.dotcms.lib', name: 'dot.asm', version:'3.1_2'
-    implementation group: 'com.dotcms.lib', name: 'dot.axiom-api', version:'1.2.5_2'
-    implementation group: 'com.dotcms.lib', name: 'dot.axiom-impl', version:'1.2.5_2'
-    implementation group: 'com.dotcms.lib', name: 'dot.bsf', version:'ukv_2'
-    implementation group: 'com.dotcms.lib', name: 'dot.bsh', version:'2.0b4_3'
-    implementation "net.bytebuddy:byte-buddy:${byteBuddyVersion}"
-    implementation "net.bytebuddy:byte-buddy-agent:${byteBuddyVersion}"
-    byteBuddyAgent "net.bytebuddy:byte-buddy-agent:${byteBuddyVersion}"
-    implementation group: 'com.dotcms.lib', name: 'dot.cactus.integration.ant', version:'1.8.0_3'
-    implementation group: 'com.dotcms.lib', name: 'dot.cargo-ant', version:'0.9_2'
-    implementation group: 'com.dotcms.lib', name: 'dot.cargo-core-uberjar', version:'0.9_2'
-    implementation group: 'com.dotcms.lib', name: 'dot.com.dotmarketing.jhlabs.images.filters', version:'ukv_2'
-    implementation group: 'com.dotcms.lib', name: 'dot.commons-cli', version:'1.2_2'
-    implementation group: 'com.dotcms.lib', name: 'dot.commons-dbcp', version:'1.3_2'
-    implementation group: 'com.dotcms.lib', name: 'dot.commons-fileupload', version:'1.3.3_1'
-    implementation group: 'commons-fileupload', name: 'commons-fileupload', version: '1.3.3'
-    implementation group: 'com.dotcms.lib', name: 'dot.commons-httpclient', version:'3.1_3'
-    implementation group: 'com.dotcms.lib', name: 'dot.commons-jci-core', version:'1.0.406301_2'
-    implementation group: 'com.dotcms.lib', name: 'dot.commons-jci-eclipse', version:'3.2.0.666_2'
-    implementation group: 'com.dotcms.lib', name: 'dot.commons-net', version:'3.3_2'
-    implementation group: 'com.dotcms.lib', name: 'dot.commons-pool', version:'1.5.4_2'
-    implementation group: 'com.dotcms.lib', name: 'dot.compression-filter', version:'ukv_2'
-    implementation group: 'com.dotcms.lib', name: 'dot.concurrent', version:'1.3.4_2'
-    implementation group: 'com.dotcms.lib', name: 'dot.core-renderer-modified', version:'ukv_3'
-    implementation group: 'com.dotcms.lib', name: 'dot.cos', version:'ukv_2'
-    implementation group: 'com.dotcms.lib', name: 'dot.counter-ejb', version:'ukv_2'
-    implementation group: 'com.dotcms.lib', name: 'dot.dwr', version:'3rc2modified_3'
-
-    implementation group: 'com.lmax', name: 'disruptor', version: '3.3.4'
-    implementation group: 'org.apache.commons', name: 'commons-math3', version: '3.6.1'
-    implementation group: 'org.apache.commons', name: 'commons-numbers-gamma', version: '1.0'
-    implementation group: 'org.apache.logging.log4j', name: 'log4j-api', version: '2.17.1'
-    implementation group: 'org.apache.logging.log4j', name: 'log4j-core', version: '2.17.1'
-    implementation group: 'org.apache.logging.log4j', name: 'log4j-1.2-api', version: '2.17.1'
-    implementation group: 'org.apache.logging.log4j', name: 'log4j-jcl', version: '2.17.1'
-    implementation group: 'org.apache.logging.log4j', name: 'log4j-web', version: '2.17.1'
-    implementation group: 'org.apache.logging.log4j', name: 'log4j-slf4j-impl', version: '2.17.1'
-
-    implementation group: 'com.dotcms.lib', name: 'dot.fileupload-ext', version:'ukv_3'
-    implementation group: 'fop', name: 'fop', version:'0.20.3'
-    implementation group: 'com.dotcms.lib', name: 'dot.gif89', version:'ukv_2'
-    implementation group: 'com.dotcms.lib', name: 'dot.google', version:'ukv_2'
-    implementation group: 'com.dotcms.lib', name: 'dot.guava', version:'11.0.1_2'
-    implementation group: 'com.hazelcast', name: 'hazelcast-all', version: '3.9.2'
-    implementation (group: 'com.hazelcast', name: 'hazelcast-kubernetes', version: '1.2.2'){
-        exclude(group: 'com.hazelcast')
-    }
-
-    implementation group: 'com.dotcms.lib', name: 'dot.hibernate', version:'2.1.7_3'
-    implementation group: 'com.dotcms.lib', name: 'dot.httpbridge', version:'ukv_2'
-    implementation group: 'com.dotcms.lib', name: 'dot.httpclient', version:'4.2.2_2'
-    implementation group: 'com.dotcms.lib', name: 'dot.iText', version:'2.1.0_2'
-
-    implementation group: 'com.fasterxml.jackson.datatype', name: 'jackson-datatype-guava', version: '2.13.2'
-
-    implementation group: 'com.fasterxml.jackson.datatype', name: 'jackson-datatype-jdk8', version: '2.13.2'
-
-    implementation group: 'com.fasterxml.jackson.datatype', name: 'jackson-datatype-jsr310', version: '2.13.2'
-
-    implementation group: 'com.fasterxml.jackson.module', name: 'jackson-module-parameter-names', version: '2.13.2'
-
-    implementation (group: 'com.fasterxml.jackson.jaxrs', name: 'jackson-jaxrs-base', version: '2.11.1'){
-        transitive = false
-    }
-
-    implementation (group: 'com.github.jonpeterson', name: 'jackson-module-model-versioning', version: '1.2.2'){
-        transitive = false
-    }
-
-    implementation group: 'com.dotcms.lib', name: 'dot.jamm', version:'0.2.5_2'
-    implementation group: 'com.dotcms.lib', name: 'dot.javacsv', version:'ukv_2'
-    implementation group: 'com.dotcms.lib', name: 'dot.jaxb-api', version:'2.2.7_4'
-    implementation group: 'com.dotcms.lib', name: 'dot.jaxb-core', version:'2.2.7_4'
-    implementation group: 'com.dotcms.lib', name: 'dot.jaxb-impl', version:'2.2.7_4'
-    implementation group: 'com.dotcms.lib', name: 'dot.jaxws-api', version:'2.2.9_2'
-    implementation group: 'com.dotcms.lib', name: 'dot.jaxws-rt', version:'2.2.8_2'
-
-    implementation group: 'com.dotcms.lib', name: 'dot.jazzy-core', version:'ukv_2'
-    implementation group: 'com.dotcms.lib', name: 'dot.jempbox', version:'1.6.0_2'
-    implementation group: 'com.dotcms.lib', name: 'dot.jep', version:'2.4.1_2'
-
-    implementation (group: 'org.glassfish.jersey.core', name: 'jersey-client', version: '2.22.1'){
-        transitive = false
-    }
-
-    implementation (group: 'org.glassfish.jersey.core', name: 'jersey-common', version: '2.22.1'){
-        transitive = false
-    }
-
-    implementation (group: 'org.glassfish.jersey.containers', name: 'jersey-container-servlet-core', version: '2.22.1'){
-        transitive = false
-    }
-
-    implementation (group: 'org.glassfish.jersey.containers', name: 'jersey-container-servlet', version: '2.22.1'){
-        transitive = false
-    }
-
-    implementation (group: 'org.glassfish.jersey.bundles.repackaged', name: 'jersey-guava', version: '2.22.1'){
-        transitive = false
-    }
-
-    implementation (group: 'org.glassfish.jersey.media', name: 'jersey-media-jaxb', version: '2.22.1'){
-        transitive = false
-    }
-
-    implementation (group: 'org.glassfish.jersey.media', name: 'jersey-media-multipart', version: '2.22.1'){
-        transitive = false
-    }
-
-    implementation (group: 'org.glassfish.jersey.media', name: 'jersey-media-json-jackson', version: '2.22.1'){
-        transitive = false
-    }
-
-    implementation (group: 'org.glassfish.jersey.core', name: 'jersey-server', version: '2.22.1'){
-        transitive = false
-    }
-
-    implementation (group: 'org.glassfish.jersey.ext', name: 'jersey-entity-filtering', version: '2.22.1'){
-        transitive = false
-    }
-
-    implementation (group: 'org.glassfish.jersey.connectors', name: 'jersey-apache-connector', version: '2.22.1'){
-        transitive = false
-    }
-
-    implementation (group: 'org.glassfish.jersey.media', name: 'jersey-media-sse', version: '2.22.1'){
-        transitive = false
-    }
-    implementation group: 'io.swagger.core.v3', name: 'swagger-jaxrs2', version: '2.2.0'
-    implementation group: 'io.swagger.core.v3', name: 'swagger-jaxrs2-servlet-initializer', version: '2.2.0'
-    implementation group: 'com.google.guava', name: 'guava', version: '27.0.1-android'
-    implementation group: 'com.dotcms.lib', name: 'dot.jsoup', version:'1.6.1_2'
-    implementation group: 'com.dotcms.lib', name: 'dot.jstl', version:'1.0.5_2'
-    implementation group: 'com.dotcms.lib', name: 'dot.jta', version:'1.1_2'
-    implementation group: 'com.dotcms.lib', name: 'dot.jxl', version:'2.6_2'
-    implementation group: 'com.dotcms.lib', name: 'dot.ldap', version:'ukv_2'
-    implementation group: 'com.dotcms.lib', name: 'dot.lesscss', version:'1.5.1-SNAPSHOT_3'
-    implementation group: 'com.dotcms.lib', name: 'dot.mail-ejb', version:'ukv_2'
-
-    implementation group: 'org.jvnet', name: 'mimepull', version: '1.6'
-
-    implementation group: 'com.dotcms.lib', name: 'dot.msnm', version:'ukv_2'
-    implementation group: 'com.dotcms.lib', name: 'dot.myspell', version:'ukv_2'
-    implementation group: 'com.dotcms.lib', name: 'dot.odmg', version:'ukv_3'
-    implementation group: 'com.dotcms.lib', name: 'dot.org.eclipse.mylyn.wikitext.confluence.core', version:'1.8.0.I20120918-1109_2'
-    implementation group: 'com.dotcms.lib', name: 'dot.org.eclipse.mylyn.wikitext.core', version:'1.8.0.I20120918-1109_2'
-    implementation group: 'com.dotcms.lib', name: 'dot.org.eclipse.mylyn.wikitext.mediawiki.core', version:'1.8.0.I20120918-1109_2'
-    implementation group: 'com.dotcms.lib', name: 'dot.org.eclipse.mylyn.wikitext.textile.core', version:'1.8.0.I20120918-1109_2'
-    implementation group: 'com.dotcms.lib', name: 'dot.org.eclipse.mylyn.wikitext.tracwiki.core', version:'1.8.0.I20120918-1109_2'
-    implementation group: 'com.dotcms.lib', name: 'dot.org.eclipse.mylyn.wikitext.twiki.core', version:'1.8.0.I20120918-1109_2'
-    implementation group: 'com.dotcms.lib', name: 'dot.platform', version:'ukv_2'
-    implementation group: 'com.dotcms.lib', name: 'dot.portlet', version:'1.0_2'
-    implementation group: 'com.dotcms.lib', name: 'dot.quartz-all', version:'1.8.6_2'
-    implementation group: 'com.dotcms.lib', name: 'dot.rhino', version:'1.7R4_2'
-    implementation group: 'com.dotcms.lib', name: 'dot.secure-filter', version:'ukv_2'
-    implementation group: 'com.dotcms.lib', name: 'dot.snappy-java', version:'1.0.4.1_2'
-    implementation group: 'com.dotcms.lib', name: 'dot.stax2-api', version:'3.1.1_2'
-    implementation group: 'com.dotcms.lib', name: 'dot.Tidy', version:'ukv_2'
-    implementation group: 'com.dotcms.lib', name: 'dot.trove', version:'1.0.2_2'
-    implementation group: 'com.dotcms.lib', name: 'dot.twitter4j-core', version:'3.0.3_2'
-    implementation group: 'com.dotcms.lib', name: 'dot.util-taglib', version:'ukv_2'
-    implementation group: 'com.dotcms.lib', name: 'dot.wbmp', version:'ukv_2'
-    implementation group: 'com.dotcms.lib', name: 'dot.woodstox-core-lgpl', version:'4.2.0_2'
-    implementation group: 'com.dotcms.lib', name: 'dot.xpp3-min', version:'1.1.4c_2'
-    implementation group: 'com.dotcms.lib', name: 'dot.slf4j-api', version:'1.7.12_2'
-    implementation group: 'com.dotcms.lib', name: 'dot.slf4j-jcl', version:'1.7.12_2'
-
-    implementation group: 'commons-fileupload', name: 'commons-fileupload', version: '1.3.3'
-
-    implementation (group: 'com.ettrema', name: 'milton-api', version: '1.8.1.4'){
-        transitive = false
-    }
-    implementation (group: 'com.ettrema', name: 'milton-servlet', version: '1.8.1.4'){
-        transitive = false
-    }
-    implementation(group: 'eu.medsea.mimeutil', name: 'mime-util', version: '2.1.3'){
-        transitive = false
-    }
-
-    implementation (group: 'org.apache.commons', name: 'commons-compress', version: '1.15'){
-        transitive = false
-    }
-    implementation (group: 'commons-digester', name: 'commons-digester', version: '2.1'){
-        transitive = false
-    }
-    implementation (group: 'commons-validator', name: 'commons-validator', version: '1.6'){
-        transitive = false
-    }
-    implementation (group: 'commons-collections', name: 'commons-collections', version: '3.2.2'){
-        transitive = false
-    }
-    implementation (group: 'commons-io', name: 'commons-io', version: '2.11.0'){
-        transitive = false
-    }
-
-    // https://mvnrepository.com/artifact/io.vavr/vavr
-    implementation group: 'io.vavr', name: 'vavr', version: '0.10.3'
-
-    implementation (group: 'commons-configuration', name: 'commons-configuration', version: '1.10'){
-        transitive = false
-    }
-    implementation (group: 'commons-lang', name: 'commons-lang', version: '2.6'){
-        transitive = false
-    }
-    implementation (group: 'org.apache.commons', name: 'commons-lang3', version: '3.4'){
-        transitive = false
-    }
-    implementation (group: 'commons-beanutils', name: 'commons-beanutils', version: '1.9.3'){
-        transitive = false
-    }
-    implementation (group: 'org.jdom', name: 'jdom', version: '1.1.3'){
-        transitive = false
-    }
-    implementation (group: 'org.dom4j', name: 'dom4j', version: '2.1.3'){
-        transitive = false
-    }
-    implementation (group: 'jaxen', name: 'jaxen', version: '1.2.0'){
-        // Required optional dependency for dom4j
-        transitive = false
-    }
-    implementation (group: 'org.apache.poi', name: 'poi', version: '3.17'){
-        transitive = false
-    }
-    implementation (group: 'com.googlecode.juniversalchardet', name: 'juniversalchardet', version: '1.0.3'){
-        transitive = false
-    }
-    implementation (group: 'org.ccil.cowan.tagsoup', name: 'tagsoup', version: '1.2.1'){
-        transitive = false
-    }
-    implementation (group: 'org.codehaus.castor', name: 'castor-core', version: '1.4.1'){
-        transitive = false
-    }
-    implementation (group: 'org.codehaus.castor', name: 'castor-xml', version: '1.4.1'){
-        transitive = false
-    }
-    implementation (group: 'werken-xpath', name: 'werken-xpath', version: '0.9.4'){
-        transitive = false
-    }
-    implementation (group: 'org.jgroups', name: 'jgroups', version: '3.6.1.Final'){
-        transitive = false
-    }
-    implementation (group: 'org.tuckey', name: 'urlrewritefilter', version: '4.0.4'){
-        transitive = false
-    }
-    implementation (group: 'com.dotcms.lib', name: 'dot.struts', version:'1.2.10_1'){
-        transitive = false
-    }
-    implementation (group: 'com.dotcms.lib', name: 'dot.stxx', version:'1.3_3'){
-        transitive = false
-    }
-    implementation (group: 'oro', name: 'oro', version: '2.0.8'){
-        transitive = false
-    }
-    implementation (group: 'com.dotcms.lib', name: 'dot.sslext', version:'1.2-0_1'){
-        transitive = false
-    }
-    implementation (group: 'cglib', name: 'cglib-nodep', version: '3.2.6'){
-        transitive = false
-    }
-    implementation (group: 'com.thoughtworks.xstream', name: 'xstream', version: '1.4.8'){
-        transitive = false
-    }
-    implementation (group: 'xmlpull', name: 'xmlpull', version: '1.1.3.1'){
-        transitive = false
-    }
-    implementation (group: 'org.glassfish.hk2', name: 'hk2-locator', version: '2.4.0'){
-        transitive = false
-    }
-    implementation (group: 'org.glassfish.hk2', name: 'hk2-utils', version: '2.4.0'){
-        transitive = false
-    }
-    implementation (group: 'org.glassfish.hk2', name: 'hk2-api', version: '2.4.0'){
-        transitive = false
-    }
-    implementation (group: 'org.glassfish.hk2.external', name: 'javax.inject', version: '2.4.0-b10'){
-        transitive = false
-    }
-    implementation (group: 'org.javassist', name: 'javassist', version: '3.22.0-GA'){
-        transitive = false
-    }
-    implementation (group: 'org.antlr', name: 'antlr', version: '3.1.1'){
-        transitive = false
-    }
-
-    implementation group: 'net.jodah', name: 'failsafe', version:'1.0.4'
-
-    implementation ( group: 'redis.clients', name: 'jedis', version:'2.7.3'){
-        exclude(module: 'commons-pool2')
-    }
-
-    implementation ( group: 'io.lettuce', name: 'lettuce-core', version:'6.1.1.RELEASE'){
-        exclude(module: 'commons-pool2')
-        exclude(module: 'spring-beans')
-        exclude(module: 'spring-context')
-        exclude(module: 'spring-framework')
-        exclude(module: 'rxjava')
-        exclude(module: 'brave')
-        exclude(module: 'cdi-api')
-        exclude(module: 'javax.inject')
-        exclude(module: 'HdrHistogram')
-        exclude(module: 'LatencyUtils')
-        exclude(module: 'io.netty')
-    }
-    implementation group: 'io.netty', name: 'netty-all', version: '4.1.45.Final'
-
-    implementation group: 'org.apache.commons', name: 'commons-pool2', version:'2.9.0'
-    implementation group: 'com.dotcms.lib', name: 'dot.maxmind-db', version:'1.0.0_2'
-    implementation group: 'org.openjdk.jmh', name: 'jmh-core', version:'0.1'
-
-    implementation group: 'com.maxmind.geoip2', name: 'geoip2', version: '2.1.0'
-
-    implementation group: 'com.dotcms.lib', name: 'dot.aopalliance-repackaged', version:'2.4.0-b10_2'
-
-    implementation group: 'com.dotcms.lib', name: 'dot.javax.annotation-api', version:'1.2_2'
-    implementation group: 'javax.annotation', name: 'javax.annotation-api', version: '1.2'
-
-    implementation group: 'javax.ws.rs', name: 'javax.ws.rs-api', version: '2.0.1'
-
-    implementation group: 'com.dotcms.lib', name: 'dot.persistence-api', version:'1.0_2'
-
-    implementation group: 'com.dotcms.lib', name: 'dot.validation-api', version:'1.1.0.Final_2'
-    implementation group: 'javax.validation', name: 'validation-api', version: '1.1.0.Final'
-
-    implementation group: 'com.dotcms.lib', name: 'dot.hibernate-validator', version:'4.3.2.Final_3'
-    implementation group: 'com.dotcms.lib', name: 'dot.jboss-logging', version:'3.3.0.Final_2'
-    implementation group: 'com.dotcms.lib', name: 'dot.txtmark', version:'0.14-SNAPSHOT_1'
-    implementation group: 'com.zaxxer', name: 'HikariCP', version:'3.4.2'
-
-    // AWS Libraries
-    implementation group: 'com.amazonaws', name: 'aws-java-sdk-core', version:'1.12.352'
-    implementation group: 'com.amazonaws', name: 'aws-java-sdk-kms', version:'1.12.352'
-    implementation group: 'com.amazonaws', name: 'aws-java-sdk-s3', version:'1.12.352'
-    implementation group: 'com.amazonaws', name: 'jmespath-java', version:'1.12.352'
-
-    implementation group: 'com.h2database', name: 'h2', version:'1.3.176'
-    implementation group: 'eu.bitwalker', name: 'UserAgentUtils', version:'1.19'
-
-
-    implementation group: 'com.twelvemonkeys.imageio', name: 'imageio-core', version:'3.7.0'
-    implementation group: 'com.twelvemonkeys.imageio', name: 'imageio-metadata', version:'3.7.0'
-    implementation group: 'com.twelvemonkeys.imageio', name: 'imageio-bmp', version:'3.7.0'
-    implementation group: 'com.twelvemonkeys.imageio', name: 'imageio-jpeg', version:'3.7.0'
-    implementation group: 'com.twelvemonkeys.imageio', name: 'imageio-tiff', version:'3.7.0'
-    implementation group: 'com.twelvemonkeys.imageio', name: 'imageio-pnm', version:'3.7.0'
-    implementation group: 'com.twelvemonkeys.imageio', name: 'imageio-psd', version:'3.7.0'
-    implementation group: 'com.twelvemonkeys.imageio', name: 'imageio-iff', version:'3.7.0'
-    implementation group: 'com.twelvemonkeys.imageio', name: 'imageio-pcx', version:'3.7.0'
-    implementation group: 'com.twelvemonkeys.imageio', name: 'imageio-pdf', version:'3.7.0'
-    implementation group: 'com.twelvemonkeys.imageio', name: 'imageio-hdr', version:'3.7.0'
-    implementation group: 'com.twelvemonkeys.imageio', name: 'imageio-pict', version:'3.7.0'
-    implementation group: 'com.twelvemonkeys.imageio', name: 'imageio-tiff', version:'3.7.0'
-    implementation group: 'com.twelvemonkeys.imageio', name: 'imageio-sgi', version:'3.7.0'
-    implementation group: 'com.twelvemonkeys.imageio', name: 'imageio-tga', version:'3.7.0'
-    implementation group: 'com.twelvemonkeys.imageio', name: 'imageio-icns', version:'3.7.0'
-    implementation group: 'com.twelvemonkeys.imageio', name: 'imageio-pcx', version:'3.7.0'
-    implementation group: 'com.twelvemonkeys.imageio', name: 'imageio-webp', version:'3.7.0'
-    implementation group: 'com.twelvemonkeys.imageio', name: 'imageio-thumbsdb', version:'3.7.0'
-    implementation group: 'com.twelvemonkeys.imageio', name: 'imageio-batik', version:'3.7.0'
-    implementation group: 'com.twelvemonkeys.imageio', name: 'imageio-clippath', version:'3.7.0'
-    implementation group: 'com.twelvemonkeys.servlet', name: 'servlet', version:'3.7.0'
-
-
-    implementation 'com.github.ben-manes.caffeine:caffeine:2.9.2'
-
-    implementation (group: 'org.apache.pdfbox', name: 'pdfbox', version: '2.0.27'){
-        exclude(group: 'commons-logging')
-    }
-
-    //Don't remove Bouncy Castle, com.dotcms.staticpublish.listener need it, see plugin's README.
-    implementation group: 'org.bouncycastle', name: 'bcprov-jdk15on', version: '1.56'
-    implementation group: 'org.bouncycastle', name: 'bcpkix-jdk15on', version: '1.56'
-
-    /**
-     * Order matters here: JUNIT must come after hamcrest.
-     */
-    implementation group: 'org.hamcrest', name: 'hamcrest-all', version: '1.3'
-    testImplementation 'junit:junit:4.13.2'
-    testImplementation "org.mockito:mockito-core:2.+"
-    testImplementation "com.tngtech.junit.dataprovider:junit4-dataprovider:2.6"
-    testImplementation ("org.powermock:powermock-api-mockito2:2.0.9" ){
-        exclude group: 'org.hamcrest'
-        exclude group: 'org.objenesis'
-        exclude group: 'cglib'
-
-    }
-    testImplementation "org.powermock:powermock-module-junit4:2.0.9"
-    testImplementation group: 'com.google.guava', name: 'guava', version: '19.0'
-    testImplementation group: 'org.apache.tomcat', name: 'tomcat-jdbc', version: '9.0.41'
-
-    testImplementation group: 'org.awaitility', name: 'awaitility', version: '3.0.0'
-    testImplementation group: 'org.awaitility', name: 'awaitility-proxy', version: '3.0.0'
-
-    /**
-     * Order matters here: OSGI-Core must come after felix.
-     */
-    implementation(group: 'org.apache.felix', name: 'org.apache.felix.main', version: '5.6.10') {
-        exclude(group: 'commons-logging')
-        exclude(group: 'org.slf4j')
-    }
-    implementation(group: 'org.glassfish.hk2', name: 'osgi-resource-locator', version: '2.4.0') {
-        exclude(group: 'commons-logging')
-        exclude(group: 'org.slf4j')
-    }
-    implementation(group: 'org.apache.felix', name: 'org.apache.felix.http.proxy', version: '3.0.2') {
-        exclude(group: 'commons-logging')
-        exclude(group: 'org.slf4j')
-    }
-    implementation(group: 'org.apache.felix', name: 'org.apache.felix.http.bundle', version: '3.0.0') {
-        exclude(group: 'commons-logging')
-        exclude(group: 'org.slf4j')
-//        exclude(group: 'javax.servlet')
-    }
-    implementation(group: 'org.apache.felix', name: 'org.apache.felix.http.bridge', version: '3.0.18') {
-        exclude(module: 'commons-logging')
-        exclude(module: 'org.slf4j')
-    }
-    implementation(group: 'org.apache.felix', name: 'org.apache.felix.http.api', version: '3.0.0') {
-        exclude(group: 'commons-logging')
-        exclude(group: 'org.slf4j')
-    }
-    implementation(group: 'org.apache.felix', name: 'org.apache.felix.http.base', version: '3.0.18') {
-        exclude(group: 'commons-logging')
-        exclude(group: 'org.slf4j')
-    }
-    implementation(group: 'org.apache.felix', name: 'org.apache.felix.http.whiteboard', version: '3.0.0') {
-        exclude(group: 'commons-logging')
-        exclude(group: 'org.slf4j')
-    }
-    implementation(group: 'org.apache.felix', name: 'org.apache.felix.http.servlet-api', version: '1.1.2') {
-        exclude(group: 'commons-logging')
-        exclude(group: 'org.slf4j')
-    }
-
-    implementation group: 'org.apache.httpcomponents', name: 'httpclient', version: '4.5.2'
-
-
-    implementation(group: 'org.apache.xmlgraphics', name: 'batik-transcoder', version: '1.14'){
-        transitive = false
-    }
-
-    implementation(group: 'org.apache.xmlgraphics', name: 'batik-dom', version: '1.14') {
-        transitive = false
-    }
-
-    implementation(group: 'org.apache.xmlgraphics', name: 'batik-xml', version: '1.14') {
-        transitive = false
-    }
-
-    implementation(group: 'org.apache.xmlgraphics', name: 'batik-svg-dom', version: '1.14') {
-        transitive = false
-    }
-
-    implementation(group: 'org.apache.xmlgraphics', name: 'batik-bridge', version: '1.14') {
-        transitive = false
-    }
-
-    implementation(group: 'org.apache.xmlgraphics', name: 'batik-css', version: '1.14') {
-        transitive = false
-    }
-
-    implementation(group: 'org.apache.xmlgraphics', name: 'batik-gvt', version: '1.14') {
-        transitive = false
-    }
-
-    implementation(group: 'org.apache.xmlgraphics', name: 'batik-util', version: '1.14') {
-        transitive = false
-    }
-
-    implementation(group: 'org.apache.xmlgraphics', name: 'batik-anim', version: '1.14') {
-        transitive = false
-    }
-
-    implementation(group: 'org.apache.xmlgraphics', name: 'batik-i18n', version: '1.14') {
-        transitive = false
-    }
-
-    implementation(group: 'org.apache.xmlgraphics', name: 'batik-constants', version: '1.14') {
-        transitive = false
-    }
-
-    implementation(group: 'org.apache.xmlgraphics', name: 'batik-ext', version: '1.14') {
-        transitive = false
-    }
-
-    implementation(group: 'org.apache.xmlgraphics', name: 'batik-parser', version: '1.14') {
-        transitive = false
-    }
-
-    implementation(group: 'org.apache.xmlgraphics', name: 'batik-script', version: '1.14') {
-        transitive = false
-    }
-
-    implementation(group: 'org.apache.xmlgraphics', name: 'batik-awt-util', version: '1.14') {
-        transitive = false
-    }
-
-    implementation (group: 'org.apache.xmlgraphics', name: 'xmlgraphics-commons', version:'1.5') {
-        transitive = false
-    }
-
-    implementation( group: 'org.apache.xmlgraphics', name: 'batik-codec', version:'1.10') {
-        transitive = false
-    }
-
-
-
-    // required for batik
-    implementation group: 'xml-apis', name: 'xml-apis-ext', version: '1.3.04'
-
-
-    implementation group: 'javax.websocket', name: 'javax.websocket-api', version:'1.1'
-
-    compileOnly "org.immutables:value:$immutablesVersion"
-
-    compileOnly  'com.google.code.findbugs:jsr305:3.0.2'
-
-
-    implementation group: 'org.aspectj', name: 'aspectjrt', version:'1.9.2'
-
-    // https://github.com/lukas-krecan/ShedLock
-    implementation group: 'net.javacrumbs.shedlock', name: 'shedlock-core', version: '4.33.0'
-    implementation group: 'net.javacrumbs.shedlock', name: 'shedlock-provider-jdbc', version: '4.33.0'
-
-    implementation ('com.graphql-java-kickstart:graphql-java-servlet:9.1.0'){
-        exclude(group: 'com.fasterxml.jackson.core')
-        exclude(group: 'com.fasterxml.jackson.datatype')
-    }
-
-    implementation 'com.graphql-java:graphql-java-extended-scalars:1.0.1'
-
-    implementation 'net.jodah:failsafe:1.1.1'
-    implementation 'com.rainerhahnekamp:sneakythrow:1.1.0'
-
-    implementation ('org.elasticsearch.client:elasticsearch-rest-high-level-client:7.10.2') {
-        exclude(group: 'org.apache.logging.log4j')
-        exclude(group: 'com.fasterxml.jackson.core')
-    }
-
-    implementation 'com.jayway.jsonpath:json-path:2.4.0'
-    implementation 'com.sun.activation:javax.activation:1.2.0'
-    implementation 'jakarta.xml.bind:jakarta.xml.bind-api:2.3.3'
-    implementation 'com.sun.xml.ws:jaxws-ri:2.3.2'
-
-    //https://mvnrepository.com/artifact/org.postgresql/postgresql
-=======
     implementation (group: 'cglib', name: 'cglib-nodep', version: '3.2.6'){}
     implementation (group: 'com.amazonaws', name: 'aws-java-sdk-core', version: '1.12.429'){}
     implementation (group: 'com.amazonaws', name: 'aws-java-sdk-kms', version: '1.12.429'){}
@@ -993,7 +428,6 @@
     testImplementation (group: 'org.mockito', name: 'mockito-core', version: '2.28.2'){}
     testImplementation (group: 'org.objenesis', name: 'objenesis', version: '2.5.1'){}
     implementation (group: 'org.ow2.asm', name: 'asm', version: '5.0.4'){}
->>>>>>> 2ae1d5fb
     compileOnly (group: 'org.postgresql', name: 'postgresql', version: '42.5.1') {
         exclude group: 'org.checkerframework', module: 'checker-qual'
     }
