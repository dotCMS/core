//noinspection GroovyAssignabilityCheck
dependencies {

    compile group: 'com.dotcms.enterprise', name: 'ee', version: '4.3.0-SNAPSHOT', changing: true

    compile group: 'com.dotcms', name: 'ant-tooling', version: '1.3'
    compile 'io.jsonwebtoken:jjwt:0.6.0'
    compile group: 'com.dotcms.lib', name: 'dot.abdera-client', version:'0.4.0-incubating_2'
    compile group: 'org.mapdb', name: 'mapdb', version: '3.0.3'
    compile group: 'com.dotcms.lib', name: 'dot.abdera-core', version:'0.4.0-incubating_2'
    compile group: 'com.dotcms.lib', name: 'dot.abdera-extensions-html', version:'0.4.0-incubating_2'
    compile group: 'com.dotcms.lib', name: 'dot.abdera-extensions-json', version:'0.4.0-incubating_2'
    compile group: 'com.dotcms.lib', name: 'dot.abdera-extensions-main', version:'0.4.0-incubating_2'
    compile group: 'com.dotcms.lib', name: 'dot.abdera-i18n', version:'0.4.0-incubating_2'
    compile group: 'com.dotcms.lib', name: 'dot.abdera-parser', version:'0.4.0-incubating_2'
    compile group: 'com.dotcms.lib', name: 'dot.abdera-server', version:'0.4.0-incubating_2'
    compile group: 'com.dotcms.lib', name: 'dot.apache-solr-core', version:'1.4.0_2'
    compile group: 'com.dotcms.lib', name: 'dot.apache-solr-solrj', version:'1.4.0_2'
    compile group: 'com.dotcms.lib', name: 'dot.asm', version:'3.1_2'
    compile group: 'com.dotcms.lib', name: 'dot.axiom-api', version:'1.2.5_2'
    compile group: 'com.dotcms.lib', name: 'dot.axiom-impl', version:'1.2.5_2'
    compile group: 'com.dotcms.lib', name: 'dot.bsf', version:'ukv_2'
    compile group: 'com.dotcms.lib', name: 'dot.bsh', version:'2.0b4_3'
    compile 'net.bytebuddy:byte-buddy:1.6.12'
    compile 'net.bytebuddy:byte-buddy-agent:1.6.12'
    compile group: 'com.dotcms.lib', name: 'dot.cactus.integration.ant', version:'1.8.0_3'
    compile group: 'com.dotcms.lib', name: 'dot.cargo-ant', version:'0.9_2'
    compile group: 'com.dotcms.lib', name: 'dot.cargo-core-uberjar', version:'0.9_2'
    compile group: 'com.dotcms.lib', name: 'dot.com.dotmarketing.jhlabs.images.filters', version:'ukv_2'
    compile group: 'com.dotcms.lib', name: 'dot.commons-cli', version:'1.2_2'
    compile group: 'com.dotcms.lib', name: 'dot.commons-dbcp', version:'1.3_2'
    compile group: 'com.dotcms.lib', name: 'dot.commons-fileupload', version:'1.2_2'
    compile group: 'com.dotcms.lib', name: 'dot.commons-httpclient', version:'3.1_3'
    compile group: 'com.dotcms.lib', name: 'dot.commons-io', version:'2.0.1_2'
    compile group: 'com.dotcms.lib', name: 'dot.commons-jci-core', version:'1.0.406301_2'
    compile group: 'com.dotcms.lib', name: 'dot.commons-jci-eclipse', version:'3.2.0.666_2'
    compile group: 'com.dotcms.lib', name: 'dot.commons-net', version:'3.3_2'
    compile group: 'com.dotcms.lib', name: 'dot.commons-pool', version:'1.5.4_2'
    compile group: 'com.dotcms.lib', name: 'dot.compression-filter', version:'ukv_2'
    compile group: 'com.dotcms.lib', name: 'dot.concurrent', version:'1.3.4_2'
    compile group: 'com.dotcms.lib', name: 'dot.core-renderer-modified', version:'ukv_2'
    compile group: 'com.dotcms.lib', name: 'dot.cos', version:'ukv_2'
    compile group: 'com.dotcms.lib', name: 'dot.counter-ejb', version:'ukv_2'
    compile group: 'com.dotcms.lib', name: 'dot.daisydiff', version:'ukv_3'
    compile group: 'com.dotcms.lib', name: 'dot.dnsjava', version:'2.0.8_2'
    compile group: 'com.dotcms.lib', name: 'dot.drools-compiler', version:'3.0.5_2'
    compile group: 'com.dotcms.lib', name: 'dot.drools-core', version:'3.0.5_2'
    compile group: 'com.dotcms.lib', name: 'dot.drools-decisiontables', version:'3.0.5_2'
    compile group: 'com.dotcms.lib', name: 'dot.drools-jsr94', version:'3.0.5_2'
<<<<<<< HEAD
    compile group: 'com.dotcms.lib', name: 'dot.dwr', version:'3rc2modified_2'
    compile (group: 'org.elasticsearch', name: 'elasticsearch', version: '6.1.3'){
        exclude(group: 'org.apache.logging.log4j')
    }
=======
    compile group: 'com.dotcms.lib', name: 'dot.dwr', version:'3rc2modified_3'
    compile group: 'com.dotcms.lib', name: 'dot.elasticsearch', version:'1.7.3_1'
>>>>>>> 893700d9
    compile group: 'com.dotcms.lib', name: 'dot.fileupload-ext', version:'ukv_2'
    compile group: 'com.dotcms.lib', name: 'dot.fop', version:'0.20.1_3'
    compile group: 'com.dotcms.lib', name: 'dot.gif89', version:'ukv_2'
    compile group: 'com.dotcms.lib', name: 'dot.google', version:'ukv_2'
    compile group: 'com.dotcms.lib', name: 'dot.groovy-all', version:'2.3.2_3'
    compile group: 'com.dotcms.lib', name: 'dot.guava', version:'11.0.1_2'
    compile group: 'com.dotcms.lib', name: 'dot.hadoop-dev-core', version:'0.20.3_2'
    compile group: 'com.dotcms.lib', name: 'dot.hadoop-dev-tools', version:'0.20.3_2'
    compile group: 'com.hazelcast', name: 'hazelcast-all', version: '3.9.2'
    compile group: 'com.dotcms.lib', name: 'dot.hibernate', version:'2.1.7_3'
    compile group: 'com.dotcms.lib', name: 'dot.httpbridge', version:'ukv_2'
    compile group: 'com.dotcms.lib', name: 'dot.httpclient', version:'4.2.2_2'
    compile group: 'com.dotcms.lib', name: 'dot.httpcore', version:'4.2.2_2'
    compile group: 'com.dotcms.lib', name: 'dot.icu4j', version:'4.0.1_2'
    compile group: 'com.dotcms.lib', name: 'dot.iText', version:'2.1.0_2'
    compile group: 'com.dotcms.lib', name: 'dot.jackson-core', version:'2.4.3_2'
    compile group: 'com.dotcms.lib', name: 'dot.jackson-annotations', version:'2.4.0_2'
    compile group: 'com.dotcms.lib', name: 'dot.jackson-databind', version:'2.4.3_2'
    compile group: 'com.dotcms.lib', name: 'dot.jackson-jaxrs-json-provider', version:'2.6.0-rc1_2'
    compile group: 'com.dotcms.lib', name: 'dot.jackson-jaxrs-base', version:'2.6.0-rc1_2'
    compile group: 'com.dotcms.lib', name: 'dot.jackson-module-jaxb-annotations', version:'2.6.0-rc2_2'

    compile group: 'com.dotcms.lib', name: 'dot.jamm', version:'0.2.5_2'
    compile group: 'com.dotcms.lib', name: 'dot.jasperreports', version:'3.5.0_1'
    compile group: 'com.dotcms.lib', name: 'dot.javacsv', version:'ukv_2'
    compile group: 'com.dotcms.lib', name: 'dot.jaxb-api', version:'2.2.7_4'
    compile group: 'com.dotcms.lib', name: 'dot.jaxb-core', version:'2.2.7_4'
    compile group: 'com.dotcms.lib', name: 'dot.jaxb-impl', version:'2.2.7_4'
    compile group: 'com.dotcms.lib', name: 'dot.jaxen', version:'1.1.3_2'
    compile group: 'com.dotcms.lib', name: 'dot.jaxws-api', version:'2.2.9_2'
    compile group: 'com.dotcms.lib', name: 'dot.jaxws-rt', version:'2.2.8_2'
    compile group: 'com.dotcms.lib', name: 'dot.jazzy-core', version:'ukv_2'
    compile group: 'com.dotcms.lib', name: 'dot.jboss-common-core', version:'2.2.3.GA_2'
    compile group: 'com.dotcms.lib', name: 'dot.jbosscache-core', version:'3.2.5.GA_2'
    compile group: 'com.dotcms.lib', name: 'dot.jcaptcha-mod', version:'ukv_2'
    compile group: 'com.dotcms.lib', name: 'dot.jempbox', version:'1.6.0_2'
    compile group: 'com.dotcms.lib', name: 'dot.jep', version:'2.4.1_2'
    compile group: 'com.dotcms.lib', name: 'dot.jersey-client', version:'2.22.1_4'
    compile group: 'com.dotcms.lib', name: 'dot.jersey-common', version:'2.22.1_4'
    compile group: 'com.dotcms.lib', name: 'dot.jersey-container-servlet-core', version:'2.22.1_4'
    compile group: 'com.dotcms.lib', name: 'dot.jersey-container-servlet', version:'2.22.1_4'
    compile group: 'com.dotcms.lib', name: 'dot.jersey-guava', version:'2.22.1_4'
    compile group: 'com.dotcms.lib', name: 'dot.jersey-media-jaxb', version:'2.22.1_4'
    compile group: 'com.dotcms.lib', name: 'dot.jersey-media-multipart', version:'2.22.1_4'
    compile group: 'com.dotcms.lib', name: 'dot.jersey-media-json-jackson', version:'2.22.1_4'
    compile group: 'com.dotcms.lib', name: 'dot.jersey-server', version:'2.22.1_4'
    compile group: 'com.dotcms.lib', name: 'dot.jersey-entity-filtering', version:'2.22.1_4'
    compile group: 'com.dotcms.lib', name: 'dot.jettison', version:'1.1_2'
    compile group: 'com.dotcms.lib', name: 'dot.jfreechart', version:'1.0.13_2'
    compile group: 'com.dotcms.lib', name: 'dot.jid3lib', version:'0.5.4_2'
    compile group: 'com.dotcms.lib', name: 'dot.JLinkPointTxn', version:'ukv_2'
    compile group: 'com.dotcms.lib', name: 'dot.json-jspellchecker-dep', version:'ukv_2'
    compile group: 'com.dotcms.lib', name: 'dot.json', version:'ukv_2'
    compile group: 'com.dotcms.lib', name: 'dot.jsoup', version:'1.6.1_2'
    compile group: 'com.dotcms.lib', name: 'dot.jstl', version:'1.0.5_2'
    compile group: 'com.dotcms.lib', name: 'dot.jta', version:'1.1_2'
    compile group: 'com.dotcms.lib', name: 'dot.jxl', version:'2.6_2'
    compile group: 'com.dotcms.lib', name: 'dot.jython', version:'2.2.1_2'
    compile group: 'com.dotcms.lib', name: 'dot.ldap', version:'ukv_2'
    compile group: 'com.dotcms.lib', name: 'dot.lesscss', version:'1.5.1-SNAPSHOT_3'
<<<<<<< HEAD
    compile group: 'com.dotcms.lib', name: 'dot.log4j-1.2-api', version:'2.3_1'
    compile group: 'com.dotcms.lib', name: 'dot.log4j-api', version:'2.3_1'
    compile group: 'com.dotcms.lib', name: 'dot.log4j-core', version:'2.3_2'
    compile group: 'com.dotcms.lib', name: 'dot.log4j-jcl', version:'2.3_1'
    compile group: 'com.dotcms.lib', name: 'dot.log4j-web', version:'2.3_2'
=======
    compile group: 'com.dotcms.lib', name: 'dot.log4j-api', version:'2.3_2'
    compile group: 'com.dotcms.lib', name: 'dot.log4j-core', version:'2.3_3'
    compile group: 'com.dotcms.lib', name: 'dot.log4j-jcl', version:'2.3_2'
    compile group: 'com.dotcms.lib', name: 'dot.log4j-web', version:'2.3_3'
    compile group: 'com.dotcms.lib', name: 'dot.lucene-analyzers-common', version:'4.10.4_1'
    compile group: 'com.dotcms.lib', name: 'dot.lucene-core', version:'4.10.4_1'
    compile group: 'com.dotcms.lib', name: 'dot.lucene-expressions', version:'4.10.4_1'
    compile group: 'com.dotcms.lib', name: 'dot.lucene-highlighter', version:'4.10.4_1'
    compile group: 'com.dotcms.lib', name: 'dot.lucene-join', version:'4.10.4_1'
    compile group: 'com.dotcms.lib', name: 'dot.lucene-memory', version:'4.10.4_1'
    compile group: 'com.dotcms.lib', name: 'dot.lucene-queries', version:'4.10.4_1'
    compile group: 'com.dotcms.lib', name: 'dot.lucene-queryparser', version:'4.10.4_1'
    compile group: 'com.dotcms.lib', name: 'dot.lucene-sandbox', version:'4.10.4_1'
    compile group: 'com.dotcms.lib', name: 'dot.lucene-suggest', version:'4.10.4_1'
>>>>>>> 893700d9
    compile group: 'com.dotcms.lib', name: 'dot.mail-ejb', version:'ukv_2'
    compile group: 'com.dotcms.lib', name: 'dot.milton-api', version:'1.8.1.4_3'
    compile group: 'com.dotcms.lib', name: 'dot.milton-servlet', version:'1.8.1.4_3'
    compile group: 'com.dotcms.lib', name: 'dot.mime-util', version:'2.1.3_2'
    compile group: 'com.dotcms.lib', name: 'dot.mimepull', version:'1.6_2'
    compile group: 'com.dotcms.lib', name: 'dot.msnm', version:'ukv_2'
    compile group: 'com.dotcms.lib', name: 'dot.myspell', version:'ukv_2'
    compile group: 'com.dotcms.lib', name: 'dot.nekohtml', version:'1.9.17_2'
    compile group: 'com.dotcms.lib', name: 'dot.odmg', version:'ukv_3'
    compile group: 'com.dotcms.lib', name: 'dot.org.eclipse.mylyn.wikitext.confluence.core', version:'1.8.0.I20120918-1109_2'
    compile group: 'com.dotcms.lib', name: 'dot.org.eclipse.mylyn.wikitext.core', version:'1.8.0.I20120918-1109_2'
    compile group: 'com.dotcms.lib', name: 'dot.org.eclipse.mylyn.wikitext.mediawiki.core', version:'1.8.0.I20120918-1109_2'
    compile group: 'com.dotcms.lib', name: 'dot.org.eclipse.mylyn.wikitext.textile.core', version:'1.8.0.I20120918-1109_2'
    compile group: 'com.dotcms.lib', name: 'dot.org.eclipse.mylyn.wikitext.tracwiki.core', version:'1.8.0.I20120918-1109_2'
    compile group: 'com.dotcms.lib', name: 'dot.org.eclipse.mylyn.wikitext.twiki.core', version:'1.8.0.I20120918-1109_2'
    compile group: 'com.dotcms.lib', name: 'dot.platform', version:'ukv_2'
    compile group: 'com.dotcms.lib', name: 'dot.portlet', version:'1.0_2'
    compile group: 'com.dotcms.lib', name: 'dot.quartz-all', version:'1.8.6_2'
    compile group: 'com.dotcms.lib', name: 'dot.rhino', version:'1.7R4_2'
    compile group: 'com.dotcms.lib', name: 'dot.secure-filter', version:'ukv_2'
    compile group: 'com.dotcms.lib', name: 'dot.simplecaptcha', version:'1.2.1_2'
    compile group: 'com.dotcms.lib', name: 'dot.snappy-java', version:'1.0.4.1_2'
    compile group: 'com.dotcms.lib', name: 'dot.stax2-api', version:'3.1.1_2'
    compile group: 'com.dotcms.lib', name: 'dot.Tidy', version:'ukv_2'
    compile group: 'com.dotcms.lib', name: 'dot.trove', version:'1.0.2_2'
    compile group: 'com.dotcms.lib', name: 'dot.twitter4j-core', version:'3.0.3_2'
    compile group: 'com.dotcms.lib', name: 'dot.util-taglib', version:'ukv_2'
    compile group: 'com.dotcms.lib', name: 'dot.Verisign', version:'ukv_2'
    compile group: 'com.dotcms.lib', name: 'dot.wbmp', version:'ukv_2'
    compile group: 'com.dotcms.lib', name: 'dot.woodstox-core-lgpl', version:'4.2.0_2'
    compile group: 'com.dotcms.lib', name: 'dot.xalan', version:'2.7.0_2'
    compile group: 'com.dotcms.lib', name: 'dot.xpp3-min', version:'1.1.4c_2'
    compile group: 'com.dotcms.lib', name: 'dot.slf4j-api', version:'1.7.12_2'
    compile group: 'com.dotcms.lib', name: 'dot.slf4j-jcl', version:'1.7.12_2'
    compile (group: 'xerces', name: 'xercesImpl', version: '2.11.0'){
        transitive = false
    }
    compile (group: 'org.apache.commons', name: 'commons-compress', version: '1.15'){
        transitive = false
    }
    compile (group: 'commons-digester', name: 'commons-digester', version: '2.1'){
        transitive = false
    }
    compile (group: 'commons-validator', name: 'commons-validator', version: '1.6'){
        transitive = false
    }
    compile (group: 'commons-collections', name: 'commons-collections', version: '3.2.2'){
        transitive = false
    }
    compile (group: 'commons-configuration', name: 'commons-configuration', version: '1.10'){
        transitive = false
    }
    compile (group: 'commons-lang', name: 'commons-lang', version: '2.6'){
        transitive = false
    }
    compile (group: 'org.apache.commons', name: 'commons-lang3', version: '3.4'){
        transitive = false
    }
    compile (group: 'commons-beanutils', name: 'commons-beanutils', version: '1.6.1'){
        transitive = false
    }
    compile (group: 'org.jdom', name: 'jdom', version: '1.1.3'){
        transitive = false
    }
    compile (group: 'dom4j', name: 'dom4j', version: '1.6.1'){
        transitive = false
    }
    compile (group: 'org.apache.poi', name: 'poi', version: '3.17'){
        transitive = false
    }
    compile (group: 'com.googlecode.juniversalchardet', name: 'juniversalchardet', version: '1.0.3'){
        transitive = false
    }
    compile (group: 'org.ccil.cowan.tagsoup', name: 'tagsoup', version: '1.2.1'){
        transitive = false
    }
    compile (group: 'org.codehaus.castor', name: 'castor-core', version: '1.4.1'){
        transitive = false
    }
    compile (group: 'org.codehaus.castor', name: 'castor-xml', version: '1.4.1'){
        transitive = false
    }
    compile (group: 'werken-xpath', name: 'werken-xpath', version: '0.9.4'){
        transitive = false
    }
    compile (group: 'org.jgroups', name: 'jgroups', version: '3.6.1.Final'){
        transitive = false
    }
    compile (group: 'org.tuckey', name: 'urlrewritefilter', version: '4.0.4'){
        transitive = false
    }
    compile (group: 'struts', name: 'struts', version: '1.2.4'){
        transitive = false
    }
    compile (group: 'stxx', name: 'stxx', version: '1.3'){
        transitive = false
    }
    compile (group: 'oro', name: 'oro', version: '2.0.8'){
        transitive = false
    }
    compile (group: 'sslext', name: 'sslext', version: '1.2-0'){
        transitive = false
    }
    compile (group: 'cglib', name: 'cglib-nodep', version: '3.2.6'){
        transitive = false
    }
    compile (group: 'com.thoughtworks.xstream', name: 'xstream', version: '1.4.8'){
        transitive = false
    }
    compile (group: 'xmlpull', name: 'xmlpull', version: '1.1.3.1'){
        transitive = false
    }
    compile (group: 'org.glassfish.hk2', name: 'hk2-locator', version: '2.4.0'){
        transitive = false
    }
    compile (group: 'org.glassfish.hk2', name: 'hk2-utils', version: '2.4.0'){
        transitive = false
    }
    compile (group: 'org.glassfish.hk2', name: 'hk2-api', version: '2.4.0'){
        transitive = false
    }
    compile (group: 'org.glassfish.hk2.external', name: 'javax.inject', version: '2.4.0-b10'){
        transitive = false
    }
    compile (group: 'org.javassist', name: 'javassist', version: '3.22.0-GA'){
        transitive = false
    }
    compile (group: 'org.antlr', name: 'antlr', version: '3.1.1'){
        transitive = false
    }

    compile group: 'redis.clients', name: 'jedis', version:'2.7.3'
    compile group: 'org.apache.commons', name: 'commons-pool2', version:'2.0'
    compile group: 'com.dotcms.lib', name: 'dot.maxmind-db', version:'1.0.0_2'
    compile group: 'org.openjdk.jmh', name: 'jmh-core', version:'0.1'
    compile group: 'com.dotcms.lib', name: 'dot.geoip2', version:'2.1.0_2'
    compile group: 'com.dotcms.lib', name: 'dot.aopalliance-repackaged', version:'2.4.0-b10_2'
    compile group: 'com.dotcms.lib', name: 'dot.javax.annotation-api', version:'1.2_2'
    compile group: 'com.dotcms.lib', name: 'dot.javax.ws.rs-api', version:'2.0.1_2'
    compile group: 'com.dotcms.lib', name: 'dot.persistence-api', version:'1.0_2'
    compile group: 'com.dotcms.lib', name: 'dot.validation-api', version:'1.1.0.Final_2'
    compile group: 'com.dotcms.lib', name: 'dot.hibernate-validator', version:'4.3.2.Final_3'
    compile group: 'com.dotcms.lib', name: 'dot.jboss-logging', version:'3.3.0.Final_2'
    compile group: 'com.dotcms.lib', name: 'dot.txtmark', version:'0.14-SNAPSHOT_1'
    compile group: 'com.dotcms.lib', name: 'dot.HikariCP', version:'2.4.6_1'

    // AWS Libraries
    compile group: 'com.dotcms.lib', name: 'dot.aws-java-sdk-core', version:'1.11.66_2'
    compile group: 'com.dotcms.lib', name: 'dot.aws-java-sdk-kms', version:'1.11.66_2'
    compile group: 'com.dotcms.lib', name: 'dot.aws-java-sdk-s3', version:'1.11.66_2'
    compile group: 'com.dotcms.lib', name: 'dot.jmespath-java', version:'1.11.66_2'


    compile group: 'org.springframework', name: 'spring-asm', version:'3.1.0.RELEASE'
    compile(group: 'org.springframework', name: 'spring-beans', version:'3.1.0.RELEASE') {
        exclude(module: 'commons-logging')
    }
    compile(group: 'org.springframework', name: 'spring-context', version:'3.1.0.RELEASE') {
        exclude(module: 'commons-logging')
        exclude(module: 'aopalliance')
        exclude(module: 'spring-aop')
        exclude(module: 'spring-context-support')
    }
    compile(group: 'org.springframework', name: 'spring-core', version:'3.1.0.RELEASE') {
        exclude(module: 'commons-logging')
    }
    compile(group: 'org.springframework', name: 'spring-expression', version:'3.1.0.RELEASE') {
        exclude(module: 'commons-logging')
    }
    compile(group: 'org.springframework', name: 'spring-jdbc', version:'3.1.0.RELEASE') {
        exclude(module: 'commons-logging')
        exclude(module: 'aopalliance')
        exclude(module: 'spring-aop')
    }
    compile(group: 'org.springframework', name: 'spring-tx', version:'3.1.0.RELEASE') {
        exclude(module: 'commons-logging')
        exclude(module: 'aopalliance')
        exclude(module: 'spring-aop')
    }
    compile(group: 'org.springframework', name: 'spring-web', version:'3.1.0.RELEASE') {
        exclude(module: 'commons-logging')
        exclude(module: 'aopalliance')
        exclude(module: 'spring-aop')
    }
    compile(group: 'org.springframework', name: 'spring-webmvc', version:'3.1.0.RELEASE') {
        exclude(module: 'spring-aop')
        exclude(module: 'aopalliance')
        exclude(module: 'commons-logging')
        exclude(module: 'spring-context-support')
    }
    compile group: 'com.dotcms.lib', name: 'compass-gems', version:'1.0.3_1'
    compile group: 'org.jruby', name: 'jruby-complete', version:'1.7.19'

    compile group: 'com.h2database', name: 'h2', version:'1.3.176'
    compile group: 'eu.bitwalker', name: 'UserAgentUtils', version:'1.19'


 	compile group: 'com.twelvemonkeys.imageio', name: 'imageio-core', version:'3.2.1'
	compile group: 'com.twelvemonkeys.imageio', name: 'imageio-metadata', version:'3.2.1'
	compile group: 'com.twelvemonkeys.imageio', name: 'imageio-bmp', version:'3.2.1'
	compile group: 'com.twelvemonkeys.imageio', name: 'imageio-jpeg', version:'3.2.1'
	compile group: 'com.twelvemonkeys.imageio', name: 'imageio-tiff', version:'3.2.1'
	compile group: 'com.twelvemonkeys.imageio', name: 'imageio-pnm', version:'3.2.1'
	compile group: 'com.twelvemonkeys.imageio', name: 'imageio-psd', version:'3.2.1'
	compile group: 'com.twelvemonkeys.imageio', name: 'imageio-iff', version:'3.2.1'
	compile group: 'com.twelvemonkeys.imageio', name: 'imageio-pcx', version:'3.2.1'
	compile group: 'com.twelvemonkeys.imageio', name: 'imageio-pict', version:'3.2.1'
	compile group: 'com.twelvemonkeys.imageio', name: 'imageio-tiff', version:'3.2.1'
	compile group: 'com.twelvemonkeys.imageio', name: 'imageio-sgi', version:'3.2.1'
	compile group: 'com.twelvemonkeys.imageio', name: 'imageio-tga', version:'3.2.1'
	compile group: 'com.twelvemonkeys.imageio', name: 'imageio-icns', version:'3.2.1'
	compile group: 'com.twelvemonkeys.imageio', name: 'imageio-pcx', version:'3.2.1'
	compile group: 'com.twelvemonkeys.imageio', name: 'imageio-thumbsdb', version:'3.2.1'
	compile group: 'com.twelvemonkeys.imageio', name: 'imageio-batik', version:'3.2.1'
	compile group: 'com.twelvemonkeys.imageio', name: 'imageio-clippath', version:'3.2.1'
    compile group: 'com.twelvemonkeys.servlet', name: 'servlet', version:'3.2.1'
    compile 'com.github.ben-manes.caffeine:caffeine:2.4.0'
    compile (group: 'org.apache.pdfbox', name: 'pdfbox', version: '2.0.1'){
        exclude(group: 'commons-logging')
    }

    //Don't remove Bouncy Castle, com.dotcms.staticpublish.listener need it, see plugin's README.
    compile group: 'org.bouncycastle', name: 'bcprov-jdk15on', version: '1.56'
    compile group: 'org.bouncycastle', name: 'bcpkix-jdk15on', version: '1.56'

    compile group: 'com.beust', name: 'jcommander', version: '1.48'

    /**
     * Order matters here: JUNIT must come after hamcrest.
     */
    compile group: 'org.hamcrest', name: 'hamcrest-all', version: '1.3'
    testCompile 'junit:junit:4.12'
    compile "org.mockito:mockito-core:1.+"
    testCompile "com.tngtech.java:junit-dataprovider:1.11.0"
    testCompile ("org.powermock:powermock-api-mockito:1.6.5" ){
        exclude group: 'org.hamcrest'
        exclude group: 'org.objenesis'
        exclude group: 'cglib'

    }
    testCompile "org.powermock:powermock-module-junit4:1.6.5"
    testCompile group: 'com.google.guava', name: 'guava', version: '19.0'

    /**
     * Order matters here: OSGI-Core must come after felix.
     */
    compile (group: 'org.apache.felix',  name: 'org.apache.felix.main',             version:'5.6.2')  {
        exclude(group: 'commons-logging')
        exclude(group: 'org.slf4j')
    }
    compile (group: 'org.glassfish.hk2', name: 'osgi-resource-locator',             version:'2.4.0')  {
        exclude(group: 'commons-logging')
        exclude(group: 'org.slf4j')
    }
    compile (group: 'org.apache.felix',  name: 'org.apache.felix.http.proxy',       version:'3.0.2')  {
        exclude(group: 'commons-logging')
        exclude(group: 'org.slf4j')
    }
    compile (group: 'org.apache.felix',  name: 'org.apache.felix.http.bundle',      version:'3.0.0')  {
        exclude(group: 'commons-logging')
        exclude(group: 'org.slf4j')
    }
    compile (group: 'org.apache.felix',  name: 'org.apache.felix.http.bridge',      version:'3.0.18')  {
        exclude(module: 'commons-logging')
        exclude(module: 'org.slf4j')
    }
    compile (group: 'org.apache.felix',  name: 'org.apache.felix.http.api',         version:'3.0.0')  {
        exclude(group: 'commons-logging')
        exclude(group: 'org.slf4j')
    }
    compile (group: 'org.apache.felix',  name: 'org.apache.felix.http.base',        version:'3.0.18')  {
        exclude(group: 'commons-logging')
        exclude(group: 'org.slf4j')
    }
    compile (group: 'org.apache.felix',  name: 'org.apache.felix.http.whiteboard',  version:'3.0.0')  {
        exclude(group: 'commons-logging')
        exclude(group: 'org.slf4j')
    }
    compile (group: 'org.apache.felix',  name: 'org.apache.felix.http.servlet-api', version:'1.1.2')  {
        exclude(group: 'commons-logging')
        exclude(group: 'org.slf4j')
    }

    compile group: 'org.apache.httpcomponents', name: 'httpclient', version: '4.5.2'

    compile group: 'org.apache.xmlgraphics', name: 'batik-rasterizer', version:'1.8'

    compile group: 'org.apache.xmlgraphics', name: 'batik-anim', version:'1.8'
    compile (group: 'org.apache.xmlgraphics', name: 'xmlgraphics-commons', version:'1.5') {
        exclude(group: 'commons-logging')
    }

    compile group: 'javax.websocket', name: 'javax.websocket-api', version:'1.1'
    compile 'com.fasterxml.jackson.datatype:jackson-datatype-guava:2.4.0'
    compile 'com.fasterxml.jackson.datatype:jackson-datatype-jdk8:2.6.3'

    compileOnly "org.immutables:value:2.3.3:annotations"
    compile 'org.immutables:gson:2.3.3'

    compile group: 'org.aspectj', name: 'aspectjrt', version:'1.8.10'
    compile group: 'io.bit3', name: 'jsass', version: '5.5.4'
    	
}<|MERGE_RESOLUTION|>--- conflicted
+++ resolved
@@ -47,15 +47,10 @@
     compile group: 'com.dotcms.lib', name: 'dot.drools-core', version:'3.0.5_2'
     compile group: 'com.dotcms.lib', name: 'dot.drools-decisiontables', version:'3.0.5_2'
     compile group: 'com.dotcms.lib', name: 'dot.drools-jsr94', version:'3.0.5_2'
-<<<<<<< HEAD
-    compile group: 'com.dotcms.lib', name: 'dot.dwr', version:'3rc2modified_2'
+    compile group: 'com.dotcms.lib', name: 'dot.dwr', version:'3rc2modified_3'
     compile (group: 'org.elasticsearch', name: 'elasticsearch', version: '6.1.3'){
         exclude(group: 'org.apache.logging.log4j')
     }
-=======
-    compile group: 'com.dotcms.lib', name: 'dot.dwr', version:'3rc2modified_3'
-    compile group: 'com.dotcms.lib', name: 'dot.elasticsearch', version:'1.7.3_1'
->>>>>>> 893700d9
     compile group: 'com.dotcms.lib', name: 'dot.fileupload-ext', version:'ukv_2'
     compile group: 'com.dotcms.lib', name: 'dot.fop', version:'0.20.1_3'
     compile group: 'com.dotcms.lib', name: 'dot.gif89', version:'ukv_2'
@@ -116,28 +111,10 @@
     compile group: 'com.dotcms.lib', name: 'dot.jython', version:'2.2.1_2'
     compile group: 'com.dotcms.lib', name: 'dot.ldap', version:'ukv_2'
     compile group: 'com.dotcms.lib', name: 'dot.lesscss', version:'1.5.1-SNAPSHOT_3'
-<<<<<<< HEAD
-    compile group: 'com.dotcms.lib', name: 'dot.log4j-1.2-api', version:'2.3_1'
-    compile group: 'com.dotcms.lib', name: 'dot.log4j-api', version:'2.3_1'
-    compile group: 'com.dotcms.lib', name: 'dot.log4j-core', version:'2.3_2'
-    compile group: 'com.dotcms.lib', name: 'dot.log4j-jcl', version:'2.3_1'
-    compile group: 'com.dotcms.lib', name: 'dot.log4j-web', version:'2.3_2'
-=======
     compile group: 'com.dotcms.lib', name: 'dot.log4j-api', version:'2.3_2'
     compile group: 'com.dotcms.lib', name: 'dot.log4j-core', version:'2.3_3'
     compile group: 'com.dotcms.lib', name: 'dot.log4j-jcl', version:'2.3_2'
     compile group: 'com.dotcms.lib', name: 'dot.log4j-web', version:'2.3_3'
-    compile group: 'com.dotcms.lib', name: 'dot.lucene-analyzers-common', version:'4.10.4_1'
-    compile group: 'com.dotcms.lib', name: 'dot.lucene-core', version:'4.10.4_1'
-    compile group: 'com.dotcms.lib', name: 'dot.lucene-expressions', version:'4.10.4_1'
-    compile group: 'com.dotcms.lib', name: 'dot.lucene-highlighter', version:'4.10.4_1'
-    compile group: 'com.dotcms.lib', name: 'dot.lucene-join', version:'4.10.4_1'
-    compile group: 'com.dotcms.lib', name: 'dot.lucene-memory', version:'4.10.4_1'
-    compile group: 'com.dotcms.lib', name: 'dot.lucene-queries', version:'4.10.4_1'
-    compile group: 'com.dotcms.lib', name: 'dot.lucene-queryparser', version:'4.10.4_1'
-    compile group: 'com.dotcms.lib', name: 'dot.lucene-sandbox', version:'4.10.4_1'
-    compile group: 'com.dotcms.lib', name: 'dot.lucene-suggest', version:'4.10.4_1'
->>>>>>> 893700d9
     compile group: 'com.dotcms.lib', name: 'dot.mail-ejb', version:'ukv_2'
     compile group: 'com.dotcms.lib', name: 'dot.milton-api', version:'1.8.1.4_3'
     compile group: 'com.dotcms.lib', name: 'dot.milton-servlet', version:'1.8.1.4_3'
@@ -439,5 +416,5 @@
 
     compile group: 'org.aspectj', name: 'aspectjrt', version:'1.8.10'
     compile group: 'io.bit3', name: 'jsass', version: '5.5.4'
-    	
+
 }