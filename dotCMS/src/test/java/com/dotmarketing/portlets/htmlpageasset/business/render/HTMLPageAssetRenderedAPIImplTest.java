package com.dotmarketing.portlets.htmlpageasset.business.render;

import com.dotmarketing.beans.Host;
import com.dotmarketing.beans.Identifier;
import com.dotmarketing.business.PermissionAPI;
import com.dotmarketing.business.PermissionLevel;
import com.dotmarketing.business.UserAPI;
import com.dotmarketing.business.VersionableAPI;
import com.dotmarketing.business.web.HostWebAPI;
import com.dotmarketing.business.web.LanguageWebAPI;
import com.dotmarketing.cms.urlmap.URLMapAPIImpl;
import com.dotmarketing.cms.urlmap.URLMapInfo;
import com.dotmarketing.cms.urlmap.UrlMapContext;
import com.dotmarketing.cms.urlmap.UrlMapContextBuilder;
import com.dotmarketing.exception.DotDataException;
import com.dotmarketing.exception.DotRuntimeException;
import com.dotmarketing.exception.DotSecurityException;
import com.dotmarketing.filters.Constants;
import com.dotmarketing.portlets.contentlet.business.HostAPI;
import com.dotmarketing.portlets.contentlet.model.Contentlet;
import com.dotmarketing.portlets.contentlet.model.ContentletVersionInfo;
import com.dotmarketing.portlets.htmlpageasset.business.HTMLPageAssetAPI;
import com.dotmarketing.portlets.htmlpageasset.model.HTMLPageAsset;
import com.dotmarketing.portlets.htmlpageasset.model.IHTMLPage;
import com.dotmarketing.portlets.languagesmanager.business.LanguageAPI;
import com.dotmarketing.portlets.languagesmanager.model.Language;
import com.dotmarketing.util.PageMode;
import com.dotmarketing.util.WebKeys;
import com.liferay.portal.model.User;
import java.util.Optional;
import javax.servlet.http.HttpServletResponse;
import org.junit.Before;
import org.junit.Test;

import javax.servlet.http.HttpServletRequest;
import javax.servlet.http.HttpSession;

import static org.junit.Assert.assertEquals;
import static org.mockito.Mockito.mock;
import static org.mockito.Mockito.when;

/**
 * Test of {@link HTMLPageAssetRenderedAPIImpl}
 */
public class HTMLPageAssetRenderedAPIImplTest {
    private final String CURRENT_HOST_NAME = "currentHost";
    private final Host currentHost = mock(Host.class);

    private final Language DEFAULT_LANGUAGE = mock(Language.class);

    private PermissionAPI permissionAPI;
    private UserAPI userAPI;
    private final User systemUser = mock(User.class);
    private final HttpServletRequest request = mock(HttpServletRequest.class);
    private final HttpServletResponse response = mock(HttpServletResponse.class);
    private final HostWebAPI hostWebAPI = mock(HostWebAPI.class);
    private final LanguageAPI languageAPI = mock(LanguageAPI.class);
    private final HTMLPageAssetAPI htmlPageAssetAPI = mock(HTMLPageAssetAPI.class);
    private final VersionableAPI versionableAPI = mock(VersionableAPI.class);
    private final HostAPI hostAPI = mock(HostAPI.class);
    private final HttpSession httpSession = mock(HttpSession.class);
    private HTMLPageAssetRenderedAPIImpl hTMLPageAssetRenderedAPIImpl;
    private final URLMapAPIImpl urlMapAPIImpl = mock(URLMapAPIImpl.class);
    private final LanguageWebAPI languageWebAPI = mock(LanguageWebAPI.class);

    @Before
    public void init() throws DotDataException, DotSecurityException {
        permissionAPI = mock(PermissionAPI.class);

        userAPI = mock(UserAPI.class);
        when(userAPI.getSystemUser()).thenReturn(systemUser);

        when(request.getServerName()).thenReturn(CURRENT_HOST_NAME);
        when(request.getSession()).thenReturn(httpSession);

        when(this.hostWebAPI.resolveHostName(CURRENT_HOST_NAME, systemUser, PageMode.PREVIEW_MODE.respectAnonPerms)).thenReturn(currentHost);

        when(languageAPI.getDefaultLanguage()).thenReturn(DEFAULT_LANGUAGE);

        when(DEFAULT_LANGUAGE.getId()).thenReturn(1l);

        when(httpSession.getAttribute( com.dotmarketing.util.WebKeys.CMS_SELECTED_HOST_ID )).thenReturn(null);

        hTMLPageAssetRenderedAPIImpl = new HTMLPageAssetRenderedAPIImpl(
                permissionAPI, userAPI, hostWebAPI, languageAPI, htmlPageAssetAPI, versionableAPI,
                hostAPI, urlMapAPIImpl, languageWebAPI);
    }

    @Test
    public void testShouldReturnPREVIEWMODE_whenPageIsNotLockAndUserHaveReadPermission()
            throws DotSecurityException, DotDataException {

        final User user = mock(User.class);
        when(user.getUserId()).thenReturn("user");

        final String pageUri = "/pageUri";
        final HTMLPageAsset htmlPage = mock(HTMLPageAsset.class);

        final ContentletVersionInfo info = mock(ContentletVersionInfo.class);
        when(info.getLockedBy()).thenReturn(null);

        when(htmlPage.getIdentifier()).thenReturn("1");
        when(htmlPage.getLanguageId()).thenReturn(2l);

        when(htmlPageAssetAPI.getPageByPath(pageUri, currentHost, DEFAULT_LANGUAGE.getId(),
                PageMode.PREVIEW_MODE.showLive)).thenReturn(htmlPage);
        when(versionableAPI.getContentletVersionInfo(htmlPage.getIdentifier(), htmlPage.getLanguageId())).thenReturn(info);

        when(permissionAPI.doesUserHavePermission(htmlPage, PermissionLevel.READ.getType(), user,
                false)).thenReturn(true);

        when(this.permissionAPI.doesUserHavePermission(htmlPage, PermissionLevel.READ.getType(), systemUser,
                PageMode.PREVIEW_MODE.respectAnonPerms)).thenReturn(true);

        final PageMode defaultEditPageMode =
                hTMLPageAssetRenderedAPIImpl.getDefaultEditPageMode(user, request, pageUri);

        assertEquals(PageMode.PREVIEW_MODE,defaultEditPageMode);
    }

    @Test
    public void testShouldReturnADMINMODE_whenPageIsNotLockAndUserNotHaveReadPermission()
            throws DotSecurityException, DotDataException{

        final User user = mock(User.class);
        when(user.getUserId()).thenReturn("user");

        final String pageUri = "/pageUri";
        final HTMLPageAsset htmlPage = mock(HTMLPageAsset.class);

        final ContentletVersionInfo info = mock(ContentletVersionInfo.class);
        when(info.getLockedBy()).thenReturn(null);

        when(htmlPage.getIdentifier()).thenReturn("1");
        when(htmlPage.getLanguageId()).thenReturn(2l);

        when(htmlPageAssetAPI.getPageByPath(pageUri, currentHost, DEFAULT_LANGUAGE.getId(),
                PageMode.PREVIEW_MODE.showLive)).thenReturn(htmlPage);
        when(versionableAPI.getContentletVersionInfo(htmlPage.getIdentifier(), htmlPage.getLanguageId())).thenReturn(info);

        when(permissionAPI.doesUserHavePermission(htmlPage, PermissionLevel.READ.getType(), user,
                false)).thenReturn(false);

        when(this.permissionAPI.doesUserHavePermission(htmlPage, PermissionLevel.READ.getType(), systemUser,
                PageMode.PREVIEW_MODE.respectAnonPerms)).thenReturn(true);

        try {
            hTMLPageAssetRenderedAPIImpl.getDefaultEditPageMode(user, request, pageUri);
        } catch (final DotRuntimeException e) {
            assertEquals(DotSecurityException.class, e.getCause().getClass());
        }
    }

    @Test
    public void testShouldReturnEDITEMODE_whenPageIsLockByCurrentUser()
            throws DotSecurityException, DotDataException{

        final User user = mock(User.class);
        when(user.getUserId()).thenReturn("user");

        final String pageUri = "/pageUri";
        final HTMLPageAsset htmlPage = mock(HTMLPageAsset.class);

        final ContentletVersionInfo info = mock(ContentletVersionInfo.class);
        when(info.getLockedBy()).thenReturn("user");

        when(htmlPage.getIdentifier()).thenReturn("1");
        when(htmlPage.getLanguageId()).thenReturn(2l);

        when(htmlPageAssetAPI.getPageByPath(pageUri, currentHost, DEFAULT_LANGUAGE.getId(),
                PageMode.PREVIEW_MODE.showLive)).thenReturn(htmlPage);
        when(versionableAPI.getContentletVersionInfo(htmlPage.getIdentifier(), htmlPage.getLanguageId())).thenReturn(info);

        when(this.permissionAPI.doesUserHavePermission(htmlPage, PermissionLevel.READ.getType(), user,
                PageMode.PREVIEW_MODE.respectAnonPerms)).thenReturn(true);

        when(this.permissionAPI.doesUserHavePermission(htmlPage, PermissionLevel.READ.getType(), systemUser,
                PageMode.PREVIEW_MODE.respectAnonPerms)).thenReturn(true);

        final PageMode defaultEditPageMode =
                hTMLPageAssetRenderedAPIImpl.getDefaultEditPageMode(user, request, pageUri);

        assertEquals(PageMode.PREVIEW_MODE,defaultEditPageMode);
    }

    @Test
    public void testShouldDoAURLMapper_whenPageIsNotFoundByURI()
            throws DotSecurityException, DotDataException {

        final HTMLPageAsset htmlPage = mock(HTMLPageAsset.class);

        final Contentlet contentlet = mock(Contentlet.class);
        final Identifier identifier = mock(Identifier.class);
        final URLMapInfo urlMapInfo = mock(URLMapInfo.class);

        final Language language = mock(Language.class);
        final User user = mock(User.class);
        when(user.getUserId()).thenReturn("user");

        final String pageUri = "/pageUri";

        final ContentletVersionInfo info = mock(ContentletVersionInfo.class);
        when(info.getLockedBy()).thenReturn("user");

        when(htmlPage.getIdentifier()).thenReturn("1");
        when(htmlPage.getLanguageId()).thenReturn(2l);

        when(htmlPageAssetAPI.getPageByPath(pageUri, currentHost, DEFAULT_LANGUAGE.getId(),
                PageMode.PREVIEW_MODE.showLive)).thenReturn(null);

        when(htmlPageAssetAPI.getPageByPath("uri", currentHost, DEFAULT_LANGUAGE.getId(),
                PageMode.PREVIEW_MODE.showLive)).thenReturn(htmlPage);

        when(languageWebAPI.getLanguage(request)).thenReturn(language);

        when(urlMapInfo.getContentlet()).thenReturn(contentlet);
        when(urlMapInfo.getIdentifier()).thenReturn(identifier);

        when(contentlet.getIdentifier()).thenReturn("identifier");
        when(contentlet.getInode()).thenReturn("inode");
        when(identifier.getURI()).thenReturn("uri");

        when(versionableAPI.getContentletVersionInfo(htmlPage.getIdentifier(),
                htmlPage.getLanguageId())).thenReturn(info);

        when(language.getId()).thenReturn(1l);

<<<<<<< HEAD

        when(this.permissionAPI.doesUserHavePermission(htmlPage, PermissionLevel.READ.getType(), user,
                PageMode.PREVIEW_MODE.respectAnonPerms)).thenReturn(true);

        when(this.permissionAPI.doesUserHavePermission(htmlPage, PermissionLevel.READ.getType(), systemUser,
                PageMode.PREVIEW_MODE.respectAnonPerms)).thenReturn(true);
=======
        when(permissionAPI.doesUserHavePermission(htmlPage, PermissionLevel.READ.getType(), user,
                false)).thenReturn(true);
>>>>>>> fea27b34

        final UrlMapContext urlMapContext = UrlMapContextBuilder.builder()
                .setMode(PageMode.PREVIEW_MODE)
                .setUri(pageUri)
                .setUser(systemUser)
                .setHost(currentHost)
                .setLanguageId(language.getId())
                .build();

        when(urlMapAPIImpl.processURLMap(urlMapContext))
                .thenReturn(Optional.of(urlMapInfo));

        final PageMode defaultEditPageMode =
                hTMLPageAssetRenderedAPIImpl.getDefaultEditPageMode(user, request, pageUri);

        assertEquals(PageMode.PREVIEW_MODE, defaultEditPageMode);
    }

    @Test
    public void testShouldReturnAdminMODE_whenUserDontHavePermission()
            throws DotSecurityException, DotDataException{

        final User user = mock(User.class);
        when(user.getUserId()).thenReturn("user");

        final String pageUri = "/pageUri";
        final HTMLPageAsset htmlPage = mock(HTMLPageAsset.class);

        final ContentletVersionInfo info = mock(ContentletVersionInfo.class);
        when(info.getLockedBy()).thenReturn("user2");

        when(htmlPage.getIdentifier()).thenReturn("1");
        when(htmlPage.getLanguageId()).thenReturn(2l);

        when(htmlPageAssetAPI.getPageByPath(pageUri, currentHost, DEFAULT_LANGUAGE.getId(),
                PageMode.PREVIEW_MODE.showLive)).thenReturn(htmlPage);
        when(versionableAPI.getContentletVersionInfo(htmlPage.getIdentifier(), htmlPage.getLanguageId())).thenReturn(info);

        when(this.permissionAPI.doesUserHavePermission(htmlPage, PermissionLevel.READ.getType(), user,
                PageMode.PREVIEW_MODE.respectAnonPerms)).thenReturn(false);

        when(this.permissionAPI.doesUserHavePermission(htmlPage, PermissionLevel.READ.getType(), systemUser,
                PageMode.PREVIEW_MODE.respectAnonPerms)).thenReturn(true);

        final PageMode defaultEditPageMode =
                hTMLPageAssetRenderedAPIImpl.getDefaultEditPageMode(user, request, pageUri);

        assertEquals(PageMode.ADMIN_MODE, defaultEditPageMode);
    }
}<|MERGE_RESOLUTION|>--- conflicted
+++ resolved
@@ -52,7 +52,6 @@
     private UserAPI userAPI;
     private final User systemUser = mock(User.class);
     private final HttpServletRequest request = mock(HttpServletRequest.class);
-    private final HttpServletResponse response = mock(HttpServletResponse.class);
     private final HostWebAPI hostWebAPI = mock(HostWebAPI.class);
     private final LanguageAPI languageAPI = mock(LanguageAPI.class);
     private final HTMLPageAssetAPI htmlPageAssetAPI = mock(HTMLPageAssetAPI.class);
@@ -96,15 +95,11 @@
         final String pageUri = "/pageUri";
         final HTMLPageAsset htmlPage = mock(HTMLPageAsset.class);
 
-        final ContentletVersionInfo info = mock(ContentletVersionInfo.class);
-        when(info.getLockedBy()).thenReturn(null);
-
-        when(htmlPage.getIdentifier()).thenReturn("1");
-        when(htmlPage.getLanguageId()).thenReturn(2l);
-
-        when(htmlPageAssetAPI.getPageByPath(pageUri, currentHost, DEFAULT_LANGUAGE.getId(),
-                PageMode.PREVIEW_MODE.showLive)).thenReturn(htmlPage);
-        when(versionableAPI.getContentletVersionInfo(htmlPage.getIdentifier(), htmlPage.getLanguageId())).thenReturn(info);
+        when(htmlPage.getIdentifier()).thenReturn("1");
+        when(htmlPage.getLanguageId()).thenReturn(2l);
+
+        when(htmlPageAssetAPI.getPageByPath(pageUri, currentHost, DEFAULT_LANGUAGE.getId(),
+                PageMode.PREVIEW_MODE.showLive)).thenReturn(htmlPage);
 
         when(permissionAPI.doesUserHavePermission(htmlPage, PermissionLevel.READ.getType(), user,
                 false)).thenReturn(true);
@@ -128,15 +123,11 @@
         final String pageUri = "/pageUri";
         final HTMLPageAsset htmlPage = mock(HTMLPageAsset.class);
 
-        final ContentletVersionInfo info = mock(ContentletVersionInfo.class);
-        when(info.getLockedBy()).thenReturn(null);
-
-        when(htmlPage.getIdentifier()).thenReturn("1");
-        when(htmlPage.getLanguageId()).thenReturn(2l);
-
-        when(htmlPageAssetAPI.getPageByPath(pageUri, currentHost, DEFAULT_LANGUAGE.getId(),
-                PageMode.PREVIEW_MODE.showLive)).thenReturn(htmlPage);
-        when(versionableAPI.getContentletVersionInfo(htmlPage.getIdentifier(), htmlPage.getLanguageId())).thenReturn(info);
+        when(htmlPage.getIdentifier()).thenReturn("1");
+        when(htmlPage.getLanguageId()).thenReturn(2l);
+
+        when(htmlPageAssetAPI.getPageByPath(pageUri, currentHost, DEFAULT_LANGUAGE.getId(),
+                PageMode.PREVIEW_MODE.showLive)).thenReturn(htmlPage);
 
         when(permissionAPI.doesUserHavePermission(htmlPage, PermissionLevel.READ.getType(), user,
                 false)).thenReturn(false);
@@ -161,15 +152,11 @@
         final String pageUri = "/pageUri";
         final HTMLPageAsset htmlPage = mock(HTMLPageAsset.class);
 
-        final ContentletVersionInfo info = mock(ContentletVersionInfo.class);
-        when(info.getLockedBy()).thenReturn("user");
-
-        when(htmlPage.getIdentifier()).thenReturn("1");
-        when(htmlPage.getLanguageId()).thenReturn(2l);
-
-        when(htmlPageAssetAPI.getPageByPath(pageUri, currentHost, DEFAULT_LANGUAGE.getId(),
-                PageMode.PREVIEW_MODE.showLive)).thenReturn(htmlPage);
-        when(versionableAPI.getContentletVersionInfo(htmlPage.getIdentifier(), htmlPage.getLanguageId())).thenReturn(info);
+        when(htmlPage.getIdentifier()).thenReturn("1");
+        when(htmlPage.getLanguageId()).thenReturn(2l);
+
+        when(htmlPageAssetAPI.getPageByPath(pageUri, currentHost, DEFAULT_LANGUAGE.getId(),
+                PageMode.PREVIEW_MODE.showLive)).thenReturn(htmlPage);
 
         when(this.permissionAPI.doesUserHavePermission(htmlPage, PermissionLevel.READ.getType(), user,
                 PageMode.PREVIEW_MODE.respectAnonPerms)).thenReturn(true);
@@ -199,9 +186,6 @@
 
         final String pageUri = "/pageUri";
 
-        final ContentletVersionInfo info = mock(ContentletVersionInfo.class);
-        when(info.getLockedBy()).thenReturn("user");
-
         when(htmlPage.getIdentifier()).thenReturn("1");
         when(htmlPage.getLanguageId()).thenReturn(2l);
 
@@ -220,22 +204,13 @@
         when(contentlet.getInode()).thenReturn("inode");
         when(identifier.getURI()).thenReturn("uri");
 
-        when(versionableAPI.getContentletVersionInfo(htmlPage.getIdentifier(),
-                htmlPage.getLanguageId())).thenReturn(info);
-
         when(language.getId()).thenReturn(1l);
 
-<<<<<<< HEAD
-
         when(this.permissionAPI.doesUserHavePermission(htmlPage, PermissionLevel.READ.getType(), user,
                 PageMode.PREVIEW_MODE.respectAnonPerms)).thenReturn(true);
 
         when(this.permissionAPI.doesUserHavePermission(htmlPage, PermissionLevel.READ.getType(), systemUser,
                 PageMode.PREVIEW_MODE.respectAnonPerms)).thenReturn(true);
-=======
-        when(permissionAPI.doesUserHavePermission(htmlPage, PermissionLevel.READ.getType(), user,
-                false)).thenReturn(true);
->>>>>>> fea27b34
 
         final UrlMapContext urlMapContext = UrlMapContextBuilder.builder()
                 .setMode(PageMode.PREVIEW_MODE)
@@ -264,15 +239,11 @@
         final String pageUri = "/pageUri";
         final HTMLPageAsset htmlPage = mock(HTMLPageAsset.class);
 
-        final ContentletVersionInfo info = mock(ContentletVersionInfo.class);
-        when(info.getLockedBy()).thenReturn("user2");
-
-        when(htmlPage.getIdentifier()).thenReturn("1");
-        when(htmlPage.getLanguageId()).thenReturn(2l);
-
-        when(htmlPageAssetAPI.getPageByPath(pageUri, currentHost, DEFAULT_LANGUAGE.getId(),
-                PageMode.PREVIEW_MODE.showLive)).thenReturn(htmlPage);
-        when(versionableAPI.getContentletVersionInfo(htmlPage.getIdentifier(), htmlPage.getLanguageId())).thenReturn(info);
+        when(htmlPage.getIdentifier()).thenReturn("1");
+        when(htmlPage.getLanguageId()).thenReturn(2l);
+
+        when(htmlPageAssetAPI.getPageByPath(pageUri, currentHost, DEFAULT_LANGUAGE.getId(),
+                PageMode.PREVIEW_MODE.showLive)).thenReturn(htmlPage);
 
         when(this.permissionAPI.doesUserHavePermission(htmlPage, PermissionLevel.READ.getType(), user,
                 PageMode.PREVIEW_MODE.respectAnonPerms)).thenReturn(false);
