package com.dotcms.cube;

import static com.dotcms.util.CollectionsUtils.list;
import static com.dotcms.util.CollectionsUtils.map;
import static org.junit.Assert.assertEquals;
import static org.junit.Assert.assertTrue;

import com.dotcms.cube.CubeJSQuery.Builder;
import com.dotcms.cube.CubeJSResultSet.ResultSetItem;

import com.dotcms.http.server.mock.MockHttpServer;
import com.dotcms.http.server.mock.MockHttpServerContext;

import com.dotcms.util.JsonUtil;
import com.dotcms.util.network.IPUtils;

import com.liferay.util.StringPool;


import java.net.HttpURLConnection;

import java.util.List;
import java.util.Map;
import org.junit.Test;

public class CubeJSClientTest {

    /**
     * Method to test: {@link CubeJSClient#send(CubeJSQuery)}
     * When: Send a request to Cube JS
     * Should: Return the right data end send the right Query
     */
    @Test
    public void sendAllOk() {

        final String cubeServerIp = "127.0.0.1";
        final int cubeJsServerPort = 5000;

        final MockHttpServer mockhttpServer = new MockHttpServer(cubeServerIp, cubeJsServerPort);

        try {
            IPUtils.disabledIpPrivateSubnet(true);

            final List<Map<String, String>> dataList = list(
                    map(
                            "Events.experiment", "A",
                            "Events.variant", "B",
                            "Events.utcTime", "2022-09-20T15:24:21.000"
                    ),
                    map(
                            "Events.experiment", "A",
                            "Events.variant", "C",
                            "Events.utcTime", "2022-09-20T15:24:21.000"
                    ),
                    map(
                            "Events.experiment", "B",
                            "Events.variant", "C",
                            "Events.utcTime", "2022-09-20T15:24:21.000"
                    )
            );

            final Map<String, List<Map<String, String>>> dataExpected = map("data", dataList);

            final CubeJSQuery cubeJSQuery = new Builder()
                .dimensions("Events.experiment", "Events.variant")
                .build();

            final MockHttpServerContext mockHttpServerContext = new  MockHttpServerContext.Builder()
                    .uri("/cubejs-api/v1/load")
                    .requestCondition("Cube JS Query is not right",
                            context -> context.getRequestParameter("query")
                                    .orElse(StringPool.BLANK)
                                    .equals(cubeJSQuery.toString()))
                    .responseStatus(HttpURLConnection.HTTP_OK)
                    .responseBody(JsonUtil.getJsonStringFromObject(dataExpected))
                    .build();

            mockhttpServer.addContext(mockHttpServerContext);
            mockhttpServer.start();

            final CubeJSClient cubeClient =  new CubeJSClient(String.format("http://%s:%s", cubeServerIp, cubeJsServerPort));
            final CubeJSResultSet cubeJSResultSet = cubeClient.send(cubeJSQuery);

            mockhttpServer.validate();
            assertEquals(3, cubeJSResultSet.size());

            int i = 0;
            for (ResultSetItem resultSetItem : cubeJSResultSet) {
                final Map<String, String> objectMap = dataList.get(i);

                assertEquals(objectMap.get("Events.experiment"), resultSetItem.get("Events.experiment").get());
                assertEquals(objectMap.get("Events.variant"), resultSetItem.get("Events.variant").get());
                assertEquals(objectMap.get("Events.utcTime"), resultSetItem.get("Events.utcTime").get());
                i++;
            }
        } finally {
            IPUtils.disabledIpPrivateSubnet(false);
            mockhttpServer.stop();
        }
    }

    /**
     * Method to test: {@link CubeJSClient#send(CubeJSQuery)}
     * When: Send a request to Cube JS but the CubeJS Server is down
     * Should: Return an empty {@lik CubeJSResultSet} Also it print in the console the follow:
     * <pre>
     * Connection attempts failed Connect to 127.0.0.1:8000 [/127.0.0.1] failed: Connection refused (Connection refused)
     * </pre>
     */
    @Test
    public void http404() {

        final String cubeServerIp = "127.0.0.1";
        final int cubeJsServerPort = 8000;

        try {
            IPUtils.disabledIpPrivateSubnet(true);

<<<<<<< HEAD
        try {
=======
>>>>>>> a88f1deb
            final CubeJSQuery cubeJSQuery = new Builder()
                    .dimensions("Events.experiment", "Events.variant")
                    .build();

            final CubeJSClient cubeClient = new CubeJSClient(
                    String.format("http://%s:%s", cubeServerIp, cubeJsServerPort));
            final CubeJSResultSet cubeJSResultSet = cubeClient.send(cubeJSQuery);

            assertEquals(0, cubeJSResultSet.size());
        } finally {
            IPUtils.disabledIpPrivateSubnet(false);
        }
    }

    /**
     * Method to test: {@link CubeJSClient#send(CubeJSQuery)}
     * When: Send a request with a Null {@link CubeJSQuery}
     * Should: throw {@link IllegalArgumentException}
     */
    @Test
    public void sendWrongQuery() {

        final String cubeServerIp = "127.0.0.1";
        final int cubeJsServerPort = 6000;

        final MockHttpServer mockhttpServer = new MockHttpServer(cubeServerIp, cubeJsServerPort);

        try {
            IPUtils.disabledIpPrivateSubnet(true);

            final MockHttpServerContext mockHttpServerContext = new  MockHttpServerContext.Builder()
                    .uri("/cubejs-api/v1/load")
                    .responseStatus(HttpURLConnection.HTTP_OK)
                    .build();

            mockhttpServer.addContext(mockHttpServerContext);
            mockhttpServer.start();

            final CubeJSClient cubeClient =  new CubeJSClient(String.format("http://%s:%s", cubeServerIp, cubeJsServerPort));

            try {
                cubeClient.send(null);
                throw new AssertionError("NullPointerException Expected");
            }  catch (IllegalArgumentException e) {
                mockhttpServer.mustNeverCalled("/cubejs-api/v1/load");
            }
        } finally {
            IPUtils.disabledIpPrivateSubnet(false);
            mockhttpServer.stop();
        }
    }

}<|MERGE_RESOLUTION|>--- conflicted
+++ resolved
@@ -115,11 +115,7 @@
 
         try {
             IPUtils.disabledIpPrivateSubnet(true);
-
-<<<<<<< HEAD
-        try {
-=======
->>>>>>> a88f1deb
+            
             final CubeJSQuery cubeJSQuery = new Builder()
                     .dimensions("Events.experiment", "Events.variant")
                     .build();
