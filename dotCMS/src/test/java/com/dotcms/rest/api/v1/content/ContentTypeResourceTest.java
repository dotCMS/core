--- conflicted
+++ resolved
@@ -16,14 +16,9 @@
 import org.junit.BeforeClass;
 import org.junit.Test;
 
-<<<<<<< HEAD
 import com.dotcms.TestBase;
 import com.dotcms.contenttype.model.type.ContentType;
 import com.dotcms.contenttype.model.type.ContentTypeBuilder;
-=======
-import com.dotcms.contenttype.business.ContentTypeApi;
-import com.dotcms.contenttype.model.type.ContentType;
->>>>>>> 4e79acc7
 import com.dotcms.contenttype.model.type.FileAssetContentType;
 import com.dotcms.contenttype.model.type.SimpleContentType;
 import com.dotcms.repackage.javax.ws.rs.core.Response;
@@ -37,10 +32,6 @@
 import com.dotmarketing.exception.DotDataException;
 import com.dotmarketing.exception.DotSecurityException;
 import com.dotmarketing.portlets.structure.business.StructureAPI;
-<<<<<<< HEAD
-=======
-import com.dotmarketing.util.BaseMessageResources;
->>>>>>> 4e79acc7
 import com.dotmarketing.util.Config;
 import com.liferay.portal.model.User;
 
@@ -48,21 +39,6 @@
  * Test for the {@link ContentTypeResource}
  */
 public class ContentTypeResourceTest extends TestBase {
-
-	private static ContentTypeApi contentTypeAPI = mock(ContentTypeApi.class);
-
-	public static class MyAPILocator extends APILocator {
-		@Override
-		protected ContentTypeApi getContentTypeAPI2Impl(User user, boolean respectFrontendRoles) {
-			return contentTypeAPI;
-		}
-	}
-
-	@BeforeClass
-	public static void prepare () throws DotDataException, DotSecurityException, Exception {
-		Config.initializeConfig();
-		Config.setProperty("API_LOCATOR_IMPLEMENTATION", MyAPILocator.class.getName());
-	}
 
     @Test
     public void testNoContentLetTypes() throws Exception {
@@ -174,94 +150,24 @@
     private List<ContentType> getContentTypes() {
         final List<ContentType> contentTypes = new ArrayList<>();
 
-<<<<<<< HEAD
         contentTypes.add(ContentTypeBuilder.builder(SimpleContentType.class)
         	.id("d8262b9f-84ea-46f9-88c4-0c8959271d67")
         	.name("Document")
         	.variable("testtestingStructure")
         	.build()
         );
-
         contentTypes.add(ContentTypeBuilder.builder(FileAssetContentType.class)
             .id("33888b6f-7a8e-4069-b1b6-5c1aa9d0a48d")
             .name("File Asset")
             .variable("testtestingStructure")
             .build()
         );
-
         contentTypes.add(ContentTypeBuilder.builder(FileAssetContentType.class)
         	.id("e65543eb-6b81-42e0-a59b-1bb9fd7bfce4")
         	.name("Video")
         	.variable("testtestingStructure")
         	.build()
         );
-=======
-        contentTypes.add(new SimpleContentType() {
-	      	  @Override
-	      	  public String name() {
-	      		  return "Document";
-	      	  }
-	
-	      	  @Override
-	      	  public String id() {
-	      		  return "d8262b9f-84ea-46f9-88c4-0c8959271d67";
-	      	  }
-	
-	      	  @Override
-	      	  public String variable() {
-	      		  return "";
-	      	  }
-	
-	      	  @Override
-	      	  public String description() {
-	      		  return null;
-	      	  }
-        });
-
-        contentTypes.add(new FileAssetContentType() {
-        	  @Override
-          	  public String name() {
-          		  return "File Asset";
-          	  }
-
-          	  @Override
-          	  public String id() {
-          		  return "33888b6f-7a8e-4069-b1b6-5c1aa9d0a48d";
-          	  }
-
-          	  @Override
-          	  public String variable() {
-          		  return "";
-          	  }
-
-          	  @Override
-          	  public String description() {
-          		  return null;
-          	  }
-        });
-
-        contentTypes.add(new FileAssetContentType() {
-		  	  @Override
-		  	  public String name() {
-		  		  return "Video";
-		  	  }
-		
-		  	  @Override
-		  	  public String id() {
-		  		  return "e65543eb-6b81-42e0-a59b-1bb9fd7bfce4";
-		  	  }
-		
-		  	  @Override
-		  	  public String variable() {
-		  		  return "";
-		  	  }
-		
-		  	  @Override
-		  	  public String description() {
-		  		  return null;
-		  	  }
-		});
->>>>>>> 4e79acc7
 
         return contentTypes;
     }
