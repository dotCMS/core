--- conflicted
+++ resolved
@@ -15,6 +15,7 @@
 import com.dotmarketing.exception.DotSecurityException;
 import com.dotmarketing.portlets.contentlet.business.HostAPI;
 import com.dotmarketing.portlets.contentlet.model.Contentlet;
+import com.dotmarketing.portlets.folders.business.FolderAPI;
 import com.dotmarketing.util.PaginatedArrayList;
 
 import com.dotmarketing.util.UUIDGenerator;
@@ -24,6 +25,7 @@
 import org.junit.Test;
 
 import javax.servlet.http.HttpServletRequest;
+import javax.servlet.http.HttpSession;
 import java.io.IOException;
 import java.util.*;
 
@@ -31,6 +33,7 @@
 import static org.junit.Assert.assertEquals;
 import static org.junit.Assert.assertTrue;
 import static org.mockito.Mockito.mock;
+import static org.mockito.Mockito.verify;
 import static org.mockito.Mockito.when;
 import static com.dotcms.util.CollectionsUtils.map;
 
@@ -66,7 +69,7 @@
 
     @Before
     public void init() throws Throwable{
-
+        when(host_1.getIdentifier()).thenReturn("1");
         when(content1.getFolder()).thenReturn(FOLDER_1);
         when(content1.getHost()).thenReturn(HOST_1);
         when(content2.getFolder()).thenReturn(FOLDER_2);
@@ -110,11 +113,8 @@
         when(host_1.getIdentifier()).thenReturn(hostId);
         when(mockThemePaginator.getItems(user, 3, 0, params)).thenReturn(folders);
 
-<<<<<<< HEAD
+
         final ThemeResource themeResource = new ThemeResource(mockThemePaginator, hostAPI, folderAPI, webResource);
-=======
-        final ThemeResource themeResource = new ThemeResource(mockThemePaginator, hostAPI, webResource);
->>>>>>> ffc984f1
         final Response response = themeResource.findThemes(request, hostId, 1, 3, "ASC", null);
 
         checkSuccessResponse(response);
@@ -123,7 +123,6 @@
     /**
      * Test of {@link ThemeResource#findThemes(HttpServletRequest, String, int, int, String, String)}
      *
-<<<<<<< HEAD
      * Given: null host_id query param
      * Should: Should create the follow lucene query: +parentpath:/application/themes/* +title:template.vtl host:[current_host]
      */
@@ -146,16 +145,14 @@
         when(mockThemePaginator.getItems(user, 3, 0, params)).thenReturn(folders);
 
         final ThemeResource themeResource = new ThemeResource(mockThemePaginator, hostAPI, folderAPI, webResource);
-        final Response response = themeResource.findThemes(request, null, 1, 3, "ASC", null);
-
+        final Response response = themeResource.findThemes(request, hostId, 1, 3, "ASC", null);
+        verify(mockThemePaginator).getItems(user, 3, 0, params);
         checkSuccessResponse(response);
     }
 
     /**
      * Test of {@link ThemeResource#findThemes(HttpServletRequest, String, int, int, String, String)}
      *
-=======
->>>>>>> ffc984f1
      * Given: a user without permission
      * Should: throw a {@link com.dotcms.rest.exception.ForbiddenException}
      */
@@ -175,11 +172,7 @@
         when(host_1.getIdentifier()).thenReturn(hostId);
         when(mockThemePaginator.getItems(user, 3, 0, params)).thenThrow(exception);
 
-<<<<<<< HEAD
         final ThemeResource themeResource = new ThemeResource(mockThemePaginator, hostAPI , folderAPI, webResource);
-=======
-        final ThemeResource themeResource = new ThemeResource(mockThemePaginator, hostAPI, webResource);
->>>>>>> ffc984f1
 
         try {
             themeResource.findThemes(request, hostId, 1, 3, "ASC", null);
