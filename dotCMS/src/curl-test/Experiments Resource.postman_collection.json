--- conflicted
+++ resolved
@@ -4467,7 +4467,6 @@
 											"pm.test(\"Started Experiment with expected values\", function () {",
 											"    pm.response.to.have.status(400);",
 											"    pm.expect(jsonData.message).contains(\"There is a running Experiment on the same page. Name: 20220901\");",
-<<<<<<< HEAD
 											"});",
 											"",
 											"",
@@ -4993,8 +4992,6 @@
 											"    pm.expect(jsonData.entity.status).equal(\"RUNNING\");",
 											"    pm.expect(jsonData.entity.scheduling.startDate).to.be.not.null;",
 											"    pm.expect(jsonData.entity.scheduling.endDate).to.be.not.null;",
-=======
->>>>>>> c8408485
 											"});",
 											"",
 											"",
@@ -5173,7 +5170,1349 @@
 					]
 				},
 				{
-					"name": "StartExperimentShouldPublishPage",
+					"name": "pre_createExperiment_NoGoal_NoVariant",
+					"event": [
+						{
+							"listen": "test",
+							"script": {
+								"exec": [
+									"var jsonData = pm.response.json();",
+									"",
+									"",
+									"pm.test(\"Status code should be ok 200\", function () {",
+									"    pm.response.to.have.status(200);",
+									"});",
+									"",
+									"pm.collectionVariables.set(\"experimentNoGoalsId\", jsonData.entity.id);",
+									"",
+									"",
+									"",
+									""
+								],
+								"type": "text/javascript"
+							}
+						}
+					],
+					"request": {
+						"auth": {
+							"type": "basic",
+							"basic": [
+								{
+									"key": "password",
+									"value": "admin",
+									"type": "string"
+								},
+								{
+									"key": "username",
+									"value": "admin@dotcms.com",
+									"type": "string"
+								}
+							]
+						},
+						"method": "POST",
+						"header": [],
+						"body": {
+							"mode": "raw",
+							"raw": "{\n    \"pageId\": \"9044ec0fdb3788a814ccabf789f376d4\",\n    \"name\": \"20220901\",\n    \"description\": \"experiment with goals and variants\"\n}",
+							"options": {
+								"raw": {
+									"language": "json"
+								}
+							}
+						},
+						"url": {
+							"raw": "{{serverURL}}/api/v1/experiments/",
+							"host": [
+								"{{serverURL}}"
+							],
+							"path": [
+								"api",
+								"v1",
+								"experiments",
+								""
+							]
+						}
+					},
+					"response": []
+				},
+				{
+					"name": "startExperiment_MissingVariants_shouldFail",
+					"event": [
+						{
+							"listen": "test",
+							"script": {
+								"exec": [
+									"var jsonData = pm.response.json();",
+									"",
+									"",
+									"pm.test(\"Experiment without Goal should fail\", function () {",
+									"    pm.response.to.have.status(400);",
+									"    pm.expect(jsonData.message).equal(\"The Experiment needs at least one Page Variant in order to be started.\");",
+									"});",
+									"",
+									"",
+									""
+								],
+								"type": "text/javascript"
+							}
+						}
+					],
+					"request": {
+						"auth": {
+							"type": "basic",
+							"basic": [
+								{
+									"key": "password",
+									"value": "admin",
+									"type": "string"
+								},
+								{
+									"key": "username",
+									"value": "admin@dotcms.com",
+									"type": "string"
+								}
+							]
+						},
+						"method": "POST",
+						"header": [],
+						"body": {
+							"mode": "raw",
+							"raw": "",
+							"options": {
+								"raw": {
+									"language": "json"
+								}
+							}
+						},
+						"url": {
+							"raw": "{{serverURL}}/api/v1/experiments/{{experimentNoGoalsId}}/_start",
+							"host": [
+								"{{serverURL}}"
+							],
+							"path": [
+								"api",
+								"v1",
+								"experiments",
+								"{{experimentNoGoalsId}}",
+								"_start"
+							]
+						}
+					},
+					"response": []
+				},
+				{
+					"name": "pre_addVariantToExperiment",
+					"event": [
+						{
+							"listen": "test",
+							"script": {
+								"exec": [
+									"var jsonData = pm.response.json();",
+									"",
+									"",
+									"pm.test(\"Variants with correct weight\", function () {",
+									"    pm.response.to.have.status(200);",
+									"    pm.expect(jsonData.entity.trafficProportion.type).equal(\"SPLIT_EVENLY\");",
+									"    pm.expect(jsonData.entity.trafficProportion.variants.length).equal(2);",
+									"    pm.expect(jsonData.entity.trafficProportion.variants[0].name).equal(\"Original\");",
+									"    pm.expect(jsonData.entity.trafficProportion.variants[0].weight).equal(50.0);",
+									"    pm.expect(jsonData.entity.trafficProportion.variants[1].name).equal(\"Some other Variant\");",
+									"    pm.expect(jsonData.entity.trafficProportion.variants[1].weight).equal(50.0);",
+									"",
+									"});",
+									"",
+									"",
+									""
+								],
+								"type": "text/javascript"
+							}
+						}
+					],
+					"request": {
+						"auth": {
+							"type": "basic",
+							"basic": [
+								{
+									"key": "password",
+									"value": "admin",
+									"type": "string"
+								},
+								{
+									"key": "username",
+									"value": "admin@dotcms.com",
+									"type": "string"
+								}
+							]
+						},
+						"method": "POST",
+						"header": [],
+						"body": {
+							"mode": "raw",
+							"raw": "{\n    \"description\": \"Some other Variant\"\n}",
+							"options": {
+								"raw": {
+									"language": "json"
+								}
+							}
+						},
+						"url": {
+							"raw": "{{serverURL}}/api/v1/experiments/{{experimentNoGoalsId}}/variants",
+							"host": [
+								"{{serverURL}}"
+							],
+							"path": [
+								"api",
+								"v1",
+								"experiments",
+								"{{experimentNoGoalsId}}",
+								"variants"
+							]
+						}
+					},
+					"response": []
+				},
+				{
+					"name": "startExperiment_MissingGoal_shouldFail",
+					"event": [
+						{
+							"listen": "test",
+							"script": {
+								"exec": [
+									"var jsonData = pm.response.json();",
+									"",
+									"",
+									"pm.test(\"Experiment without Goal should fail\", function () {",
+									"    pm.response.to.have.status(400);",
+									"    pm.expect(jsonData.message).equal(\"The Experiment needs to have the Goal set.\");",
+									"});",
+									"",
+									"",
+									""
+								],
+								"type": "text/javascript"
+							}
+						}
+					],
+					"request": {
+						"auth": {
+							"type": "basic",
+							"basic": [
+								{
+									"key": "password",
+									"value": "admin",
+									"type": "string"
+								},
+								{
+									"key": "username",
+									"value": "admin@dotcms.com",
+									"type": "string"
+								}
+							]
+						},
+						"method": "POST",
+						"header": [],
+						"body": {
+							"mode": "raw",
+							"raw": "",
+							"options": {
+								"raw": {
+									"language": "json"
+								}
+							}
+						},
+						"url": {
+							"raw": "{{serverURL}}/api/v1/experiments/{{experimentNoGoalsId}}/_start",
+							"host": [
+								"{{serverURL}}"
+							],
+							"path": [
+								"api",
+								"v1",
+								"experiments",
+								"{{experimentNoGoalsId}}",
+								"_start"
+							]
+						}
+					},
+					"response": []
+				},
+				{
+					"name": "pre_setExperimentGoal",
+					"event": [
+						{
+							"listen": "test",
+							"script": {
+								"exec": [
+									"var jsonData = pm.response.json();",
+									"",
+									"",
+									"pm.test(\"Status code should be ok 200\", function () {",
+									"    pm.response.to.have.status(200);",
+									"});",
+									"",
+									"pm.test(\"Experiment should have the expected values\", function () {",
+									"    pm.expect(jsonData.entity.goals.primary.type).equal(\"REACH_PAGE\");",
+									"    pm.expect(jsonData.entity.goals.primary.name).equal(\"Reach thank-you page\");",
+									"    pm.expect(jsonData.entity.goals.primary.conditions[0].operator).equal(\"EQUALS\");",
+									"    pm.expect(jsonData.entity.goals.primary.conditions[0].parameter).equal(\"url\");",
+									"    pm.expect(jsonData.entity.goals.primary.conditions[0].value).equal(\"thank-you\");",
+									"    pm.expect(jsonData.entity.goals.primary.conditions[1].operator).equal(\"EQUALS\");",
+									"    pm.expect(jsonData.entity.goals.primary.conditions[1].parameter).equal(\"referer\");",
+									"    pm.expect(jsonData.entity.goals.primary.conditions[1].value).equal(\"home\");",
+									"",
+									"});",
+									"",
+									""
+								],
+								"type": "text/javascript"
+							}
+						}
+					],
+					"request": {
+						"auth": {
+							"type": "basic",
+							"basic": [
+								{
+									"key": "password",
+									"value": "admin",
+									"type": "string"
+								},
+								{
+									"key": "username",
+									"value": "admin@dotcms.com",
+									"type": "string"
+								}
+							]
+						},
+						"method": "PATCH",
+						"header": [],
+						"body": {
+							"mode": "raw",
+							"raw": "{\n    \"goals\": {\n        \"primary\": {\n            \"name\": \"Reach thank-you page\",\n            \"type\": \"REACH_PAGE\",\n            \"conditions\": [\n                {\n                    \"parameter\": \"url\",\n                    \"operator\": \"EQUALS\",\n                    \"value\": \"thank-you\"\n                },\n                {\n                    \"parameter\": \"referer\",\n                    \"operator\": \"EQUALS\",\n                    \"value\": \"home\"\n                }\n            ]\n        }\n    }\n}",
+							"options": {
+								"raw": {
+									"language": "json"
+								}
+							}
+						},
+						"url": {
+							"raw": "{{serverURL}}/api/v1/experiments/{{experimentNoGoalsId}}",
+							"host": [
+								"{{serverURL}}"
+							],
+							"path": [
+								"api",
+								"v1",
+								"experiments",
+								"{{experimentNoGoalsId}}"
+							]
+						}
+					},
+					"response": []
+				},
+				{
+					"name": "startExperiment_shouldSucceed",
+					"event": [
+						{
+							"listen": "test",
+							"script": {
+								"exec": [
+									"var jsonData = pm.response.json();",
+									"",
+									"",
+									"pm.test(\"Started Experiment with expected values\", function () {",
+									"    pm.response.to.have.status(200);",
+									"    pm.expect(jsonData.entity.status).equal(\"RUNNING\");",
+									"    pm.expect(jsonData.entity.scheduling.startDate).to.be.not.null;",
+									"    pm.expect(jsonData.entity.scheduling.endDate).to.be.not.null;",
+									"});",
+									"",
+									"",
+									""
+								],
+								"type": "text/javascript"
+							}
+						}
+					],
+					"request": {
+						"auth": {
+							"type": "basic",
+							"basic": [
+								{
+									"key": "password",
+									"value": "admin",
+									"type": "string"
+								},
+								{
+									"key": "username",
+									"value": "admin@dotcms.com",
+									"type": "string"
+								}
+							]
+						},
+						"method": "POST",
+						"header": [],
+						"body": {
+							"mode": "raw",
+							"raw": "",
+							"options": {
+								"raw": {
+									"language": "json"
+								}
+							}
+						},
+						"url": {
+							"raw": "{{serverURL}}/api/v1/experiments/{{experimentNoGoalsId}}/_start",
+							"host": [
+								"{{serverURL}}"
+							],
+							"path": [
+								"api",
+								"v1",
+								"experiments",
+								"{{experimentNoGoalsId}}",
+								"_start"
+							]
+						}
+					},
+					"response": []
+				},
+				{
+					"name": "startAlreadyStarterExperiment_shouldFail",
+					"event": [
+						{
+							"listen": "test",
+							"script": {
+								"exec": [
+									"var jsonData = pm.response.json();",
+									"",
+									"",
+									"pm.test(\"Status code should be ok 400\", function () {",
+									"    pm.response.to.have.status(400);",
+									"    pm.expect(jsonData.message).equal(\"Only DRAFT experiments can be started\");",
+									"});",
+									"",
+									"",
+									""
+								],
+								"type": "text/javascript"
+							}
+						}
+					],
+					"request": {
+						"auth": {
+							"type": "basic",
+							"basic": [
+								{
+									"key": "password",
+									"value": "admin",
+									"type": "string"
+								},
+								{
+									"key": "username",
+									"value": "admin@dotcms.com",
+									"type": "string"
+								}
+							]
+						},
+						"method": "POST",
+						"header": [],
+						"body": {
+							"mode": "raw",
+							"raw": "",
+							"options": {
+								"raw": {
+									"language": "json"
+								}
+							}
+						},
+						"url": {
+							"raw": "{{serverURL}}/api/v1/experiments/{{experimentNoGoalsId}}/_start",
+							"host": [
+								"{{serverURL}}"
+							],
+							"path": [
+								"api",
+								"v1",
+								"experiments",
+								"{{experimentNoGoalsId}}",
+								"_start"
+							]
+						}
+					},
+					"response": []
+				}
+			]
+		},
+		{
+			"name": "End Experiment",
+			"item": [
+				{
+					"name": "endExperiment_shouldSucceed",
+					"event": [
+						{
+							"listen": "test",
+							"script": {
+								"exec": [
+									"var jsonData = pm.response.json();",
+									"",
+									"",
+									"pm.test(\"Ended Experiment with expected values\", function () {",
+									"    pm.response.to.have.status(200);",
+									"    pm.expect(jsonData.entity.status).equal(\"ENDED\");",
+									"    pm.expect(jsonData.entity.scheduling.startDate).to.be.not.null;",
+									"    pm.expect(jsonData.entity.scheduling.endDate).to.be.not.null;",
+									"});",
+									"",
+									"",
+									""
+								],
+								"type": "text/javascript"
+							}
+						}
+					],
+					"request": {
+						"auth": {
+							"type": "basic",
+							"basic": [
+								{
+									"key": "password",
+									"value": "admin",
+									"type": "string"
+								},
+								{
+									"key": "username",
+									"value": "admin@dotcms.com",
+									"type": "string"
+								}
+							]
+						},
+						"method": "POST",
+						"header": [],
+						"body": {
+							"mode": "raw",
+							"raw": "",
+							"options": {
+								"raw": {
+									"language": "json"
+								}
+							}
+						},
+						"url": {
+							"raw": "{{serverURL}}/api/v1/experiments/{{experimentNoGoalsId}}/_end",
+							"host": [
+								"{{serverURL}}"
+							],
+							"path": [
+								"api",
+								"v1",
+								"experiments",
+								"{{experimentNoGoalsId}}",
+								"_end"
+							]
+						}
+					},
+					"response": []
+				}
+			]
+		},
+		{
+			"name": "Targeting Conditions",
+			"item": [
+				{
+					"name": "pre_createExperiment",
+					"event": [
+						{
+							"listen": "test",
+							"script": {
+								"exec": [
+									"var jsonData = pm.response.json();",
+									"",
+									"",
+									"pm.test(\"Status code should be ok 200\", function () {",
+									"    pm.response.to.have.status(200);",
+									"});",
+									"",
+									"pm.collectionVariables.set(\"experimentTargeting\", jsonData.entity.id);",
+									"",
+									"",
+									"",
+									""
+								],
+								"type": "text/javascript"
+							}
+						}
+					],
+					"request": {
+						"auth": {
+							"type": "basic",
+							"basic": [
+								{
+									"key": "password",
+									"value": "admin",
+									"type": "string"
+								},
+								{
+									"key": "username",
+									"value": "admin@dotcms.com",
+									"type": "string"
+								}
+							]
+						},
+						"method": "POST",
+						"header": [],
+						"body": {
+							"mode": "raw",
+							"raw": "{\n    \"pageId\": \"e424abd7e2e7a9031c5a0a3c18182f1b\",\n    \"name\": \"20220901\",\n    \"description\": \"experiment with goals and variants\", \n    \"goals\": {\n        \"primary\": {\n            \"name\": \"Reach thank-you page\",\n            \"type\": \"REACH_PAGE\",\n            \"conditions\": [\n                {\n                    \"parameter\": \"url\",\n                    \"operator\": \"EQUALS\",\n                    \"value\": \"thank-you\"\n                },\n                {\n                    \"parameter\": \"referer\",\n                    \"operator\": \"EQUALS\",\n                    \"value\": \"home\"\n                }\n            ]\n        }\n    }\n}",
+							"options": {
+								"raw": {
+									"language": "json"
+								}
+							}
+						},
+						"url": {
+							"raw": "{{serverURL}}/api/v1/experiments/",
+							"host": [
+								"{{serverURL}}"
+							],
+							"path": [
+								"api",
+								"v1",
+								"experiments",
+								""
+							]
+						}
+					},
+					"response": []
+				},
+				{
+					"name": "addTargetingConditions_shouldSucceed",
+					"event": [
+						{
+							"listen": "test",
+							"script": {
+								"exec": [
+									"var jsonData = pm.response.json();",
+									"",
+									"",
+									"pm.test(\"Status code should be ok 200\", function () {",
+									"    pm.response.to.have.status(200);",
+									"});",
+									"",
+									"pm.test(\"Experiment should have the expected values\", function () {",
+									"    pm.expect(jsonData.entity.goals.primary.type).equal(\"REACH_PAGE\");",
+									"    pm.expect(jsonData.entity.goals.primary.name).equal(\"Reach thank-you page\");",
+									"    pm.expect(jsonData.entity.goals.primary.conditions[0].operator).equal(\"EQUALS\");",
+									"    pm.expect(jsonData.entity.goals.primary.conditions[0].parameter).equal(\"url\");",
+									"    pm.expect(jsonData.entity.goals.primary.conditions[0].value).equal(\"thank-you\");",
+									"    pm.expect(jsonData.entity.goals.primary.conditions[1].operator).equal(\"EQUALS\");",
+									"    pm.expect(jsonData.entity.goals.primary.conditions[1].parameter).equal(\"referer\");",
+									"    pm.expect(jsonData.entity.goals.primary.conditions[1].value).equal(\"home\");",
+									"    pm.expect(jsonData.entity.targetingConditions.length).equal(3);",
+									"",
+									"});",
+									"",
+									"pm.collectionVariables.set(\"conditionId\", jsonData.entity.targetingConditions[0].id);",
+									"",
+									""
+								],
+								"type": "text/javascript"
+							}
+						}
+					],
+					"request": {
+						"auth": {
+							"type": "basic",
+							"basic": [
+								{
+									"key": "password",
+									"value": "admin",
+									"type": "string"
+								},
+								{
+									"key": "username",
+									"value": "admin@dotcms.com",
+									"type": "string"
+								}
+							]
+						},
+						"method": "PATCH",
+						"header": [],
+						"body": {
+							"mode": "raw",
+							"raw": "{\n    \"targetingConditions\": [\n        {\n            \"conditionKey\": \"UsersBrowserConditionlet\",\n             \"values\": {\n                 \"comparison\": \"is\", \n                 \"browser\": \"Chrome\"\n             }   \n        }, \n        {\n            \"conditionKey\": \"UsersPlatformConditionlet\",\n             \"values\": {\n                 \"comparison\": \"is\", \n                 \"platform\": \"MOBILE\"\n             }   \n        }, \n        {\n            \"conditionKey\": \"VisitorsGeolocationConditionlet\",\n             \"values\": {\n                 \"comparison\": \"withinDistance\", \n                 \"latitude\": \"38.8977\", \n                 \"longitude\": \"-77.0365\", \n                 \"preferredDisplayUnits\": \"mi\", \n                 \"radius\": \"16191.182801892148\"\n             }   \n        }\n    ]\n}",
+							"options": {
+								"raw": {
+									"language": "json"
+								}
+							}
+						},
+						"url": {
+							"raw": "{{serverURL}}/api/v1/experiments/{{experimentTargeting}}",
+							"host": [
+								"{{serverURL}}"
+							],
+							"path": [
+								"api",
+								"v1",
+								"experiments",
+								"{{experimentTargeting}}"
+							]
+						}
+					},
+					"response": []
+				},
+				{
+					"name": "updateTargetingConditions_shouldSucceed",
+					"event": [
+						{
+							"listen": "test",
+							"script": {
+								"exec": [
+									"var jsonData = pm.response.json();",
+									"",
+									"",
+									"pm.test(\"Status code should be ok 200\", function () {",
+									"    pm.response.to.have.status(200);",
+									"});",
+									"",
+									"pm.test(\"Experiment should have the expected values\", function () {",
+									"    pm.expect(jsonData.entity.goals.primary.type).equal(\"REACH_PAGE\");",
+									"    pm.expect(jsonData.entity.goals.primary.name).equal(\"Reach thank-you page\");",
+									"    pm.expect(jsonData.entity.goals.primary.conditions[0].operator).equal(\"EQUALS\");",
+									"    pm.expect(jsonData.entity.goals.primary.conditions[0].parameter).equal(\"url\");",
+									"    pm.expect(jsonData.entity.goals.primary.conditions[0].value).equal(\"thank-you\");",
+									"    pm.expect(jsonData.entity.goals.primary.conditions[1].operator).equal(\"EQUALS\");",
+									"    pm.expect(jsonData.entity.goals.primary.conditions[1].parameter).equal(\"referer\");",
+									"    pm.expect(jsonData.entity.goals.primary.conditions[1].value).equal(\"home\");",
+									"    pm.expect(jsonData.entity.targetingConditions.length).equal(3);",
+									"",
+									"});",
+									"",
+									""
+								],
+								"type": "text/javascript"
+							}
+						}
+					],
+					"request": {
+						"auth": {
+							"type": "basic",
+							"basic": [
+								{
+									"key": "password",
+									"value": "admin",
+									"type": "string"
+								},
+								{
+									"key": "username",
+									"value": "admin@dotcms.com",
+									"type": "string"
+								}
+							]
+						},
+						"method": "PATCH",
+						"header": [],
+						"body": {
+							"mode": "raw",
+							"raw": "{\n    \"targetingConditions\": [\n        {\n            \"id\": \"{{conditionId}}\",\n            \"conditionKey\": \"UsersBrowserConditionlet\",\n             \"values\": {\n                 \"comparison\": \"is\", \n                 \"browser\": \"Firefox\"\n             }   \n        }\n    ]\n}",
+							"options": {
+								"raw": {
+									"language": "json"
+								}
+							}
+						},
+						"url": {
+							"raw": "{{serverURL}}/api/v1/experiments/{{experimentTargeting}}",
+							"host": [
+								"{{serverURL}}"
+							],
+							"path": [
+								"api",
+								"v1",
+								"experiments",
+								"{{experimentTargeting}}"
+							]
+						}
+					},
+					"response": []
+				},
+				{
+					"name": "deleteTargetingCondition_shouldSucceed",
+					"event": [
+						{
+							"listen": "test",
+							"script": {
+								"exec": [
+									"var jsonData = pm.response.json();",
+									"",
+									"",
+									"pm.test(\"Started Experiment with expected values\", function () {",
+									"    pm.response.to.have.status(200);",
+									"    pm.expect(jsonData.entity.targetingConditions.length).equal(2);",
+									"});",
+									"",
+									"",
+									""
+								],
+								"type": "text/javascript"
+							}
+						}
+					],
+					"request": {
+						"auth": {
+							"type": "basic",
+							"basic": [
+								{
+									"key": "password",
+									"value": "admin",
+									"type": "string"
+								},
+								{
+									"key": "username",
+									"value": "admin@dotcms.com",
+									"type": "string"
+								}
+							]
+						},
+						"method": "DELETE",
+						"header": [],
+						"body": {
+							"mode": "raw",
+							"raw": "",
+							"options": {
+								"raw": {
+									"language": "json"
+								}
+							}
+						},
+						"url": {
+							"raw": "{{serverURL}}/api/v1/experiments/{{experimentTargeting}}/targetingConditions/{{conditionId}}",
+							"host": [
+								"{{serverURL}}"
+							],
+							"path": [
+								"api",
+								"v1",
+								"experiments",
+								"{{experimentTargeting}}",
+								"targetingConditions",
+								"{{conditionId}}"
+							]
+						}
+					},
+					"response": []
+				}
+			]
+		},
+		{
+			"name": "Promote Experiment Variant",
+			"item": [
+				{
+					"name": "pre_ImportBundleWithPage",
+					"event": [
+						{
+							"listen": "test",
+							"script": {
+								"exec": [
+									"pm.test(\"Bundle uploaded sucessfully\", function () {",
+									"    pm.response.to.have.status(200);",
+									"",
+									"    var jsonData = pm.response.json();",
+									"    console.log(jsonData);",
+									"",
+									"    pm.expect(jsonData[\"bundleName\"]).to.eql(\"page_experiment.tar.gz\");",
+									"    pm.expect(jsonData[\"status\"]).to.eql(\"SUCCESS\");",
+									"});"
+								],
+								"type": "text/javascript"
+							}
+						}
+					],
+					"request": {
+						"auth": {
+							"type": "basic",
+							"basic": [
+								{
+									"key": "username",
+									"value": "admin@dotcms.com",
+									"type": "string"
+								},
+								{
+									"key": "password",
+									"value": "admin",
+									"type": "string"
+								}
+							]
+						},
+						"method": "POST",
+						"header": [
+							{
+								"key": "Content-Type",
+								"type": "text",
+								"value": "application/octet-stream"
+							},
+							{
+								"key": "Content-Disposition",
+								"type": "text",
+								"value": "attachment"
+							}
+						],
+						"body": {
+							"mode": "formdata",
+							"formdata": [
+								{
+									"key": "file",
+									"type": "file",
+									"src": "resources/Experiments/page_experiment.tar.gz"
+								}
+							]
+						},
+						"url": {
+							"raw": "{{serverURL}}/api/bundle?sync=true",
+							"host": [
+								"{{serverURL}}"
+							],
+							"path": [
+								"api",
+								"bundle"
+							],
+							"query": [
+								{
+									"key": "sync",
+									"value": "true"
+								},
+								{
+									"key": "AUTH_TOKEN",
+									"value": "",
+									"disabled": true
+								}
+							]
+						},
+						"description": "Imports a Bundle that includes:\n* A piece of content with a tag field without any tags selected"
+					},
+					"response": []
+				},
+				{
+					"name": "pre_createExperiment",
+					"event": [
+						{
+							"listen": "test",
+							"script": {
+								"exec": [
+									"var jsonData = pm.response.json();",
+									"",
+									"",
+									"pm.test(\"Status code should be ok 200\", function () {",
+									"    pm.response.to.have.status(200);",
+									"});",
+									"",
+									"pm.collectionVariables.set(\"variantExperiment\", jsonData.entity.id);",
+									"",
+									"",
+									"",
+									""
+								],
+								"type": "text/javascript"
+							}
+						}
+					],
+					"request": {
+						"auth": {
+							"type": "basic",
+							"basic": [
+								{
+									"key": "password",
+									"value": "admin",
+									"type": "string"
+								},
+								{
+									"key": "username",
+									"value": "admin@dotcms.com",
+									"type": "string"
+								}
+							]
+						},
+						"method": "POST",
+						"header": [],
+						"body": {
+							"mode": "raw",
+							"raw": "{\n    \"pageId\": \"e424abd7e2e7a9031c5a0a3c18182f1b\",\n    \"name\": \"20220901\",\n    \"description\": \"experiment with goals and variants\", \n    \"goals\": {\n        \"primary\": {\n            \"name\": \"Reach thank-you page\",\n            \"type\": \"REACH_PAGE\",\n            \"conditions\": [\n                {\n                    \"parameter\": \"url\",\n                    \"operator\": \"EQUALS\",\n                    \"value\": \"thank-you\"\n                },\n                {\n                    \"parameter\": \"referer\",\n                    \"operator\": \"EQUALS\",\n                    \"value\": \"home\"\n                }\n            ]\n        }\n    }\n}",
+							"options": {
+								"raw": {
+									"language": "json"
+								}
+							}
+						},
+						"url": {
+							"raw": "{{serverURL}}/api/v1/experiments/",
+							"host": [
+								"{{serverURL}}"
+							],
+							"path": [
+								"api",
+								"v1",
+								"experiments",
+								""
+							]
+						}
+					},
+					"response": []
+				},
+				{
+					"name": "pre_addVariantToExperiment_shouldSucceed",
+					"event": [
+						{
+							"listen": "test",
+							"script": {
+								"exec": [
+									"var jsonData = pm.response.json();",
+									"",
+									"",
+									"pm.test(\"Variants with correct weight\", function () {",
+									"    pm.response.to.have.status(200);",
+									"    pm.expect(jsonData.entity.trafficProportion.type).equal(\"SPLIT_EVENLY\");",
+									"    pm.expect(jsonData.entity.trafficProportion.variants.length).equal(2);",
+									"    pm.expect(jsonData.entity.trafficProportion.variants[0].name).equal(\"Original\");",
+									"    pm.expect(jsonData.entity.trafficProportion.variants[0].weight).equal(50.0);",
+									"    pm.expect(jsonData.entity.trafficProportion.variants[1].name).equal(\"I wanna be promoted!\");",
+									"    pm.expect(jsonData.entity.trafficProportion.variants[1].weight).equal(50.0);",
+									"    ",
+									"    pm.collectionVariables.set(\"originalVariant\", jsonData.entity.trafficProportion.variants[0].id);",
+									"    pm.collectionVariables.set(\"variantToPromote\", jsonData.entity.trafficProportion.variants[1].id);",
+									"",
+									"});",
+									"",
+									"",
+									""
+								],
+								"type": "text/javascript"
+							}
+						}
+					],
+					"request": {
+						"auth": {
+							"type": "basic",
+							"basic": [
+								{
+									"key": "password",
+									"value": "admin",
+									"type": "string"
+								},
+								{
+									"key": "username",
+									"value": "admin@dotcms.com",
+									"type": "string"
+								}
+							]
+						},
+						"method": "POST",
+						"header": [],
+						"body": {
+							"mode": "raw",
+							"raw": "{\n    \"description\": \"I wanna be promoted!\"\n}",
+							"options": {
+								"raw": {
+									"language": "json"
+								}
+							}
+						},
+						"url": {
+							"raw": "{{serverURL}}/api/v1/experiments/{{variantExperiment}}/variants",
+							"host": [
+								"{{serverURL}}"
+							],
+							"path": [
+								"api",
+								"v1",
+								"experiments",
+								"{{variantExperiment}}",
+								"variants"
+							]
+						}
+					},
+					"response": []
+				},
+				{
+					"name": "pre_setExperimentGoal",
+					"event": [
+						{
+							"listen": "test",
+							"script": {
+								"exec": [
+									"var jsonData = pm.response.json();",
+									"",
+									"",
+									"pm.test(\"Status code should be ok 200\", function () {",
+									"    pm.response.to.have.status(200);",
+									"});",
+									"",
+									"pm.test(\"Experiment should have the expected values\", function () {",
+									"    pm.expect(jsonData.entity.goals.primary.type).equal(\"REACH_PAGE\");",
+									"    pm.expect(jsonData.entity.goals.primary.name).equal(\"Reach thank-you page\");",
+									"    pm.expect(jsonData.entity.goals.primary.conditions[0].operator).equal(\"EQUALS\");",
+									"    pm.expect(jsonData.entity.goals.primary.conditions[0].parameter).equal(\"url\");",
+									"    pm.expect(jsonData.entity.goals.primary.conditions[0].value).equal(\"thank-you\");",
+									"    pm.expect(jsonData.entity.goals.primary.conditions[1].operator).equal(\"EQUALS\");",
+									"    pm.expect(jsonData.entity.goals.primary.conditions[1].parameter).equal(\"referer\");",
+									"    pm.expect(jsonData.entity.goals.primary.conditions[1].value).equal(\"home\");",
+									"",
+									"});",
+									"",
+									""
+								],
+								"type": "text/javascript"
+							}
+						}
+					],
+					"request": {
+						"auth": {
+							"type": "basic",
+							"basic": [
+								{
+									"key": "password",
+									"value": "admin",
+									"type": "string"
+								},
+								{
+									"key": "username",
+									"value": "admin@dotcms.com",
+									"type": "string"
+								}
+							]
+						},
+						"method": "PATCH",
+						"header": [],
+						"body": {
+							"mode": "raw",
+							"raw": "{\n    \"goals\": {\n        \"primary\": {\n            \"name\": \"Reach thank-you page\",\n            \"type\": \"REACH_PAGE\",\n            \"conditions\": [\n                {\n                    \"parameter\": \"url\",\n                    \"operator\": \"EQUALS\",\n                    \"value\": \"thank-you\"\n                },\n                {\n                    \"parameter\": \"referer\",\n                    \"operator\": \"EQUALS\",\n                    \"value\": \"home\"\n                }\n            ]\n        }\n    }\n}",
+							"options": {
+								"raw": {
+									"language": "json"
+								}
+							}
+						},
+						"url": {
+							"raw": "{{serverURL}}/api/v1/experiments/{{variantExperiment}}",
+							"host": [
+								"{{serverURL}}"
+							],
+							"path": [
+								"api",
+								"v1",
+								"experiments",
+								"{{variantExperiment}}"
+							]
+						}
+					},
+					"response": []
+				},
+				{
+					"name": "startExperiment_shouldSucceed",
+					"event": [
+						{
+							"listen": "test",
+							"script": {
+								"exec": [
+									"var jsonData = pm.response.json();",
+									"",
+									"",
+									"pm.test(\"Started Experiment with expected values\", function () {",
+									"    pm.response.to.have.status(200);",
+									"    pm.expect(jsonData.entity.status).equal(\"RUNNING\");",
+									"    pm.expect(jsonData.entity.scheduling.startDate).to.be.not.null;",
+									"    pm.expect(jsonData.entity.scheduling.endDate).to.be.not.null;",
+									"});",
+									"",
+									"",
+									""
+								],
+								"type": "text/javascript"
+							}
+						}
+					],
+					"request": {
+						"auth": {
+							"type": "basic",
+							"basic": [
+								{
+									"key": "password",
+									"value": "admin",
+									"type": "string"
+								},
+								{
+									"key": "username",
+									"value": "admin@dotcms.com",
+									"type": "string"
+								}
+							]
+						},
+						"method": "POST",
+						"header": [],
+						"body": {
+							"mode": "raw",
+							"raw": "",
+							"options": {
+								"raw": {
+									"language": "json"
+								}
+							}
+						},
+						"url": {
+							"raw": "{{serverURL}}/api/v1/experiments/{{variantExperiment}}/_start",
+							"host": [
+								"{{serverURL}}"
+							],
+							"path": [
+								"api",
+								"v1",
+								"experiments",
+								"{{variantExperiment}}",
+								"_start"
+							]
+						}
+					},
+					"response": []
+				},
+				{
+					"name": "promoteVariant_shouldSucceed",
+					"event": [
+						{
+							"listen": "test",
+							"script": {
+								"exec": [
+									"var jsonData = pm.response.json();",
+									"",
+									"",
+									"pm.test(\"Variants with correct weight\", function () {",
+									"    pm.response.to.have.status(200);",
+									"    pm.expect(jsonData.entity.trafficProportion.variants[1].name).equal(\"I wanna be promoted!\");",
+									"    pm.expect(jsonData.entity.trafficProportion.variants[1].promoted).true;",
+									"",
+									"});"
+								],
+								"type": "text/javascript"
+							}
+						}
+					],
+					"request": {
+						"auth": {
+							"type": "basic",
+							"basic": [
+								{
+									"key": "password",
+									"value": "admin",
+									"type": "string"
+								},
+								{
+									"key": "username",
+									"value": "admin@dotcms.com",
+									"type": "string"
+								}
+							]
+						},
+						"method": "PUT",
+						"header": [],
+						"body": {
+							"mode": "raw",
+							"raw": "{\n    \"description\": \"Updated variant description\"\n}",
+							"options": {
+								"raw": {
+									"language": "json"
+								}
+							}
+						},
+						"url": {
+							"raw": "{{serverURL}}/api/v1/experiments/{{variantExperiment}}/variants/{{variantToPromote}}/_promote",
+							"host": [
+								"{{serverURL}}"
+							],
+							"path": [
+								"api",
+								"v1",
+								"experiments",
+								"{{variantExperiment}}",
+								"variants",
+								"{{variantToPromote}}",
+								"_promote"
+							]
+						}
+					},
+					"response": []
+				},
+				{
+					"name": "getExperimentOfPromotedVariant_shouldBeEnded",
+					"event": [
+						{
+							"listen": "test",
+							"script": {
+								"exec": [
+									"var jsonData = pm.response.json();",
+									"",
+									"",
+									"pm.test(\"Status code should be ok 200\", function () {",
+									"    pm.response.to.have.status(200);",
+									"});",
+									"",
+									"",
+									"pm.test(\"Experiment returns expected data\", function () {",
+									"    var experiment = jsonData.entity;",
+									"    pm.expect(experiment.description).to.be.eq(\"experiment with goals and variants\");",
+									"    pm.expect(experiment.goals.primary.name).to.be.eq(\"Reach thank-you page\");",
+									"    pm.expect(experiment.scheduling.startDate).to.be.not.null;",
+									"    pm.expect(experiment.scheduling.endDate).to.be.not.null;",
+									"});",
+									"",
+									"",
+									"",
+									"",
+									"",
+									""
+								],
+								"type": "text/javascript"
+							}
+						}
+					],
+					"request": {
+						"auth": {
+							"type": "basic",
+							"basic": [
+								{
+									"key": "password",
+									"value": "admin",
+									"type": "string"
+								},
+								{
+									"key": "username",
+									"value": "admin@dotcms.com",
+									"type": "string"
+								}
+							]
+						},
+						"method": "GET",
+						"header": [],
+						"url": {
+							"raw": "{{serverURL}}/api/v1/experiments/{{variantExperiment}}",
+							"host": [
+								"{{serverURL}}"
+							],
+							"path": [
+								"api",
+								"v1",
+								"experiments",
+								"{{variantExperiment}}"
+							]
+						}
+					},
+					"response": []
+				}
+			]
+		},
+		{
+			"name": "Schedule Experiments",
+			"item": [
+				{
+					"name": "ScheduleExperimentForJanuary2053_shouldSucceed",
 					"item": [
 						{
 							"name": "pre_ImportBundleWithPage",
@@ -5261,93 +6600,6 @@
 							"response": []
 						},
 						{
-							"name": "pre_UnpublishPage",
-							"event": [
-								{
-									"listen": "test",
-									"script": {
-										"exec": [
-											"pm.test(\"No errors\", function () {",
-											"    ",
-											"    var jsonData = pm.response.json();",
-											"    pm.expect(jsonData.errors.length).to.eql(0);",
-											"});",
-											"",
-											"pm.test(\"Information Publish Correctly\", function () {",
-											"    ",
-											"    var jsonData = pm.response.json();",
-											"    pm.expect(jsonData.entity.baseType).to.eql(\"HTMLPAGE\");",
-											"    pm.expect(jsonData.entity.live).to.eql(false);",
-											"});",
-											"",
-											"",
-											"",
-											""
-										],
-										"type": "text/javascript"
-									}
-								}
-							],
-							"request": {
-								"auth": {
-									"type": "basic",
-									"basic": [
-										{
-											"key": "username",
-											"value": "admin@dotcms.com",
-											"type": "string"
-										},
-										{
-											"key": "password",
-											"value": "admin",
-											"type": "string"
-										}
-									]
-								},
-								"method": "PUT",
-								"header": [
-									{
-										"key": "Content-Type",
-										"name": "Content-Type",
-										"type": "text",
-										"value": "application/json"
-									}
-								],
-								"body": {
-									"mode": "raw",
-									"raw": "",
-									"options": {
-										"raw": {
-											"language": "json"
-										}
-									}
-								},
-								"url": {
-									"raw": "{{serverURL}}/api/v1/workflow/actions/default/fire/UNPUBLISH?identifier=e424abd7e2e7a9031c5a0a3c18182f1b",
-									"host": [
-										"{{serverURL}}"
-									],
-									"path": [
-										"api",
-										"v1",
-										"workflow",
-										"actions",
-										"default",
-										"fire",
-										"UNPUBLISH"
-									],
-									"query": [
-										{
-											"key": "identifier",
-											"value": "e424abd7e2e7a9031c5a0a3c18182f1b"
-										}
-									]
-								},
-								"description": "Fires an PUBLISH default action"
-							},
-							"response": []
-						},
-						{
 							"name": "pre_createExperiment",
 							"event": [
 								{
@@ -5361,7 +6613,7 @@
 											"    pm.response.to.have.status(200);",
 											"});",
 											"",
-											"pm.collectionVariables.set(\"experimentToStartNow\", jsonData.entity.id);",
+											"pm.collectionVariables.set(\"experimentToScheduleInJanuary\", jsonData.entity.id);",
 											"",
 											"",
 											"",
@@ -5472,7 +6724,7 @@
 									}
 								},
 								"url": {
-									"raw": "{{serverURL}}/api/v1/experiments/{{experimentToStartNow}}/variants",
+									"raw": "{{serverURL}}/api/v1/experiments/{{experimentToScheduleInJanuary}}/variants",
 									"host": [
 										"{{serverURL}}"
 									],
@@ -5480,7 +6732,7 @@
 										"api",
 										"v1",
 										"experiments",
-										"{{experimentToStartNow}}",
+										"{{experimentToScheduleInJanuary}}",
 										"variants"
 									]
 								}
@@ -5547,7 +6799,7 @@
 									}
 								},
 								"url": {
-									"raw": "{{serverURL}}/api/v1/experiments/{{experimentToStartNow}}",
+									"raw": "{{serverURL}}/api/v1/experiments/{{experimentToScheduleInJanuary}}",
 									"host": [
 										"{{serverURL}}"
 									],
@@ -5555,14 +6807,14 @@
 										"api",
 										"v1",
 										"experiments",
-										"{{experimentToStartNow}}"
+										"{{experimentToScheduleInJanuary}}"
 									]
 								}
 							},
 							"response": []
 						},
 						{
-							"name": "startExperiment_shouldSucceed",
+							"name": "updateExperimentStartAndEndDate",
 							"event": [
 								{
 									"listen": "test",
@@ -5571,9 +6823,81 @@
 											"var jsonData = pm.response.json();",
 											"",
 											"",
+											"pm.test(\"Status code should be ok 200\", function () {",
+											"    pm.response.to.have.status(200);",
+											"});",
+											"",
+											"pm.test(\"Experiment should have the expected values\", function () {",
+											"    pm.expect(jsonData.entity.pageId).equal(\"e424abd7e2e7a9031c5a0a3c18182f1b\");",
+											"    pm.expect(jsonData.entity.modDate).is.not.null;",
+											"    pm.expect(jsonData.entity.scheduling.startDate).to.equal(2619375552000);",
+											"    pm.expect(jsonData.entity.scheduling.endDate).to.equal(2621967552000);",
+											"    pm.expect(jsonData.entity.status).equal(\"DRAFT\");",
+											"    pm.expect(jsonData.entity.trafficProportion.type).equal(\"SPLIT_EVENLY\");",
+											"",
+											"});",
+											"",
+											""
+										],
+										"type": "text/javascript"
+									}
+								}
+							],
+							"request": {
+								"auth": {
+									"type": "basic",
+									"basic": [
+										{
+											"key": "password",
+											"value": "admin",
+											"type": "string"
+										},
+										{
+											"key": "username",
+											"value": "admin@dotcms.com",
+											"type": "string"
+										}
+									]
+								},
+								"method": "PATCH",
+								"header": [],
+								"body": {
+									"mode": "raw",
+									"raw": "{\"scheduling\": {\n    \"startDate\": \"2053-01-01T20:19:12Z\",\n    \"endDate\": \"2053-01-31T20:19:12Z\"\n}}",
+									"options": {
+										"raw": {
+											"language": "json"
+										}
+									}
+								},
+								"url": {
+									"raw": "{{serverURL}}/api/v1/experiments/{{experimentToScheduleInJanuary}}",
+									"host": [
+										"{{serverURL}}"
+									],
+									"path": [
+										"api",
+										"v1",
+										"experiments",
+										"{{experimentToScheduleInJanuary}}"
+									]
+								}
+							},
+							"response": []
+						},
+						{
+							"name": "scheduleExperimentForJanuary2053",
+							"event": [
+								{
+									"listen": "test",
+									"script": {
+										"exec": [
+											"var jsonData = pm.response.json();",
+											"",
+											"",
 											"pm.test(\"Started Experiment with expected values\", function () {",
 											"    pm.response.to.have.status(200);",
-											"    pm.expect(jsonData.entity.status).equal(\"RUNNING\");",
+											"    pm.expect(jsonData.entity.status).equal(\"SCHEDULED\");",
 											"    pm.expect(jsonData.entity.scheduling.startDate).to.be.not.null;",
 											"    pm.expect(jsonData.entity.scheduling.endDate).to.be.not.null;",
 											"});",
@@ -5613,7 +6937,7 @@
 									}
 								},
 								"url": {
-									"raw": "{{serverURL}}/api/v1/experiments/{{experimentToStartNow}}/_start",
+									"raw": "{{serverURL}}/api/v1/experiments/{{experimentToScheduleInJanuary}}/_start",
 									"host": [
 										"{{serverURL}}"
 									],
@@ -5621,30 +6945,36 @@
 										"api",
 										"v1",
 										"experiments",
-										"{{experimentToStartNow}}",
+										"{{experimentToScheduleInJanuary}}",
 										"_start"
 									]
 								}
 							},
 							"response": []
-						},
-						{
-							"name": "pageOfExperiment_shouldBeLive",
+						}
+					]
+				},
+				{
+					"name": "ScheduleExperimentForFebruary2053_shouldSucceed",
+					"item": [
+						{
+							"name": "pre_createSecondExperiment",
 							"event": [
 								{
 									"listen": "test",
 									"script": {
 										"exec": [
-											"pm.test(\"Status code should be 200\", function () {",
+											"var jsonData = pm.response.json();",
+											"",
+											"",
+											"pm.test(\"Status code should be ok 200\", function () {",
 											"    pm.response.to.have.status(200);",
 											"});",
 											"",
-											"var jsonData = pm.response.json();",
-											"",
-											"var identifier = pm.collectionVariables.get(\"contentletIdentifier\");",
-											"pm.test(\"Live check\", function () {",
-											"    pm.expect(jsonData.entity.live).to.true;",
-											"});",
+											"pm.collectionVariables.set(\"experimentToScheduleInFebruary\", jsonData.entity.id);",
+											"",
+											"",
+											"",
 											""
 										],
 										"type": "text/javascript"
@@ -5667,25 +6997,34 @@
 										}
 									]
 								},
-								"method": "GET",
+								"method": "POST",
 								"header": [],
+								"body": {
+									"mode": "raw",
+									"raw": "{\n    \"pageId\": \"e424abd7e2e7a9031c5a0a3c18182f1b\",\n    \"name\": \"20220901\",\n    \"description\": \"experiment with goals and variants\", \n    \"goals\": {\n        \"primary\": {\n            \"name\": \"Reach thank-you page\",\n            \"type\": \"REACH_PAGE\",\n            \"conditions\": [\n                {\n                    \"parameter\": \"url\",\n                    \"operator\": \"EQUALS\",\n                    \"value\": \"thank-you\"\n                },\n                {\n                    \"parameter\": \"referer\",\n                    \"operator\": \"EQUALS\",\n                    \"value\": \"home\"\n                }\n            ]\n        }\n    }\n}",
+									"options": {
+										"raw": {
+											"language": "json"
+										}
+									}
+								},
 								"url": {
-									"raw": "{{serverURL}}/api/v1/content/e424abd7e2e7a9031c5a0a3c18182f1b",
+									"raw": "{{serverURL}}/api/v1/experiments/",
 									"host": [
 										"{{serverURL}}"
 									],
 									"path": [
 										"api",
 										"v1",
-										"content",
-										"e424abd7e2e7a9031c5a0a3c18182f1b"
+										"experiments",
+										""
 									]
 								}
 							},
 							"response": []
 						},
 						{
-							"name": "post_endExperiment",
+							"name": "pre_addVariantToSecondExperiment",
 							"event": [
 								{
 									"listen": "test",
@@ -5694,9 +7033,229 @@
 											"var jsonData = pm.response.json();",
 											"",
 											"",
-											"pm.test(\"Ended Experiment with expected values\", function () {",
+											"pm.test(\"Variants with correct weight\", function () {",
 											"    pm.response.to.have.status(200);",
-											"    pm.expect(jsonData.entity.status).equal(\"ENDED\");",
+											"    pm.expect(jsonData.entity.trafficProportion.type).equal(\"SPLIT_EVENLY\");",
+											"    pm.expect(jsonData.entity.trafficProportion.variants.length).equal(2);",
+											"    pm.expect(jsonData.entity.trafficProportion.variants[0].name).equal(\"Original\");",
+											"    pm.expect(jsonData.entity.trafficProportion.variants[0].weight).equal(50.0);",
+											"    pm.expect(jsonData.entity.trafficProportion.variants[1].name).equal(\"I wanna be promoted!\");",
+											"    pm.expect(jsonData.entity.trafficProportion.variants[1].weight).equal(50.0);",
+											"    ",
+											"    pm.collectionVariables.set(\"originalVariant\", jsonData.entity.trafficProportion.variants[0].id);",
+											"    pm.collectionVariables.set(\"variantToPromote\", jsonData.entity.trafficProportion.variants[1].id);",
+											"",
+											"});",
+											"",
+											"",
+											""
+										],
+										"type": "text/javascript"
+									}
+								}
+							],
+							"request": {
+								"auth": {
+									"type": "basic",
+									"basic": [
+										{
+											"key": "password",
+											"value": "admin",
+											"type": "string"
+										},
+										{
+											"key": "username",
+											"value": "admin@dotcms.com",
+											"type": "string"
+										}
+									]
+								},
+								"method": "POST",
+								"header": [],
+								"body": {
+									"mode": "raw",
+									"raw": "{\n    \"description\": \"I wanna be promoted!\"\n}",
+									"options": {
+										"raw": {
+											"language": "json"
+										}
+									}
+								},
+								"url": {
+									"raw": "{{serverURL}}/api/v1/experiments/{{experimentToScheduleInFebruary}}/variants",
+									"host": [
+										"{{serverURL}}"
+									],
+									"path": [
+										"api",
+										"v1",
+										"experiments",
+										"{{experimentToScheduleInFebruary}}",
+										"variants"
+									]
+								}
+							},
+							"response": []
+						},
+						{
+							"name": "pre_setSecondExperimentGoal",
+							"event": [
+								{
+									"listen": "test",
+									"script": {
+										"exec": [
+											"var jsonData = pm.response.json();",
+											"",
+											"",
+											"pm.test(\"Status code should be ok 200\", function () {",
+											"    pm.response.to.have.status(200);",
+											"});",
+											"",
+											"pm.test(\"Experiment should have the expected values\", function () {",
+											"    pm.expect(jsonData.entity.goals.primary.type).equal(\"REACH_PAGE\");",
+											"    pm.expect(jsonData.entity.goals.primary.name).equal(\"Reach thank-you page\");",
+											"    pm.expect(jsonData.entity.goals.primary.conditions[0].operator).equal(\"EQUALS\");",
+											"    pm.expect(jsonData.entity.goals.primary.conditions[0].parameter).equal(\"url\");",
+											"    pm.expect(jsonData.entity.goals.primary.conditions[0].value).equal(\"thank-you\");",
+											"    pm.expect(jsonData.entity.goals.primary.conditions[1].operator).equal(\"EQUALS\");",
+											"    pm.expect(jsonData.entity.goals.primary.conditions[1].parameter).equal(\"referer\");",
+											"    pm.expect(jsonData.entity.goals.primary.conditions[1].value).equal(\"home\");",
+											"",
+											"});",
+											"",
+											""
+										],
+										"type": "text/javascript"
+									}
+								}
+							],
+							"request": {
+								"auth": {
+									"type": "basic",
+									"basic": [
+										{
+											"key": "password",
+											"value": "admin",
+											"type": "string"
+										},
+										{
+											"key": "username",
+											"value": "admin@dotcms.com",
+											"type": "string"
+										}
+									]
+								},
+								"method": "PATCH",
+								"header": [],
+								"body": {
+									"mode": "raw",
+									"raw": "{\n    \"goals\": {\n        \"primary\": {\n            \"name\": \"Reach thank-you page\",\n            \"type\": \"REACH_PAGE\",\n            \"conditions\": [\n                {\n                    \"parameter\": \"url\",\n                    \"operator\": \"EQUALS\",\n                    \"value\": \"thank-you\"\n                },\n                {\n                    \"parameter\": \"referer\",\n                    \"operator\": \"EQUALS\",\n                    \"value\": \"home\"\n                }\n            ]\n        }\n    }\n}",
+									"options": {
+										"raw": {
+											"language": "json"
+										}
+									}
+								},
+								"url": {
+									"raw": "{{serverURL}}/api/v1/experiments/{{experimentToScheduleInFebruary}}",
+									"host": [
+										"{{serverURL}}"
+									],
+									"path": [
+										"api",
+										"v1",
+										"experiments",
+										"{{experimentToScheduleInFebruary}}"
+									]
+								}
+							},
+							"response": []
+						},
+						{
+							"name": "updateSecondExperimentStartAndEndDate",
+							"event": [
+								{
+									"listen": "test",
+									"script": {
+										"exec": [
+											"var jsonData = pm.response.json();",
+											"",
+											"",
+											"pm.test(\"Status code should be ok 200\", function () {",
+											"    pm.response.to.have.status(200);",
+											"});",
+											"",
+											"pm.test(\"Experiment should have the expected values\", function () {",
+											"    pm.expect(jsonData.entity.pageId).equal(\"e424abd7e2e7a9031c5a0a3c18182f1b\");",
+											"    pm.expect(jsonData.entity.modDate).is.not.null;",
+											"    pm.expect(jsonData.entity.scheduling.startDate).to.equal(2622053952000);",
+											"    pm.expect(jsonData.entity.scheduling.endDate).to.equal(2624386752000);",
+											"    pm.expect(jsonData.entity.status).equal(\"DRAFT\");",
+											"    pm.expect(jsonData.entity.trafficProportion.type).equal(\"SPLIT_EVENLY\");",
+											"",
+											"});",
+											"",
+											""
+										],
+										"type": "text/javascript"
+									}
+								}
+							],
+							"request": {
+								"auth": {
+									"type": "basic",
+									"basic": [
+										{
+											"key": "password",
+											"value": "admin",
+											"type": "string"
+										},
+										{
+											"key": "username",
+											"value": "admin@dotcms.com",
+											"type": "string"
+										}
+									]
+								},
+								"method": "PATCH",
+								"header": [],
+								"body": {
+									"mode": "raw",
+									"raw": "{\"scheduling\": {\n    \"startDate\": \"2053-02-01T20:19:12Z\",\n    \"endDate\": \"2053-02-28T20:19:12Z\"\n}}",
+									"options": {
+										"raw": {
+											"language": "json"
+										}
+									}
+								},
+								"url": {
+									"raw": "{{serverURL}}/api/v1/experiments/{{experimentToScheduleInFebruary}}",
+									"host": [
+										"{{serverURL}}"
+									],
+									"path": [
+										"api",
+										"v1",
+										"experiments",
+										"{{experimentToScheduleInFebruary}}"
+									]
+								}
+							},
+							"response": []
+						},
+						{
+							"name": "scheduleExperimentForFebruary2053",
+							"event": [
+								{
+									"listen": "test",
+									"script": {
+										"exec": [
+											"var jsonData = pm.response.json();",
+											"",
+											"",
+											"pm.test(\"Started Experiment with expected values\", function () {",
+											"    pm.response.to.have.status(200);",
+											"    pm.expect(jsonData.entity.status).equal(\"SCHEDULED\");",
 											"    pm.expect(jsonData.entity.scheduling.startDate).to.be.not.null;",
 											"    pm.expect(jsonData.entity.scheduling.endDate).to.be.not.null;",
 											"});",
@@ -5736,7 +7295,7 @@
 									}
 								},
 								"url": {
-									"raw": "{{serverURL}}/api/v1/experiments/{{experimentToStartNow}}/_end",
+									"raw": "{{serverURL}}/api/v1/experiments/{{experimentToScheduleInFebruary}}/_start",
 									"host": [
 										"{{serverURL}}"
 									],
@@ -5744,8 +7303,8 @@
 										"api",
 										"v1",
 										"experiments",
-										"{{experimentToStartNow}}",
-										"_end"
+										"{{experimentToScheduleInFebruary}}",
+										"_start"
 									]
 								}
 							},
@@ -5754,1349 +7313,1084 @@
 					]
 				},
 				{
-					"name": "pre_createExperiment_NoGoal_NoVariant",
-					"event": [
-						{
-							"listen": "test",
-							"script": {
-								"exec": [
-									"var jsonData = pm.response.json();",
-									"",
-									"",
-									"pm.test(\"Status code should be ok 200\", function () {",
-									"    pm.response.to.have.status(200);",
-									"});",
-									"",
-									"pm.collectionVariables.set(\"experimentNoGoalsId\", jsonData.entity.id);",
-									"",
-									"",
-									"",
-									""
-								],
-								"type": "text/javascript"
-							}
-						}
-					],
-					"request": {
-						"auth": {
-							"type": "basic",
-							"basic": [
-								{
-									"key": "password",
-									"value": "admin",
-									"type": "string"
-								},
-								{
-									"key": "username",
-									"value": "admin@dotcms.com",
-									"type": "string"
-								}
-							]
-						},
-						"method": "POST",
-						"header": [],
-						"body": {
-							"mode": "raw",
-							"raw": "{\n    \"pageId\": \"9044ec0fdb3788a814ccabf789f376d4\",\n    \"name\": \"20220901\",\n    \"description\": \"experiment with goals and variants\"\n}",
-							"options": {
-								"raw": {
-									"language": "json"
-								}
-							}
-						},
-						"url": {
-							"raw": "{{serverURL}}/api/v1/experiments/",
-							"host": [
-								"{{serverURL}}"
-							],
-							"path": [
-								"api",
-								"v1",
-								"experiments",
-								""
-							]
-						}
-					},
-					"response": []
+					"name": "ScheduleExperimentForApril2053_shouldSucceed",
+					"item": [
+						{
+							"name": "pre_createExperiment",
+							"event": [
+								{
+									"listen": "test",
+									"script": {
+										"exec": [
+											"var jsonData = pm.response.json();",
+											"",
+											"",
+											"pm.test(\"Status code should be ok 200\", function () {",
+											"    pm.response.to.have.status(200);",
+											"});",
+											"",
+											"pm.collectionVariables.set(\"experimentToScheduleInApril\", jsonData.entity.id);",
+											"",
+											"",
+											"",
+											""
+										],
+										"type": "text/javascript"
+									}
+								}
+							],
+							"request": {
+								"auth": {
+									"type": "basic",
+									"basic": [
+										{
+											"key": "password",
+											"value": "admin",
+											"type": "string"
+										},
+										{
+											"key": "username",
+											"value": "admin@dotcms.com",
+											"type": "string"
+										}
+									]
+								},
+								"method": "POST",
+								"header": [],
+								"body": {
+									"mode": "raw",
+									"raw": "{\n    \"pageId\": \"e424abd7e2e7a9031c5a0a3c18182f1b\",\n    \"name\": \"20220901\",\n    \"description\": \"experiment with goals and variants\", \n    \"goals\": {\n        \"primary\": {\n            \"name\": \"Reach thank-you page\",\n            \"type\": \"REACH_PAGE\",\n            \"conditions\": [\n                {\n                    \"parameter\": \"url\",\n                    \"operator\": \"EQUALS\",\n                    \"value\": \"thank-you\"\n                },\n                {\n                    \"parameter\": \"referer\",\n                    \"operator\": \"EQUALS\",\n                    \"value\": \"home\"\n                }\n            ]\n        }\n    }\n}",
+									"options": {
+										"raw": {
+											"language": "json"
+										}
+									}
+								},
+								"url": {
+									"raw": "{{serverURL}}/api/v1/experiments/",
+									"host": [
+										"{{serverURL}}"
+									],
+									"path": [
+										"api",
+										"v1",
+										"experiments",
+										""
+									]
+								}
+							},
+							"response": []
+						},
+						{
+							"name": "pre_addVariantToExperiment",
+							"event": [
+								{
+									"listen": "test",
+									"script": {
+										"exec": [
+											"var jsonData = pm.response.json();",
+											"",
+											"",
+											"pm.test(\"Variants with correct weight\", function () {",
+											"    pm.response.to.have.status(200);",
+											"    pm.expect(jsonData.entity.trafficProportion.type).equal(\"SPLIT_EVENLY\");",
+											"    pm.expect(jsonData.entity.trafficProportion.variants.length).equal(2);",
+											"    pm.expect(jsonData.entity.trafficProportion.variants[0].name).equal(\"Original\");",
+											"    pm.expect(jsonData.entity.trafficProportion.variants[0].weight).equal(50.0);",
+											"    pm.expect(jsonData.entity.trafficProportion.variants[1].name).equal(\"I wanna be promoted!\");",
+											"    pm.expect(jsonData.entity.trafficProportion.variants[1].weight).equal(50.0);",
+											"    ",
+											"    pm.collectionVariables.set(\"originalVariant\", jsonData.entity.trafficProportion.variants[0].id);",
+											"    pm.collectionVariables.set(\"variantToPromote\", jsonData.entity.trafficProportion.variants[1].id);",
+											"",
+											"});",
+											"",
+											"",
+											""
+										],
+										"type": "text/javascript"
+									}
+								}
+							],
+							"request": {
+								"auth": {
+									"type": "basic",
+									"basic": [
+										{
+											"key": "password",
+											"value": "admin",
+											"type": "string"
+										},
+										{
+											"key": "username",
+											"value": "admin@dotcms.com",
+											"type": "string"
+										}
+									]
+								},
+								"method": "POST",
+								"header": [],
+								"body": {
+									"mode": "raw",
+									"raw": "{\n    \"description\": \"I wanna be promoted!\"\n}",
+									"options": {
+										"raw": {
+											"language": "json"
+										}
+									}
+								},
+								"url": {
+									"raw": "{{serverURL}}/api/v1/experiments/{{experimentToScheduleInApril}}/variants",
+									"host": [
+										"{{serverURL}}"
+									],
+									"path": [
+										"api",
+										"v1",
+										"experiments",
+										"{{experimentToScheduleInApril}}",
+										"variants"
+									]
+								}
+							},
+							"response": []
+						},
+						{
+							"name": "pre_setExperimentGoal",
+							"event": [
+								{
+									"listen": "test",
+									"script": {
+										"exec": [
+											"var jsonData = pm.response.json();",
+											"",
+											"",
+											"pm.test(\"Status code should be ok 200\", function () {",
+											"    pm.response.to.have.status(200);",
+											"});",
+											"",
+											"pm.test(\"Experiment should have the expected values\", function () {",
+											"    pm.expect(jsonData.entity.goals.primary.type).equal(\"REACH_PAGE\");",
+											"    pm.expect(jsonData.entity.goals.primary.name).equal(\"Reach thank-you page\");",
+											"    pm.expect(jsonData.entity.goals.primary.conditions[0].operator).equal(\"EQUALS\");",
+											"    pm.expect(jsonData.entity.goals.primary.conditions[0].parameter).equal(\"url\");",
+											"    pm.expect(jsonData.entity.goals.primary.conditions[0].value).equal(\"thank-you\");",
+											"    pm.expect(jsonData.entity.goals.primary.conditions[1].operator).equal(\"EQUALS\");",
+											"    pm.expect(jsonData.entity.goals.primary.conditions[1].parameter).equal(\"referer\");",
+											"    pm.expect(jsonData.entity.goals.primary.conditions[1].value).equal(\"home\");",
+											"",
+											"});",
+											"",
+											""
+										],
+										"type": "text/javascript"
+									}
+								}
+							],
+							"request": {
+								"auth": {
+									"type": "basic",
+									"basic": [
+										{
+											"key": "password",
+											"value": "admin",
+											"type": "string"
+										},
+										{
+											"key": "username",
+											"value": "admin@dotcms.com",
+											"type": "string"
+										}
+									]
+								},
+								"method": "PATCH",
+								"header": [],
+								"body": {
+									"mode": "raw",
+									"raw": "{\n    \"goals\": {\n        \"primary\": {\n            \"name\": \"Reach thank-you page\",\n            \"type\": \"REACH_PAGE\",\n            \"conditions\": [\n                {\n                    \"parameter\": \"url\",\n                    \"operator\": \"EQUALS\",\n                    \"value\": \"thank-you\"\n                },\n                {\n                    \"parameter\": \"referer\",\n                    \"operator\": \"EQUALS\",\n                    \"value\": \"home\"\n                }\n            ]\n        }\n    }\n}",
+									"options": {
+										"raw": {
+											"language": "json"
+										}
+									}
+								},
+								"url": {
+									"raw": "{{serverURL}}/api/v1/experiments/{{experimentToScheduleInApril}}",
+									"host": [
+										"{{serverURL}}"
+									],
+									"path": [
+										"api",
+										"v1",
+										"experiments",
+										"{{experimentToScheduleInApril}}"
+									]
+								}
+							},
+							"response": []
+						},
+						{
+							"name": "updateExperimentStartAndEndDate",
+							"event": [
+								{
+									"listen": "test",
+									"script": {
+										"exec": [
+											"var jsonData = pm.response.json();",
+											"",
+											"",
+											"pm.test(\"Status code should be ok 200\", function () {",
+											"    pm.response.to.have.status(200);",
+											"});",
+											"",
+											"pm.test(\"Experiment should have the expected values\", function () {",
+											"    pm.expect(jsonData.entity.pageId).equal(\"e424abd7e2e7a9031c5a0a3c18182f1b\");",
+											"    pm.expect(jsonData.entity.modDate).is.not.null;",
+											"    pm.expect(jsonData.entity.scheduling.startDate).to.equal(2627151552000);",
+											"    pm.expect(jsonData.entity.scheduling.endDate).to.equal(2629657152000);",
+											"    pm.expect(jsonData.entity.status).equal(\"DRAFT\");",
+											"    pm.expect(jsonData.entity.trafficProportion.type).equal(\"SPLIT_EVENLY\");",
+											"",
+											"});",
+											"",
+											""
+										],
+										"type": "text/javascript"
+									}
+								}
+							],
+							"request": {
+								"auth": {
+									"type": "basic",
+									"basic": [
+										{
+											"key": "password",
+											"value": "admin",
+											"type": "string"
+										},
+										{
+											"key": "username",
+											"value": "admin@dotcms.com",
+											"type": "string"
+										}
+									]
+								},
+								"method": "PATCH",
+								"header": [],
+								"body": {
+									"mode": "raw",
+									"raw": "{\"scheduling\": {\n    \"startDate\": \"2053-04-01T20:19:12Z\",\n    \"endDate\": \"2053-04-30T20:19:12Z\"\n}}",
+									"options": {
+										"raw": {
+											"language": "json"
+										}
+									}
+								},
+								"url": {
+									"raw": "{{serverURL}}/api/v1/experiments/{{experimentToScheduleInApril}}",
+									"host": [
+										"{{serverURL}}"
+									],
+									"path": [
+										"api",
+										"v1",
+										"experiments",
+										"{{experimentToScheduleInApril}}"
+									]
+								}
+							},
+							"response": []
+						},
+						{
+							"name": "scheduleExperimentForApril2053",
+							"event": [
+								{
+									"listen": "test",
+									"script": {
+										"exec": [
+											"var jsonData = pm.response.json();",
+											"",
+											"",
+											"pm.test(\"Started Experiment with expected values\", function () {",
+											"    pm.response.to.have.status(200);",
+											"    pm.expect(jsonData.entity.status).equal(\"SCHEDULED\");",
+											"    pm.expect(jsonData.entity.scheduling.startDate).to.be.not.null;",
+											"    pm.expect(jsonData.entity.scheduling.endDate).to.be.not.null;",
+											"});",
+											"",
+											"",
+											""
+										],
+										"type": "text/javascript"
+									}
+								}
+							],
+							"request": {
+								"auth": {
+									"type": "basic",
+									"basic": [
+										{
+											"key": "password",
+											"value": "admin",
+											"type": "string"
+										},
+										{
+											"key": "username",
+											"value": "admin@dotcms.com",
+											"type": "string"
+										}
+									]
+								},
+								"method": "POST",
+								"header": [],
+								"body": {
+									"mode": "raw",
+									"raw": "",
+									"options": {
+										"raw": {
+											"language": "json"
+										}
+									}
+								},
+								"url": {
+									"raw": "{{serverURL}}/api/v1/experiments/{{experimentToScheduleInApril}}/_start",
+									"host": [
+										"{{serverURL}}"
+									],
+									"path": [
+										"api",
+										"v1",
+										"experiments",
+										"{{experimentToScheduleInApril}}",
+										"_start"
+									]
+								}
+							},
+							"response": []
+						}
+					]
 				},
 				{
-					"name": "startExperiment_MissingVariants_shouldFail",
-					"event": [
-						{
-							"listen": "test",
-							"script": {
-								"exec": [
-									"var jsonData = pm.response.json();",
-									"",
-									"",
-									"pm.test(\"Experiment without Goal should fail\", function () {",
-									"    pm.response.to.have.status(400);",
-									"    pm.expect(jsonData.message).equal(\"The Experiment needs at least one Page Variant in order to be started.\");",
-									"});",
-									"",
-									"",
-									""
-								],
-								"type": "text/javascript"
-							}
-						}
-					],
-					"request": {
-						"auth": {
-							"type": "basic",
-							"basic": [
-								{
-									"key": "password",
-									"value": "admin",
-									"type": "string"
-								},
-								{
-									"key": "username",
-									"value": "admin@dotcms.com",
-									"type": "string"
-								}
-							]
-						},
-						"method": "POST",
-						"header": [],
-						"body": {
-							"mode": "raw",
-							"raw": "",
-							"options": {
-								"raw": {
-									"language": "json"
-								}
-							}
-						},
-						"url": {
-							"raw": "{{serverURL}}/api/v1/experiments/{{experimentNoGoalsId}}/_start",
-							"host": [
-								"{{serverURL}}"
-							],
-							"path": [
-								"api",
-								"v1",
-								"experiments",
-								"{{experimentNoGoalsId}}",
-								"_start"
-							]
-						}
-					},
-					"response": []
+					"name": "ScheduleExperimentForMarch2053_shouldSucceed",
+					"item": [
+						{
+							"name": "pre_createExperiment",
+							"event": [
+								{
+									"listen": "test",
+									"script": {
+										"exec": [
+											"var jsonData = pm.response.json();",
+											"",
+											"",
+											"pm.test(\"Status code should be ok 200\", function () {",
+											"    pm.response.to.have.status(200);",
+											"});",
+											"",
+											"pm.collectionVariables.set(\"experimentToScheduleInMarch\", jsonData.entity.id);",
+											"",
+											"",
+											"",
+											""
+										],
+										"type": "text/javascript"
+									}
+								}
+							],
+							"request": {
+								"auth": {
+									"type": "basic",
+									"basic": [
+										{
+											"key": "password",
+											"value": "admin",
+											"type": "string"
+										},
+										{
+											"key": "username",
+											"value": "admin@dotcms.com",
+											"type": "string"
+										}
+									]
+								},
+								"method": "POST",
+								"header": [],
+								"body": {
+									"mode": "raw",
+									"raw": "{\n    \"pageId\": \"e424abd7e2e7a9031c5a0a3c18182f1b\",\n    \"name\": \"20220901\",\n    \"description\": \"experiment with goals and variants\", \n    \"goals\": {\n        \"primary\": {\n            \"name\": \"Reach thank-you page\",\n            \"type\": \"REACH_PAGE\",\n            \"conditions\": [\n                {\n                    \"parameter\": \"url\",\n                    \"operator\": \"EQUALS\",\n                    \"value\": \"thank-you\"\n                },\n                {\n                    \"parameter\": \"referer\",\n                    \"operator\": \"EQUALS\",\n                    \"value\": \"home\"\n                }\n            ]\n        }\n    }\n}",
+									"options": {
+										"raw": {
+											"language": "json"
+										}
+									}
+								},
+								"url": {
+									"raw": "{{serverURL}}/api/v1/experiments/",
+									"host": [
+										"{{serverURL}}"
+									],
+									"path": [
+										"api",
+										"v1",
+										"experiments",
+										""
+									]
+								}
+							},
+							"response": []
+						},
+						{
+							"name": "pre_addVariantToExperiment",
+							"event": [
+								{
+									"listen": "test",
+									"script": {
+										"exec": [
+											"var jsonData = pm.response.json();",
+											"",
+											"",
+											"pm.test(\"Variants with correct weight\", function () {",
+											"    pm.response.to.have.status(200);",
+											"    pm.expect(jsonData.entity.trafficProportion.type).equal(\"SPLIT_EVENLY\");",
+											"    pm.expect(jsonData.entity.trafficProportion.variants.length).equal(2);",
+											"    pm.expect(jsonData.entity.trafficProportion.variants[0].name).equal(\"Original\");",
+											"    pm.expect(jsonData.entity.trafficProportion.variants[0].weight).equal(50.0);",
+											"    pm.expect(jsonData.entity.trafficProportion.variants[1].name).equal(\"I wanna be promoted!\");",
+											"    pm.expect(jsonData.entity.trafficProportion.variants[1].weight).equal(50.0);",
+											"    ",
+											"    pm.collectionVariables.set(\"originalVariant\", jsonData.entity.trafficProportion.variants[0].id);",
+											"    pm.collectionVariables.set(\"variantToPromote\", jsonData.entity.trafficProportion.variants[1].id);",
+											"",
+											"});",
+											"",
+											"",
+											""
+										],
+										"type": "text/javascript"
+									}
+								}
+							],
+							"request": {
+								"auth": {
+									"type": "basic",
+									"basic": [
+										{
+											"key": "password",
+											"value": "admin",
+											"type": "string"
+										},
+										{
+											"key": "username",
+											"value": "admin@dotcms.com",
+											"type": "string"
+										}
+									]
+								},
+								"method": "POST",
+								"header": [],
+								"body": {
+									"mode": "raw",
+									"raw": "{\n    \"description\": \"I wanna be promoted!\"\n}",
+									"options": {
+										"raw": {
+											"language": "json"
+										}
+									}
+								},
+								"url": {
+									"raw": "{{serverURL}}/api/v1/experiments/{{experimentToScheduleInMarch}}/variants",
+									"host": [
+										"{{serverURL}}"
+									],
+									"path": [
+										"api",
+										"v1",
+										"experiments",
+										"{{experimentToScheduleInMarch}}",
+										"variants"
+									]
+								}
+							},
+							"response": []
+						},
+						{
+							"name": "pre_setExperimentGoal",
+							"event": [
+								{
+									"listen": "test",
+									"script": {
+										"exec": [
+											"var jsonData = pm.response.json();",
+											"",
+											"",
+											"pm.test(\"Status code should be ok 200\", function () {",
+											"    pm.response.to.have.status(200);",
+											"});",
+											"",
+											"pm.test(\"Experiment should have the expected values\", function () {",
+											"    pm.expect(jsonData.entity.goals.primary.type).equal(\"REACH_PAGE\");",
+											"    pm.expect(jsonData.entity.goals.primary.name).equal(\"Reach thank-you page\");",
+											"    pm.expect(jsonData.entity.goals.primary.conditions[0].operator).equal(\"EQUALS\");",
+											"    pm.expect(jsonData.entity.goals.primary.conditions[0].parameter).equal(\"url\");",
+											"    pm.expect(jsonData.entity.goals.primary.conditions[0].value).equal(\"thank-you\");",
+											"    pm.expect(jsonData.entity.goals.primary.conditions[1].operator).equal(\"EQUALS\");",
+											"    pm.expect(jsonData.entity.goals.primary.conditions[1].parameter).equal(\"referer\");",
+											"    pm.expect(jsonData.entity.goals.primary.conditions[1].value).equal(\"home\");",
+											"",
+											"});",
+											"",
+											""
+										],
+										"type": "text/javascript"
+									}
+								}
+							],
+							"request": {
+								"auth": {
+									"type": "basic",
+									"basic": [
+										{
+											"key": "password",
+											"value": "admin",
+											"type": "string"
+										},
+										{
+											"key": "username",
+											"value": "admin@dotcms.com",
+											"type": "string"
+										}
+									]
+								},
+								"method": "PATCH",
+								"header": [],
+								"body": {
+									"mode": "raw",
+									"raw": "{\n    \"goals\": {\n        \"primary\": {\n            \"name\": \"Reach thank-you page\",\n            \"type\": \"REACH_PAGE\",\n            \"conditions\": [\n                {\n                    \"parameter\": \"url\",\n                    \"operator\": \"EQUALS\",\n                    \"value\": \"thank-you\"\n                },\n                {\n                    \"parameter\": \"referer\",\n                    \"operator\": \"EQUALS\",\n                    \"value\": \"home\"\n                }\n            ]\n        }\n    }\n}",
+									"options": {
+										"raw": {
+											"language": "json"
+										}
+									}
+								},
+								"url": {
+									"raw": "{{serverURL}}/api/v1/experiments/{{experimentToScheduleInMarch}}",
+									"host": [
+										"{{serverURL}}"
+									],
+									"path": [
+										"api",
+										"v1",
+										"experiments",
+										"{{experimentToScheduleInMarch}}"
+									]
+								}
+							},
+							"response": []
+						},
+						{
+							"name": "updateExperimentStartAndEndDate",
+							"event": [
+								{
+									"listen": "test",
+									"script": {
+										"exec": [
+											"var jsonData = pm.response.json();",
+											"",
+											"",
+											"pm.test(\"Status code should be ok 200\", function () {",
+											"    pm.response.to.have.status(200);",
+											"});",
+											"",
+											"pm.test(\"Experiment should have the expected values\", function () {",
+											"    pm.expect(jsonData.entity.pageId).equal(\"e424abd7e2e7a9031c5a0a3c18182f1b\");",
+											"    pm.expect(jsonData.entity.modDate).is.not.null;",
+											"    pm.expect(jsonData.entity.scheduling.startDate).to.equal(2624473152000);",
+											"    pm.expect(jsonData.entity.scheduling.endDate).to.equal(2627065152000);",
+											"    pm.expect(jsonData.entity.status).equal(\"DRAFT\");",
+											"    pm.expect(jsonData.entity.trafficProportion.type).equal(\"SPLIT_EVENLY\");",
+											"",
+											"});",
+											"",
+											""
+										],
+										"type": "text/javascript"
+									}
+								}
+							],
+							"request": {
+								"auth": {
+									"type": "basic",
+									"basic": [
+										{
+											"key": "password",
+											"value": "admin",
+											"type": "string"
+										},
+										{
+											"key": "username",
+											"value": "admin@dotcms.com",
+											"type": "string"
+										}
+									]
+								},
+								"method": "PATCH",
+								"header": [],
+								"body": {
+									"mode": "raw",
+									"raw": "{\"scheduling\": {\n    \"startDate\": \"2053-03-01T20:19:12Z\",\n    \"endDate\": \"2053-03-31T20:19:12Z\"\n}}",
+									"options": {
+										"raw": {
+											"language": "json"
+										}
+									}
+								},
+								"url": {
+									"raw": "{{serverURL}}/api/v1/experiments/{{experimentToScheduleInMarch}}",
+									"host": [
+										"{{serverURL}}"
+									],
+									"path": [
+										"api",
+										"v1",
+										"experiments",
+										"{{experimentToScheduleInMarch}}"
+									]
+								}
+							},
+							"response": []
+						},
+						{
+							"name": "scheduleExperimentForMarch2053",
+							"event": [
+								{
+									"listen": "test",
+									"script": {
+										"exec": [
+											"var jsonData = pm.response.json();",
+											"",
+											"",
+											"pm.test(\"Started Experiment with expected values\", function () {",
+											"    pm.response.to.have.status(200);",
+											"    pm.expect(jsonData.entity.status).equal(\"SCHEDULED\");",
+											"    pm.expect(jsonData.entity.scheduling.startDate).to.be.not.null;",
+											"    pm.expect(jsonData.entity.scheduling.endDate).to.be.not.null;",
+											"});",
+											"",
+											"",
+											""
+										],
+										"type": "text/javascript"
+									}
+								}
+							],
+							"request": {
+								"auth": {
+									"type": "basic",
+									"basic": [
+										{
+											"key": "password",
+											"value": "admin",
+											"type": "string"
+										},
+										{
+											"key": "username",
+											"value": "admin@dotcms.com",
+											"type": "string"
+										}
+									]
+								},
+								"method": "POST",
+								"header": [],
+								"body": {
+									"mode": "raw",
+									"raw": "",
+									"options": {
+										"raw": {
+											"language": "json"
+										}
+									}
+								},
+								"url": {
+									"raw": "{{serverURL}}/api/v1/experiments/{{experimentToScheduleInMarch}}/_start",
+									"host": [
+										"{{serverURL}}"
+									],
+									"path": [
+										"api",
+										"v1",
+										"experiments",
+										"{{experimentToScheduleInMarch}}",
+										"_start"
+									]
+								}
+							},
+							"response": []
+						}
+					]
 				},
 				{
-					"name": "pre_addVariantToExperiment",
-					"event": [
-						{
-							"listen": "test",
-							"script": {
-								"exec": [
-									"var jsonData = pm.response.json();",
-									"",
-									"",
-									"pm.test(\"Variants with correct weight\", function () {",
-									"    pm.response.to.have.status(200);",
-									"    pm.expect(jsonData.entity.trafficProportion.type).equal(\"SPLIT_EVENLY\");",
-									"    pm.expect(jsonData.entity.trafficProportion.variants.length).equal(2);",
-									"    pm.expect(jsonData.entity.trafficProportion.variants[0].name).equal(\"Original\");",
-									"    pm.expect(jsonData.entity.trafficProportion.variants[0].weight).equal(50.0);",
-									"    pm.expect(jsonData.entity.trafficProportion.variants[1].name).equal(\"Some other Variant\");",
-									"    pm.expect(jsonData.entity.trafficProportion.variants[1].weight).equal(50.0);",
-									"",
-									"});",
-									"",
-									"",
-									""
-								],
-								"type": "text/javascript"
-							}
-						}
-					],
-					"request": {
-						"auth": {
-							"type": "basic",
-							"basic": [
-								{
-									"key": "password",
-									"value": "admin",
-									"type": "string"
-								},
-								{
-									"key": "username",
-									"value": "admin@dotcms.com",
-									"type": "string"
-								}
-							]
-						},
-						"method": "POST",
-						"header": [],
-						"body": {
-							"mode": "raw",
-							"raw": "{\n    \"description\": \"Some other Variant\"\n}",
-							"options": {
-								"raw": {
-									"language": "json"
-								}
-							}
-						},
-						"url": {
-							"raw": "{{serverURL}}/api/v1/experiments/{{experimentNoGoalsId}}/variants",
-							"host": [
-								"{{serverURL}}"
-							],
-							"path": [
-								"api",
-								"v1",
-								"experiments",
-								"{{experimentNoGoalsId}}",
-								"variants"
-							]
-						}
-					},
-					"response": []
-				},
-				{
-					"name": "startExperiment_MissingGoal_shouldFail",
-					"event": [
-						{
-							"listen": "test",
-							"script": {
-								"exec": [
-									"var jsonData = pm.response.json();",
-									"",
-									"",
-									"pm.test(\"Experiment without Goal should fail\", function () {",
-									"    pm.response.to.have.status(400);",
-									"    pm.expect(jsonData.message).equal(\"The Experiment needs to have the Goal set.\");",
-									"});",
-									"",
-									"",
-									""
-								],
-								"type": "text/javascript"
-							}
-						}
-					],
-					"request": {
-						"auth": {
-							"type": "basic",
-							"basic": [
-								{
-									"key": "password",
-									"value": "admin",
-									"type": "string"
-								},
-								{
-									"key": "username",
-									"value": "admin@dotcms.com",
-									"type": "string"
-								}
-							]
-						},
-						"method": "POST",
-						"header": [],
-						"body": {
-							"mode": "raw",
-							"raw": "",
-							"options": {
-								"raw": {
-									"language": "json"
-								}
-							}
-						},
-						"url": {
-							"raw": "{{serverURL}}/api/v1/experiments/{{experimentNoGoalsId}}/_start",
-							"host": [
-								"{{serverURL}}"
-							],
-							"path": [
-								"api",
-								"v1",
-								"experiments",
-								"{{experimentNoGoalsId}}",
-								"_start"
-							]
-						}
-					},
-					"response": []
-				},
-				{
-					"name": "pre_setExperimentGoal",
-					"event": [
-						{
-							"listen": "test",
-							"script": {
-								"exec": [
-									"var jsonData = pm.response.json();",
-									"",
-									"",
-									"pm.test(\"Status code should be ok 200\", function () {",
-									"    pm.response.to.have.status(200);",
-									"});",
-									"",
-									"pm.test(\"Experiment should have the expected values\", function () {",
-									"    pm.expect(jsonData.entity.goals.primary.type).equal(\"REACH_PAGE\");",
-									"    pm.expect(jsonData.entity.goals.primary.name).equal(\"Reach thank-you page\");",
-									"    pm.expect(jsonData.entity.goals.primary.conditions[0].operator).equal(\"EQUALS\");",
-									"    pm.expect(jsonData.entity.goals.primary.conditions[0].parameter).equal(\"url\");",
-									"    pm.expect(jsonData.entity.goals.primary.conditions[0].value).equal(\"thank-you\");",
-									"    pm.expect(jsonData.entity.goals.primary.conditions[1].operator).equal(\"EQUALS\");",
-									"    pm.expect(jsonData.entity.goals.primary.conditions[1].parameter).equal(\"referer\");",
-									"    pm.expect(jsonData.entity.goals.primary.conditions[1].value).equal(\"home\");",
-									"",
-									"});",
-									"",
-									""
-								],
-								"type": "text/javascript"
-							}
-						}
-					],
-					"request": {
-						"auth": {
-							"type": "basic",
-							"basic": [
-								{
-									"key": "password",
-									"value": "admin",
-									"type": "string"
-								},
-								{
-									"key": "username",
-									"value": "admin@dotcms.com",
-									"type": "string"
-								}
-							]
-						},
-						"method": "PATCH",
-						"header": [],
-						"body": {
-							"mode": "raw",
-							"raw": "{\n    \"goals\": {\n        \"primary\": {\n            \"name\": \"Reach thank-you page\",\n            \"type\": \"REACH_PAGE\",\n            \"conditions\": [\n                {\n                    \"parameter\": \"url\",\n                    \"operator\": \"EQUALS\",\n                    \"value\": \"thank-you\"\n                },\n                {\n                    \"parameter\": \"referer\",\n                    \"operator\": \"EQUALS\",\n                    \"value\": \"home\"\n                }\n            ]\n        }\n    }\n}",
-							"options": {
-								"raw": {
-									"language": "json"
-								}
-							}
-						},
-						"url": {
-							"raw": "{{serverURL}}/api/v1/experiments/{{experimentNoGoalsId}}",
-							"host": [
-								"{{serverURL}}"
-							],
-							"path": [
-								"api",
-								"v1",
-								"experiments",
-								"{{experimentNoGoalsId}}"
-							]
-						}
-					},
-					"response": []
-				},
-				{
-					"name": "startExperiment_shouldSucceed",
-					"event": [
-						{
-							"listen": "test",
-							"script": {
-								"exec": [
-									"var jsonData = pm.response.json();",
-									"",
-									"",
-									"pm.test(\"Started Experiment with expected values\", function () {",
-									"    pm.response.to.have.status(200);",
-									"    pm.expect(jsonData.entity.status).equal(\"RUNNING\");",
-									"    pm.expect(jsonData.entity.scheduling.startDate).to.be.not.null;",
-									"    pm.expect(jsonData.entity.scheduling.endDate).to.be.not.null;",
-									"});",
-									"",
-									"",
-									""
-								],
-								"type": "text/javascript"
-							}
-						}
-					],
-					"request": {
-						"auth": {
-							"type": "basic",
-							"basic": [
-								{
-									"key": "password",
-									"value": "admin",
-									"type": "string"
-								},
-								{
-									"key": "username",
-									"value": "admin@dotcms.com",
-									"type": "string"
-								}
-							]
-						},
-						"method": "POST",
-						"header": [],
-						"body": {
-							"mode": "raw",
-							"raw": "",
-							"options": {
-								"raw": {
-									"language": "json"
-								}
-							}
-						},
-						"url": {
-							"raw": "{{serverURL}}/api/v1/experiments/{{experimentNoGoalsId}}/_start",
-							"host": [
-								"{{serverURL}}"
-							],
-							"path": [
-								"api",
-								"v1",
-								"experiments",
-								"{{experimentNoGoalsId}}",
-								"_start"
-							]
-						}
-					},
-					"response": []
-				},
-				{
-					"name": "startAlreadyStarterExperiment_shouldFail",
-					"event": [
-						{
-							"listen": "test",
-							"script": {
-								"exec": [
-									"var jsonData = pm.response.json();",
-									"",
-									"",
-									"pm.test(\"Status code should be ok 400\", function () {",
-									"    pm.response.to.have.status(400);",
-									"    pm.expect(jsonData.message).equal(\"Only DRAFT experiments can be started\");",
-									"});",
-									"",
-									"",
-									""
-								],
-								"type": "text/javascript"
-							}
-						}
-					],
-					"request": {
-						"auth": {
-							"type": "basic",
-							"basic": [
-								{
-									"key": "password",
-									"value": "admin",
-									"type": "string"
-								},
-								{
-									"key": "username",
-									"value": "admin@dotcms.com",
-									"type": "string"
-								}
-							]
-						},
-						"method": "POST",
-						"header": [],
-						"body": {
-							"mode": "raw",
-							"raw": "",
-							"options": {
-								"raw": {
-									"language": "json"
-								}
-							}
-						},
-						"url": {
-							"raw": "{{serverURL}}/api/v1/experiments/{{experimentNoGoalsId}}/_start",
-							"host": [
-								"{{serverURL}}"
-							],
-							"path": [
-								"api",
-								"v1",
-								"experiments",
-								"{{experimentNoGoalsId}}",
-								"_start"
-							]
-						}
-					},
-					"response": []
+					"name": "ScheduleExperimentForMiddleOfMarch_shouldFail",
+					"item": [
+						{
+							"name": "pre_createExperiment",
+							"event": [
+								{
+									"listen": "test",
+									"script": {
+										"exec": [
+											"var jsonData = pm.response.json();",
+											"",
+											"",
+											"pm.test(\"Status code should be ok 200\", function () {",
+											"    pm.response.to.have.status(200);",
+											"});",
+											"",
+											"pm.collectionVariables.set(\"experimentToScheduleInJanuary2\", jsonData.entity.id);",
+											"",
+											"",
+											"",
+											""
+										],
+										"type": "text/javascript"
+									}
+								}
+							],
+							"request": {
+								"auth": {
+									"type": "basic",
+									"basic": [
+										{
+											"key": "password",
+											"value": "admin",
+											"type": "string"
+										},
+										{
+											"key": "username",
+											"value": "admin@dotcms.com",
+											"type": "string"
+										}
+									]
+								},
+								"method": "POST",
+								"header": [],
+								"body": {
+									"mode": "raw",
+									"raw": "{\n    \"pageId\": \"e424abd7e2e7a9031c5a0a3c18182f1b\",\n    \"name\": \"20220901\",\n    \"description\": \"experiment with goals and variants\", \n    \"goals\": {\n        \"primary\": {\n            \"name\": \"Reach thank-you page\",\n            \"type\": \"REACH_PAGE\",\n            \"conditions\": [\n                {\n                    \"parameter\": \"url\",\n                    \"operator\": \"EQUALS\",\n                    \"value\": \"thank-you\"\n                },\n                {\n                    \"parameter\": \"referer\",\n                    \"operator\": \"EQUALS\",\n                    \"value\": \"home\"\n                }\n            ]\n        }\n    }\n}",
+									"options": {
+										"raw": {
+											"language": "json"
+										}
+									}
+								},
+								"url": {
+									"raw": "{{serverURL}}/api/v1/experiments/",
+									"host": [
+										"{{serverURL}}"
+									],
+									"path": [
+										"api",
+										"v1",
+										"experiments",
+										""
+									]
+								}
+							},
+							"response": []
+						},
+						{
+							"name": "pre_addVariantToExperiment",
+							"event": [
+								{
+									"listen": "test",
+									"script": {
+										"exec": [
+											"var jsonData = pm.response.json();",
+											"",
+											"",
+											"pm.test(\"Variants with correct weight\", function () {",
+											"    pm.response.to.have.status(200);",
+											"    pm.expect(jsonData.entity.trafficProportion.type).equal(\"SPLIT_EVENLY\");",
+											"    pm.expect(jsonData.entity.trafficProportion.variants.length).equal(2);",
+											"    pm.expect(jsonData.entity.trafficProportion.variants[0].name).equal(\"Original\");",
+											"    pm.expect(jsonData.entity.trafficProportion.variants[0].weight).equal(50.0);",
+											"    pm.expect(jsonData.entity.trafficProportion.variants[1].name).equal(\"I wanna be promoted!\");",
+											"    pm.expect(jsonData.entity.trafficProportion.variants[1].weight).equal(50.0);",
+											"    ",
+											"    pm.collectionVariables.set(\"originalVariant\", jsonData.entity.trafficProportion.variants[0].id);",
+											"    pm.collectionVariables.set(\"variantToPromote\", jsonData.entity.trafficProportion.variants[1].id);",
+											"",
+											"});",
+											"",
+											"",
+											""
+										],
+										"type": "text/javascript"
+									}
+								}
+							],
+							"request": {
+								"auth": {
+									"type": "basic",
+									"basic": [
+										{
+											"key": "password",
+											"value": "admin",
+											"type": "string"
+										},
+										{
+											"key": "username",
+											"value": "admin@dotcms.com",
+											"type": "string"
+										}
+									]
+								},
+								"method": "POST",
+								"header": [],
+								"body": {
+									"mode": "raw",
+									"raw": "{\n    \"description\": \"I wanna be promoted!\"\n}",
+									"options": {
+										"raw": {
+											"language": "json"
+										}
+									}
+								},
+								"url": {
+									"raw": "{{serverURL}}/api/v1/experiments/{{experimentToScheduleInJanuary2}}/variants",
+									"host": [
+										"{{serverURL}}"
+									],
+									"path": [
+										"api",
+										"v1",
+										"experiments",
+										"{{experimentToScheduleInJanuary2}}",
+										"variants"
+									]
+								}
+							},
+							"response": []
+						},
+						{
+							"name": "pre_setExperimentGoal",
+							"event": [
+								{
+									"listen": "test",
+									"script": {
+										"exec": [
+											"var jsonData = pm.response.json();",
+											"",
+											"",
+											"pm.test(\"Status code should be ok 200\", function () {",
+											"    pm.response.to.have.status(200);",
+											"});",
+											"",
+											"pm.test(\"Experiment should have the expected values\", function () {",
+											"    pm.expect(jsonData.entity.goals.primary.type).equal(\"REACH_PAGE\");",
+											"    pm.expect(jsonData.entity.goals.primary.name).equal(\"Reach thank-you page\");",
+											"    pm.expect(jsonData.entity.goals.primary.conditions[0].operator).equal(\"EQUALS\");",
+											"    pm.expect(jsonData.entity.goals.primary.conditions[0].parameter).equal(\"url\");",
+											"    pm.expect(jsonData.entity.goals.primary.conditions[0].value).equal(\"thank-you\");",
+											"    pm.expect(jsonData.entity.goals.primary.conditions[1].operator).equal(\"EQUALS\");",
+											"    pm.expect(jsonData.entity.goals.primary.conditions[1].parameter).equal(\"referer\");",
+											"    pm.expect(jsonData.entity.goals.primary.conditions[1].value).equal(\"home\");",
+											"",
+											"});",
+											"",
+											""
+										],
+										"type": "text/javascript"
+									}
+								}
+							],
+							"request": {
+								"auth": {
+									"type": "basic",
+									"basic": [
+										{
+											"key": "password",
+											"value": "admin",
+											"type": "string"
+										},
+										{
+											"key": "username",
+											"value": "admin@dotcms.com",
+											"type": "string"
+										}
+									]
+								},
+								"method": "PATCH",
+								"header": [],
+								"body": {
+									"mode": "raw",
+									"raw": "{\n    \"goals\": {\n        \"primary\": {\n            \"name\": \"Reach thank-you page\",\n            \"type\": \"REACH_PAGE\",\n            \"conditions\": [\n                {\n                    \"parameter\": \"url\",\n                    \"operator\": \"EQUALS\",\n                    \"value\": \"thank-you\"\n                },\n                {\n                    \"parameter\": \"referer\",\n                    \"operator\": \"EQUALS\",\n                    \"value\": \"home\"\n                }\n            ]\n        }\n    }\n}",
+									"options": {
+										"raw": {
+											"language": "json"
+										}
+									}
+								},
+								"url": {
+									"raw": "{{serverURL}}/api/v1/experiments/{{experimentToScheduleInJanuary2}}",
+									"host": [
+										"{{serverURL}}"
+									],
+									"path": [
+										"api",
+										"v1",
+										"experiments",
+										"{{experimentToScheduleInJanuary2}}"
+									]
+								}
+							},
+							"response": []
+						},
+						{
+							"name": "updateExperimentStartAndEndDate",
+							"event": [
+								{
+									"listen": "test",
+									"script": {
+										"exec": [
+											"var jsonData = pm.response.json();",
+											"",
+											"",
+											"pm.test(\"Status code should be ok 200\", function () {",
+											"    pm.response.to.have.status(200);",
+											"});",
+											"",
+											"pm.test(\"Experiment should have the expected values\", function () {",
+											"    pm.expect(jsonData.entity.pageId).equal(\"e424abd7e2e7a9031c5a0a3c18182f1b\");",
+											"    pm.expect(jsonData.entity.modDate).is.not.null;",
+											"    pm.expect(jsonData.entity.scheduling.startDate).to.equal(2625423552000);",
+											"    pm.expect(jsonData.entity.scheduling.endDate).to.equal(2627065152000);",
+											"    pm.expect(jsonData.entity.status).equal(\"DRAFT\");",
+											"    pm.expect(jsonData.entity.trafficProportion.type).equal(\"SPLIT_EVENLY\");",
+											"",
+											"});",
+											"",
+											""
+										],
+										"type": "text/javascript"
+									}
+								}
+							],
+							"request": {
+								"auth": {
+									"type": "basic",
+									"basic": [
+										{
+											"key": "password",
+											"value": "admin",
+											"type": "string"
+										},
+										{
+											"key": "username",
+											"value": "admin@dotcms.com",
+											"type": "string"
+										}
+									]
+								},
+								"method": "PATCH",
+								"header": [],
+								"body": {
+									"mode": "raw",
+									"raw": "{\"scheduling\": {\n    \"startDate\": \"2053-03-12T20:19:12Z\",\n    \"endDate\": \"2053-03-31T20:19:12Z\"\n}}",
+									"options": {
+										"raw": {
+											"language": "json"
+										}
+									}
+								},
+								"url": {
+									"raw": "{{serverURL}}/api/v1/experiments/{{experimentToScheduleInJanuary2}}",
+									"host": [
+										"{{serverURL}}"
+									],
+									"path": [
+										"api",
+										"v1",
+										"experiments",
+										"{{experimentToScheduleInJanuary2}}"
+									]
+								}
+							},
+							"response": []
+						},
+						{
+							"name": "scheduleExperimentForMiddleOfJaunary2053",
+							"event": [
+								{
+									"listen": "test",
+									"script": {
+										"exec": [
+											"var jsonData = pm.response.json();",
+											"",
+											"",
+											"pm.test(\"Experiment should conflict with existing\", function () {",
+											"    pm.response.to.have.status(400);",
+											"    pm.expect(jsonData.message).contains(\"Scheduling conflict: The same page can't be included in different experiments with overlapping schedules. Overlapping with Experiment: 20220901\");",
+											"});",
+											"",
+											"",
+											""
+										],
+										"type": "text/javascript"
+									}
+								}
+							],
+							"request": {
+								"auth": {
+									"type": "basic",
+									"basic": [
+										{
+											"key": "password",
+											"value": "admin",
+											"type": "string"
+										},
+										{
+											"key": "username",
+											"value": "admin@dotcms.com",
+											"type": "string"
+										}
+									]
+								},
+								"method": "POST",
+								"header": [],
+								"body": {
+									"mode": "raw",
+									"raw": "",
+									"options": {
+										"raw": {
+											"language": "json"
+										}
+									}
+								},
+								"url": {
+									"raw": "{{serverURL}}/api/v1/experiments/{{experimentToScheduleInJanuary2}}/_start",
+									"host": [
+										"{{serverURL}}"
+									],
+									"path": [
+										"api",
+										"v1",
+										"experiments",
+										"{{experimentToScheduleInJanuary2}}",
+										"_start"
+									]
+								}
+							},
+							"response": []
+						}
+					]
 				}
 			]
 		},
 		{
-			"name": "End Experiment",
+			"name": "Cancel Experiment",
 			"item": [
 				{
-					"name": "endExperiment_shouldSucceed",
-					"event": [
-						{
-							"listen": "test",
-							"script": {
-								"exec": [
-									"var jsonData = pm.response.json();",
-									"",
-									"",
-									"pm.test(\"Ended Experiment with expected values\", function () {",
-									"    pm.response.to.have.status(200);",
-									"    pm.expect(jsonData.entity.status).equal(\"ENDED\");",
-									"    pm.expect(jsonData.entity.scheduling.startDate).to.be.not.null;",
-									"    pm.expect(jsonData.entity.scheduling.endDate).to.be.not.null;",
-									"});",
-									"",
-									"",
-									""
-								],
-								"type": "text/javascript"
-							}
-						}
-					],
-					"request": {
-						"auth": {
-							"type": "basic",
-							"basic": [
-								{
-									"key": "password",
-									"value": "admin",
-									"type": "string"
-								},
-								{
-									"key": "username",
-									"value": "admin@dotcms.com",
-									"type": "string"
-								}
-							]
-						},
-						"method": "POST",
-						"header": [],
-						"body": {
-							"mode": "raw",
-							"raw": "",
-							"options": {
-								"raw": {
-									"language": "json"
-								}
-							}
-						},
-						"url": {
-							"raw": "{{serverURL}}/api/v1/experiments/{{experimentNoGoalsId}}/_end",
-							"host": [
-								"{{serverURL}}"
-							],
-							"path": [
-								"api",
-								"v1",
-								"experiments",
-								"{{experimentNoGoalsId}}",
-								"_end"
-							]
-						}
-					},
-					"response": []
-				}
-			]
-		},
-		{
-			"name": "Targeting Conditions",
-			"item": [
-				{
-					"name": "pre_createExperiment",
-					"event": [
-						{
-							"listen": "test",
-							"script": {
-								"exec": [
-									"var jsonData = pm.response.json();",
-									"",
-									"",
-									"pm.test(\"Status code should be ok 200\", function () {",
-									"    pm.response.to.have.status(200);",
-									"});",
-									"",
-									"pm.collectionVariables.set(\"experimentTargeting\", jsonData.entity.id);",
-									"",
-									"",
-									"",
-									""
-								],
-								"type": "text/javascript"
-							}
-						}
-					],
-					"request": {
-						"auth": {
-							"type": "basic",
-							"basic": [
-								{
-									"key": "password",
-									"value": "admin",
-									"type": "string"
-								},
-								{
-									"key": "username",
-									"value": "admin@dotcms.com",
-									"type": "string"
-								}
-							]
-						},
-						"method": "POST",
-						"header": [],
-						"body": {
-							"mode": "raw",
-							"raw": "{\n    \"pageId\": \"e424abd7e2e7a9031c5a0a3c18182f1b\",\n    \"name\": \"20220901\",\n    \"description\": \"experiment with goals and variants\", \n    \"goals\": {\n        \"primary\": {\n            \"name\": \"Reach thank-you page\",\n            \"type\": \"REACH_PAGE\",\n            \"conditions\": [\n                {\n                    \"parameter\": \"url\",\n                    \"operator\": \"EQUALS\",\n                    \"value\": \"thank-you\"\n                },\n                {\n                    \"parameter\": \"referer\",\n                    \"operator\": \"EQUALS\",\n                    \"value\": \"home\"\n                }\n            ]\n        }\n    }\n}",
-							"options": {
-								"raw": {
-									"language": "json"
-								}
-							}
-						},
-						"url": {
-							"raw": "{{serverURL}}/api/v1/experiments/",
-							"host": [
-								"{{serverURL}}"
-							],
-							"path": [
-								"api",
-								"v1",
-								"experiments",
-								""
-							]
-						}
-					},
-					"response": []
-				},
-				{
-					"name": "addTargetingConditions_shouldSucceed",
-					"event": [
-						{
-							"listen": "test",
-							"script": {
-								"exec": [
-									"var jsonData = pm.response.json();",
-									"",
-									"",
-									"pm.test(\"Status code should be ok 200\", function () {",
-									"    pm.response.to.have.status(200);",
-									"});",
-									"",
-									"pm.test(\"Experiment should have the expected values\", function () {",
-									"    pm.expect(jsonData.entity.goals.primary.type).equal(\"REACH_PAGE\");",
-									"    pm.expect(jsonData.entity.goals.primary.name).equal(\"Reach thank-you page\");",
-									"    pm.expect(jsonData.entity.goals.primary.conditions[0].operator).equal(\"EQUALS\");",
-									"    pm.expect(jsonData.entity.goals.primary.conditions[0].parameter).equal(\"url\");",
-									"    pm.expect(jsonData.entity.goals.primary.conditions[0].value).equal(\"thank-you\");",
-									"    pm.expect(jsonData.entity.goals.primary.conditions[1].operator).equal(\"EQUALS\");",
-									"    pm.expect(jsonData.entity.goals.primary.conditions[1].parameter).equal(\"referer\");",
-									"    pm.expect(jsonData.entity.goals.primary.conditions[1].value).equal(\"home\");",
-									"    pm.expect(jsonData.entity.targetingConditions.length).equal(3);",
-									"",
-									"});",
-									"",
-									"pm.collectionVariables.set(\"conditionId\", jsonData.entity.targetingConditions[0].id);",
-									"",
-									""
-								],
-								"type": "text/javascript"
-							}
-						}
-					],
-					"request": {
-						"auth": {
-							"type": "basic",
-							"basic": [
-								{
-									"key": "password",
-									"value": "admin",
-									"type": "string"
-								},
-								{
-									"key": "username",
-									"value": "admin@dotcms.com",
-									"type": "string"
-								}
-							]
-						},
-						"method": "PATCH",
-						"header": [],
-						"body": {
-							"mode": "raw",
-							"raw": "{\n    \"targetingConditions\": [\n        {\n            \"conditionKey\": \"UsersBrowserConditionlet\",\n             \"values\": {\n                 \"comparison\": \"is\", \n                 \"browser\": \"Chrome\"\n             }   \n        }, \n        {\n            \"conditionKey\": \"UsersPlatformConditionlet\",\n             \"values\": {\n                 \"comparison\": \"is\", \n                 \"platform\": \"MOBILE\"\n             }   \n        }, \n        {\n            \"conditionKey\": \"VisitorsGeolocationConditionlet\",\n             \"values\": {\n                 \"comparison\": \"withinDistance\", \n                 \"latitude\": \"38.8977\", \n                 \"longitude\": \"-77.0365\", \n                 \"preferredDisplayUnits\": \"mi\", \n                 \"radius\": \"16191.182801892148\"\n             }   \n        }\n    ]\n}",
-							"options": {
-								"raw": {
-									"language": "json"
-								}
-							}
-						},
-						"url": {
-							"raw": "{{serverURL}}/api/v1/experiments/{{experimentTargeting}}",
-							"host": [
-								"{{serverURL}}"
-							],
-							"path": [
-								"api",
-								"v1",
-								"experiments",
-								"{{experimentTargeting}}"
-							]
-						}
-					},
-					"response": []
-				},
-				{
-					"name": "updateTargetingConditions_shouldSucceed",
-					"event": [
-						{
-							"listen": "test",
-							"script": {
-								"exec": [
-									"var jsonData = pm.response.json();",
-									"",
-									"",
-									"pm.test(\"Status code should be ok 200\", function () {",
-									"    pm.response.to.have.status(200);",
-									"});",
-									"",
-									"pm.test(\"Experiment should have the expected values\", function () {",
-									"    pm.expect(jsonData.entity.goals.primary.type).equal(\"REACH_PAGE\");",
-									"    pm.expect(jsonData.entity.goals.primary.name).equal(\"Reach thank-you page\");",
-									"    pm.expect(jsonData.entity.goals.primary.conditions[0].operator).equal(\"EQUALS\");",
-									"    pm.expect(jsonData.entity.goals.primary.conditions[0].parameter).equal(\"url\");",
-									"    pm.expect(jsonData.entity.goals.primary.conditions[0].value).equal(\"thank-you\");",
-									"    pm.expect(jsonData.entity.goals.primary.conditions[1].operator).equal(\"EQUALS\");",
-									"    pm.expect(jsonData.entity.goals.primary.conditions[1].parameter).equal(\"referer\");",
-									"    pm.expect(jsonData.entity.goals.primary.conditions[1].value).equal(\"home\");",
-									"    pm.expect(jsonData.entity.targetingConditions.length).equal(3);",
-									"",
-									"});",
-									"",
-									""
-								],
-								"type": "text/javascript"
-							}
-						}
-					],
-					"request": {
-						"auth": {
-							"type": "basic",
-							"basic": [
-								{
-									"key": "password",
-									"value": "admin",
-									"type": "string"
-								},
-								{
-									"key": "username",
-									"value": "admin@dotcms.com",
-									"type": "string"
-								}
-							]
-						},
-						"method": "PATCH",
-						"header": [],
-						"body": {
-							"mode": "raw",
-							"raw": "{\n    \"targetingConditions\": [\n        {\n            \"id\": \"{{conditionId}}\",\n            \"conditionKey\": \"UsersBrowserConditionlet\",\n             \"values\": {\n                 \"comparison\": \"is\", \n                 \"browser\": \"Firefox\"\n             }   \n        }\n    ]\n}",
-							"options": {
-								"raw": {
-									"language": "json"
-								}
-							}
-						},
-						"url": {
-							"raw": "{{serverURL}}/api/v1/experiments/{{experimentTargeting}}",
-							"host": [
-								"{{serverURL}}"
-							],
-							"path": [
-								"api",
-								"v1",
-								"experiments",
-								"{{experimentTargeting}}"
-							]
-						}
-					},
-					"response": []
-				},
-				{
-					"name": "deleteTargetingCondition_shouldSucceed",
-					"event": [
-						{
-							"listen": "test",
-							"script": {
-								"exec": [
-									"var jsonData = pm.response.json();",
-									"",
-									"",
-									"pm.test(\"Started Experiment with expected values\", function () {",
-									"    pm.response.to.have.status(200);",
-									"    pm.expect(jsonData.entity.targetingConditions.length).equal(2);",
-									"});",
-									"",
-									"",
-									""
-								],
-								"type": "text/javascript"
-							}
-						}
-					],
-					"request": {
-						"auth": {
-							"type": "basic",
-							"basic": [
-								{
-									"key": "password",
-									"value": "admin",
-									"type": "string"
-								},
-								{
-									"key": "username",
-									"value": "admin@dotcms.com",
-									"type": "string"
-								}
-							]
-						},
-						"method": "DELETE",
-						"header": [],
-						"body": {
-							"mode": "raw",
-							"raw": "",
-							"options": {
-								"raw": {
-									"language": "json"
-								}
-							}
-						},
-						"url": {
-							"raw": "{{serverURL}}/api/v1/experiments/{{experimentTargeting}}/targetingConditions/{{conditionId}}",
-							"host": [
-								"{{serverURL}}"
-							],
-							"path": [
-								"api",
-								"v1",
-								"experiments",
-								"{{experimentTargeting}}",
-								"targetingConditions",
-								"{{conditionId}}"
-							]
-						}
-					},
-					"response": []
-				}
-			]
-		},
-		{
-			"name": "Promote Experiment Variant",
-			"item": [
-				{
-					"name": "pre_ImportBundleWithPage",
-					"event": [
-						{
-							"listen": "test",
-							"script": {
-								"exec": [
-									"pm.test(\"Bundle uploaded sucessfully\", function () {",
-									"    pm.response.to.have.status(200);",
-									"",
-									"    var jsonData = pm.response.json();",
-									"    console.log(jsonData);",
-									"",
-									"    pm.expect(jsonData[\"bundleName\"]).to.eql(\"page_experiment.tar.gz\");",
-									"    pm.expect(jsonData[\"status\"]).to.eql(\"SUCCESS\");",
-									"});"
-								],
-								"type": "text/javascript"
-							}
-						}
-					],
-					"request": {
-						"auth": {
-							"type": "basic",
-							"basic": [
-								{
-									"key": "username",
-									"value": "admin@dotcms.com",
-									"type": "string"
-								},
-								{
-									"key": "password",
-									"value": "admin",
-									"type": "string"
-								}
-							]
-						},
-						"method": "POST",
-						"header": [
-							{
-								"key": "Content-Type",
-								"type": "text",
-								"value": "application/octet-stream"
-							},
-							{
-								"key": "Content-Disposition",
-								"type": "text",
-								"value": "attachment"
-							}
-						],
-						"body": {
-							"mode": "formdata",
-							"formdata": [
-								{
-									"key": "file",
-									"type": "file",
-									"src": "resources/Experiments/page_experiment.tar.gz"
-								}
-							]
-						},
-						"url": {
-							"raw": "{{serverURL}}/api/bundle?sync=true",
-							"host": [
-								"{{serverURL}}"
-							],
-							"path": [
-								"api",
-								"bundle"
-							],
-							"query": [
-								{
-									"key": "sync",
-									"value": "true"
-								},
-								{
-									"key": "AUTH_TOKEN",
-									"value": "",
-									"disabled": true
-								}
-							]
-						},
-						"description": "Imports a Bundle that includes:\n* A piece of content with a tag field without any tags selected"
-					},
-					"response": []
-				},
-				{
-					"name": "pre_createExperiment",
-					"event": [
-						{
-							"listen": "test",
-							"script": {
-								"exec": [
-									"var jsonData = pm.response.json();",
-									"",
-									"",
-									"pm.test(\"Status code should be ok 200\", function () {",
-									"    pm.response.to.have.status(200);",
-									"});",
-									"",
-									"pm.collectionVariables.set(\"variantExperiment\", jsonData.entity.id);",
-									"",
-									"",
-									"",
-									""
-								],
-								"type": "text/javascript"
-							}
-						}
-					],
-					"request": {
-						"auth": {
-							"type": "basic",
-							"basic": [
-								{
-									"key": "password",
-									"value": "admin",
-									"type": "string"
-								},
-								{
-									"key": "username",
-									"value": "admin@dotcms.com",
-									"type": "string"
-								}
-							]
-						},
-						"method": "POST",
-						"header": [],
-						"body": {
-							"mode": "raw",
-							"raw": "{\n    \"pageId\": \"e424abd7e2e7a9031c5a0a3c18182f1b\",\n    \"name\": \"20220901\",\n    \"description\": \"experiment with goals and variants\", \n    \"goals\": {\n        \"primary\": {\n            \"name\": \"Reach thank-you page\",\n            \"type\": \"REACH_PAGE\",\n            \"conditions\": [\n                {\n                    \"parameter\": \"url\",\n                    \"operator\": \"EQUALS\",\n                    \"value\": \"thank-you\"\n                },\n                {\n                    \"parameter\": \"referer\",\n                    \"operator\": \"EQUALS\",\n                    \"value\": \"home\"\n                }\n            ]\n        }\n    }\n}",
-							"options": {
-								"raw": {
-									"language": "json"
-								}
-							}
-						},
-						"url": {
-							"raw": "{{serverURL}}/api/v1/experiments/",
-							"host": [
-								"{{serverURL}}"
-							],
-							"path": [
-								"api",
-								"v1",
-								"experiments",
-								""
-							]
-						}
-					},
-					"response": []
-				},
-				{
-					"name": "pre_addVariantToExperiment_shouldSucceed",
-					"event": [
-						{
-							"listen": "test",
-							"script": {
-								"exec": [
-									"var jsonData = pm.response.json();",
-									"",
-									"",
-									"pm.test(\"Variants with correct weight\", function () {",
-									"    pm.response.to.have.status(200);",
-									"    pm.expect(jsonData.entity.trafficProportion.type).equal(\"SPLIT_EVENLY\");",
-									"    pm.expect(jsonData.entity.trafficProportion.variants.length).equal(2);",
-									"    pm.expect(jsonData.entity.trafficProportion.variants[0].name).equal(\"Original\");",
-									"    pm.expect(jsonData.entity.trafficProportion.variants[0].weight).equal(50.0);",
-									"    pm.expect(jsonData.entity.trafficProportion.variants[1].name).equal(\"I wanna be promoted!\");",
-									"    pm.expect(jsonData.entity.trafficProportion.variants[1].weight).equal(50.0);",
-									"    ",
-									"    pm.collectionVariables.set(\"originalVariant\", jsonData.entity.trafficProportion.variants[0].id);",
-									"    pm.collectionVariables.set(\"variantToPromote\", jsonData.entity.trafficProportion.variants[1].id);",
-									"",
-									"});",
-									"",
-									"",
-									""
-								],
-								"type": "text/javascript"
-							}
-						}
-					],
-					"request": {
-						"auth": {
-							"type": "basic",
-							"basic": [
-								{
-									"key": "password",
-									"value": "admin",
-									"type": "string"
-								},
-								{
-									"key": "username",
-									"value": "admin@dotcms.com",
-									"type": "string"
-								}
-							]
-						},
-						"method": "POST",
-						"header": [],
-						"body": {
-							"mode": "raw",
-							"raw": "{\n    \"description\": \"I wanna be promoted!\"\n}",
-							"options": {
-								"raw": {
-									"language": "json"
-								}
-							}
-						},
-						"url": {
-							"raw": "{{serverURL}}/api/v1/experiments/{{variantExperiment}}/variants",
-							"host": [
-								"{{serverURL}}"
-							],
-							"path": [
-								"api",
-								"v1",
-								"experiments",
-								"{{variantExperiment}}",
-								"variants"
-							]
-						}
-					},
-					"response": []
-				},
-				{
-					"name": "pre_setExperimentGoal",
-					"event": [
-						{
-							"listen": "test",
-							"script": {
-								"exec": [
-									"var jsonData = pm.response.json();",
-									"",
-									"",
-									"pm.test(\"Status code should be ok 200\", function () {",
-									"    pm.response.to.have.status(200);",
-									"});",
-									"",
-									"pm.test(\"Experiment should have the expected values\", function () {",
-									"    pm.expect(jsonData.entity.goals.primary.type).equal(\"REACH_PAGE\");",
-									"    pm.expect(jsonData.entity.goals.primary.name).equal(\"Reach thank-you page\");",
-									"    pm.expect(jsonData.entity.goals.primary.conditions[0].operator).equal(\"EQUALS\");",
-									"    pm.expect(jsonData.entity.goals.primary.conditions[0].parameter).equal(\"url\");",
-									"    pm.expect(jsonData.entity.goals.primary.conditions[0].value).equal(\"thank-you\");",
-									"    pm.expect(jsonData.entity.goals.primary.conditions[1].operator).equal(\"EQUALS\");",
-									"    pm.expect(jsonData.entity.goals.primary.conditions[1].parameter).equal(\"referer\");",
-									"    pm.expect(jsonData.entity.goals.primary.conditions[1].value).equal(\"home\");",
-									"",
-									"});",
-									"",
-									""
-								],
-								"type": "text/javascript"
-							}
-						}
-					],
-					"request": {
-						"auth": {
-							"type": "basic",
-							"basic": [
-								{
-									"key": "password",
-									"value": "admin",
-									"type": "string"
-								},
-								{
-									"key": "username",
-									"value": "admin@dotcms.com",
-									"type": "string"
-								}
-							]
-						},
-						"method": "PATCH",
-						"header": [],
-						"body": {
-							"mode": "raw",
-							"raw": "{\n    \"goals\": {\n        \"primary\": {\n            \"name\": \"Reach thank-you page\",\n            \"type\": \"REACH_PAGE\",\n            \"conditions\": [\n                {\n                    \"parameter\": \"url\",\n                    \"operator\": \"EQUALS\",\n                    \"value\": \"thank-you\"\n                },\n                {\n                    \"parameter\": \"referer\",\n                    \"operator\": \"EQUALS\",\n                    \"value\": \"home\"\n                }\n            ]\n        }\n    }\n}",
-							"options": {
-								"raw": {
-									"language": "json"
-								}
-							}
-						},
-						"url": {
-							"raw": "{{serverURL}}/api/v1/experiments/{{variantExperiment}}",
-							"host": [
-								"{{serverURL}}"
-							],
-							"path": [
-								"api",
-								"v1",
-								"experiments",
-								"{{variantExperiment}}"
-							]
-						}
-					},
-					"response": []
-				},
-				{
-					"name": "startExperiment_shouldSucceed",
-					"event": [
-						{
-							"listen": "test",
-							"script": {
-								"exec": [
-									"var jsonData = pm.response.json();",
-									"",
-									"",
-									"pm.test(\"Started Experiment with expected values\", function () {",
-									"    pm.response.to.have.status(200);",
-									"    pm.expect(jsonData.entity.status).equal(\"RUNNING\");",
-									"    pm.expect(jsonData.entity.scheduling.startDate).to.be.not.null;",
-									"    pm.expect(jsonData.entity.scheduling.endDate).to.be.not.null;",
-									"});",
-									"",
-									"",
-									""
-								],
-								"type": "text/javascript"
-							}
-						}
-					],
-					"request": {
-						"auth": {
-							"type": "basic",
-							"basic": [
-								{
-									"key": "password",
-									"value": "admin",
-									"type": "string"
-								},
-								{
-									"key": "username",
-									"value": "admin@dotcms.com",
-									"type": "string"
-								}
-							]
-						},
-						"method": "POST",
-						"header": [],
-						"body": {
-							"mode": "raw",
-							"raw": "",
-							"options": {
-								"raw": {
-									"language": "json"
-								}
-							}
-						},
-						"url": {
-							"raw": "{{serverURL}}/api/v1/experiments/{{variantExperiment}}/_start",
-							"host": [
-								"{{serverURL}}"
-							],
-							"path": [
-								"api",
-								"v1",
-								"experiments",
-								"{{variantExperiment}}",
-								"_start"
-							]
-						}
-					},
-					"response": []
-				},
-				{
-					"name": "promoteVariant_shouldSucceed",
-					"event": [
-						{
-							"listen": "test",
-							"script": {
-								"exec": [
-									"var jsonData = pm.response.json();",
-									"",
-									"",
-									"pm.test(\"Variants with correct weight\", function () {",
-									"    pm.response.to.have.status(200);",
-									"    pm.expect(jsonData.entity.trafficProportion.variants[1].name).equal(\"I wanna be promoted!\");",
-									"    pm.expect(jsonData.entity.trafficProportion.variants[1].promoted).true;",
-									"",
-									"});"
-								],
-								"type": "text/javascript"
-							}
-						}
-					],
-					"request": {
-						"auth": {
-							"type": "basic",
-							"basic": [
-								{
-									"key": "password",
-									"value": "admin",
-									"type": "string"
-								},
-								{
-									"key": "username",
-									"value": "admin@dotcms.com",
-									"type": "string"
-								}
-							]
-						},
-						"method": "PUT",
-						"header": [],
-						"body": {
-							"mode": "raw",
-							"raw": "{\n    \"description\": \"Updated variant description\"\n}",
-							"options": {
-								"raw": {
-									"language": "json"
-								}
-							}
-						},
-						"url": {
-							"raw": "{{serverURL}}/api/v1/experiments/{{variantExperiment}}/variants/{{variantToPromote}}/_promote",
-							"host": [
-								"{{serverURL}}"
-							],
-							"path": [
-								"api",
-								"v1",
-								"experiments",
-								"{{variantExperiment}}",
-								"variants",
-								"{{variantToPromote}}",
-								"_promote"
-							]
-						}
-					},
-					"response": []
-				},
-				{
-					"name": "getExperimentOfPromotedVariant_shouldBeEnded",
-					"event": [
-						{
-							"listen": "test",
-							"script": {
-								"exec": [
-									"var jsonData = pm.response.json();",
-									"",
-									"",
-									"pm.test(\"Status code should be ok 200\", function () {",
-									"    pm.response.to.have.status(200);",
-									"});",
-									"",
-									"",
-									"pm.test(\"Experiment returns expected data\", function () {",
-									"    var experiment = jsonData.entity;",
-									"    pm.expect(experiment.description).to.be.eq(\"experiment with goals and variants\");",
-									"    pm.expect(experiment.goals.primary.name).to.be.eq(\"Reach thank-you page\");",
-									"    pm.expect(experiment.scheduling.startDate).to.be.not.null;",
-									"    pm.expect(experiment.scheduling.endDate).to.be.not.null;",
-									"});",
-									"",
-									"",
-									"",
-									"",
-									"",
-									""
-								],
-								"type": "text/javascript"
-							}
-						}
-					],
-					"request": {
-						"auth": {
-							"type": "basic",
-							"basic": [
-								{
-									"key": "password",
-									"value": "admin",
-									"type": "string"
-								},
-								{
-									"key": "username",
-									"value": "admin@dotcms.com",
-									"type": "string"
-								}
-							]
-						},
-						"method": "GET",
-						"header": [],
-						"url": {
-							"raw": "{{serverURL}}/api/v1/experiments/{{variantExperiment}}",
-							"host": [
-								"{{serverURL}}"
-							],
-							"path": [
-								"api",
-								"v1",
-								"experiments",
-								"{{variantExperiment}}"
-							]
-						}
-					},
-					"response": []
-				}
-			]
-		},
-		{
-			"name": "Schedule Experiments",
-			"item": [
-				{
-					"name": "ScheduleExperimentForJanuary2053_shouldSucceed",
+					"name": "cancelScheduledExperiment_shouldSucceed",
 					"item": [
 						{
 							"name": "pre_ImportBundleWithPage",
@@ -7197,7 +8491,7 @@
 											"    pm.response.to.have.status(200);",
 											"});",
 											"",
-											"pm.collectionVariables.set(\"experimentToScheduleInJanuary\", jsonData.entity.id);",
+											"pm.collectionVariables.set(\"experimentToScheduleIn2050\", jsonData.entity.id);",
 											"",
 											"",
 											"",
@@ -7308,2146 +8602,6 @@
 									}
 								},
 								"url": {
-									"raw": "{{serverURL}}/api/v1/experiments/{{experimentToScheduleInJanuary}}/variants",
-									"host": [
-										"{{serverURL}}"
-									],
-									"path": [
-										"api",
-										"v1",
-										"experiments",
-										"{{experimentToScheduleInJanuary}}",
-										"variants"
-									]
-								}
-							},
-							"response": []
-						},
-<<<<<<< HEAD
-						"url": {
-							"raw": "{{serverURL}}/api/v1/experiments/{{variantExperiment}}/variants",
-							"host": [
-								"{{serverURL}}"
-							],
-							"path": [
-								"api",
-								"v1",
-								"experiments",
-								"{{variantExperiment}}",
-								"variants"
-							]
-						}
-					},
-					"response": []
-				},
-				{
-					"name": "pre_setExperimentGoal",
-					"event": [
-						{
-							"listen": "test",
-							"script": {
-								"exec": [
-									"var jsonData = pm.response.json();",
-									"",
-									"",
-									"pm.test(\"Status code should be ok 200\", function () {",
-									"    pm.response.to.have.status(200);",
-									"});",
-									"",
-									"pm.test(\"Experiment should have the expected values\", function () {",
-									"    pm.expect(jsonData.entity.goals.primary.type).equal(\"REACH_PAGE\");",
-									"    pm.expect(jsonData.entity.goals.primary.name).equal(\"Reach thank-you page\");",
-									"    pm.expect(jsonData.entity.goals.primary.conditions[0].operator).equal(\"EQUALS\");",
-									"    pm.expect(jsonData.entity.goals.primary.conditions[0].parameter).equal(\"url\");",
-									"    pm.expect(jsonData.entity.goals.primary.conditions[0].value).equal(\"thank-you\");",
-									"    pm.expect(jsonData.entity.goals.primary.conditions[1].operator).equal(\"EQUALS\");",
-									"    pm.expect(jsonData.entity.goals.primary.conditions[1].parameter).equal(\"referer\");",
-									"    pm.expect(jsonData.entity.goals.primary.conditions[1].value).equal(\"home\");",
-									"",
-									"});",
-									"",
-									""
-								],
-								"type": "text/javascript"
-							}
-						}
-					],
-					"request": {
-						"auth": {
-							"type": "basic",
-							"basic": [
-								{
-									"key": "password",
-									"value": "admin",
-									"type": "string"
-								},
-								{
-									"key": "username",
-									"value": "admin@dotcms.com",
-									"type": "string"
-								}
-							]
-						},
-						"method": "PATCH",
-						"header": [],
-						"body": {
-							"mode": "raw",
-							"raw": "{\n    \"goals\": {\n        \"primary\": {\n            \"name\": \"Reach thank-you page\",\n            \"type\": \"REACH_PAGE\",\n            \"conditions\": [\n                {\n                    \"parameter\": \"url\",\n                    \"operator\": \"EQUALS\",\n                    \"value\": \"thank-you\"\n                },\n                {\n                    \"parameter\": \"referer\",\n                    \"operator\": \"EQUALS\",\n                    \"value\": \"home\"\n                }\n            ]\n        }\n    }\n}",
-							"options": {
-								"raw": {
-									"language": "json"
-								}
-							}
-						},
-						"url": {
-							"raw": "{{serverURL}}/api/v1/experiments/{{variantExperiment}}",
-							"host": [
-								"{{serverURL}}"
-							],
-							"path": [
-								"api",
-								"v1",
-								"experiments",
-								"{{variantExperiment}}"
-							]
-						}
-					},
-					"response": []
-				},
-				{
-					"name": "startExperiment_shouldSucceed",
-					"event": [
-						{
-							"listen": "test",
-							"script": {
-								"exec": [
-									"var jsonData = pm.response.json();",
-									"",
-									"",
-									"pm.test(\"Started Experiment with expected values\", function () {",
-									"    pm.response.to.have.status(200);",
-									"    pm.expect(jsonData.entity.status).equal(\"RUNNING\");",
-									"    pm.expect(jsonData.entity.scheduling.startDate).to.be.not.null;",
-									"    pm.expect(jsonData.entity.scheduling.endDate).to.be.not.null;",
-									"});",
-									"",
-									"",
-									""
-								],
-								"type": "text/javascript"
-							}
-						}
-					],
-					"request": {
-						"auth": {
-							"type": "basic",
-							"basic": [
-								{
-									"key": "password",
-									"value": "admin",
-									"type": "string"
-								},
-								{
-									"key": "username",
-									"value": "admin@dotcms.com",
-									"type": "string"
-								}
-							]
-						},
-						"method": "POST",
-						"header": [],
-						"body": {
-							"mode": "raw",
-							"raw": "",
-							"options": {
-								"raw": {
-									"language": "json"
-								}
-							}
-						},
-						"url": {
-							"raw": "{{serverURL}}/api/v1/experiments/{{variantExperiment}}/_start",
-							"host": [
-								"{{serverURL}}"
-							],
-							"path": [
-								"api",
-								"v1",
-								"experiments",
-								"{{variantExperiment}}",
-								"_start"
-							]
-						}
-					},
-					"response": []
-				},
-				{
-					"name": "promoteVariant_shouldSucceed",
-					"event": [
-=======
->>>>>>> c8408485
-						{
-							"name": "pre_setExperimentGoal",
-							"event": [
-								{
-									"listen": "test",
-									"script": {
-										"exec": [
-											"var jsonData = pm.response.json();",
-											"",
-											"",
-											"pm.test(\"Status code should be ok 200\", function () {",
-											"    pm.response.to.have.status(200);",
-											"});",
-											"",
-											"pm.test(\"Experiment should have the expected values\", function () {",
-											"    pm.expect(jsonData.entity.goals.primary.type).equal(\"REACH_PAGE\");",
-											"    pm.expect(jsonData.entity.goals.primary.name).equal(\"Reach thank-you page\");",
-											"    pm.expect(jsonData.entity.goals.primary.conditions[0].operator).equal(\"EQUALS\");",
-											"    pm.expect(jsonData.entity.goals.primary.conditions[0].parameter).equal(\"url\");",
-											"    pm.expect(jsonData.entity.goals.primary.conditions[0].value).equal(\"thank-you\");",
-											"    pm.expect(jsonData.entity.goals.primary.conditions[1].operator).equal(\"EQUALS\");",
-											"    pm.expect(jsonData.entity.goals.primary.conditions[1].parameter).equal(\"referer\");",
-											"    pm.expect(jsonData.entity.goals.primary.conditions[1].value).equal(\"home\");",
-											"",
-											"});",
-											"",
-											""
-										],
-										"type": "text/javascript"
-									}
-								}
-							],
-							"request": {
-								"auth": {
-									"type": "basic",
-									"basic": [
-										{
-											"key": "password",
-											"value": "admin",
-											"type": "string"
-										},
-										{
-											"key": "username",
-											"value": "admin@dotcms.com",
-											"type": "string"
-										}
-									]
-								},
-								"method": "PATCH",
-								"header": [],
-								"body": {
-									"mode": "raw",
-									"raw": "{\n    \"goals\": {\n        \"primary\": {\n            \"name\": \"Reach thank-you page\",\n            \"type\": \"REACH_PAGE\",\n            \"conditions\": [\n                {\n                    \"parameter\": \"url\",\n                    \"operator\": \"EQUALS\",\n                    \"value\": \"thank-you\"\n                },\n                {\n                    \"parameter\": \"referer\",\n                    \"operator\": \"EQUALS\",\n                    \"value\": \"home\"\n                }\n            ]\n        }\n    }\n}",
-									"options": {
-										"raw": {
-											"language": "json"
-										}
-									}
-								},
-								"url": {
-									"raw": "{{serverURL}}/api/v1/experiments/{{experimentToScheduleInJanuary}}",
-									"host": [
-										"{{serverURL}}"
-									],
-									"path": [
-										"api",
-										"v1",
-										"experiments",
-										"{{experimentToScheduleInJanuary}}"
-									]
-								}
-							},
-							"response": []
-						},
-<<<<<<< HEAD
-						"url": {
-							"raw": "{{serverURL}}/api/v1/experiments/{{variantExperiment}}/variants/{{variantToPromote}}/_promote",
-							"host": [
-								"{{serverURL}}"
-							],
-							"path": [
-								"api",
-								"v1",
-								"experiments",
-								"{{variantExperiment}}",
-								"variants",
-								"{{variantToPromote}}",
-								"_promote"
-							]
-						}
-					},
-					"response": []
-				},
-				{
-					"name": "getExperimentOfPromotedVariant_shouldBeEnded",
-					"event": [
-						{
-							"listen": "test",
-							"script": {
-								"exec": [
-									"var jsonData = pm.response.json();",
-									"",
-									"",
-									"pm.test(\"Status code should be ok 200\", function () {",
-									"    pm.response.to.have.status(200);",
-									"});",
-									"",
-									"",
-									"pm.test(\"Experiment returns expected data\", function () {",
-									"    var experiment = jsonData.entity;",
-									"    pm.expect(experiment.description).to.be.eq(\"experiment with goals and variants\");",
-									"    pm.expect(experiment.goals.primary.name).to.be.eq(\"Reach thank-you page\");",
-									"    pm.expect(experiment.scheduling.startDate).to.be.not.null;",
-									"    pm.expect(experiment.scheduling.endDate).to.be.not.null;",
-									"});",
-									"",
-									"",
-									"",
-									"",
-									"",
-									""
-								],
-								"type": "text/javascript"
-							}
-						}
-					],
-					"request": {
-						"auth": {
-							"type": "basic",
-							"basic": [
-								{
-									"key": "password",
-									"value": "admin",
-									"type": "string"
-								},
-								{
-									"key": "username",
-									"value": "admin@dotcms.com",
-									"type": "string"
-								}
-							]
-						},
-						"method": "GET",
-						"header": [],
-						"url": {
-							"raw": "{{serverURL}}/api/v1/experiments/{{variantExperiment}}",
-							"host": [
-								"{{serverURL}}"
-							],
-							"path": [
-								"api",
-								"v1",
-								"experiments",
-								"{{variantExperiment}}"
-							]
-						}
-					},
-					"response": []
-				}
-			]
-		},
-		{
-			"name": "Schedule Experiments",
-			"item": [
-				{
-					"name": "ScheduleExperimentForJanuary2053_shouldSucceed",
-					"item": [
-=======
->>>>>>> c8408485
-						{
-							"name": "updateExperimentStartAndEndDate",
-							"event": [
-								{
-									"listen": "test",
-									"script": {
-										"exec": [
-											"var jsonData = pm.response.json();",
-											"",
-											"",
-											"pm.test(\"Status code should be ok 200\", function () {",
-											"    pm.response.to.have.status(200);",
-											"});",
-											"",
-											"pm.test(\"Experiment should have the expected values\", function () {",
-											"    pm.expect(jsonData.entity.pageId).equal(\"e424abd7e2e7a9031c5a0a3c18182f1b\");",
-											"    pm.expect(jsonData.entity.modDate).is.not.null;",
-											"    pm.expect(jsonData.entity.scheduling.startDate).to.equal(2619375552000);",
-											"    pm.expect(jsonData.entity.scheduling.endDate).to.equal(2621967552000);",
-											"    pm.expect(jsonData.entity.status).equal(\"DRAFT\");",
-											"    pm.expect(jsonData.entity.trafficProportion.type).equal(\"SPLIT_EVENLY\");",
-											"",
-											"});",
-											"",
-											""
-										],
-										"type": "text/javascript"
-									}
-								}
-							],
-							"request": {
-								"auth": {
-									"type": "basic",
-									"basic": [
-										{
-											"key": "password",
-											"value": "admin",
-											"type": "string"
-										},
-										{
-											"key": "username",
-											"value": "admin@dotcms.com",
-											"type": "string"
-										}
-									]
-								},
-								"method": "PATCH",
-								"header": [],
-								"body": {
-									"mode": "raw",
-									"raw": "{\"scheduling\": {\n    \"startDate\": \"2053-01-01T20:19:12Z\",\n    \"endDate\": \"2053-01-31T20:19:12Z\"\n}}",
-									"options": {
-										"raw": {
-											"language": "json"
-										}
-									}
-								},
-								"url": {
-									"raw": "{{serverURL}}/api/v1/experiments/{{experimentToScheduleInJanuary}}",
-									"host": [
-										"{{serverURL}}"
-									],
-									"path": [
-										"api",
-										"v1",
-										"experiments",
-										"{{experimentToScheduleInJanuary}}"
-									]
-								}
-							},
-							"response": []
-						},
-						{
-							"name": "scheduleExperimentForJanuary2053",
-							"event": [
-								{
-									"listen": "test",
-									"script": {
-										"exec": [
-											"var jsonData = pm.response.json();",
-											"",
-											"",
-											"pm.test(\"Started Experiment with expected values\", function () {",
-											"    pm.response.to.have.status(200);",
-											"    pm.expect(jsonData.entity.status).equal(\"SCHEDULED\");",
-											"    pm.expect(jsonData.entity.scheduling.startDate).to.be.not.null;",
-											"    pm.expect(jsonData.entity.scheduling.endDate).to.be.not.null;",
-											"});",
-											"",
-											"",
-											""
-										],
-										"type": "text/javascript"
-									}
-								}
-							],
-							"request": {
-								"auth": {
-									"type": "basic",
-									"basic": [
-										{
-											"key": "password",
-											"value": "admin",
-											"type": "string"
-										},
-										{
-											"key": "username",
-											"value": "admin@dotcms.com",
-											"type": "string"
-										}
-									]
-								},
-								"method": "POST",
-								"header": [],
-								"body": {
-									"mode": "raw",
-									"raw": "",
-									"options": {
-										"raw": {
-											"language": "json"
-										}
-									}
-								},
-								"url": {
-									"raw": "{{serverURL}}/api/v1/experiments/{{experimentToScheduleInJanuary}}/_start",
-									"host": [
-										"{{serverURL}}"
-									],
-									"path": [
-										"api",
-										"v1",
-										"experiments",
-										"{{experimentToScheduleInJanuary}}",
-										"_start"
-									]
-								}
-							},
-							"response": []
-						}
-					]
-				},
-				{
-					"name": "ScheduleExperimentForFebruary2053_shouldSucceed",
-					"item": [
-						{
-							"name": "pre_createSecondExperiment",
-							"event": [
-								{
-									"listen": "test",
-									"script": {
-										"exec": [
-											"var jsonData = pm.response.json();",
-											"",
-											"",
-											"pm.test(\"Status code should be ok 200\", function () {",
-											"    pm.response.to.have.status(200);",
-											"});",
-											"",
-											"pm.collectionVariables.set(\"experimentToScheduleInFebruary\", jsonData.entity.id);",
-											"",
-											"",
-											"",
-											""
-										],
-										"type": "text/javascript"
-									}
-								}
-							],
-							"request": {
-								"auth": {
-									"type": "basic",
-									"basic": [
-										{
-											"key": "password",
-											"value": "admin",
-											"type": "string"
-										},
-										{
-											"key": "username",
-											"value": "admin@dotcms.com",
-											"type": "string"
-										}
-									]
-								},
-								"method": "POST",
-								"header": [],
-								"body": {
-									"mode": "raw",
-									"raw": "{\n    \"pageId\": \"e424abd7e2e7a9031c5a0a3c18182f1b\",\n    \"name\": \"20220901\",\n    \"description\": \"experiment with goals and variants\", \n    \"goals\": {\n        \"primary\": {\n            \"name\": \"Reach thank-you page\",\n            \"type\": \"REACH_PAGE\",\n            \"conditions\": [\n                {\n                    \"parameter\": \"url\",\n                    \"operator\": \"EQUALS\",\n                    \"value\": \"thank-you\"\n                },\n                {\n                    \"parameter\": \"referer\",\n                    \"operator\": \"EQUALS\",\n                    \"value\": \"home\"\n                }\n            ]\n        }\n    }\n}",
-									"options": {
-										"raw": {
-											"language": "json"
-										}
-									}
-								},
-								"url": {
-									"raw": "{{serverURL}}/api/v1/experiments/",
-									"host": [
-										"{{serverURL}}"
-									],
-									"path": [
-										"api",
-										"v1",
-										"experiments",
-										""
-									]
-								}
-							},
-							"response": []
-						},
-						{
-							"name": "pre_addVariantToSecondExperiment",
-							"event": [
-								{
-									"listen": "test",
-									"script": {
-										"exec": [
-											"var jsonData = pm.response.json();",
-											"",
-											"",
-											"pm.test(\"Variants with correct weight\", function () {",
-											"    pm.response.to.have.status(200);",
-											"    pm.expect(jsonData.entity.trafficProportion.type).equal(\"SPLIT_EVENLY\");",
-											"    pm.expect(jsonData.entity.trafficProportion.variants.length).equal(2);",
-											"    pm.expect(jsonData.entity.trafficProportion.variants[0].name).equal(\"Original\");",
-											"    pm.expect(jsonData.entity.trafficProportion.variants[0].weight).equal(50.0);",
-											"    pm.expect(jsonData.entity.trafficProportion.variants[1].name).equal(\"I wanna be promoted!\");",
-											"    pm.expect(jsonData.entity.trafficProportion.variants[1].weight).equal(50.0);",
-											"    ",
-											"    pm.collectionVariables.set(\"originalVariant\", jsonData.entity.trafficProportion.variants[0].id);",
-											"    pm.collectionVariables.set(\"variantToPromote\", jsonData.entity.trafficProportion.variants[1].id);",
-											"",
-											"});",
-											"",
-											"",
-											""
-										],
-										"type": "text/javascript"
-									}
-								}
-							],
-							"request": {
-								"auth": {
-									"type": "basic",
-									"basic": [
-										{
-											"key": "password",
-											"value": "admin",
-											"type": "string"
-										},
-										{
-											"key": "username",
-											"value": "admin@dotcms.com",
-											"type": "string"
-										}
-									]
-								},
-								"method": "POST",
-								"header": [],
-								"body": {
-									"mode": "raw",
-									"raw": "{\n    \"description\": \"I wanna be promoted!\"\n}",
-									"options": {
-										"raw": {
-											"language": "json"
-										}
-									}
-								},
-								"url": {
-									"raw": "{{serverURL}}/api/v1/experiments/{{experimentToScheduleInFebruary}}/variants",
-									"host": [
-										"{{serverURL}}"
-									],
-									"path": [
-										"api",
-										"v1",
-										"experiments",
-										"{{experimentToScheduleInFebruary}}",
-										"variants"
-									]
-								}
-							},
-							"response": []
-						},
-						{
-							"name": "pre_setSecondExperimentGoal",
-							"event": [
-								{
-									"listen": "test",
-									"script": {
-										"exec": [
-											"var jsonData = pm.response.json();",
-											"",
-											"",
-											"pm.test(\"Status code should be ok 200\", function () {",
-											"    pm.response.to.have.status(200);",
-											"});",
-											"",
-											"pm.test(\"Experiment should have the expected values\", function () {",
-											"    pm.expect(jsonData.entity.goals.primary.type).equal(\"REACH_PAGE\");",
-											"    pm.expect(jsonData.entity.goals.primary.name).equal(\"Reach thank-you page\");",
-											"    pm.expect(jsonData.entity.goals.primary.conditions[0].operator).equal(\"EQUALS\");",
-											"    pm.expect(jsonData.entity.goals.primary.conditions[0].parameter).equal(\"url\");",
-											"    pm.expect(jsonData.entity.goals.primary.conditions[0].value).equal(\"thank-you\");",
-											"    pm.expect(jsonData.entity.goals.primary.conditions[1].operator).equal(\"EQUALS\");",
-											"    pm.expect(jsonData.entity.goals.primary.conditions[1].parameter).equal(\"referer\");",
-											"    pm.expect(jsonData.entity.goals.primary.conditions[1].value).equal(\"home\");",
-											"",
-											"});",
-											"",
-											""
-										],
-										"type": "text/javascript"
-									}
-								}
-							],
-							"request": {
-								"auth": {
-									"type": "basic",
-									"basic": [
-										{
-											"key": "password",
-											"value": "admin",
-											"type": "string"
-										},
-										{
-											"key": "username",
-											"value": "admin@dotcms.com",
-											"type": "string"
-										}
-									]
-								},
-								"method": "PATCH",
-								"header": [],
-								"body": {
-									"mode": "raw",
-									"raw": "{\n    \"goals\": {\n        \"primary\": {\n            \"name\": \"Reach thank-you page\",\n            \"type\": \"REACH_PAGE\",\n            \"conditions\": [\n                {\n                    \"parameter\": \"url\",\n                    \"operator\": \"EQUALS\",\n                    \"value\": \"thank-you\"\n                },\n                {\n                    \"parameter\": \"referer\",\n                    \"operator\": \"EQUALS\",\n                    \"value\": \"home\"\n                }\n            ]\n        }\n    }\n}",
-									"options": {
-										"raw": {
-											"language": "json"
-										}
-									}
-								},
-								"url": {
-									"raw": "{{serverURL}}/api/v1/experiments/{{experimentToScheduleInFebruary}}",
-									"host": [
-										"{{serverURL}}"
-									],
-									"path": [
-										"api",
-										"v1",
-										"experiments",
-										"{{experimentToScheduleInFebruary}}"
-									]
-								}
-							},
-							"response": []
-						},
-						{
-							"name": "updateSecondExperimentStartAndEndDate",
-							"event": [
-								{
-									"listen": "test",
-									"script": {
-										"exec": [
-											"var jsonData = pm.response.json();",
-											"",
-											"",
-											"pm.test(\"Status code should be ok 200\", function () {",
-											"    pm.response.to.have.status(200);",
-											"});",
-											"",
-											"pm.test(\"Experiment should have the expected values\", function () {",
-											"    pm.expect(jsonData.entity.pageId).equal(\"e424abd7e2e7a9031c5a0a3c18182f1b\");",
-											"    pm.expect(jsonData.entity.modDate).is.not.null;",
-											"    pm.expect(jsonData.entity.scheduling.startDate).to.equal(2622053952000);",
-											"    pm.expect(jsonData.entity.scheduling.endDate).to.equal(2624386752000);",
-											"    pm.expect(jsonData.entity.status).equal(\"DRAFT\");",
-											"    pm.expect(jsonData.entity.trafficProportion.type).equal(\"SPLIT_EVENLY\");",
-											"",
-											"});",
-											"",
-											""
-										],
-										"type": "text/javascript"
-									}
-								}
-							],
-							"request": {
-								"auth": {
-									"type": "basic",
-									"basic": [
-										{
-											"key": "password",
-											"value": "admin",
-											"type": "string"
-										},
-										{
-											"key": "username",
-											"value": "admin@dotcms.com",
-											"type": "string"
-										}
-									]
-								},
-								"method": "PATCH",
-								"header": [],
-								"body": {
-									"mode": "raw",
-									"raw": "{\"scheduling\": {\n    \"startDate\": \"2053-02-01T20:19:12Z\",\n    \"endDate\": \"2053-02-28T20:19:12Z\"\n}}",
-									"options": {
-										"raw": {
-											"language": "json"
-										}
-									}
-								},
-								"url": {
-									"raw": "{{serverURL}}/api/v1/experiments/{{experimentToScheduleInFebruary}}",
-									"host": [
-										"{{serverURL}}"
-									],
-									"path": [
-										"api",
-										"v1",
-										"experiments",
-										"{{experimentToScheduleInFebruary}}"
-									]
-								}
-							},
-							"response": []
-						},
-						{
-							"name": "scheduleExperimentForFebruary2053",
-							"event": [
-								{
-									"listen": "test",
-									"script": {
-										"exec": [
-											"var jsonData = pm.response.json();",
-											"",
-											"",
-											"pm.test(\"Started Experiment with expected values\", function () {",
-											"    pm.response.to.have.status(200);",
-											"    pm.expect(jsonData.entity.status).equal(\"SCHEDULED\");",
-											"    pm.expect(jsonData.entity.scheduling.startDate).to.be.not.null;",
-											"    pm.expect(jsonData.entity.scheduling.endDate).to.be.not.null;",
-											"});",
-											"",
-											"",
-											""
-										],
-										"type": "text/javascript"
-									}
-								}
-							],
-							"request": {
-								"auth": {
-									"type": "basic",
-									"basic": [
-										{
-											"key": "password",
-											"value": "admin",
-											"type": "string"
-										},
-										{
-											"key": "username",
-											"value": "admin@dotcms.com",
-											"type": "string"
-										}
-									]
-								},
-								"method": "POST",
-								"header": [],
-								"body": {
-									"mode": "raw",
-									"raw": "",
-									"options": {
-										"raw": {
-											"language": "json"
-										}
-									}
-								},
-								"url": {
-									"raw": "{{serverURL}}/api/v1/experiments/{{experimentToScheduleInFebruary}}/_start",
-									"host": [
-										"{{serverURL}}"
-									],
-									"path": [
-										"api",
-										"v1",
-										"experiments",
-										"{{experimentToScheduleInFebruary}}",
-										"_start"
-									]
-								}
-							},
-							"response": []
-						}
-					]
-				},
-				{
-					"name": "ScheduleExperimentForApril2053_shouldSucceed",
-					"item": [
-						{
-							"name": "pre_createExperiment",
-							"event": [
-								{
-									"listen": "test",
-									"script": {
-										"exec": [
-											"var jsonData = pm.response.json();",
-											"",
-											"",
-											"pm.test(\"Status code should be ok 200\", function () {",
-											"    pm.response.to.have.status(200);",
-											"});",
-											"",
-											"pm.collectionVariables.set(\"experimentToScheduleInApril\", jsonData.entity.id);",
-											"",
-											"",
-											"",
-											""
-										],
-										"type": "text/javascript"
-									}
-								}
-							],
-							"request": {
-								"auth": {
-									"type": "basic",
-									"basic": [
-										{
-											"key": "password",
-											"value": "admin",
-											"type": "string"
-										},
-										{
-											"key": "username",
-											"value": "admin@dotcms.com",
-											"type": "string"
-										}
-									]
-								},
-								"method": "POST",
-								"header": [],
-								"body": {
-									"mode": "raw",
-									"raw": "{\n    \"pageId\": \"e424abd7e2e7a9031c5a0a3c18182f1b\",\n    \"name\": \"20220901\",\n    \"description\": \"experiment with goals and variants\", \n    \"goals\": {\n        \"primary\": {\n            \"name\": \"Reach thank-you page\",\n            \"type\": \"REACH_PAGE\",\n            \"conditions\": [\n                {\n                    \"parameter\": \"url\",\n                    \"operator\": \"EQUALS\",\n                    \"value\": \"thank-you\"\n                },\n                {\n                    \"parameter\": \"referer\",\n                    \"operator\": \"EQUALS\",\n                    \"value\": \"home\"\n                }\n            ]\n        }\n    }\n}",
-									"options": {
-										"raw": {
-											"language": "json"
-										}
-									}
-								},
-								"url": {
-									"raw": "{{serverURL}}/api/v1/experiments/",
-									"host": [
-										"{{serverURL}}"
-									],
-									"path": [
-										"api",
-										"v1",
-										"experiments",
-										""
-									]
-								}
-							},
-							"response": []
-						},
-						{
-							"name": "pre_addVariantToExperiment",
-							"event": [
-								{
-									"listen": "test",
-									"script": {
-										"exec": [
-											"var jsonData = pm.response.json();",
-											"",
-											"",
-											"pm.test(\"Variants with correct weight\", function () {",
-											"    pm.response.to.have.status(200);",
-											"    pm.expect(jsonData.entity.trafficProportion.type).equal(\"SPLIT_EVENLY\");",
-											"    pm.expect(jsonData.entity.trafficProportion.variants.length).equal(2);",
-											"    pm.expect(jsonData.entity.trafficProportion.variants[0].name).equal(\"Original\");",
-											"    pm.expect(jsonData.entity.trafficProportion.variants[0].weight).equal(50.0);",
-											"    pm.expect(jsonData.entity.trafficProportion.variants[1].name).equal(\"I wanna be promoted!\");",
-											"    pm.expect(jsonData.entity.trafficProportion.variants[1].weight).equal(50.0);",
-											"    ",
-											"    pm.collectionVariables.set(\"originalVariant\", jsonData.entity.trafficProportion.variants[0].id);",
-											"    pm.collectionVariables.set(\"variantToPromote\", jsonData.entity.trafficProportion.variants[1].id);",
-											"",
-											"});",
-											"",
-											"",
-											""
-										],
-										"type": "text/javascript"
-									}
-								}
-							],
-							"request": {
-								"auth": {
-									"type": "basic",
-									"basic": [
-										{
-											"key": "password",
-											"value": "admin",
-											"type": "string"
-										},
-										{
-											"key": "username",
-											"value": "admin@dotcms.com",
-											"type": "string"
-										}
-									]
-								},
-								"method": "POST",
-								"header": [],
-								"body": {
-									"mode": "raw",
-									"raw": "{\n    \"description\": \"I wanna be promoted!\"\n}",
-									"options": {
-										"raw": {
-											"language": "json"
-										}
-									}
-								},
-								"url": {
-									"raw": "{{serverURL}}/api/v1/experiments/{{experimentToScheduleInApril}}/variants",
-									"host": [
-										"{{serverURL}}"
-									],
-									"path": [
-										"api",
-										"v1",
-										"experiments",
-										"{{experimentToScheduleInApril}}",
-										"variants"
-									]
-								}
-							},
-							"response": []
-						},
-						{
-							"name": "pre_setExperimentGoal",
-							"event": [
-								{
-									"listen": "test",
-									"script": {
-										"exec": [
-											"var jsonData = pm.response.json();",
-											"",
-											"",
-											"pm.test(\"Status code should be ok 200\", function () {",
-											"    pm.response.to.have.status(200);",
-											"});",
-											"",
-											"pm.test(\"Experiment should have the expected values\", function () {",
-											"    pm.expect(jsonData.entity.goals.primary.type).equal(\"REACH_PAGE\");",
-											"    pm.expect(jsonData.entity.goals.primary.name).equal(\"Reach thank-you page\");",
-											"    pm.expect(jsonData.entity.goals.primary.conditions[0].operator).equal(\"EQUALS\");",
-											"    pm.expect(jsonData.entity.goals.primary.conditions[0].parameter).equal(\"url\");",
-											"    pm.expect(jsonData.entity.goals.primary.conditions[0].value).equal(\"thank-you\");",
-											"    pm.expect(jsonData.entity.goals.primary.conditions[1].operator).equal(\"EQUALS\");",
-											"    pm.expect(jsonData.entity.goals.primary.conditions[1].parameter).equal(\"referer\");",
-											"    pm.expect(jsonData.entity.goals.primary.conditions[1].value).equal(\"home\");",
-											"",
-											"});",
-											"",
-											""
-										],
-										"type": "text/javascript"
-									}
-								}
-							],
-							"request": {
-								"auth": {
-									"type": "basic",
-									"basic": [
-										{
-											"key": "password",
-											"value": "admin",
-											"type": "string"
-										},
-										{
-											"key": "username",
-											"value": "admin@dotcms.com",
-											"type": "string"
-										}
-									]
-								},
-								"method": "PATCH",
-								"header": [],
-								"body": {
-									"mode": "raw",
-									"raw": "{\n    \"goals\": {\n        \"primary\": {\n            \"name\": \"Reach thank-you page\",\n            \"type\": \"REACH_PAGE\",\n            \"conditions\": [\n                {\n                    \"parameter\": \"url\",\n                    \"operator\": \"EQUALS\",\n                    \"value\": \"thank-you\"\n                },\n                {\n                    \"parameter\": \"referer\",\n                    \"operator\": \"EQUALS\",\n                    \"value\": \"home\"\n                }\n            ]\n        }\n    }\n}",
-									"options": {
-										"raw": {
-											"language": "json"
-										}
-									}
-								},
-								"url": {
-									"raw": "{{serverURL}}/api/v1/experiments/{{experimentToScheduleInApril}}",
-									"host": [
-										"{{serverURL}}"
-									],
-									"path": [
-										"api",
-										"v1",
-										"experiments",
-										"{{experimentToScheduleInApril}}"
-									]
-								}
-							},
-							"response": []
-						},
-						{
-							"name": "updateExperimentStartAndEndDate",
-							"event": [
-								{
-									"listen": "test",
-									"script": {
-										"exec": [
-											"var jsonData = pm.response.json();",
-											"",
-											"",
-											"pm.test(\"Status code should be ok 200\", function () {",
-											"    pm.response.to.have.status(200);",
-											"});",
-											"",
-											"pm.test(\"Experiment should have the expected values\", function () {",
-											"    pm.expect(jsonData.entity.pageId).equal(\"e424abd7e2e7a9031c5a0a3c18182f1b\");",
-											"    pm.expect(jsonData.entity.modDate).is.not.null;",
-											"    pm.expect(jsonData.entity.scheduling.startDate).to.equal(2627151552000);",
-											"    pm.expect(jsonData.entity.scheduling.endDate).to.equal(2629657152000);",
-											"    pm.expect(jsonData.entity.status).equal(\"DRAFT\");",
-											"    pm.expect(jsonData.entity.trafficProportion.type).equal(\"SPLIT_EVENLY\");",
-											"",
-											"});",
-											"",
-											""
-										],
-										"type": "text/javascript"
-									}
-								}
-							],
-							"request": {
-								"auth": {
-									"type": "basic",
-									"basic": [
-										{
-											"key": "password",
-											"value": "admin",
-											"type": "string"
-										},
-										{
-											"key": "username",
-											"value": "admin@dotcms.com",
-											"type": "string"
-										}
-									]
-								},
-								"method": "PATCH",
-								"header": [],
-								"body": {
-									"mode": "raw",
-									"raw": "{\"scheduling\": {\n    \"startDate\": \"2053-04-01T20:19:12Z\",\n    \"endDate\": \"2053-04-30T20:19:12Z\"\n}}",
-									"options": {
-										"raw": {
-											"language": "json"
-										}
-									}
-								},
-								"url": {
-									"raw": "{{serverURL}}/api/v1/experiments/{{experimentToScheduleInApril}}",
-									"host": [
-										"{{serverURL}}"
-									],
-									"path": [
-										"api",
-										"v1",
-										"experiments",
-										"{{experimentToScheduleInApril}}"
-									]
-								}
-							},
-							"response": []
-						},
-						{
-							"name": "scheduleExperimentForApril2053",
-							"event": [
-								{
-									"listen": "test",
-									"script": {
-										"exec": [
-											"var jsonData = pm.response.json();",
-											"",
-											"",
-											"pm.test(\"Started Experiment with expected values\", function () {",
-											"    pm.response.to.have.status(200);",
-											"    pm.expect(jsonData.entity.status).equal(\"SCHEDULED\");",
-											"    pm.expect(jsonData.entity.scheduling.startDate).to.be.not.null;",
-											"    pm.expect(jsonData.entity.scheduling.endDate).to.be.not.null;",
-											"});",
-											"",
-											"",
-											""
-										],
-										"type": "text/javascript"
-									}
-								}
-							],
-							"request": {
-								"auth": {
-									"type": "basic",
-									"basic": [
-										{
-											"key": "password",
-											"value": "admin",
-											"type": "string"
-										},
-										{
-											"key": "username",
-											"value": "admin@dotcms.com",
-											"type": "string"
-										}
-									]
-								},
-								"method": "POST",
-								"header": [],
-								"body": {
-									"mode": "raw",
-									"raw": "",
-									"options": {
-										"raw": {
-											"language": "json"
-										}
-									}
-								},
-								"url": {
-									"raw": "{{serverURL}}/api/v1/experiments/{{experimentToScheduleInApril}}/_start",
-									"host": [
-										"{{serverURL}}"
-									],
-									"path": [
-										"api",
-										"v1",
-										"experiments",
-										"{{experimentToScheduleInApril}}",
-										"_start"
-									]
-								}
-							},
-							"response": []
-						}
-					]
-				},
-				{
-					"name": "ScheduleExperimentForMarch2053_shouldSucceed",
-					"item": [
-						{
-							"name": "pre_createExperiment",
-							"event": [
-								{
-									"listen": "test",
-									"script": {
-										"exec": [
-											"var jsonData = pm.response.json();",
-											"",
-											"",
-											"pm.test(\"Status code should be ok 200\", function () {",
-											"    pm.response.to.have.status(200);",
-											"});",
-											"",
-											"pm.collectionVariables.set(\"experimentToScheduleInMarch\", jsonData.entity.id);",
-											"",
-											"",
-											"",
-											""
-										],
-										"type": "text/javascript"
-									}
-								}
-							],
-							"request": {
-								"auth": {
-									"type": "basic",
-									"basic": [
-										{
-											"key": "password",
-											"value": "admin",
-											"type": "string"
-										},
-										{
-											"key": "username",
-											"value": "admin@dotcms.com",
-											"type": "string"
-										}
-									]
-								},
-								"method": "POST",
-								"header": [],
-								"body": {
-									"mode": "raw",
-									"raw": "{\n    \"pageId\": \"e424abd7e2e7a9031c5a0a3c18182f1b\",\n    \"name\": \"20220901\",\n    \"description\": \"experiment with goals and variants\", \n    \"goals\": {\n        \"primary\": {\n            \"name\": \"Reach thank-you page\",\n            \"type\": \"REACH_PAGE\",\n            \"conditions\": [\n                {\n                    \"parameter\": \"url\",\n                    \"operator\": \"EQUALS\",\n                    \"value\": \"thank-you\"\n                },\n                {\n                    \"parameter\": \"referer\",\n                    \"operator\": \"EQUALS\",\n                    \"value\": \"home\"\n                }\n            ]\n        }\n    }\n}",
-									"options": {
-										"raw": {
-											"language": "json"
-										}
-									}
-								},
-								"url": {
-									"raw": "{{serverURL}}/api/v1/experiments/",
-									"host": [
-										"{{serverURL}}"
-									],
-									"path": [
-										"api",
-										"v1",
-										"experiments",
-										""
-									]
-								}
-							},
-							"response": []
-						},
-						{
-							"name": "pre_addVariantToExperiment",
-							"event": [
-								{
-									"listen": "test",
-									"script": {
-										"exec": [
-											"var jsonData = pm.response.json();",
-											"",
-											"",
-											"pm.test(\"Variants with correct weight\", function () {",
-											"    pm.response.to.have.status(200);",
-											"    pm.expect(jsonData.entity.trafficProportion.type).equal(\"SPLIT_EVENLY\");",
-											"    pm.expect(jsonData.entity.trafficProportion.variants.length).equal(2);",
-											"    pm.expect(jsonData.entity.trafficProportion.variants[0].name).equal(\"Original\");",
-											"    pm.expect(jsonData.entity.trafficProportion.variants[0].weight).equal(50.0);",
-											"    pm.expect(jsonData.entity.trafficProportion.variants[1].name).equal(\"I wanna be promoted!\");",
-											"    pm.expect(jsonData.entity.trafficProportion.variants[1].weight).equal(50.0);",
-											"    ",
-											"    pm.collectionVariables.set(\"originalVariant\", jsonData.entity.trafficProportion.variants[0].id);",
-											"    pm.collectionVariables.set(\"variantToPromote\", jsonData.entity.trafficProportion.variants[1].id);",
-											"",
-											"});",
-											"",
-											"",
-											""
-										],
-										"type": "text/javascript"
-									}
-								}
-							],
-							"request": {
-								"auth": {
-									"type": "basic",
-									"basic": [
-										{
-											"key": "password",
-											"value": "admin",
-											"type": "string"
-										},
-										{
-											"key": "username",
-											"value": "admin@dotcms.com",
-											"type": "string"
-										}
-									]
-								},
-								"method": "POST",
-								"header": [],
-								"body": {
-									"mode": "raw",
-									"raw": "{\n    \"description\": \"I wanna be promoted!\"\n}",
-									"options": {
-										"raw": {
-											"language": "json"
-										}
-									}
-								},
-								"url": {
-									"raw": "{{serverURL}}/api/v1/experiments/{{experimentToScheduleInMarch}}/variants",
-									"host": [
-										"{{serverURL}}"
-									],
-									"path": [
-										"api",
-										"v1",
-										"experiments",
-										"{{experimentToScheduleInMarch}}",
-										"variants"
-									]
-								}
-							},
-							"response": []
-						},
-						{
-							"name": "pre_setExperimentGoal",
-							"event": [
-								{
-									"listen": "test",
-									"script": {
-										"exec": [
-											"var jsonData = pm.response.json();",
-											"",
-											"",
-											"pm.test(\"Status code should be ok 200\", function () {",
-											"    pm.response.to.have.status(200);",
-											"});",
-											"",
-											"pm.test(\"Experiment should have the expected values\", function () {",
-											"    pm.expect(jsonData.entity.goals.primary.type).equal(\"REACH_PAGE\");",
-											"    pm.expect(jsonData.entity.goals.primary.name).equal(\"Reach thank-you page\");",
-											"    pm.expect(jsonData.entity.goals.primary.conditions[0].operator).equal(\"EQUALS\");",
-											"    pm.expect(jsonData.entity.goals.primary.conditions[0].parameter).equal(\"url\");",
-											"    pm.expect(jsonData.entity.goals.primary.conditions[0].value).equal(\"thank-you\");",
-											"    pm.expect(jsonData.entity.goals.primary.conditions[1].operator).equal(\"EQUALS\");",
-											"    pm.expect(jsonData.entity.goals.primary.conditions[1].parameter).equal(\"referer\");",
-											"    pm.expect(jsonData.entity.goals.primary.conditions[1].value).equal(\"home\");",
-											"",
-											"});",
-											"",
-											""
-										],
-										"type": "text/javascript"
-									}
-								}
-							],
-							"request": {
-								"auth": {
-									"type": "basic",
-									"basic": [
-										{
-											"key": "password",
-											"value": "admin",
-											"type": "string"
-										},
-										{
-											"key": "username",
-											"value": "admin@dotcms.com",
-											"type": "string"
-										}
-									]
-								},
-								"method": "PATCH",
-								"header": [],
-								"body": {
-									"mode": "raw",
-									"raw": "{\n    \"goals\": {\n        \"primary\": {\n            \"name\": \"Reach thank-you page\",\n            \"type\": \"REACH_PAGE\",\n            \"conditions\": [\n                {\n                    \"parameter\": \"url\",\n                    \"operator\": \"EQUALS\",\n                    \"value\": \"thank-you\"\n                },\n                {\n                    \"parameter\": \"referer\",\n                    \"operator\": \"EQUALS\",\n                    \"value\": \"home\"\n                }\n            ]\n        }\n    }\n}",
-									"options": {
-										"raw": {
-											"language": "json"
-										}
-									}
-								},
-								"url": {
-									"raw": "{{serverURL}}/api/v1/experiments/{{experimentToScheduleInMarch}}",
-									"host": [
-										"{{serverURL}}"
-									],
-									"path": [
-										"api",
-										"v1",
-										"experiments",
-										"{{experimentToScheduleInMarch}}"
-									]
-								}
-							},
-							"response": []
-						},
-						{
-							"name": "updateExperimentStartAndEndDate",
-							"event": [
-								{
-									"listen": "test",
-									"script": {
-										"exec": [
-											"var jsonData = pm.response.json();",
-											"",
-											"",
-											"pm.test(\"Status code should be ok 200\", function () {",
-											"    pm.response.to.have.status(200);",
-											"});",
-											"",
-											"pm.test(\"Experiment should have the expected values\", function () {",
-											"    pm.expect(jsonData.entity.pageId).equal(\"e424abd7e2e7a9031c5a0a3c18182f1b\");",
-											"    pm.expect(jsonData.entity.modDate).is.not.null;",
-											"    pm.expect(jsonData.entity.scheduling.startDate).to.equal(2624473152000);",
-											"    pm.expect(jsonData.entity.scheduling.endDate).to.equal(2627065152000);",
-											"    pm.expect(jsonData.entity.status).equal(\"DRAFT\");",
-											"    pm.expect(jsonData.entity.trafficProportion.type).equal(\"SPLIT_EVENLY\");",
-											"",
-											"});",
-											"",
-											""
-										],
-										"type": "text/javascript"
-									}
-								}
-							],
-							"request": {
-								"auth": {
-									"type": "basic",
-									"basic": [
-										{
-											"key": "password",
-											"value": "admin",
-											"type": "string"
-										},
-										{
-											"key": "username",
-											"value": "admin@dotcms.com",
-											"type": "string"
-										}
-									]
-								},
-								"method": "PATCH",
-								"header": [],
-								"body": {
-									"mode": "raw",
-									"raw": "{\"scheduling\": {\n    \"startDate\": \"2053-03-01T20:19:12Z\",\n    \"endDate\": \"2053-03-31T20:19:12Z\"\n}}",
-									"options": {
-										"raw": {
-											"language": "json"
-										}
-									}
-								},
-								"url": {
-									"raw": "{{serverURL}}/api/v1/experiments/{{experimentToScheduleInMarch}}",
-									"host": [
-										"{{serverURL}}"
-									],
-									"path": [
-										"api",
-										"v1",
-										"experiments",
-										"{{experimentToScheduleInMarch}}"
-									]
-								}
-							},
-							"response": []
-						},
-						{
-							"name": "scheduleExperimentForMarch2053",
-							"event": [
-								{
-									"listen": "test",
-									"script": {
-										"exec": [
-											"var jsonData = pm.response.json();",
-											"",
-											"",
-											"pm.test(\"Started Experiment with expected values\", function () {",
-											"    pm.response.to.have.status(200);",
-											"    pm.expect(jsonData.entity.status).equal(\"SCHEDULED\");",
-											"    pm.expect(jsonData.entity.scheduling.startDate).to.be.not.null;",
-											"    pm.expect(jsonData.entity.scheduling.endDate).to.be.not.null;",
-											"});",
-											"",
-											"",
-											""
-										],
-										"type": "text/javascript"
-									}
-								}
-							],
-							"request": {
-								"auth": {
-									"type": "basic",
-									"basic": [
-										{
-											"key": "password",
-											"value": "admin",
-											"type": "string"
-										},
-										{
-											"key": "username",
-											"value": "admin@dotcms.com",
-											"type": "string"
-										}
-									]
-								},
-								"method": "POST",
-								"header": [],
-								"body": {
-									"mode": "raw",
-									"raw": "",
-									"options": {
-										"raw": {
-											"language": "json"
-										}
-									}
-								},
-								"url": {
-									"raw": "{{serverURL}}/api/v1/experiments/{{experimentToScheduleInMarch}}/_start",
-									"host": [
-										"{{serverURL}}"
-									],
-									"path": [
-										"api",
-										"v1",
-										"experiments",
-										"{{experimentToScheduleInMarch}}",
-										"_start"
-									]
-								}
-							},
-							"response": []
-						}
-					]
-				},
-				{
-					"name": "ScheduleExperimentForMiddleOfMarch_shouldFail",
-					"item": [
-						{
-							"name": "pre_createExperiment",
-							"event": [
-								{
-									"listen": "test",
-									"script": {
-										"exec": [
-											"var jsonData = pm.response.json();",
-											"",
-											"",
-											"pm.test(\"Status code should be ok 200\", function () {",
-											"    pm.response.to.have.status(200);",
-											"});",
-											"",
-											"pm.collectionVariables.set(\"experimentToScheduleInJanuary2\", jsonData.entity.id);",
-											"",
-											"",
-											"",
-											""
-										],
-										"type": "text/javascript"
-									}
-								}
-							],
-							"request": {
-								"auth": {
-									"type": "basic",
-									"basic": [
-										{
-											"key": "password",
-											"value": "admin",
-											"type": "string"
-										},
-										{
-											"key": "username",
-											"value": "admin@dotcms.com",
-											"type": "string"
-										}
-									]
-								},
-								"method": "POST",
-								"header": [],
-								"body": {
-									"mode": "raw",
-									"raw": "{\n    \"pageId\": \"e424abd7e2e7a9031c5a0a3c18182f1b\",\n    \"name\": \"20220901\",\n    \"description\": \"experiment with goals and variants\", \n    \"goals\": {\n        \"primary\": {\n            \"name\": \"Reach thank-you page\",\n            \"type\": \"REACH_PAGE\",\n            \"conditions\": [\n                {\n                    \"parameter\": \"url\",\n                    \"operator\": \"EQUALS\",\n                    \"value\": \"thank-you\"\n                },\n                {\n                    \"parameter\": \"referer\",\n                    \"operator\": \"EQUALS\",\n                    \"value\": \"home\"\n                }\n            ]\n        }\n    }\n}",
-									"options": {
-										"raw": {
-											"language": "json"
-										}
-									}
-								},
-								"url": {
-									"raw": "{{serverURL}}/api/v1/experiments/",
-									"host": [
-										"{{serverURL}}"
-									],
-									"path": [
-										"api",
-										"v1",
-										"experiments",
-										""
-									]
-								}
-							},
-							"response": []
-						},
-						{
-							"name": "pre_addVariantToExperiment",
-							"event": [
-								{
-									"listen": "test",
-									"script": {
-										"exec": [
-											"var jsonData = pm.response.json();",
-											"",
-											"",
-											"pm.test(\"Variants with correct weight\", function () {",
-											"    pm.response.to.have.status(200);",
-											"    pm.expect(jsonData.entity.trafficProportion.type).equal(\"SPLIT_EVENLY\");",
-											"    pm.expect(jsonData.entity.trafficProportion.variants.length).equal(2);",
-											"    pm.expect(jsonData.entity.trafficProportion.variants[0].name).equal(\"Original\");",
-											"    pm.expect(jsonData.entity.trafficProportion.variants[0].weight).equal(50.0);",
-											"    pm.expect(jsonData.entity.trafficProportion.variants[1].name).equal(\"I wanna be promoted!\");",
-											"    pm.expect(jsonData.entity.trafficProportion.variants[1].weight).equal(50.0);",
-											"    ",
-											"    pm.collectionVariables.set(\"originalVariant\", jsonData.entity.trafficProportion.variants[0].id);",
-											"    pm.collectionVariables.set(\"variantToPromote\", jsonData.entity.trafficProportion.variants[1].id);",
-											"",
-											"});",
-											"",
-											"",
-											""
-										],
-										"type": "text/javascript"
-									}
-								}
-							],
-							"request": {
-								"auth": {
-									"type": "basic",
-									"basic": [
-										{
-											"key": "password",
-											"value": "admin",
-											"type": "string"
-										},
-										{
-											"key": "username",
-											"value": "admin@dotcms.com",
-											"type": "string"
-										}
-									]
-								},
-								"method": "POST",
-								"header": [],
-								"body": {
-									"mode": "raw",
-									"raw": "{\n    \"description\": \"I wanna be promoted!\"\n}",
-									"options": {
-										"raw": {
-											"language": "json"
-										}
-									}
-								},
-								"url": {
-									"raw": "{{serverURL}}/api/v1/experiments/{{experimentToScheduleInJanuary2}}/variants",
-									"host": [
-										"{{serverURL}}"
-									],
-									"path": [
-										"api",
-										"v1",
-										"experiments",
-										"{{experimentToScheduleInJanuary2}}",
-										"variants"
-									]
-								}
-							},
-							"response": []
-						},
-						{
-							"name": "pre_setExperimentGoal",
-							"event": [
-								{
-									"listen": "test",
-									"script": {
-										"exec": [
-											"var jsonData = pm.response.json();",
-											"",
-											"",
-											"pm.test(\"Status code should be ok 200\", function () {",
-											"    pm.response.to.have.status(200);",
-											"});",
-											"",
-											"pm.test(\"Experiment should have the expected values\", function () {",
-											"    pm.expect(jsonData.entity.goals.primary.type).equal(\"REACH_PAGE\");",
-											"    pm.expect(jsonData.entity.goals.primary.name).equal(\"Reach thank-you page\");",
-											"    pm.expect(jsonData.entity.goals.primary.conditions[0].operator).equal(\"EQUALS\");",
-											"    pm.expect(jsonData.entity.goals.primary.conditions[0].parameter).equal(\"url\");",
-											"    pm.expect(jsonData.entity.goals.primary.conditions[0].value).equal(\"thank-you\");",
-											"    pm.expect(jsonData.entity.goals.primary.conditions[1].operator).equal(\"EQUALS\");",
-											"    pm.expect(jsonData.entity.goals.primary.conditions[1].parameter).equal(\"referer\");",
-											"    pm.expect(jsonData.entity.goals.primary.conditions[1].value).equal(\"home\");",
-											"",
-											"});",
-											"",
-											""
-										],
-										"type": "text/javascript"
-									}
-								}
-							],
-							"request": {
-								"auth": {
-									"type": "basic",
-									"basic": [
-										{
-											"key": "password",
-											"value": "admin",
-											"type": "string"
-										},
-										{
-											"key": "username",
-											"value": "admin@dotcms.com",
-											"type": "string"
-										}
-									]
-								},
-								"method": "PATCH",
-								"header": [],
-								"body": {
-									"mode": "raw",
-									"raw": "{\n    \"goals\": {\n        \"primary\": {\n            \"name\": \"Reach thank-you page\",\n            \"type\": \"REACH_PAGE\",\n            \"conditions\": [\n                {\n                    \"parameter\": \"url\",\n                    \"operator\": \"EQUALS\",\n                    \"value\": \"thank-you\"\n                },\n                {\n                    \"parameter\": \"referer\",\n                    \"operator\": \"EQUALS\",\n                    \"value\": \"home\"\n                }\n            ]\n        }\n    }\n}",
-									"options": {
-										"raw": {
-											"language": "json"
-										}
-									}
-								},
-								"url": {
-									"raw": "{{serverURL}}/api/v1/experiments/{{experimentToScheduleInJanuary2}}",
-									"host": [
-										"{{serverURL}}"
-									],
-									"path": [
-										"api",
-										"v1",
-										"experiments",
-										"{{experimentToScheduleInJanuary2}}"
-									]
-								}
-							},
-							"response": []
-						},
-						{
-							"name": "updateExperimentStartAndEndDate",
-							"event": [
-								{
-									"listen": "test",
-									"script": {
-										"exec": [
-											"var jsonData = pm.response.json();",
-											"",
-											"",
-											"pm.test(\"Status code should be ok 200\", function () {",
-											"    pm.response.to.have.status(200);",
-											"});",
-											"",
-											"pm.test(\"Experiment should have the expected values\", function () {",
-											"    pm.expect(jsonData.entity.pageId).equal(\"e424abd7e2e7a9031c5a0a3c18182f1b\");",
-											"    pm.expect(jsonData.entity.modDate).is.not.null;",
-											"    pm.expect(jsonData.entity.scheduling.startDate).to.equal(2625423552000);",
-											"    pm.expect(jsonData.entity.scheduling.endDate).to.equal(2627065152000);",
-											"    pm.expect(jsonData.entity.status).equal(\"DRAFT\");",
-											"    pm.expect(jsonData.entity.trafficProportion.type).equal(\"SPLIT_EVENLY\");",
-											"",
-											"});",
-											"",
-											""
-										],
-										"type": "text/javascript"
-									}
-								}
-							],
-							"request": {
-								"auth": {
-									"type": "basic",
-									"basic": [
-										{
-											"key": "password",
-											"value": "admin",
-											"type": "string"
-										},
-										{
-											"key": "username",
-											"value": "admin@dotcms.com",
-											"type": "string"
-										}
-									]
-								},
-								"method": "PATCH",
-								"header": [],
-								"body": {
-									"mode": "raw",
-									"raw": "{\"scheduling\": {\n    \"startDate\": \"2053-03-12T20:19:12Z\",\n    \"endDate\": \"2053-03-31T20:19:12Z\"\n}}",
-									"options": {
-										"raw": {
-											"language": "json"
-										}
-									}
-								},
-								"url": {
-									"raw": "{{serverURL}}/api/v1/experiments/{{experimentToScheduleInJanuary2}}",
-									"host": [
-										"{{serverURL}}"
-									],
-									"path": [
-										"api",
-										"v1",
-										"experiments",
-										"{{experimentToScheduleInJanuary2}}"
-									]
-								}
-							},
-							"response": []
-						},
-						{
-							"name": "scheduleExperimentForMiddleOfJaunary2053",
-							"event": [
-								{
-									"listen": "test",
-									"script": {
-										"exec": [
-											"var jsonData = pm.response.json();",
-											"",
-											"",
-											"pm.test(\"Experiment should conflict with existing\", function () {",
-											"    pm.response.to.have.status(400);",
-											"    pm.expect(jsonData.message).contains(\"Scheduling conflict: The same page can't be included in different experiments with overlapping schedules. Overlapping with Experiment: 20220901\");",
-											"});",
-											"",
-											"",
-											""
-										],
-										"type": "text/javascript"
-									}
-								}
-							],
-							"request": {
-								"auth": {
-									"type": "basic",
-									"basic": [
-										{
-											"key": "password",
-											"value": "admin",
-											"type": "string"
-										},
-										{
-											"key": "username",
-											"value": "admin@dotcms.com",
-											"type": "string"
-										}
-									]
-								},
-								"method": "POST",
-								"header": [],
-								"body": {
-									"mode": "raw",
-									"raw": "",
-									"options": {
-										"raw": {
-											"language": "json"
-										}
-									}
-								},
-								"url": {
-									"raw": "{{serverURL}}/api/v1/experiments/{{experimentToScheduleInJanuary2}}/_start",
-									"host": [
-										"{{serverURL}}"
-									],
-									"path": [
-										"api",
-										"v1",
-										"experiments",
-										"{{experimentToScheduleInJanuary2}}",
-										"_start"
-									]
-								}
-							},
-							"response": []
-						}
-					]
-				}
-			]
-		},
-		{
-			"name": "Cancel Experiment",
-			"item": [
-				{
-<<<<<<< HEAD
-					"name": "ScheduleExperimentForMiddleOfMarch_shouldFail",
-=======
-					"name": "cancelScheduledExperiment_shouldSucceed",
->>>>>>> c8408485
-					"item": [
-						{
-							"name": "pre_ImportBundleWithPage",
-							"event": [
-								{
-									"listen": "test",
-									"script": {
-										"exec": [
-											"pm.test(\"Bundle uploaded sucessfully\", function () {",
-											"    pm.response.to.have.status(200);",
-											"",
-											"    var jsonData = pm.response.json();",
-											"    console.log(jsonData);",
-											"",
-											"    pm.expect(jsonData[\"bundleName\"]).to.eql(\"page_experiment.tar.gz\");",
-											"    pm.expect(jsonData[\"status\"]).to.eql(\"SUCCESS\");",
-											"});"
-										],
-										"type": "text/javascript"
-									}
-								}
-							],
-							"request": {
-								"auth": {
-									"type": "basic",
-									"basic": [
-										{
-											"key": "username",
-											"value": "admin@dotcms.com",
-											"type": "string"
-										},
-										{
-											"key": "password",
-											"value": "admin",
-											"type": "string"
-										}
-									]
-								},
-								"method": "POST",
-								"header": [
-									{
-										"key": "Content-Type",
-										"type": "text",
-										"value": "application/octet-stream"
-									},
-									{
-										"key": "Content-Disposition",
-										"type": "text",
-										"value": "attachment"
-									}
-								],
-								"body": {
-									"mode": "formdata",
-									"formdata": [
-										{
-											"key": "file",
-											"type": "file",
-											"src": "resources/Experiments/page_experiment.tar.gz"
-										}
-									]
-								},
-								"url": {
-									"raw": "{{serverURL}}/api/bundle?sync=true",
-									"host": [
-										"{{serverURL}}"
-									],
-									"path": [
-										"api",
-										"bundle"
-									],
-									"query": [
-										{
-											"key": "sync",
-											"value": "true"
-										},
-										{
-											"key": "AUTH_TOKEN",
-											"value": "",
-											"disabled": true
-										}
-									]
-								},
-								"description": "Imports a Bundle that includes:\n* A piece of content with a tag field without any tags selected"
-							},
-							"response": []
-						},
-						{
-							"name": "pre_createExperiment",
-							"event": [
-								{
-									"listen": "test",
-									"script": {
-										"exec": [
-											"var jsonData = pm.response.json();",
-											"",
-											"",
-											"pm.test(\"Status code should be ok 200\", function () {",
-											"    pm.response.to.have.status(200);",
-											"});",
-											"",
-											"pm.collectionVariables.set(\"experimentToScheduleIn2050\", jsonData.entity.id);",
-											"",
-											"",
-											"",
-											""
-										],
-										"type": "text/javascript"
-									}
-								}
-							],
-							"request": {
-								"auth": {
-									"type": "basic",
-									"basic": [
-										{
-											"key": "password",
-											"value": "admin",
-											"type": "string"
-										},
-										{
-											"key": "username",
-											"value": "admin@dotcms.com",
-											"type": "string"
-										}
-									]
-								},
-								"method": "POST",
-								"header": [],
-								"body": {
-									"mode": "raw",
-									"raw": "{\n    \"pageId\": \"e424abd7e2e7a9031c5a0a3c18182f1b\",\n    \"name\": \"20220901\",\n    \"description\": \"experiment with goals and variants\", \n    \"goals\": {\n        \"primary\": {\n            \"name\": \"Reach thank-you page\",\n            \"type\": \"REACH_PAGE\",\n            \"conditions\": [\n                {\n                    \"parameter\": \"url\",\n                    \"operator\": \"EQUALS\",\n                    \"value\": \"thank-you\"\n                },\n                {\n                    \"parameter\": \"referer\",\n                    \"operator\": \"EQUALS\",\n                    \"value\": \"home\"\n                }\n            ]\n        }\n    }\n}",
-									"options": {
-										"raw": {
-											"language": "json"
-										}
-									}
-								},
-								"url": {
-									"raw": "{{serverURL}}/api/v1/experiments/",
-									"host": [
-										"{{serverURL}}"
-									],
-									"path": [
-										"api",
-										"v1",
-										"experiments",
-										""
-									]
-								}
-							},
-							"response": []
-						},
-						{
-							"name": "pre_addVariantToExperiment",
-							"event": [
-								{
-									"listen": "test",
-									"script": {
-										"exec": [
-											"var jsonData = pm.response.json();",
-											"",
-											"",
-											"pm.test(\"Variants with correct weight\", function () {",
-											"    pm.response.to.have.status(200);",
-											"    pm.expect(jsonData.entity.trafficProportion.type).equal(\"SPLIT_EVENLY\");",
-											"    pm.expect(jsonData.entity.trafficProportion.variants.length).equal(2);",
-											"    pm.expect(jsonData.entity.trafficProportion.variants[0].name).equal(\"Original\");",
-											"    pm.expect(jsonData.entity.trafficProportion.variants[0].weight).equal(50.0);",
-											"    pm.expect(jsonData.entity.trafficProportion.variants[1].name).equal(\"I wanna be promoted!\");",
-											"    pm.expect(jsonData.entity.trafficProportion.variants[1].weight).equal(50.0);",
-											"    ",
-											"    pm.collectionVariables.set(\"originalVariant\", jsonData.entity.trafficProportion.variants[0].id);",
-											"    pm.collectionVariables.set(\"variantToPromote\", jsonData.entity.trafficProportion.variants[1].id);",
-											"",
-											"});",
-											"",
-											"",
-											""
-										],
-										"type": "text/javascript"
-									}
-								}
-							],
-							"request": {
-								"auth": {
-									"type": "basic",
-									"basic": [
-										{
-											"key": "password",
-											"value": "admin",
-											"type": "string"
-										},
-										{
-											"key": "username",
-											"value": "admin@dotcms.com",
-											"type": "string"
-										}
-									]
-								},
-								"method": "POST",
-								"header": [],
-								"body": {
-									"mode": "raw",
-									"raw": "{\n    \"description\": \"I wanna be promoted!\"\n}",
-									"options": {
-										"raw": {
-											"language": "json"
-										}
-									}
-								},
-								"url": {
 									"raw": "{{serverURL}}/api/v1/experiments/{{experimentToScheduleIn2050}}/variants",
 									"host": [
 										"{{serverURL}}"
@@ -9554,13 +8708,8 @@
 											"pm.test(\"Experiment should have the expected values\", function () {",
 											"    pm.expect(jsonData.entity.pageId).equal(\"e424abd7e2e7a9031c5a0a3c18182f1b\");",
 											"    pm.expect(jsonData.entity.modDate).is.not.null;",
-<<<<<<< HEAD
-											"    pm.expect(jsonData.entity.scheduling.startDate).to.equal(2625423552000);",
-											"    pm.expect(jsonData.entity.scheduling.endDate).to.equal(2627065152000);",
-=======
 											"    pm.expect(jsonData.entity.scheduling.startDate).to.equal(2524681152000);",
 											"    pm.expect(jsonData.entity.scheduling.endDate).to.equal(2527273152000);",
->>>>>>> c8408485
 											"    pm.expect(jsonData.entity.status).equal(\"DRAFT\");",
 											"    pm.expect(jsonData.entity.trafficProportion.type).equal(\"SPLIT_EVENLY\");",
 											"",
@@ -9592,11 +8741,7 @@
 								"header": [],
 								"body": {
 									"mode": "raw",
-<<<<<<< HEAD
-									"raw": "{\"scheduling\": {\n    \"startDate\": \"2053-03-12T20:19:12Z\",\n    \"endDate\": \"2053-03-31T20:19:12Z\"\n}}",
-=======
 									"raw": "{\"scheduling\": {\n    \"startDate\": \"2050-01-01T20:19:12Z\",\n    \"endDate\": \"2050-01-31T20:19:12Z\"\n}}",
->>>>>>> c8408485
 									"options": {
 										"raw": {
 											"language": "json"
@@ -9628,17 +8773,11 @@
 											"var jsonData = pm.response.json();",
 											"",
 											"",
-<<<<<<< HEAD
-											"pm.test(\"Experiment should conflict with existing\", function () {",
-											"    pm.response.to.have.status(400);",
-											"    pm.expect(jsonData.message).contains(\"Scheduling conflict: The same page can't be included in different experiments with overlapping schedules. Overlapping with Experiment: 20220901\");",
-=======
 											"pm.test(\"Started Experiment with expected values\", function () {",
 											"    pm.response.to.have.status(200);",
 											"    pm.expect(jsonData.entity.status).equal(\"SCHEDULED\");",
 											"    pm.expect(jsonData.entity.scheduling.startDate).to.be.not.null;",
 											"    pm.expect(jsonData.entity.scheduling.endDate).to.be.not.null;",
->>>>>>> c8408485
 											"});",
 											"",
 											"",
