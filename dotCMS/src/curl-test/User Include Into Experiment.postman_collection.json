{
	"info": {
		"_postman_id": "41bd0de1-555f-4acd-8cfb-ad307d624d71",
		"name": "User Include Into Experiment",
		"schema": "https://schema.getpostman.com/json/collection/v2.1.0/collection.json",
		"_exporter_id": "1549189"
	},
	"item": [
		{
			"name": "One Experiment - no rules - 100% traffic location",
			"item": [
				{
					"name": "Create page",
					"event": [
						{
							"listen": "test",
							"script": {
								"exec": [
									"var jsonData = pm.response.json();",
									"",
									"",
									"pm.test(\"Status code should be ok 200\", function () {",
									"    pm.response.to.have.status(200);",
									"});",
									"",
									"pm.collectionVariables.set(\"page_id\", jsonData.entity.identifier);",
									"",
									""
								],
								"type": "text/javascript"
							}
						}
					],
					"request": {
						"auth": {
							"type": "basic",
							"basic": [
								{
									"key": "password",
									"value": "admin",
									"type": "string"
								},
								{
									"key": "username",
									"value": "admin@dotcms.com",
									"type": "string"
								}
							]
						},
						"method": "PUT",
						"header": [],
						"body": {
							"mode": "raw",
							"raw": "{ \n    \"contentlet\" : {\n        \"title\" : \"page_isUserIncluded_1\",\n        \"languageId\" : 1,\n        \"stInode\": \"c541abb1-69b3-4bc5-8430-5e09e5239cc8\",\n        \"url\": \"page_isUserIncluded_1\",\n        \"hostFolder\": \"8a7d5e23-da1e-420a-b4f0-471e7da8ea2d\",\n        \"template\": \"SYSTEM_TEMPLATE\",\n        \"cachettl\": 0,\n        \"friendlyName\": \"friendlyName\"\n    }\n}",
							"options": {
								"raw": {
									"language": "json"
								}
							}
						},
						"url": {
							"raw": "{{serverURL}}/api/v1/workflow/actions/default/fire/PUBLISH",
							"host": [
								"{{serverURL}}"
							],
							"path": [
								"api",
								"v1",
								"workflow",
								"actions",
								"default",
								"fire",
								"PUBLISH"
							]
						}
					},
					"response": []
				},
				{
					"name": "createDraftExperiment",
					"event": [
						{
							"listen": "test",
							"script": {
								"exec": [
									"var jsonData = pm.response.json();",
									"",
									"",
									"pm.test(\"Status code should be ok 200\", function () {",
									"    pm.response.to.have.status(200);",
									"});",
									"",
									"pm.collectionVariables.set(\"experimentId\", jsonData.entity.id);",
									"pm.collectionVariables.set(\"experimentShortId\", jsonData.entity.id.substring(0, 11).replace('-', ''));",
									"",
									""
								],
								"type": "text/javascript"
							}
						}
					],
					"request": {
						"auth": {
							"type": "basic",
							"basic": [
								{
									"key": "password",
									"value": "admin",
									"type": "string"
								},
								{
									"key": "username",
									"value": "admin@dotcms.com",
									"type": "string"
								}
							]
						},
						"method": "POST",
						"header": [],
						"body": {
							"mode": "raw",
							"raw": "{\n    \"pageId\": \"{{page_id}}\",\n    \"name\": \"Add/Remove content Experiment\",\n    \"description\": \"Expriment ro Add/Remove contentlet from a specific variant page\" ,\n    \"goals\": {\n        \"primary\": {\n            \"name\": \"Reach thank-you page\",\n            \"type\": \"REACH_PAGE\",\n            \"conditions\": [\n                {\n                    \"parameter\": \"url\",\n                    \"operator\": \"EQUALS\",\n                    \"value\": \"home\"\n                }\n            ]\n        }\n    }\n}",
							"options": {
								"raw": {
									"language": "json"
								}
							}
						},
						"url": {
							"raw": "{{serverURL}}/api/v1/experiments/",
							"host": [
								"{{serverURL}}"
							],
							"path": [
								"api",
								"v1",
								"experiments",
								""
							]
						},
						"description": "Create a new Experiment named \"Add/Remove content Experiment\" with the page created in the previous request."
					},
					"response": []
				},
				{
					"name": "addVariantToExperiment",
					"event": [
						{
							"listen": "test",
							"script": {
								"exec": [
									"",
									"pm.test(\"Variants with correct weight\", function () {",
									"    pm.response.to.have.status(200);",
									"",
									"});",
									"",
									"",
									""
								],
								"type": "text/javascript"
							}
						}
					],
					"request": {
						"auth": {
							"type": "basic",
							"basic": [
								{
									"key": "password",
									"value": "admin",
									"type": "string"
								},
								{
									"key": "username",
									"value": "admin@dotcms.com",
									"type": "string"
								}
							]
						},
						"method": "POST",
						"header": [],
						"body": {
							"mode": "raw",
							"raw": "{\n    \"name\": \"Variant to Add/Remove contentlet test\"\n}",
							"options": {
								"raw": {
									"language": "json"
								}
							}
						},
						"url": {
							"raw": "{{serverURL}}/api/v1/experiments/{{experimentId}}/variants",
							"host": [
								"{{serverURL}}"
							],
							"path": [
								"api",
								"v1",
								"experiments",
								"{{experimentId}}",
								"variants"
							]
						},
						"description": "Create a new variant into the previous created experiment"
					},
					"response": []
				},
				{
					"name": "Starting Experiment",
					"event": [
						{
							"listen": "test",
							"script": {
								"exec": [
									"var jsonData = pm.response.json();",
									"",
									"",
									"pm.test(\"Status code should be ok 200\", function () {",
									"    pm.response.to.have.status(200);",
									"});",
									""
								],
								"type": "text/javascript"
							}
						}
					],
					"request": {
						"auth": {
							"type": "basic",
							"basic": [
								{
									"key": "password",
									"value": "admin",
									"type": "string"
								},
								{
									"key": "username",
									"value": "admin@dotcms.com",
									"type": "string"
								}
							]
						},
						"method": "POST",
						"header": [],
						"body": {
							"mode": "raw",
							"raw": "{\n    \"pageId\": \"{{page_id}}\",\n    \"name\": \"Add/Remove content Experiment\",\n    \"description\": \"Expriment ro Add/Remove contentlet from a specific variant page\" \n}",
							"options": {
								"raw": {
									"language": "json"
								}
							}
						},
						"url": {
							"raw": "{{serverURL}}/api/v1/experiments/{{experimentId}}/_start",
							"host": [
								"{{serverURL}}"
							],
							"path": [
								"api",
								"v1",
								"experiments",
								"{{experimentId}}",
								"_start"
							]
						},
						"description": "Create a new Experiment named \"Add/Remove content Experiment\" with the page created in the previous request."
					},
					"response": []
				},
				{
					"name": "isUserIncluded",
					"event": [
						{
							"listen": "test",
							"script": {
								"exec": [
									"var jsonData = pm.response.json();",
									"",
									"",
									"pm.test(\"Status code should be ok 200\", function () {",
									"    pm.response.to.have.status(200);",
									"    ",
									"    pm.expect(jsonData.entity.experiments[0].id).to.be.eq(pm.variables.get(\"experimentId\"));",
									"    pm.expect(jsonData.entity.includedExperimentIds.length).to.be.eq(1);",
									"    pm.expect(jsonData.entity.includedExperimentIds.includes(pm.variables.get(\"experimentId\"))).to.be.eq(true);",
									"    pm.expect(jsonData.entity.excludedExperimentIds.length).to.be.eq(0);",
									"",
<<<<<<< HEAD
									"    pm.expect(jsonData.entity.experiments[0].pageUrl).to.be.eq(\"/page_isUserIncluded_1\");",
=======
									"    pm.expect(jsonData.entity.experiments[0].pageUrl).to.be.eq(\"page_isUserIncluded_1\");",
>>>>>>> 113b2787
									"    var cookie = postman.getResponseCookie('runningExperiment_' + pm.variables.get(\"experimentId\"));",
									"    pm.expect(cookie).to.not.eq(null);",
									"});",
									""
								],
								"type": "text/javascript"
							}
						}
					],
					"request": {
						"method": "POST",
						"header": [],
						"url": {
							"raw": "{{serverURL}}/api/v1/experiments/isUserIncluded",
							"host": [
								"{{serverURL}}"
							],
							"path": [
								"api",
								"v1",
								"experiments",
								"isUserIncluded"
							]
						}
					},
					"response": []
				},
				{
					"name": "Stop Experiment",
					"event": [
						{
							"listen": "test",
							"script": {
								"exec": [
									"var jsonData = pm.response.json();",
									"",
									"",
									"pm.test(\"Status code should be ok 200\", function () {",
									"    pm.response.to.have.status(200);",
									"});",
									""
								],
								"type": "text/javascript"
							}
						}
					],
					"request": {
						"auth": {
							"type": "basic",
							"basic": [
								{
									"key": "password",
									"value": "admin",
									"type": "string"
								},
								{
									"key": "username",
									"value": "admin@dotcms.com",
									"type": "string"
								}
							]
						},
						"method": "POST",
						"header": [],
						"body": {
							"mode": "raw",
							"raw": "{\n    \"pageId\": \"{{page_id}}\",\n    \"name\": \"Add/Remove content Experiment\",\n    \"description\": \"Expriment ro Add/Remove contentlet from a specific variant page\" \n}",
							"options": {
								"raw": {
									"language": "json"
								}
							}
						},
						"url": {
							"raw": "{{serverURL}}/api/v1/experiments/{{experimentId}}/_end",
							"host": [
								"{{serverURL}}"
							],
							"path": [
								"api",
								"v1",
								"experiments",
								"{{experimentId}}",
								"_end"
							]
						},
						"description": "Create a new Experiment named \"Add/Remove content Experiment\" with the page created in the previous request."
					},
					"response": []
				}
			],
			"description": "Steps in this Test:\n\n*   Create a new Page, it is going to be blank but it really no matter for this test\n*   Create a new Experiment.\n*   Create a new Variant for the Experiment created before.\n*   Start this Experiment.\n*   Call the isUserInclude it should:\n    *   Return the Experiment all the time\n    *   Return the url of the page\n    *   Create the cookie"
		},
		{
			"name": "One Experiment - with rules - 100% traffic location",
			"item": [
				{
					"name": "Create page",
					"event": [
						{
							"listen": "test",
							"script": {
								"exec": [
									"var jsonData = pm.response.json();",
									"",
									"",
									"pm.test(\"Status code should be ok 200\", function () {",
									"    pm.response.to.have.status(200);",
									"});",
									"",
									"pm.collectionVariables.set(\"page_id\", jsonData.entity.identifier);",
									"",
									""
								],
								"type": "text/javascript"
							}
						}
					],
					"request": {
						"auth": {
							"type": "basic",
							"basic": [
								{
									"key": "password",
									"value": "admin",
									"type": "string"
								},
								{
									"key": "username",
									"value": "admin@dotcms.com",
									"type": "string"
								}
							]
						},
						"method": "PUT",
						"header": [],
						"body": {
							"mode": "raw",
							"raw": "{ \n    \"contentlet\" : {\n        \"title\" : \"page_isUserIncluded_2\",\n        \"languageId\" : 1,\n        \"stInode\": \"c541abb1-69b3-4bc5-8430-5e09e5239cc8\",\n        \"url\": \"page_isUserIncluded_2\",\n        \"hostFolder\": \"8a7d5e23-da1e-420a-b4f0-471e7da8ea2d\",\n        \"template\": \"SYSTEM_TEMPLATE\",\n        \"cachettl\": 0,\n        \"friendlyName\": \"friendlyName\"\n    }\n}",
							"options": {
								"raw": {
									"language": "json"
								}
							}
						},
						"url": {
							"raw": "{{serverURL}}/api/v1/workflow/actions/default/fire/PUBLISH",
							"host": [
								"{{serverURL}}"
							],
							"path": [
								"api",
								"v1",
								"workflow",
								"actions",
								"default",
								"fire",
								"PUBLISH"
							]
						}
					},
					"response": []
				},
				{
					"name": "createDraftExperiment",
					"event": [
						{
							"listen": "test",
							"script": {
								"exec": [
									"var jsonData = pm.response.json();",
									"",
									"",
									"pm.test(\"Status code should be ok 200\", function () {",
									"    pm.response.to.have.status(200);",
									"});",
									"",
									"pm.collectionVariables.set(\"experimentId\", jsonData.entity.id);",
									"pm.collectionVariables.set(\"experimentShortId\", jsonData.entity.id.substring(0, 11).replace('-', ''));",
									"",
									""
								],
								"type": "text/javascript"
							}
						}
					],
					"request": {
						"auth": {
							"type": "basic",
							"basic": [
								{
									"key": "password",
									"value": "admin",
									"type": "string"
								},
								{
									"key": "username",
									"value": "admin@dotcms.com",
									"type": "string"
								}
							]
						},
						"method": "POST",
						"header": [],
						"body": {
							"mode": "raw",
							"raw": "{\n    \"pageId\": \"{{page_id}}\",\n    \"name\": \"Add/Remove content Experiment\",\n    \"description\": \"Expriment ro Add/Remove contentlet from a specific variant page\" ,\n    \"goals\": {\n        \"primary\": {\n            \"name\": \"Reach thank-you page\",\n            \"type\": \"REACH_PAGE\",\n            \"conditions\": [\n                {\n                    \"parameter\": \"url\",\n                    \"operator\": \"EQUALS\",\n                    \"value\": \"home\"\n                }\n            ]\n        }\n    }\n}",
							"options": {
								"raw": {
									"language": "json"
								}
							}
						},
						"url": {
							"raw": "{{serverURL}}/api/v1/experiments/",
							"host": [
								"{{serverURL}}"
							],
							"path": [
								"api",
								"v1",
								"experiments",
								""
							]
						},
						"description": "Create a new Experiment named \"Add/Remove content Experiment\" with the page created in the previous request."
					},
					"response": []
				},
				{
					"name": "Add Rule into the experiment",
					"event": [
						{
							"listen": "test",
							"script": {
								"exec": [
									"var jsonData = pm.response.json();",
									"",
									"",
									"pm.test(\"Status code should be ok 200\", function () {",
									"    pm.response.to.have.status(200);",
									"});",
									"",
									"",
									""
								],
								"type": "text/javascript"
							}
						}
					],
					"request": {
						"auth": {
							"type": "basic",
							"basic": [
								{
									"key": "password",
									"value": "admin",
									"type": "string"
								},
								{
									"key": "username",
									"value": "admin@dotcms.com",
									"type": "string"
								}
							]
						},
						"method": "PATCH",
						"header": [],
						"body": {
							"mode": "raw",
							"raw": "{\n    \"targetingConditions\": [\n        {\n            \"conditionKey\": \"RequestParameterConditionlet\",\n             \"values\": {\n                 \"comparison\": \"is\", \n                 \"request-parameter\": \"Testing\",\n                 \"request-parameter-value\": \"Testing\"\n             }   \n        }\n    ]\n}",
							"options": {
								"raw": {
									"language": "json"
								}
							}
						},
						"url": {
							"raw": "{{serverURL}}/api/v1/experiments/{{experimentId}}",
							"host": [
								"{{serverURL}}"
							],
							"path": [
								"api",
								"v1",
								"experiments",
								"{{experimentId}}"
							]
						},
						"description": "Create a new Experiment named \"Add/Remove content Experiment\" with the page created in the previous request."
					},
					"response": []
				},
				{
					"name": "addVariantToExperiment",
					"event": [
						{
							"listen": "test",
							"script": {
								"exec": [
									"",
									"pm.test(\"Variants with correct weight\", function () {",
									"    pm.response.to.have.status(200);",
									"",
									"});",
									"",
									"",
									""
								],
								"type": "text/javascript"
							}
						}
					],
					"request": {
						"auth": {
							"type": "basic",
							"basic": [
								{
									"key": "password",
									"value": "admin",
									"type": "string"
								},
								{
									"key": "username",
									"value": "admin@dotcms.com",
									"type": "string"
								}
							]
						},
						"method": "POST",
						"header": [],
						"body": {
							"mode": "raw",
							"raw": "{\n    \"name\": \"Variant to Add/Remove contentlet test\"\n}",
							"options": {
								"raw": {
									"language": "json"
								}
							}
						},
						"url": {
							"raw": "{{serverURL}}/api/v1/experiments/{{experimentId}}/variants",
							"host": [
								"{{serverURL}}"
							],
							"path": [
								"api",
								"v1",
								"experiments",
								"{{experimentId}}",
								"variants"
							]
						},
						"description": "Create a new variant into the previous created experiment"
					},
					"response": []
				},
				{
					"name": "Starting Experiment",
					"event": [
						{
							"listen": "test",
							"script": {
								"exec": [
									"var jsonData = pm.response.json();",
									"",
									"",
									"pm.test(\"Status code should be ok 200\", function () {",
									"    pm.response.to.have.status(200);",
									"});",
									""
								],
								"type": "text/javascript"
							}
						}
					],
					"request": {
						"auth": {
							"type": "basic",
							"basic": [
								{
									"key": "password",
									"value": "admin",
									"type": "string"
								},
								{
									"key": "username",
									"value": "admin@dotcms.com",
									"type": "string"
								}
							]
						},
						"method": "POST",
						"header": [],
						"body": {
							"mode": "raw",
							"raw": "{\n    \"pageId\": \"{{page_id}}\",\n    \"name\": \"Add/Remove content Experiment\",\n    \"description\": \"Expriment ro Add/Remove contentlet from a specific variant page\" \n}",
							"options": {
								"raw": {
									"language": "json"
								}
							}
						},
						"url": {
							"raw": "{{serverURL}}/api/v1/experiments/{{experimentId}}/_start",
							"host": [
								"{{serverURL}}"
							],
							"path": [
								"api",
								"v1",
								"experiments",
								"{{experimentId}}",
								"_start"
							]
						},
						"description": "Create a new Experiment named \"Add/Remove content Experiment\" with the page created in the previous request."
					},
					"response": []
				},
				{
					"name": "isUserIncluded With parameter",
					"event": [
						{
							"listen": "test",
							"script": {
								"exec": [
									"var jsonData = pm.response.json();",
									"",
									"",
									"pm.test(\"Status code should be ok 200\", function () {",
									"    pm.response.to.have.status(200);",
									"    ",
									"    pm.expect(jsonData.entity.experiments[0].id).to.be.eq(pm.variables.get(\"experimentId\"));",
									"    pm.expect(jsonData.entity.includedExperimentIds.length).to.be.eq(1);",
									"    pm.expect(jsonData.entity.includedExperimentIds.includes(pm.variables.get(\"experimentId\"))).to.be.eq(true);",
									"    pm.expect(jsonData.entity.excludedExperimentIds.length).to.be.eq(0);",
									"",
<<<<<<< HEAD
									"    pm.expect(jsonData.entity.experiments[0].pageUrl).to.be.eq(\"/page_isUserIncluded_2\");",
=======
									"    pm.expect(jsonData.entity.experiments[0].pageUrl).to.be.eq(\"page_isUserIncluded_2\");",
>>>>>>> 113b2787
									"    var cookie = postman.getResponseCookie('runningExperiment' + pm.variables.get(\"experimentId\"));",
									"    pm.expect(cookie).to.not.eq(null);",
									"});"
								],
								"type": "text/javascript"
							}
						}
					],
					"request": {
						"method": "POST",
						"header": [],
						"url": {
							"raw": "{{serverURL}}/api/v1/experiments/isUserIncluded?Testing=Testing",
							"host": [
								"{{serverURL}}"
							],
							"path": [
								"api",
								"v1",
								"experiments",
								"isUserIncluded"
							],
							"query": [
								{
									"key": "Testing",
									"value": "Testing"
								}
							]
						}
					},
					"response": []
				},
				{
					"name": "isUserIncluded Without parameter",
					"event": [
						{
							"listen": "test",
							"script": {
								"exec": [
									"var jsonData = pm.response.json();",
									"",
									"",
									"pm.test(\"Status code should be ok 200\", function () {",
									"    pm.response.to.have.status(200);",
									"    ",
									"    pm.expect(jsonData.entity.experiments[0].id).to.be.eq(\"NONE\");",
									"    pm.expect(jsonData.entity.includedExperimentIds.length).to.be.eq(1);",
									"    pm.expect(jsonData.entity.includedExperimentIds.includes(pm.variables.get(\"experimentId\"))).to.be.eq(true);",
									"    pm.expect(jsonData.entity.excludedExperimentIds.length).to.be.eq(0);",
									"});",
									""
								],
								"type": "text/javascript"
							}
						}
					],
					"request": {
						"method": "POST",
						"header": [],
						"url": {
							"raw": "{{serverURL}}/api/v1/experiments/isUserIncluded",
							"host": [
								"{{serverURL}}"
							],
							"path": [
								"api",
								"v1",
								"experiments",
								"isUserIncluded"
							],
							"query": [
								{
									"key": "",
									"value": "",
									"disabled": true
								}
							]
						}
					},
					"response": []
				},
				{
					"name": "Stop Experiment",
					"event": [
						{
							"listen": "test",
							"script": {
								"exec": [
									"var jsonData = pm.response.json();",
									"",
									"",
									"pm.test(\"Status code should be ok 200\", function () {",
									"    pm.response.to.have.status(200);",
									"});",
									""
								],
								"type": "text/javascript"
							}
						}
					],
					"request": {
						"auth": {
							"type": "basic",
							"basic": [
								{
									"key": "password",
									"value": "admin",
									"type": "string"
								},
								{
									"key": "username",
									"value": "admin@dotcms.com",
									"type": "string"
								}
							]
						},
						"method": "POST",
						"header": [],
						"body": {
							"mode": "raw",
							"raw": "{\n    \"pageId\": \"{{page_id}}\",\n    \"name\": \"Add/Remove content Experiment\",\n    \"description\": \"Expriment ro Add/Remove contentlet from a specific variant page\" \n}",
							"options": {
								"raw": {
									"language": "json"
								}
							}
						},
						"url": {
							"raw": "{{serverURL}}/api/v1/experiments/{{experimentId}}/_end",
							"host": [
								"{{serverURL}}"
							],
							"path": [
								"api",
								"v1",
								"experiments",
								"{{experimentId}}",
								"_end"
							]
						},
						"description": "Create a new Experiment named \"Add/Remove content Experiment\" with the page created in the previous request."
					},
					"response": []
				}
			],
			"description": "Steps in this Test:\n\n*   Create a new Page, it is going to be blank but it really no matter for this test\n*   Create a new Experiment with a rules, the condition for this rule sis the should exists the 'Testing' parameter into the request.\n*   Create a new Variant for the Experiment created before.\n*   Start this Experiment.\n*   Call the isUserInclude with the query params, it should.\n    *   Return the Experiment.\n    *   Return the experiment page's url\n    *   Create the cookie.\n*   Call the isUserInclude without the query params, it should.\n    *   Return the NONE Experiment"
		},
		{
			"name": "Several experiments - no rules",
			"item": [
				{
					"name": "Create page  for first Experiment",
					"event": [
						{
							"listen": "test",
							"script": {
								"exec": [
									"var jsonData = pm.response.json();",
									"",
									"",
									"pm.test(\"Status code should be ok 200\", function () {",
									"    pm.response.to.have.status(200);",
									"});",
									"",
									"pm.collectionVariables.set(\"first_page_id\", jsonData.entity.identifier);",
									"",
									""
								],
								"type": "text/javascript"
							}
						}
					],
					"request": {
						"auth": {
							"type": "basic",
							"basic": [
								{
									"key": "password",
									"value": "admin",
									"type": "string"
								},
								{
									"key": "username",
									"value": "admin@dotcms.com",
									"type": "string"
								}
							]
						},
						"method": "PUT",
						"header": [],
						"body": {
							"mode": "raw",
							"raw": "{ \n    \"contentlet\" : {\n        \"title\" : \"page_isUserIncluded_several_experiments_1\",\n        \"languageId\" : 1,\n        \"stInode\": \"c541abb1-69b3-4bc5-8430-5e09e5239cc8\",\n        \"url\": \"page_isUserIncluded_several_experiments_1\",\n        \"hostFolder\": \"8a7d5e23-da1e-420a-b4f0-471e7da8ea2d\",\n        \"template\": \"SYSTEM_TEMPLATE\",\n        \"cachettl\": 0,\n        \"friendlyName\": \"friendlyName\"\n    }\n}",
							"options": {
								"raw": {
									"language": "json"
								}
							}
						},
						"url": {
							"raw": "{{serverURL}}/api/v1/workflow/actions/default/fire/PUBLISH",
							"host": [
								"{{serverURL}}"
							],
							"path": [
								"api",
								"v1",
								"workflow",
								"actions",
								"default",
								"fire",
								"PUBLISH"
							]
						}
					},
					"response": []
				},
				{
					"name": "Create First Experiment",
					"event": [
						{
							"listen": "test",
							"script": {
								"exec": [
									"var jsonData = pm.response.json();",
									"",
									"",
									"pm.test(\"Status code should be ok 200\", function () {",
									"    pm.response.to.have.status(200);",
									"});",
									"",
									"pm.collectionVariables.set(\"firstExperimentId\", jsonData.entity.id);",
									"pm.collectionVariables.set(\"firstExperimentShortId\", jsonData.entity.id.substring(0, 11).replace('-', ''));",
									"",
									""
								],
								"type": "text/javascript"
							}
						}
					],
					"request": {
						"auth": {
							"type": "basic",
							"basic": [
								{
									"key": "password",
									"value": "admin",
									"type": "string"
								},
								{
									"key": "username",
									"value": "admin@dotcms.com",
									"type": "string"
								}
							]
						},
						"method": "POST",
						"header": [],
						"body": {
							"mode": "raw",
							"raw": "{\n    \"pageId\": \"{{first_page_id}}\",\n    \"name\": \"First Experiment\",\n    \"description\": \"First Experiment\" ,\n    \"goals\": {\n        \"primary\": {\n            \"name\": \"Reach thank-you page\",\n            \"type\": \"REACH_PAGE\",\n            \"conditions\": [\n                {\n                    \"parameter\": \"url\",\n                    \"operator\": \"EQUALS\",\n                    \"value\": \"home\"\n                }\n            ]\n        }\n    }\n}",
							"options": {
								"raw": {
									"language": "json"
								}
							}
						},
						"url": {
							"raw": "{{serverURL}}/api/v1/experiments/",
							"host": [
								"{{serverURL}}"
							],
							"path": [
								"api",
								"v1",
								"experiments",
								""
							]
						},
						"description": "Create a new Experiment named \"Add/Remove content Experiment\" with the page created in the previous request."
					},
					"response": []
				},
				{
					"name": "Add Variant To First Experiment",
					"event": [
						{
							"listen": "test",
							"script": {
								"exec": [
									"",
									"pm.test(\"Variants with correct weight\", function () {",
									"    pm.response.to.have.status(200);",
									"",
									"});",
									"",
									"",
									""
								],
								"type": "text/javascript"
							}
						}
					],
					"request": {
						"auth": {
							"type": "basic",
							"basic": [
								{
									"key": "password",
									"value": "admin",
									"type": "string"
								},
								{
									"key": "username",
									"value": "admin@dotcms.com",
									"type": "string"
								}
							]
						},
						"method": "POST",
						"header": [],
						"body": {
							"mode": "raw",
							"raw": "{\n    \"name\": \"Variant to First Experiment\"\n}",
							"options": {
								"raw": {
									"language": "json"
								}
							}
						},
						"url": {
							"raw": "{{serverURL}}/api/v1/experiments/{{firstExperimentId}}/variants",
							"host": [
								"{{serverURL}}"
							],
							"path": [
								"api",
								"v1",
								"experiments",
								"{{firstExperimentId}}",
								"variants"
							]
						},
						"description": "Create a new variant into the previous created experiment"
					},
					"response": []
				},
				{
					"name": "Starting First Experiment",
					"event": [
						{
							"listen": "test",
							"script": {
								"exec": [
									"var jsonData = pm.response.json();",
									"",
									"",
									"pm.test(\"Status code should be ok 200\", function () {",
									"    pm.response.to.have.status(200);",
									"});",
									""
								],
								"type": "text/javascript"
							}
						}
					],
					"request": {
						"auth": {
							"type": "basic",
							"basic": [
								{
									"key": "password",
									"value": "admin",
									"type": "string"
								},
								{
									"key": "username",
									"value": "admin@dotcms.com",
									"type": "string"
								}
							]
						},
						"method": "POST",
						"header": [],
						"url": {
							"raw": "{{serverURL}}/api/v1/experiments/{{firstExperimentId}}/_start",
							"host": [
								"{{serverURL}}"
							],
							"path": [
								"api",
								"v1",
								"experiments",
								"{{firstExperimentId}}",
								"_start"
							]
						},
						"description": "Create a new Experiment named \"Add/Remove content Experiment\" with the page created in the previous request."
					},
					"response": []
				},
				{
					"name": "Create page  for second Experiment",
					"event": [
						{
							"listen": "test",
							"script": {
								"exec": [
									"var jsonData = pm.response.json();",
									"",
									"",
									"pm.test(\"Status code should be ok 200\", function () {",
									"    pm.response.to.have.status(200);",
									"});",
									"",
									"pm.collectionVariables.set(\"second_page_id\", jsonData.entity.identifier);",
									"",
									""
								],
								"type": "text/javascript"
							}
						}
					],
					"request": {
						"auth": {
							"type": "basic",
							"basic": [
								{
									"key": "password",
									"value": "admin",
									"type": "string"
								},
								{
									"key": "username",
									"value": "admin@dotcms.com",
									"type": "string"
								}
							]
						},
						"method": "PUT",
						"header": [],
						"body": {
							"mode": "raw",
							"raw": "{ \n    \"contentlet\" : {\n        \"title\" : \"page_isUserIncluded_several_experiments_2\",\n        \"languageId\" : 1,\n        \"stInode\": \"c541abb1-69b3-4bc5-8430-5e09e5239cc8\",\n        \"url\": \"page_isUserIncluded_several_experiments_2\",\n        \"hostFolder\": \"8a7d5e23-da1e-420a-b4f0-471e7da8ea2d\",\n        \"template\": \"SYSTEM_TEMPLATE\",\n        \"cachettl\": 0,\n        \"friendlyName\": \"friendlyName\"\n    }\n}",
							"options": {
								"raw": {
									"language": "json"
								}
							}
						},
						"url": {
							"raw": "{{serverURL}}/api/v1/workflow/actions/default/fire/PUBLISH",
							"host": [
								"{{serverURL}}"
							],
							"path": [
								"api",
								"v1",
								"workflow",
								"actions",
								"default",
								"fire",
								"PUBLISH"
							]
						}
					},
					"response": []
				},
				{
					"name": "Create Second Experiment Copy",
					"event": [
						{
							"listen": "test",
							"script": {
								"exec": [
									"var jsonData = pm.response.json();",
									"",
									"",
									"pm.test(\"Status code should be ok 200\", function () {",
									"    pm.response.to.have.status(200);",
									"});",
									"",
									"pm.collectionVariables.set(\"secondExperimentId\", jsonData.entity.id);",
									"pm.collectionVariables.set(\"secondExperimentShortId\", jsonData.entity.id.substring(0, 11).replace('-', ''));",
									"",
									""
								],
								"type": "text/javascript"
							}
						}
					],
					"request": {
						"auth": {
							"type": "basic",
							"basic": [
								{
									"key": "password",
									"value": "admin",
									"type": "string"
								},
								{
									"key": "username",
									"value": "admin@dotcms.com",
									"type": "string"
								}
							]
						},
						"method": "POST",
						"header": [],
						"body": {
							"mode": "raw",
							"raw": "{\n    \"pageId\": \"{{second_page_id}}\",\n    \"name\": \"Second Experiment\",\n    \"description\": \"Second Experiment\" ,\n    \"goals\": {\n        \"primary\": {\n            \"name\": \"Reach thank-you page\",\n            \"type\": \"REACH_PAGE\",\n            \"conditions\": [\n                {\n                    \"parameter\": \"url\",\n                    \"operator\": \"EQUALS\",\n                    \"value\": \"home\"\n                }\n            ]\n        }\n    }\n}",
							"options": {
								"raw": {
									"language": "json"
								}
							}
						},
						"url": {
							"raw": "{{serverURL}}/api/v1/experiments/",
							"host": [
								"{{serverURL}}"
							],
							"path": [
								"api",
								"v1",
								"experiments",
								""
							]
						},
						"description": "Create a new Experiment named \"Add/Remove content Experiment\" with the page created in the previous request."
					},
					"response": []
				},
				{
					"name": "Add Variant To Second Experiment",
					"event": [
						{
							"listen": "test",
							"script": {
								"exec": [
									"",
									"pm.test(\"Variants with correct weight\", function () {",
									"    pm.response.to.have.status(200);",
									"",
									"});",
									"",
									"",
									""
								],
								"type": "text/javascript"
							}
						}
					],
					"request": {
						"auth": {
							"type": "basic",
							"basic": [
								{
									"key": "password",
									"value": "admin",
									"type": "string"
								},
								{
									"key": "username",
									"value": "admin@dotcms.com",
									"type": "string"
								}
							]
						},
						"method": "POST",
						"header": [],
						"body": {
							"mode": "raw",
							"raw": "{\n    \"name\": \"Variant to Second Experiment\"\n}",
							"options": {
								"raw": {
									"language": "json"
								}
							}
						},
						"url": {
							"raw": "{{serverURL}}/api/v1/experiments/{{secondExperimentId}}/variants",
							"host": [
								"{{serverURL}}"
							],
							"path": [
								"api",
								"v1",
								"experiments",
								"{{secondExperimentId}}",
								"variants"
							]
						},
						"description": "Create a new variant into the previous created experiment"
					},
					"response": []
				},
				{
					"name": "Starting Second Experiment Copy",
					"event": [
						{
							"listen": "test",
							"script": {
								"exec": [
									"var jsonData = pm.response.json();",
									"",
									"",
									"pm.test(\"Status code should be ok 200\", function () {",
									"    pm.response.to.have.status(200);",
									"});",
									""
								],
								"type": "text/javascript"
							}
						}
					],
					"request": {
						"auth": {
							"type": "basic",
							"basic": [
								{
									"key": "password",
									"value": "admin",
									"type": "string"
								},
								{
									"key": "username",
									"value": "admin@dotcms.com",
									"type": "string"
								}
							]
						},
						"method": "POST",
						"header": [],
						"url": {
							"raw": "{{serverURL}}/api/v1/experiments/{{secondExperimentId}}/_start",
							"host": [
								"{{serverURL}}"
							],
							"path": [
								"api",
								"v1",
								"experiments",
								"{{secondExperimentId}}",
								"_start"
							]
						},
						"description": "Create a new Experiment named \"Add/Remove content Experiment\" with the page created in the previous request."
					},
					"response": []
				},
				{
					"name": "isUserIncluded with two experiments running",
					"event": [
						{
							"listen": "test",
							"script": {
								"exec": [
									"var jsonData = pm.response.json();",
									"",
									"",
									"pm.test(\"Status code should be ok 200\", function () {",
									"    pm.response.to.have.status(200);",
									"    ",
									"    pm.expect(jsonData.entity.experiments.length).to.be.eq(2);",
									"",
									"    let experimentsId = jsonData.entity.experiments.map(experiment => experiment.id);",
									"",
									"    pm.expect(experimentsId.includes(pm.variables.get(\"firstExperimentId\"))).to.be.eq(true);",
									"    pm.expect(experimentsId.includes(pm.variables.get(\"secondExperimentId\"))).to.be.eq(true);",
									"",
									"    pm.expect(jsonData.entity.includedExperimentIds.length).to.be.eq(2);",
									"    pm.expect(jsonData.entity.includedExperimentIds.includes(pm.variables.get(\"firstExperimentId\"))).to.be.eq(true);",
									"    pm.expect(jsonData.entity.includedExperimentIds.includes(pm.variables.get(\"secondExperimentId\"))).to.be.eq(true);",
									"",
									"    pm.expect(jsonData.entity.excludedExperimentIds.length).to.be.eq(0);",
									"",
									"    var cookie = postman.getResponseCookie('runningExperiment_' + pm.variables.get(\"firtsExperimentId\"));",
									"    pm.expect(cookie).to.not.eq(null);",
									"",
									"    var cookie = postman.getResponseCookie('runningExperiment_' + pm.variables.get(\"secondExperimentId\"));",
									"    pm.expect(cookie).to.not.eq(null);",
									"});",
									""
								],
								"type": "text/javascript"
							}
						}
					],
					"request": {
						"method": "POST",
						"header": [],
						"url": {
							"raw": "{{serverURL}}/api/v1/experiments/isUserIncluded",
							"host": [
								"{{serverURL}}"
							],
							"path": [
								"api",
								"v1",
								"experiments",
								"isUserIncluded"
							]
						}
					},
					"response": []
				},
				{
<<<<<<< HEAD
					"name": "Create page  for third Experimen",
=======
					"name": "Create page  for third Experiment",
>>>>>>> 113b2787
					"event": [
						{
							"listen": "test",
							"script": {
								"exec": [
									"var jsonData = pm.response.json();",
									"",
									"",
									"pm.test(\"Status code should be ok 200\", function () {",
									"    pm.response.to.have.status(200);",
									"});",
									"",
									"pm.collectionVariables.set(\"third_page_id\", jsonData.entity.identifier);",
									"",
									""
								],
								"type": "text/javascript"
							}
						}
					],
					"request": {
						"auth": {
							"type": "basic",
							"basic": [
								{
									"key": "password",
									"value": "admin",
									"type": "string"
								},
								{
									"key": "username",
									"value": "admin@dotcms.com",
									"type": "string"
								}
							]
						},
						"method": "PUT",
						"header": [],
						"body": {
							"mode": "raw",
							"raw": "{ \n    \"contentlet\" : {\n        \"title\" : \"page_isUserIncluded_several_experiments_3\",\n        \"languageId\" : 1,\n        \"stInode\": \"c541abb1-69b3-4bc5-8430-5e09e5239cc8\",\n        \"url\": \"page_isUserIncluded_several_experiments_3\",\n        \"hostFolder\": \"8a7d5e23-da1e-420a-b4f0-471e7da8ea2d\",\n        \"template\": \"SYSTEM_TEMPLATE\",\n        \"cachettl\": 0,\n        \"friendlyName\": \"friendlyName\"\n    }\n}",
							"options": {
								"raw": {
									"language": "json"
								}
							}
						},
						"url": {
							"raw": "{{serverURL}}/api/v1/workflow/actions/default/fire/PUBLISH",
							"host": [
								"{{serverURL}}"
							],
							"path": [
								"api",
								"v1",
								"workflow",
								"actions",
								"default",
								"fire",
								"PUBLISH"
							]
						}
					},
					"response": []
				},
				{
					"name": "Create Third Experiment",
					"event": [
						{
							"listen": "test",
							"script": {
								"exec": [
									"var jsonData = pm.response.json();",
									"",
									"",
									"pm.test(\"Status code should be ok 200\", function () {",
									"    pm.response.to.have.status(200);",
									"});",
									"",
									"pm.collectionVariables.set(\"thirdExperimentId\", jsonData.entity.id);",
									"pm.collectionVariables.set(\"thirdExperimentShortId\", jsonData.entity.id.substring(0, 11).replace('-', ''));",
									"",
									""
								],
								"type": "text/javascript"
							}
						}
					],
					"request": {
						"auth": {
							"type": "basic",
							"basic": [
								{
									"key": "password",
									"value": "admin",
									"type": "string"
								},
								{
									"key": "username",
									"value": "admin@dotcms.com",
									"type": "string"
								}
							]
						},
						"method": "POST",
						"header": [],
						"body": {
							"mode": "raw",
							"raw": "{\n    \"pageId\": \"{{third_page_id}}\",\n    \"name\": \"Third Experiment\",\n    \"description\": \"Third Experiment\" ,\n    \"goals\": {\n        \"primary\": {\n            \"name\": \"Reach thank-you page\",\n            \"type\": \"REACH_PAGE\",\n            \"conditions\": [\n                {\n                    \"parameter\": \"url\",\n                    \"operator\": \"EQUALS\",\n                    \"value\": \"home\"\n                }\n            ]\n        }\n    }\n}",
							"options": {
								"raw": {
									"language": "json"
								}
							}
						},
						"url": {
							"raw": "{{serverURL}}/api/v1/experiments/",
							"host": [
								"{{serverURL}}"
							],
							"path": [
								"api",
								"v1",
								"experiments",
								""
							]
						},
						"description": "Create a new Experiment named \"Add/Remove content Experiment\" with the page created in the previous request."
					},
					"response": []
				},
				{
					"name": "Add Variant To Third Experiment",
					"event": [
						{
							"listen": "test",
							"script": {
								"exec": [
									"",
									"pm.test(\"Variants with correct weight\", function () {",
									"    pm.response.to.have.status(200);",
									"",
									"});",
									"",
									"",
									""
								],
								"type": "text/javascript"
							}
						}
					],
					"request": {
						"auth": {
							"type": "basic",
							"basic": [
								{
									"key": "password",
									"value": "admin",
									"type": "string"
								},
								{
									"key": "username",
									"value": "admin@dotcms.com",
									"type": "string"
								}
							]
						},
						"method": "POST",
						"header": [],
						"body": {
							"mode": "raw",
							"raw": "{\n    \"name\": \"Variant to First Experiment\"\n}",
							"options": {
								"raw": {
									"language": "json"
								}
							}
						},
						"url": {
							"raw": "{{serverURL}}/api/v1/experiments/{{thirdExperimentId}}/variants",
							"host": [
								"{{serverURL}}"
							],
							"path": [
								"api",
								"v1",
								"experiments",
								"{{thirdExperimentId}}",
								"variants"
							]
						},
						"description": "Create a new variant into the previous created experiment"
					},
					"response": []
				},
				{
					"name": "Starting Third Experiment Copy",
					"event": [
						{
							"listen": "test",
							"script": {
								"exec": [
									"var jsonData = pm.response.json();",
									"",
									"",
									"pm.test(\"Status code should be ok 200\", function () {",
									"    pm.response.to.have.status(200);",
									"});",
									""
								],
								"type": "text/javascript"
							}
						}
					],
					"request": {
						"auth": {
							"type": "basic",
							"basic": [
								{
									"key": "password",
									"value": "admin",
									"type": "string"
								},
								{
									"key": "username",
									"value": "admin@dotcms.com",
									"type": "string"
								}
							]
						},
						"method": "POST",
						"header": [],
						"url": {
							"raw": "{{serverURL}}/api/v1/experiments/{{thirdExperimentId}}/_start",
							"host": [
								"{{serverURL}}"
							],
							"path": [
								"api",
								"v1",
								"experiments",
								"{{thirdExperimentId}}",
								"_start"
							]
						},
						"description": "Create a new Experiment named \"Add/Remove content Experiment\" with the page created in the previous request."
					},
					"response": []
				},
				{
					"name": "isUserIncluded with two experiments running Copy",
					"event": [
						{
							"listen": "test",
							"script": {
								"exec": [
									"var jsonData = pm.response.json();",
									"",
									"",
									"pm.test(\"Status code should be ok 200\", function () {",
									"    pm.response.to.have.status(200);",
									"    ",
									"    pm.expect(jsonData.entity.experiments.length).to.be.eq(1);",
									"",
									"    let experimentsId = jsonData.entity.experiments.map(experiment => experiment.id);",
									"",
									"    pm.expect(experimentsId.includes(pm.variables.get(\"firstExperimentId\"))).to.be.eq(false);",
									"    pm.expect(experimentsId.includes(pm.variables.get(\"secondExperimentId\"))).to.be.eq(false);",
									"    pm.expect(experimentsId.includes(pm.variables.get(\"thirdExperimentId\"))).to.be.eq(true);",
									"",
									"    pm.expect(jsonData.entity.excludedExperimentIds.length).to.be.eq(2);",
									"    pm.expect(jsonData.entity.excludedExperimentIds.includes(pm.variables.get(\"firstExperimentId\"))).to.be.eq(true);",
									"    pm.expect(jsonData.entity.excludedExperimentIds.includes(pm.variables.get(\"secondExperimentId\"))).to.be.eq(true);",
									"",
									"    var cookie = postman.getResponseCookie('runningExperiment_' + pm.variables.get(\"firtsExperimentId\"));",
									"    pm.expect(cookie).to.not.eq(null);",
									"",
									"    var cookie = postman.getResponseCookie('runningExperiment_' + pm.variables.get(\"secondExperimentId\"));",
									"    pm.expect(cookie).to.not.eq(null);",
									"",
									"    var cookie = postman.getResponseCookie('runningExperiment_' + pm.variables.get(\"thirdExperimentId\"));",
									"    pm.expect(cookie).to.not.eq(null);",
									"});",
									""
								],
								"type": "text/javascript"
							}
						}
					],
					"request": {
						"method": "POST",
						"header": [],
						"body": {
							"mode": "raw",
							"raw": "{\n    \"exclude\": [\"{{firstExperimentId}}\", \"{{secondExperimentId}}\"]\n}",
							"options": {
								"raw": {
									"language": "json"
								}
							}
						},
						"url": {
							"raw": "{{serverURL}}/api/v1/experiments/isUserIncluded",
							"host": [
								"{{serverURL}}"
							],
							"path": [
								"api",
								"v1",
								"experiments",
								"isUserIncluded"
							]
						}
					},
					"response": []
				}
			],
			"description": "*   Create two no pages\n*   Create two new Experiments without rules\n*   Starting the two experiments.\n*   Hit the ens point should return both Experiments\n*   Create and start a new Experiment without rules\n*   Hit the End point again end send the fisrt two experiment as excluded list.\n*   Should return just the last experiment."
		}
	],
	"variable": [
		{
			"key": "page_id",
			"value": ""
		},
		{
			"key": "experimentId",
			"value": ""
		},
		{
			"key": "experimentShortId",
			"value": ""
		},
		{
			"key": "first_page_id",
			"value": ""
		},
		{
			"key": "firstExperimentId",
			"value": ""
		},
		{
			"key": "firstExperimentShortId",
			"value": ""
		},
		{
			"key": "second_page_id",
			"value": ""
		},
		{
			"key": "secondExperimentId",
			"value": ""
		},
		{
			"key": "secondExperimentShortId",
			"value": ""
		},
		{
			"key": "third_page_id",
			"value": ""
		},
		{
			"key": "thirdExperimentId",
			"value": ""
		},
		{
			"key": "thirdExperimentShortId",
			"value": ""
		}
	]
}<|MERGE_RESOLUTION|>--- conflicted
+++ resolved
@@ -287,11 +287,7 @@
 									"    pm.expect(jsonData.entity.includedExperimentIds.includes(pm.variables.get(\"experimentId\"))).to.be.eq(true);",
 									"    pm.expect(jsonData.entity.excludedExperimentIds.length).to.be.eq(0);",
 									"",
-<<<<<<< HEAD
 									"    pm.expect(jsonData.entity.experiments[0].pageUrl).to.be.eq(\"/page_isUserIncluded_1\");",
-=======
-									"    pm.expect(jsonData.entity.experiments[0].pageUrl).to.be.eq(\"page_isUserIncluded_1\");",
->>>>>>> 113b2787
 									"    var cookie = postman.getResponseCookie('runningExperiment_' + pm.variables.get(\"experimentId\"));",
 									"    pm.expect(cookie).to.not.eq(null);",
 									"});",
@@ -730,11 +726,7 @@
 									"    pm.expect(jsonData.entity.includedExperimentIds.includes(pm.variables.get(\"experimentId\"))).to.be.eq(true);",
 									"    pm.expect(jsonData.entity.excludedExperimentIds.length).to.be.eq(0);",
 									"",
-<<<<<<< HEAD
 									"    pm.expect(jsonData.entity.experiments[0].pageUrl).to.be.eq(\"/page_isUserIncluded_2\");",
-=======
-									"    pm.expect(jsonData.entity.experiments[0].pageUrl).to.be.eq(\"page_isUserIncluded_2\");",
->>>>>>> 113b2787
 									"    var cookie = postman.getResponseCookie('runningExperiment' + pm.variables.get(\"experimentId\"));",
 									"    pm.expect(cookie).to.not.eq(null);",
 									"});"
@@ -1444,11 +1436,7 @@
 					"response": []
 				},
 				{
-<<<<<<< HEAD
-					"name": "Create page  for third Experimen",
-=======
 					"name": "Create page  for third Experiment",
->>>>>>> 113b2787
 					"event": [
 						{
 							"listen": "test",
