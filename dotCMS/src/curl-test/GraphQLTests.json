{
	"info": {
		"_postman_id": "fb35c657-3a6d-41ba-909e-0a3b44e1c7d3",
		"name": "GraphQL",
		"schema": "https://schema.getpostman.com/json/collection/v2.1.0/collection.json",
		"_exporter_id": "10041132"
	},
	"item": [
		{
			"name": "Page API",
			"item": [
				{
					"name": "invalidateSession",
					"event": [
						{
							"listen": "test",
							"script": {
								"exec": [
									"pm.test(\"Status code is 200\", function () {",
									"    pm.response.to.have.status(200);",
									"});"
								],
								"type": "text/javascript"
							}
						}
					],
					"request": {
						"method": "GET",
						"header": [],
						"url": {
							"raw": "{{serverURL}}/api/v1/logout",
							"host": [
								"{{serverURL}}"
							],
							"path": [
								"api",
								"v1",
								"logout"
							]
						}
					},
					"response": []
				},
				{
					"name": "pre_ImportBundleWithContext",
					"event": [
						{
							"listen": "test",
							"script": {
								"exec": [
									"pm.test(\"Bundle uploaded sucessfully\", function () {",
									"    pm.response.to.have.status(200);",
									"",
									"    var jsonData = pm.response.json();",
									"    console.log(jsonData);",
									"",
									"    pm.expect(jsonData[\"bundleName\"]).to.eql(\"assets.tar.gz\");",
									"    pm.expect(jsonData[\"status\"]).to.eql(\"SUCCESS\");",
									"});"
								],
								"type": "text/javascript"
							}
						}
					],
					"request": {
						"auth": {
							"type": "basic",
							"basic": [
								{
									"key": "username",
									"value": "admin@dotcms.com",
									"type": "string"
								},
								{
									"key": "password",
									"value": "admin",
									"type": "string"
								}
							]
						},
						"method": "POST",
						"header": [
							{
								"key": "Content-Type",
								"type": "text",
								"value": "application/octet-stream"
							},
							{
								"key": "Content-Disposition",
								"type": "text",
								"value": "attachment"
							}
						],
						"body": {
							"mode": "formdata",
							"formdata": [
								{
									"key": "file",
									"type": "file",
									"src": "resources/GraphQL/assets.tar.gz"
								}
							]
						},
						"url": {
							"raw": "{{serverURL}}/api/bundle?sync=true",
							"host": [
								"{{serverURL}}"
							],
							"path": [
								"api",
								"bundle"
							],
							"query": [
								{
									"key": "sync",
									"value": "true"
								},
								{
									"key": "AUTH_TOKEN",
									"value": "",
									"disabled": true
								}
							]
						},
						"description": "Imports a Bundle that includes:\n* A piece of content with a tag field without any tags selected"
					},
					"response": []
				},
				{
					"name": "pre_ImportBundleWithPersonas",
					"event": [
						{
							"listen": "test",
							"script": {
								"exec": [
									"pm.test(\"Bundle uploaded sucessfully\", function () {",
									"    pm.response.to.have.status(200);",
									"",
									"    var jsonData = pm.response.json();",
									"    console.log(jsonData);",
									"",
									"    pm.expect(jsonData[\"bundleName\"]).to.eql(\"personas.tar.gz\");",
									"    pm.expect(jsonData[\"status\"]).to.eql(\"SUCCESS\");",
									"});"
								],
								"type": "text/javascript"
							}
						}
					],
					"request": {
						"auth": {
							"type": "basic",
							"basic": [
								{
									"key": "username",
									"value": "admin@dotcms.com",
									"type": "string"
								},
								{
									"key": "password",
									"value": "admin",
									"type": "string"
								}
							]
						},
						"method": "POST",
						"header": [
							{
								"key": "Content-Type",
								"type": "text",
								"value": "application/octet-stream"
							},
							{
								"key": "Content-Disposition",
								"type": "text",
								"value": "attachment"
							}
						],
						"body": {
							"mode": "formdata",
							"formdata": [
								{
									"key": "file",
									"type": "file",
									"src": "resources/GraphQL/personas.tar.gz"
								}
							]
						},
						"url": {
							"raw": "{{serverURL}}/api/bundle?sync=true",
							"host": [
								"{{serverURL}}"
							],
							"path": [
								"api",
								"bundle"
							],
							"query": [
								{
									"key": "sync",
									"value": "true"
								},
								{
									"key": "AUTH_TOKEN",
									"value": "",
									"disabled": true
								}
							]
						},
						"description": "Imports a Bundle that includes:\n* Imports personas"
					},
					"response": []
				},
				{
					"name": "pre_ImportBundleWithDemoHost",
					"event": [
						{
							"listen": "test",
							"script": {
								"exec": [
									"pm.test(\"Bundle uploaded sucessfully\", function () {",
									"    pm.response.to.have.status(200);",
									"",
									"    var jsonData = pm.response.json();",
									"    console.log(jsonData);",
									"",
									"    pm.expect(jsonData[\"bundleName\"]).to.eql(\"demo.dotcms.com.tar.gz\");",
									"    pm.expect(jsonData[\"status\"]).to.eql(\"SUCCESS\");",
									"});"
								],
								"type": "text/javascript"
							}
						}
					],
					"request": {
						"auth": {
							"type": "basic",
							"basic": [
								{
									"key": "username",
									"value": "admin@dotcms.com",
									"type": "string"
								},
								{
									"key": "password",
									"value": "admin",
									"type": "string"
								}
							]
						},
						"method": "POST",
						"header": [
							{
								"key": "Content-Type",
								"type": "text",
								"value": "application/octet-stream"
							},
							{
								"key": "Content-Disposition",
								"type": "text",
								"value": "attachment"
							}
						],
						"body": {
							"mode": "formdata",
							"formdata": [
								{
									"key": "file",
									"type": "file",
									"src": "resources/GraphQL/demo.dotcms.com.tar.gz"
								}
							]
						},
						"url": {
							"raw": "{{serverURL}}/api/bundle?sync=true",
							"host": [
								"{{serverURL}}"
							],
							"path": [
								"api",
								"bundle"
							],
							"query": [
								{
									"key": "sync",
									"value": "true"
								},
								{
									"key": "AUTH_TOKEN",
									"value": "",
									"disabled": true
								}
							]
						},
						"description": "Imports a Bundle that includes:\n* Imports demo.dotcms.com"
					},
					"response": []
				},
				{
					"name": "pre_ImportBundleWithTestPage",
					"event": [
						{
							"listen": "test",
							"script": {
								"exec": [
									"pm.test(\"Bundle uploaded sucessfully\", function () {",
									"    pm.response.to.have.status(200);",
									"",
									"    var jsonData = pm.response.json();",
									"    console.log(jsonData);",
									"",
									"    pm.expect(jsonData[\"bundleName\"]).to.eql(\"test-page-graphql-render.tar.gz\");",
									"    pm.expect(jsonData[\"status\"]).to.eql(\"SUCCESS\");",
									"});"
								],
								"type": "text/javascript"
							}
						}
					],
					"request": {
						"auth": {
							"type": "basic",
							"basic": [
								{
									"key": "username",
									"value": "admin@dotcms.com",
									"type": "string"
								},
								{
									"key": "password",
									"value": "admin",
									"type": "string"
								}
							]
						},
						"method": "POST",
						"header": [
							{
								"key": "Content-Type",
								"type": "text",
								"value": "application/octet-stream"
							},
							{
								"key": "Content-Disposition",
								"type": "text",
								"value": "attachment"
							}
						],
						"body": {
							"mode": "formdata",
							"formdata": [
								{
									"key": "file",
									"type": "file",
									"src": "resources/GraphQL/test-page-graphql-render.tar.gz"
								}
							]
						},
						"url": {
							"raw": "{{serverURL}}/api/bundle?sync=true",
							"host": [
								"{{serverURL}}"
							],
							"path": [
								"api",
								"bundle"
							],
							"query": [
								{
									"key": "sync",
									"value": "true"
								},
								{
									"key": "AUTH_TOKEN",
									"value": "",
									"disabled": true
								}
							]
						},
						"description": "Imports a Bundle that includes:\n\n*   pp-test page with all the dependencies. pp-test page was created on a demo.dotcms.com site"
					},
					"response": []
				},
				{
					"name": "Switch site to 'demo.dotcms.com'",
					"event": [
						{
							"listen": "test",
							"script": {
								"exec": [
									"pm.test(\"Status code is 200 \", function () {",
									"    pm.response.to.have.status(200);",
									"});",
									"",
									"",
									"",
									"pm.test(\"Valid response\", function () {",
									"    var jsonData = pm.response.json();",
									"",
									"    pm.expect(jsonData.entity.hostSwitched).equal(true);",
									"});"
								],
								"type": "text/javascript"
							}
						}
					],
					"request": {
						"auth": {
							"type": "basic",
							"basic": [
								{
									"key": "password",
									"value": "admin",
									"type": "string"
								},
								{
									"key": "username",
									"value": "admin@dotcms.com",
									"type": "string"
								},
								{
									"key": "saveHelperData",
									"type": "any"
								},
								{
									"key": "showPassword",
									"value": false,
									"type": "boolean"
								}
							]
						},
						"method": "PUT",
						"header": [
							{
								"key": "Content-Type",
								"value": "application/json"
							}
						],
						"body": {
							"mode": "raw",
							"raw": ""
						},
						"url": {
							"raw": "{{serverURL}}/api/v1/site/switch/48190c8c-42c4-46af-8d1a-0cd5db894797",
							"host": [
								"{{serverURL}}"
							],
							"path": [
								"api",
								"v1",
								"site",
								"switch",
								"48190c8c-42c4-46af-8d1a-0cd5db894797"
							]
						}
					},
					"response": []
				},
				{
					"name": "RenderDestinationsCostaRicaPage",
					"event": [
						{
							"listen": "test",
							"script": {
								"exec": [
									"",
									"pm.test(\"Status code is 200\", function () {",
									"    pm.response.to.have.status(200);",
									"});",
									"",
									"",
									"",
									"pm.test(\"Response body contains\", function () {",
									"    pm.expect(pm.response.text()).to.include(\"rendered\");",
									"});",
									"",
									"pm.test(\"Response body contains\", function () {",
									"    pm.expect(pm.response.text()).to.include(\"uuid\");",
									"});",
									"",
									"pm.test(\"'page' element includes all properties\", function () {",
									"    var jsonData = pm.response.json();",
									"    var page = jsonData[\"entity\"][\"page\"];",
									"    pm.expect(page[\"__icon__\"]).equal(\"pageIcon\");",
									"    pm.expect(page[\"archived\"], 'FAILED:[archived]').equal(false);",
									"    pm.expect(page[\"baseType\"]).equal(\"HTMLPAGE\");",
									"    pm.expect(page[\"cachettl\"]).equal(\"0\");",
									"    pm.expect(page[\"canEdit\"], 'FAILED:[canEdit]').equal(true);",
									"    pm.expect(page[\"canLock\"], 'FAILED:[canLock]').equal(true);",
									"    pm.expect(page[\"canRead\"], 'FAILED:[canRead]').equal(true);",
									"    pm.expect(page[\"deleted\"], 'FAILED:[deleted]').equal(false);",
									"    pm.expect(page[\"description\"]).equal(\"Costa Rica Rain Forest\");",
									"    pm.expect(page[\"extension\"]).equal(\"page\");",
									"    pm.expect(page[\"folder\"]).equal(\"6c8a2ac4-36a7-4b01-b9c0-c2c1d91ddfdb\");",
									"    pm.expect(page[\"friendlyName\"]).equal(\"Costa Rica Rain Forest\");",
									"    pm.expect(page[\"hasLiveVersion\"], 'FAILED:[hasLiveVersion]').equal(true);",
									"    pm.expect(page[\"hasTitleImage\"], 'FAILED:[hasTitleImage]').equal(true);",
									"    pm.expect(page[\"host\"]).equal(\"48190c8c-42c4-46af-8d1a-0cd5db894797\");",
									"    pm.expect(page[\"hostName\"]).equal(\"demo.dotcms.com\");",
									"    ////",
									"    pm.expect(page[\"httpsRequired\"], 'FAILED:[httpsRequired]').equal(false);",
									"    pm.expect(page[\"identifier\"]).equal(\"bec7b960-a8bf-4f14-a22b-0d94caf217f0\");",
									"    pm.expect(page[\"image\"]).equal(\"/dA/bec7b960-a8bf-4f14-a22b-0d94caf217f0/image/costa-rica-tree-frog.jpg\");",
									"    pm.expect(page[\"imageContentAsset\"]).equal(\"bec7b960-a8bf-4f14-a22b-0d94caf217f0/image\");",
									"    pm.expect(page[\"inode\"]).not.equal(null)",
									"    pm.expect(page[\"isContentlet\"], 'FAILED:[isContentlet]').equal(true);",
									"    pm.expect(page[\"languageId\"]).equal(1);",
									"    pm.expect(page[\"live\"], 'FAILED:[live]').equal(true);",
									"    pm.expect(page[\"liveInode\"]).not.equal(null)",
									"    pm.expect(page[\"locked\"], 'FAILED:[locked]').equal(false);",
									"    pm.expect(page[\"mimeType\"]).equal(\"application/dotpage\");",
									"    pm.expect(page[\"modDate\"]).not.equal(null)",
									"    ///",
									"    pm.expect(page[\"modUser\"]).equal(\"system\");",
									"    pm.expect(page[\"modUserName\"]).equal(\"system user system user\");",
									"    pm.expect(page[\"name\"]).equal(\"costa-rica\");",
									"    pm.expect(page[\"owner\"]).equal(\"dotcms.org.1\");",
									"    pm.expect(page[\"pageURI\"]).equal(\"/destinations/costa-rica\");",
									"    pm.expect(page[\"pageUrl\"]).equal(\"costa-rica\");",
									"    pm.expect(page[\"path\"]).equal(\"/destinations/costa-rica\");",
									"    pm.expect(page[\"publishDate\"]).not.equal(null)",
									"    pm.expect(page[\"seoTitle\"]).equal(\"Costa Rica Travel Destinations\");",
									"    pm.expect(page[\"seodescription\"]).equal(\"Visit Costa Rica a rugged, rainforested Central American country with coastlines on the Caribbean and Pacific.\");",
									"    pm.expect(page[\"shortDescription\"]).equal(\"Costa Rica is a rugged, rainforested Central American country with coastlines on the Caribbean and Pacific. Costa Rica is known for its beaches, volcanoes, and biodiversity. Roughly a quarter of its area is made up of protected jungle, teeming with wildlife including spider monkeys and quetzal birds.\");",
									"    pm.expect(page[\"shortyLive\"]).not.equal(null)",
									"    //",
									"    pm.expect(page[\"shortyWorking\"]).not.equal(null)",
									"    pm.expect(page[\"sortOrder\"]).equal(0);",
									"    pm.expect(page[\"stInode\"]).equal(\"91812c8b-0441-4139-8d4d-7423cfb0e979\");",
									"    pm.expect(page[\"statusIcons\"]).equal(\"<span class='greyDotIcon' style='opacity:.4'></span><span class='liveIcon'></span>\");",
									"    pm.expect(page[\"tags\"]).equal(\"diving\");",
									"    pm.expect(page[\"template\"]).equal(\"0c556e37-99e0-4458-a2cd-d42cc7a11045\");",
									"    pm.expect(page[\"title\"]).equal(\"Costa Rica Rain Forest\");",
									"    pm.expect(page[\"titleImage\"]).equal(\"image\");",
									"    pm.expect(page[\"type\"]).equal(\"htmlpage\");",
									"    pm.expect(page[\"url\"]).equal(\"/destinations/costa-rica\");",
									"    pm.expect(page[\"working\"], 'FAILED:[working]').equal(true);",
									"    pm.expect(page[\"workingInode\"]).not.equal(null)",
									"",
									"});"
								],
								"type": "text/javascript"
							}
						}
					],
					"protocolProfileBehavior": {
						"disabledSystemHeaders": {
							"user-agent": true
						}
					},
					"request": {
						"auth": {
							"type": "basic",
							"basic": [
								{
									"key": "password",
									"value": "admin",
									"type": "string"
								},
								{
									"key": "username",
									"value": "admin@dotcms.com",
									"type": "string"
								}
							]
						},
						"method": "GET",
						"header": [
							{
								"key": "User-Agent",
								"value": "Mozilla/5.0 (Macintosh; Intel Mac OS X 10_15_3) AppleWebKit/537.36 (KHTML, like Gecko) Chrome/84.0.4147.125 Safari/537.36",
								"type": "text"
							}
						],
						"url": {
							"raw": "{{serverURL}}/api/v1/page/render/destinations/costa-rica?com.dotmarketing.persona.id=792c7c9f-6b6f-427b-80ff-1643376c9999",
							"host": [
								"{{serverURL}}"
							],
							"path": [
								"api",
								"v1",
								"page",
								"render",
								"destinations",
								"costa-rica"
							],
							"query": [
								{
									"key": "com.dotmarketing.persona.id",
									"value": "792c7c9f-6b6f-427b-80ff-1643376c9999"
								}
							]
						}
					},
					"response": []
				},
				{
					"name": "GivenRequestByURI_ShouldReturnExpectedPage",
					"event": [
						{
							"listen": "test",
							"script": {
								"exec": [
									"",
									"pm.test(\"Status code is 200\", function () {",
									"    pm.response.to.have.status(200);",
									"});",
									"",
									"pm.test(\"'page' element includes all properties\", function () {",
									"    var jsonData = pm.response.json();",
									"    var page = jsonData.data.page;",
									"",
									"    pm.expect(page[\"__icon__\"]).equal(\"pageIcon\");",
									"    pm.expect(page[\"archived\"], 'FAILED:[archived]').equal(false);",
									"    pm.expect(page[\"baseType\"]).equal(\"HTMLPAGE\");",
									"    pm.expect(page[\"cachettl\"]).equal(\"0\");",
									"    pm.expect(page[\"canEdit\"], 'FAILED:[canEdit]').equal(true);",
									"    pm.expect(page[\"canLock\"], 'FAILED:[canLock]').equal(true);",
									"    pm.expect(page[\"canRead\"], 'FAILED:[canRead]').equal(true);",
									"    pm.expect(page[\"deleted\"], 'FAILED:[deleted]').equal(false);",
									"    pm.expect(page[\"description\"]).equal(\"Costa Rica Rain Forest\");",
									"    pm.expect(page[\"extension\"]).equal(\"page\");",
									"    pm.expect(page[\"folder\"].folderId).equal(\"6c8a2ac4-36a7-4b01-b9c0-c2c1d91ddfdb\");",
									"    pm.expect(page[\"folder\"].folderName).equal(\"destinations\");",
									"    pm.expect(page[\"friendlyName\"]).equal(\"Costa Rica Rain Forest\");",
									"    pm.expect(page[\"hasLiveVersion\"], 'FAILED:[hasLiveVersion]').equal(true);",
									"    pm.expect(page[\"hasTitleImage\"], 'FAILED:[hasTitleImage]').equal(true);",
									"    pm.expect(page[\"host\"].identifier).equal(\"48190c8c-42c4-46af-8d1a-0cd5db894797\");",
									"    pm.expect(page[\"host\"].hostName).equal(\"demo.dotcms.com\");",
									"    ////",
									"    pm.expect(page[\"httpsRequired\"], 'FAILED:[httpsRequired]').equal(false);",
									"    pm.expect(page[\"identifier\"]).equal(\"bec7b960-a8bf-4f14-a22b-0d94caf217f0\");",
									"    pm.expect(page[\"isContentlet\"], 'FAILED:[isContentlet]').equal(true);",
									"    pm.expect(page[\"conLanguage\"].id).equal(1);",
									"    pm.expect(page[\"live\"], 'FAILED:[live]').equal(true);",
									"    pm.expect(page[\"liveInode\"]).not.equal(null)",
									"    pm.expect(page[\"locked\"], 'FAILED:[locked]').equal(false);",
									"    pm.expect(page[\"mimeType\"]).equal(\"application/dotpage\");",
									"    pm.expect(page[\"modDate\"]).not.equal(null)",
									"    ///",
									"    pm.expect(page[\"modUser\"].userId).equal(\"system\");",
									"    pm.expect(page[\"modUser\"].firstName).equal(\"system user\");",
									"    pm.expect(page[\"modUser\"].lastName).equal(\"system user\");",
									"    pm.expect(page[\"name\"]).equal(\"costa-rica\");",
									"    pm.expect(page[\"owner\"].userId).equal(\"dotcms.org.1\");",
									"    pm.expect(page[\"pageURI\"]).equal(\"/destinations/costa-rica\");",
									"    pm.expect(page[\"pageUrl\"]).equal(\"costa-rica\");",
									"    pm.expect(page[\"path\"]).equal(\"/destinations/costa-rica\");",
									"    pm.expect(page[\"publishDate\"]).not.equal(null)",
									"    pm.expect(page[\"seoTitle\"]).equal(\"Costa Rica Travel Destinations\");",
									"    pm.expect(page[\"seodescription\"]).equal(\"Visit Costa Rica a rugged, rainforested Central American country with coastlines on the Caribbean and Pacific.\");",
									"    pm.expect(page[\"shortDescription\"]).equal(\"Costa Rica is a rugged, rainforested Central American country with coastlines on the Caribbean and Pacific. Costa Rica is known for its beaches, volcanoes, and biodiversity. Roughly a quarter of its area is made up of protected jungle, teeming with wildlife including spider monkeys and quetzal birds.\");",
									"    pm.expect(page[\"shortyLive\"]).not.equal(null)",
									"    //",
									"    pm.expect(page[\"shortyWorking\"]).not.equal(null)",
									"    // pm.expect(page[\"sortOrder\"]).equal(0);",
									"    pm.expect(page[\"stInode\"]).equal(\"91812c8b-0441-4139-8d4d-7423cfb0e979\");",
									"    pm.expect(page[\"statusIcons\"]).equal(\"<span class='greyDotIcon' style='opacity:.4'></span><span class='liveIcon'></span>\");",
									"    pm.expect(page[\"tags\"]).equal(\"diving\");",
									"    pm.expect(page[\"title\"]).equal(\"Costa Rica Rain Forest\");",
									"    pm.expect(page[\"titleImage\"].name).equal(\"costa-rica-tree-frog.jpg\");",
									"    pm.expect(page[\"titleImage\"].versionPath).not.equal(null)",
									"    pm.expect(page[\"type\"]).equal(\"htmlpage\");",
									"    pm.expect(page[\"url\"]).equal(\"/destinations/costa-rica\");",
									"    pm.expect(page[\"working\"], 'FAILED:[working]').equal(true);",
									"    pm.expect(page[\"workingInode\"]).not.equal(null)",
									"",
									"});"
								],
								"type": "text/javascript"
							}
						}
					],
					"protocolProfileBehavior": {
						"disabledSystemHeaders": {
							"user-agent": true
						}
					},
					"request": {
						"auth": {
							"type": "basic",
							"basic": [
								{
									"key": "username",
									"value": "admin@dotcms.com",
									"type": "string"
								},
								{
									"key": "password",
									"value": "admin",
									"type": "string"
								}
							]
						},
						"method": "POST",
						"header": [
							{
								"key": "User-Agent",
								"value": "Mozilla/5.0 (Macintosh; Intel Mac OS X 10_15_3) AppleWebKit/537.36 (KHTML, like Gecko) Chrome/84.0.4147.125 Safari/537.36",
								"type": "text"
							}
						],
						"body": {
							"mode": "graphql",
							"graphql": {
								"query": "{\n  page(url:\"/destinations/costa-rica\") {\n    __icon__\n    archived\n    baseType\n    cachettl\n    canEdit\n    canLock\n    canRead\n    contentType\n    deleted\n    description\n    extension\n    friendlyName\n    folder {\n      folderId\n      folderName\n    }\n    hasLiveVersion\n    hasTitleImage\n    host {\n      identifier\n      hostName\n    }\n    httpsRequired\n    identifier\n    image\n    imageContentAsset\n    imageVersion\n    inode\n    isContentlet\n    conLanguage {\n      id\n    }\n    live\n    liveInode\n    locked\n    mimeType\n    modDate\n    modUser {\n      userId\n      firstName\n      lastName\n    }\n    name\n    owner {\n      userId\n    }\n    pageURI\n    pageUrl\n    path\n    publishDate\n    seoTitle\n    seodescription\n    shortDescription\n    shortyLive\n    shortyWorking\n    sortOrder\n    stInode \n    statusIcons\n    tags\n    title\n    titleImage {\n      name\n      idPath\n      versionPath\n    }\n    type\n    url\n    working\n    workingInode\n  }\n}",
								"variables": ""
							}
						},
						"url": {
							"raw": "{{serverURL}}/api/v1/graphql",
							"host": [
								"{{serverURL}}"
							],
							"path": [
								"api",
								"v1",
								"graphql"
							]
						}
					},
					"response": []
				},
				{
					"name": "GivenRequestByURI_SiteFieldContainsAllFields",
					"event": [
						{
							"listen": "test",
							"script": {
								"exec": [
									"",
									"pm.test(\"Status code is 200\", function () {",
									"    pm.response.to.have.status(200);",
									"});",
									"",
									"pm.test(\"'Site' element includes all properties\", function () {",
									"    var jsonData = pm.response.json();",
									"    var host = jsonData.data.page.host;",
									"",
									"    pm.expect(host[\"hostName\"], 'FAILED:[hostName]').equal(\"demo.dotcms.com\");",
									"    pm.expect(host[\"googleMap\"], 'FAILED:[googleMap]').equal(\"AIzaSyDXvD7JA5Q8S5VgfviI8nDinAq9x5Utmu0\");",
									"    pm.expect(host[\"modDate\"], 'FAILED:[modDate]').to.not.be.null;",
									"    pm.expect(host[\"aliases\"], 'FAILED:[aliases]').equal(\"localhost\\n127.0.0.1\");",
									"    pm.expect(host[\"keywords\"], 'FAILED:[keywords]').equal(\"CMS, Web Content Management, Open Source, Java, J2EE, DXP, NoCode, OSGI, Apache Velocity, Elasticsearch, RESTful Services, REST API, Workflows, Personalization, Multilingual, I18N, L10N, Internationalization, Localization, Docker CMS, Containerized CMS\");",
									"    pm.expect(host[\"description\"], 'FAILED:[description]').equal(\"dotCMS starter site was designed to demonstrate what you can do with dotCMS.\");",
									"    pm.expect(host[\"hostAliases\"], 'FAILED:[hostAliases]').equal(\"localhost\\n127.0.0.1\");",
									"    pm.expect(host[\"title\"], 'FAILED:[title]').equal(\"localhost\\n127.0.0.1\");",
									"    pm.expect(host[\"baseType\"], 'FAILED:[baseType]').equal(\"CONTENT\");",
									"    pm.expect(host[\"archived\"], 'FAILED:[archived]').equal(false);",
									"    pm.expect(host[\"addThis\"], 'FAILED:[addThis]').equal(\"ra-4e02119211875e7b\");",
									"    pm.expect(host[\"working\"], 'FAILED:[working]').equal(true);",
									"    pm.expect(host[\"locked\"], 'FAILED:[locked]').equal(false);",
									"    pm.expect(host[\"contentType\"], 'FAILED:[contentType]').equal(\"Host\");",
									"    pm.expect(host[\"live\"], 'FAILED:[live]').equal(true);",
									"    pm.expect(host[\"owner\"].firstName, 'FAILED:[owner.firstName]').equal(\"Admin\");",
									"    ////",
									"    pm.expect(host[\"identifier\"], 'FAILED:[identifier]').equal(\"48190c8c-42c4-46af-8d1a-0cd5db894797\");",
									"    pm.expect(host[\"hostThumbnail\"].name, 'FAILED:[hostThumbnail.name]').equal(null);",
									"    pm.expect(host[\"runDashboard\"], 'FAILED:[runDashboard]').equal(false);",
									"    pm.expect(host[\"conLanguage\"].languageCode, 'FAILED:[conLanguage.languageCode]').equal(\"en\");",
									"    pm.expect(host[\"hostTagStorage\"], 'FAILED:[hostTagStorage]').equal(\"SYSTEM_HOST\");",
									"    pm.expect(host[\"hostId\"], 'FAILED:[hostId]').equal(\"48190c8c-42c4-46af-8d1a-0cd5db894797\");",
									"    pm.expect(host[\"titleImage\"].name, 'FAILED:[titleImage.name]').equal(null);",
									"    pm.expect(host[\"embeddedDashboard\"], 'FAILED:[embeddedDashboard]').equal(null);",
									"    pm.expect(host[\"urlMap\"], 'FAILED:[urlMap]').equal(null);",
									"    pm.expect(host[\"isDefault\"], 'FAILED:[isDefault]').equal(true)",
									"    ///",
									"    pm.expect(host[\"folder\"].folderName, 'FAILED:[folder.folderName]').equal(\"system folder\");",
									"    pm.expect(host[\"googleAnalytics\"], 'FAILED:[googleAnalytics]').equal(\"UA-9877660-3\");",
									"    pm.expect(host[\"tagStorage\"], 'FAILED:[tagStorage]').equal(\"SYSTEM_HOST\");",
									"    pm.expect(host[\"modUser\"].firstName, 'FAILED:[modUser.firstName]').equal(\"Admin\");",
									"",
									"});"
								],
								"type": "text/javascript"
							}
						}
					],
					"protocolProfileBehavior": {
						"disabledSystemHeaders": {
							"user-agent": true
						}
					},
					"request": {
						"auth": {
							"type": "basic",
							"basic": [
								{
									"key": "username",
									"value": "admin@dotcms.com",
									"type": "string"
								},
								{
									"key": "password",
									"value": "admin",
									"type": "string"
								}
							]
						},
						"method": "POST",
						"header": [
							{
								"key": "User-Agent",
								"value": "Mozilla/5.0 (Macintosh; Intel Mac OS X 10_15_3) AppleWebKit/537.36 (KHTML, like Gecko) Chrome/84.0.4147.125 Safari/537.36",
								"type": "text"
							}
						],
						"body": {
							"mode": "graphql",
							"graphql": {
								"query": "{\n  page(url:\"/destinations/costa-rica\") {\n    host {\n      hostName\n      googleMap\n      modDate\n      aliases\n      keywords\n      description\n      hostAliases\n      title\n      baseType\n      inode\n      archived\n      addThis\n      working\n      locked\n      contentType\n      live\n      owner {\n        firstName\n      }\n      identifier\n      hostThumbnail {\n        name\n      }\n      runDashboard\n      conLanguage {\n        languageCode\n      }\n      hostTagStorage\n      hostId\n      titleImage {\n        name\n      }\n      embeddedDashboard\n      urlMap\n      isDefault\n      folder {\n        folderName\n      }\n      googleAnalytics\n      tagStorage\n      modUser {\n        firstName\n      }\n      \n    }\n  }\n}",
								"variables": ""
							}
						},
						"url": {
							"raw": "{{serverURL}}/api/v1/graphql",
							"host": [
								"{{serverURL}}"
							],
							"path": [
								"api",
								"v1",
								"graphql"
							]
						}
					},
					"response": []
				},
				{
					"name": "GivenRequestByURI_TemplateFieldContainsAllFields",
					"event": [
						{
							"listen": "test",
							"script": {
								"exec": [
									"",
									"pm.test(\"Status code is 200\", function () {",
									"    pm.response.to.have.status(200);",
									"});",
									"",
									"pm.test(\"'Site' element includes all properties\", function () {",
									"    var jsonData = pm.response.json();",
									"    var template = jsonData.data.page.template;",
									"",
									"    pm.expect(template[\"iDate\"], 'FAILED:[iDate]').to.be.not.null",
									"    pm.expect(template[\"type\"], 'FAILED:[type]').equal(\"template\");",
									"    pm.expect(template[\"owner\"].firstName, 'FAILED:[owner.firstName]').equal(\"system user\");",
									"    pm.expect(template[\"inode\"], 'FAILED:[inode]').equal(\"cfda9246-cce3-4313-8cc3-2080d1935cf9\");",
									"    pm.expect(template[\"identifier\"], 'FAILED:[identifier]').equal(\"0c556e37-99e0-4458-a2cd-d42cc7a11045\");",
									"    pm.expect(template[\"source\"], 'FAILED:[source]').equal(\"DB\");",
									"    pm.expect(template[\"title\"], 'FAILED:[title]').equal(\"anonymous_layout_1579716181795\");",
									"    pm.expect(template[\"friendlyName\"], 'FAILED:[friendlyName]').equal(\"\");",
									"    pm.expect(template[\"modDate\"], 'FAILED:[modDate]').not.to.be.null;",
									"    pm.expect(template[\"modUser\"].firstName, 'FAILED:[modUser.firstName]').equal(\"system user\");",
									"    pm.expect(template[\"modUser\"].userId, 'FAILED:[modUser.userId]').equal(\"system\");",
									"    pm.expect(template[\"sortOrder\"], 'FAILED:[sortOrder]').equal(0);",
									"    pm.expect(template[\"showOnMenu\"], 'FAILED:[showOnMenu]').equal(false);",
									"    pm.expect(template[\"image\"], 'FAILED:[image]').equal(\"\");",
									"    pm.expect(template[\"drawed\"], 'FAILED:[drawed]').equal(true);",
									"    pm.expect(template[\"drawedBody\"], 'FAILED:[drawedBody]').equal(\"{\\\"header\\\":true,\\\"footer\\\":true,\\\"body\\\":{\\\"rows\\\":[{\\\"columns\\\":[{\\\"containers\\\":[{\\\"identifier\\\":\\\"5a07f889-4536-4956-aa6e-e7967969ec3f\\\",\\\"uuid\\\":\\\"1\\\"}],\\\"widthPercent\\\":100,\\\"leftOffset\\\":1,\\\"preview\\\":false,\\\"width\\\":12,\\\"left\\\":0}]},{\\\"columns\\\":[{\\\"containers\\\":[{\\\"identifier\\\":\\\"/application/containers/default/\\\",\\\"uuid\\\":\\\"1\\\"}],\\\"widthPercent\\\":50,\\\"leftOffset\\\":1,\\\"styleClass\\\":\\\"\\\",\\\"preview\\\":false,\\\"width\\\":6,\\\"left\\\":0},{\\\"containers\\\":[{\\\"identifier\\\":\\\"/application/containers/default/\\\",\\\"uuid\\\":\\\"2\\\"}],\\\"widthPercent\\\":50,\\\"leftOffset\\\":7,\\\"styleClass\\\":\\\"\\\",\\\"preview\\\":false,\\\"width\\\":6,\\\"left\\\":6}]},{\\\"columns\\\":[{\\\"containers\\\":[{\\\"identifier\\\":\\\"/application/containers/default/\\\",\\\"uuid\\\":\\\"3\\\"}],\\\"widthPercent\\\":100,\\\"leftOffset\\\":1,\\\"styleClass\\\":\\\"\\\",\\\"preview\\\":false,\\\"width\\\":12,\\\"left\\\":0}]},{\\\"columns\\\":[{\\\"containers\\\":[{\\\"identifier\\\":\\\"/application/containers/default/\\\",\\\"uuid\\\":\\\"4\\\"}],\\\"widthPercent\\\":83,\\\"leftOffset\\\":2,\\\"styleClass\\\":\\\"\\\",\\\"preview\\\":false,\\\"width\\\":10,\\\"left\\\":1}]},{\\\"columns\\\":[{\\\"containers\\\":[{\\\"identifier\\\":\\\"/application/containers/default/\\\",\\\"uuid\\\":\\\"5\\\"}],\\\"widthPercent\\\":50,\\\"leftOffset\\\":1,\\\"styleClass\\\":\\\"\\\",\\\"preview\\\":false,\\\"width\\\":6,\\\"left\\\":0},{\\\"containers\\\":[{\\\"identifier\\\":\\\"/application/containers/default/\\\",\\\"uuid\\\":\\\"6\\\"}],\\\"widthPercent\\\":50,\\\"leftOffset\\\":7,\\\"styleClass\\\":\\\"\\\",\\\"preview\\\":false,\\\"width\\\":6,\\\"left\\\":6}]},{\\\"columns\\\":[{\\\"containers\\\":[{\\\"identifier\\\":\\\"/application/containers/default/\\\",\\\"uuid\\\":\\\"7\\\"}],\\\"widthPercent\\\":41,\\\"leftOffset\\\":1,\\\"styleClass\\\":\\\"\\\",\\\"preview\\\":false,\\\"width\\\":5,\\\"left\\\":0},{\\\"containers\\\":[{\\\"identifier\\\":\\\"/application/containers/default/\\\",\\\"uuid\\\":\\\"8\\\"}],\\\"widthPercent\\\":50,\\\"leftOffset\\\":7,\\\"styleClass\\\":\\\"\\\",\\\"preview\\\":false,\\\"width\\\":6,\\\"left\\\":6}]}]},\\\"sidebar\\\":{\\\"containers\\\":[],\\\"location\\\":\\\"\\\",\\\"width\\\":\\\"small\\\",\\\"widthPercent\\\":20,\\\"preview\\\":false}}\");",
									"",
									"    pm.expect(template[\"theme\"], 'FAILED:[theme]').equal(\"d7b0ebc2-37ca-4a5a-b769-e8a3ff187661\");",
									"    pm.expect(template[\"anonymous\"], 'FAILED:[anonymous]').equal(true);",
									"    pm.expect(template[\"template\"], 'FAILED:[template]').equal(false);",
									"    pm.expect(template[\"versionId\"], 'FAILED:[versionId]').equal(\"0c556e37-99e0-4458-a2cd-d42cc7a11045\");",
									"    pm.expect(template[\"versionType\"], 'FAILED:[versionType]').equal(\"template\");",
									"    pm.expect(template[\"deleted\"], 'FAILED:[deleted]').equal(false);",
									"    pm.expect(template[\"working\"], 'FAILED:[working]').equal(true);",
									"    pm.expect(template[\"permissionId\"], 'FAILED:[permissionId]').equal(\"0c556e37-99e0-4458-a2cd-d42cc7a11045\");",
									"    pm.expect(template[\"name\"], 'FAILED:[name]').equal(\"anonymous_layout_1579716181795\");",
									"    pm.expect(template[\"live\"], 'FAILED:[live]').equal(true);",
									"    pm.expect(template[\"archived\"], 'FAILED:[archived]').equal(false);",
									"    pm.expect(template[\"locked\"], 'FAILED:[locked]').equal(false);",
									"    pm.expect(template[\"permissionType\"], 'FAILED:[permissionType]').equal(\"com.dotmarketing.portlets.templates.model.Template\");",
									"    pm.expect(template[\"categoryId\"], 'FAILED:[categoryId]').equal(\"cfda9246-cce3-4313-8cc3-2080d1935cf9\");",
									"    pm.expect(template[\"new\"], 'FAILED:[new]').equal(false);",
									"    pm.expect(template[\"idate\"], 'FAILED:[idate]').to.be.not.null;",
									"    pm.expect(template[\"canEdit\"], 'FAILED:[canEdit]').equal(true);",
									"",
									"});"
								],
								"type": "text/javascript"
							}
						}
					],
					"protocolProfileBehavior": {
						"disabledSystemHeaders": {
							"user-agent": true
						}
					},
					"request": {
						"auth": {
							"type": "basic",
							"basic": [
								{
									"key": "username",
									"value": "admin@dotcms.com",
									"type": "string"
								},
								{
									"key": "password",
									"value": "admin",
									"type": "string"
								}
							]
						},
						"method": "POST",
						"header": [
							{
								"key": "User-Agent",
								"value": "Mozilla/5.0 (Macintosh; Intel Mac OS X 10_15_3) AppleWebKit/537.36 (KHTML, like Gecko) Chrome/84.0.4147.125 Safari/537.36",
								"type": "text"
							}
						],
						"body": {
							"mode": "graphql",
							"graphql": {
								"query": "{\n  page(url:\"/destinations/costa-rica\") {\n    template {\n      iDate\n      type\n      owner {\n        firstName\n      }\n      inode\n      identifier\n      source\n      title\n      friendlyName\n      modDate\n      modUser {\n        firstName\n        lastName\n        userId\n      }\n      sortOrder\n      showOnMenu\n      image\n      drawed\n      drawedBody\n      theme\n      anonymous\n      template\n      versionId\n      versionType\n      deleted\n      working\n      permissionId\n      name\n      live\n      archived\n      locked\n      permissionType\n      categoryId\n      new\n      idate\n      canEdit\n    }\n  }\n}",
								"variables": ""
							}
						},
						"url": {
							"raw": "{{serverURL}}/api/v1/graphql",
							"host": [
								"{{serverURL}}"
							],
							"path": [
								"api",
								"v1",
								"graphql"
							]
						}
					},
					"response": []
				},
				{
					"name": "GivenRequestByURI_ViewAsFieldContainsAllFields",
					"event": [
						{
							"listen": "test",
							"script": {
								"exec": [
									"",
									"let checker = (arr, target) => target.every(v => arr.includes(v));",
									"",
									"pm.test(\"Status code is 200\", function () {",
									"    pm.response.to.have.status(200);",
									"});",
									"",
									"pm.test(\"'ViewAs' element includes all properties\", function () {",
									"    var jsonData = pm.response.json();",
									"    var viewas = jsonData.data.page.viewAs;",
									"    var visitor = viewas.visitor;",
									"    var language = viewas.language;",
									"    var persona = viewas.persona;",
									"",
									"    // mode",
									"    pm.expect(viewas[\"mode\"], 'FAILED:[mode]').equal(\"LIVE\");",
									"    ",
									"    // language",
									"    pm.expect(language[\"id\"], 'FAILED:[language.id]').equal(1);",
									"    pm.expect(language[\"country\"], 'FAILED:[language.country]').equal(\"United States\");",
									"    pm.expect(language[\"countryCode\"], 'FAILED:[language.countryCode]').equal(\"US\");",
									"    pm.expect(language[\"language\"], 'FAILED:[language.language]').equal(\"English\");",
									"    pm.expect(language[\"languageCode\"], 'FAILED:[language.languageCode]').equal(\"en\");",
									"",
									"    // persona",
									"    pm.expect(persona[\"name\"], 'FAILED:[persona.name]').equal(\"Winter Enthusiast\");",
									"    pm.expect(persona[\"description\"], 'FAILED:[persona.description]').equal(\"People who are passionate about winter sports.\");",
									"    pm.expect(persona[\"photo\"].idPath, 'FAILED:[persona.photo.idPath]').equal(\"/dA/792c7c9f6b/photo/mountain-persona.jpg?language_id=1\");",
									"    pm.expect(persona[\"keyTag\"], 'FAILED:[persona.keyTag]').equal(\"WinterEnthusiast\");",
									"    let expectedPersonTags = [",
									"                        \"snowmobile\",",
									"                        \"snowboarding\",",
									"                        \"skiing\"",
									"                    ];",
									"    pm.expect(checker(expectedPersonTags, persona[\"tags\"]), 'FAILED:[persona.tags]').equal(true);",
									"",
									"    // visitor ",
									"    pm.expect(visitor[\"device\"], 'FAILED:[visitor.device]').equal(\"COMPUTER\");",
									"    pm.expect(visitor[\"isNew\"], 'FAILED:[visitor.isNew]').equal(true);",
									"    pm.expect(visitor[\"device\"], 'FAILED:[visitor.device]').equal(\"COMPUTER\");",
									"",
									"    var visitorPersona = visitor.persona;",
									"    // visitor's persona",
									"    pm.expect(visitorPersona[\"name\"], 'FAILED:[visitorPersona.name]').equal(\"Winter Enthusiast\");",
									"    pm.expect(visitorPersona[\"description\"], 'FAILED:[visitorPersona.description]').equal(\"People who are passionate about winter sports.\");",
									"    pm.expect(visitorPersona[\"photo\"].idPath, 'FAILED:[visitorPersona.photo.idPath]').equal(\"/dA/792c7c9f6b/photo/mountain-persona.jpg?language_id=1\");",
									"    pm.expect(visitorPersona[\"keyTag\"], 'FAILED:[visitorPersona.keyTag]').equal(\"WinterEnthusiast\");",
									"",
									"    let expectedVisitorPersonaTags = [",
									"                        \"snowmobile\",",
									"                        \"snowboarding\",",
									"                        \"skiing\"",
									"                    ];",
									"",
									"    pm.expect(checker(expectedVisitorPersonaTags, visitorPersona[\"tags\"]), 'FAILED:[visitorPersona.tags]').equal(true);",
									"",
									"    // visitor's tags",
									"    pm.expect(JSON.stringify(visitor[\"tags\"])==JSON.stringify([",
									"                        {",
									"                            \"tag\": \"snowmobile\",",
									"                            \"count\": 2",
									"                        },",
									"                        {",
									"                            \"tag\": \"skiing\",",
									"                            \"count\": 2",
									"                        },",
									"                        {",
									"                            \"tag\": \"snowboarding\",",
									"                            \"count\": 2",
									"                        }",
									"                    ]), 'FAILED:[visitorPersona.tags]').equal(true);",
									"",
									"    var userAgent = visitor.userAgent;                ",
									"    pm.expect(userAgent[\"operatingSystem\"], 'FAILED:[userAgent.operatingSystem]').equal(\"MAC_OS_X\");",
									"    pm.expect(userAgent[\"browser\"], 'FAILED:[userAgent.browser]').equal(\"CHROME8\");",
									"    pm.expect(userAgent[\"id\"], 'FAILED:[userAgent.id]').equal(50990853);",
									"",
									"    var browserVersion = userAgent.browserVersion;",
									"    pm.expect(browserVersion[\"version\"], 'FAILED:[browserVersion.version]').equal(\"84.0.4147.125\");",
									"    pm.expect(browserVersion[\"majorVersion\"], 'FAILED:[browserVersion.majorVersion]').equal(\"84\");",
									"    pm.expect(browserVersion[\"minorVersion\"], 'FAILED:[browserVersion.minorVersion]').equal(\"0\");",
									"",
									"    pm.expect(JSON.stringify(visitor[\"personas\"])==JSON.stringify([",
									"                        {",
									"                            \"persona\": \"WinterEnthusiast\",",
									"                            \"count\": 1",
									"                        }",
									"                    ]), 'FAILED:[visitorPersona.tags]').equal(true);",
									"",
									"",
									"",
									"});",
									""
								],
								"type": "text/javascript"
							}
						}
					],
					"protocolProfileBehavior": {
						"disabledSystemHeaders": {
							"user-agent": true
						}
					},
					"request": {
						"auth": {
							"type": "basic",
							"basic": [
								{
									"key": "username",
									"value": "admin@dotcms.com",
									"type": "string"
								},
								{
									"key": "password",
									"value": "admin",
									"type": "string"
								}
							]
						},
						"method": "POST",
						"header": [
							{
								"key": "Cookie",
								"value": "JSESSIONID=1DF38761AD8B360EF1AD42C4AF07EC35",
								"type": "text",
								"disabled": true
							},
							{
								"key": "User-Agent",
								"value": "Mozilla/5.0 (Macintosh; Intel Mac OS X 10_15_3) AppleWebKit/537.36 (KHTML, like Gecko) Chrome/84.0.4147.125 Safari/537.36",
								"type": "text"
							}
						],
						"body": {
							"mode": "graphql",
							"graphql": {
								"query": "{\n  page(url:\"/destinations/costa-rica\", pageMode: \"live\", languageId: \"1\", persona:\"WinterEnthusiast\") {\n     viewAs {\n      persona {\n        name\n        description\n        photo {\n          idPath\n        }\n        keyTag\n        tags\n      }\n      visitor {\n        persona {\n          name\n          description\n          photo {\n            idPath\n          }\n          keyTag\n          tags\n        }\n        device\n        isNew\n        tags {\n          tag\n          count\n        }\n        userAgent {\n          operatingSystem\n          browser\n          id\n          browserVersion {\n            version\n            majorVersion\n            minorVersion\n          }\n        }\n        personas {\n          persona \n          count\n        }\n      }\n      mode\n      language {\n        id\n        country\n        countryCode\n        language\n        languageCode\n      }\n    }\n  }\n}",
								"variables": ""
							}
						},
						"url": {
							"raw": "{{serverURL}}/api/v1/graphql",
							"host": [
								"{{serverURL}}"
							],
							"path": [
								"api",
								"v1",
								"graphql"
							]
						}
					},
					"response": []
				},
				{
					"name": "GivenRequestByURI_PageContainsRenderField",
					"event": [
						{
							"listen": "test",
							"script": {
								"exec": [
									"",
									"let checker = (arr, target) => target.every(v => arr.includes(v));",
									"",
									"pm.test(\"Status code is 200\", function () {",
									"    pm.response.to.have.status(200);",
									"});",
									"",
									"pm.test(\"'Page' includes all properties\", function () {",
									"    var jsonData = pm.response.json();",
									"    var render = jsonData.data.page.render;",
									"",
									"    // mode",
									"    pm.expect(render, 'FAILED:[rendered]').contains(\"my text content\");",
									"",
									"});",
									""
								],
								"type": "text/javascript"
							}
						}
					],
					"protocolProfileBehavior": {
						"disabledSystemHeaders": {
							"user-agent": true
						}
					},
					"request": {
						"auth": {
							"type": "basic",
							"basic": [
								{
									"key": "username",
									"value": "admin@dotcms.com",
									"type": "string"
								},
								{
									"key": "password",
									"value": "admin",
									"type": "string"
								}
							]
						},
						"method": "POST",
						"header": [
							{
								"key": "Cookie",
								"value": "JSESSIONID=1DF38761AD8B360EF1AD42C4AF07EC35",
								"type": "text",
								"disabled": true
							},
							{
								"key": "User-Agent",
								"value": "Mozilla/5.0 (Macintosh; Intel Mac OS X 10_15_3) AppleWebKit/537.36 (KHTML, like Gecko) Chrome/84.0.4147.125 Safari/537.36",
								"type": "text"
							}
						],
						"body": {
							"mode": "graphql",
							"graphql": {
								"query": "{\n  page(url:\"/pp-test\", pageMode: \"live\", languageId: \"1\") {\n     render\n  }\n}",
								"variables": ""
							}
						},
						"url": {
							"raw": "{{serverURL}}/api/v1/graphql",
							"host": [
								"{{serverURL}}"
							],
							"path": [
								"api",
								"v1",
								"graphql"
							]
						}
					},
					"response": []
				},
				{
					"name": "pre_ImportBundleWithURLMappedContent",
					"event": [
						{
							"listen": "test",
							"script": {
								"exec": [
									"pm.test(\"Bundle uploaded sucessfully\", function () {",
									"    pm.response.to.have.status(200);",
									"",
									"    var jsonData = pm.response.json();",
									"    console.log(jsonData);",
									"",
									"    pm.expect(jsonData[\"bundleName\"]).to.eql(\"urlmap-bundle.tar.gz\");",
									"    pm.expect(jsonData[\"status\"]).to.eql(\"SUCCESS\");",
									"});"
								],
								"type": "text/javascript"
							}
						}
					],
					"request": {
						"auth": {
							"type": "basic",
							"basic": [
								{
									"key": "username",
									"value": "admin@dotcms.com",
									"type": "string"
								},
								{
									"key": "password",
									"value": "admin",
									"type": "string"
								}
							]
						},
						"method": "POST",
						"header": [
							{
								"key": "Content-Type",
								"type": "text",
								"value": "application/octet-stream"
							},
							{
								"key": "Content-Disposition",
								"type": "text",
								"value": "attachment"
							}
						],
						"body": {
							"mode": "formdata",
							"formdata": [
								{
									"key": "file",
									"type": "file",
									"src": "resources/GraphQL/urlmap-bundle.tar.gz"
								}
							]
						},
						"url": {
							"raw": "{{serverURL}}/api/bundle?sync=true",
							"host": [
								"{{serverURL}}"
							],
							"path": [
								"api",
								"bundle"
							],
							"query": [
								{
									"key": "sync",
									"value": "true"
								},
								{
									"key": "AUTH_TOKEN",
									"value": "",
									"disabled": true
								}
							]
						}
					},
					"response": []
				},
				{
					"name": "GivenRequestByURI_PageContainsUrlMappedContentField",
					"event": [
						{
							"listen": "test",
							"script": {
								"exec": [
									"",
									"let checker = (arr, target) => target.every(v => arr.includes(v));",
									"",
									"pm.test(\"Status code is 200\", function () {",
									"    pm.response.to.have.status(200);",
									"});",
									"",
									"pm.test(\"'Page' includes all properties\", function () {",
									"    var jsonData = pm.response.json();",
									"    var urlmappedContent = jsonData.data.page.urlContentMap;",
									"",
									"    pm.expect(urlmappedContent.title, 'FAILED:[urlmappedContent.title]').equal(\"Eagles Nest Outfitters DoubleNest Hammock Patriot\");",
									"    pm.expect(urlmappedContent.identifier, 'FAILED:[urlmappedContent.identifier]').equal(\"46e52dc2-e72a-4641-8925-026abf2adccd\");",
									"    pm.expect(urlmappedContent.urlMap, 'FAILED:[urlmappedContent.urlMap]').equal(\"/store/products/eagles-nest-outfitters-doublenest-hammock-patriot\");",
									"    pm.expect(urlmappedContent.contentType, 'FAILED:[urlmappedContent.contentType]').equal(\"Product\");",
									"    pm.expect(urlmappedContent.productNumber, 'FAILED:[urlmappedContent.productNumber]').equal(\"9315054521506-1280000\");",
									"",
									"    pm.expect(urlmappedContent.image.idPath, 'FAILED:[urlmappedContent.image.idPath]').equal(\"/dA/46e52dc2e7/image/hammock-1.jpg?language_id=1\");",
									"",
									"});",
									""
								],
								"type": "text/javascript"
							}
						}
					],
					"protocolProfileBehavior": {
						"disabledSystemHeaders": {
							"user-agent": true
						}
					},
					"request": {
						"auth": {
							"type": "basic",
							"basic": [
								{
									"key": "username",
									"value": "admin@dotcms.com",
									"type": "string"
								},
								{
									"key": "password",
									"value": "admin",
									"type": "string"
								}
							]
						},
						"method": "POST",
						"header": [
							{
								"key": "Cookie",
								"type": "text",
								"value": "JSESSIONID=1DF38761AD8B360EF1AD42C4AF07EC35",
								"disabled": true
							},
							{
								"key": "User-Agent",
								"type": "text",
								"value": "Mozilla/5.0 (Macintosh; Intel Mac OS X 10_15_3) AppleWebKit/537.36 (KHTML, like Gecko) Chrome/84.0.4147.125 Safari/537.36"
							}
						],
						"body": {
							"mode": "graphql",
							"graphql": {
								"query": "{\n  page(url: \"/store/products/eagles-nest-outfitters-doublenest-hammock-patriot\") {\n    title\n    urlContentMap {\n      ... on Product {\n        title\n        tags\n        urlTitle\n        identifier\n        urlMap\n        contentType\n        productNumber\n        image {\n          idPath\n        }\n      }\n    }\n  }\n}\n",
								"variables": ""
							}
						},
						"url": {
							"raw": "{{serverURL}}/api/v1/graphql",
							"host": [
								"{{serverURL}}"
							],
							"path": [
								"api",
								"v1",
								"graphql"
							]
						}
					},
					"response": []
				},
				{
					"name": "importDestinationsCostaRicaWithSidebar",
					"event": [
						{
							"listen": "test",
							"script": {
								"exec": [
									"pm.test(\"Bundle uploaded sucessfully\", function () {",
									"    pm.response.to.have.status(200);",
									"",
									"    var jsonData = pm.response.json();",
									"    console.log(jsonData);",
									"",
									"    pm.expect(jsonData[\"bundleName\"]).to.eql(\"costa-rica-sidebar.tar.gz\");",
									"    pm.expect(jsonData[\"status\"]).to.eql(\"SUCCESS\");",
									"});"
								],
								"type": "text/javascript"
							}
						}
					],
					"request": {
						"auth": {
							"type": "basic",
							"basic": [
								{
									"key": "username",
									"value": "admin@dotcms.com",
									"type": "string"
								},
								{
									"key": "password",
									"value": "admin",
									"type": "string"
								}
							]
						},
						"method": "POST",
						"header": [
							{
								"key": "Content-Type",
								"type": "text",
								"value": "application/octet-stream"
							},
							{
								"key": "Content-Disposition",
								"type": "text",
								"value": "attachment"
							}
						],
						"body": {
							"mode": "formdata",
							"formdata": [
								{
									"key": "file",
									"type": "file",
									"src": "resources/GraphQL/costa-rica-sidebar.tar.gz"
								}
							]
						},
						"url": {
							"raw": "{{serverURL}}/api/bundle?sync=true",
							"host": [
								"{{serverURL}}"
							],
							"path": [
								"api",
								"bundle"
							],
							"query": [
								{
									"key": "sync",
									"value": "true"
								},
								{
									"key": "AUTH_TOKEN",
									"value": "",
									"disabled": true
								}
							]
						},
						"description": "Imports a Bundle that includes:\n* HTMLPage /blog/index\n* HTMLPage /blog/destinations/costa-rica\n* Contentlet [Blog] Ecotourism in Costa Rica\n* Blog Detail Page /blog/blog-detail"
					},
					"response": []
				},
				{
					"name": "GivenRequestByURI_LayoutFieldContainsAllFields",
					"event": [
						{
							"listen": "test",
							"script": {
								"exec": [
									"",
									"let checker = (arr, target) => target.every(v => arr.includes(v));",
									"",
									"pm.test(\"Status code is 200\", function () {",
									"    pm.response.to.have.status(200);",
									"});",
									"",
									"pm.test(\"'Page' includes all properties\", function () {",
									"    var jsonData = pm.response.json();",
									"    var layout = jsonData.data.page.layout;",
									"",
									"    // layout fields",
									"    // pm.expect(layout.footer, 'FAILED:[layout.footer]').equal(true);",
									"    pm.expect(layout.width, 'FAILED:[layout.width]').equal(null);",
									"    // pm.expect(layout.header, 'FAILED:[layout.header]').equal(true);",
									"    pm.expect(layout.title, 'FAILED:[layout.title]').equal(\"anonymouslayout1598564677000\");",
									"",
									"    // rows fields",
									"    var rows = layout.body.rows;",
									"    pm.expect(rows.length, 'FAILED:[rows.length]').equal(6);",
									"",
									"    var row1 = rows[0];",
									"    pm.expect(row1.styleClass, 'FAILED:[row1.styleClass]').equal(null);",
									"",
									"    var row1Columns = row1.columns;",
									"    pm.expect(row1Columns.length, 'FAILED:[row1Columns.length]').equal(1);",
									"",
									"    var column1 = row1Columns[0];",
									"    pm.expect(column1.preview, 'FAILED:[column1.preview]').equal(false);",
									"    pm.expect(column1.width, 'FAILED:[column1.width]').equal(12);",
									"    pm.expect(column1.widthPercent, 'FAILED:[column1.widthPercent]').equal(100);",
									"    pm.expect(column1.left, 'FAILED:[column1.left]').equal(0);",
									"    pm.expect(column1.leftOffset, 'FAILED:[column1.leftOffset]').equal(1);",
									"    pm.expect(column1.styleClass, 'FAILED:[column1.styleClass]').equal(null);",
									"",
									"    var containers = column1.containers;",
									"    pm.expect(containers.length, 'FAILED:[containers.length]').equal(1);",
									"",
									"    var container1 = containers[0];",
									"    pm.expect(container1.identifier, 'FAILED:[container1.identifier]').equal(\"5a07f889-4536-4956-aa6e-e7967969ec3f\");",
									"    pm.expect(container1.uuid, 'FAILED:[container1.uuid]').equal(\"2\");",
									"",
									"    // sidebar",
									"    var sidebar = layout.sidebar;",
									"    pm.expect(sidebar.preview, 'FAILED:[sidebar.preview]').equal(false);",
									"    pm.expect(sidebar.width, 'FAILED:[sidebar.width]').equal(\"small\");",
									"    pm.expect(sidebar.widthPercent, 'FAILED:[sidebar.widthPercent]').equal(20);",
									"    pm.expect(sidebar.location, 'FAILED:[sidebar.location]').equal(\"left\");",
									"",
									"    var sidebarContainers = sidebar.containers;",
									"    pm.expect(sidebarContainers.length, 'FAILED:[sidebarContainers.length]').equal(2);",
									"",
									"    var sidebarContainer1 = sidebarContainers[0];",
									"    pm.expect(sidebarContainer1.identifier, 'FAILED:[sidebarContainer1.identifier]').equal(\"//demo.dotcms.com/application/containers/default/\");",
									"    pm.expect(sidebarContainer1.uuid, 'FAILED:[sidebarContainers.uuid]').equal(\"1\");",
									"});",
									""
								],
								"type": "text/javascript"
							}
						}
					],
					"protocolProfileBehavior": {
						"disabledSystemHeaders": {
							"user-agent": true
						}
					},
					"request": {
						"auth": {
							"type": "basic",
							"basic": [
								{
									"key": "username",
									"value": "admin@dotcms.com",
									"type": "string"
								},
								{
									"key": "password",
									"value": "admin",
									"type": "string"
								}
							]
						},
						"method": "POST",
						"header": [
							{
								"key": "Cookie",
								"type": "text",
								"value": "JSESSIONID=1DF38761AD8B360EF1AD42C4AF07EC35",
								"disabled": true
							},
							{
								"key": "User-Agent",
								"type": "text",
								"value": "Mozilla/5.0 (Macintosh; Intel Mac OS X 10_15_3) AppleWebKit/537.36 (KHTML, like Gecko) Chrome/84.0.4147.125 Safari/537.36"
							}
						],
						"body": {
							"mode": "graphql",
							"graphql": {
								"query": "{\n  page(url:\"/destinations/costa-rica\", pageMode: \"live\", languageId: \"1\") {\n     layout {\n      footer\n      width\n      header\n      title\n      body {\n        rows {\n          styleClass\n          columns {\n            preview\n            width\n            widthPercent\n            left\n            leftOffset\n            styleClass\n            containers {\n              identifier\n              uuid\n            } \n          }\n        } \n      }\n      sidebar {\n        preview\n        width\n        widthPercent\n        location\n        containers {\n            identifier\n            uuid\n          } \n      }\n    }\n  }\n}",
								"variables": ""
							}
						},
						"url": {
							"raw": "{{serverURL}}/api/v1/graphql",
							"host": [
								"{{serverURL}}"
							],
							"path": [
								"api",
								"v1",
								"graphql"
							]
						}
					},
					"response": []
				},
				{
					"name": "GivenRequestByURI_ContainersFieldContainsFirstLevelFields",
					"event": [
						{
							"listen": "test",
							"script": {
								"exec": [
									"",
									"let checker = (arr, target) => target.every(v => arr.includes(v));",
									"",
									"pm.test(\"Status code is 200\", function () {",
									"    pm.response.to.have.status(200);",
									"});",
									"",
									"pm.test(\"'Page' includes all properties\", function () {",
									"    var jsonData = pm.response.json();",
									"    var containers = jsonData.data.page.containers;",
									"",
									"    var container1 = containers[0];",
									"",
									"    // containers fields",
									"    pm.expect(container1.archived, 'FAILED:[container1.archived]').equal(false);",
									"    pm.expect(container1.categoryId, 'FAILED:[container1.categoryId]').equal(\"ad50ff07-6f7e-4b3c-a1ca-08667fecb28d\");",
									"    pm.expect(container1.deleted, 'FAILED:[container1.deleted]').equal(false);",
									"    pm.expect(container1.friendlyName, 'FAILED:[container1.friendlyName]').equal(\"container\");",
									"    pm.expect(container1.host.hostName, 'FAILED:[container1.host.hostName]').equal(\"demo.dotcms.com\");",
									"    pm.expect(container1.iDate, 'FAILED:[container1.iDate]').not.null;",
									"    pm.expect(container1.idate, 'FAILED:[container1.idate]').not.null;",
									"    pm.expect(container1.identifier, 'FAILED:[container1.identifier]').equal(\"69b3d24d-7e80-4be6-b04a-d352d16493ee\");",
									"    pm.expect(container1.inode, 'FAILED:[container1.inode]').equal(\"ad50ff07-6f7e-4b3c-a1ca-08667fecb28d\");",
									"    pm.expect(container1.languageId, 'FAILED:[container1.languageId]').equal(1);",
									"    pm.expect(container1.live, 'FAILED:[container1.live]').equal(true);",
									"    pm.expect(container1.locked, 'FAILED:[container1.locked]').equal(false);",
									"    pm.expect(container1.maxContentlets, 'FAILED:[container1.maxContentlets]').equal(25);",
									"    pm.expect(container1.modDate, 'FAILED:[container1.modDate]').not.null;",
									"    pm.expect(container1.modUser.userId, 'FAILED:[container1.modUser.userId]').equal(\"system\");",
									"    pm.expect(container1.name, 'FAILED:[container1.name]').equal(\"Default\");",
									"    pm.expect(container1.new, 'FAILED:[container1.new]').equal(false);",
									"    pm.expect(container1.notes, 'FAILED:[container1.notes]').equal(\"New File Container\");",
									"    pm.expect(container1.owner.userId, 'FAILED:[container1.owner.userId]').equal(\"dotcms.org.1\");",
									"    pm.expect(container1.parentPermissionable.hostName, 'FAILED:[container1.parentPermissionable.hostName]').equal(\"demo.dotcms.com\");",
									"    pm.expect(container1.path, 'FAILED:[container1.path]').equal(\"//demo.dotcms.com/application/containers/default/\");",
									"    pm.expect(container1.permissionId, 'FAILED:[container1.permissionId]').equal(\"69b3d24d-7e80-4be6-b04a-d352d16493ee\");",
									"    pm.expect(container1.permissionType, 'FAILED:[container1.permissionType]').equal(\"com.dotmarketing.portlets.containers.model.FileAssetContainer\");",
									"    pm.expect(container1.postLoop, 'FAILED:[container1.postLoop]').equal(\"#dotParse(\\\"//demo.dotcms.com/application/containers/default/postloop.vtl\\\")\");",
									"    pm.expect(container1.preLoop, 'FAILED:[container1.preLoop]').equal(\"#dotParse(\\\"//demo.dotcms.com/application/containers/default/preloop.vtl\\\")\");",
									"    pm.expect(container1.showOnMenu, 'FAILED:[container1.showOnMenu]').equal(false);",
									"    pm.expect(container1.sortOrder, 'FAILED:[container1.sortOrder]').equal(0);",
									"    pm.expect(container1.source, 'FAILED:[container1.source]').equal(\"FILE\");",
									"    pm.expect(container1.staticify, 'FAILED:[container1.staticify]').equal(false);",
									"    pm.expect(container1.title, 'FAILED:[container1.source]').equal(\"Default\");",
									"    pm.expect(container1.type, 'FAILED:[container1.type]').equal(\"containers\");",
									"    pm.expect(container1.useDiv, 'FAILED:[container1.useDiv]').equal(false);",
									"    pm.expect(container1.versionId, 'FAILED:[container1.versionId]').equal(\"69b3d24d-7e80-4be6-b04a-d352d16493ee\");",
									"    pm.expect(container1.versionType, 'FAILED:[container1.versionType]').equal(\"containers\");",
									"    pm.expect(container1.working, 'FAILED:[container1.working]').equal(true);",
									"    ",
									"    ",
									"});",
									""
								],
								"type": "text/javascript"
							}
						}
					],
					"protocolProfileBehavior": {
						"disabledSystemHeaders": {
							"user-agent": true
						}
					},
					"request": {
						"auth": {
							"type": "basic",
							"basic": [
								{
									"key": "username",
									"value": "admin@dotcms.com",
									"type": "string"
								},
								{
									"key": "password",
									"value": "admin",
									"type": "string"
								}
							]
						},
						"method": "POST",
						"header": [
							{
								"key": "Cookie",
								"type": "text",
								"value": "JSESSIONID=1DF38761AD8B360EF1AD42C4AF07EC35",
								"disabled": true
							},
							{
								"key": "User-Agent",
								"type": "text",
								"value": "Mozilla/5.0 (Macintosh; Intel Mac OS X 10_15_3) AppleWebKit/537.36 (KHTML, like Gecko) Chrome/84.0.4147.125 Safari/537.36"
							}
						],
						"body": {
							"mode": "graphql",
							"graphql": {
								"query": "{\n  page(url: \"/destinations/costa-rica\", pageMode: \"live\", languageId: \"1\") {\n    containers {\n      archived\n      categoryId\n      deleted\n      friendlyName\n      host {\n        hostName\n      }\n      iDate\n      idate\n      identifier\n      inode\n      languageId\n      live\n      locked\n      maxContentlets\n      modDate\n      modUser {\n        userId\n      }\n      name\n      new\n      notes\n      owner {\n        userId\n      }\n      parentPermissionable {\n        hostName\n      }\n      path\n      permissionId\n      permissionType\n      postLoop\n      preLoop\n      showOnMenu\n      sortOrder\n      source\n      staticify\n      title\n      type\n      useDiv\n      versionId\n      versionType\n      working\n    }\n  }\n}\n",
								"variables": ""
							}
						},
						"url": {
							"raw": "{{serverURL}}/api/v1/graphql",
							"host": [
								"{{serverURL}}"
							],
							"path": [
								"api",
								"v1",
								"graphql"
							]
						}
					},
					"response": []
				},
				{
					"name": "GivenRequestByURI_ContainersFieldSuccess_WhenANONUser",
					"event": [
						{
							"listen": "test",
							"script": {
								"exec": [
									"",
									"let checker = (arr, target) => target.every(v => arr.includes(v));",
									"",
									"pm.test(\"Status code is 200\", function () {",
									"    pm.response.to.have.status(200);",
									"});",
									"",
									"pm.test(\"'Page' includes all properties\", function () {",
									"    var jsonData = pm.response.json();",
									"    var containers = jsonData.data.page.containers;",
									"",
									"    var container1 = containers[0];",
									"",
									"    // containers fields",
									"    pm.expect(container1.identifier, 'FAILED:[container1.identifier]').equal(\"69b3d24d-7e80-4be6-b04a-d352d16493ee\");",
									"    pm.expect(container1.modDate, 'FAILED:[container1.rendered]').not.null;",
									"    pm.expect(container1.modDate, 'FAILED:[container1.rendered.render]').not.null;",
									"   });",
									""
								],
								"type": "text/javascript"
							}
						}
					],
					"protocolProfileBehavior": {
						"disabledSystemHeaders": {
							"user-agent": true
						}
					},
					"request": {
						"auth": {
							"type": "noauth"
						},
						"method": "POST",
						"header": [
							{
								"key": "Cookie",
								"type": "text",
								"value": "JSESSIONID=1DF38761AD8B360EF1AD42C4AF07EC35",
								"disabled": true
							},
							{
								"key": "User-Agent",
								"type": "text",
								"value": "Mozilla/5.0 (Macintosh; Intel Mac OS X 10_15_3) AppleWebKit/537.36 (KHTML, like Gecko) Chrome/84.0.4147.125 Safari/537.36"
							}
						],
						"body": {
							"mode": "graphql",
							"graphql": {
								"query": "{\n  page(url: \"/destinations/costa-rica\", pageMode: \"live\", languageId: \"1\") {\n    url\n    containers {\n      identifier\n      rendered {\n        uuid\n        render\n      }\n    }\n}\n}",
								"variables": ""
							}
						},
						"url": {
							"raw": "{{serverURL}}/api/v1/graphql",
							"host": [
								"{{serverURL}}"
							],
							"path": [
								"api",
								"v1",
								"graphql"
							]
						}
					},
					"response": []
				},
				{
					"name": "GivenRequestByURI_ContainersFieldContainsFirstLevelFields_NoLanguage",
					"event": [
						{
							"listen": "test",
							"script": {
								"exec": [
									"",
									"let checker = (arr, target) => target.every(v => arr.includes(v));",
									"",
									"pm.test(\"Status code is 200\", function () {",
									"    pm.response.to.have.status(200);",
									"});",
									"",
									"pm.test(\"'Page' includes all properties\", function () {",
									"    var jsonData = pm.response.json();",
									"    var containers = jsonData.data.page.containers;",
									"",
									"    var container1 = containers[0];",
									"",
									"    // containers fields",
									"    pm.expect(container1.archived, 'FAILED:[container1.archived]').equal(false);",
									"    pm.expect(container1.categoryId, 'FAILED:[container1.categoryId]').equal(\"ad50ff07-6f7e-4b3c-a1ca-08667fecb28d\");",
									"    pm.expect(container1.deleted, 'FAILED:[container1.deleted]').equal(false);",
									"    pm.expect(container1.friendlyName, 'FAILED:[container1.friendlyName]').equal(\"container\");",
									"    pm.expect(container1.host.hostName, 'FAILED:[container1.host.hostName]').equal(\"demo.dotcms.com\");",
									"    pm.expect(container1.iDate, 'FAILED:[container1.iDate]').not.null;",
									"    pm.expect(container1.idate, 'FAILED:[container1.idate]').not.null;",
									"    pm.expect(container1.identifier, 'FAILED:[container1.identifier]').equal(\"69b3d24d-7e80-4be6-b04a-d352d16493ee\");",
									"    pm.expect(container1.inode, 'FAILED:[container1.inode]').equal(\"ad50ff07-6f7e-4b3c-a1ca-08667fecb28d\");",
									"    pm.expect(container1.languageId, 'FAILED:[container1.languageId]').equal(1);",
									"    pm.expect(container1.live, 'FAILED:[container1.live]').equal(true);",
									"    pm.expect(container1.locked, 'FAILED:[container1.locked]').equal(false);",
									"    pm.expect(container1.maxContentlets, 'FAILED:[container1.maxContentlets]').equal(25);",
									"    pm.expect(container1.modDate, 'FAILED:[container1.modDate]').not.null;",
									"    pm.expect(container1.modUser.userId, 'FAILED:[container1.modUser.userId]').equal(\"system\");",
									"    pm.expect(container1.name, 'FAILED:[container1.name]').equal(\"Default\");",
									"    pm.expect(container1.new, 'FAILED:[container1.new]').equal(false);",
									"    pm.expect(container1.notes, 'FAILED:[container1.notes]').equal(\"New File Container\");",
									"    pm.expect(container1.owner.userId, 'FAILED:[container1.owner.userId]').equal(\"dotcms.org.1\");",
									"    pm.expect(container1.parentPermissionable.hostName, 'FAILED:[container1.parentPermissionable.hostName]').equal(\"demo.dotcms.com\");",
									"    pm.expect(container1.path, 'FAILED:[container1.path]').equal(\"//demo.dotcms.com/application/containers/default/\");",
									"    pm.expect(container1.permissionId, 'FAILED:[container1.permissionId]').equal(\"69b3d24d-7e80-4be6-b04a-d352d16493ee\");",
									"    pm.expect(container1.permissionType, 'FAILED:[container1.permissionType]').equal(\"com.dotmarketing.portlets.containers.model.FileAssetContainer\");",
									"    pm.expect(container1.postLoop, 'FAILED:[container1.postLoop]').equal(\"#dotParse(\\\"//demo.dotcms.com/application/containers/default/postloop.vtl\\\")\");",
									"    pm.expect(container1.preLoop, 'FAILED:[container1.preLoop]').equal(\"#dotParse(\\\"//demo.dotcms.com/application/containers/default/preloop.vtl\\\")\");",
									"    pm.expect(container1.showOnMenu, 'FAILED:[container1.showOnMenu]').equal(false);",
									"    pm.expect(container1.sortOrder, 'FAILED:[container1.sortOrder]').equal(0);",
									"    pm.expect(container1.source, 'FAILED:[container1.source]').equal(\"FILE\");",
									"    pm.expect(container1.staticify, 'FAILED:[container1.staticify]').equal(false);",
									"    pm.expect(container1.title, 'FAILED:[container1.source]').equal(\"Default\");",
									"    pm.expect(container1.type, 'FAILED:[container1.type]').equal(\"containers\");",
									"    pm.expect(container1.useDiv, 'FAILED:[container1.useDiv]').equal(false);",
									"    pm.expect(container1.versionId, 'FAILED:[container1.versionId]').equal(\"69b3d24d-7e80-4be6-b04a-d352d16493ee\");",
									"    pm.expect(container1.versionType, 'FAILED:[container1.versionType]').equal(\"containers\");",
									"    pm.expect(container1.working, 'FAILED:[container1.working]').equal(true);",
									"    ",
									"    ",
									"});",
									""
								],
								"type": "text/javascript"
							}
						}
					],
					"protocolProfileBehavior": {
						"disabledSystemHeaders": {
							"user-agent": true
						}
					},
					"request": {
						"auth": {
							"type": "basic",
							"basic": [
								{
									"key": "username",
									"value": "admin@dotcms.com",
									"type": "string"
								},
								{
									"key": "password",
									"value": "admin",
									"type": "string"
								}
							]
						},
						"method": "POST",
						"header": [
							{
								"key": "Cookie",
								"type": "text",
								"value": "JSESSIONID=1DF38761AD8B360EF1AD42C4AF07EC35",
								"disabled": true
							},
							{
								"key": "User-Agent",
								"type": "text",
								"value": "Mozilla/5.0 (Macintosh; Intel Mac OS X 10_15_3) AppleWebKit/537.36 (KHTML, like Gecko) Chrome/84.0.4147.125 Safari/537.36"
							}
						],
						"body": {
							"mode": "graphql",
							"graphql": {
								"query": "{\n  page(url: \"/destinations/costa-rica\", pageMode: \"live\") {\n    containers {\n      archived\n      categoryId\n      deleted\n      friendlyName\n      host {\n        hostName\n      }\n      iDate\n      idate\n      identifier\n      inode\n      languageId\n      live\n      locked\n      maxContentlets\n      modDate\n      modUser {\n        userId\n      }\n      name\n      new\n      notes\n      owner {\n        userId\n      }\n      parentPermissionable {\n        hostName\n      }\n      path\n      permissionId\n      permissionType\n      postLoop\n      preLoop\n      showOnMenu\n      sortOrder\n      source\n      staticify\n      title\n      type\n      useDiv\n      versionId\n      versionType\n      working\n    }\n  }\n}\n",
								"variables": ""
							}
						},
						"url": {
							"raw": "{{serverURL}}/api/v1/graphql",
							"host": [
								"{{serverURL}}"
							],
							"path": [
								"api",
								"v1",
								"graphql"
							]
						}
					},
					"response": []
				},
				{
					"name": "GivenRequestByURI_ContainersFieldContainsRendered",
					"event": [
						{
							"listen": "test",
							"script": {
								"exec": [
									"",
									"let checker = (arr, target) => target.every(v => arr.includes(v));",
									"",
									"pm.test(\"Status code is 200\", function () {",
									"    pm.response.to.have.status(200);",
									"});",
									"",
									"pm.test(\"'Page' includes all properties\", function () {",
									"    var jsonData = pm.response.json();",
									"    var containers = jsonData.data.page.containers;",
									"",
									"    pm.expect(containers.length, 'FAILED:[containers.length]').equal(2);",
									"",
									"    var container1rendered = containers[0].rendered;",
									"",
									"    pm.expect(container1rendered.length, 'FAILED:[container1rendered.length]').equal(9);",
									"    // rendered fields",
									"    pm.expect(container1rendered[0].uuid, 'FAILED:[container1rendered[0].uuid]').equal(\"uuid-1\");",
									"    pm.expect(container1rendered[0].render, 'FAILED:[container1rendered[0].render]').equal(\"\\n    <!-- Container Code: /application/containers/activity.vtl -->\\n\\n<a class=\\\"box-info\\\" href=\\\"/activities/hiking\\\">\\n\\t<img class=\\\"box-info-img\\\" src=\\\"/dA/6bbead53-3908-471c-966d-9e76c5dd9eba/image/270w/50q/hiking.jpg\\\" alt=\\\"Hiking\\\" width=\\\"270\\\" height=\\\"270\\\">\\n\\t<div class=\\\"box-info-body\\\">\\n\\t\\t<h4 class=\\\"box-info-title\\\">Hiking</h4>\\n\\t\\t<p class=\\\"box-info-text\\\">Guided hiking tours where our guides use their training as naturalists to point out animals, unique plants and nature ...</p>\\n\\t</div>\\n</a><div></div>\");",
									"",
									"    pm.expect(container1rendered[1].uuid, 'FAILED:[container1rendered[1].uuid]').equal(\"uuid-2\");",
									"    pm.expect(container1rendered[1].render, 'FAILED:[container1rendered[1].render]').equal(\"\\n    <h2>Custom Packages</h2>\\n<p>Are you looking for the ultimate in Costa Rica vacations? Our team oat TravelLux will design your custom vacation package. We do not sell cookie-cutter trips. Instead, we take the time to get to know your unique &ldquo;travel personality&rdquo;. Then we match you with a hand-picked selection of housing, tours &amp; transportation options. The result is a tailor-made Costa Rica journey that will fit you like a glove.</p>\\n<p>We email you a detailed travel itinerary filled with info, pictures and videos. Your TravelLux agent will work with you to adjust your vacation package until you are 100% satisfied. This makes for a seamless, worry-free experience that allows you to relax &amp; enjoy the voyage.</p>\\n<p><a href=\\\"/contact-us/\\\" class=\\\"btn btn-primary\\\">Book Now</a></p>\\n<article class=\\\"thumbnail-classic mb-5\\\">\\n    <a class=\\\"thumbnail-classic-figure\\\" href=\\\"/dA/7b4ba67a-1793-4daf-bed9-f8ce054f1433/ski_holidays.png/1200w\\\" data-lightgallery=\\\"item\\\">\\n        <picture>\\n            <source media=\\\"(min-width: 800px)\\\" srcset=\\\"/dA/7b4ba67a-1793-4daf-bed9-f8ce054f1433/ski_holidays.png/1200w/50q/ski_holidays.png, /dA/7b4ba67a-1793-4daf-bed9-f8ce054f1433/ski_holidays.png/2400w/50q/ski_holidays.png 2x\\\">\\n            <source media=\\\"(min-width: 480px)\\\" srcset=\\\"/dA/7b4ba67a-1793-4daf-bed9-f8ce054f1433/ski_holidays.png/600w/50q/ski_holidays.png, /dA/7b4ba67a-1793-4daf-bed9-f8ce054f1433//1200w/50q/ski_holidays.png 2x\\\">\\n            <img src=\\\"/dA/7b4ba67a-1793-4daf-bed9-f8ce054f1433/ski_holidays.png/480w/50q/ski_holidays.png\\\" alt=\\\"With over 400\\\" of snow fall a year we have the longest season in the Continental US\\\" class=\\\"img-fluid\\\">\\n        </picture>\\n    </a>\\n    <div class=\\\"thumbnail-classic-caption\\\">\\n        <h4 class=\\\"thumbnail-classic-title\\\">Over 400\\\" of snow a year</h4>\\n        <p class=\\\"thumbnail-classic-text\\\">With over 400\\\" of snow fall a year we have the longest season in the Continental US</p>\\n        <a class=\\\"thumbnail-classic-link mdi mdi-plus-circle-outline\\\" href=\\\"/dA/7b4ba67a-1793-4daf-bed9-f8ce054f1433/1200w/50q/ski_holidays.png\\\" data-lightgallery=\\\"item\\\"></a>\\n    </div>    \\n</article>\\n<div></div>\");",
									"",
									"    pm.expect(container1rendered[2].uuid, 'FAILED:[container1rendered[2].uuid]').equal(\"uuid-3\");",
									"    pm.expect(container1rendered[2].render, 'FAILED:[container1rendered[2].render]').equal(\"\\n    <!-- Container Code: /application/containers/video.vtl -->\\n\\n<a class=\\\"video-cover bg-overlay-30 mb-5\\\" data-lightbox=\\\"iframe\\\" href=\\\"https://www.youtube.com/watch?v=1qw4ayRc1t8\\\">\\n  <div class=\\\"video-img\\\" style=\\\"background-image: url(https://i.ytimg.com/vi/1qw4ayRc1t8/hqdefault.jpg);\\\"></div>\\n  <span class=\\\"icon mdi mdi-play video-cover-icon\\\"></span>\\n</a><div></div>\");",
									"    ",
									"    pm.expect(container1rendered[3].uuid, 'FAILED:[container1rendered[3].uuid]').equal(\"uuid-4\");",
									"    pm.expect(container1rendered[3].render, 'FAILED:[container1rendered[3].render]').equal(\"\\n    \\r\\n<h1 class=\\\"text-center\\\">Featured Activities</h1>\\n<div class=\\\"row justify-content-center\\\">\\n    </div>\\n<div></div>\");",
									"",
									"    pm.expect(container1rendered[4].uuid, 'FAILED:[container1rendered[4].uuid]').equal(\"uuid-5\");",
									"    pm.expect(container1rendered[4].render, 'FAILED:[container1rendered[4].render]').equal(\"\\n    <h2>Costa Rica Family Adventure</h2>\\n<p>Tropical rainforests, zip lines, monkey sightings and waterfall swims make for the most unforgettable vacation&mdash;and photos.</p>\\n<p>Abundance abounds in Costa Rica: beautiful beaches, friendly people and endless adventures to embark upon. We dabble in it all with a family-friendly itinerary that will get everyone&rsquo;s heart pumping. Jump right in to adventure life in Costa Rica at Arenal Volcano where we zip along the treetops, get a glimpse of rural Tico life on a local farm, rappel down a canyon waterfall that lies deep in the tropical rainforest, and soak in thermal hot springs.</p>\\n<p>Journey south, crossing Lake Arenal by boat, and dive deep into the Monteverde cloud forest. Your hotel is located in the reserve, home to eight different biological zones and thousands of plants and animals. Keep your eyes peeled for monkeys and quetzals during the day and embark on night walks with your guide to experience a whole different world after dark. Spend a unique day exploring the forest giants from the ground up&mdash;climbing up specially outfitted trees and then exploring the forest on foot with your naturalist guide.</p><div></div>\");",
									"",
									"    pm.expect(container1rendered[5].uuid, 'FAILED:[container1rendered[5].uuid]').equal(\"uuid-6\");",
									"    pm.expect(container1rendered[5].render, 'FAILED:[container1rendered[5].render]').equal(\"\\n    <h3>Adventure travel done right</h3>\\n<p>Wherever you want to go, whatever you want to get into, we&rsquo;ve got a trip that&rsquo;ll make your dream vacation come true. Visit like a local, explore at your own pace, and eat like a king (or a vegan king, if that&rsquo;s more your thing).<strong><br /></strong></p><div></div>\");",
									"",
									"    pm.expect(container1rendered[6].uuid, 'FAILED:[container1rendered[6].uuid]').equal(\"uuid-7\");",
									"    pm.expect(container1rendered[6].render, 'FAILED:[container1rendered[6].render]').equal(\"\\n    <h3>Experience the world with us</h3>\\n<p>We practice Leave No Trace principles on all our trips and work with local people and businesses as often as possible.Our expert guides don&rsquo;t just know these places&mdash;they call them home. Their local knowledge unveils worlds few get to see. Hike, bike, swim and paddle with like-minded travelers who share your passion for adventure and the outdoors.</p><div></div>\");",
									"",
									"    pm.expect(container1rendered[7].uuid, 'FAILED:[container1rendered[7].uuid]').equal(\"uuid-8\");",
									"    pm.expect(container1rendered[7].render, 'FAILED:[container1rendered[7].render]').equal(\"\\n    \\n<article class=\\\"thumbnail-classic mb-5\\\">\\n    <a class=\\\"thumbnail-classic-figure\\\" href=\\\"/dA/bfee8f08-a6d1-4fd7-8f70-476e62663eca/waterfall-costa-rica.jpg/1200w\\\" data-lightgallery=\\\"item\\\">\\n        <picture>\\n            <source media=\\\"(min-width: 800px)\\\" srcset=\\\"/dA/bfee8f08-a6d1-4fd7-8f70-476e62663eca/waterfall-costa-rica.jpg/1200w/50q/waterfall-costa-rica.jpg, /dA/bfee8f08-a6d1-4fd7-8f70-476e62663eca/waterfall-costa-rica.jpg/2400w/50q/waterfall-costa-rica.jpg 2x\\\">\\n            <source media=\\\"(min-width: 480px)\\\" srcset=\\\"/dA/bfee8f08-a6d1-4fd7-8f70-476e62663eca/waterfall-costa-rica.jpg/600w/50q/waterfall-costa-rica.jpg, /dA/bfee8f08-a6d1-4fd7-8f70-476e62663eca//1200w/50q/waterfall-costa-rica.jpg 2x\\\">\\n            <img src=\\\"/dA/bfee8f08-a6d1-4fd7-8f70-476e62663eca/waterfall-costa-rica.jpg/480w/50q/waterfall-costa-rica.jpg\\\" alt=\\\"From breathtaking waterfalls to amazing rain forest, Costa Rica has something for every Eco adventurer.\\\" class=\\\"img-fluid\\\">\\n        </picture>\\n    </a>\\n    <div class=\\\"thumbnail-classic-caption\\\">\\n        <h4 class=\\\"thumbnail-classic-title\\\">Fall into Costa Rica</h4>\\n        <p class=\\\"thumbnail-classic-text\\\">From breathtaking waterfalls to amazing rain forest, Costa Rica has something for every Eco adventurer.</p>\\n        <a class=\\\"thumbnail-classic-link mdi mdi-plus-circle-outline\\\" href=\\\"/dA/bfee8f08-a6d1-4fd7-8f70-476e62663eca/1200w/50q/waterfall-costa-rica.jpg\\\" data-lightgallery=\\\"item\\\"></a>\\n    </div>    \\n</article>\\n<div></div>\");",
									"",
									"    pm.expect(container1rendered[8].uuid, 'FAILED:[container1rendered[8].uuid]').equal(\"uuid-9\");",
									"    pm.expect(container1rendered[8].render, 'FAILED:[container1rendered[8].render]').equal(\"\\n    <div></div>\");",
									"    ",
									"});",
									""
								],
								"type": "text/javascript"
							}
						}
					],
					"protocolProfileBehavior": {
						"disabledSystemHeaders": {
							"user-agent": true
						}
					},
					"request": {
						"auth": {
							"type": "basic",
							"basic": [
								{
									"key": "username",
									"value": "admin@dotcms.com",
									"type": "string"
								},
								{
									"key": "password",
									"value": "admin",
									"type": "string"
								}
							]
						},
						"method": "POST",
						"header": [
							{
								"key": "Cookie",
								"type": "text",
								"value": "JSESSIONID=1DF38761AD8B360EF1AD42C4AF07EC35",
								"disabled": true
							},
							{
								"key": "User-Agent",
								"type": "text",
								"value": "Mozilla/5.0 (Macintosh; Intel Mac OS X 10_15_3) AppleWebKit/537.36 (KHTML, like Gecko) Chrome/84.0.4147.125 Safari/537.36"
							}
						],
						"body": {
							"mode": "graphql",
							"graphql": {
								"query": "{\n  page(url: \"/destinations/costa-rica\", pageMode: \"live\", languageId: \"1\") {\n    containers {\n      rendered {\n        uuid\n        render\n      }\n    }\n      \n  }\n}\n",
								"variables": ""
							}
						},
						"url": {
							"raw": "{{serverURL}}/api/v1/graphql",
							"host": [
								"{{serverURL}}"
							],
							"path": [
								"api",
								"v1",
								"graphql"
							]
						}
					},
					"response": []
				},
				{
					"name": "GivenRequestByURI_ContainersFieldContainsContainerStructure",
					"event": [
						{
							"listen": "test",
							"script": {
								"exec": [
									"",
									"let contains = (arr, target) => target.every(v => arr.includes(v));",
									"",
									"pm.test(\"Status code is 200\", function () {",
									"    pm.response.to.have.status(200);",
									"});",
									"",
									"pm.test(\"'Containers Field' includes all Container Structures\", function () {",
									"    var jsonData = pm.response.json();",
									"",
									"    pm.expect(jsonData.data.page.containers.length, 'FAILED:[jsonData.data.page.containers.length]').equal(2);",
									"",
									"    var containerStructuresFirstContainer = jsonData.data.page.containers[0].containerStructures;",
									"",
									"    pm.expect(containerStructuresFirstContainer.length, 'FAILED:[containerStructuresFirstContainer.length]').equal(10);",
									"",
									"    let expectedTypes = [",
									"                        \"#dotParse(\\\"//demo.dotcms.com/application/containers/default/banner.vtl\\\")\", ",
									"                        \"#dotParse(\\\"//demo.dotcms.com/application/containers/default/blog.vtl\\\")\", ",
									"                        \"#dotParse(\\\"//demo.dotcms.com/application/containers/default/product.vtl\\\")\", ",
									"                        \"#dotParse(\\\"//demo.dotcms.com/application/containers/default/activity.vtl\\\")\", ",
									"                        \"#dotParse(\\\"//demo.dotcms.com/application/containers/default/calendarevent.vtl\\\")\", ",
									"                        \"#dotParse(\\\"//demo.dotcms.com/application/containers/default/image.vtl\\\")\", ",
									"                        \"#dotParse(\\\"//demo.dotcms.com/application/containers/default/video.vtl\\\")\", ",
									"                        \"#dotParse(\\\"//demo.dotcms.com/application/containers/default/calltoaction.vtl\\\")\", ",
									"                        \"#dotParse(\\\"//demo.dotcms.com/application/containers/default/webpagecontent.vtl\\\")\", ",
									"                        \"#dotParse(\\\"//demo.dotcms.com/application/containers/default/dotasset.vtl\\\")\"                ",
									"    ];",
									"",
									"    // assert all expected content types are included ",
									"    const respondedTypes = containerStructuresFirstContainer.map(structure => structure.code);                 ",
									"    pm.expect(contains(respondedTypes, expectedTypes ), 'FAILED:[expectedTypes]').equal(true);",
									"",
									"    // assert all properties are present ",
									"",
									"    pm.expect(containerStructuresFirstContainer[0].id, 'FAILED:[ontainerStructuresFirstContainer[0].id]').not.undefined;",
									"    pm.expect(containerStructuresFirstContainer[0].id, 'FAILED:[ontainerStructuresFirstContainer[0].id]').not.null;",
									"",
									"    pm.expect(containerStructuresFirstContainer[0].structureId, 'FAILED:[ontainerStructuresFirstContainer[0].structureId]').not.undefined;",
									"    pm.expect(containerStructuresFirstContainer[0].structureId, 'FAILED:[ontainerStructuresFirstContainer[0].structureId]').not.null;",
									"",
									"    pm.expect(containerStructuresFirstContainer[0].containerInode, 'FAILED:[ontainerStructuresFirstContainer[0].containerInode]').not.undefined;",
									"    pm.expect(containerStructuresFirstContainer[0].containerInode, 'FAILED:[ontainerStructuresFirstContainer[0].containerInode]').not.null;",
									"",
									"    pm.expect(containerStructuresFirstContainer[0].containerId, 'FAILED:[ontainerStructuresFirstContainer[0].containerId]').not.undefined;",
									"    pm.expect(containerStructuresFirstContainer[0].containerId, 'FAILED:[ontainerStructuresFirstContainer[0].containerId]').not.null;",
									"",
									"    pm.expect(containerStructuresFirstContainer[0].code, 'FAILED:[ontainerStructuresFirstContainer[0].code]').not.undefined;",
									"    pm.expect(containerStructuresFirstContainer[0].code, 'FAILED:[ontainerStructuresFirstContainer[0].code]').not.null;",
									"    ",
									"});",
									""
								],
								"type": "text/javascript"
							}
						}
					],
					"protocolProfileBehavior": {
						"disabledSystemHeaders": {
							"user-agent": true
						}
					},
					"request": {
						"auth": {
							"type": "basic",
							"basic": [
								{
									"key": "username",
									"value": "admin@dotcms.com",
									"type": "string"
								},
								{
									"key": "password",
									"value": "admin",
									"type": "string"
								}
							]
						},
						"method": "POST",
						"header": [
							{
								"key": "Cookie",
								"type": "text",
								"value": "JSESSIONID=1DF38761AD8B360EF1AD42C4AF07EC35",
								"disabled": true
							},
							{
								"key": "User-Agent",
								"type": "text",
								"value": "Mozilla/5.0 (Macintosh; Intel Mac OS X 10_15_3) AppleWebKit/537.36 (KHTML, like Gecko) Chrome/84.0.4147.125 Safari/537.36"
							}
						],
						"body": {
							"mode": "graphql",
							"graphql": {
								"query": "{\n  page(url: \"/destinations/costa-rica\", pageMode: \"live\", languageId: \"1\") {\n    containers {\n      containerStructures {\n        id\n        structureId\n        containerInode\n        containerId\n        code\n      }\n    }\n      \n  }\n}\n",
								"variables": ""
							}
						},
						"url": {
							"raw": "{{serverURL}}/api/v1/graphql",
							"host": [
								"{{serverURL}}"
							],
							"path": [
								"api",
								"v1",
								"graphql"
							]
						}
					},
					"response": []
				},
				{
					"name": "pre_ImportBundleWithContentWithTagsAndCats",
					"event": [
						{
							"listen": "test",
							"script": {
								"exec": [
									"pm.test(\"Bundle uploaded sucessfully\", function () {",
									"    pm.response.to.have.status(200);",
									"",
									"    var jsonData = pm.response.json();",
									"    console.log(jsonData);",
									"",
									"    pm.expect(jsonData[\"bundleName\"]).to.eql(\"costa-rica-family-cats-tags.tar.gz\");",
									"    pm.expect(jsonData[\"status\"]).to.eql(\"SUCCESS\");",
									"});"
								],
								"type": "text/javascript"
							}
						}
					],
					"request": {
						"auth": {
							"type": "basic",
							"basic": [
								{
									"key": "username",
									"value": "admin@dotcms.com",
									"type": "string"
								},
								{
									"key": "password",
									"value": "admin",
									"type": "string"
								}
							]
						},
						"method": "POST",
						"header": [
							{
								"key": "Content-Type",
								"type": "text",
								"value": "application/octet-stream"
							},
							{
								"key": "Content-Disposition",
								"type": "text",
								"value": "attachment"
							}
						],
						"body": {
							"mode": "formdata",
							"formdata": [
								{
									"key": "file",
									"type": "file",
									"src": "resources/GraphQL/costa-rica-family-cats-tags.tar.gz"
								}
							]
						},
						"url": {
							"raw": "{{serverURL}}/api/bundle?sync=true",
							"host": [
								"{{serverURL}}"
							],
							"path": [
								"api",
								"bundle"
							],
							"query": [
								{
									"key": "sync",
									"value": "true"
								},
								{
									"key": "AUTH_TOKEN",
									"value": "",
									"disabled": true
								}
							]
						},
						"description": "Imports a Bundle that includes:\n* Content `Costa Rica Family Adventure` with \n`taggie` field with `costa rica` and `winterenthusiast` tags and `cat` field with `All Incluse` and `Tours` categories"
					},
					"response": []
				},
				{
					"name": "GivenRequestByURI_ContainersFieldContainsContainerContentlets",
					"event": [
						{
							"listen": "test",
							"script": {
								"exec": [
									"",
									"let checker = (arr, target) => target.every(v => arr.includes(v));",
									"",
									"pm.test(\"Status code is 200\", function () {",
									"    pm.response.to.have.status(200);",
									"});",
									"",
									"pm.test(\"'Page' includes all properties\", function () {",
									"    var jsonData = pm.response.json();",
									"    var containerContentlets = jsonData.data.page.containers[0].containerContentlets;",
									"",
									"    var containerContentlets1 = containerContentlets[0];",
									"    // containerContentlets fields",
									"    pm.expect(containerContentlets1.uuid, 'FAILED:[containerContentlets1.uuid]').equal(\"uuid-9\");",
									"    pm.expect(containerContentlets1.contentlets[0].identifier, 'FAILED:[containerContentlets1.contentlets[0]].identifier').equal(\"7c9cb3a7-bb68-4fd0-b21d-03ec4be491a7\");",
									"    pm.expect(containerContentlets1.contentlets[0].title, 'FAILED:[containerContentlets1.contentlets[0]].title').equal(\"Costa Rica FAQ\");",
									"",
									"      var containerContentlets2 = containerContentlets[1];",
									"    // containerContentlets fields",
									"    pm.expect(containerContentlets2.uuid, 'FAILED:[containerContentlets2.uuid]').equal(\"uuid-2\");",
									"    pm.expect(containerContentlets2.contentlets[0].identifier, 'FAILED:[containerContentlets2.contentlets[0]].identifier').equal(\"f827c41a-5689-4733-b4d7-916d3a31c9c6\");",
									"    pm.expect(containerContentlets2.contentlets[0].title, 'FAILED:[containerContentlets2.contentlets[0]].title').equal(\"Costa Rica Intro\");",
									"",
									"    pm.expect(containerContentlets2.contentlets[1].identifier, 'FAILED:[containerContentlets2.contentlets[0]].identifier').equal(\"7b4ba67a-1793-4daf-bed9-f8ce054f1433\");",
									"    pm.expect(containerContentlets2.contentlets[1].title, 'FAILED:[containerContentlets2.contentlets[0]].title').equal(\"Over 400\\\" of snow a year\");",
									"",
									"    var containerContentlets3 = containerContentlets[2];",
									"    // containerContentlets fields",
									"    pm.expect(containerContentlets3.uuid, 'FAILED:[containerContentlets3.uuid]').equal(\"uuid-1\");",
									"    pm.expect(containerContentlets3.contentlets[0].identifier, 'FAILED:[containerContentlets3.contentlets[0]].identifier').equal(\"6bbead53-3908-471c-966d-9e76c5dd9eba\");",
									"    pm.expect(containerContentlets3.contentlets[0].title, 'FAILED:[containerContentlets3.contentlets[0]].title').equal(\"Hiking\");",
									"",
									"    var containerContentlets4 = containerContentlets[3];",
									"    // containerContentlets fields",
									"    pm.expect(containerContentlets4.uuid, 'FAILED:[containerContentlets4.uuid]').equal(\"uuid-3\");",
									"    pm.expect(containerContentlets4.contentlets[0].identifier, 'FAILED:[containerContentlets4.contentlets[0]].identifier').equal(\"f40c6030-3532-4e75-9ca8-0d92261264e3\");",
									"    pm.expect(containerContentlets4.contentlets[0].title, 'FAILED:[containerContentlets4.contentlets[0]].title').equal(\"Nat Geo Top Rated Eco Lodge, Episode 2 of 4\");",
									"",
									"    var containerContentlets5 = containerContentlets[4];",
									"    // containerContentlets fields",
									"    pm.expect(containerContentlets5.uuid, 'FAILED:[containerContentlets5.uuid]').equal(\"uuid-4\");",
									"    pm.expect(containerContentlets5.contentlets[0].identifier, 'FAILED:[containerContentlets5.contentlets[0]].identifier').equal(\"fb6a06da-8c0f-4828-99c5-91b03b17eaf7\");",
									"    pm.expect(containerContentlets5.contentlets[0].title, 'FAILED:[containerContentlets5.contentlets[0]].title').equal(\"Destination Related Activities\");",
									"",
									"    var containerContentlets6 = containerContentlets[5];",
									"    // containerContentlets fields",
									"    pm.expect(containerContentlets6.uuid, 'FAILED:[containerContentlets6.uuid]').equal(\"uuid-5\");",
									"    pm.expect(containerContentlets6.contentlets[0].identifier, 'FAILED:[containerContentlets6.contentlets[0]].identifier').equal(\"3e6533b7-c3ba-4ec4-8bca-6a88d54cd037\");",
									"    pm.expect(containerContentlets6.contentlets[0].title, 'FAILED:[containerContentlets6.contentlets[0]].title').equal(\"Costa Rica Family Adventure\");",
									"    // tags ",
									"    pm.expect(containerContentlets6.contentlets[0].taggies, 'FAILED:[containerContentlets6.contentlets[0].taggies]').equal(\"costa rica,winterenthusiast:persona\");",
									"    // cats ",
									"    pm.expect(JSON.stringify(containerContentlets6.contentlets[0].cats), 'FAILED:[containerContentlets6.contentlets[0].cats]').equal(JSON.stringify([{\"allInclusive\": \"All Inclusive\"}, {\"tours\": \"Tours\"}]));",
									"",
									"",
									"    var containerContentlets7 = containerContentlets[6];",
									"    // containerContentlets fields",
									"    pm.expect(containerContentlets7.uuid, 'FAILED:[containerContentlets7.uuid]').equal(\"uuid-6\");",
									"    pm.expect(containerContentlets7.contentlets[0].identifier, 'FAILED:[containerContentlets7.contentlets[0]].identifier').equal(\"57abf7cc-8b91-4cb9-8e5d-bc7f0ff54665\");",
									"    pm.expect(containerContentlets7.contentlets[0].title, 'FAILED:[containerContentlets7.contentlets[0]].title').equal(\"Adventure travel done right\");",
									"",
									"    var containerContentlets8 = containerContentlets[7];",
									"    // containerContentlets fields",
									"    pm.expect(containerContentlets8.uuid, 'FAILED:[containerContentlets8.uuid]').equal(\"uuid-7\");",
									"    pm.expect(containerContentlets8.contentlets[0].identifier, 'FAILED:[containerContentlets8.contentlets[0]].identifier').equal(\"5a4e4ef3-884f-4258-9009-f8fa83236242\");",
									"    pm.expect(containerContentlets8.contentlets[0].title, 'FAILED:[containerContentlets8.contentlets[0]].title').equal(\"Experience the world with us\");",
									"",
									"    var containerContentlets9 = containerContentlets[8];",
									"    // containerContentlets fields",
									"    pm.expect(containerContentlets9.uuid, 'FAILED:[containerContentlets9.uuid]').equal(\"uuid-8\");",
									"    pm.expect(containerContentlets9.contentlets[0].identifier, 'FAILED:[containerContentlets9.contentlets[0]].identifier').equal(\"bfee8f08-a6d1-4fd7-8f70-476e62663eca\");",
									"    pm.expect(containerContentlets9.contentlets[0].title, 'FAILED:[containerContentlets9.contentlets[0]].title').equal(\"Fall into Costa Rica\");",
									"",
									"  ",
									"    ",
									"    ",
									"});",
									""
								],
								"type": "text/javascript"
							}
						}
					],
					"protocolProfileBehavior": {
						"disabledSystemHeaders": {
							"user-agent": true
						}
					},
					"request": {
						"auth": {
							"type": "basic",
							"basic": [
								{
									"key": "username",
									"value": "admin@dotcms.com",
									"type": "string"
								},
								{
									"key": "password",
									"value": "admin",
									"type": "string"
								}
							]
						},
						"method": "POST",
						"header": [
							{
								"key": "Cookie",
								"type": "text",
								"value": "JSESSIONID=1DF38761AD8B360EF1AD42C4AF07EC35",
								"disabled": true
							},
							{
								"key": "User-Agent",
								"type": "text",
								"value": "Mozilla/5.0 (Macintosh; Intel Mac OS X 10_15_3) AppleWebKit/537.36 (KHTML, like Gecko) Chrome/84.0.4147.125 Safari/537.36"
							}
						],
						"body": {
							"mode": "graphql",
							"graphql": {
								"query": "{\n  page(url: \"/destinations/costa-rica\", pageMode: \"live\", languageId: \"1\") {\n    containers {\n\t\t\ttitle\n\t\t\tidentifier\n      containerContentlets {\n        uuid\n        contentlets {\n          identifier\n          title\n          taggies: _map(key:\"taggies\") \n          cats: _map(key:\"cats\")\n        }\n      }\n    }\n      \n  }\n}\n",
								"variables": ""
							}
						},
						"url": {
							"raw": "{{serverURL}}/api/v1/graphql",
							"host": [
								"{{serverURL}}"
							],
							"path": [
								"api",
								"v1",
								"graphql"
							]
						}
					},
					"response": []
				},
				{
					"name": "pre_ImportBundleWithMexicoPageAndRule",
					"event": [
						{
							"listen": "test",
							"script": {
								"exec": [
									"pm.test(\"Bundle uploaded sucessfully\", function () {",
									"    pm.response.to.have.status(200);",
									"",
									"    var jsonData = pm.response.json();",
									"    console.log(jsonData);",
									"",
									"    pm.expect(jsonData[\"bundleName\"]).to.eql(\"mexico-pageasset.tar.gz\");",
									"    pm.expect(jsonData[\"status\"]).to.eql(\"SUCCESS\");",
									"});"
								],
								"type": "text/javascript"
							}
						}
					],
					"request": {
						"auth": {
							"type": "basic",
							"basic": [
								{
									"key": "username",
									"value": "admin@dotcms.com",
									"type": "string"
								},
								{
									"key": "password",
									"value": "admin",
									"type": "string"
								}
							]
						},
						"method": "POST",
						"header": [
							{
								"key": "Content-Type",
								"type": "text",
								"value": "application/octet-stream"
							},
							{
								"key": "Content-Disposition",
								"type": "text",
								"value": "attachment"
							}
						],
						"body": {
							"mode": "formdata",
							"formdata": [
								{
									"key": "file",
									"type": "file",
									"src": "resources/GraphQL/mexico-pageasset.tar.gz"
								}
							]
						},
						"url": {
							"raw": "{{serverURL}}/api/bundle?sync=true",
							"host": [
								"{{serverURL}}"
							],
							"path": [
								"api",
								"bundle"
							],
							"query": [
								{
									"key": "sync",
									"value": "true"
								},
								{
									"key": "AUTH_TOKEN",
									"value": "",
									"disabled": true
								}
							]
						}
					},
					"response": []
				},
				{
					"name": "GivenRequestByURI_FireRulesTrue_PREVIEW_MODE_pageRuleShouldFire",
					"event": [
						{
							"listen": "test",
							"script": {
								"exec": [
									"",
									"let checker = (arr, target) => target.every(v => arr.includes(v));",
									"",
									"pm.test(\"Status code is 200\", function () {",
									"    pm.response.to.have.status(200);",
									"});",
									"",
									"pm.test(\"Rule fired\", function () {",
									"    var rulesFired = pm.response.headers.get(\"rulesFired\");",
									"    pm.expect(rulesFired, 'FAILED:[rulesFired').equal(\"true\");",
									"    ",
									"});",
									""
								],
								"type": "text/javascript"
							}
						}
					],
					"protocolProfileBehavior": {
						"disabledSystemHeaders": {
							"user-agent": true
						}
					},
					"request": {
						"auth": {
							"type": "basic",
							"basic": [
								{
									"key": "username",
									"value": "admin@dotcms.com",
									"type": "string"
								},
								{
									"key": "password",
									"value": "admin",
									"type": "string"
								}
							]
						},
						"method": "POST",
						"header": [
							{
								"key": "Cookie",
								"type": "text",
								"value": "JSESSIONID=1DF38761AD8B360EF1AD42C4AF07EC35",
								"disabled": true
							},
							{
								"key": "User-Agent",
								"type": "text",
								"value": "Mozilla/5.0 (Macintosh; Intel Mac OS X 10_15_3) AppleWebKit/537.36 (KHTML, like Gecko) Chrome/84.0.4147.125 Safari/537.36"
							}
						],
						"body": {
							"mode": "graphql",
							"graphql": {
								"query": "{\n  page(url: \"/destinations/mexico\", pageMode: \"preview_mode\", languageId: \"1\", fireRules: true) {\n    title\n  }\n}\n",
								"variables": ""
							}
						},
						"url": {
							"raw": "{{serverURL}}/api/v1/graphql",
							"host": [
								"{{serverURL}}"
							],
							"path": [
								"api",
								"v1",
								"graphql"
							]
						}
					},
					"response": []
				},
				{
					"name": "GivenRequestByURLMAP_givenRequestedPersona_shouldRenderUsingPersona",
					"event": [
						{
							"listen": "test",
							"script": {
								"exec": [
									"",
									"let checker = (arr, target) => target.every(v => arr.includes(v));",
									"",
									"pm.test(\"Status code is 200\", function () {",
									"    pm.response.to.have.status(200);",
									"});",
									"",
									"pm.test(\"Persona present\", function () {",
									"    var jsonData = pm.response.json();",
									"    pm.expect(jsonData.data.page.viewAs.visitor.persona.keyTag, 'FAILED:[jsonData.data.page.viewAs.visitor.persona.keyTag]').equal(\"EcoEnthusiast\");",
									"    pm.expect(jsonData.data.page.viewAs.visitor.persona.identifier, 'FAILED:[jsonData.data.page.viewAs.visitor.persona.identifier]').equal(\"0ed8e71a-47c7-4b30-a6f2-3796aa71ba49\");",
									"    ",
									"});",
									""
								],
								"type": "text/javascript"
							}
						}
					],
					"protocolProfileBehavior": {
						"disabledSystemHeaders": {
							"user-agent": true
						}
					},
					"request": {
						"auth": {
							"type": "basic",
							"basic": [
								{
									"key": "username",
									"value": "admin@dotcms.com",
									"type": "string"
								},
								{
									"key": "password",
									"value": "admin",
									"type": "string"
								}
							]
						},
						"method": "POST",
						"header": [
							{
								"key": "Cookie",
								"type": "text",
								"value": "JSESSIONID=1DF38761AD8B360EF1AD42C4AF07EC35",
								"disabled": true
							},
							{
								"key": "User-Agent",
								"type": "text",
								"value": "Mozilla/5.0 (Macintosh; Intel Mac OS X 10_15_3) AppleWebKit/537.36 (KHTML, like Gecko) Chrome/84.0.4147.125 Safari/537.36"
							}
						],
						"body": {
							"mode": "graphql",
							"graphql": {
								"query": "{\n  page(url: \"/store/products/eagles-nest-outfitters-doublenest-hammock-patriot\", fireRules: true, persona: \"EcoEnthusiast\") {\n    viewAs {\n      visitor {\n        device\n        persona {\n          keyTag\n          identifier\n        }\n        tags {\n          tag\n        }\n      }\n    }\n  }\n}\n",
								"variables": ""
							}
						},
						"url": {
							"raw": "{{serverURL}}/api/v1/graphql",
							"host": [
								"{{serverURL}}"
							],
							"path": [
								"api",
								"v1",
								"graphql"
							]
						},
						"description": "This tests that given a persona tag in the parameters of the `page` field, the page rendering needs to take the persona into consideration and return the persona info"
					},
					"response": []
				},
				{
					"name": "pre_ImportBundleWithPageInDifferentSite",
					"event": [
						{
							"listen": "test",
							"script": {
								"exec": [
									"pm.test(\"Bundle uploaded sucessfully\", function () {",
									"    pm.response.to.have.status(200);",
									"",
									"    var jsonData = pm.response.json();",
									"    console.log(jsonData);",
									"",
									"    pm.expect(jsonData[\"bundleName\"]).to.eql(\"page-in-another-site.tar.gz\");",
									"    pm.expect(jsonData[\"status\"]).to.eql(\"SUCCESS\");",
									"});"
								],
								"type": "text/javascript"
							}
						}
					],
					"request": {
						"auth": {
							"type": "basic",
							"basic": [
								{
									"key": "username",
									"value": "admin@dotcms.com",
									"type": "string"
								},
								{
									"key": "password",
									"value": "admin",
									"type": "string"
								}
							]
						},
						"method": "POST",
						"header": [
							{
								"key": "Content-Type",
								"type": "text",
								"value": "application/octet-stream"
							},
							{
								"key": "Content-Disposition",
								"type": "text",
								"value": "attachment"
							}
						],
						"body": {
							"mode": "formdata",
							"formdata": [
								{
									"key": "file",
									"type": "file",
									"src": "resources/GraphQL/page-in-another-site.tar.gz"
								}
							]
						},
						"url": {
							"raw": "{{serverURL}}/api/bundle?sync=true",
							"host": [
								"{{serverURL}}"
							],
							"path": [
								"api",
								"bundle"
							],
							"query": [
								{
									"key": "sync",
									"value": "true"
								},
								{
									"key": "AUTH_TOKEN",
									"value": "",
									"disabled": true
								}
							]
						}
					},
					"response": []
				},
				{
					"name": "GivenRequestByURI_givenASite_shouldReturnExpectedPage",
					"event": [
						{
							"listen": "test",
							"script": {
								"exec": [
									"",
									"let checker = (arr, target) => target.every(v => arr.includes(v));",
									"",
									"pm.test(\"Status code is 200\", function () {",
									"    pm.response.to.have.status(200);",
									"});",
									"",
									"pm.test(\"Expected page fetched\", function () {",
									"    var jsonData = pm.response.json();",
									"    pm.expect(jsonData.data.page.title, 'FAILED:[jsonData.data.page.title]').equal(\"copy-page\");",
									"    pm.expect(jsonData.data.page.url, 'FAILED:[jsonData.data.page.url]').equal(\"/copy-page\");",
									"    pm.expect(jsonData.data.page.host.hostName, 'FAILED:[jsonData.data.page.host.hostName]').equal(\"copy.dotcms.com\");",
									"    ",
									"});",
									""
								],
								"type": "text/javascript"
							}
						}
					],
					"protocolProfileBehavior": {
						"disabledSystemHeaders": {
							"user-agent": true
						}
					},
					"request": {
						"auth": {
							"type": "basic",
							"basic": [
								{
									"key": "username",
									"value": "admin@dotcms.com",
									"type": "string"
								},
								{
									"key": "password",
									"value": "admin",
									"type": "string"
								}
							]
						},
						"method": "POST",
						"header": [
							{
								"key": "Cookie",
								"type": "text",
								"value": "JSESSIONID=1DF38761AD8B360EF1AD42C4AF07EC35",
								"disabled": true
							},
							{
								"key": "User-Agent",
								"type": "text",
								"value": "Mozilla/5.0 (Macintosh; Intel Mac OS X 10_15_3) AppleWebKit/537.36 (KHTML, like Gecko) Chrome/84.0.4147.125 Safari/537.36"
							}
						],
						"body": {
							"mode": "graphql",
							"graphql": {
								"query": "{\n  page(url: \"/copy-page\", fireRules: true, site: \"copy.dotcms.com\") {\n    title\n    url\n    host {\n      hostName\n    }\n  }\n}\n",
								"variables": ""
							}
						},
						"url": {
							"raw": "{{serverURL}}/api/v1/graphql",
							"host": [
								"{{serverURL}}"
							],
							"path": [
								"api",
								"v1",
								"graphql"
							]
						},
						"description": "This tests that given a persona tag in the parameters of the `page` field, the page rendering needs to take the persona into consideration and return the persona info"
					},
					"response": []
				}
			]
		},
		{
			"name": "Test BaseType fields ",
			"item": [
				{
					"name": "pre_ImportBundleWithPersonas",
					"event": [
						{
							"listen": "test",
							"script": {
								"exec": [
									"pm.test(\"Bundle uploaded sucessfully\", function () {",
									"    pm.response.to.have.status(200);",
									"",
									"    var jsonData = pm.response.json();",
									"    console.log(jsonData);",
									"",
									"    pm.expect(jsonData[\"bundleName\"]).to.eql(\"personas.tar.gz\");",
									"    pm.expect(jsonData[\"status\"]).to.eql(\"SUCCESS\");",
									"});"
								],
								"type": "text/javascript"
							}
						}
					],
					"request": {
						"auth": {
							"type": "basic",
							"basic": [
								{
									"key": "username",
									"value": "admin@dotcms.com",
									"type": "string"
								},
								{
									"key": "password",
									"value": "admin",
									"type": "string"
								}
							]
						},
						"method": "POST",
						"header": [
							{
								"key": "Content-Type",
								"type": "text",
								"value": "application/octet-stream"
							},
							{
								"key": "Content-Disposition",
								"type": "text",
								"value": "attachment"
							}
						],
						"body": {
							"mode": "formdata",
							"formdata": [
								{
									"key": "file",
									"type": "file",
									"src": "resources/GraphQL/personas.tar.gz"
								}
							]
						},
						"url": {
							"raw": "{{serverURL}}/api/bundle?sync=true",
							"host": [
								"{{serverURL}}"
							],
							"path": [
								"api",
								"bundle"
							],
							"query": [
								{
									"key": "sync",
									"value": "true"
								},
								{
									"key": "AUTH_TOKEN",
									"value": "",
									"disabled": true
								}
							]
						},
						"description": "Imports a Bundle that includes:\n* Imports personas"
					},
					"response": []
				},
				{
					"name": "pre_ImportBundleWithKeyValue",
					"event": [
						{
							"listen": "test",
							"script": {
								"exec": [
									"pm.test(\"Bundle uploaded sucessfully\", function () {",
									"    pm.response.to.have.status(200);",
									"",
									"    var jsonData = pm.response.json();",
									"    console.log(jsonData);",
									"",
									"    pm.expect(jsonData[\"bundleName\"]).to.eql(\"keyvalue.tar.gz\");",
									"    pm.expect(jsonData[\"status\"]).to.eql(\"SUCCESS\");",
									"});"
								],
								"type": "text/javascript"
							}
						}
					],
					"request": {
						"auth": {
							"type": "basic",
							"basic": [
								{
									"key": "username",
									"value": "admin@dotcms.com",
									"type": "string"
								},
								{
									"key": "password",
									"value": "admin",
									"type": "string"
								}
							]
						},
						"method": "POST",
						"header": [
							{
								"key": "Content-Type",
								"type": "text",
								"value": "application/octet-stream"
							},
							{
								"key": "Content-Disposition",
								"type": "text",
								"value": "attachment"
							}
						],
						"body": {
							"mode": "formdata",
							"formdata": [
								{
									"key": "file",
									"type": "file",
									"src": "resources/GraphQL/keyvalue.tar.gz"
								}
							]
						},
						"url": {
							"raw": "{{serverURL}}/api/bundle?sync=true",
							"host": [
								"{{serverURL}}"
							],
							"path": [
								"api",
								"bundle"
							],
							"query": [
								{
									"key": "sync",
									"value": "true"
								},
								{
									"key": "AUTH_TOKEN",
									"value": "",
									"disabled": true
								}
							]
						},
						"description": "Imports a Bundle that includes:\n* Imports personas"
					},
					"response": []
				},
				{
					"name": "pre_ImportBundleWithVanityUrl",
					"event": [
						{
							"listen": "test",
							"script": {
								"exec": [
									"pm.test(\"Bundle uploaded sucessfully\", function () {",
									"    pm.response.to.have.status(200);",
									"",
									"    var jsonData = pm.response.json();",
									"    console.log(jsonData);",
									"",
									"    pm.expect(jsonData[\"bundleName\"]).to.eql(\"vanity.tar.gz\");",
									"    pm.expect(jsonData[\"status\"]).to.eql(\"SUCCESS\");",
									"});"
								],
								"type": "text/javascript"
							}
						}
					],
					"request": {
						"auth": {
							"type": "basic",
							"basic": [
								{
									"key": "username",
									"value": "admin@dotcms.com",
									"type": "string"
								},
								{
									"key": "password",
									"value": "admin",
									"type": "string"
								}
							]
						},
						"method": "POST",
						"header": [
							{
								"key": "Content-Type",
								"type": "text",
								"value": "application/octet-stream"
							},
							{
								"key": "Content-Disposition",
								"type": "text",
								"value": "attachment"
							}
						],
						"body": {
							"mode": "formdata",
							"formdata": [
								{
									"key": "file",
									"type": "file",
									"src": "resources/GraphQL/vanity.tar.gz"
								}
							]
						},
						"url": {
							"raw": "{{serverURL}}/api/bundle?sync=true",
							"host": [
								"{{serverURL}}"
							],
							"path": [
								"api",
								"bundle"
							],
							"query": [
								{
									"key": "sync",
									"value": "true"
								},
								{
									"key": "AUTH_TOKEN",
									"value": "",
									"disabled": true
								}
							]
						},
						"description": "Imports a Bundle that includes:\n* Vanity URL"
					},
					"response": []
				},
				{
					"name": "pre_ImportBundleWithDotAsset",
					"event": [
						{
							"listen": "test",
							"script": {
								"exec": [
									"pm.test(\"Bundle uploaded sucessfully\", function () {",
									"    pm.response.to.have.status(200);",
									"",
									"    var jsonData = pm.response.json();",
									"    console.log(jsonData);",
									"",
									"    pm.expect(jsonData[\"bundleName\"]).to.eql(\"dotasset.tar.gz\");",
									"    pm.expect(jsonData[\"status\"]).to.eql(\"SUCCESS\");",
									"});"
								],
								"type": "text/javascript"
							}
						}
					],
					"request": {
						"auth": {
							"type": "basic",
							"basic": [
								{
									"key": "username",
									"value": "admin@dotcms.com",
									"type": "string"
								},
								{
									"key": "password",
									"value": "admin",
									"type": "string"
								}
							]
						},
						"method": "POST",
						"header": [
							{
								"key": "Content-Type",
								"type": "text",
								"value": "application/octet-stream"
							},
							{
								"key": "Content-Disposition",
								"type": "text",
								"value": "attachment"
							}
						],
						"body": {
							"mode": "formdata",
							"formdata": [
								{
									"key": "file",
									"type": "file",
									"src": "resources/GraphQL/dotasset.tar.gz"
								}
							]
						},
						"url": {
							"raw": "{{serverURL}}/api/bundle?sync=true",
							"host": [
								"{{serverURL}}"
							],
							"path": [
								"api",
								"bundle"
							],
							"query": [
								{
									"key": "sync",
									"value": "true"
								},
								{
									"key": "AUTH_TOKEN",
									"value": "",
									"disabled": true
								}
							]
						},
						"description": "Imports a Bundle that includes:\n* DotAsset"
					},
					"response": []
				},
				{
					"name": "pre_ImportBundleWithPage",
					"event": [
						{
							"listen": "test",
							"script": {
								"exec": [
									"pm.test(\"Bundle uploaded sucessfully\", function () {",
									"    pm.response.to.have.status(200);",
									"",
									"    var jsonData = pm.response.json();",
									"    console.log(jsonData);",
									"",
									"    pm.expect(jsonData[\"bundleName\"]).to.eql(\"page.tar.gz\");",
									"    pm.expect(jsonData[\"status\"]).to.eql(\"SUCCESS\");",
									"});"
								],
								"type": "text/javascript"
							}
						}
					],
					"request": {
						"auth": {
							"type": "basic",
							"basic": [
								{
									"key": "username",
									"value": "admin@dotcms.com",
									"type": "string"
								},
								{
									"key": "password",
									"value": "admin",
									"type": "string"
								}
							]
						},
						"method": "POST",
						"header": [
							{
								"key": "Content-Type",
								"type": "text",
								"value": "application/octet-stream"
							},
							{
								"key": "Content-Disposition",
								"type": "text",
								"value": "attachment"
							}
						],
						"body": {
							"mode": "formdata",
							"formdata": [
								{
									"key": "file",
									"type": "file",
									"src": "resources/GraphQL/page.tar.gz"
								}
							]
						},
						"url": {
							"raw": "{{serverURL}}/api/bundle?sync=true",
							"host": [
								"{{serverURL}}"
							],
							"path": [
								"api",
								"bundle"
							],
							"query": [
								{
									"key": "sync",
									"value": "true"
								},
								{
									"key": "AUTH_TOKEN",
									"value": "",
									"disabled": true
								}
							]
						},
						"description": "Imports a Bundle that includes:\n* Blog page"
					},
					"response": []
				},
				{
					"name": "pre_ImportBundleWithFileasset",
					"event": [
						{
							"listen": "test",
							"script": {
								"exec": [
									"pm.test(\"Bundle uploaded sucessfully\", function () {",
									"    pm.response.to.have.status(200);",
									"",
									"    var jsonData = pm.response.json();",
									"    console.log(jsonData);",
									"",
									"    pm.expect(jsonData[\"bundleName\"]).to.eql(\"fileasset.tar.gz\");",
									"    pm.expect(jsonData[\"status\"]).to.eql(\"SUCCESS\");",
									"});"
								],
								"type": "text/javascript"
							}
						}
					],
					"request": {
						"auth": {
							"type": "basic",
							"basic": [
								{
									"key": "username",
									"value": "admin@dotcms.com",
									"type": "string"
								},
								{
									"key": "password",
									"value": "admin",
									"type": "string"
								}
							]
						},
						"method": "POST",
						"header": [
							{
								"key": "Content-Type",
								"type": "text",
								"value": "application/octet-stream"
							},
							{
								"key": "Content-Disposition",
								"type": "text",
								"value": "attachment"
							}
						],
						"body": {
							"mode": "formdata",
							"formdata": [
								{
									"key": "file",
									"type": "file",
									"src": "resources/GraphQL/fileasset.tar.gz"
								}
							]
						},
						"url": {
							"raw": "{{serverURL}}/api/bundle?sync=true",
							"host": [
								"{{serverURL}}"
							],
							"path": [
								"api",
								"bundle"
							],
							"query": [
								{
									"key": "sync",
									"value": "true"
								},
								{
									"key": "AUTH_TOKEN",
									"value": "",
									"disabled": true
								}
							]
						},
						"description": "Imports a Bundle that includes:\n* Blog page"
					},
					"response": []
				},
				{
					"name": "pre_ImportBundleWithWidget",
					"event": [
						{
							"listen": "test",
							"script": {
								"exec": [
									"pm.test(\"Bundle uploaded sucessfully\", function () {",
									"    pm.response.to.have.status(200);",
									"",
									"    var jsonData = pm.response.json();",
									"    console.log(jsonData);",
									"",
									"    pm.expect(jsonData[\"bundleName\"]).to.eql(\"widget.tar.gz\");",
									"    pm.expect(jsonData[\"status\"]).to.eql(\"SUCCESS\");",
									"});"
								],
								"type": "text/javascript"
							}
						}
					],
					"request": {
						"auth": {
							"type": "basic",
							"basic": [
								{
									"key": "username",
									"value": "admin@dotcms.com",
									"type": "string"
								},
								{
									"key": "password",
									"value": "admin",
									"type": "string"
								}
							]
						},
						"method": "POST",
						"header": [
							{
								"key": "Content-Type",
								"type": "text",
								"value": "application/octet-stream"
							},
							{
								"key": "Content-Disposition",
								"type": "text",
								"value": "attachment"
							}
						],
						"body": {
							"mode": "formdata",
							"formdata": [
								{
									"key": "file",
									"type": "file",
									"src": "resources/GraphQL/widget.tar.gz"
								}
							]
						},
						"url": {
							"raw": "{{serverURL}}/api/bundle?sync=true",
							"host": [
								"{{serverURL}}"
							],
							"path": [
								"api",
								"bundle"
							],
							"query": [
								{
									"key": "sync",
									"value": "true"
								},
								{
									"key": "AUTH_TOKEN",
									"value": "",
									"disabled": true
								}
							]
						},
						"description": "Imports a Bundle that includes:\n* Imports personas"
					},
					"response": []
				},
				{
					"name": "RequestPageBaseType_ReturnsAllFields",
					"event": [
						{
							"listen": "test",
							"script": {
								"exec": [
									"pm.test(\"Status code is 200\", function () {",
									"    pm.response.to.have.status(200);",
									"});",
									"",
									"",
									"pm.test(\"'PageBaseTypeCollection' includes all fields\", function () {",
									"    var jsonData = pm.response.json();",
									"    var page = jsonData.data.PageBaseTypeCollection[0];",
									"",
									"    pm.expect(page[\"title\"], 'FAILED:[title]').equal(\"Blogs\");",
									"    pm.expect(page[\"url\"], 'FAILED:[url]').equal(\"/blog/index\");",
									"    pm.expect(page.hostFolder.hostName, 'FAILED:[hostFolder.hostName]').equal(\"demo.dotcms.com\");",
									"    pm.expect(page.hostFolder.folderName, 'FAILED:[hostFolder.folderName]').equal(\"blog\");",
									"    pm.expect(page.template, 'FAILED:[template]').equal(\"64269d16-2710-4919-88ec-3b09c89ea004\");",
									"    pm.expect(page.showOnMenu.length, 'FAILED:[showOnMenu]').to.eql(0);",
									"    pm.expect(page[\"sortOrder\"], 'FAILED:[sortOrder]').equal(0);",
									"    pm.expect(page[\"cachettl\"], 'FAILED:[cachettl]').equal(\"0\");",
									"    pm.expect(page[\"friendlyName\"], 'FAILED:[friendlyName]').equal(\"Blog\");",
									"    pm.expect(page[\"redirecturl\"], 'FAILED:[redirecturl]').equal(null);",
									"    pm.expect(page.httpsreq.length, 'FAILED:[httpsreq]').to.eql(0);",
									"    pm.expect(page[\"seodescription\"], 'FAILED:[seodescription]').equal(\"Help understanding your financial future and hoe Quest Financial and our advisors and help you plan for tomorrow with confidence\");",
									"    pm.expect(page[\"seokeywords\"], 'FAILED:[seokeywords]').equal(\"Financial Blog\");",
									"    pm.expect(page[\"pagemetadata\"], 'FAILED:[pagemetadata]').equal(null); ",
									"",
									"});"
								],
								"type": "text/javascript"
							}
						}
					],
					"request": {
						"method": "POST",
						"header": [],
						"body": {
							"mode": "graphql",
							"graphql": {
								"query": "{\n  PageBaseTypeCollection(query:\"+identifier:9c5f42da-31b1-4935-9df6-153f5de1bdf2\") {\n    title\n    url\n    hostFolder {\n      hostName\n      folderName\n    }\n    template\n    showOnMenu\n    sortOrder\n    cachettl\n    friendlyName\n    redirecturl\n    httpsreq\n    seodescription\n    seokeywords\n    pagemetadata\n  }\n}",
								"variables": ""
							}
						},
						"url": {
							"raw": "{{serverURL}}/api/v1/graphql",
							"host": [
								"{{serverURL}}"
							],
							"path": [
								"api",
								"v1",
								"graphql"
							]
						}
					},
					"response": []
				},
				{
					"name": "RequestPersonaBaseType_ReturnsAllFields",
					"event": [
						{
							"listen": "test",
							"script": {
								"exec": [
									"pm.test(\"Status code is 200\", function () {",
									"    pm.response.to.have.status(200);",
									"});",
									"",
									"",
									"pm.test(\"'PersonaBaseTypeCollection' includes all fields\", function () {",
									"    var jsonData = pm.response.json();",
									"    var page = jsonData.data.PersonaBaseTypeCollection[0];",
									"",
									"    pm.expect(page[\"name\"], 'FAILED:[name]').equal(\"Ocean Enthusiast\");",
									"    pm.expect(page[\"keyTag\"], 'FAILED:[keyTag]').equal(\"OceanEnthusiast\");",
									"    pm.expect(page.hostFolder.hostName, 'FAILED:[hostFolder.hostName]').equal(\"demo.dotcms.com\");",
									"    pm.expect(page.hostFolder.folderName, 'FAILED:[hostFolder.folderName]').equal(\"system folder\");",
									"    pm.expect(page.tags.length, 'FAILED:[tags]').to.eql(4);",
									"    pm.expect(page[\"description\"], 'FAILED:[description]').equal(\"People who typically vacation around water sports such as surfing, wind surfing, etc.\");",
									"",
									"});"
								],
								"type": "text/javascript"
							}
						}
					],
					"request": {
						"method": "POST",
						"header": [],
						"body": {
							"mode": "graphql",
							"graphql": {
								"query": "{\n  PersonaBaseTypeCollection(query:\"+identifier:d948d85c-3bc8-4d85-b0aa-0e989b9ae235\") {\n    name\n    hostFolder {\n      hostName\n      folderName\n    }\n    keyTag\n    photo {\n      name\n    }\n    tags\n    description\n  }\n}",
								"variables": ""
							}
						},
						"url": {
							"raw": "{{serverURL}}/api/v1/graphql",
							"host": [
								"{{serverURL}}"
							],
							"path": [
								"api",
								"v1",
								"graphql"
							]
						}
					},
					"response": []
				},
				{
					"name": "RequestFileAssetBaseType_ReturnsAllFields",
					"event": [
						{
							"listen": "test",
							"script": {
								"exec": [
									"pm.test(\"Status code is 200\", function () {",
									"    pm.response.to.have.status(200);",
									"});",
									"",
									"",
									"pm.test(\"'FileBaseTypeCollection' includes all fields\", function () {",
									"    var jsonData = pm.response.json();",
									"    var page = jsonData.data.FileBaseTypeCollection[0];",
									"",
									"    pm.expect(page[\"title\"], 'FAILED:[title]').equal(\"plugins.css\");",
									"    pm.expect(page.hostFolder.hostName, 'FAILED:[hostFolder.hostName]').equal(\"demo.dotcms.com\");",
									"    pm.expect(page.hostFolder.folderName, 'FAILED:[hostFolder.folderName]').equal(\"plugins\");",
									"    pm.expect(page.fileName, 'FAILED:[fileName]').equal(\"plugins.css\");",
									"    pm.expect(page.fileAsset.name, 'FAILED:[fileAsset.name]').equal(\"plugins.css\");",
									"    pm.expect(hasProperty(page.metaData, \"contentType\", \"text/plain; charset=UTF-8\"), 'FAILED:[page.metaData.contentType]').to.be.true;",
									"    pm.expect(hasProperty(page.metaData, \"fileSize\", \"188560\"), 'FAILED:[page.metaData.fileSize]').to.be.true;",
									"    pm.expect(page.showOnMenu.length, 'FAILED:[showOnMenu]').to.eql(0);",
									"    pm.expect(page.sortOrder, 'FAILED:[sortOrder]').to.eql(0);",
									"    pm.expect(page.description, 'FAILED:[description]').to.eql(\"plugins\");",
									"});",
									"",
									"",
									"",
									"function hasProperty(metaData, name, value) {",
									"        var hasProperty = false;",
									"        metaData.forEach(function (item) {",
									"            if(item.key==name && item.value.trim()==value) {",
									"                hasProperty = true;",
									"            }",
									"        });",
									"",
									"        return hasProperty;",
									"    }"
								],
								"type": "text/javascript"
							}
						}
					],
					"request": {
						"method": "POST",
						"header": [],
						"body": {
							"mode": "graphql",
							"graphql": {
								"query": "{\n  FileBaseTypeCollection(query:\"+identifier:0e480a8c-48bf-45a9-81b0-c8e2dd8aabd2\") {\n    title\n    hostFolder {\n      hostName\n      folderName\n    }\n    fileName\n    fileAsset {\n      name\n    }\n    metaData {\n      key\n      value\n    }\n    showOnMenu\n    sortOrder\n    description\n  }\n}",
								"variables": ""
							}
						},
						"url": {
							"raw": "{{serverURL}}/api/v1/graphql",
							"host": [
								"{{serverURL}}"
							],
							"path": [
								"api",
								"v1",
								"graphql"
							]
						}
					},
					"response": []
				},
				{
					"name": "RequestKeyValueBaseType_ReturnsAllFields",
					"event": [
						{
							"listen": "test",
							"script": {
								"exec": [
									"pm.test(\"Status code is 200\", function () {",
									"    pm.response.to.have.status(200);",
									"});",
									"",
									"",
									"pm.test(\"'KeyValueBaseTypeCollection' includes all fields\", function () {",
									"    var jsonData = pm.response.json();",
									"    var page = jsonData.data.KeyValueBaseTypeCollection[0];",
									"",
									"    pm.expect(page[\"key\"], 'FAILED:[key]').equal(\"key1\");",
									"    pm.expect(page[\"value\"], 'FAILED:[key]').equal(\"value1\");",
									"});"
								],
								"type": "text/javascript"
							}
						}
					],
					"request": {
						"method": "POST",
						"header": [],
						"body": {
							"mode": "graphql",
							"graphql": {
								"query": "{\n  KeyValueBaseTypeCollection(query:\"+identifier:7c4be356-0feb-4aa8-9081-c89ceba0212d\") {\n    key\n    value\n  }\n}",
								"variables": ""
							}
						},
						"url": {
							"raw": "{{serverURL}}/api/v1/graphql",
							"host": [
								"{{serverURL}}"
							],
							"path": [
								"api",
								"v1",
								"graphql"
							]
						}
					},
					"response": []
				},
				{
					"name": "RequestWidgetBaseType_ReturnsAllFields",
					"event": [
						{
							"listen": "test",
							"script": {
								"exec": [
									"pm.test(\"Status code is 200\", function () {",
									"    pm.response.to.have.status(200);",
									"});",
									"",
									"",
									"pm.test(\"'WidgetBaseTypeCollection' includes all fields\", function () {",
									"    var jsonData = pm.response.json();",
									"    var page = jsonData.data.WidgetBaseTypeCollection[0];",
									"",
									"    pm.expect(page[\"widgetTitle\"], 'FAILED:[widgetTitle]').equal(\"Costa Rica FAQ\");",
									"    pm.expect(page[\"widgetCode\"], 'FAILED:[widgetCode]').equal(\"#dotParse(\\\"/application/vtl/faq/faq-widget.vtl\\\")\");",
									"});"
								],
								"type": "text/javascript"
							}
						}
					],
					"request": {
						"method": "POST",
						"header": [],
						"body": {
							"mode": "graphql",
							"graphql": {
								"query": "{\n  WidgetBaseTypeCollection(query:\"+identifier:7c9cb3a7-bb68-4fd0-b21d-03ec4be491a7\") {\n    widgetTitle\n    widgetCode\n    \n  }\n}",
								"variables": ""
							}
						},
						"url": {
							"raw": "{{serverURL}}/api/v1/graphql",
							"host": [
								"{{serverURL}}"
							],
							"path": [
								"api",
								"v1",
								"graphql"
							]
						}
					},
					"response": []
				},
				{
					"name": "RequestVanityURLBaseType_ReturnsAllFields Copy",
					"event": [
						{
							"listen": "test",
							"script": {
								"exec": [
									"pm.test(\"Status code is 200\", function () {",
									"    pm.response.to.have.status(200);",
									"});",
									"",
									"",
									"pm.test(\"'VanityURLBaseTypeCollection' includes all fields\", function () {",
									"    var jsonData = pm.response.json();",
									"    var page = jsonData.data.VanityURLBaseTypeCollection[0];",
									"",
									"    pm.expect(page[\"title\"], 'FAILED:[title]').equal(\"404 Error Page\");",
									"    pm.expect(page[\"site\"].hostName, 'FAILED:[site].hostName').equal(\"demo.dotcms.com\");",
									"    pm.expect(page[\"uri\"], 'FAILED:[uri]').equal(\"/cms404Page\");",
									"    pm.expect(page[\"action\"], 'FAILED:[action]').equal(\"200\");",
									"    pm.expect(page[\"forwardTo\"], 'FAILED:[forwardTo]').equal(\"/404-error\");",
									"    pm.expect(page[\"order\"], 'FAILED:[order]').equal(0);",
									"});"
								],
								"type": "text/javascript"
							}
						}
					],
					"request": {
						"method": "POST",
						"header": [],
						"body": {
							"mode": "graphql",
							"graphql": {
								"query": "{\n  VanityURLBaseTypeCollection(query:\"+identifier:33eb028c6ae3da766b07e56b132ca11a\") {\n    title\n    site {\n        hostName\n    }\n    uri\n    action\n    forwardTo\n    order\n  }\n}",
								"variables": ""
							}
						},
						"url": {
							"raw": "{{serverURL}}/api/v1/graphql",
							"host": [
								"{{serverURL}}"
							],
							"path": [
								"api",
								"v1",
								"graphql"
							]
						}
					},
					"response": []
				},
				{
					"name": "RequestDotAssetBaseType_ReturnsAllFields",
					"event": [
						{
							"listen": "test",
							"script": {
								"exec": [
									"pm.test(\"Status code is 200\", function () {",
									"    pm.response.to.have.status(200);",
									"});",
									"",
									"",
									"pm.test(\"'DotAssetBaseTypeCollection' includes all fields\", function () {",
									"    var jsonData = pm.response.json();",
									"    var page = jsonData.data.DotAssetBaseTypeCollection[0];",
									"",
									"    pm.expect(page[\"asset\"].name, 'FAILED:[asset]').equal(\"james.jpeg\");",
									"});"
								],
								"type": "text/javascript"
							}
						}
					],
					"request": {
						"method": "POST",
						"header": [],
						"body": {
							"mode": "graphql",
							"graphql": {
								"query": "{\n  DotAssetBaseTypeCollection(query:\"+identifier:875de0bd-8cbb-45fb-8daa-dc82c12c0d57 \") {\n    asset {\n      name\n    }\n  }\n}",
								"variables": ""
							}
						},
						"url": {
							"raw": "{{serverURL}}/api/v1/graphql",
							"host": [
								"{{serverURL}}"
							],
							"path": [
								"api",
								"v1",
								"graphql"
							]
						}
					},
					"response": []
				}
			]
		},
		{
			"name": "Get content in new Language",
			"item": [
				{
					"name": "Create new Language",
					"event": [
						{
							"listen": "test",
							"script": {
								"exec": [
									"var jsonData = pm.response.json();",
									"pm.collectionVariables.set(\"languageId\", jsonData.entity.id);"
								],
								"type": "text/javascript"
							}
						}
					],
					"request": {
						"auth": {
							"type": "basic",
							"basic": [
								{
									"key": "username",
									"value": "admin@dotcms.com",
									"type": "string"
								},
								{
									"key": "password",
									"value": "admin",
									"type": "string"
								}
							]
						},
						"method": "POST",
						"header": [
							{
								"key": "Content-Type",
								"name": "Content-Type",
								"type": "text",
								"value": "application/json"
							}
						],
						"body": {
							"mode": "raw",
							"raw": "{\n\t\"languageCode\":\"it\",\n\t\"language\":\"Italian\", \n\t\"countryCode\":\"IT\", \n\t\"country\":\"Italy\"\n}",
							"options": {
								"raw": {
									"language": "json"
								}
							}
						},
						"url": {
							"raw": "{{serverURL}}/api/v2/languages",
							"host": [
								"{{serverURL}}"
							],
							"path": [
								"api",
								"v2",
								"languages"
							]
						}
					},
					"response": []
				},
				{
					"name": "Create ContentType",
					"event": [
						{
							"listen": "test",
							"script": {
								"exec": [
									"var jsonData = pm.response.json();",
									"pm.collectionVariables.set(\"contentTypeVariable\", jsonData.entity[0].variable);"
								],
								"type": "text/javascript"
							}
						}
					],
					"request": {
						"auth": {
							"type": "basic",
							"basic": [
								{
									"key": "password",
									"value": "admin",
									"type": "string"
								},
								{
									"key": "username",
									"value": "admin@dotcms.com",
									"type": "string"
								}
							]
						},
						"method": "POST",
						"header": [
							{
								"key": "Content-Type",
								"name": "Content-Type",
								"type": "text",
								"value": "application/json"
							}
						],
						"body": {
							"mode": "raw",
							"raw": "{\n\t\"clazz\": \"com.dotcms.contenttype.model.type.SimpleContentType\",\n\t\"description\": \"My Structure\",\n\t\"defaultType\": false,\n\t\"system\": false,\n\t\"folder\": \"SYSTEM_FOLDER\",\n\t\"name\": \"My Custom Structure {{$randomBankAccount}}\",\n\t\"variable\": \"myStructure{{$randomBankAccount}}\",\n\t\"host\": \"SYSTEM_HOST\",\n\t\"fixed\": false,\n\t\"fields\": [\n\t\t{\n\t\t\t\"clazz\": \"com.dotcms.contenttype.model.field.TextField\",\n\t\t\t\"indexed\": true,\n\t\t\t\"dataType\": \"TEXT\",\n\t\t\t\"readOnly\": false,\n\t\t\t\"required\": true,\n\t\t\t\"searchable\": true,\n\t\t\t\"listed\": true,\n\t\t\t\"sortOrder\": 2,\n\t\t\t\"unique\": false,\n\t\t\t\"name\": \"Name\",\n\t\t\t\"variable\": \"name\",\n\t\t\t\"fixed\": true\n\t\t}\n\t]\n}"
						},
						"url": {
							"raw": "{{serverURL}}/api/v1/contenttype",
							"host": [
								"{{serverURL}}"
							],
							"path": [
								"api",
								"v1",
								"contenttype"
							]
						}
					},
					"response": []
				},
				{
					"name": "Save Content in new Language",
					"event": [
						{
							"listen": "test",
							"script": {
								"exec": [
									"var jsonData = pm.response.json();",
									"pm.collectionVariables.set(\"contentIdentifier\", jsonData.entity.identifier);"
								],
								"type": "text/javascript"
							}
						}
					],
					"request": {
						"method": "PUT",
						"header": [
							{
								"key": "Content-Type",
								"name": "Content-Type",
								"value": "application/json",
								"type": "text"
							}
						],
						"body": {
							"mode": "raw",
							"raw": "{\n    \"contentlet\": {\n       \"contentType\":\"{{contentTypeVariable}}\",\n       \"title\":\"Content in Italian\", \n       \"contentHost\":\"demo.dotcms.com\",\n       \"body\":\"This is a content in Italian\",\n       \"indexPolicy\":\"WAIT_FOR\",\n       \"languageId\":\"{{languageId}}\",\n       \"name\":\"whatever\"\n    }\n}",
							"options": {
								"raw": {
									"language": "json"
								}
							}
						},
						"url": {
							"raw": "{{serverURL}}/api/v1/workflow/actions/default/fire/PUBLISH?indexPolicy=wait_for",
							"host": [
								"{{serverURL}}"
							],
							"path": [
								"api",
								"v1",
								"workflow",
								"actions",
								"default",
								"fire",
								"PUBLISH"
							],
							"query": [
								{
									"key": "indexPolicy",
									"value": "wait_for"
								}
							]
						},
						"description": "This is to fire the added default action\n\nhttp://localhost:8080/api/v1/workflow/actions/default/fire/PUBLISH\n\nIn this case I'm using the \"test\" content type that just have a name filed (text)"
					},
					"response": []
				},
				{
					"name": "Get New Language Should Succeed",
					"event": [
						{
							"listen": "test",
							"script": {
								"exec": [
									"pm.test(\"Content in new Language should be retrieved\", function () {",
									"    var jsonData = pm.response.json();",
									"    console.log(jsonData)",
									"    var contentIdentifier = pm.collectionVariables.get(\"contentIdentifier\")",
									"    var collectionName = pm.collectionVariables.get(\"contentTypeVariable\")+\"Collection\"",
									"    pm.expect(jsonData.data[collectionName][0].identifier).to.eql(contentIdentifier);",
									"});"
								],
								"type": "text/javascript"
							}
						}
					],
					"request": {
						"method": "POST",
						"header": [],
						"body": {
							"mode": "graphql",
							"graphql": {
								"query": "{\n  {{contentTypeVariable}}Collection(limit: 20) {\n    identifier\n    conLanguage {\n      id\n      languageCode\n      country\n      countryCode\n    }\n  }\n}",
								"variables": ""
							}
						},
						"url": {
							"raw": "{{serverURL}}/api/v1/graphql",
							"host": [
								"{{serverURL}}"
							],
							"path": [
								"api",
								"v1",
								"graphql"
							]
						}
					},
					"response": []
				}
			]
		},
		{
			"name": "Test GraphQL File/Image Field fields",
			"item": [
				{
					"name": "Create File/Image ContentType",
					"event": [
						{
							"listen": "test",
							"script": {
								"exec": [
									"var jsonData = pm.response.json();",
									"pm.collectionVariables.set(\"fileImageContentTypeVariable\", jsonData.entity[0].variable);"
								],
								"type": "text/javascript"
							}
						}
					],
					"request": {
						"auth": {
							"type": "basic",
							"basic": [
								{
									"key": "password",
									"value": "admin",
									"type": "string"
								},
								{
									"key": "username",
									"value": "admin@dotcms.com",
									"type": "string"
								}
							]
						},
						"method": "POST",
						"header": [
							{
								"key": "Content-Type",
								"name": "Content-Type",
								"type": "text",
								"value": "application/json"
							}
						],
						"body": {
							"mode": "raw",
							"raw": "{\n  \"defaultType\": false,\n  \"fixed\": false,\n  \"system\": false,\n  \"clazz\": \"com.dotcms.contenttype.model.type.ImmutableFileAssetContentType\",\n  \"description\": \"\",\n  \"host\": \"8a7d5e23-da1e-420a-b4f0-471e7da8ea2d\",\n  \"folder\": \"SYSTEM_FOLDER\",\n  \"name\": \"myFileImageType{{$randomBankAccount}}\",\n  \"systemActionMappings\": {\n    \"NEW\": \"\"\n  },\n  \"workflow\": [\n    \"d61a59e1-a49c-46f2-a929-db2b4bfa88b2\"\n  ]\n}"
						},
						"url": {
							"raw": "{{serverURL}}/api/v1/contenttype",
							"host": [
								"{{serverURL}}"
							],
							"path": [
								"api",
								"v1",
								"contenttype"
							]
						}
					},
					"response": []
				},
				{
					"name": "Create ContentType",
					"event": [
						{
							"listen": "test",
							"script": {
								"exec": [
									"var jsonData = pm.response.json();",
									"",
									"pm.collectionVariables.set(\"contentTypeVariable\", jsonData.entity[0].variable);",
									"",
									"pm.collectionVariables.set(\"imageFieldVariable\", jsonData.entity[0].fields[1].variable);",
									"",
									"pm.collectionVariables.set(\"fileFieldVariable\", jsonData.entity[0].fields[2].variable);"
								],
								"type": "text/javascript"
							}
						}
					],
					"request": {
						"auth": {
							"type": "basic",
							"basic": [
								{
									"key": "password",
									"value": "admin",
									"type": "string"
								},
								{
									"key": "username",
									"value": "admin@dotcms.com",
									"type": "string"
								}
							]
						},
						"method": "POST",
						"header": [
							{
								"key": "Content-Type",
								"name": "Content-Type",
								"type": "text",
								"value": "application/json"
							}
						],
						"body": {
							"mode": "raw",
							"raw": "{\n\t\"clazz\": \"com.dotcms.contenttype.model.type.SimpleContentType\",\n\t\"description\": \"My Type\",\n\t\"defaultType\": false,\n\t\"system\": false,\n\t\"folder\": \"SYSTEM_FOLDER\",\n\t\"name\": \"My Custom Type {{$randomBankAccount}}\",\n\t\"host\": \"8a7d5e23-da1e-420a-b4f0-471e7da8ea2d\",\n\t\"fixed\": false,\n\t\"workflow\":[\"d61a59e1-a49c-46f2-a929-db2b4bfa88b2\"],\n\t\"fields\": [\n\t\t{\n\t\t\t\"clazz\": \"com.dotcms.contenttype.model.field.TextField\",\n\t\t\t\"indexed\": true,\n\t\t\t\"dataType\": \"TEXT\",\n\t\t\t\"readOnly\": false,\n\t\t\t\"required\": true,\n\t\t\t\"searchable\": true,\n\t\t\t\"listed\": true,\n\t\t\t\"sortOrder\": 1,\n\t\t\t\"unique\": false,\n\t\t\t\"name\": \"Name\",\n\t\t\t\"fixed\": true\n\t\t}, \n        {\n\t\t      \"clazz\": \"com.dotcms.contenttype.model.field.ImmutableFileField\",\n\t\t      \"name\": \"myFile\",\n\t\t      \"required\": false,\n\t\t      \"hint\": \"\", \n              \"sortOrder\": 2, \n              \"indexed\": true\n\t    }, \n\t\t{\n              \"clazz\": \"com.dotcms.contenttype.model.field.ImmutableImageField\",\n              \"dataType\": \"TEXT\",\n              \"fieldType\": \"Image\",\n              \"fieldTypeLabel\": \"Image\",\n              \"fieldVariables\": [],\n              \"fixed\": false,\n              \"iDate\": 1585605564000,\n              \"indexed\": true,\n              \"listed\": false,\n              \"modDate\": 1585605564000,\n              \"name\": \"myImage\",\n              \"readOnly\": false,\n              \"required\": false,\n              \"searchable\": false,\n              \"sortOrder\": 3,\n              \"unique\": false\n       }\n\t]\n}"
						},
						"url": {
							"raw": "{{serverURL}}/api/v1/contenttype",
							"host": [
								"{{serverURL}}"
							],
							"path": [
								"api",
								"v1",
								"contenttype"
							]
						}
					},
					"response": []
				},
				{
					"name": "Create File Content",
					"event": [
						{
							"listen": "test",
							"script": {
								"exec": [
									"var jsonData = pm.response.json();",
									"pm.collectionVariables.set(\"fileContentIdentifier\", jsonData.entity.identifier);"
								],
								"type": "text/javascript"
							}
						}
					],
					"request": {
						"method": "PUT",
						"header": [
							{
								"key": "Content-Type",
								"name": "Content-Type",
								"type": "text",
								"value": "application/json"
							}
						],
						"body": {
							"mode": "formdata",
							"formdata": [
								{
									"key": "json",
									"value": "{\n    \"contentlet\": {\n       \"contentType\":\"{{fileImageContentTypeVariable}}\",\n       \"title\":\"My Image\", \n       \"hostFolder\":\"default\",\n       \"indexPolicy\":\"WAIT_FOR\",\n       \"showOnMenu\":\"true\",\n       \"sortOrder\":\"2\"\n    }\n}",
									"type": "text"
								},
								{
									"key": "file",
									"type": "file",
									"src": "resources/GraphQL/Test_GraphQL_Image_Field_fields/Readme18005.md"
								}
							]
						},
						"url": {
							"raw": "{{serverURL}}/api/v1/workflow/actions/default/fire/PUBLISH",
							"host": [
								"{{serverURL}}"
							],
							"path": [
								"api",
								"v1",
								"workflow",
								"actions",
								"default",
								"fire",
								"PUBLISH"
							]
						},
						"description": "This is to fire the added default action\n\nhttp://localhost:8080/api/v1/workflow/actions/default/fire/PUBLISH\n\nIn this case I'm using the \"test\" content type that just have a name filed (text)"
					},
					"response": []
				},
				{
					"name": "Create Image Content",
					"event": [
						{
							"listen": "test",
							"script": {
								"exec": [
									"var jsonData = pm.response.json();",
									"pm.collectionVariables.set(\"imageContentIdentifier\", jsonData.entity.identifier);"
								],
								"type": "text/javascript"
							}
						},
						{
							"listen": "prerequest",
							"script": {
								"exec": [
									""
								],
								"type": "text/javascript"
							}
						}
					],
					"request": {
						"method": "PUT",
						"header": [
							{
								"key": "Content-Type",
								"name": "Content-Type",
								"type": "text",
								"value": "application/json"
							}
						],
						"body": {
							"mode": "formdata",
							"formdata": [
								{
									"key": "json",
									"value": "{\n    \"contentlet\": {\n       \"contentType\":\"{{fileImageContentTypeVariable}}\",\n       \"title\":\"My Image\", \n       \"hostFolder\":\"default\",\n       \"indexPolicy\":\"WAIT_FOR\",\n       \"showOnMenu\":\"true\",\n       \"sortOrder\":2\n    }\n}",
									"type": "text"
								},
								{
									"key": "file",
									"type": "file",
									"src": "resources/GraphQL/Test_GraphQL_Image_Field_fields/tommylee18005.jpeg"
								}
							]
						},
						"url": {
							"raw": "{{serverURL}}/api/v1/workflow/actions/default/fire/PUBLISH",
							"host": [
								"{{serverURL}}"
							],
							"path": [
								"api",
								"v1",
								"workflow",
								"actions",
								"default",
								"fire",
								"PUBLISH"
							]
						},
						"description": "This is to fire the added default action\n\nhttp://localhost:8080/api/v1/workflow/actions/default/fire/PUBLISH\n\nIn this case I'm using the \"test\" content type that just have a name filed (text)"
					},
					"response": []
				},
				{
					"name": "Create Content",
					"event": [
						{
							"listen": "test",
							"script": {
								"exec": [
									"var jsonData = pm.response.json();",
									"pm.collectionVariables.set(\"contentIdentifier\", jsonData.entity.identifier);"
								],
								"type": "text/javascript"
							}
						}
					],
					"request": {
						"method": "PUT",
						"header": [
							{
								"key": "Content-Type",
								"name": "Content-Type",
								"type": "text",
								"value": "application/json"
							}
						],
						"body": {
							"mode": "raw",
							"raw": "{\n    \"contentlet\": {\n       \"contentType\":\"{{contentTypeVariable}}\",\n       \"name\":\"Content With Image\", \n       \"contentHost\":\"default\",\n       \"indexPolicy\":\"WAIT_FOR\",\n       \"myFile\":\"{{fileContentIdentifier}}\", \n       \"myImage\":\"{{imageContentIdentifier}}\"\n    }\n}",
							"options": {
								"raw": {
									"language": "json"
								}
							}
						},
						"url": {
							"raw": "{{serverURL}}/api/v1/workflow/actions/default/fire/PUBLISH",
							"host": [
								"{{serverURL}}"
							],
							"path": [
								"api",
								"v1",
								"workflow",
								"actions",
								"default",
								"fire",
								"PUBLISH"
							]
						},
						"description": "This is to fire the added default action\n\nhttp://localhost:8080/api/v1/workflow/actions/default/fire/PUBLISH\n\nIn this case I'm using the \"test\" content type that just have a name filed (text)"
					},
					"response": []
				},
				{
					"name": "Request content with Image and File fields",
					"event": [
						{
							"listen": "test",
							"script": {
								"exec": [
									"var jsonData = pm.response.json();",
									"",
									"var jsonData = pm.response.json();",
									"var contentIdentifier = pm.collectionVariables.get(\"contentIdentifier\")",
									"var collectionName = pm.collectionVariables.get(\"contentTypeVariable\")+\"Collection\"",
									"",
									"pm.test(\"Image Field attributes should be present\", function () {",
									"     // image field",
									"    var imageFieldJson = jsonData.data[collectionName][0][\"myImage\"];",
									"    ",
									"    // general attributes",
									"    pm.expect(imageFieldJson.fileName).to.eql(\"tommylee18005.jpeg\");",
									"    pm.expect(imageFieldJson.sortOrder).to.eql(2);",
									"    pm.expect(imageFieldJson.showOnMenu[0]).to.eql(\"true\");",
									"    ",
									"    // fileAsset",
									"    pm.expect(imageFieldJson.fileAsset.name).to.eql(\"tommylee18005.jpeg\");",
									"    pm.expect(imageFieldJson.fileAsset.size).to.eql(5494);",
									"    pm.expect(imageFieldJson.fileAsset.mime).to.eql(\"image/jpeg\");",
									"    ",
									"    // metaData",
									"    pm.expect(imageFieldJson.metaData.length).to.eql(12);",
									"    pm.expect(hasProperty(imageFieldJson.metaData, \"fileSize\", \"5494\"), 'FAILED:[fileSize]').to.be.true;",
									"    pm.expect(hasProperty(imageFieldJson.metaData, \"length\", \"5494\"), 'FAILED:[length]').to.be.true;",
									"    pm.expect(hasProperty(imageFieldJson.metaData, \"width\", \"139\"), 'FAILED:[width]').to.be.true;",
									"    pm.expect(hasProperty(imageFieldJson.metaData, \"contentType\", \"image/jpeg\"), 'FAILED:[contentType]').to.be.true;",
									"    pm.expect(hasProperty(imageFieldJson.metaData, \"height\", \"186\"), 'FAILED:[height]').to.be.true;",
									"    pm.expect(metaDataIncludes(imageFieldJson.metaData, \"path\", \"/fileAsset/tommylee18005.jpeg\"), 'FAILED:[path]').to.be.true;",
									"    pm.expect(hasProperty(imageFieldJson.metaData, \"sha256\", \"d6b09b7a7d42e6a84e455e7257faf32c4351aa9bb491ceb939f7f3443c2150ae\"), 'FAILED:[sha256]').to.be.true;",
									"    pm.expect(hasProperty(imageFieldJson.metaData, \"title\", \"tommylee18005.jpeg\"), 'FAILED:[title]').to.be.true;",
									"    pm.expect(hasProperty(imageFieldJson.metaData, \"isImage\", \"true\"), 'FAILED:[isImage]').to.be.true;",
									"    pm.expect(imageFieldJson.metaData.modDate).to.be.not.null;",
									"    ",
									"    ",
									"});",
									"",
									"pm.test(\"File Field attributes should be present\", function () {",
									"     // File field",
									"    var fileFieldJson = jsonData.data[collectionName][0][\"myFile\"];",
									"    ",
									"    // general attributes",
									"    pm.expect(fileFieldJson.fileName, 'FAILED:[fileName]').to.eql(\"Readme18005.md\");",
									"    pm.expect(fileFieldJson.sortOrder, 'FAILED:[sortOrder]').to.eql(2);",
									"    pm.expect(fileFieldJson.showOnMenu[0], 'FAILED:[showOnMenu]').to.eql(\"true\");",
									"    ",
									"    // fileAsset",
									"    pm.expect(fileFieldJson.fileAsset.name, 'FAILED:[name]').to.eql(\"Readme18005.md\");",
									"    pm.expect(fileFieldJson.fileAsset.size, 'FAILED:[size]').to.eql(14);",
									"    pm.expect(fileFieldJson.fileAsset.mime, 'FAILED:[mime]').to.eql(\"text/plain; charset=ISO-8859-1\");",
									"    ",
									"    pm.expect(fileFieldJson.metaData.length).to.eql(10);",
									"",
									"    // console.log(fileFieldJson.metaData)",
									"    ",
									"    pm.expect(hasProperty(fileFieldJson.metaData, \"fileSize\", \"14\"), 'FAILED:[fileSize]').to.be.true;",
									"    pm.expect(hasProperty(fileFieldJson.metaData, \"length\", \"14\"), 'FAILED:[length]').to.be.true;",
									"    pm.expect(hasProperty(fileFieldJson.metaData, \"contentType\", \"text/plain; charset=ISO-8859-1\"), 'FAILED:[contentType]').to.be.true;",
									"    ",
									"    ",
									"});",
									"",
									"function hasProperty(metaData, name, value) {",
									"    var hasProperty = false;",
									"    metaData.forEach(function (item) {",
									"        if(item.key==name && item.value.trim()==value) {",
									"            hasProperty = true;",
									"        }",
									"    });",
									"",
									"    return hasProperty;",
									"}",
									"",
									"function metaDataIncludes(metaData, name, value) {",
									"    var metaDataIncludes = false;",
									"    metaData.forEach(function (item) {",
									"        if(item.key==name && item.value.trim().includes(value)) {",
									"            metaDataIncludes = true;",
									"        }",
									"    });",
									"",
									"    return metaDataIncludes;",
									"}",
									""
								],
								"type": "text/javascript"
							}
						}
					],
					"request": {
						"method": "POST",
						"header": [],
						"body": {
							"mode": "graphql",
							"graphql": {
								"query": "{\n  {{contentTypeVariable}}Collection(limit: 20) {\n    myImage {\n      fileName\n      description\n      sortOrder\n      showOnMenu\n      \n      fileAsset {\n        name\n        size\n        mime\n      }\n      metaData {\n        key\n        value\n      }\n      description\n    }\n    \n    myFile {\n      fileName\n      description\n      sortOrder\n      showOnMenu\n      \n      fileAsset {\n        name\n        size\n        mime\n      }\n      metaData {\n        key\n        value\n      }\n      description\n    }\n  }\n}",
								"variables": ""
							}
						},
						"url": {
							"raw": "{{serverURL}}/api/v1/graphql",
							"host": [
								"{{serverURL}}"
							],
							"path": [
								"api",
								"v1",
								"graphql"
							]
						}
					},
					"response": []
				},
				{
					"name": "pre_ImportBundleWithContentWithDotasset",
					"event": [
						{
							"listen": "test",
							"script": {
								"exec": [
									"pm.test(\"Bundle uploaded sucessfully\", function () {",
									"    pm.response.to.have.status(200);",
									"",
									"    var jsonData = pm.response.json();",
									"    console.log(jsonData);",
									"",
									"    pm.expect(jsonData[\"bundleName\"]).to.eql(\"contentWithDotasset.tar.gz\");",
									"    pm.expect(jsonData[\"status\"]).to.eql(\"SUCCESS\");",
									"});"
								],
								"type": "text/javascript"
							}
						}
					],
					"request": {
						"auth": {
							"type": "basic",
							"basic": [
								{
									"key": "username",
									"value": "admin@dotcms.com",
									"type": "string"
								},
								{
									"key": "password",
									"value": "admin",
									"type": "string"
								}
							]
						},
						"method": "POST",
						"header": [
							{
								"key": "Content-Type",
								"type": "text",
								"value": "application/octet-stream"
							},
							{
								"key": "Content-Disposition",
								"type": "text",
								"value": "attachment"
							}
						],
						"body": {
							"mode": "formdata",
							"formdata": [
								{
									"key": "file",
									"type": "file",
									"src": "resources/GraphQL/contentWithDotasset.tar.gz"
								}
							]
						},
						"url": {
							"raw": "{{serverURL}}/api/bundle?sync=true",
							"host": [
								"{{serverURL}}"
							],
							"path": [
								"api",
								"bundle"
							],
							"query": [
								{
									"key": "sync",
									"value": "true"
								},
								{
									"key": "AUTH_TOKEN",
									"value": "",
									"disabled": true
								}
							]
						},
						"description": "Imports a Bundle that includes:\n* Blog page"
					},
					"response": []
				},
				{
					"name": "Request content with DotAsset",
					"event": [
						{
							"listen": "test",
							"script": {
								"exec": [
									"var jsonData = pm.response.json();",
									"var dotasset = jsonData.data[\"TypeWithFileCollection\"][0];",
									"",
									"pm.test(\"dotasset Field attributes should be present\", function () {",
									"    ",
									"    var myFile = dotasset.myFile;",
									"    // general attributes",
									"    pm.expect(myFile.fileName).to.eql(\"Brave.pdf\");",
									"    pm.expect(myFile.description).to.eql(\"Brave.pdf\");",
									"    pm.expect(myFile.sortOrder).to.eql(0);",
									"",
									"    var fileAsset = myFile.fileAsset;",
									"",
									"    pm.expect(fileAsset.path).contains(\"e/a/eab7c291-88d8-4baa-80b4-dc9a035221da/asset/Brave.pdf\");",
									"    pm.expect(fileAsset.height).to.eql(0);",
									"    pm.expect(fileAsset.focalPoint).to.eql('0.0');",
									"    pm.expect(fileAsset.idPath).contains('/dA/5df50887a0/asset/Brave.pdf');",
									"    pm.expect(fileAsset.isImage).to.eql(false);",
									"    pm.expect(fileAsset.mime).to.eql(\"application/pdf\");",
									"    pm.expect(fileAsset.name).to.eql(\"Brave.pdf\");",
									"    pm.expect(fileAsset.sha256).to.eql(\"80cd3681118d30662978d2fa594b3b2fd1bae62d301cd73070e7de1fa7eefd34\");",
									"    pm.expect(fileAsset.size).to.eql(174987);",
									"    pm.expect(fileAsset.title).to.eql(\"Brave\");",
									"    pm.expect(fileAsset.versionPath).to.eql(\"/dA/eab7c29188/asset/Brave.pdf\");",
									"    pm.expect(fileAsset.width).to.eql(0);",
									"",
									"",
									"    ",
									"    // pm.expect(imageFieldJson.sortOrder).to.eql(2);",
									"    // pm.expect(imageFieldJson.showOnMenu[0]).to.eql(\"true\");",
									"    ",
									"    // // fileAsset",
									"    // pm.expect(imageFieldJson.fileAsset.name).to.eql(\"tommylee18005.jpeg\");",
									"    // pm.expect(imageFieldJson.fileAsset.size).to.eql(5494);",
									"    // pm.expect(imageFieldJson.fileAsset.mime).to.eql(\"image/jpeg\");",
									"    ",
									"    var metaData = myFile.metaData;",
									"    // metaData",
									"    pm.expect(hasProperty(metaData, \"path\", \"e/a/eab7c291-88d8-4baa-80b4-dc9a035221da/asset/Brave.pdf\"), 'FAILED:[path]').to.be.true;",
									"    pm.expect(hasProperty(metaData, \"isImage\", \"false\"), 'FAILED:[isImage]').to.be.true;",
									"    pm.expect(hasProperty(metaData, \"sha256\", \"80cd3681118d30662978d2fa594b3b2fd1bae62d301cd73070e7de1fa7eefd34\"), 'FAILED:[sha256]').to.be.true;",
									"    pm.expect(hasProperty(metaData, \"fileSize\", \"174987\"), 'FAILED:[fileSize]').to.be.true;",
									"    pm.expect(hasProperty(metaData, \"length\", \"174987\"), 'FAILED:[length]').to.be.true;",
									"    pm.expect(hasProperty(metaData, \"name\", \"Brave.pdf\"), 'FAILED:[name]').to.be.true;",
									"    pm.expect(hasProperty(metaData, \"title\", \"Brave\"), 'FAILED:[title]').to.be.true;",
									"    pm.expect(hasProperty(metaData, \"contentType\", \"application/pdf\"), 'FAILED:[contentType]').to.be.true;",
									"    ",
									"    ",
									"    ",
									"});",
									"",
									"function hasProperty(metaData, name, value) {",
									"    var hasProperty = false;",
									"    metaData.forEach(function (item) {",
									"        if(item.key==name && item.value.trim()==value) {",
									"            hasProperty = true;",
									"        }",
									"    });",
									"",
									"    return hasProperty;",
									"}",
									"",
									"function metaDataIncludes(metaData, name, value) {",
									"    var metaDataIncludes = false;",
									"    metaData.forEach(function (item) {",
									"        if(item.key==name && item.value.trim().includes(value)) {",
									"            metaDataIncludes = true;",
									"        }",
									"    });",
									"",
									"    return metaDataIncludes;",
									"}",
									""
								],
								"type": "text/javascript"
							}
						}
					],
					"request": {
						"method": "POST",
						"header": [],
						"body": {
							"mode": "graphql",
							"graphql": {
								"query": "{\n  TypeWithFileCollection(query: \"+identifier: 98254e93fc0fa5bd51d73a787935efd9\") \n  {  \n    myFile {\n      fileName\n      description\n      sortOrder\n      showOnMenu\n      fileAsset {\n        path\n        height\n        focalPoint\n        height\n        idPath\n        isImage\n        mime\n        modDate\n        name\n        path\n        sha256\n        size\n        title\n        versionPath\n        width\n\n      }\n      metaData {\n        key\n        value\n      }\n    }\n  }\n\n}\n",
								"variables": ""
							}
						},
						"url": {
							"raw": "{{serverURL}}/api/v1/graphql",
							"host": [
								"{{serverURL}}"
							],
							"path": [
								"api",
								"v1",
								"graphql"
							]
						}
					},
					"response": []
				}
			],
			"description": "This test that the custom type Image contains the expecte fields.\nExpected fields:\n\n* fileName\n* description\n* fileAsset (Composed/Custom Type. see Binary type on our GraphQL doc)\n* metaData (Custom Type. See Key Value type on our GraphQL doc)\n* showOnMenu\n* sortOrder"
		},
		{
			"name": "Related content respects language in query for parent",
			"item": [
				{
					"name": "Create new Language",
					"event": [
						{
							"listen": "test",
							"script": {
								"exec": [
									"var jsonData = pm.response.json();",
									"pm.collectionVariables.set(\"languageId\", jsonData.entity.id);"
								],
								"type": "text/javascript"
							}
						}
					],
					"request": {
						"auth": {
							"type": "basic",
							"basic": [
								{
									"key": "username",
									"value": "admin@dotcms.com",
									"type": "string"
								},
								{
									"key": "password",
									"value": "admin",
									"type": "string"
								}
							]
						},
						"method": "POST",
						"header": [
							{
								"key": "Content-Type",
								"name": "Content-Type",
								"type": "text",
								"value": "application/json"
							}
						],
						"body": {
							"mode": "raw",
							"raw": "{\n\t\"languageCode\":\"it\",\n\t\"language\":\"Italian\", \n\t\"countryCode\":\"IT\", \n\t\"country\":\"Italy\"\n}",
							"options": {
								"raw": {
									"language": "json"
								}
							}
						},
						"url": {
							"raw": "{{serverURL}}/api/v2/languages",
							"host": [
								"{{serverURL}}"
							],
							"path": [
								"api",
								"v2",
								"languages"
							]
						}
					},
					"response": []
				},
				{
					"name": "Create Child ContentType",
					"event": [
						{
							"listen": "test",
							"script": {
								"exec": [
									"var jsonData = pm.response.json();",
									"pm.collectionVariables.set(\"childContentTypeVariable\", jsonData.entity[0].variable);"
								],
								"type": "text/javascript"
							}
						}
					],
					"request": {
						"auth": {
							"type": "basic",
							"basic": [
								{
									"key": "password",
									"value": "admin",
									"type": "string"
								},
								{
									"key": "username",
									"value": "admin@dotcms.com",
									"type": "string"
								}
							]
						},
						"method": "POST",
						"header": [
							{
								"key": "Content-Type",
								"name": "Content-Type",
								"type": "text",
								"value": "application/json"
							}
						],
						"body": {
							"mode": "raw",
							"raw": "{\n\t\"clazz\": \"com.dotcms.contenttype.model.type.SimpleContentType\",\n\t\"description\": \"Child type\",\n\t\"defaultType\": false,\n\t\"system\": false,\n\t\"folder\": \"SYSTEM_FOLDER\",\n\t\"name\": \"My Custom Child Type {{$randomBankAccount}}\",\n\t\"variable\": \"childType{{$randomBankAccount}}\",\n\t\"host\": \"SYSTEM_HOST\",\n\t\"fixed\": false,\n\t\"fields\": [\n\t\t{\n\t\t\t\"clazz\": \"com.dotcms.contenttype.model.field.TextField\",\n\t\t\t\"indexed\": true,\n\t\t\t\"dataType\": \"TEXT\",\n\t\t\t\"readOnly\": false,\n\t\t\t\"required\": true,\n\t\t\t\"searchable\": true,\n\t\t\t\"listed\": true,\n\t\t\t\"sortOrder\": 2,\n\t\t\t\"unique\": false,\n\t\t\t\"name\": \"Name\",\n\t\t\t\"variable\": \"name\",\n\t\t\t\"fixed\": true\n\t\t}\n\t]\n}"
						},
						"url": {
							"raw": "{{serverURL}}/api/v1/contenttype",
							"host": [
								"{{serverURL}}"
							],
							"path": [
								"api",
								"v1",
								"contenttype"
							]
						}
					},
					"response": []
				},
				{
					"name": "Create Parent ContentType with Rel Field to Child",
					"event": [
						{
							"listen": "test",
							"script": {
								"exec": [
									"var jsonData = pm.response.json();",
									"pm.collectionVariables.set(\"parentContentTypeVariable\", jsonData.entity[0].variable);",
									"pm.collectionVariables.set(\"relFieldVariable\", jsonData.entity[0].fields[1].variable);"
								],
								"type": "text/javascript"
							}
						}
					],
					"request": {
						"auth": {
							"type": "basic",
							"basic": [
								{
									"key": "password",
									"value": "admin",
									"type": "string"
								},
								{
									"key": "username",
									"value": "admin@dotcms.com",
									"type": "string"
								}
							]
						},
						"method": "POST",
						"header": [
							{
								"key": "Content-Type",
								"name": "Content-Type",
								"type": "text",
								"value": "application/json"
							}
						],
						"body": {
							"mode": "raw",
							"raw": "{\n\t\"clazz\": \"com.dotcms.contenttype.model.type.SimpleContentType\",\n\t\"description\": \"My Parent Type\",\n\t\"defaultType\": false,\n\t\"system\": false,\n\t\"folder\": \"SYSTEM_FOLDER\",\n\t\"name\": \"My Custom Parent Type {{$randomBankAccount}}\",\n\t\"variable\": \"parentType{{$randomBankAccount}}\",\n\t\"host\": \"SYSTEM_HOST\",\n\t\"fixed\": false,\n\t\"fields\": [\n\t\t{\n\t\t\t\"clazz\": \"com.dotcms.contenttype.model.field.TextField\",\n\t\t\t\"indexed\": true,\n\t\t\t\"dataType\": \"TEXT\",\n\t\t\t\"readOnly\": false,\n\t\t\t\"required\": true,\n\t\t\t\"searchable\": true,\n\t\t\t\"listed\": true,\n\t\t\t\"sortOrder\": 2,\n\t\t\t\"unique\": false,\n\t\t\t\"name\": \"Name\",\n\t\t\t\"variable\": \"name\",\n\t\t\t\"fixed\": true\n\t\t}, \n\t\t{\n\t\t     \"clazz\":\"com.dotcms.contenttype.model.field.ImmutableRelationshipField\",\n\t\t     \"required\":false,\n\t\t     \"name\":\"rel\",\n\t\t     \"relationships\":{\n\t\t        \"velocityVar\":\"{{childContentTypeVariable}}\",\n\t\t        \"cardinality\":0\n\t\t     },\n\t\t     \"searchable\":false\n\t\t}\n\t]\n}"
						},
						"url": {
							"raw": "{{serverURL}}/api/v1/contenttype",
							"host": [
								"{{serverURL}}"
							],
							"path": [
								"api",
								"v1",
								"contenttype"
							]
						}
					},
					"response": []
				},
				{
					"name": "Save Child Content in new Language",
					"event": [
						{
							"listen": "test",
							"script": {
								"exec": [
									"var jsonData = pm.response.json();",
									"pm.collectionVariables.set(\"childContentIdentifier\", jsonData.entity.identifier);"
								],
								"type": "text/javascript"
							}
						}
					],
					"request": {
						"method": "PUT",
						"header": [
							{
								"key": "Content-Type",
								"name": "Content-Type",
								"type": "text",
								"value": "application/json"
							}
						],
						"body": {
							"mode": "raw",
							"raw": "{\n    \"contentlet\": {\n       \"contentType\":\"{{childContentTypeVariable}}\",\n       \"title\":\"Child Content in New Language\", \n       \"contentHost\":\"demo.dotcms.com\",\n       \"body\":\"Child Content in New Language\",\n       \"indexPolicy\":\"WAIT_FOR\",\n       \"languageId\":\"{{languageId}}\",\n       \"name\":\"Child Content in New Language\"\n    }\n}",
							"options": {
								"raw": {
									"language": "json"
								}
							}
						},
						"url": {
							"raw": "{{serverURL}}/api/v1/workflow/actions/default/fire/PUBLISH?indexPolicy=wait_for",
							"host": [
								"{{serverURL}}"
							],
							"path": [
								"api",
								"v1",
								"workflow",
								"actions",
								"default",
								"fire",
								"PUBLISH"
							],
							"query": [
								{
									"key": "indexPolicy",
									"value": "wait_for"
								}
							]
						},
						"description": "This is to fire the added default action\n\nhttp://localhost:8080/api/v1/workflow/actions/default/fire/PUBLISH\n\nIn this case I'm using the \"test\" content type that just have a name filed (text)"
					},
					"response": []
				},
				{
					"name": "Save Parent Content with related Child in new Language",
					"event": [
						{
							"listen": "test",
							"script": {
								"exec": [
									"var jsonData = pm.response.json();",
									"pm.collectionVariables.set(\"parentContentIdentifier\", jsonData.entity.identifier);"
								],
								"type": "text/javascript"
							}
						}
					],
					"request": {
						"method": "PUT",
						"header": [
							{
								"key": "Content-Type",
								"name": "Content-Type",
								"type": "text",
								"value": "application/json"
							}
						],
						"body": {
							"mode": "raw",
							"raw": "{\n    \"contentlet\": {\n       \"contentType\":\"{{parentContentTypeVariable}}\",\n       \"title\":\"Parent Content in New Language\", \n       \"contentHost\":\"demo.dotcms.com\",\n       \"body\":\"Parent Content in New Language\",\n       \"indexPolicy\":\"WAIT_FOR\",\n       \"languageId\":\"{{languageId}}\",\n       \"name\":\"Parent Content in New Language\",\n       \"{{relFieldVariable}}\":\"{{childContentIdentifier}}\"\n    }\n}",
							"options": {
								"raw": {
									"language": "json"
								}
							}
						},
						"url": {
							"raw": "{{serverURL}}/api/v1/workflow/actions/default/fire/PUBLISH?indexPolicy=wait_for",
							"host": [
								"{{serverURL}}"
							],
							"path": [
								"api",
								"v1",
								"workflow",
								"actions",
								"default",
								"fire",
								"PUBLISH"
							],
							"query": [
								{
									"key": "indexPolicy",
									"value": "wait_for"
								}
							]
						},
						"description": "This is to fire the added default action\n\nhttp://localhost:8080/api/v1/workflow/actions/default/fire/PUBLISH\n\nIn this case I'm using the \"test\" content type that just have a name filed (text)"
					},
					"response": []
				},
				{
					"name": "Get Related Content should return content in parents Language",
					"event": [
						{
							"listen": "test",
							"script": {
								"exec": [
									"pm.test(\"Content parent and child content returned in requested language\", function () {",
									"    var jsonData = pm.response.json();",
									"    ",
									"    ",
									"    var parentIdentifier = pm.collectionVariables.get(\"parentContentIdentifier\")",
									"    var childIdentifier = pm.collectionVariables.get(\"childContentIdentifier\")",
									"    var languageId = pm.collectionVariables.get(\"languageId\")",
									"    ",
									"    var collectionName = pm.collectionVariables.get(\"parentContentTypeVariable\")+\"Collection\"",
									"    pm.expect(jsonData.data[collectionName][0].identifier).to.eql(parentIdentifier);",
									"    pm.expect(jsonData.data[collectionName][0].rel[0].identifier).to.eql(childIdentifier);",
									"    pm.expect(jsonData.data[collectionName][0].rel[0].conLanguage.id).to.eql(languageId);",
									"});"
								],
								"type": "text/javascript"
							}
						}
					],
					"request": {
						"method": "POST",
						"header": [],
						"body": {
							"mode": "graphql",
							"graphql": {
								"query": "{\n  {{parentContentTypeVariable}}Collection(query:\"+languageId:{{languageId}}\", limit: 20) {\n    identifier\n    {{relFieldVariable}} {\n        identifier\n        conLanguage {\n            id\n            languageCode\n            country\n            countryCode\n        }\n    }\n  }\n}",
								"variables": ""
							}
						},
						"url": {
							"raw": "{{serverURL}}/api/v1/graphql",
							"host": [
								"{{serverURL}}"
							],
							"path": [
								"api",
								"v1",
								"graphql"
							]
						}
					},
					"response": []
				}
			]
		},
		{
			"name": "Empty Collection",
			"item": [
				{
					"name": "Create ContentType",
					"event": [
						{
							"listen": "test",
							"script": {
								"exec": [
									"var jsonData = pm.response.json();",
									"",
									"pm.collectionVariables.set(\"contentTypeVariable\", jsonData.entity[0].variable);",
									"",
									"pm.collectionVariables.set(\"imageFieldVariable\", jsonData.entity[0].fields[1].variable);",
									"",
									"pm.collectionVariables.set(\"fileFieldVariable\", jsonData.entity[0].fields[2].variable);"
								],
								"type": "text/javascript"
							}
						}
					],
					"request": {
						"auth": {
							"type": "basic",
							"basic": [
								{
									"key": "password",
									"value": "admin",
									"type": "string"
								},
								{
									"key": "username",
									"value": "admin@dotcms.com",
									"type": "string"
								}
							]
						},
						"method": "POST",
						"header": [
							{
								"key": "Content-Type",
								"name": "Content-Type",
								"type": "text",
								"value": "application/json"
							}
						],
						"body": {
							"mode": "raw",
							"raw": "{\n\t\"clazz\": \"com.dotcms.contenttype.model.type.SimpleContentType\",\n\t\"description\": \"My Type\",\n\t\"defaultType\": false,\n\t\"system\": false,\n\t\"folder\": \"SYSTEM_FOLDER\",\n\t\"name\": \"My Custom Type {{$randomBankAccount}}\",\n\t\"host\": \"8a7d5e23-da1e-420a-b4f0-471e7da8ea2d\",\n\t\"fixed\": false,\n\t\"workflow\":[\"d61a59e1-a49c-46f2-a929-db2b4bfa88b2\"],\n\t\"fields\": [\n\t\t{\n\t\t\t\"clazz\": \"com.dotcms.contenttype.model.field.TextField\",\n\t\t\t\"indexed\": true,\n\t\t\t\"dataType\": \"TEXT\",\n\t\t\t\"readOnly\": false,\n\t\t\t\"required\": true,\n\t\t\t\"searchable\": true,\n\t\t\t\"listed\": true,\n\t\t\t\"sortOrder\": 1,\n\t\t\t\"unique\": false,\n\t\t\t\"name\": \"Name\",\n\t\t\t\"fixed\": true\n\t\t}, \n\t\t{\n              \"clazz\": \"com.dotcms.contenttype.model.field.ImmutableImageField\",\n              \"dataType\": \"TEXT\",\n              \"fieldType\": \"Image\",\n              \"fieldTypeLabel\": \"Image\",\n              \"fieldVariables\": [],\n              \"fixed\": false,\n              \"iDate\": 1585605564000,\n              \"indexed\": false,\n              \"listed\": false,\n              \"modDate\": 1585605564000,\n              \"name\": \"myImage\",\n              \"readOnly\": false,\n              \"required\": false,\n              \"searchable\": false,\n              \"sortOrder\": 2,\n              \"unique\": false\n       },\n\t   {\n\t\t      \"clazz\": \"com.dotcms.contenttype.model.field.ImmutableFileField\",\n\t\t      \"name\": \"myFile\",\n\t\t      \"required\": false,\n\t\t      \"hint\": \"\"\n\t   }\n\t]\n}"
						},
						"url": {
							"raw": "{{serverURL}}/api/v1/contenttype",
							"host": [
								"{{serverURL}}"
							],
							"path": [
								"api",
								"v1",
								"contenttype"
							]
						}
					},
					"response": []
				},
				{
					"name": "RequestEmptyCollection_ShouldReturnEmpty",
					"event": [
						{
							"listen": "test",
							"script": {
								"exec": [
									"pm.test(\"Status code is 200\", function () {",
									"    pm.response.to.have.status(200);",
									"});"
								],
								"type": "text/javascript"
							}
						}
					],
					"request": {
						"method": "POST",
						"header": [],
						"body": {
							"mode": "graphql",
							"graphql": {
								"query": "{\n  {{contentTypeVariable}}Collection(limit: 20) {\n    title\n  }\n}",
								"variables": ""
							}
						},
						"url": {
							"raw": "{{serverURL}}/api/v1/graphql",
							"host": [
								"{{serverURL}}"
							],
							"path": [
								"api",
								"v1",
								"graphql"
							]
						}
					},
					"response": []
				}
			]
		},
		{
			"name": "Metadata ",
			"item": [
				{
					"name": "pre_ImportBundleWithPersonas",
					"event": [
						{
							"listen": "test",
							"script": {
								"exec": [
									"pm.test(\"Bundle uploaded sucessfully\", function () {",
									"    pm.response.to.have.status(200);",
									"",
									"    var jsonData = pm.response.json();",
									"    console.log(jsonData);",
									"",
									"    pm.expect(jsonData[\"bundleName\"]).to.eql(\"personas.tar.gz\");",
									"    pm.expect(jsonData[\"status\"]).to.eql(\"SUCCESS\");",
									"});"
								],
								"type": "text/javascript"
							}
						}
					],
					"request": {
						"auth": {
							"type": "basic",
							"basic": [
								{
									"key": "username",
									"value": "admin@dotcms.com",
									"type": "string"
								},
								{
									"key": "password",
									"value": "admin",
									"type": "string"
								}
							]
						},
						"method": "POST",
						"header": [
							{
								"key": "Content-Type",
								"type": "text",
								"value": "application/octet-stream"
							},
							{
								"key": "Content-Disposition",
								"type": "text",
								"value": "attachment"
							}
						],
						"body": {
							"mode": "formdata",
							"formdata": [
								{
									"key": "file",
									"type": "file",
									"src": "resources/GraphQL/personas.tar.gz"
								}
							]
						},
						"url": {
							"raw": "{{serverURL}}/api/bundle?sync=true",
							"host": [
								"{{serverURL}}"
							],
							"path": [
								"api",
								"bundle"
							],
							"query": [
								{
									"key": "sync",
									"value": "true"
								},
								{
									"key": "AUTH_TOKEN",
									"value": "",
									"disabled": true
								}
							]
						},
						"description": "Imports a Bundle that includes:\n* Imports personas"
					},
					"response": []
				},
				{
					"name": "pre_ImportBundleWithVanityUrl",
					"event": [
						{
							"listen": "test",
							"script": {
								"exec": [
									"pm.test(\"Bundle uploaded sucessfully\", function () {",
									"    pm.response.to.have.status(200);",
									"",
									"    var jsonData = pm.response.json();",
									"    console.log(jsonData);",
									"",
									"    pm.expect(jsonData[\"bundleName\"]).to.eql(\"vanity.tar.gz\");",
									"    pm.expect(jsonData[\"status\"]).to.eql(\"SUCCESS\");",
									"});"
								],
								"type": "text/javascript"
							}
						}
					],
					"request": {
						"auth": {
							"type": "basic",
							"basic": [
								{
									"key": "username",
									"value": "admin@dotcms.com",
									"type": "string"
								},
								{
									"key": "password",
									"value": "admin",
									"type": "string"
								}
							]
						},
						"method": "POST",
						"header": [
							{
								"key": "Content-Type",
								"type": "text",
								"value": "application/octet-stream"
							},
							{
								"key": "Content-Disposition",
								"type": "text",
								"value": "attachment"
							}
						],
						"body": {
							"mode": "formdata",
							"formdata": [
								{
									"key": "file",
									"type": "file",
									"src": "resources/GraphQL/vanity.tar.gz"
								}
							]
						},
						"url": {
							"raw": "{{serverURL}}/api/bundle?sync=true",
							"host": [
								"{{serverURL}}"
							],
							"path": [
								"api",
								"bundle"
							],
							"query": [
								{
									"key": "sync",
									"value": "true"
								},
								{
									"key": "AUTH_TOKEN",
									"value": "",
									"disabled": true
								}
							]
						},
						"description": "Imports a Bundle that includes:\n* Vanity URL"
					},
					"response": []
				},
				{
					"name": "RequestCount_ShouldReturnProperCount",
					"event": [
						{
							"listen": "test",
							"script": {
								"exec": [
									"pm.test(\"Status code is 200\", function () {",
									"    pm.response.to.have.status(200);",
									"});",
									"",
									"",
									"pm.test(\"'QueryMetadata' includes all fields\", function () {",
									"    var jsonData = pm.response.json();",
									"    var metadata = jsonData.data.QueryMetadata[0];",
									"",
									"    pm.expect(metadata[\"fieldName\"], 'FAILED:[fieldName]').equal(\"PersonaBaseTypeCollection\");",
									"    pm.expect(metadata[\"totalCount\"]>0, 'FAILED:[totalCount]').to.be.true;",
									"",
									"    metadata = jsonData.data.QueryMetadata[1];",
									"",
									"    pm.expect(metadata[\"fieldName\"], 'FAILED:[fieldName]').equal(\"KeyValueBaseTypeCollection\");",
									"    pm.expect(metadata[\"totalCount\"]>0, 'FAILED:[totalCount]').to.be.true;",
									"",
									"});"
								],
								"type": "text/javascript"
							}
						}
					],
					"request": {
						"method": "POST",
						"header": [],
						"body": {
							"mode": "graphql",
							"graphql": {
								"query": "{\n  PersonaBaseTypeCollection {\n    title\n  }\n\n  KeyValueBaseTypeCollection {\n    key\n    value\n  }\n\n  QueryMetadata {\n    fieldName\n    totalCount\n  }\n}",
								"variables": ""
							}
						},
						"url": {
							"raw": "{{serverURL}}/api/v1/graphql",
							"host": [
								"{{serverURL}}"
							],
							"path": [
								"api",
								"v1",
								"graphql"
							]
						}
					},
					"response": []
				}
			]
		},
		{
			"name": "Related content with condition / query",
			"item": [
				{
					"name": "pre_ImportBundleWithContext",
					"event": [
						{
							"listen": "test",
							"script": {
								"exec": [
									"pm.test(\"Bundle uploaded sucessfully\", function () {",
									"    pm.response.to.have.status(200);",
									"",
									"    var jsonData = pm.response.json();",
									"    console.log(jsonData);",
									"",
									"    pm.expect(jsonData[\"bundleName\"]).to.eql(\"movies-studios-ratings-bundle.tar.gz\");",
									"    pm.expect(jsonData[\"status\"]).to.eql(\"SUCCESS\");",
									"});"
								],
								"type": "text/javascript"
							}
						}
					],
					"request": {
						"auth": {
							"type": "basic",
							"basic": [
								{
									"key": "username",
									"value": "admin@dotcms.com",
									"type": "string"
								},
								{
									"key": "password",
									"value": "admin",
									"type": "string"
								}
							]
						},
						"method": "POST",
						"header": [
							{
								"key": "Content-Type",
								"type": "text",
								"value": "application/octet-stream"
							},
							{
								"key": "Content-Disposition",
								"type": "text",
								"value": "attachment"
							}
						],
						"body": {
							"mode": "formdata",
							"formdata": [
								{
									"key": "file",
									"type": "file",
									"src": "resources/GraphQL/movies-studios-ratings-bundle.tar.gz"
								}
							]
						},
						"url": {
							"raw": "{{serverURL}}/api/bundle?sync=true",
							"host": [
								"{{serverURL}}"
							],
							"path": [
								"api",
								"bundle"
							],
							"query": [
								{
									"key": "sync",
									"value": "true"
								},
								{
									"key": "AUTH_TOKEN",
									"value": "",
									"disabled": true
								}
							]
						},
						"description": "Imports a Bundle that includes:\n* HTMLPage /blog/index\n* HTMLPage /blog/destinations/costa-rica\n* Contentlet [Blog] Ecotourism in Costa Rica\n* Blog Detail Page /blog/blog-detail"
					},
					"response": []
				},
				{
					"name": "Get Related Content with condition",
					"event": [
						{
							"listen": "test",
							"script": {
								"exec": [
									"pm.test(\"Filtered relationship fetched\", function () {",
									"    var jsonData = pm.response.json();",
									"    ",
									"    pm.expect(jsonData.data.MovieCollection[2].studio[0].name).to.eql(\"Walt Disney Pictures\");",
									"",
									"});"
								],
								"type": "text/javascript"
							}
						}
					],
					"request": {
						"method": "POST",
						"header": [],
						"body": {
							"mode": "graphql",
							"graphql": {
								"query": "{\n  MovieCollection(sortBy: \"Movie.title\") {\n    title\n    studio(query: \"+studio.name:\\\"Walt Disney Pictures\\\"\") {\n      name\n    }\n  }\n}\n",
								"variables": ""
							}
						},
						"url": {
							"raw": "{{serverURL}}/api/v1/graphql",
							"host": [
								"{{serverURL}}"
							],
							"path": [
								"api",
								"v1",
								"graphql"
							]
						}
					},
					"response": []
				}
			]
		},
		{
			"name": "File Metadata",
			"item": [
				{
					"name": "Create FileAsset Content",
					"event": [
						{
							"listen": "test",
							"script": {
								"exec": [
									"var jsonData = pm.response.json();",
									"pm.collectionVariables.set(\"fileContentIdentifier\", jsonData.entity.identifier);"
								],
								"type": "text/javascript"
							}
						}
					],
					"request": {
						"auth": {
							"type": "basic",
							"basic": [
								{
									"key": "password",
									"value": "admin",
									"type": "string"
								},
								{
									"key": "username",
									"value": "admin@dotCMS.com",
									"type": "string"
								},
								{
									"key": "saveHelperData",
									"type": "any"
								},
								{
									"key": "showPassword",
									"value": false,
									"type": "boolean"
								}
							]
						},
						"method": "PUT",
						"header": [
							{
								"key": "Content-Type",
								"name": "Content-Type",
								"type": "text",
								"value": "application/json"
							}
						],
						"body": {
							"mode": "formdata",
							"formdata": [
								{
									"key": "json",
									"value": "{\n    \"contentlet\": {\n       \"contentType\":\"FileAsset\",\n       \"title\":\"Legioss\", \n       \"hostFolder\":\"default\",\n       \"indexPolicy\":\"WAIT_FOR\",\n       \"showOnMenu\":\"true\",\n       \"sortOrder\":\"2\"\n    }\n}",
									"type": "text"
								},
								{
									"key": "file",
									"type": "file",
									"src": "resources/GraphQL/Test_GraphQL_Image_Field_fields/actn-legioss.jpg"
								}
							]
						},
						"url": {
							"raw": "{{serverURL}}/api/v1/workflow/actions/default/fire/PUBLISH",
							"host": [
								"{{serverURL}}"
							],
							"path": [
								"api",
								"v1",
								"workflow",
								"actions",
								"default",
								"fire",
								"PUBLISH"
							]
						},
						"description": "This is to fire the added default action\n\nhttp://localhost:8080/api/v1/workflow/actions/default/fire/PUBLISH\n\nIn this case I'm using the \"test\" content type that just have a name filed (text)"
					},
					"response": []
				},
				{
					"name": "Request File Asset metada fields",
					"event": [
						{
							"listen": "test",
							"script": {
								"exec": [
									"var jsonData = pm.response.json();",
									"var imageFieldVariable = pm.collectionVariables.get(\"imageFieldVariable\");",
									"var fileFieldVariable = pm.collectionVariables.get(\"fileFieldVariable\");",
									"",
									"var contentIdentifier = pm.collectionVariables.get(\"contentIdentifier\")",
									"",
									"pm.test(\"FileAsset metadata attributes\", function () {",
									"     ",
									"    var metadataFields = jsonData.data[\"FileAssetCollection\"][0][\"fileAsset\"];",
									"    ",
									"    // metadata attributes",
									"    pm.expect(metadataFields.name).to.eql(\"actn-legioss.jpg\");",
									"    pm.expect(metadataFields.title).to.eql(\"actn-legioss.jpg\");",
									"    pm.expect(metadataFields.isImage).to.eql(true);",
									"    pm.expect(metadataFields.modDate).to.be.above(0);",
									"    pm.expect(metadataFields.size).to.eql(215384);",
									"    pm.expect(metadataFields.mime).to.eql(\"image/jpeg\");",
									"    pm.expect(metadataFields.width).to.eql(1200);",
									"    pm.expect(metadataFields.height).to.eql(900);",
									"    pm.expect(metadataFields.sha256).to.eql(\"ffe7157a4b7c8dd772f57dc2de8694ea974b87653b5605f854924a43bbfbb0ce\");",
									"    pm.expect(metadataFields.path).not.eql(null);",
									"    pm.expect(metadataFields.versionPath).not.eql(null);",
									"    pm.expect(metadataFields.focalPoint).to.eql(\"0.0\");",
									"",
									"});"
								],
								"type": "text/javascript"
							}
						}
					],
					"request": {
						"method": "POST",
						"header": [],
						"body": {
							"mode": "graphql",
							"graphql": {
								"query": "{\n  \nFileAssetCollection(limit:20){\n    fileAsset{\n      modDate\n      sha256\n      mime\n      title\n      versionPath\n      mime\n      focalPoint\n      path\n      name\n      versionPath\n      width\n      height\n      size\n      isImage\n    }   \n  }\n\n}\n\n\n\n\n",
								"variables": ""
							}
						},
						"url": {
							"raw": "{{serverURL}}/api/v1/graphql",
							"host": [
								"{{serverURL}}"
							],
							"path": [
								"api",
								"v1",
								"graphql"
							]
						}
					},
					"response": []
				}
			]
		},
		{
			"name": "Test Render Content Fields",
			"item": [
				{
					"name": "pre_ImportBundleWithContent",
					"event": [
						{
							"listen": "test",
							"script": {
								"exec": [
									"pm.test(\"Bundle uploaded sucessfully\", function () {",
									"    pm.response.to.have.status(200);",
									"",
									"    var jsonData = pm.response.json();",
									"    console.log(jsonData);",
									"",
									"    pm.expect(jsonData[\"bundleName\"]).to.eql(\"contentWithRendereableFields.tar.gz\");",
									"    pm.expect(jsonData[\"status\"]).to.eql(\"SUCCESS\");",
									"});"
								],
								"type": "text/javascript"
							}
						}
					],
					"request": {
						"auth": {
							"type": "basic",
							"basic": [
								{
									"key": "username",
									"value": "admin@dotcms.com",
									"type": "string"
								},
								{
									"key": "password",
									"value": "admin",
									"type": "string"
								}
							]
						},
						"method": "POST",
						"header": [
							{
								"key": "Content-Type",
								"type": "text",
								"value": "application/octet-stream"
							},
							{
								"key": "Content-Disposition",
								"type": "text",
								"value": "attachment"
							}
						],
						"body": {
							"mode": "formdata",
							"formdata": [
								{
									"key": "file",
									"type": "file",
									"src": "resources/GraphQL/contentWithRendereableFields.tar.gz"
								}
							]
						},
						"url": {
							"raw": "{{serverURL}}/api/bundle?sync=true",
							"host": [
								"{{serverURL}}"
							],
							"path": [
								"api",
								"bundle"
							],
							"query": [
								{
									"key": "sync",
									"value": "true"
								},
								{
									"key": "AUTH_TOKEN",
									"value": "",
									"disabled": true
								}
							]
						},
						"description": "Imports a Bundle that includes:\n* Content with renderable fields"
					},
					"response": []
				},
				{
					"name": "Render content fields",
					"event": [
						{
							"listen": "test",
							"script": {
								"exec": [
									"pm.test(\"Content field values are rendered and not rendered as requested\", function () {",
									"    var jsonData = pm.response.json();",
									"",
									"    var contentlet = jsonData.data.TypeWithRedereableFieldsCollection[0];",
									"    ",
									"    pm.expect(contentlet.textField).to.eql(\"401ca578-74ef-463b-9ad0-c863da1724e5\");",
									"    pm.expect(contentlet.textareaField).to.eql(\"401ca578-74ef-463b-9ad0-c863da1724e5\");",
									"    pm.expect(contentlet.wysiwygField).to.eql(\"401ca578-74ef-463b-9ad0-c863da1724e5\");",
									"    pm.expect(contentlet.customField).to.eql(\"401ca578-74ef-463b-9ad0-c863da1724e5\");",
									"    pm.expect(contentlet.constantField).to.eql(\"401ca578-74ef-463b-9ad0-c863da1724e5\");",
									"    pm.expect(contentlet.rawText).to.eql(\"$content.identifier\");",
									"    pm.expect(contentlet.rawTextarea).to.eql(\"$content.identifier\");",
									"    pm.expect(contentlet.rawWysiwyg).to.eql(\"$content.identifier\");",
									"    pm.expect(contentlet.rawCustom).to.eql(\"$content.identifier\");",
									"    pm.expect(contentlet.rawConstant).to.eql(\"$content.identifier\");",
									"    pm.expect(contentlet.rawText_default).to.eql(\"$content.identifier\");",
									"    pm.expect(contentlet.rawTextarea_default).to.eql(\"$content.identifier\");",
									"    pm.expect(contentlet.rawWysiwyg_default).to.eql(\"$content.identifier\");",
									"    pm.expect(contentlet.rawCustom_default).to.eql(\"$content.identifier\");",
									"    pm.expect(contentlet.rawConstant_default).to.eql(\"$content.identifier\");",
									"});"
								],
								"type": "text/javascript"
							}
						}
					],
					"request": {
						"method": "POST",
						"header": [],
						"body": {
							"mode": "graphql",
							"graphql": {
								"query": "{\n \n    TypeWithRedereableFieldsCollection {\n      textField(render: true)\n      textareaField(render: true)\n      wysiwygField(render: true)\n      customField(render: true)\n      constantField(render: true)\n      rawText:textField(render: false)\n      rawTextarea:textareaField(render: false)\n      rawWysiwyg:wysiwygField(render: false)\n      rawCustom:customField(render: false)\n      rawConstant:constantField(render: false)\n      rawText_default:textField\n      rawTextarea_default:textareaField\n      rawWysiwyg_default:wysiwygField\n      rawCustom_default:customField\n      rawConstant_default:constantField\n    }\n  \n}",
								"variables": ""
							}
						},
						"url": {
							"raw": "{{serverURL}}/api/v1/graphql",
							"host": [
								"{{serverURL}}"
							],
							"path": [
								"api",
								"v1",
								"graphql"
							]
						},
						"description": "This tests that: \n* It's possible to request rendered content fields.\n* It's possible to request unrendered content fields. \n* It's possible to request the same field in both rendered and unrendered forms.   \n* If \"render\" argument is not specified, then it defaults to render:false"
					},
					"response": []
				},
				{
					"name": "pre_ImportBundleWithContentWithBadVelocity",
					"event": [
						{
							"listen": "test",
							"script": {
								"exec": [
									"pm.test(\"Bundle uploaded sucessfully\", function () {",
									"    pm.response.to.have.status(200);",
									"",
									"    var jsonData = pm.response.json();",
									"    console.log(jsonData);",
									"",
									"    pm.expect(jsonData[\"bundleName\"]).to.eql(\"contentWithBadVelocity.tar.gz\");",
									"    pm.expect(jsonData[\"status\"]).to.eql(\"SUCCESS\");",
									"});"
								],
								"type": "text/javascript"
							}
						}
					],
					"request": {
						"auth": {
							"type": "basic",
							"basic": [
								{
									"key": "username",
									"value": "admin@dotcms.com",
									"type": "string"
								},
								{
									"key": "password",
									"value": "admin",
									"type": "string"
								}
							]
						},
						"method": "POST",
						"header": [
							{
								"key": "Content-Type",
								"type": "text",
								"value": "application/octet-stream"
							},
							{
								"key": "Content-Disposition",
								"type": "text",
								"value": "attachment"
							}
						],
						"body": {
							"mode": "formdata",
							"formdata": [
								{
									"key": "file",
									"type": "file",
									"src": "resources/GraphQL/contentWithBadVelocity.tar.gz"
								}
							]
						},
						"url": {
							"raw": "{{serverURL}}/api/bundle?sync=true",
							"host": [
								"{{serverURL}}"
							],
							"path": [
								"api",
								"bundle"
							],
							"query": [
								{
									"key": "sync",
									"value": "true"
								},
								{
									"key": "AUTH_TOKEN",
									"value": "",
									"disabled": true
								}
							]
						},
						"description": "Imports a Bundle that includes:\n* Content with a body field that can't be velocity-rendered"
					},
					"response": []
				},
				{
					"name": "Render content with field with bad velocity",
					"event": [
						{
							"listen": "test",
							"script": {
								"exec": [
									"pm.test(\"When error rendering field value then original field value is returned\", function () {",
									"    var jsonData = pm.response.json();",
									"",
									"    var contentlet = jsonData.data.webPageContentCollection[0];",
									"    ",
									"    pm.expect(contentlet.body).to.eql(\"<p>&lt;p&gt;By default, CSS styles controlling the appearance of form fields reside in the following dotCMS directory:&amp;nbsp;/html/css/content/forms.css. However, redefining the CSS classes controlling the styling of form fields is fairly simple.&lt;/p&gt;\\\\n&lt;p&gt;Setting the &lt;b&gt;$contentFormMacroCSS&lt;/b&gt;&amp;nbsp;velocity variable on the Template, Container, or in a piece of content above the form on the page will over-ride the default CSS controlling form field styling. An example of the set command to a relative path is given below:&lt;/p&gt;\\\\n&lt;p&gt;&lt;b&gt;#set($contentFormMacroCSS = \\\\\\\"/global/css/&lt;span&gt;&lt;font color=\\\\\\\"#3366ff\\\\\\\"&gt;mycustomcssfile.css&lt;/font&gt;&lt;/span&gt;\\\\\\\")&lt;/b&gt;&lt;/p&gt;\\\\n&lt;p&gt;As long as the customized CSS file is read after the default dotCMS file, and before the Form itself, then the styles for the form fields will be over-ridden.&lt;/p&gt;</p>\");",
									"    ",
									"});"
								],
								"type": "text/javascript"
							}
						}
					],
					"request": {
						"method": "POST",
						"header": [],
						"body": {
							"mode": "graphql",
							"graphql": {
								"query": "{\n \n    webPageContentCollection(query: \"+identifier:4b70c644-8111-496b-95c3-2cf9a942f20d\") {\n      title\n      body(render: true)\n    }\n  \n}",
								"variables": ""
							}
						},
						"url": {
							"raw": "{{serverURL}}/api/v1/graphql",
							"host": [
								"{{serverURL}}"
							],
							"path": [
								"api",
								"v1",
								"graphql"
							]
						},
						"description": "This tests that: \n* Requesting the field \"body\" with `render:true` returns the original field value when the field value is unable to be rendered."
					},
					"response": []
				}
			]
		},
		{
			"name": "PageAPI_TestMapSpecialField",
			"item": [
				{
					"name": "pre_ImportBundleWithSportsPage",
					"event": [
						{
							"listen": "test",
							"script": {
								"exec": [
									"pm.test(\"Bundle uploaded sucessfully\", function () {",
									"    pm.response.to.have.status(200);",
									"",
									"    var jsonData = pm.response.json();",
									"    console.log(jsonData);",
									"",
									"    pm.expect(jsonData[\"bundleName\"]).to.eql(\"sports-page.tar.gz\");",
									"    pm.expect(jsonData[\"status\"]).to.eql(\"SUCCESS\");",
									"});"
								],
								"type": "text/javascript"
							}
						}
					],
					"request": {
						"auth": {
							"type": "basic",
							"basic": [
								{
									"key": "username",
									"value": "admin@dotcms.com",
									"type": "string"
								},
								{
									"key": "password",
									"value": "admin",
									"type": "string"
								}
							]
						},
						"method": "POST",
						"header": [
							{
								"key": "Content-Type",
								"type": "text",
								"value": "application/octet-stream"
							},
							{
								"key": "Content-Disposition",
								"type": "text",
								"value": "attachment"
							}
						],
						"body": {
							"mode": "formdata",
							"formdata": [
								{
									"key": "file",
									"type": "file",
									"src": "resources/GraphQL/sports-page.tar.gz"
								}
							]
						},
						"url": {
							"raw": "{{serverURL}}/api/bundle?sync=true",
							"host": [
								"{{serverURL}}"
							],
							"path": [
								"api",
								"bundle"
							],
							"query": [
								{
									"key": "sync",
									"value": "true"
								},
								{
									"key": "AUTH_TOKEN",
									"value": "",
									"disabled": true
								}
							]
						},
						"description": "Imports a Bundle that includes:\n* Sports page with Blog contentlet \"10 New Snow Sports to Try This Winter\""
					},
					"response": []
				},
				{
					"name": "Publish archived content",
					"event": [
						{
							"listen": "test",
							"script": {
								"exec": [
									"pm.test(\"Status code is 200 \", function () {",
									"    pm.response.to.have.status(200);",
									"});",
									"",
									"",
									"",
									"pm.test(\"Correct identifier\", function () {",
									"    pm.expect(pm.response.json().entity.identifier).equal(\"0edfee78-2a75-4f3d-bf20-813aae15d4e9\");",
									"});",
									""
								],
								"type": "text/javascript"
							}
						}
					],
					"request": {
						"auth": {
							"type": "basic",
							"basic": [
								{
									"key": "password",
									"value": "admin",
									"type": "string"
								},
								{
									"key": "username",
									"value": "admin@dotcms.com",
									"type": "string"
								},
								{
									"key": "saveHelperData",
									"type": "any"
								},
								{
									"key": "showPassword",
									"value": false,
									"type": "boolean"
								}
							]
						},
						"method": "PUT",
						"header": [
							{
								"key": "Content-Type",
								"value": "application/json"
							}
						],
						"body": {
							"mode": "raw",
							"raw": ""
						},
						"url": {
							"raw": "{{serverURL}}/api/v1/workflow/actions/8968555814/fire?identifier=0edfee78-2a75-4f3d-bf20-813aae15d4e9",
							"host": [
								"{{serverURL}}"
							],
							"path": [
								"api",
								"v1",
								"workflow",
								"actions",
								"8968555814",
								"fire"
							],
							"query": [
								{
									"key": "identifier",
									"value": "0edfee78-2a75-4f3d-bf20-813aae15d4e9"
								}
							]
						},
						"description": "The /sports page in the bundle below needs this content to be published. At this point of the tests it is archived somehow. Publishing it via workflow"
					},
					"response": []
				},
				{
					"name": "Switch site to 'demo.dotcms.com'",
					"event": [
						{
							"listen": "test",
							"script": {
								"exec": [
									"pm.test(\"Status code is 200 \", function () {",
									"    pm.response.to.have.status(200);",
									"});",
									"",
									"",
									"",
									"pm.test(\"Valid response\", function () {",
									"    var jsonData = pm.response.json();",
									"",
									"    pm.expect(jsonData.entity.hostSwitched).equal(true);",
									"});"
								],
								"type": "text/javascript"
							}
						}
					],
					"request": {
						"auth": {
							"type": "basic",
							"basic": [
								{
									"key": "password",
									"value": "admin",
									"type": "string"
								},
								{
									"key": "username",
									"value": "admin@dotcms.com",
									"type": "string"
								},
								{
									"key": "saveHelperData",
									"type": "any"
								},
								{
									"key": "showPassword",
									"value": false,
									"type": "boolean"
								}
							]
						},
						"method": "PUT",
						"header": [
							{
								"key": "Content-Type",
								"value": "application/json"
							}
						],
						"body": {
							"mode": "raw",
							"raw": ""
						},
						"url": {
							"raw": "{{serverURL}}/api/v1/site/switch/48190c8c-42c4-46af-8d1a-0cd5db894797",
							"host": [
								"{{serverURL}}"
							],
							"path": [
								"api",
								"v1",
								"site",
								"switch",
								"48190c8c-42c4-46af-8d1a-0cd5db894797"
							]
						}
					},
					"response": []
				},
				{
					"name": "GivenRequestByURI_MapWithoutArguments_ShouldReturnDepth0RelatedContentAndUnrenderedFields",
					"event": [
						{
							"listen": "test",
							"script": {
								"exec": [
									"",
									"",
									"pm.test(\"Status code is 200\", function () {",
									"    pm.response.to.have.status(200);",
									"});",
									"",
									"pm.test(\"'Page' includes all properties\", function () {",
									"    var jsonData = pm.response.json();",
									"    var map = jsonData.data.page.containers[0].containerContentlets[0].contentlets[0]._map;",
									"",
									"    // scalar values",
									"    pm.expect(map.identifier, 'FAILED:[map.identifier]').equal(\"0edfee78-2a75-4f3d-bf20-813aae15d4e9\");",
									"    pm.expect(map.locked, 'FAILED:[map.locked]').equal(false);",
									"    pm.expect(map.stInode, 'FAILED:[map.stInode]').equal(\"799f176a-d32e-4844-a07c-1b5fcd107578\");",
									"    pm.expect(map.contentType, 'FAILED:[map.contentType]').equal(\"Blog\");",
									"    pm.expect(map.urlTitle, 'FAILED:[map.urlTitle]').equal(\"10-new-snow-sports-to-try-this-winter\");",
									"",
									"    pm.expect(map.tags, 'FAILED:[map.tags]').contains(\"snowboarding\");",
									"    pm.expect(map.tags, 'FAILED:[map.tags]').contains(\"winter\");",
									"    pm.expect(map.tags, 'FAILED:[map.tags]').contains(\"snowmobiling\");",
									"    pm.expect(map.tags, 'FAILED:[map.tags]').contains(\"snow sports\");",
									"    pm.expect(map.tags, 'FAILED:[map.tags]').contains(\"skiing\");",
									"    pm.expect(map.tags, 'FAILED:[map.tags]').contains(\"cross-country skiing\");",
									"",
									"    pm.expect(map.folder, 'FAILED:[map.folder]').equal(\"SYSTEM_FOLDER\");",
									"    pm.expect(map.hostName, 'FAILED:[map.hostName]').equal(\"demo.dotcms.com\");",
									"    pm.expect(map.title, 'FAILED:[map.title]').equal(\"10 New Snow Sports to Try This Winter\");",
									"    pm.expect(map.working, 'FAILED:[map.working]').equal(true);",
									"    pm.expect(map.live, 'FAILED:[map.live]').equal(true);",
									"    pm.expect(map.owner, 'FAILED:[map.owner]').equal(\"dotcms.org.1\");",
									"    pm.expect(map.URL_MAP_FOR_CONTENT, 'FAILED:[map.URL_MAP_FOR_CONTENT]').equal(\"/blog/post/10-new-snow-sports-to-try-this-winter\");",
									"    pm.expect(map.modUserName, 'FAILED:[map.modUserName]').equal(\"Admin User\");",
									"    pm.expect(map.urlMap, 'FAILED:[map.urlMap]').equal(\"/blog/post/10-new-snow-sports-to-try-this-winter\");",
									"    pm.expect(map.modUser, 'FAILED:[map.modUser]').equal(\"dotcms.org.1\");",
									"    pm.expect(map.teaser, 'FAILED:[map.teaser]').equal(\"$date - From the tame to the exotic, these alternative winter sports will keep you outside and in shape until all the snow\");",
									"",
									"    pm.expect(map.body, 'FAILED:[map.body]').contains(\"Curabitur egestas mi eget massa maximus\");",
									"",
									"    // related author",
									"    pm.expect(map.author[0], 'FAILED:[map.body]').equal(\"f851e34a-d128-408e-a75a-4fa1c33201b8\");",
									"",
									"    // assertions for File field",
									"    var file = map.myFile;",
									"    pm.expect(file.identifier, 'FAILED:[file.identifier]').equal(\"8dd88708-c600-4366-8a50-9eec2af9091b\");",
									"    pm.expect(file.extension, 'FAILED:[file.extension]').equal(\"jpg\");",
									"    pm.expect(file.description, 'FAILED:[file.description]').equal(\"isalnds-french-polynesia\");",
									"    pm.expect(file.__icon__, 'FAILED:[file.__icon__]').equal(\"jpgIcon\");",
									"    pm.expect(file.mimeType, 'FAILED:[file.mimeType]').equal(\"image/jpeg\");",
									"    pm.expect(file.statusIcons, 'FAILED:[file.statusIcons]').equal(\"<span class='greyDotIcon' style='opacity:.4'></span><span class='liveIcon'></span>\");",
									"    pm.expect(file.type, 'FAILED:[file.type]').equal(\"file_asset\");",
									"    pm.expect(file.path, 'FAILED:[file.path]').equal(\"/images/blogs/\");",
									"    pm.expect(file.size, 'FAILED:[file.size]').equal(102816);",
									"    pm.expect(file.name, 'FAILED:[file.name]').equal(\"isalnds-french-polynesia.jpg\");",
									"    pm.expect(file.width, 'FAILED:[file.width]').equal(780);",
									"    pm.expect(file.underlyingFileName, 'FAILED:[file.underlyingFileName]').equal(\"isalnds-french-polynesia.jpg\");",
									"    pm.expect(file.height, 'FAILED:[file.height]').equal(520);",
									"",
									"    // assertions for File field metadata",
									"    var fileMetadata = file.metaData;",
									"    pm.expect(fileMetadata.path, 'FAILED:[fileMetadata.path]').contains(\"c/5/c5ad88f9-31b3-458b-87ed-64f2c1cf82b5/fileAsset/isalnds-french-polynesia.jpg\");",
									"    pm.expect(fileMetadata.isImage, 'FAILED:[fileMetadata.isImage]').equal(true);",
									"    pm.expect(fileMetadata.sha256, 'FAILED:[fileMetadata.sha256]').equal(\"6c6658a841c3ae9a60d20143d4de6e320664411a9458b92c787b6201136164e5\");",
									"    pm.expect(fileMetadata.fileSize, 'FAILED:[fileMetadata.fileSize]').equal(102816);",
									"    pm.expect(fileMetadata.length, 'FAILED:[fileMetadata.length]').equal(102816);",
									"    pm.expect(fileMetadata.name, 'FAILED:[fileMetadata.name]').equal(\"isalnds-french-polynesia.jpg\");",
									"    pm.expect(fileMetadata.width, 'FAILED:[fileMetadata.width]').equal(780);",
									"    pm.expect(fileMetadata.title, 'FAILED:[fileMetadata.title]').equal(\"isalnds-french-polynesia.jpg\");",
									"    pm.expect(fileMetadata.contentType, 'FAILED:[fileMetadata.contentType]').equal(\"image/jpeg\");",
									"    pm.expect(fileMetadata.height, 'FAILED:[fileMetadata.height]').equal(520);",
									"",
									"    // assertions for Language field",
									"    var language = map.language;",
									"    pm.expect(language.languageId, 'FAILED:[language.identifier]').equal(1);",
									"    pm.expect(language.language, 'FAILED:[language.language]').equal(\"English\");",
									"    pm.expect(language.languageCode, 'FAILED:[language.languageCode]').equal(\"en\");",
									"    pm.expect(language.country, 'FAILED:[language.country]').equal(\"United States\");",
									"    pm.expect(language.countryCode, 'FAILED:[language.countryCode]').equal(\"US\");",
									"    pm.expect(language.languageFlag, 'FAILED:[language.languageFlag]').equal(\"en_US\");",
									"     pm.expect(language.isoCode, 'FAILED:[language.isoCode]').equal(\"en-us\");",
									"",
									"",
									"",
									"    // // rows fields",
									"    // var rows = layout.body.rows;",
									"    // pm.expect(rows.length, 'FAILED:[rows.length]').equal(6);",
									"",
									"    // var row1 = rows[0];",
									"    // pm.expect(row1.styleClass, 'FAILED:[row1.styleClass]').equal(null);",
									"",
									"    // var row1Columns = row1.columns;",
									"    // pm.expect(row1Columns.length, 'FAILED:[row1Columns.length]').equal(1);",
									"",
									"    // var column1 = row1Columns[0];",
									"    // pm.expect(column1.preview, 'FAILED:[column1.preview]').equal(false);",
									"    // pm.expect(column1.width, 'FAILED:[column1.width]').equal(12);",
									"    // pm.expect(column1.widthPercent, 'FAILED:[column1.widthPercent]').equal(100);",
									"    // pm.expect(column1.left, 'FAILED:[column1.left]').equal(0);",
									"    // pm.expect(column1.leftOffset, 'FAILED:[column1.leftOffset]').equal(1);",
									"    // pm.expect(column1.styleClass, 'FAILED:[column1.styleClass]').equal(null);",
									"",
									"    // var containers = column1.containers;",
									"    // pm.expect(containers.length, 'FAILED:[containers.length]').equal(1);",
									"",
									"    // var container1 = containers[0];",
									"    // pm.expect(container1.identifier, 'FAILED:[container1.identifier]').equal(\"5a07f889-4536-4956-aa6e-e7967969ec3f\");",
									"    // pm.expect(container1.uuid, 'FAILED:[container1.uuid]').equal(\"2\");",
									"",
									"    // // sidebar",
									"    // var sidebar = layout.sidebar;",
									"    // pm.expect(sidebar.preview, 'FAILED:[sidebar.preview]').equal(false);",
									"    // pm.expect(sidebar.width, 'FAILED:[sidebar.width]').equal(\"small\");",
									"    // pm.expect(sidebar.widthPercent, 'FAILED:[sidebar.widthPercent]').equal(20);",
									"    // pm.expect(sidebar.location, 'FAILED:[sidebar.location]').equal(\"left\");",
									"",
									"    // var sidebarContainers = sidebar.containers;",
									"    // pm.expect(sidebarContainers.length, 'FAILED:[sidebarContainers.length]').equal(2);",
									"",
									"    // var sidebarContainer1 = sidebarContainers[0];",
									"    // pm.expect(sidebarContainer1.identifier, 'FAILED:[sidebarContainer1.identifier]').equal(\"//demo.dotcms.com/application/containers/default/\");",
									"    // pm.expect(sidebarContainer1.uuid, 'FAILED:[sidebarContainers.uuid]').equal(\"1\");",
									"});",
									""
								],
								"type": "text/javascript"
							}
						}
					],
					"protocolProfileBehavior": {
						"disabledSystemHeaders": {
							"user-agent": true
						}
					},
					"request": {
						"auth": {
							"type": "basic",
							"basic": [
								{
									"key": "username",
									"value": "admin@dotcms.com",
									"type": "string"
								},
								{
									"key": "password",
									"value": "admin",
									"type": "string"
								}
							]
						},
						"method": "POST",
						"header": [
							{
								"key": "Cookie",
								"type": "text",
								"value": "JSESSIONID=1DF38761AD8B360EF1AD42C4AF07EC35",
								"disabled": true
							},
							{
								"key": "User-Agent",
								"type": "text",
								"value": "Mozilla/5.0 (Macintosh; Intel Mac OS X 10_15_3) AppleWebKit/537.36 (KHTML, like Gecko) Chrome/84.0.4147.125 Safari/537.36"
							}
						],
						"body": {
							"mode": "graphql",
							"graphql": {
								"query": "{\n  page(url: \"/sports\", pageMode: \"live\", languageId: \"1\") {\n    containers {\n      containerContentlets {\n        uuid\n        contentlets {\n          _map\n        }\n      }\n    }\n  }\n}\n",
								"variables": ""
							}
						},
						"url": {
							"raw": "{{serverURL}}/api/v1/graphql",
							"host": [
								"{{serverURL}}"
							],
							"path": [
								"api",
								"v1",
								"graphql"
							]
						},
						"description": "* Given scenario: given a request to a page by URI, and requesting the special \"_map\" field of the contentlet of the page, without passing any arguments to the \"_map\" field\n\n* Expected result: it should return all map fields, with the proper transformations/expansions for certain field types like file, image, binaries. No field should be rendered and only the identifiers of the related content should be returned (depth: 0)"
					},
					"response": []
				}
			]
		},
		{
			"name": "Tags",
			"item": [
				{
					"name": "No value for tag field should return empty list",
					"item": [
						{
							"name": "pre_ImportBundleWithContext",
							"event": [
								{
									"listen": "test",
									"script": {
										"exec": [
											"pm.test(\"Bundle uploaded sucessfully\", function () {",
											"    pm.response.to.have.status(200);",
											"",
											"    var jsonData = pm.response.json();",
											"    console.log(jsonData);",
											"",
											"    pm.expect(jsonData[\"bundleName\"]).to.eql(\"contentWithTags2807.tar.gz\");",
											"    pm.expect(jsonData[\"status\"]).to.eql(\"SUCCESS\");",
											"});"
										],
										"type": "text/javascript"
									}
								}
							],
							"request": {
								"auth": {
									"type": "basic",
									"basic": [
										{
											"key": "username",
											"value": "admin@dotcms.com",
											"type": "string"
										},
										{
											"key": "password",
											"value": "admin",
											"type": "string"
										}
									]
								},
								"method": "POST",
								"header": [
									{
										"key": "Content-Type",
										"type": "text",
										"value": "application/octet-stream"
									},
									{
										"key": "Content-Disposition",
										"type": "text",
										"value": "attachment"
									}
								],
								"body": {
									"mode": "formdata",
									"formdata": [
										{
											"key": "file",
											"type": "file",
											"src": "resources/GraphQL/contentWithTags2807.tar.gz"
										}
									]
								},
								"url": {
									"raw": "{{serverURL}}/api/bundle?sync=true",
									"host": [
										"{{serverURL}}"
									],
									"path": [
										"api",
										"bundle"
									],
									"query": [
										{
											"key": "sync",
											"value": "true"
										},
										{
											"key": "AUTH_TOKEN",
											"value": "",
											"disabled": true
										}
									]
								},
								"description": "Imports a Bundle that includes:\n* HTMLPage /sports\nThe page includes the Blog contentlet \"10 New Snow Sports to Try This Winter\""
							},
							"response": []
						},
						{
							"name": "Get Content without tags Should return empty list",
							"event": [
								{
									"listen": "test",
									"script": {
										"exec": [
											"pm.test(\"Content tag field should be empty list\", function () {",
											"    var jsonData = pm.response.json();",
											"    pm.expect(jsonData.data[\"ContentWithTags2807Collection\"][0].mytags).to.eql([]);",
											"});"
										],
										"type": "text/javascript"
									}
								}
							],
							"request": {
								"method": "POST",
								"header": [],
								"body": {
									"mode": "graphql",
									"graphql": {
										"query": "{\n  ContentWithTags2807Collection(query: \"+identifier: a9ce0b50-4ae8-4bbd-baa6-99f34ba28731\") {\n    title\n    mytags\n  }\n}",
										"variables": ""
									}
								},
								"url": {
									"raw": "{{serverURL}}/api/v1/graphql",
									"host": [
										"{{serverURL}}"
									],
									"path": [
										"api",
										"v1",
										"graphql"
									]
								},
								"description": "Given scenario: a piece of content with a tag field but no value for the field\nExpected result: requesting the content should return an empty tag field without errors"
							},
							"response": []
						}
					]
				}
			]
		},
		{
			"name": "Cats",
			"item": [
				{
					"name": "No value for cats field should return empty list Copy",
					"item": [
						{
							"name": "pre_ImportBundleWithContext",
							"event": [
								{
									"listen": "test",
									"script": {
										"exec": [
											"pm.test(\"Bundle uploaded sucessfully\", function () {",
											"    pm.response.to.have.status(200);",
											"",
											"    var jsonData = pm.response.json();",
											"    console.log(jsonData);",
											"",
											"    pm.expect(jsonData[\"bundleName\"]).to.eql(\"contentWithCats2807.tar.gz\");",
											"    pm.expect(jsonData[\"status\"]).to.eql(\"SUCCESS\");",
											"});"
										],
										"type": "text/javascript"
									}
								}
							],
							"request": {
								"auth": {
									"type": "basic",
									"basic": [
										{
											"key": "username",
											"value": "admin@dotcms.com",
											"type": "string"
										},
										{
											"key": "password",
											"value": "admin",
											"type": "string"
										}
									]
								},
								"method": "POST",
								"header": [
									{
										"key": "Content-Type",
										"type": "text",
										"value": "application/octet-stream"
									},
									{
										"key": "Content-Disposition",
										"type": "text",
										"value": "attachment"
									}
								],
								"body": {
									"mode": "formdata",
									"formdata": [
										{
											"key": "file",
											"type": "file",
											"src": "resources/GraphQL/contentWithCats2807.tar.gz"
										}
									]
								},
								"url": {
									"raw": "{{serverURL}}/api/bundle?sync=true",
									"host": [
										"{{serverURL}}"
									],
									"path": [
										"api",
										"bundle"
									],
									"query": [
										{
											"key": "sync",
											"value": "true"
										},
										{
											"key": "AUTH_TOKEN",
											"value": "",
											"disabled": true
										}
									]
								},
								"description": "Imports a Bundle that includes:\n* HTMLPage /sports\nThe page includes the Blog contentlet \"10 New Snow Sports to Try This Winter\""
							},
							"response": []
						},
						{
							"name": "Get Content without cats Should return empty list",
							"event": [
								{
									"listen": "test",
									"script": {
										"exec": [
											"pm.test(\"Content tag field should be empty list\", function () {",
											"    var jsonData = pm.response.json();",
											"    pm.expect(jsonData.data[\"ContentWithCats2807Collection\"][0].mycats).to.eql([]);",
											"});"
										],
										"type": "text/javascript"
									}
								}
							],
							"request": {
								"method": "POST",
								"header": [],
								"body": {
									"mode": "graphql",
									"graphql": {
										"query": "{\n  ContentWithCats2807Collection(query: \"+identifier: ca55a070-e1b2-4f18-872f-87794fdfbf51\") {\n    title\n    mycats {\n        name\n    }\n  }\n}",
										"variables": ""
									}
								},
								"url": {
									"raw": "{{serverURL}}/api/v1/graphql",
									"host": [
										"{{serverURL}}"
									],
									"path": [
										"api",
										"v1",
										"graphql"
									]
								},
								"description": "Given scenario: a piece of content with a tag field but no value for the field\nExpected result: requesting the content should return an empty tag field without errors"
							},
							"response": []
						}
					]
				}
			]
		},
		{
			"name": "Query Cache",
			"item": [
				{
					"name": "dotcachettl",
					"item": [
						{
							"name": "As query param",
							"item": [
								{
									"name": "Create ContentType",
									"event": [
										{
											"listen": "test",
											"script": {
												"exec": [
													"var jsonData = pm.response.json();",
													"pm.collectionVariables.set(\"contentTypeVariable\", jsonData.entity[0].variable);"
												],
												"type": "text/javascript"
											}
										}
									],
									"request": {
										"auth": {
											"type": "basic",
											"basic": [
												{
													"key": "password",
													"value": "admin",
													"type": "string"
												},
												{
													"key": "username",
													"value": "admin@dotcms.com",
													"type": "string"
												}
											]
										},
										"method": "POST",
										"header": [
											{
												"key": "Content-Type",
												"name": "Content-Type",
												"type": "text",
												"value": "application/json"
											}
										],
										"body": {
											"mode": "raw",
											"raw": "{\n\t\"clazz\": \"com.dotcms.contenttype.model.type.SimpleContentType\",\n\t\"description\": \"My Structure\",\n\t\"defaultType\": false,\n\t\"system\": false,\n\t\"folder\": \"SYSTEM_FOLDER\",\n\t\"name\": \"My Custom Structure {{$randomBankAccount}}\",\n\t\"variable\": \"myStructure{{$randomBankAccount}}\",\n\t\"host\": \"SYSTEM_HOST\",\n\t\"fixed\": false,\n\t\"fields\": [\n\t\t{\n\t\t\t\"clazz\": \"com.dotcms.contenttype.model.field.TextField\",\n\t\t\t\"indexed\": true,\n\t\t\t\"dataType\": \"TEXT\",\n\t\t\t\"readOnly\": false,\n\t\t\t\"required\": true,\n\t\t\t\"searchable\": true,\n\t\t\t\"listed\": true,\n\t\t\t\"sortOrder\": 2,\n\t\t\t\"unique\": false,\n\t\t\t\"name\": \"Name\",\n\t\t\t\"variable\": \"name\",\n\t\t\t\"fixed\": true\n\t\t}\n\t]\n}"
										},
										"url": {
											"raw": "{{serverURL}}/api/v1/contenttype",
											"host": [
												"{{serverURL}}"
											],
											"path": [
												"api",
												"v1",
												"contenttype"
											]
										}
									},
									"response": []
								},
								{
									"name": "Save Content v1",
									"event": [
										{
											"listen": "test",
											"script": {
												"exec": [
													"var jsonData = pm.response.json();",
													"",
													"pm.test(\"Content created properly\", function () {",
													"    pm.expect(jsonData.entity.name).to.eql(\"content v1\");",
													"});",
													"",
													"pm.collectionVariables.set(\"contentIdentifier\", jsonData.entity.identifier);"
												],
												"type": "text/javascript"
											}
										}
									],
									"request": {
										"method": "PUT",
										"header": [
											{
												"key": "Content-Type",
												"name": "Content-Type",
												"value": "application/json",
												"type": "text"
											}
										],
										"body": {
											"mode": "raw",
											"raw": "{\n    \"contentlet\": {\n       \"contentType\":\"{{contentTypeVariable}}\",\n       \"contentHost\":\"demo.dotcms.com\",\n       \"indexPolicy\":\"WAIT_FOR\",\n       \"languageId\":\"1\",\n       \"name\":\"content v1\"\n    }\n}",
											"options": {
												"raw": {
													"language": "json"
												}
											}
										},
										"url": {
											"raw": "{{serverURL}}/api/v1/workflow/actions/default/fire/PUBLISH?indexPolicy=wait_for",
											"host": [
												"{{serverURL}}"
											],
											"path": [
												"api",
												"v1",
												"workflow",
												"actions",
												"default",
												"fire",
												"PUBLISH"
											],
											"query": [
												{
													"key": "indexPolicy",
													"value": "wait_for"
												}
											]
										},
										"description": "Saving new piece of content to test"
									},
									"response": []
								},
								{
									"name": "Get Content - Cache: 30s - Return v1",
									"event": [
										{
											"listen": "test",
											"script": {
												"exec": [
													"pm.test(\"Get content v1\", function () {",
													"    var jsonData = pm.response.json();",
													"    var contentTypeVar = pm.collectionVariables.get(\"contentTypeVariable\")",
													"    pm.expect(jsonData.data[contentTypeVar+\"Collection\"][0].name).to.eql(\"content v1\");",
													"});"
												],
												"type": "text/javascript"
											}
										}
									],
									"request": {
										"method": "POST",
										"header": [],
										"body": {
											"mode": "graphql",
											"graphql": {
												"query": "{\n  {{contentTypeVariable}}Collection(query: \"+identifier: {{contentIdentifier}}\") {\n    name\n  }\n}",
												"variables": ""
											}
										},
										"url": {
											"raw": "{{serverURL}}/api/v1/graphql?dotcachettl=30",
											"host": [
												"{{serverURL}}"
											],
											"path": [
												"api",
												"v1",
												"graphql"
											],
											"query": [
												{
													"key": "dotcachettl",
													"value": "30"
												}
											]
										},
										"description": "* Given scenario: get content passing dotcachettl=30\n* Expected result: should fetch content v1 and put it into cache for 30 seconds"
									},
									"response": []
								},
								{
									"name": "Update Content v1 to v2",
									"event": [
										{
											"listen": "test",
											"script": {
												"exec": [
													"var jsonData = pm.response.json();",
													"",
													"pm.test(\"Content created properly\", function () {",
													"    pm.expect(jsonData.entity.name).to.eql(\"content v2\");",
													"});",
													"",
													"pm.collectionVariables.set(\"contentIdentifier\", jsonData.entity.identifier);"
												],
												"type": "text/javascript"
											}
										}
									],
									"request": {
										"method": "PUT",
										"header": [
											{
												"key": "Content-Type",
												"name": "Content-Type",
												"value": "application/json",
												"type": "text"
											}
										],
										"body": {
											"mode": "raw",
											"raw": "{\n    \"contentlet\": {\n       \"identifier\": \"{{contentIdentifier}}\",\n       \"name\":\"content v2\",\n       \"contentType\":\"{{contentTypeVariable}}\",\n       \"contentHost\":\"demo.dotcms.com\",\n       \"indexPolicy\":\"WAIT_FOR\",\n       \"languageId\":\"1\"\n    }\n}",
											"options": {
												"raw": {
													"language": "json"
												}
											}
										},
										"url": {
											"raw": "{{serverURL}}/api/v1/workflow/actions/default/fire/PUBLISH?indexPolicy=wait_for",
											"host": [
												"{{serverURL}}"
											],
											"path": [
												"api",
												"v1",
												"workflow",
												"actions",
												"default",
												"fire",
												"PUBLISH"
											],
											"query": [
												{
													"key": "indexPolicy",
													"value": "wait_for"
												}
											]
										},
										"description": "Updating the content"
									},
									"response": []
								},
								{
									"name": "Get Content - Cache: 0 - Return v2",
									"event": [
										{
											"listen": "test",
											"script": {
												"exec": [
													"pm.test(\"Get content v1\", function () {",
													"    var jsonData = pm.response.json();",
													"    var contentTypeVar = pm.collectionVariables.get(\"contentTypeVariable\")",
													"    pm.expect(jsonData.data[contentTypeVar+\"Collection\"][0].name).to.eql(\"content v2\");",
													"});"
												],
												"type": "text/javascript"
											}
										}
									],
									"request": {
										"method": "POST",
										"header": [],
										"body": {
											"mode": "graphql",
											"graphql": {
												"query": "{\n  {{contentTypeVariable}}Collection(query: \"+identifier: {{contentIdentifier}}\") {\n    name\n  }\n}",
												"variables": ""
											}
										},
										"url": {
											"raw": "{{serverURL}}/api/v1/graphql?dotcachettl=0",
											"host": [
												"{{serverURL}}"
											],
											"path": [
												"api",
												"v1",
												"graphql"
											],
											"query": [
												{
													"key": "dotcachettl",
													"value": "0"
												}
											]
										},
										"description": "* Given scenario: getting the content with dotcachettl=0\n* Expected result: should bypass cache and get content v2"
									},
									"response": []
								},
								{
									"name": "Get Content - No Cache Param - Return v1",
									"event": [
										{
											"listen": "test",
											"script": {
												"exec": [
													"pm.test(\"Get content v1\", function () {",
													"    var jsonData = pm.response.json();",
													"    var contentTypeVar = pm.collectionVariables.get(\"contentTypeVariable\")",
													"    pm.expect(jsonData.data[contentTypeVar+\"Collection\"][0].name).to.eql(\"content v1\");",
													"});"
												],
												"type": "text/javascript"
											}
										}
									],
									"request": {
										"method": "POST",
										"header": [],
										"body": {
											"mode": "graphql",
											"graphql": {
												"query": "{\n  {{contentTypeVariable}}Collection(query: \"+identifier: {{contentIdentifier}}\") {\n    name\n  }\n}",
												"variables": ""
											}
										},
										"url": {
											"raw": "{{serverURL}}/api/v1/graphql",
											"host": [
												"{{serverURL}}"
											],
											"path": [
												"api",
												"v1",
												"graphql"
											]
										},
										"description": "* Given scenario: getting the content with no cache param\n* Expected result: should hit cache and get content v1"
									},
									"response": []
								},
								{
									"name": "Get Content - Cache: -1 - Return v2",
									"event": [
										{
											"listen": "test",
											"script": {
												"exec": [
													"pm.test(\"Get content v1\", function () {",
													"    var jsonData = pm.response.json();",
													"    var contentTypeVar = pm.collectionVariables.get(\"contentTypeVariable\")",
													"    pm.expect(jsonData.data[contentTypeVar+\"Collection\"][0].name).to.eql(\"content v2\");",
													"});"
												],
												"type": "text/javascript"
											}
										}
									],
									"request": {
										"method": "POST",
										"header": [],
										"body": {
											"mode": "graphql",
											"graphql": {
												"query": "{\n  {{contentTypeVariable}}Collection(query: \"+identifier: {{contentIdentifier}}\") {\n    name\n  }\n}",
												"variables": ""
											}
										},
										"url": {
											"raw": "{{serverURL}}/api/v1/graphql?dotcachettl=-1",
											"host": [
												"{{serverURL}}"
											],
											"path": [
												"api",
												"v1",
												"graphql"
											],
											"query": [
												{
													"key": "dotcachettl",
													"value": "-1"
												}
											]
										},
										"description": "* Given scenario: getting content with dotcachettl=-1\n* Expected result: should bypass cache and get content v2 AND also remove the entry from cache"
									},
									"response": []
								},
								{
									"name": "Get Content - Cache: 30s - Return v2",
									"event": [
										{
											"listen": "test",
											"script": {
												"exec": [
													"pm.test(\"Get content v1\", function () {",
													"    var jsonData = pm.response.json();",
													"    var contentTypeVar = pm.collectionVariables.get(\"contentTypeVariable\")",
													"    pm.expect(jsonData.data[contentTypeVar+\"Collection\"][0].name).to.eql(\"content v2\");",
													"});"
												],
												"type": "text/javascript"
											}
										}
									],
									"request": {
										"method": "POST",
										"header": [],
										"body": {
											"mode": "graphql",
											"graphql": {
												"query": "{\n  {{contentTypeVariable}}Collection(query: \"+identifier: {{contentIdentifier}}\") {\n    name\n  }\n}",
												"variables": ""
											}
										},
										"url": {
											"raw": "{{serverURL}}/api/v1/graphql?dotcachettl=30",
											"host": [
												"{{serverURL}}"
											],
											"path": [
												"api",
												"v1",
												"graphql"
											],
											"query": [
												{
													"key": "dotcachettl",
													"value": "30"
												}
											]
										},
										"description": "* Given scenario: get the content with dotcachettl=30\n* Expected result: get content v2 and put it into cache for 30 seconds"
									},
									"response": []
								},
								{
									"name": "Update Content v2 to v3",
									"event": [
										{
											"listen": "test",
											"script": {
												"exec": [
													"var jsonData = pm.response.json();",
													"",
													"pm.test(\"Content created properly\", function () {",
													"    pm.expect(jsonData.entity.name).to.eql(\"content v3\");",
													"});",
													"",
													"pm.collectionVariables.set(\"contentIdentifier\", jsonData.entity.identifier);"
												],
												"type": "text/javascript"
											}
										}
									],
									"request": {
										"method": "PUT",
										"header": [
											{
												"key": "Content-Type",
												"name": "Content-Type",
												"value": "application/json",
												"type": "text"
											}
										],
										"body": {
											"mode": "raw",
											"raw": "{\n    \"contentlet\": {\n       \"identifier\": \"{{contentIdentifier}}\",\n       \"name\":\"content v3\",\n       \"contentType\":\"{{contentTypeVariable}}\",\n       \"contentHost\":\"demo.dotcms.com\",\n       \"indexPolicy\":\"WAIT_FOR\",\n       \"languageId\":\"1\"\n    }\n}",
											"options": {
												"raw": {
													"language": "json"
												}
											}
										},
										"url": {
											"raw": "{{serverURL}}/api/v1/workflow/actions/default/fire/PUBLISH?indexPolicy=wait_for",
											"host": [
												"{{serverURL}}"
											],
											"path": [
												"api",
												"v1",
												"workflow",
												"actions",
												"default",
												"fire",
												"PUBLISH"
											],
											"query": [
												{
													"key": "indexPolicy",
													"value": "wait_for"
												}
											]
										},
										"description": "Updates content v2 to v3"
									},
									"response": []
								},
								{
									"name": "Wait Until Expire, Get Content - No Cache Param - Return v3",
									"event": [
										{
											"listen": "test",
											"script": {
												"exec": [
													"pm.test(\"Get content v1\", function () {",
													"    var jsonData = pm.response.json();",
													"    var contentTypeVar = pm.collectionVariables.get(\"contentTypeVariable\")",
													"    pm.expect(jsonData.data[contentTypeVar+\"Collection\"][0].name).to.eql(\"content v3\");",
													"});"
												],
												"type": "text/javascript"
											}
										},
										{
											"listen": "prerequest",
											"script": {
												"exec": [
													"setTimeout(function(){}, [40000]);"
												],
												"type": "text/javascript"
											}
										}
									],
									"request": {
										"method": "POST",
										"header": [],
										"body": {
											"mode": "graphql",
											"graphql": {
												"query": "{\n  {{contentTypeVariable}}Collection(query: \"+identifier: {{contentIdentifier}}\") {\n    name\n  }\n}",
												"variables": ""
											}
										},
										"url": {
											"raw": "{{serverURL}}/api/v1/graphql",
											"host": [
												"{{serverURL}}"
											],
											"path": [
												"api",
												"v1",
												"graphql"
											]
										},
										"description": "* Given scenario: waits until content v2 in cache expires, gets content with no cache param\n* Expected result: should get content v3"
									},
									"response": []
								}
							]
						},
						{
							"name": "As request header",
							"item": [
								{
									"name": "Create ContentType",
									"event": [
										{
											"listen": "test",
											"script": {
												"exec": [
													"var jsonData = pm.response.json();",
													"pm.collectionVariables.set(\"contentTypeVariable\", jsonData.entity[0].variable);"
												],
												"type": "text/javascript"
											}
										}
									],
									"request": {
										"auth": {
											"type": "basic",
											"basic": [
												{
													"key": "password",
													"value": "admin",
													"type": "string"
												},
												{
													"key": "username",
													"value": "admin@dotcms.com",
													"type": "string"
												}
											]
										},
										"method": "POST",
										"header": [
											{
												"key": "Content-Type",
												"name": "Content-Type",
												"type": "text",
												"value": "application/json"
											}
										],
										"body": {
											"mode": "raw",
											"raw": "{\n\t\"clazz\": \"com.dotcms.contenttype.model.type.SimpleContentType\",\n\t\"description\": \"My Structure\",\n\t\"defaultType\": false,\n\t\"system\": false,\n\t\"folder\": \"SYSTEM_FOLDER\",\n\t\"name\": \"My Custom Structure {{$randomBankAccount}}\",\n\t\"variable\": \"myStructure{{$randomBankAccount}}\",\n\t\"host\": \"SYSTEM_HOST\",\n\t\"fixed\": false,\n\t\"fields\": [\n\t\t{\n\t\t\t\"clazz\": \"com.dotcms.contenttype.model.field.TextField\",\n\t\t\t\"indexed\": true,\n\t\t\t\"dataType\": \"TEXT\",\n\t\t\t\"readOnly\": false,\n\t\t\t\"required\": true,\n\t\t\t\"searchable\": true,\n\t\t\t\"listed\": true,\n\t\t\t\"sortOrder\": 2,\n\t\t\t\"unique\": false,\n\t\t\t\"name\": \"Name\",\n\t\t\t\"variable\": \"name\",\n\t\t\t\"fixed\": true\n\t\t}\n\t]\n}"
										},
										"url": {
											"raw": "{{serverURL}}/api/v1/contenttype",
											"host": [
												"{{serverURL}}"
											],
											"path": [
												"api",
												"v1",
												"contenttype"
											]
										}
									},
									"response": []
								},
								{
									"name": "Save Content v1",
									"event": [
										{
											"listen": "test",
											"script": {
												"exec": [
													"var jsonData = pm.response.json();",
													"",
													"pm.test(\"Content created properly\", function () {",
													"    pm.expect(jsonData.entity.name).to.eql(\"content v1\");",
													"});",
													"",
													"pm.collectionVariables.set(\"contentIdentifier\", jsonData.entity.identifier);"
												],
												"type": "text/javascript"
											}
										}
									],
									"request": {
										"method": "PUT",
										"header": [
											{
												"key": "Content-Type",
												"name": "Content-Type",
												"value": "application/json",
												"type": "text"
											}
										],
										"body": {
											"mode": "raw",
											"raw": "{\n    \"contentlet\": {\n       \"contentType\":\"{{contentTypeVariable}}\",\n       \"contentHost\":\"demo.dotcms.com\",\n       \"indexPolicy\":\"WAIT_FOR\",\n       \"languageId\":\"1\",\n       \"name\":\"content v1\"\n    }\n}",
											"options": {
												"raw": {
													"language": "json"
												}
											}
										},
										"url": {
											"raw": "{{serverURL}}/api/v1/workflow/actions/default/fire/PUBLISH?indexPolicy=wait_for",
											"host": [
												"{{serverURL}}"
											],
											"path": [
												"api",
												"v1",
												"workflow",
												"actions",
												"default",
												"fire",
												"PUBLISH"
											],
											"query": [
												{
													"key": "indexPolicy",
													"value": "wait_for"
												}
											]
										},
										"description": "Saving new piece of content to test"
									},
									"response": []
								},
								{
									"name": "Get Content - Cache: 30s - Return v1",
									"event": [
										{
											"listen": "test",
											"script": {
												"exec": [
													"pm.test(\"Get content v1\", function () {",
													"    var jsonData = pm.response.json();",
													"    var contentTypeVar = pm.collectionVariables.get(\"contentTypeVariable\")",
													"    pm.expect(jsonData.data[contentTypeVar+\"Collection\"][0].name).to.eql(\"content v1\");",
													"});"
												],
												"type": "text/javascript"
											}
										}
									],
									"request": {
										"method": "POST",
										"header": [
											{
												"key": "dotcachettl",
												"value": "30",
												"type": "text"
											}
										],
										"body": {
											"mode": "graphql",
											"graphql": {
												"query": "{\n  {{contentTypeVariable}}Collection(query: \"+identifier: {{contentIdentifier}}\") {\n    name\n  }\n}",
												"variables": ""
											}
										},
										"url": {
											"raw": "{{serverURL}}/api/v1/graphql",
											"host": [
												"{{serverURL}}"
											],
											"path": [
												"api",
												"v1",
												"graphql"
											]
										},
										"description": "* Given scenario: get content passing dotcachettl=30\n* Expected result: should fetch content v1 and put it into cache for 30 seconds"
									},
									"response": []
								},
								{
									"name": "Update Content v1 to v2",
									"event": [
										{
											"listen": "test",
											"script": {
												"exec": [
													"var jsonData = pm.response.json();",
													"",
													"pm.test(\"Content created properly\", function () {",
													"    pm.expect(jsonData.entity.name).to.eql(\"content v2\");",
													"});",
													"",
													"pm.collectionVariables.set(\"contentIdentifier\", jsonData.entity.identifier);"
												],
												"type": "text/javascript"
											}
										}
									],
									"request": {
										"method": "PUT",
										"header": [
											{
												"key": "Content-Type",
												"name": "Content-Type",
												"value": "application/json",
												"type": "text"
											}
										],
										"body": {
											"mode": "raw",
											"raw": "{\n    \"contentlet\": {\n       \"identifier\": \"{{contentIdentifier}}\",\n       \"name\":\"content v2\",\n       \"contentType\":\"{{contentTypeVariable}}\",\n       \"contentHost\":\"demo.dotcms.com\",\n       \"indexPolicy\":\"WAIT_FOR\",\n       \"languageId\":\"1\"\n    }\n}",
											"options": {
												"raw": {
													"language": "json"
												}
											}
										},
										"url": {
											"raw": "{{serverURL}}/api/v1/workflow/actions/default/fire/PUBLISH?indexPolicy=wait_for",
											"host": [
												"{{serverURL}}"
											],
											"path": [
												"api",
												"v1",
												"workflow",
												"actions",
												"default",
												"fire",
												"PUBLISH"
											],
											"query": [
												{
													"key": "indexPolicy",
													"value": "wait_for"
												}
											]
										},
										"description": "Updating the content"
									},
									"response": []
								},
								{
									"name": "Get Content - Cache: 0 - Return v2",
									"event": [
										{
											"listen": "test",
											"script": {
												"exec": [
													"pm.test(\"Get content v1\", function () {",
													"    var jsonData = pm.response.json();",
													"    var contentTypeVar = pm.collectionVariables.get(\"contentTypeVariable\")",
													"    pm.expect(jsonData.data[contentTypeVar+\"Collection\"][0].name).to.eql(\"content v2\");",
													"});"
												],
												"type": "text/javascript"
											}
										}
									],
									"request": {
										"method": "POST",
										"header": [
											{
												"key": "dotcachettl",
												"value": "0",
												"type": "text"
											}
										],
										"body": {
											"mode": "graphql",
											"graphql": {
												"query": "{\n  {{contentTypeVariable}}Collection(query: \"+identifier: {{contentIdentifier}}\") {\n    name\n  }\n}",
												"variables": ""
											}
										},
										"url": {
											"raw": "{{serverURL}}/api/v1/graphql",
											"host": [
												"{{serverURL}}"
											],
											"path": [
												"api",
												"v1",
												"graphql"
											]
										},
										"description": "* Given scenario: getting the content with dotcachettl=0\n* Expected result: should bypass cache and get content v2"
									},
									"response": []
								},
								{
									"name": "Get Content - No Cache Param - Return v1",
									"event": [
										{
											"listen": "test",
											"script": {
												"exec": [
													"pm.test(\"Get content v1\", function () {",
													"    var jsonData = pm.response.json();",
													"    var contentTypeVar = pm.collectionVariables.get(\"contentTypeVariable\")",
													"    pm.expect(jsonData.data[contentTypeVar+\"Collection\"][0].name).to.eql(\"content v1\");",
													"});"
												],
												"type": "text/javascript"
											}
										}
									],
									"request": {
										"method": "POST",
										"header": [],
										"body": {
											"mode": "graphql",
											"graphql": {
												"query": "{\n  {{contentTypeVariable}}Collection(query: \"+identifier: {{contentIdentifier}}\") {\n    name\n  }\n}",
												"variables": ""
											}
										},
										"url": {
											"raw": "{{serverURL}}/api/v1/graphql",
											"host": [
												"{{serverURL}}"
											],
											"path": [
												"api",
												"v1",
												"graphql"
											]
										},
										"description": "* Given scenario: getting the content with no cache param\n* Expected result: should hit cache and get content v1"
									},
									"response": []
								},
								{
									"name": "Get Content - Cache: -1 - Return v2",
									"event": [
										{
											"listen": "test",
											"script": {
												"exec": [
													"pm.test(\"Get content v1\", function () {",
													"    var jsonData = pm.response.json();",
													"    var contentTypeVar = pm.collectionVariables.get(\"contentTypeVariable\")",
													"    pm.expect(jsonData.data[contentTypeVar+\"Collection\"][0].name).to.eql(\"content v2\");",
													"});"
												],
												"type": "text/javascript"
											}
										}
									],
									"request": {
										"method": "POST",
										"header": [
											{
												"key": "dotcachettl",
												"value": "-1",
												"type": "text"
											}
										],
										"body": {
											"mode": "graphql",
											"graphql": {
												"query": "{\n  {{contentTypeVariable}}Collection(query: \"+identifier: {{contentIdentifier}}\") {\n    name\n  }\n}",
												"variables": ""
											}
										},
										"url": {
											"raw": "{{serverURL}}/api/v1/graphql",
											"host": [
												"{{serverURL}}"
											],
											"path": [
												"api",
												"v1",
												"graphql"
											]
										},
										"description": "* Given scenario: getting content with dotcachettl=-1\n* Expected result: should bypass cache and get content v2 AND also remove the entry from cache"
									},
									"response": []
								},
								{
									"name": "Get Content - Cache: 30s - Return v2",
									"event": [
										{
											"listen": "test",
											"script": {
												"exec": [
													"pm.test(\"Get content v1\", function () {",
													"    var jsonData = pm.response.json();",
													"    var contentTypeVar = pm.collectionVariables.get(\"contentTypeVariable\")",
													"    pm.expect(jsonData.data[contentTypeVar+\"Collection\"][0].name).to.eql(\"content v2\");",
													"});"
												],
												"type": "text/javascript"
											}
										}
									],
									"request": {
										"method": "POST",
										"header": [
											{
												"key": "dotcachettl",
												"value": "30",
												"type": "text"
											}
										],
										"body": {
											"mode": "graphql",
											"graphql": {
												"query": "{\n  {{contentTypeVariable}}Collection(query: \"+identifier: {{contentIdentifier}}\") {\n    name\n  }\n}",
												"variables": ""
											}
										},
										"url": {
											"raw": "{{serverURL}}/api/v1/graphql",
											"host": [
												"{{serverURL}}"
											],
											"path": [
												"api",
												"v1",
												"graphql"
											]
										},
										"description": "* Given scenario: get the content with dotcachettl=30\n* Expected result: get content v2 and put it into cache for 30 seconds"
									},
									"response": []
								},
								{
									"name": "Update Content v2 to v3",
									"event": [
										{
											"listen": "test",
											"script": {
												"exec": [
													"var jsonData = pm.response.json();",
													"",
													"pm.test(\"Content created properly\", function () {",
													"    pm.expect(jsonData.entity.name).to.eql(\"content v3\");",
													"});",
													"",
													"pm.collectionVariables.set(\"contentIdentifier\", jsonData.entity.identifier);"
												],
												"type": "text/javascript"
											}
										}
									],
									"request": {
										"method": "PUT",
										"header": [
											{
												"key": "Content-Type",
												"name": "Content-Type",
												"value": "application/json",
												"type": "text"
											}
										],
										"body": {
											"mode": "raw",
											"raw": "{\n    \"contentlet\": {\n       \"identifier\": \"{{contentIdentifier}}\",\n       \"name\":\"content v3\",\n       \"contentType\":\"{{contentTypeVariable}}\",\n       \"contentHost\":\"demo.dotcms.com\",\n       \"indexPolicy\":\"WAIT_FOR\",\n       \"languageId\":\"1\"\n    }\n}",
											"options": {
												"raw": {
													"language": "json"
												}
											}
										},
										"url": {
											"raw": "{{serverURL}}/api/v1/workflow/actions/default/fire/PUBLISH?indexPolicy=wait_for",
											"host": [
												"{{serverURL}}"
											],
											"path": [
												"api",
												"v1",
												"workflow",
												"actions",
												"default",
												"fire",
												"PUBLISH"
											],
											"query": [
												{
													"key": "indexPolicy",
													"value": "wait_for"
												}
											]
										},
										"description": "Updates content v2 to v3"
									},
									"response": []
								},
								{
									"name": "Wait Until Expire, Get Content - No Cache Param - Return v3",
									"event": [
										{
											"listen": "test",
											"script": {
												"exec": [
													"pm.test(\"Get content v1\", function () {",
													"    var jsonData = pm.response.json();",
													"    var contentTypeVar = pm.collectionVariables.get(\"contentTypeVariable\")",
													"    pm.expect(jsonData.data[contentTypeVar+\"Collection\"][0].name).to.eql(\"content v3\");",
													"});"
												],
												"type": "text/javascript"
											}
										},
										{
											"listen": "prerequest",
											"script": {
												"exec": [
													"setTimeout(function(){}, [40000]);"
												],
												"type": "text/javascript"
											}
										}
									],
									"request": {
										"method": "POST",
										"header": [],
										"body": {
											"mode": "graphql",
											"graphql": {
												"query": "{\n  {{contentTypeVariable}}Collection(query: \"+identifier: {{contentIdentifier}}\") {\n    name\n  }\n}",
												"variables": ""
											}
										},
										"url": {
											"raw": "{{serverURL}}/api/v1/graphql",
											"host": [
												"{{serverURL}}"
											],
											"path": [
												"api",
												"v1",
												"graphql"
											]
										},
										"description": "* Given scenario: waits until content v2 in cache expires, gets content with no cache param\n* Expected result: should get content v3"
									},
									"response": []
								}
							]
						}
					]
				},
				{
					"name": "dotcachekey",
					"item": [
						{
							"name": "As query param",
							"item": [
								{
									"name": "As query param",
									"item": [
										{
											"name": "Create ContentType",
											"event": [
												{
													"listen": "test",
													"script": {
														"exec": [
															"var jsonData = pm.response.json();",
															"pm.collectionVariables.set(\"contentTypeVariable\", jsonData.entity[0].variable);"
														],
														"type": "text/javascript"
													}
												}
											],
											"request": {
												"auth": {
													"type": "basic",
													"basic": [
														{
															"key": "password",
															"value": "admin",
															"type": "string"
														},
														{
															"key": "username",
															"value": "admin@dotcms.com",
															"type": "string"
														}
													]
												},
												"method": "POST",
												"header": [
													{
														"key": "Content-Type",
														"name": "Content-Type",
														"type": "text",
														"value": "application/json"
													}
												],
												"body": {
													"mode": "raw",
													"raw": "{\n\t\"clazz\": \"com.dotcms.contenttype.model.type.SimpleContentType\",\n\t\"description\": \"My Structure\",\n\t\"defaultType\": false,\n\t\"system\": false,\n\t\"folder\": \"SYSTEM_FOLDER\",\n\t\"name\": \"My Custom Structure {{$randomBankAccount}}\",\n\t\"variable\": \"myStructure{{$randomBankAccount}}\",\n\t\"host\": \"SYSTEM_HOST\",\n\t\"fixed\": false,\n\t\"fields\": [\n\t\t{\n\t\t\t\"clazz\": \"com.dotcms.contenttype.model.field.TextField\",\n\t\t\t\"indexed\": true,\n\t\t\t\"dataType\": \"TEXT\",\n\t\t\t\"readOnly\": false,\n\t\t\t\"required\": true,\n\t\t\t\"searchable\": true,\n\t\t\t\"listed\": true,\n\t\t\t\"sortOrder\": 2,\n\t\t\t\"unique\": false,\n\t\t\t\"name\": \"Name\",\n\t\t\t\"variable\": \"name\",\n\t\t\t\"fixed\": true\n\t\t}\n\t]\n}"
												},
												"url": {
													"raw": "{{serverURL}}/api/v1/contenttype",
													"host": [
														"{{serverURL}}"
													],
													"path": [
														"api",
														"v1",
														"contenttype"
													]
												}
											},
											"response": []
										},
										{
											"name": "Save Content v1",
											"event": [
												{
													"listen": "test",
													"script": {
														"exec": [
															"var jsonData = pm.response.json();",
															"",
															"pm.test(\"Content created properly\", function () {",
															"    pm.expect(jsonData.entity.name).to.eql(\"content v1\");",
															"});",
															"",
															"pm.collectionVariables.set(\"contentIdentifier\", jsonData.entity.identifier);"
														],
														"type": "text/javascript"
													}
												}
											],
											"request": {
												"method": "PUT",
												"header": [
													{
														"key": "Content-Type",
														"name": "Content-Type",
														"value": "application/json",
														"type": "text"
													}
												],
												"body": {
													"mode": "raw",
													"raw": "{\n    \"contentlet\": {\n       \"contentType\":\"{{contentTypeVariable}}\",\n       \"contentHost\":\"demo.dotcms.com\",\n       \"indexPolicy\":\"WAIT_FOR\",\n       \"languageId\":\"1\",\n       \"name\":\"content v1\"\n    }\n}",
													"options": {
														"raw": {
															"language": "json"
														}
													}
												},
												"url": {
													"raw": "{{serverURL}}/api/v1/workflow/actions/default/fire/PUBLISH?indexPolicy=wait_for",
													"host": [
														"{{serverURL}}"
													],
													"path": [
														"api",
														"v1",
														"workflow",
														"actions",
														"default",
														"fire",
														"PUBLISH"
													],
													"query": [
														{
															"key": "indexPolicy",
															"value": "wait_for"
														}
													]
												},
												"description": "Saving new piece of content to test"
											},
											"response": []
										},
										{
											"name": "Get Content - Cache: 30s with Custom Key - Return v1",
											"event": [
												{
													"listen": "test",
													"script": {
														"exec": [
															"pm.test(\"Get content v1\", function () {",
															"    var jsonData = pm.response.json();",
															"    var contentTypeVar = pm.collectionVariables.get(\"contentTypeVariable\")",
															"    pm.expect(jsonData.data[contentTypeVar+\"Collection\"][0].name).to.eql(\"content v1\");",
															"});"
														],
														"type": "text/javascript"
													}
												}
											],
											"request": {
												"method": "POST",
												"header": [],
												"body": {
													"mode": "graphql",
													"graphql": {
														"query": "{\n  {{contentTypeVariable}}Collection(query: \"+identifier: {{contentIdentifier}}\") {\n    name\n  }\n}",
														"variables": ""
													}
												},
												"url": {
													"raw": "{{serverURL}}/api/v1/graphql?dotcachettl=30&dotcachekey=mykeyQP",
													"host": [
														"{{serverURL}}"
													],
													"path": [
														"api",
														"v1",
														"graphql"
													],
													"query": [
														{
															"key": "dotcachettl",
															"value": "30"
														},
														{
															"key": "dotcachekey",
															"value": "mykeyQP"
														}
													]
												},
												"description": "* Given scenario: get content passing dotcachettl=30\n* Expected result: should fetch content v1 and put it into cache for 30 seconds"
											},
											"response": []
										},
										{
											"name": "Update Content v1 to v2",
											"event": [
												{
													"listen": "test",
													"script": {
														"exec": [
															"var jsonData = pm.response.json();",
															"",
															"pm.test(\"Content created properly\", function () {",
															"    pm.expect(jsonData.entity.name).to.eql(\"content v2\");",
															"});",
															"",
															"pm.collectionVariables.set(\"contentIdentifier\", jsonData.entity.identifier);"
														],
														"type": "text/javascript"
													}
												}
											],
											"request": {
												"method": "PUT",
												"header": [
													{
														"key": "Content-Type",
														"name": "Content-Type",
														"value": "application/json",
														"type": "text"
													}
												],
												"body": {
													"mode": "raw",
													"raw": "{\n    \"contentlet\": {\n       \"identifier\": \"{{contentIdentifier}}\",\n       \"name\":\"content v2\",\n       \"contentType\":\"{{contentTypeVariable}}\",\n       \"contentHost\":\"demo.dotcms.com\",\n       \"indexPolicy\":\"WAIT_FOR\",\n       \"languageId\":\"1\"\n    }\n}",
													"options": {
														"raw": {
															"language": "json"
														}
													}
												},
												"url": {
													"raw": "{{serverURL}}/api/v1/workflow/actions/default/fire/PUBLISH?indexPolicy=wait_for",
													"host": [
														"{{serverURL}}"
													],
													"path": [
														"api",
														"v1",
														"workflow",
														"actions",
														"default",
														"fire",
														"PUBLISH"
													],
													"query": [
														{
															"key": "indexPolicy",
															"value": "wait_for"
														}
													]
												},
												"description": "Updating the content"
											},
											"response": []
										},
										{
											"name": "Get Content - No Cache Param - Return v2",
											"event": [
												{
													"listen": "test",
													"script": {
														"exec": [
															"pm.test(\"Get content v1\", function () {",
															"    var jsonData = pm.response.json();",
															"    var contentTypeVar = pm.collectionVariables.get(\"contentTypeVariable\")",
															"    pm.expect(jsonData.data[contentTypeVar+\"Collection\"][0].name).to.eql(\"content v2\");",
															"});"
														],
														"type": "text/javascript"
													}
												}
											],
											"request": {
												"method": "POST",
												"header": [],
												"body": {
													"mode": "graphql",
													"graphql": {
														"query": "{\n  {{contentTypeVariable}}Collection(query: \"+identifier: {{contentIdentifier}}\") {\n    name\n  }\n}",
														"variables": ""
													}
												},
												"url": {
													"raw": "{{serverURL}}/api/v1/graphql",
													"host": [
														"{{serverURL}}"
													],
													"path": [
														"api",
														"v1",
														"graphql"
													]
												},
												"description": "* Given scenario: getting the content with no cache param\n* Expected result: should hit cache and get content v1"
											},
											"response": []
										},
										{
											"name": "Get Content - Only Custom Key - Return v1",
											"event": [
												{
													"listen": "test",
													"script": {
														"exec": [
															"pm.test(\"Get content v1\", function () {",
															"    var jsonData = pm.response.json();",
															"    var contentTypeVar = pm.collectionVariables.get(\"contentTypeVariable\")",
															"    pm.expect(jsonData.data[contentTypeVar+\"Collection\"][0].name).to.eql(\"content v1\");",
															"});"
														],
														"type": "text/javascript"
													}
												}
											],
											"request": {
												"method": "POST",
												"header": [],
												"body": {
													"mode": "graphql",
													"graphql": {
														"query": "{\n  {{contentTypeVariable}}Collection(query: \"+identifier: {{contentIdentifier}}\") {\n    name\n  }\n}",
														"variables": ""
													}
												},
												"url": {
													"raw": "{{serverURL}}/api/v1/graphql?dotcachekey=mykeyQP",
													"host": [
														"{{serverURL}}"
													],
													"path": [
														"api",
														"v1",
														"graphql"
													],
													"query": [
														{
															"key": "dotcachekey",
															"value": "mykeyQP"
														}
													]
												},
												"description": "* Given scenario: get content passing dotcachettl=30\n* Expected result: should fetch content v1 and put it into cache for 30 seconds"
											},
											"response": []
										},
										{
											"name": "Get Content - Cache: -1 with Custom Key - Return v2",
											"event": [
												{
													"listen": "test",
													"script": {
														"exec": [
															"pm.test(\"Get content v1\", function () {",
															"    var jsonData = pm.response.json();",
															"    var contentTypeVar = pm.collectionVariables.get(\"contentTypeVariable\")",
															"    pm.expect(jsonData.data[contentTypeVar+\"Collection\"][0].name).to.eql(\"content v2\");",
															"});"
														],
														"type": "text/javascript"
													}
												}
											],
											"request": {
												"method": "POST",
												"header": [],
												"body": {
													"mode": "graphql",
													"graphql": {
														"query": "{\n  {{contentTypeVariable}}Collection(query: \"+identifier: {{contentIdentifier}}\") {\n    name\n  }\n}",
														"variables": ""
													}
												},
												"url": {
													"raw": "{{serverURL}}/api/v1/graphql?dotcachettl=-1&dotcachekey=mykeyQP",
													"host": [
														"{{serverURL}}"
													],
													"path": [
														"api",
														"v1",
														"graphql"
													],
													"query": [
														{
															"key": "dotcachettl",
															"value": "-1"
														},
														{
															"key": "dotcachekey",
															"value": "mykeyQP"
														}
													]
												},
												"description": "* Given scenario: get content passing dotcachettl=30\n* Expected result: should fetch content v1 and put it into cache for 30 seconds"
											},
											"response": []
										},
										{
											"name": "Get Content - Only Custom Key - Return v2",
											"event": [
												{
													"listen": "test",
													"script": {
														"exec": [
															"pm.test(\"Get content v1\", function () {",
															"    var jsonData = pm.response.json();",
															"    var contentTypeVar = pm.collectionVariables.get(\"contentTypeVariable\")",
															"    pm.expect(jsonData.data[contentTypeVar+\"Collection\"][0].name).to.eql(\"content v2\");",
															"});"
														],
														"type": "text/javascript"
													}
												}
											],
											"request": {
												"method": "POST",
												"header": [],
												"body": {
													"mode": "graphql",
													"graphql": {
														"query": "{\n  {{contentTypeVariable}}Collection(query: \"+identifier: {{contentIdentifier}}\") {\n    name\n  }\n}",
														"variables": ""
													}
												},
												"url": {
													"raw": "{{serverURL}}/api/v1/graphql?dotcachekey=mykeyQP",
													"host": [
														"{{serverURL}}"
													],
													"path": [
														"api",
														"v1",
														"graphql"
													],
													"query": [
														{
															"key": "dotcachekey",
															"value": "mykeyQP"
														}
													]
												},
												"description": "* Given scenario: get content passing dotcachettl=30\n* Expected result: should fetch content v1 and put it into cache for 30 seconds"
											},
											"response": []
										}
									]
								}
							]
						},
						{
							"name": "As request header",
							"item": [
								{
									"name": "Create ContentType",
									"event": [
										{
											"listen": "test",
											"script": {
												"exec": [
													"var jsonData = pm.response.json();",
													"pm.collectionVariables.set(\"contentTypeVariable\", jsonData.entity[0].variable);"
												],
												"type": "text/javascript"
											}
										}
									],
									"request": {
										"auth": {
											"type": "basic",
											"basic": [
												{
													"key": "password",
													"value": "admin",
													"type": "string"
												},
												{
													"key": "username",
													"value": "admin@dotcms.com",
													"type": "string"
												}
											]
										},
										"method": "POST",
										"header": [
											{
												"key": "Content-Type",
												"name": "Content-Type",
												"type": "text",
												"value": "application/json"
											}
										],
										"body": {
											"mode": "raw",
											"raw": "{\n\t\"clazz\": \"com.dotcms.contenttype.model.type.SimpleContentType\",\n\t\"description\": \"My Structure\",\n\t\"defaultType\": false,\n\t\"system\": false,\n\t\"folder\": \"SYSTEM_FOLDER\",\n\t\"name\": \"My Custom Structure {{$randomBankAccount}}\",\n\t\"variable\": \"myStructure{{$randomBankAccount}}\",\n\t\"host\": \"SYSTEM_HOST\",\n\t\"fixed\": false,\n\t\"fields\": [\n\t\t{\n\t\t\t\"clazz\": \"com.dotcms.contenttype.model.field.TextField\",\n\t\t\t\"indexed\": true,\n\t\t\t\"dataType\": \"TEXT\",\n\t\t\t\"readOnly\": false,\n\t\t\t\"required\": true,\n\t\t\t\"searchable\": true,\n\t\t\t\"listed\": true,\n\t\t\t\"sortOrder\": 2,\n\t\t\t\"unique\": false,\n\t\t\t\"name\": \"Name\",\n\t\t\t\"variable\": \"name\",\n\t\t\t\"fixed\": true\n\t\t}\n\t]\n}"
										},
										"url": {
											"raw": "{{serverURL}}/api/v1/contenttype",
											"host": [
												"{{serverURL}}"
											],
											"path": [
												"api",
												"v1",
												"contenttype"
											]
										}
									},
									"response": []
								},
								{
									"name": "Save Content v1",
									"event": [
										{
											"listen": "test",
											"script": {
												"exec": [
													"var jsonData = pm.response.json();",
													"",
													"pm.test(\"Content created properly\", function () {",
													"    pm.expect(jsonData.entity.name).to.eql(\"content v1\");",
													"});",
													"",
													"pm.collectionVariables.set(\"contentIdentifier\", jsonData.entity.identifier);"
												],
												"type": "text/javascript"
											}
										}
									],
									"request": {
										"method": "PUT",
										"header": [
											{
												"key": "Content-Type",
												"name": "Content-Type",
												"value": "application/json",
												"type": "text"
											}
										],
										"body": {
											"mode": "raw",
											"raw": "{\n    \"contentlet\": {\n       \"contentType\":\"{{contentTypeVariable}}\",\n       \"contentHost\":\"demo.dotcms.com\",\n       \"indexPolicy\":\"WAIT_FOR\",\n       \"languageId\":\"1\",\n       \"name\":\"content v1\"\n    }\n}",
											"options": {
												"raw": {
													"language": "json"
												}
											}
										},
										"url": {
											"raw": "{{serverURL}}/api/v1/workflow/actions/default/fire/PUBLISH?indexPolicy=wait_for",
											"host": [
												"{{serverURL}}"
											],
											"path": [
												"api",
												"v1",
												"workflow",
												"actions",
												"default",
												"fire",
												"PUBLISH"
											],
											"query": [
												{
													"key": "indexPolicy",
													"value": "wait_for"
												}
											]
										},
										"description": "Saving new piece of content to test"
									},
									"response": []
								},
								{
									"name": "Get Content - Cache: 30s with Custom Key - Return v1",
									"event": [
										{
											"listen": "test",
											"script": {
												"exec": [
													"pm.test(\"Get content v1\", function () {",
													"    var jsonData = pm.response.json();",
													"    var contentTypeVar = pm.collectionVariables.get(\"contentTypeVariable\")",
													"    console.info(contentTypeVar)",
													"    pm.expect(jsonData.data[contentTypeVar+\"Collection\"][0].name).to.eql(\"content v1\");",
													"});"
												],
												"type": "text/javascript"
											}
										}
									],
									"request": {
										"method": "POST",
										"header": [
											{
												"key": "dotcachettl",
												"value": "30",
												"type": "text"
											},
											{
												"key": "dotcachekey",
												"value": "mykeyRH",
												"type": "text"
											}
										],
										"body": {
											"mode": "graphql",
											"graphql": {
												"query": "{\n  {{contentTypeVariable}}Collection(query: \"+identifier: {{contentIdentifier}}\") {\n    name\n  }\n}",
												"variables": ""
											}
										},
										"url": {
											"raw": "{{serverURL}}/api/v1/graphql",
											"host": [
												"{{serverURL}}"
											],
											"path": [
												"api",
												"v1",
												"graphql"
											]
										},
										"description": "* Given scenario: get content passing dotcachettl=30\n* Expected result: should fetch content v1 and put it into cache for 30 seconds"
									},
									"response": []
								},
								{
									"name": "Update Content v1 to v2",
									"event": [
										{
											"listen": "test",
											"script": {
												"exec": [
													"var jsonData = pm.response.json();",
													"",
													"pm.test(\"Content created properly\", function () {",
													"    pm.expect(jsonData.entity.name).to.eql(\"content v2\");",
													"});",
													"",
													"pm.collectionVariables.set(\"contentIdentifier\", jsonData.entity.identifier);"
												],
												"type": "text/javascript"
											}
										}
									],
									"request": {
										"method": "PUT",
										"header": [
											{
												"key": "Content-Type",
												"name": "Content-Type",
												"value": "application/json",
												"type": "text"
											}
										],
										"body": {
											"mode": "raw",
											"raw": "{\n    \"contentlet\": {\n       \"identifier\": \"{{contentIdentifier}}\",\n       \"name\":\"content v2\",\n       \"contentType\":\"{{contentTypeVariable}}\",\n       \"contentHost\":\"demo.dotcms.com\",\n       \"indexPolicy\":\"WAIT_FOR\",\n       \"languageId\":\"1\"\n    }\n}",
											"options": {
												"raw": {
													"language": "json"
												}
											}
										},
										"url": {
											"raw": "{{serverURL}}/api/v1/workflow/actions/default/fire/PUBLISH?indexPolicy=wait_for",
											"host": [
												"{{serverURL}}"
											],
											"path": [
												"api",
												"v1",
												"workflow",
												"actions",
												"default",
												"fire",
												"PUBLISH"
											],
											"query": [
												{
													"key": "indexPolicy",
													"value": "wait_for"
												}
											]
										},
										"description": "Updating the content"
									},
									"response": []
								},
								{
									"name": "Get Content - No Cache Param - Return v2",
									"event": [
										{
											"listen": "test",
											"script": {
												"exec": [
													"pm.test(\"Get content v1\", function () {",
													"    var jsonData = pm.response.json();",
													"    var contentTypeVar = pm.collectionVariables.get(\"contentTypeVariable\")",
													"    pm.expect(jsonData.data[contentTypeVar+\"Collection\"][0].name).to.eql(\"content v2\");",
													"});"
												],
												"type": "text/javascript"
											}
										}
									],
									"request": {
										"method": "POST",
										"header": [],
										"body": {
											"mode": "graphql",
											"graphql": {
												"query": "{\n  {{contentTypeVariable}}Collection(query: \"+identifier: {{contentIdentifier}}\") {\n    name\n  }\n}",
												"variables": ""
											}
										},
										"url": {
											"raw": "{{serverURL}}/api/v1/graphql",
											"host": [
												"{{serverURL}}"
											],
											"path": [
												"api",
												"v1",
												"graphql"
											]
										},
										"description": "* Given scenario: getting the content with no cache param\n* Expected result: should hit cache and get content v1"
									},
									"response": []
								},
								{
									"name": "Get Content - Only Custom Key - Return v1",
									"event": [
										{
											"listen": "test",
											"script": {
												"exec": [
													"pm.test(\"Get content v1\", function () {",
													"    var jsonData = pm.response.json();",
													"    var contentTypeVar = pm.collectionVariables.get(\"contentTypeVariable\")",
													"    pm.expect(jsonData.data[contentTypeVar+\"Collection\"][0].name).to.eql(\"content v1\");",
													"});"
												],
												"type": "text/javascript"
											}
										}
									],
									"request": {
										"method": "POST",
										"header": [
											{
												"key": "dotcachekey",
												"value": "mykeyRH",
												"type": "text"
											}
										],
										"body": {
											"mode": "graphql",
											"graphql": {
												"query": "{\n  {{contentTypeVariable}}Collection(query: \"+identifier: {{contentIdentifier}}\") {\n    name\n  }\n}",
												"variables": ""
											}
										},
										"url": {
											"raw": "{{serverURL}}/api/v1/graphql",
											"host": [
												"{{serverURL}}"
											],
											"path": [
												"api",
												"v1",
												"graphql"
											]
										},
										"description": "* Given scenario: get content passing dotcachettl=30\n* Expected result: should fetch content v1 and put it into cache for 30 seconds"
									},
									"response": []
								},
								{
									"name": "Get Content - Cache: -1 with Custom Key - Return v2",
									"event": [
										{
											"listen": "test",
											"script": {
												"exec": [
													"pm.test(\"Get content v1\", function () {",
													"    var jsonData = pm.response.json();",
													"    var contentTypeVar = pm.collectionVariables.get(\"contentTypeVariable\")",
													"    pm.expect(jsonData.data[contentTypeVar+\"Collection\"][0].name).to.eql(\"content v2\");",
													"});"
												],
												"type": "text/javascript"
											}
										}
									],
									"request": {
										"method": "POST",
										"header": [
											{
												"key": "dotcachettl",
												"value": "-1",
												"type": "text"
											},
											{
												"key": "dotcachekey",
												"value": "mykeyRH",
												"type": "text"
											}
										],
										"body": {
											"mode": "graphql",
											"graphql": {
												"query": "{\n  {{contentTypeVariable}}Collection(query: \"+identifier: {{contentIdentifier}}\") {\n    name\n  }\n}",
												"variables": ""
											}
										},
										"url": {
											"raw": "{{serverURL}}/api/v1/graphql",
											"host": [
												"{{serverURL}}"
											],
											"path": [
												"api",
												"v1",
												"graphql"
											]
										},
										"description": "* Given scenario: get content passing dotcachettl=30\n* Expected result: should fetch content v1 and put it into cache for 30 seconds"
									},
									"response": []
								},
								{
									"name": "Get Content - Only Custom Key - Return v2",
									"event": [
										{
											"listen": "test",
											"script": {
												"exec": [
													"pm.test(\"Get content v1\", function () {",
													"    var jsonData = pm.response.json();",
													"    var contentTypeVar = pm.collectionVariables.get(\"contentTypeVariable\")",
													"    pm.expect(jsonData.data[contentTypeVar+\"Collection\"][0].name).to.eql(\"content v2\");",
													"});"
												],
												"type": "text/javascript"
											}
										}
									],
									"request": {
										"method": "POST",
										"header": [
											{
												"key": "dotcachekey",
												"value": "mykeyRH",
												"type": "text"
											}
										],
										"body": {
											"mode": "graphql",
											"graphql": {
												"query": "{\n  {{contentTypeVariable}}Collection(query: \"+identifier: {{contentIdentifier}}\") {\n    name\n  }\n}",
												"variables": ""
											}
										},
										"url": {
											"raw": "{{serverURL}}/api/v1/graphql",
											"host": [
												"{{serverURL}}"
											],
											"path": [
												"api",
												"v1",
												"graphql"
											]
										},
										"description": "* Given scenario: get content passing dotcachettl=30\n* Expected result: should fetch content v1 and put it into cache for 30 seconds"
									},
									"response": []
								}
							]
						}
					]
				},
				{
					"name": "dotcacherefresh",
					"item": [
						{
							"name": "As query param",
							"item": [
								{
									"name": "Create ContentType",
									"event": [
										{
											"listen": "test",
											"script": {
												"exec": [
													"var jsonData = pm.response.json();",
													"pm.collectionVariables.set(\"contentTypeVariable\", jsonData.entity[0].variable);"
												],
												"type": "text/javascript"
											}
										}
									],
									"request": {
										"auth": {
											"type": "basic",
											"basic": [
												{
													"key": "password",
													"value": "admin",
													"type": "string"
												},
												{
													"key": "username",
													"value": "admin@dotcms.com",
													"type": "string"
												}
											]
										},
										"method": "POST",
										"header": [
											{
												"key": "Content-Type",
												"name": "Content-Type",
												"type": "text",
												"value": "application/json"
											}
										],
										"body": {
											"mode": "raw",
											"raw": "{\n\t\"clazz\": \"com.dotcms.contenttype.model.type.SimpleContentType\",\n\t\"description\": \"My Structure\",\n\t\"defaultType\": false,\n\t\"system\": false,\n\t\"folder\": \"SYSTEM_FOLDER\",\n\t\"name\": \"My Custom Structure {{$randomBankAccount}}\",\n\t\"variable\": \"myStructure{{$randomBankAccount}}\",\n\t\"host\": \"SYSTEM_HOST\",\n\t\"fixed\": false,\n\t\"fields\": [\n\t\t{\n\t\t\t\"clazz\": \"com.dotcms.contenttype.model.field.TextField\",\n\t\t\t\"indexed\": true,\n\t\t\t\"dataType\": \"TEXT\",\n\t\t\t\"readOnly\": false,\n\t\t\t\"required\": true,\n\t\t\t\"searchable\": true,\n\t\t\t\"listed\": true,\n\t\t\t\"sortOrder\": 2,\n\t\t\t\"unique\": false,\n\t\t\t\"name\": \"Name\",\n\t\t\t\"variable\": \"name\",\n\t\t\t\"fixed\": true\n\t\t}\n\t]\n}"
										},
										"url": {
											"raw": "{{serverURL}}/api/v1/contenttype",
											"host": [
												"{{serverURL}}"
											],
											"path": [
												"api",
												"v1",
												"contenttype"
											]
										}
									},
									"response": []
								},
								{
									"name": "Save Content v1",
									"event": [
										{
											"listen": "test",
											"script": {
												"exec": [
													"var jsonData = pm.response.json();",
													"",
													"pm.test(\"Content created properly\", function () {",
													"    pm.expect(jsonData.entity.name).to.eql(\"content v1\");",
													"});",
													"",
													"pm.collectionVariables.set(\"contentIdentifier\", jsonData.entity.identifier);"
												],
												"type": "text/javascript"
											}
										}
									],
									"request": {
										"method": "PUT",
										"header": [
											{
												"key": "Content-Type",
												"name": "Content-Type",
												"value": "application/json",
												"type": "text"
											}
										],
										"body": {
											"mode": "raw",
											"raw": "{\n    \"contentlet\": {\n       \"contentType\":\"{{contentTypeVariable}}\",\n       \"contentHost\":\"demo.dotcms.com\",\n       \"indexPolicy\":\"WAIT_FOR\",\n       \"languageId\":\"1\",\n       \"name\":\"content v1\"\n    }\n}",
											"options": {
												"raw": {
													"language": "json"
												}
											}
										},
										"url": {
											"raw": "{{serverURL}}/api/v1/workflow/actions/default/fire/PUBLISH?indexPolicy=wait_for",
											"host": [
												"{{serverURL}}"
											],
											"path": [
												"api",
												"v1",
												"workflow",
												"actions",
												"default",
												"fire",
												"PUBLISH"
											],
											"query": [
												{
													"key": "indexPolicy",
													"value": "wait_for"
												}
											]
										},
										"description": "Saving new piece of content to test"
									},
									"response": []
								},
								{
									"name": "Get Content - Cache: TTL 60s - Return v1",
									"event": [
										{
											"listen": "test",
											"script": {
												"exec": [
													"pm.test(\"Get content v1\", function () {",
													"    var jsonData = pm.response.json();",
													"    var contentTypeVar = pm.collectionVariables.get(\"contentTypeVariable\")",
													"    pm.expect(jsonData.data[contentTypeVar+\"Collection\"][0].name).to.eql(\"content v1\");",
													"});"
												],
												"type": "text/javascript"
											}
										}
									],
									"request": {
										"method": "POST",
										"header": [],
										"body": {
											"mode": "graphql",
											"graphql": {
												"query": "{\n  {{contentTypeVariable}}Collection(query: \"+identifier: {{contentIdentifier}}\") {\n    name\n  }\n}",
												"variables": ""
											}
										},
										"url": {
											"raw": "{{serverURL}}/api/v1/graphql?dotcachettl=60",
											"host": [
												"{{serverURL}}"
											],
											"path": [
												"api",
												"v1",
												"graphql"
											],
											"query": [
												{
													"key": "dotcachettl",
													"value": "60"
												}
											]
										},
										"description": "* Given scenario: get content passing dotcachettl=30\n* Expected result: should fetch content v1 and put it into cache for 30 seconds"
									},
									"response": []
								},
								{
									"name": "Update Content v1 to v2",
									"event": [
										{
											"listen": "test",
											"script": {
												"exec": [
													"var jsonData = pm.response.json();",
													"",
													"pm.test(\"Content created properly\", function () {",
													"    pm.expect(jsonData.entity.name).to.eql(\"content v2\");",
													"});",
													"",
													"pm.collectionVariables.set(\"contentIdentifier\", jsonData.entity.identifier);"
												],
												"type": "text/javascript"
											}
										}
									],
									"request": {
										"method": "PUT",
										"header": [
											{
												"key": "Content-Type",
												"name": "Content-Type",
												"value": "application/json",
												"type": "text"
											}
										],
										"body": {
											"mode": "raw",
											"raw": "{\n    \"contentlet\": {\n       \"identifier\": \"{{contentIdentifier}}\",\n       \"name\":\"content v2\",\n       \"contentType\":\"{{contentTypeVariable}}\",\n       \"contentHost\":\"demo.dotcms.com\",\n       \"indexPolicy\":\"WAIT_FOR\",\n       \"languageId\":\"1\"\n    }\n}",
											"options": {
												"raw": {
													"language": "json"
												}
											}
										},
										"url": {
											"raw": "{{serverURL}}/api/v1/workflow/actions/default/fire/PUBLISH?indexPolicy=wait_for",
											"host": [
												"{{serverURL}}"
											],
											"path": [
												"api",
												"v1",
												"workflow",
												"actions",
												"default",
												"fire",
												"PUBLISH"
											],
											"query": [
												{
													"key": "indexPolicy",
													"value": "wait_for"
												}
											]
										},
										"description": "Updating the content"
									},
									"response": []
								},
								{
									"name": "Get Content - Cache: TTL 60s & Return true - v1",
									"event": [
										{
											"listen": "test",
											"script": {
												"exec": [
													"pm.test(\"Get content v1\", function () {",
													"    var jsonData = pm.response.json();",
													"    var contentTypeVar = pm.collectionVariables.get(\"contentTypeVariable\")",
													"    pm.expect(jsonData.data[contentTypeVar+\"Collection\"][0].name).to.eql(\"content v1\");",
													"});"
												],
												"type": "text/javascript"
											}
										},
										{
											"listen": "prerequest",
											"script": {
												"exec": [
													"setTimeout(function(){}, [70000]);"
												],
												"type": "text/javascript"
											}
										}
									],
									"request": {
										"method": "POST",
										"header": [],
										"body": {
											"mode": "graphql",
											"graphql": {
												"query": "{\n  {{contentTypeVariable}}Collection(query: \"+identifier: {{contentIdentifier}}\") {\n    name\n  }\n}",
												"variables": ""
											}
										},
										"url": {
											"raw": "{{serverURL}}/api/v1/graphql?dotcachettl=60&dotcacherefresh=true",
											"host": [
												"{{serverURL}}"
											],
											"path": [
												"api",
												"v1",
												"graphql"
											],
											"query": [
												{
													"key": "dotcachettl",
													"value": "60"
												},
												{
													"key": "dotcacherefresh",
													"value": "true"
												}
											]
										},
										"description": "* Given scenario: getting the content with dotcachettl=0\n* Expected result: should bypass cache and get content v2"
									},
									"response": []
								},
								{
									"name": "Wait 10s - Get Content - Cache: TTL 60s & Return true - v2",
									"event": [
										{
											"listen": "test",
											"script": {
												"exec": [
													"pm.test(\"Get content v2\", function () {",
													"    var jsonData = pm.response.json();",
													"    var contentTypeVar = pm.collectionVariables.get(\"contentTypeVariable\")",
													"    pm.expect(jsonData.data[contentTypeVar+\"Collection\"][0].name).to.eql(\"content v2\");",
													"});"
												],
												"type": "text/javascript"
											}
										},
										{
											"listen": "prerequest",
											"script": {
												"exec": [
													"setTimeout(function(){}, [10000]);"
												],
												"type": "text/javascript"
											}
										}
									],
									"request": {
										"method": "POST",
										"header": [],
										"body": {
											"mode": "graphql",
											"graphql": {
												"query": "{\n  {{contentTypeVariable}}Collection(query: \"+identifier: {{contentIdentifier}}\") {\n    name\n  }\n}",
												"variables": ""
											}
										},
										"url": {
											"raw": "{{serverURL}}/api/v1/graphql?dotcachettl=60",
											"host": [
												"{{serverURL}}"
											],
											"path": [
												"api",
												"v1",
												"graphql"
											],
											"query": [
												{
													"key": "dotcachettl",
													"value": "60"
												}
											]
										},
										"description": "* Given scenario: getting the content with dotcachettl=0\n* Expected result: should bypass cache and get content v2"
									},
									"response": []
								}
							]
						}
					]
				}
			]
		},
		{
			"name": "Tests For New StoryBlockField",
			"item": [
				{
					"name": "Create ContentType with StoryBlockField Success",
					"event": [
						{
							"listen": "test",
							"script": {
								"exec": [
									"var jsonData = pm.response.json();",
									"var contentType = jsonData.entity[0];",
									"pm.collectionVariables.set(\"contentTypeIdWithStoryBlock\", contentType.id);",
									"pm.collectionVariables.set(\"contentTypeVarNameWithStoryBlock\", contentType.variable);",
									"pm.test(\"Status code should be 200\", function() {",
									"    pm.response.to.have.status(200);",
									"});",
									"pm.test(\"Content Type should have 2 fields\", function() {",
									"    pm.expect(contentType.fields.length).to.eql(2);",
									"});",
									"pm.test(\"Content Type has a Story_block_field\", function() {",
									"    pm.expect(contentType.fields[1].fieldType).to.eql(\"Story-Block\");",
									"});"
								],
								"type": "text/javascript"
							}
						}
					],
					"request": {
						"auth": {
							"type": "basic",
							"basic": [
								{
									"key": "password",
									"value": "admin",
									"type": "string"
								},
								{
									"key": "username",
									"value": "admin@dotcms.com",
									"type": "string"
								},
								{
									"key": "saveHelperData",
									"type": "any"
								},
								{
									"key": "showPassword",
									"value": false,
									"type": "boolean"
								}
							]
						},
						"method": "POST",
						"header": [],
						"body": {
							"mode": "raw",
							"raw": "{\n    \"defaultType\":false,\n    \"fixed\":false,\n    \"system\":false,\n    \"clazz\":\"com.dotcms.contenttype.model.type.ImmutableSimpleContentType\",\n    \"description\":\"\",\n    \"host\": \"SYSTEM_HOST\",\n    \"folder\":\"SYSTEM_FOLDER\",\n    \"name\":\"TestContentTypeWithStoryBlockField\",\n    \"systemActionMappings\":{\"NEW\":\"\"},\n    \"workflow\":[\"d61a59e1-a49c-46f2-a929-db2b4bfa88b2\"],\n    \"fields\" : [\n        {\n\t\t\t\"clazz\": \"com.dotcms.contenttype.model.field.TextField\",\n\t\t\t\"indexed\": true,\n\t\t\t\"dataType\": \"TEXT\",\n\t\t\t\"readOnly\": false,\n\t\t\t\"required\": true,\n\t\t\t\"searchable\": true,\n\t\t\t\"listed\": true,\n\t\t\t\"sortOrder\": 2,\n\t\t\t\"unique\": false,\n\t\t\t\"name\": \"title\",\n\t\t\t\"variable\": \"title\",\n\t\t\t\"fixed\": true\n\t\t},\n        {\n            \"clazz\":\"com.dotcms.contenttype.model.field.ImmutableStoryBlockField\",\n            \"required\":false,\n            \"name\":\"block\",\n            \"defaultValue\":\"\",\n            \"hint\":\"\",\n            \"searchable\":true\n            }\n    ]\n}",
							"options": {
								"raw": {
									"language": "json"
								}
							}
						},
						"url": {
							"raw": "{{serverURL}}/api/v1/contenttype",
							"host": [
								"{{serverURL}}"
							],
							"path": [
								"api",
								"v1",
								"contenttype"
							]
						},
						"description": "Creates a contentType with 2 fields:\n- A text field named Title\n- A story block field named block"
					},
					"response": []
				},
				{
					"name": "Create contentlet with StoryBlockField",
					"event": [
						{
							"listen": "test",
							"script": {
								"exec": [
									"var jsonData = pm.response.json();",
									"pm.test(\"Status code should be 200\", function() {",
									"    pm.response.to.have.status(200);",
									"});",
									"pm.test(\"Contentlet StoryBlock has value\", function() {",
									"    pm.expect(jsonData.entity.block.content[0].content[0].text).contains(\"Wow, this editor instance exports its content as JSON\");",
									"});"
								],
								"type": "text/javascript"
							}
						}
					],
					"request": {
						"auth": {
							"type": "basic",
							"basic": [
								{
									"key": "password",
									"value": "admin",
									"type": "string"
								},
								{
									"key": "username",
									"value": "admin@dotcms.com",
									"type": "string"
								},
								{
									"key": "saveHelperData",
									"type": "any"
								},
								{
									"key": "showPassword",
									"value": false,
									"type": "boolean"
								}
							]
						},
						"method": "PUT",
						"header": [],
						"body": {
							"mode": "raw",
							"raw": "{\n    \"contentlet\": {\n        \"contentType\": \"{{contentTypeIdWithStoryBlock}}\",\n        \"name\": \"test with data block field\",\n        \"title\": \"test with data block field\",\n        \"block\": \"{\\\"type\\\": \\\"doc\\\",\\\"content\\\": [{\\\"type\\\": \\\"paragraph\\\",\\\"content\\\": [{\\\"type\\\": \\\"text\\\",\\\"text\\\": \\\"Wow, this editor instance exports its content as JSON.\\\"}]}]}\"\n    }\n}",
							"options": {
								"raw": {
									"language": "json"
								}
							}
						},
						"url": {
							"raw": "{{serverURL}}/api/v1/workflow/actions/default/fire/PUBLISH",
							"host": [
								"{{serverURL}}"
							],
							"path": [
								"api",
								"v1",
								"workflow",
								"actions",
								"default",
								"fire",
								"PUBLISH"
							]
						}
					},
					"response": []
				},
				{
					"name": "Get Content With StoryBlock via GraphQL",
					"event": [
						{
							"listen": "test",
							"script": {
								"exec": [
									"",
									"var jsonData = pm.response.json();",
									"var collectionName = pm.collectionVariables.get(\"contentTypeVarNameWithStoryBlock\")+\"Collection\"",
									"",
									"pm.test(\"Content has the correct value at the json property\", function () {",
									"    pm.expect(jsonData.data[collectionName][0].block.json).to.not.eql(undefined);",
									"});"
								],
								"type": "text/javascript"
							}
						}
					],
					"request": {
						"method": "POST",
						"header": [],
						"body": {
							"mode": "graphql",
							"graphql": {
								"query": "{\n  {{contentTypeVarNameWithStoryBlock}}Collection(limit: 20) {\n    identifier\n    title\n    block{\n        json\n    }\n  }\n}",
								"variables": ""
							}
						},
						"url": {
							"raw": "{{serverURL}}/api/v1/graphql",
							"host": [
								"{{serverURL}}"
							],
							"path": [
								"api",
								"v1",
								"graphql"
							]
						},
						"description": "checks if the correct values were pulled via GraphQL.\n- Render should bring html code\n- Json should not bring render code."
					},
					"response": []
				},
				{
					"name": "Create contentlet with Empty StoryBlockField",
					"event": [
						{
							"listen": "test",
							"script": {
								"exec": [
									"var jsonData = pm.response.json();",
									"pm.test(\"Status code should be 200\", function() {",
									"    pm.response.to.have.status(200);",
									"});",
									"pm.test(\"Contentlet StoryBlock has no value\", function() {",
									"    pm.expect(jsonData.entity.block).is.undefined;",
									"});"
								],
								"type": "text/javascript"
							}
						}
					],
					"request": {
						"auth": {
							"type": "basic",
							"basic": [
								{
									"key": "password",
									"value": "admin",
									"type": "string"
								},
								{
									"key": "username",
									"value": "admin@dotcms.com",
									"type": "string"
								},
								{
									"key": "saveHelperData",
									"type": "any"
								},
								{
									"key": "showPassword",
									"value": false,
									"type": "boolean"
								}
							]
						},
						"method": "PUT",
						"header": [],
						"body": {
							"mode": "raw",
							"raw": "{\n    \"contentlet\": {\n        \"contentType\": \"{{contentTypeIdWithStoryBlock}}\",\n        \"name\": \"test with data block field\",\n        \"title\": \"test with data block field\"\n    }\n}",
							"options": {
								"raw": {
									"language": "json"
								}
							}
						},
						"url": {
							"raw": "{{serverURL}}/api/v1/workflow/actions/default/fire/PUBLISH",
							"host": [
								"{{serverURL}}"
							],
							"path": [
								"api",
								"v1",
								"workflow",
								"actions",
								"default",
								"fire",
								"PUBLISH"
							]
						}
					},
					"response": []
				},
				{
					"name": "Get Content With Empty StoryBlock via GraphQL",
					"event": [
						{
							"listen": "test",
							"script": {
								"exec": [
									"",
									"var jsonData = pm.response.json();",
									"var collectionName = pm.collectionVariables.get(\"contentTypeVarNameWithStoryBlock\")+\"Collection\"",
									"",
									"pm.test(\"Content has the correct value at the json property\", function () {",
									"    pm.expect(jsonData.data[collectionName][0].block.json).to.be.eql({});",
									"});"
								],
								"type": "text/javascript"
							}
						}
					],
					"request": {
						"method": "POST",
						"header": [],
						"body": {
							"mode": "graphql",
							"graphql": {
								"query": "{\n  {{contentTypeVarNameWithStoryBlock}}Collection(limit: 20) {\n    identifier\n    title\n    block{\n        json\n    }\n  }\n}",
								"variables": ""
							}
						},
						"url": {
							"raw": "{{serverURL}}/api/v1/graphql",
							"host": [
								"{{serverURL}}"
							],
							"path": [
								"api",
								"v1",
								"graphql"
							]
						},
						"description": "checks if the correct values were pulled via GraphQL.\n- Render should bring html code\n- Json should not bring render code."
					},
					"response": []
				}
			]
		},
		{
<<<<<<< HEAD
			"name": "Disallow Introspection Query",
			"item": [
				{
					"name": "Introspection Query Authenticated User request",
=======
			"name": "Given JSONField should return as JSON",
			"item": [
				{
					"name": "pre_ImportBundleWithContent",
>>>>>>> 8324faf1
					"event": [
						{
							"listen": "test",
							"script": {
								"exec": [
<<<<<<< HEAD
									"pm.test(\"Status code is 200\", function () {",
									"    pm.response.to.have.status(200);",
									"});",
									"",
									"pm.test(\"Has Multiple validation errors \", function () {",
									"    const jsonData = pm.response.json();    ",
									"    console.log(jsonData.errors);  ",
									"    pm.expect(jsonData.errors).eqls(undefined);",
									"     pm.expect(jsonData.data).not.eqls(null);",
=======
									"pm.test(\"Bundle uploaded sucessfully\", function () {",
									"    pm.response.to.have.status(200);",
									"",
									"    var jsonData = pm.response.json();",
									"    console.log(jsonData);",
									"",
									"    pm.expect(jsonData[\"bundleName\"]).to.eql(\"contentWithJSON.tar.gz\");",
									"    pm.expect(jsonData[\"status\"]).to.eql(\"SUCCESS\");",
>>>>>>> 8324faf1
									"});"
								],
								"type": "text/javascript"
							}
						}
					],
<<<<<<< HEAD
					"protocolProfileBehavior": {
						"disabledSystemHeaders": {}
					},
=======
>>>>>>> 8324faf1
					"request": {
						"auth": {
							"type": "basic",
							"basic": [
								{
<<<<<<< HEAD
									"key": "password",
									"value": "admin",
									"type": "string"
								},
								{
									"key": "username",
									"value": "admin@dotcms.com",
=======
									"key": "username",
									"value": "admin@dotcms.com",
									"type": "string"
								},
								{
									"key": "password",
									"value": "admin",
>>>>>>> 8324faf1
									"type": "string"
								}
							]
						},
						"method": "POST",
<<<<<<< HEAD
						"header": [],
						"body": {
							"mode": "graphql",
							"graphql": {
								"query": "query IntrospectionQuery {\n      __schema {\n\n        queryType { name }\n        mutationType { name }\n        subscriptionType { name }\n        types {\n          ...FullType\n        }\n        directives {\n          name\n          description\n\n          locations\n          args {\n            ...InputValue\n          }\n        }\n      }\n    }\n\n    fragment FullType on __Type {\n      kind\n      name\n      description\n\n      fields(includeDeprecated: true) {\n        name\n        description\n        args {\n          ...InputValue\n        }\n        type {\n          ...TypeRef\n        }\n        isDeprecated\n        deprecationReason\n      }\n      inputFields {\n        ...InputValue\n      }\n      interfaces {\n        ...TypeRef\n      }\n      enumValues(includeDeprecated: true) {\n        name\n        description\n        isDeprecated\n        deprecationReason\n      }\n      possibleTypes {\n        ...TypeRef\n      }\n    }\n\n    fragment InputValue on __InputValue {\n      name\n      description\n      type { ...TypeRef }\n      defaultValue\n\n\n    }\n\n    fragment TypeRef on __Type {\n      kind\n      name\n      ofType {\n        kind\n        name\n        ofType {\n          kind\n          name\n          ofType {\n            kind\n            name\n            ofType {\n              kind\n              name\n              ofType {\n                kind\n                name\n                ofType {\n                  kind\n                  name\n                  ofType {\n                    kind\n                    name\n                  }\n                }\n              }\n            }\n          }\n        }\n      }\n    }",
								"variables": ""
							}
						},
						"url": {
							"raw": "{{serverURL}}/api/v1/graphql",
							"host": [
								"{{serverURL}}"
							],
							"path": [
								"api",
								"v1",
								"graphql"
							]
						},
						"description": "In this request again we send the IntrospectionQuery paired with valid authentication credentials. In both cases the response is a 200 but this time. It comes back with data and no errors are reported."
					},
					"response": []
				},
				{
					"name": "invalidateSession",
					"event": [
						{
							"listen": "test",
							"script": {
								"exec": [
									"pm.test(\"Status code is 200\", function () {",
									"    pm.response.to.have.status(200);",
									"});"
								],
								"type": "text/javascript"
							}
						}
					],
					"request": {
						"method": "GET",
						"header": [],
						"url": {
							"raw": "{{serverURL}}/api/v1/logout",
=======
						"header": [
							{
								"key": "Content-Type",
								"type": "text",
								"value": "application/octet-stream"
							},
							{
								"key": "Content-Disposition",
								"type": "text",
								"value": "attachment"
							}
						],
						"body": {
							"mode": "formdata",
							"formdata": [
								{
									"key": "file",
									"type": "file",
									"src": "resources/GraphQL/contentWithJSON.tar.gz"
								}
							]
						},
						"url": {
							"raw": "{{serverURL}}/api/bundle?sync=true",
>>>>>>> 8324faf1
							"host": [
								"{{serverURL}}"
							],
							"path": [
								"api",
<<<<<<< HEAD
								"v1",
								"logout"
							]
						},
						"description": "We need to logout to validate the Anonymous request."
=======
								"bundle"
							],
							"query": [
								{
									"key": "sync",
									"value": "true"
								},
								{
									"key": "AUTH_TOKEN",
									"value": "",
									"disabled": true
								}
							]
						},
						"description": "Imports a Bundle that includes:\n\n*   A piece of content with a JSONField"
>>>>>>> 8324faf1
					},
					"response": []
				},
				{
<<<<<<< HEAD
					"name": "Introspection Query Anonymous Request",
=======
					"name": "Get Content With JSONField",
>>>>>>> 8324faf1
					"event": [
						{
							"listen": "test",
							"script": {
								"exec": [
<<<<<<< HEAD
									"pm.test(\"Status code is 200\", function () {",
									"    pm.response.to.have.status(200);",
									"});",
									"",
									"pm.test(\"Has Multiple validation errors \", function () {",
									"    const jsonData = pm.response.json();    ",
									"    console.log(jsonData.errors);  ",
									"    pm.expect(jsonData.errors.length).greaterThan(0);",
									"     pm.expect(jsonData.data).eqls(null);",
=======
									"",
									"var jsonData = pm.response.json();",
									"",
									"pm.test(\"Content has the correct value at the json property\", function () {",
									"    pm.expect(jsonData.data.ExperimentCollection[0].trafficProportion.type).to.be.eql(\"SPLIT_EVENLY\");",
									"    pm.expect(jsonData.data.ExperimentCollection[0].trafficProportion.variants[0].name).to.be.eql(\"default\");",
>>>>>>> 8324faf1
									"});"
								],
								"type": "text/javascript"
							}
						}
					],
<<<<<<< HEAD
					"protocolProfileBehavior": {
						"disabledSystemHeaders": {}
					},
					"request": {
						"auth": {
							"type": "noauth"
						},
=======
					"request": {
>>>>>>> 8324faf1
						"method": "POST",
						"header": [],
						"body": {
							"mode": "graphql",
							"graphql": {
<<<<<<< HEAD
								"query": "query IntrospectionQuery {\n      __schema {\n\n        queryType { name }\n        mutationType { name }\n        subscriptionType { name }\n        types {\n          ...FullType\n        }\n        directives {\n          name\n          description\n\n          locations\n          args {\n            ...InputValue\n          }\n        }\n      }\n    }\n\n    fragment FullType on __Type {\n      kind\n      name\n      description\n\n      fields(includeDeprecated: true) {\n        name\n        description\n        args {\n          ...InputValue\n        }\n        type {\n          ...TypeRef\n        }\n        isDeprecated\n        deprecationReason\n      }\n      inputFields {\n        ...InputValue\n      }\n      interfaces {\n        ...TypeRef\n      }\n      enumValues(includeDeprecated: true) {\n        name\n        description\n        isDeprecated\n        deprecationReason\n      }\n      possibleTypes {\n        ...TypeRef\n      }\n    }\n\n    fragment InputValue on __InputValue {\n      name\n      description\n      type { ...TypeRef }\n      defaultValue\n\n\n    }\n\n    fragment TypeRef on __Type {\n      kind\n      name\n      ofType {\n        kind\n        name\n        ofType {\n          kind\n          name\n          ofType {\n            kind\n            name\n            ofType {\n              kind\n              name\n              ofType {\n                kind\n                name\n                ofType {\n                  kind\n                  name\n                  ofType {\n                    kind\n                    name\n                  }\n                }\n              }\n            }\n          }\n        }\n      }\n    }",
=======
								"query": "{\n   ExperimentCollection {\n\t\tname\n\t\tdescription\n\t\ttrafficAllocation\n\t\ttrafficProportion\n\t\t\n\t}\n}",
>>>>>>> 8324faf1
								"variables": ""
							}
						},
						"url": {
							"raw": "{{serverURL}}/api/v1/graphql",
							"host": [
								"{{serverURL}}"
							],
							"path": [
								"api",
								"v1",
								"graphql"
							]
<<<<<<< HEAD
						}
=======
						},
						"description": "checks if the correct values were pulled via GraphQL.\n- Render should bring html code\n- Json should not bring render code."
>>>>>>> 8324faf1
					},
					"response": []
				}
			]
		}
	],
	"variable": [
		{
			"key": "languageId",
			"value": 1609799506077
		},
		{
			"key": "contentId",
			"value": null
		},
		{
			"key": "contentTypeVariable",
			"value": "MyCustomType94382829"
		},
		{
			"key": "contentIdentifier",
			"value": "671144d9-739d-4dd2-b8a0-5ea9c32f9daa"
		},
		{
			"key": "structureVariable",
			"value": "myStructure94983807"
		},
		{
			"key": "imageContentTypeVariable",
			"value": "MyImageType20538490"
		},
		{
			"key": "imageContentIdentifier",
			"value": "d3915dc0-ba86-48e7-a1f1-856478b06cfe"
		},
		{
			"key": "imageFieldVariable",
			"value": "myFile"
		},
		{
			"key": "showOnMenu",
			"value": true
		},
		{
			"key": "sortOrder",
			"value": 2
		},
		{
			"key": "fileFieldVariable",
			"value": "myImage"
		},
		{
			"key": "fileContentIdentifier",
			"value": "35bd8a93-0d74-44e6-8a89-cb57735114f1"
		},
		{
			"key": "childContentTypeVariable",
			"value": "childType40723544"
		},
		{
			"key": "parentContentTypeVariable",
			"value": "parentType84267241"
		},
		{
			"key": "relFieldVariable",
			"value": "rel"
		},
		{
			"key": "childContentIdentifier",
			"value": "69953bca-0384-487c-8288-5118f455c127"
		},
		{
			"key": "parentContentIdentifier",
			"value": "5f487236-01fb-4ff1-a25e-8eecc99b2312"
		},
		{
			"key": "fileImageContentTypeVariable",
			"value": "MyFileImageType68267192"
		},
		{
			"key": "contentTypeVariableDCKRH",
			"value": ""
		},
		{
			"key": "contentTypeIdWithStoryBlock",
			"value": ""
		},
		{
			"key": "contentTypeVarNameWithStoryBlock",
			"value": ""
		},
		{
			"key": "contentletIdentifier",
			"value": ""
		},
		{
			"key": "contentletInode",
			"value": ""
		},
		{
			"key": "fireActionLanguageKey",
			"value": ""
		}
	]
}<|MERGE_RESOLUTION|>--- conflicted
+++ resolved
@@ -9160,23 +9160,15 @@
 			]
 		},
 		{
-<<<<<<< HEAD
 			"name": "Disallow Introspection Query",
 			"item": [
 				{
 					"name": "Introspection Query Authenticated User request",
-=======
-			"name": "Given JSONField should return as JSON",
-			"item": [
-				{
-					"name": "pre_ImportBundleWithContent",
->>>>>>> 8324faf1
 					"event": [
 						{
 							"listen": "test",
 							"script": {
 								"exec": [
-<<<<<<< HEAD
 									"pm.test(\"Status code is 200\", function () {",
 									"    pm.response.to.have.status(200);",
 									"});",
@@ -9186,34 +9178,20 @@
 									"    console.log(jsonData.errors);  ",
 									"    pm.expect(jsonData.errors).eqls(undefined);",
 									"     pm.expect(jsonData.data).not.eqls(null);",
-=======
-									"pm.test(\"Bundle uploaded sucessfully\", function () {",
-									"    pm.response.to.have.status(200);",
-									"",
-									"    var jsonData = pm.response.json();",
-									"    console.log(jsonData);",
-									"",
-									"    pm.expect(jsonData[\"bundleName\"]).to.eql(\"contentWithJSON.tar.gz\");",
-									"    pm.expect(jsonData[\"status\"]).to.eql(\"SUCCESS\");",
->>>>>>> 8324faf1
 									"});"
 								],
 								"type": "text/javascript"
 							}
 						}
 					],
-<<<<<<< HEAD
 					"protocolProfileBehavior": {
 						"disabledSystemHeaders": {}
 					},
-=======
->>>>>>> 8324faf1
 					"request": {
 						"auth": {
 							"type": "basic",
 							"basic": [
 								{
-<<<<<<< HEAD
 									"key": "password",
 									"value": "admin",
 									"type": "string"
@@ -9221,21 +9199,11 @@
 								{
 									"key": "username",
 									"value": "admin@dotcms.com",
-=======
-									"key": "username",
-									"value": "admin@dotcms.com",
-									"type": "string"
-								},
-								{
-									"key": "password",
-									"value": "admin",
->>>>>>> 8324faf1
 									"type": "string"
 								}
 							]
 						},
 						"method": "POST",
-<<<<<<< HEAD
 						"header": [],
 						"body": {
 							"mode": "graphql",
@@ -9279,75 +9247,26 @@
 						"header": [],
 						"url": {
 							"raw": "{{serverURL}}/api/v1/logout",
-=======
-						"header": [
-							{
-								"key": "Content-Type",
-								"type": "text",
-								"value": "application/octet-stream"
-							},
-							{
-								"key": "Content-Disposition",
-								"type": "text",
-								"value": "attachment"
-							}
-						],
-						"body": {
-							"mode": "formdata",
-							"formdata": [
-								{
-									"key": "file",
-									"type": "file",
-									"src": "resources/GraphQL/contentWithJSON.tar.gz"
-								}
-							]
-						},
-						"url": {
-							"raw": "{{serverURL}}/api/bundle?sync=true",
->>>>>>> 8324faf1
 							"host": [
 								"{{serverURL}}"
 							],
 							"path": [
 								"api",
-<<<<<<< HEAD
 								"v1",
 								"logout"
 							]
 						},
 						"description": "We need to logout to validate the Anonymous request."
-=======
-								"bundle"
-							],
-							"query": [
-								{
-									"key": "sync",
-									"value": "true"
-								},
-								{
-									"key": "AUTH_TOKEN",
-									"value": "",
-									"disabled": true
-								}
-							]
-						},
-						"description": "Imports a Bundle that includes:\n\n*   A piece of content with a JSONField"
->>>>>>> 8324faf1
 					},
 					"response": []
 				},
 				{
-<<<<<<< HEAD
 					"name": "Introspection Query Anonymous Request",
-=======
-					"name": "Get Content With JSONField",
->>>>>>> 8324faf1
 					"event": [
 						{
 							"listen": "test",
 							"script": {
 								"exec": [
-<<<<<<< HEAD
 									"pm.test(\"Status code is 200\", function () {",
 									"    pm.response.to.have.status(200);",
 									"});",
@@ -9357,21 +9276,12 @@
 									"    console.log(jsonData.errors);  ",
 									"    pm.expect(jsonData.errors.length).greaterThan(0);",
 									"     pm.expect(jsonData.data).eqls(null);",
-=======
-									"",
-									"var jsonData = pm.response.json();",
-									"",
-									"pm.test(\"Content has the correct value at the json property\", function () {",
-									"    pm.expect(jsonData.data.ExperimentCollection[0].trafficProportion.type).to.be.eql(\"SPLIT_EVENLY\");",
-									"    pm.expect(jsonData.data.ExperimentCollection[0].trafficProportion.variants[0].name).to.be.eql(\"default\");",
->>>>>>> 8324faf1
 									"});"
 								],
 								"type": "text/javascript"
 							}
 						}
 					],
-<<<<<<< HEAD
 					"protocolProfileBehavior": {
 						"disabledSystemHeaders": {}
 					},
@@ -9379,19 +9289,12 @@
 						"auth": {
 							"type": "noauth"
 						},
-=======
-					"request": {
->>>>>>> 8324faf1
 						"method": "POST",
 						"header": [],
 						"body": {
 							"mode": "graphql",
 							"graphql": {
-<<<<<<< HEAD
 								"query": "query IntrospectionQuery {\n      __schema {\n\n        queryType { name }\n        mutationType { name }\n        subscriptionType { name }\n        types {\n          ...FullType\n        }\n        directives {\n          name\n          description\n\n          locations\n          args {\n            ...InputValue\n          }\n        }\n      }\n    }\n\n    fragment FullType on __Type {\n      kind\n      name\n      description\n\n      fields(includeDeprecated: true) {\n        name\n        description\n        args {\n          ...InputValue\n        }\n        type {\n          ...TypeRef\n        }\n        isDeprecated\n        deprecationReason\n      }\n      inputFields {\n        ...InputValue\n      }\n      interfaces {\n        ...TypeRef\n      }\n      enumValues(includeDeprecated: true) {\n        name\n        description\n        isDeprecated\n        deprecationReason\n      }\n      possibleTypes {\n        ...TypeRef\n      }\n    }\n\n    fragment InputValue on __InputValue {\n      name\n      description\n      type { ...TypeRef }\n      defaultValue\n\n\n    }\n\n    fragment TypeRef on __Type {\n      kind\n      name\n      ofType {\n        kind\n        name\n        ofType {\n          kind\n          name\n          ofType {\n            kind\n            name\n            ofType {\n              kind\n              name\n              ofType {\n                kind\n                name\n                ofType {\n                  kind\n                  name\n                  ofType {\n                    kind\n                    name\n                  }\n                }\n              }\n            }\n          }\n        }\n      }\n    }",
-=======
-								"query": "{\n   ExperimentCollection {\n\t\tname\n\t\tdescription\n\t\ttrafficAllocation\n\t\ttrafficProportion\n\t\t\n\t}\n}",
->>>>>>> 8324faf1
 								"variables": ""
 							}
 						},
@@ -9405,12 +9308,141 @@
 								"v1",
 								"graphql"
 							]
-<<<<<<< HEAD
-						}
-=======
+						}
+					},
+					"response": []
+				}
+			]
+		},
+		{
+			"name": "Given JSONField should return as JSON",
+			"item": [
+				{
+					"name": "pre_ImportBundleWithContent",
+					"event": [
+						{
+							"listen": "test",
+							"script": {
+								"exec": [
+									"pm.test(\"Bundle uploaded sucessfully\", function () {",
+									"    pm.response.to.have.status(200);",
+									"",
+									"    var jsonData = pm.response.json();",
+									"    console.log(jsonData);",
+									"",
+									"    pm.expect(jsonData[\"bundleName\"]).to.eql(\"contentWithJSON.tar.gz\");",
+									"    pm.expect(jsonData[\"status\"]).to.eql(\"SUCCESS\");",
+									"});"
+								],
+								"type": "text/javascript"
+							}
+						}
+					],
+					"request": {
+						"auth": {
+							"type": "basic",
+							"basic": [
+								{
+									"key": "username",
+									"value": "admin@dotcms.com",
+									"type": "string"
+								},
+								{
+									"key": "password",
+									"value": "admin",
+									"type": "string"
+								}
+							]
+						},
+						"method": "POST",
+						"header": [
+							{
+								"key": "Content-Type",
+								"type": "text",
+								"value": "application/octet-stream"
+							},
+							{
+								"key": "Content-Disposition",
+								"type": "text",
+								"value": "attachment"
+							}
+						],
+						"body": {
+							"mode": "formdata",
+							"formdata": [
+								{
+									"key": "file",
+									"type": "file",
+									"src": "resources/GraphQL/contentWithJSON.tar.gz"
+								}
+							]
+						},
+						"url": {
+							"raw": "{{serverURL}}/api/bundle?sync=true",
+							"host": [
+								"{{serverURL}}"
+							],
+							"path": [
+								"api",
+								"bundle"
+							],
+							"query": [
+								{
+									"key": "sync",
+									"value": "true"
+								},
+								{
+									"key": "AUTH_TOKEN",
+									"value": "",
+									"disabled": true
+								}
+							]
+						},
+						"description": "Imports a Bundle that includes:\n\n*   A piece of content with a JSONField"
+					},
+					"response": []
+				},
+				{
+					"name": "Get Content With JSONField",
+					"event": [
+						{
+							"listen": "test",
+							"script": {
+								"exec": [
+									"",
+									"var jsonData = pm.response.json();",
+									"",
+									"pm.test(\"Content has the correct value at the json property\", function () {",
+									"    pm.expect(jsonData.data.ExperimentCollection[0].trafficProportion.type).to.be.eql(\"SPLIT_EVENLY\");",
+									"    pm.expect(jsonData.data.ExperimentCollection[0].trafficProportion.variants[0].name).to.be.eql(\"default\");",
+									"});"
+								],
+								"type": "text/javascript"
+							}
+						}
+					],
+					"request": {
+						"method": "POST",
+						"header": [],
+						"body": {
+							"mode": "graphql",
+							"graphql": {
+								"query": "{\n   ExperimentCollection {\n\t\tname\n\t\tdescription\n\t\ttrafficAllocation\n\t\ttrafficProportion\n\t\t\n\t}\n}",
+								"variables": ""
+							}
+						},
+						"url": {
+							"raw": "{{serverURL}}/api/v1/graphql",
+							"host": [
+								"{{serverURL}}"
+							],
+							"path": [
+								"api",
+								"v1",
+								"graphql"
+							]
 						},
 						"description": "checks if the correct values were pulled via GraphQL.\n- Render should bring html code\n- Json should not bring render code."
->>>>>>> 8324faf1
 					},
 					"response": []
 				}
