--- conflicted
+++ resolved
@@ -1,16 +1,9 @@
 {
 	"info": {
-<<<<<<< HEAD
 		"_postman_id": "0ae9fe3d-4dda-47cd-9245-78e4bf53ca55",
 		"name": "GraphQL",
 		"schema": "https://schema.getpostman.com/json/collection/v2.1.0/collection.json",
 		"_exporter_id": "5403727"
-=======
-		"_postman_id": "ad523850-4a78-470e-bec1-3851dacaf4a9",
-		"name": "GraphQL",
-		"schema": "https://schema.getpostman.com/json/collection/v2.1.0/collection.json",
-		"_exporter_id": "4500400"
->>>>>>> ef46b6d8
 	},
 	"item": [
 		{
