{
	"info": {
<<<<<<< HEAD
		"_postman_id": "43167427-0442-49ee-8c5a-eda155cf7459",
=======
		"_postman_id": "e45ed1ce-0d56-4616-8155-f63f8d7729bc",
>>>>>>> e442d216
		"name": "GraphQL",
		"schema": "https://schema.getpostman.com/json/collection/v2.1.0/collection.json"
	},
	"item": [
		{
			"name": "Page API",
			"item": [
				{
					"name": "pre_ImportBundleWithContext",
					"event": [
						{
							"listen": "test",
							"script": {
								"exec": [
									"pm.test(\"Bundle uploaded sucessfully\", function () {",
									"    pm.response.to.have.status(200);",
									"",
									"    var jsonData = pm.response.json();",
									"    console.log(jsonData);",
									"",
									"    pm.expect(jsonData[\"bundleName\"]).to.eql(\"assets.tar.gz\");",
									"    pm.expect(jsonData[\"status\"]).to.eql(\"SUCCESS\");",
									"});"
								],
								"type": "text/javascript"
							}
						}
					],
					"request": {
						"auth": {
							"type": "basic",
							"basic": [
								{
									"key": "username",
									"value": "admin@dotcms.com",
									"type": "string"
								},
								{
									"key": "password",
									"value": "admin",
									"type": "string"
								}
							]
						},
						"method": "POST",
						"header": [
							{
								"key": "Content-Type",
								"type": "text",
								"value": "application/octet-stream"
							},
							{
								"key": "Content-Disposition",
								"type": "text",
								"value": "attachment"
							}
						],
						"body": {
							"mode": "formdata",
							"formdata": [
								{
									"key": "file",
									"type": "file",
									"src": "resources/GraphQL/assets.tar.gz"
								}
							]
						},
						"url": {
							"raw": "{{serverURL}}/api/bundle?sync=true",
							"host": [
								"{{serverURL}}"
							],
							"path": [
								"api",
								"bundle"
							],
							"query": [
								{
									"key": "sync",
									"value": "true"
								},
								{
									"key": "AUTH_TOKEN",
									"value": "",
									"disabled": true
								}
							]
						},
						"description": "Imports a Bundle that includes:\n* A piece of content with a tag field without any tags selected"
					},
					"response": []
				},
				{
					"name": "pre_ImportBundleWithPersonas",
					"event": [
						{
							"listen": "test",
							"script": {
								"exec": [
									"pm.test(\"Bundle uploaded sucessfully\", function () {",
									"    pm.response.to.have.status(200);",
									"",
									"    var jsonData = pm.response.json();",
									"    console.log(jsonData);",
									"",
									"    pm.expect(jsonData[\"bundleName\"]).to.eql(\"personas.tar.gz\");",
									"    pm.expect(jsonData[\"status\"]).to.eql(\"SUCCESS\");",
									"});"
								],
								"type": "text/javascript"
							}
						}
					],
					"request": {
						"auth": {
							"type": "basic",
							"basic": [
								{
									"key": "username",
									"value": "admin@dotcms.com",
									"type": "string"
								},
								{
									"key": "password",
									"value": "admin",
									"type": "string"
								}
							]
						},
						"method": "POST",
						"header": [
							{
								"key": "Content-Type",
								"type": "text",
								"value": "application/octet-stream"
							},
							{
								"key": "Content-Disposition",
								"type": "text",
								"value": "attachment"
							}
						],
						"body": {
							"mode": "formdata",
							"formdata": [
								{
									"key": "file",
									"type": "file",
									"src": "resources/GraphQL/personas.tar.gz"
								}
							]
						},
						"url": {
							"raw": "{{serverURL}}/api/bundle?sync=true",
							"host": [
								"{{serverURL}}"
							],
							"path": [
								"api",
								"bundle"
							],
							"query": [
								{
									"key": "sync",
									"value": "true"
								},
								{
									"key": "AUTH_TOKEN",
									"value": "",
									"disabled": true
								}
							]
						},
						"description": "Imports a Bundle that includes:\n* Imports personas"
					},
					"response": []
				},
				{
					"name": "pre_ImportBundleWithDemoHost",
					"event": [
						{
							"listen": "test",
							"script": {
								"exec": [
									"pm.test(\"Bundle uploaded sucessfully\", function () {",
									"    pm.response.to.have.status(200);",
									"",
									"    var jsonData = pm.response.json();",
									"    console.log(jsonData);",
									"",
									"    pm.expect(jsonData[\"bundleName\"]).to.eql(\"demo.dotcms.com.tar.gz\");",
									"    pm.expect(jsonData[\"status\"]).to.eql(\"SUCCESS\");",
									"});"
								],
								"type": "text/javascript"
							}
						}
					],
					"request": {
						"auth": {
							"type": "basic",
							"basic": [
								{
									"key": "username",
									"value": "admin@dotcms.com",
									"type": "string"
								},
								{
									"key": "password",
									"value": "admin",
									"type": "string"
								}
							]
						},
						"method": "POST",
						"header": [
							{
								"key": "Content-Type",
								"type": "text",
								"value": "application/octet-stream"
							},
							{
								"key": "Content-Disposition",
								"type": "text",
								"value": "attachment"
							}
						],
						"body": {
							"mode": "formdata",
							"formdata": [
								{
									"key": "file",
									"type": "file",
									"src": "resources/GraphQL/demo.dotcms.com.tar.gz"
								}
							]
						},
						"url": {
							"raw": "{{serverURL}}/api/bundle?sync=true",
							"host": [
								"{{serverURL}}"
							],
							"path": [
								"api",
								"bundle"
							],
							"query": [
								{
									"key": "sync",
									"value": "true"
								},
								{
									"key": "AUTH_TOKEN",
									"value": "",
									"disabled": true
								}
							]
						},
						"description": "Imports a Bundle that includes:\n* Imports demo.dotcms.com"
					},
					"response": []
				},
				{
					"name": "Switch site to 'demo.dotcms.com'",
					"event": [
						{
							"listen": "test",
							"script": {
								"exec": [
									"pm.test(\"Status code is 200 \", function () {",
									"    pm.response.to.have.status(200);",
									"});",
									"",
									"",
									"",
									"pm.test(\"Valid response\", function () {",
									"    var jsonData = pm.response.json();",
									"",
									"    pm.expect(jsonData.entity.hostSwitched).equal(true);",
									"});"
								],
								"type": "text/javascript"
							}
						}
					],
					"request": {
						"auth": {
							"type": "basic",
							"basic": [
								{
									"key": "password",
									"value": "admin",
									"type": "string"
								},
								{
									"key": "username",
									"value": "admin@dotcms.com",
									"type": "string"
								},
								{
									"key": "saveHelperData",
									"type": "any"
								},
								{
									"key": "showPassword",
									"value": false,
									"type": "boolean"
								}
							]
						},
						"method": "PUT",
						"header": [
							{
								"key": "Content-Type",
								"value": "application/json"
							}
						],
						"body": {
							"mode": "raw",
							"raw": ""
						},
						"url": {
							"raw": "{{serverURL}}/api/v1/site/switch/48190c8c-42c4-46af-8d1a-0cd5db894797",
							"host": [
								"{{serverURL}}"
							],
							"path": [
								"api",
								"v1",
								"site",
								"switch",
								"48190c8c-42c4-46af-8d1a-0cd5db894797"
							]
						}
					},
					"response": []
				},
				{
					"name": "RenderDestinationsCostaRicaPage",
					"event": [
						{
							"listen": "test",
							"script": {
								"exec": [
									"",
									"pm.test(\"Status code is 200\", function () {",
									"    pm.response.to.have.status(200);",
									"});",
									"",
									"",
									"",
									"pm.test(\"Response body contains\", function () {",
									"    pm.expect(pm.response.text()).to.include(\"rendered\");",
									"});",
									"",
									"pm.test(\"Response body contains\", function () {",
									"    pm.expect(pm.response.text()).to.include(\"uuid\");",
									"});",
									"",
									"pm.test(\"'page' element includes all properties\", function () {",
									"    var jsonData = pm.response.json();",
									"    var page = jsonData[\"entity\"][\"page\"];",
									"    pm.expect(page[\"__icon__\"]).equal(\"pageIcon\");",
									"    pm.expect(page[\"archived\"], 'FAILED:[archived]').equal(false);",
									"    pm.expect(page[\"baseType\"]).equal(\"HTMLPAGE\");",
									"    pm.expect(page[\"cachettl\"]).equal(\"0\");",
									"    pm.expect(page[\"canEdit\"], 'FAILED:[canEdit]').equal(true);",
									"    pm.expect(page[\"canLock\"], 'FAILED:[canLock]').equal(true);",
									"    pm.expect(page[\"canRead\"], 'FAILED:[canRead]').equal(true);",
									"    pm.expect(page[\"deleted\"], 'FAILED:[deleted]').equal(false);",
									"    pm.expect(page[\"description\"]).equal(\"Costa Rica Rain Forest\");",
									"    pm.expect(page[\"extension\"]).equal(\"page\");",
									"    pm.expect(page[\"folder\"]).equal(\"6c8a2ac4-36a7-4b01-b9c0-c2c1d91ddfdb\");",
									"    pm.expect(page[\"friendlyName\"]).equal(\"Costa Rica Rain Forest\");",
									"    pm.expect(page[\"hasLiveVersion\"], 'FAILED:[hasLiveVersion]').equal(true);",
									"    pm.expect(page[\"hasTitleImage\"], 'FAILED:[hasTitleImage]').equal(true);",
									"    pm.expect(page[\"host\"]).equal(\"48190c8c-42c4-46af-8d1a-0cd5db894797\");",
									"    pm.expect(page[\"hostName\"]).equal(\"demo.dotcms.com\");",
									"    ////",
									"    pm.expect(page[\"httpsRequired\"], 'FAILED:[httpsRequired]').equal(false);",
									"    pm.expect(page[\"identifier\"]).equal(\"bec7b960-a8bf-4f14-a22b-0d94caf217f0\");",
									"    pm.expect(page[\"image\"]).equal(\"/dA/bec7b960-a8bf-4f14-a22b-0d94caf217f0/image/costa-rica-tree-frog.jpg\");",
									"    pm.expect(page[\"imageContentAsset\"]).equal(\"bec7b960-a8bf-4f14-a22b-0d94caf217f0/image\");",
									"    pm.expect(page[\"inode\"]).not.equal(null)",
									"    pm.expect(page[\"isContentlet\"], 'FAILED:[isContentlet]').equal(true);",
									"    pm.expect(page[\"languageId\"]).equal(1);",
									"    pm.expect(page[\"live\"], 'FAILED:[live]').equal(true);",
									"    pm.expect(page[\"liveInode\"]).not.equal(null)",
									"    pm.expect(page[\"locked\"], 'FAILED:[locked]').equal(false);",
									"    pm.expect(page[\"mimeType\"]).equal(\"application/dotpage\");",
									"    pm.expect(page[\"modDate\"]).not.equal(null)",
									"    ///",
									"    pm.expect(page[\"modUser\"]).equal(\"system\");",
									"    pm.expect(page[\"modUserName\"]).equal(\"system user system user\");",
									"    pm.expect(page[\"name\"]).equal(\"costa-rica\");",
									"    pm.expect(page[\"owner\"]).equal(\"dotcms.org.1\");",
									"    pm.expect(page[\"pageURI\"]).equal(\"/destinations/costa-rica\");",
									"    pm.expect(page[\"pageUrl\"]).equal(\"costa-rica\");",
									"    pm.expect(page[\"path\"]).equal(\"/destinations/costa-rica\");",
									"    pm.expect(page[\"publishDate\"]).not.equal(null)",
									"    pm.expect(page[\"seoTitle\"]).equal(\"Costa Rica Travel Destinations\");",
									"    pm.expect(page[\"seodescription\"]).equal(\"Visit Costa Rica a rugged, rainforested Central American country with coastlines on the Caribbean and Pacific.\");",
									"    pm.expect(page[\"shortDescription\"]).equal(\"Costa Rica is a rugged, rainforested Central American country with coastlines on the Caribbean and Pacific. Costa Rica is known for its beaches, volcanoes, and biodiversity. Roughly a quarter of its area is made up of protected jungle, teeming with wildlife including spider monkeys and quetzal birds.\");",
									"    pm.expect(page[\"shortyLive\"]).not.equal(null)",
									"    //",
									"    pm.expect(page[\"shortyWorking\"]).not.equal(null)",
									"    pm.expect(page[\"sortOrder\"]).equal(0);",
									"    pm.expect(page[\"stInode\"]).equal(\"91812c8b-0441-4139-8d4d-7423cfb0e979\");",
									"    pm.expect(page[\"statusIcons\"]).equal(\"<span class='greyDotIcon' style='opacity:.4'></span><span class='liveIcon'></span>\");",
									"    pm.expect(page[\"tags\"]).equal(\"diving\");",
									"    pm.expect(page[\"template\"]).equal(\"0c556e37-99e0-4458-a2cd-d42cc7a11045\");",
									"    pm.expect(page[\"title\"]).equal(\"Costa Rica Rain Forest\");",
									"    pm.expect(page[\"titleImage\"]).equal(\"image\");",
									"    pm.expect(page[\"type\"]).equal(\"htmlpage\");",
									"    pm.expect(page[\"url\"]).equal(\"/destinations/costa-rica\");",
									"    pm.expect(page[\"working\"], 'FAILED:[working]').equal(true);",
									"    pm.expect(page[\"workingInode\"]).not.equal(null)",
									"",
									"});"
								],
								"type": "text/javascript"
							}
						}
					],
					"protocolProfileBehavior": {
						"disabledSystemHeaders": {
							"user-agent": true
						}
					},
					"request": {
						"auth": {
							"type": "basic",
							"basic": [
								{
									"key": "password",
									"value": "admin",
									"type": "string"
								},
								{
									"key": "username",
									"value": "admin@dotcms.com",
									"type": "string"
								}
							]
						},
						"method": "GET",
						"header": [
							{
								"key": "User-Agent",
								"value": "Mozilla/5.0 (Macintosh; Intel Mac OS X 10_15_3) AppleWebKit/537.36 (KHTML, like Gecko) Chrome/84.0.4147.125 Safari/537.36",
								"type": "text"
							}
						],
						"url": {
							"raw": "{{serverURL}}/api/v1/page/render/destinations/costa-rica?com.dotmarketing.persona.id=792c7c9f-6b6f-427b-80ff-1643376c9999",
							"host": [
								"{{serverURL}}"
							],
							"path": [
								"api",
								"v1",
								"page",
								"render",
								"destinations",
								"costa-rica"
							],
							"query": [
								{
									"key": "com.dotmarketing.persona.id",
									"value": "792c7c9f-6b6f-427b-80ff-1643376c9999"
								}
							]
						}
					},
					"response": []
				},
				{
					"name": "GivenRequestByURI_ShouldReturnExpectedPage",
					"event": [
						{
							"listen": "test",
							"script": {
								"exec": [
									"",
									"pm.test(\"Status code is 200\", function () {",
									"    pm.response.to.have.status(200);",
									"});",
									"",
									"pm.test(\"'page' element includes all properties\", function () {",
									"    var jsonData = pm.response.json();",
									"    var page = jsonData.data.page;",
									"",
									"    pm.expect(page[\"__icon__\"]).equal(\"pageIcon\");",
									"    pm.expect(page[\"archived\"], 'FAILED:[archived]').equal(false);",
									"    pm.expect(page[\"baseType\"]).equal(\"HTMLPAGE\");",
									"    pm.expect(page[\"cachettl\"]).equal(\"0\");",
									"    pm.expect(page[\"canEdit\"], 'FAILED:[canEdit]').equal(true);",
									"    pm.expect(page[\"canLock\"], 'FAILED:[canLock]').equal(true);",
									"    pm.expect(page[\"canRead\"], 'FAILED:[canRead]').equal(true);",
									"    pm.expect(page[\"deleted\"], 'FAILED:[deleted]').equal(false);",
									"    pm.expect(page[\"description\"]).equal(\"Costa Rica Rain Forest\");",
									"    pm.expect(page[\"extension\"]).equal(\"page\");",
									"    pm.expect(page[\"folder\"].folderId).equal(\"6c8a2ac4-36a7-4b01-b9c0-c2c1d91ddfdb\");",
									"    pm.expect(page[\"folder\"].folderName).equal(\"destinations\");",
									"    pm.expect(page[\"friendlyName\"]).equal(\"Costa Rica Rain Forest\");",
									"    pm.expect(page[\"hasLiveVersion\"], 'FAILED:[hasLiveVersion]').equal(true);",
									"    pm.expect(page[\"hasTitleImage\"], 'FAILED:[hasTitleImage]').equal(true);",
									"    pm.expect(page[\"host\"].identifier).equal(\"48190c8c-42c4-46af-8d1a-0cd5db894797\");",
									"    pm.expect(page[\"host\"].hostName).equal(\"demo.dotcms.com\");",
									"    ////",
									"    pm.expect(page[\"httpsRequired\"], 'FAILED:[httpsRequired]').equal(false);",
									"    pm.expect(page[\"identifier\"]).equal(\"bec7b960-a8bf-4f14-a22b-0d94caf217f0\");",
									"    pm.expect(page[\"isContentlet\"], 'FAILED:[isContentlet]').equal(true);",
									"    pm.expect(page[\"conLanguage\"].id).equal(1);",
									"    pm.expect(page[\"live\"], 'FAILED:[live]').equal(true);",
									"    pm.expect(page[\"liveInode\"]).not.equal(null)",
									"    pm.expect(page[\"locked\"], 'FAILED:[locked]').equal(false);",
									"    pm.expect(page[\"mimeType\"]).equal(\"application/dotpage\");",
									"    pm.expect(page[\"modDate\"]).not.equal(null)",
									"    ///",
									"    pm.expect(page[\"modUser\"].userId).equal(\"system\");",
									"    pm.expect(page[\"modUser\"].firstName).equal(\"system user\");",
									"    pm.expect(page[\"modUser\"].lastName).equal(\"system user\");",
									"    pm.expect(page[\"name\"]).equal(\"costa-rica\");",
									"    pm.expect(page[\"owner\"].userId).equal(\"dotcms.org.1\");",
									"    pm.expect(page[\"pageURI\"]).equal(\"/destinations/costa-rica\");",
									"    pm.expect(page[\"pageUrl\"]).equal(\"costa-rica\");",
									"    pm.expect(page[\"path\"]).equal(\"/destinations/costa-rica\");",
									"    pm.expect(page[\"publishDate\"]).not.equal(null)",
									"    pm.expect(page[\"seoTitle\"]).equal(\"Costa Rica Travel Destinations\");",
									"    pm.expect(page[\"seodescription\"]).equal(\"Visit Costa Rica a rugged, rainforested Central American country with coastlines on the Caribbean and Pacific.\");",
									"    pm.expect(page[\"shortDescription\"]).equal(\"Costa Rica is a rugged, rainforested Central American country with coastlines on the Caribbean and Pacific. Costa Rica is known for its beaches, volcanoes, and biodiversity. Roughly a quarter of its area is made up of protected jungle, teeming with wildlife including spider monkeys and quetzal birds.\");",
									"    pm.expect(page[\"shortyLive\"]).not.equal(null)",
									"    //",
									"    pm.expect(page[\"shortyWorking\"]).not.equal(null)",
									"    // pm.expect(page[\"sortOrder\"]).equal(0);",
									"    pm.expect(page[\"stInode\"]).equal(\"91812c8b-0441-4139-8d4d-7423cfb0e979\");",
									"    pm.expect(page[\"statusIcons\"]).equal(\"<span class='greyDotIcon' style='opacity:.4'></span><span class='liveIcon'></span>\");",
									"    pm.expect(page[\"tags\"]).equal(\"diving\");",
									"    pm.expect(page[\"title\"]).equal(\"Costa Rica Rain Forest\");",
									"    pm.expect(page[\"titleImage\"].name).equal(\"costa-rica-tree-frog.jpg\");",
									"    pm.expect(page[\"titleImage\"].versionPath).not.equal(null)",
									"    pm.expect(page[\"type\"]).equal(\"htmlpage\");",
									"    pm.expect(page[\"url\"]).equal(\"/destinations/costa-rica\");",
									"    pm.expect(page[\"working\"], 'FAILED:[working]').equal(true);",
									"    pm.expect(page[\"workingInode\"]).not.equal(null)",
									"",
									"});"
								],
								"type": "text/javascript"
							}
						}
					],
					"protocolProfileBehavior": {
						"disabledSystemHeaders": {
							"user-agent": true
						}
					},
					"request": {
						"auth": {
							"type": "basic",
							"basic": [
								{
									"key": "username",
									"value": "admin@dotcms.com",
									"type": "string"
								},
								{
									"key": "password",
									"value": "admin",
									"type": "string"
								}
							]
						},
						"method": "POST",
						"header": [
							{
								"key": "User-Agent",
								"value": "Mozilla/5.0 (Macintosh; Intel Mac OS X 10_15_3) AppleWebKit/537.36 (KHTML, like Gecko) Chrome/84.0.4147.125 Safari/537.36",
								"type": "text"
							}
						],
						"body": {
							"mode": "graphql",
							"graphql": {
								"query": "{\n  page(url:\"/destinations/costa-rica\") {\n    __icon__\n    archived\n    baseType\n    cachettl\n    canEdit\n    canLock\n    canRead\n    contentType\n    deleted\n    description\n    extension\n    friendlyName\n    folder {\n      folderId\n      folderName\n    }\n    hasLiveVersion\n    hasTitleImage\n    host {\n      identifier\n      hostName\n    }\n    httpsRequired\n    identifier\n    image\n    imageContentAsset\n    imageVersion\n    inode\n    isContentlet\n    conLanguage {\n      id\n    }\n    live\n    liveInode\n    locked\n    mimeType\n    modDate\n    modUser {\n      userId\n      firstName\n      lastName\n    }\n    name\n    owner {\n      userId\n    }\n    pageURI\n    pageUrl\n    path\n    publishDate\n    seoTitle\n    seodescription\n    shortDescription\n    shortyLive\n    shortyWorking\n    sortOrder\n    stInode \n    statusIcons\n    tags\n    title\n    titleImage {\n      name\n      idPath\n      versionPath\n    }\n    type\n    url\n    working\n    workingInode\n  }\n}",
								"variables": ""
							}
						},
						"url": {
							"raw": "{{serverURL}}/api/v1/graphql",
							"host": [
								"{{serverURL}}"
							],
							"path": [
								"api",
								"v1",
								"graphql"
							]
						}
					},
					"response": []
				},
				{
					"name": "GivenRequestByURI_SiteFieldContainsAllFields",
					"event": [
						{
							"listen": "test",
							"script": {
								"exec": [
									"",
									"pm.test(\"Status code is 200\", function () {",
									"    pm.response.to.have.status(200);",
									"});",
									"",
									"pm.test(\"'Site' element includes all properties\", function () {",
									"    var jsonData = pm.response.json();",
									"    var host = jsonData.data.page.host;",
									"",
									"    pm.expect(host[\"hostName\"], 'FAILED:[hostName]').equal(\"demo.dotcms.com\");",
									"    pm.expect(host[\"googleMap\"], 'FAILED:[googleMap]').equal(\"AIzaSyDXvD7JA5Q8S5VgfviI8nDinAq9x5Utmu0\");",
									"    pm.expect(host[\"modDate\"], 'FAILED:[modDate]').contains(\"2020-02-04\");",
									"    pm.expect(host[\"aliases\"], 'FAILED:[aliases]').equal(\"test.dotcms.com\\ntest2.dotcms.com\\nlocalhost\\n127.0.0.1\");",
									"    pm.expect(host[\"keywords\"], 'FAILED:[keywords]').equal(\"CMS, Web Content Management, Open Source, Java, J2EE, DXP, NoCode, OSGI, Apache Velocity, Elasticsearch, RESTful Services, REST API, Workflows, Personalization, Multilingual, I18N, L10N, Internationalization, Localization, Docker CMS, Containerized CMS\");",
									"    pm.expect(host[\"description\"], 'FAILED:[description]').equal(\"dotCMS starter site was designed to demonstrate what you can do with dotCMS.\");",
									"    pm.expect(host[\"hostAliases\"], 'FAILED:[hostAliases]').equal(\"test.dotcms.com\\ntest2.dotcms.com\\nlocalhost\\n127.0.0.1\");",
									"    pm.expect(host[\"title\"], 'FAILED:[title]').equal(\"test.dotcms.com\\ntest2.dotcms.com\\nlocalhost\\n127.0.0.1\");",
									"    pm.expect(host[\"baseType\"], 'FAILED:[baseType]').equal(\"CONTENT\");",
									"    pm.expect(host[\"inode\"], 'FAILED:[inode]').equal(\"0c3418eb-4c27-4d71-937d-bf231399312a\");",
									"    pm.expect(host[\"archived\"], 'FAILED:[archived]').equal(false);",
									"    pm.expect(host[\"addThis\"], 'FAILED:[addThis]').equal(\"ra-4e02119211875e7b\");",
									"    pm.expect(host[\"working\"], 'FAILED:[working]').equal(true);",
									"    pm.expect(host[\"locked\"], 'FAILED:[locked]').equal(false);",
									"    pm.expect(host[\"contentType\"], 'FAILED:[contentType]').equal(\"Host\");",
									"    pm.expect(host[\"live\"], 'FAILED:[live]').equal(true);",
									"    pm.expect(host[\"owner\"].firstName, 'FAILED:[owner.firstName]').equal(\"Admin\");",
									"    ////",
									"    pm.expect(host[\"identifier\"], 'FAILED:[identifier]').equal(\"48190c8c-42c4-46af-8d1a-0cd5db894797\");",
									"    pm.expect(host[\"hostThumbnail\"].name, 'FAILED:[hostThumbnail.name]').equal(null);",
									"    pm.expect(host[\"runDashboard\"], 'FAILED:[runDashboard]').equal(false);",
									"    pm.expect(host[\"conLanguage\"].languageCode, 'FAILED:[conLanguage.languageCode]').equal(\"en\");",
									"    pm.expect(host[\"hostTagStorage\"], 'FAILED:[hostTagStorage]').equal(\"SYSTEM_HOST\");",
									"    pm.expect(host[\"hostId\"], 'FAILED:[hostId]').equal(\"48190c8c-42c4-46af-8d1a-0cd5db894797\");",
									"    pm.expect(host[\"titleImage\"].name, 'FAILED:[titleImage.name]').equal(null);",
									"    pm.expect(host[\"embeddedDashboard\"], 'FAILED:[embeddedDashboard]').equal(null);",
									"    pm.expect(host[\"urlMap\"], 'FAILED:[urlMap]').equal(null);",
									"    pm.expect(host[\"isDefault\"], 'FAILED:[isDefault]').equal(true)",
									"    ///",
									"    pm.expect(host[\"folder\"].folderName, 'FAILED:[folder.folderName]').equal(\"system folder\");",
									"    pm.expect(host[\"googleAnalytics\"], 'FAILED:[googleAnalytics]').equal(\"UA-9877660-3\");",
									"    pm.expect(host[\"tagStorage\"], 'FAILED:[tagStorage]').equal(\"SYSTEM_HOST\");",
									"    pm.expect(host[\"modUser\"].firstName, 'FAILED:[modUser.firstName]').equal(\"Admin\");",
									"",
									"});"
								],
								"type": "text/javascript"
							}
						}
					],
					"protocolProfileBehavior": {
						"disabledSystemHeaders": {
							"user-agent": true
						}
					},
					"request": {
						"auth": {
							"type": "basic",
							"basic": [
								{
									"key": "username",
									"value": "admin@dotcms.com",
									"type": "string"
								},
								{
									"key": "password",
									"value": "admin",
									"type": "string"
								}
							]
						},
						"method": "POST",
						"header": [
							{
								"key": "User-Agent",
								"value": "Mozilla/5.0 (Macintosh; Intel Mac OS X 10_15_3) AppleWebKit/537.36 (KHTML, like Gecko) Chrome/84.0.4147.125 Safari/537.36",
								"type": "text"
							}
						],
						"body": {
							"mode": "graphql",
							"graphql": {
								"query": "{\n  page(url:\"/destinations/costa-rica\") {\n    host {\n      hostName\n      googleMap\n      modDate\n      aliases\n      keywords\n      description\n      hostAliases\n      title\n      baseType\n      inode\n      archived\n      addThis\n      working\n      locked\n      contentType\n      live\n      owner {\n        firstName\n      }\n      identifier\n      hostThumbnail {\n        name\n      }\n      runDashboard\n      conLanguage {\n        languageCode\n      }\n      hostTagStorage\n      hostId\n      titleImage {\n        name\n      }\n      embeddedDashboard\n      urlMap\n      isDefault\n      folder {\n        folderName\n      }\n      googleAnalytics\n      tagStorage\n      modUser {\n        firstName\n      }\n      \n    }\n  }\n}",
								"variables": ""
							}
						},
						"url": {
							"raw": "{{serverURL}}/api/v1/graphql",
							"host": [
								"{{serverURL}}"
							],
							"path": [
								"api",
								"v1",
								"graphql"
							]
						}
					},
					"response": []
				},
				{
					"name": "GivenRequestByURI_TemplateFieldContainsAllFields",
					"event": [
						{
							"listen": "test",
							"script": {
								"exec": [
									"",
									"pm.test(\"Status code is 200\", function () {",
									"    pm.response.to.have.status(200);",
									"});",
									"",
									"pm.test(\"'Site' element includes all properties\", function () {",
									"    var jsonData = pm.response.json();",
									"    var template = jsonData.data.page.template;",
									"",
									"    pm.expect(template[\"iDate\"], 'FAILED:[iDate]').to.be.not.null",
									"    pm.expect(template[\"type\"], 'FAILED:[type]').equal(\"template\");",
									"    pm.expect(template[\"owner\"].firstName, 'FAILED:[owner.firstName]').equal(\"system user\");",
									"    pm.expect(template[\"inode\"], 'FAILED:[inode]').equal(\"cfda9246-cce3-4313-8cc3-2080d1935cf9\");",
									"    pm.expect(template[\"identifier\"], 'FAILED:[identifier]').equal(\"0c556e37-99e0-4458-a2cd-d42cc7a11045\");",
									"    pm.expect(template[\"source\"], 'FAILED:[source]').equal(\"DB\");",
									"    pm.expect(template[\"title\"], 'FAILED:[title]').equal(\"anonymous_layout_1579716181795\");",
									"    pm.expect(template[\"friendlyName\"], 'FAILED:[friendlyName]').equal(\"\");",
									"    pm.expect(template[\"modDate\"], 'FAILED:[modDate]').not.to.be.null;",
									"    pm.expect(template[\"modUser\"].firstName, 'FAILED:[modUser.firstName]').equal(\"system user\");",
									"    pm.expect(template[\"modUser\"].userId, 'FAILED:[modUser.userId]').equal(\"system\");",
									"    pm.expect(template[\"sortOrder\"], 'FAILED:[sortOrder]').equal(0);",
									"    pm.expect(template[\"showOnMenu\"], 'FAILED:[showOnMenu]').equal(false);",
									"    pm.expect(template[\"image\"], 'FAILED:[image]').equal(\"\");",
									"    pm.expect(template[\"drawed\"], 'FAILED:[drawed]').equal(true);",
									"    pm.expect(template[\"drawedBody\"], 'FAILED:[drawedBody]').equal(\"{\\\"header\\\":true,\\\"footer\\\":true,\\\"body\\\":{\\\"rows\\\":[{\\\"columns\\\":[{\\\"containers\\\":[{\\\"identifier\\\":\\\"5a07f889-4536-4956-aa6e-e7967969ec3f\\\",\\\"uuid\\\":\\\"1\\\"}],\\\"widthPercent\\\":100,\\\"leftOffset\\\":1,\\\"preview\\\":false,\\\"width\\\":12,\\\"left\\\":0}]},{\\\"columns\\\":[{\\\"containers\\\":[{\\\"identifier\\\":\\\"/application/containers/default/\\\",\\\"uuid\\\":\\\"1\\\"}],\\\"widthPercent\\\":50,\\\"leftOffset\\\":1,\\\"styleClass\\\":\\\"\\\",\\\"preview\\\":false,\\\"width\\\":6,\\\"left\\\":0},{\\\"containers\\\":[{\\\"identifier\\\":\\\"/application/containers/default/\\\",\\\"uuid\\\":\\\"2\\\"}],\\\"widthPercent\\\":50,\\\"leftOffset\\\":7,\\\"styleClass\\\":\\\"\\\",\\\"preview\\\":false,\\\"width\\\":6,\\\"left\\\":6}]},{\\\"columns\\\":[{\\\"containers\\\":[{\\\"identifier\\\":\\\"/application/containers/default/\\\",\\\"uuid\\\":\\\"3\\\"}],\\\"widthPercent\\\":100,\\\"leftOffset\\\":1,\\\"styleClass\\\":\\\"\\\",\\\"preview\\\":false,\\\"width\\\":12,\\\"left\\\":0}]},{\\\"columns\\\":[{\\\"containers\\\":[{\\\"identifier\\\":\\\"/application/containers/default/\\\",\\\"uuid\\\":\\\"4\\\"}],\\\"widthPercent\\\":83,\\\"leftOffset\\\":2,\\\"styleClass\\\":\\\"\\\",\\\"preview\\\":false,\\\"width\\\":10,\\\"left\\\":1}]},{\\\"columns\\\":[{\\\"containers\\\":[{\\\"identifier\\\":\\\"/application/containers/default/\\\",\\\"uuid\\\":\\\"5\\\"}],\\\"widthPercent\\\":50,\\\"leftOffset\\\":1,\\\"styleClass\\\":\\\"\\\",\\\"preview\\\":false,\\\"width\\\":6,\\\"left\\\":0},{\\\"containers\\\":[{\\\"identifier\\\":\\\"/application/containers/default/\\\",\\\"uuid\\\":\\\"6\\\"}],\\\"widthPercent\\\":50,\\\"leftOffset\\\":7,\\\"styleClass\\\":\\\"\\\",\\\"preview\\\":false,\\\"width\\\":6,\\\"left\\\":6}]},{\\\"columns\\\":[{\\\"containers\\\":[{\\\"identifier\\\":\\\"/application/containers/default/\\\",\\\"uuid\\\":\\\"7\\\"}],\\\"widthPercent\\\":41,\\\"leftOffset\\\":1,\\\"styleClass\\\":\\\"\\\",\\\"preview\\\":false,\\\"width\\\":5,\\\"left\\\":0},{\\\"containers\\\":[{\\\"identifier\\\":\\\"/application/containers/default/\\\",\\\"uuid\\\":\\\"8\\\"}],\\\"widthPercent\\\":50,\\\"leftOffset\\\":7,\\\"styleClass\\\":\\\"\\\",\\\"preview\\\":false,\\\"width\\\":6,\\\"left\\\":6}]}]},\\\"sidebar\\\":{\\\"containers\\\":[],\\\"location\\\":\\\"\\\",\\\"width\\\":\\\"small\\\",\\\"widthPercent\\\":20,\\\"preview\\\":false}}\");",
									"",
									"    pm.expect(template[\"theme\"], 'FAILED:[theme]').equal(\"d7b0ebc2-37ca-4a5a-b769-e8a3ff187661\");",
									"    pm.expect(template[\"anonymous\"], 'FAILED:[anonymous]').equal(true);",
									"    pm.expect(template[\"template\"], 'FAILED:[template]').equal(false);",
									"    pm.expect(template[\"versionId\"], 'FAILED:[versionId]').equal(\"0c556e37-99e0-4458-a2cd-d42cc7a11045\");",
									"    pm.expect(template[\"versionType\"], 'FAILED:[versionType]').equal(\"template\");",
									"    pm.expect(template[\"deleted\"], 'FAILED:[deleted]').equal(false);",
									"    pm.expect(template[\"working\"], 'FAILED:[working]').equal(true);",
									"    pm.expect(template[\"permissionId\"], 'FAILED:[permissionId]').equal(\"0c556e37-99e0-4458-a2cd-d42cc7a11045\");",
									"    pm.expect(template[\"name\"], 'FAILED:[name]').equal(\"anonymous_layout_1579716181795\");",
									"    pm.expect(template[\"live\"], 'FAILED:[live]').equal(true);",
									"    pm.expect(template[\"archived\"], 'FAILED:[archived]').equal(false);",
									"    pm.expect(template[\"locked\"], 'FAILED:[locked]').equal(false);",
									"    pm.expect(template[\"permissionType\"], 'FAILED:[permissionType]').equal(\"com.dotmarketing.portlets.templates.model.Template\");",
									"    pm.expect(template[\"categoryId\"], 'FAILED:[categoryId]').equal(\"cfda9246-cce3-4313-8cc3-2080d1935cf9\");",
									"    pm.expect(template[\"new\"], 'FAILED:[new]').equal(false);",
									"    pm.expect(template[\"idate\"], 'FAILED:[idate]').to.be.not.null;",
									"    pm.expect(template[\"canEdit\"], 'FAILED:[canEdit]').equal(true);",
									"",
									"});"
								],
								"type": "text/javascript"
							}
						}
					],
					"protocolProfileBehavior": {
						"disabledSystemHeaders": {
							"user-agent": true
						}
					},
					"request": {
						"auth": {
							"type": "basic",
							"basic": [
								{
									"key": "username",
									"value": "admin@dotcms.com",
									"type": "string"
								},
								{
									"key": "password",
									"value": "admin",
									"type": "string"
								}
							]
						},
						"method": "POST",
						"header": [
							{
								"key": "User-Agent",
								"value": "Mozilla/5.0 (Macintosh; Intel Mac OS X 10_15_3) AppleWebKit/537.36 (KHTML, like Gecko) Chrome/84.0.4147.125 Safari/537.36",
								"type": "text"
							}
						],
						"body": {
							"mode": "graphql",
							"graphql": {
								"query": "{\n  page(url:\"/destinations/costa-rica\") {\n    template {\n      iDate\n      type\n      owner {\n        firstName\n      }\n      inode\n      identifier\n      source\n      title\n      friendlyName\n      modDate\n      modUser {\n        firstName\n        lastName\n        userId\n      }\n      sortOrder\n      showOnMenu\n      image\n      drawed\n      drawedBody\n      theme\n      anonymous\n      template\n      versionId\n      versionType\n      deleted\n      working\n      permissionId\n      name\n      live\n      archived\n      locked\n      permissionType\n      categoryId\n      new\n      idate\n      canEdit\n    }\n  }\n}",
								"variables": ""
							}
						},
						"url": {
							"raw": "{{serverURL}}/api/v1/graphql",
							"host": [
								"{{serverURL}}"
							],
							"path": [
								"api",
								"v1",
								"graphql"
							]
						}
					},
					"response": []
				},
				{
					"name": "GivenRequestByURI_ViewAsFieldContainsAllFields",
					"event": [
						{
							"listen": "test",
							"script": {
								"exec": [
									"",
									"let checker = (arr, target) => target.every(v => arr.includes(v));",
									"",
									"pm.test(\"Status code is 200\", function () {",
									"    pm.response.to.have.status(200);",
									"});",
									"",
									"pm.test(\"'ViewAs' element includes all properties\", function () {",
									"    var jsonData = pm.response.json();",
									"    var viewas = jsonData.data.page.viewAs;",
									"    var visitor = viewas.visitor;",
									"    var language = viewas.language;",
									"    var persona = viewas.persona;",
									"",
									"    // mode",
									"    pm.expect(viewas[\"mode\"], 'FAILED:[mode]').equal(\"LIVE\");",
									"    ",
									"    // language",
									"    pm.expect(language[\"id\"], 'FAILED:[language.id]').equal(1);",
									"    pm.expect(language[\"country\"], 'FAILED:[language.country]').equal(\"United States\");",
									"    pm.expect(language[\"countryCode\"], 'FAILED:[language.countryCode]').equal(\"US\");",
									"    pm.expect(language[\"language\"], 'FAILED:[language.language]').equal(\"English\");",
									"    pm.expect(language[\"languageCode\"], 'FAILED:[language.languageCode]').equal(\"en\");",
									"",
									"    // persona",
									"    pm.expect(persona[\"name\"], 'FAILED:[persona.name]').equal(\"Winter Enthusiast\");",
									"    pm.expect(persona[\"description\"], 'FAILED:[persona.description]').equal(\"People who are passionate about winter sports.\");",
									"    pm.expect(persona[\"photo\"].idPath, 'FAILED:[persona.photo.idPath]').equal(\"/dA/792c7c9f6b/photo/mountain-persona.jpg?language_id=1\");",
									"    pm.expect(persona[\"keyTag\"], 'FAILED:[persona.keyTag]').equal(\"WinterEnthusiast\");",
									"    let expectedPersonTags = [",
									"                        \"snowmobile\",",
									"                        \"snowboarding\",",
									"                        \"skiing\"",
									"                    ];",
									"    pm.expect(checker(expectedPersonTags, persona[\"tags\"]), 'FAILED:[persona.tags]').equal(true);",
									"",
									"    // visitor ",
									"    pm.expect(visitor[\"device\"], 'FAILED:[visitor.device]').equal(\"COMPUTER\");",
									"    pm.expect(visitor[\"isNew\"], 'FAILED:[visitor.isNew]').equal(true);",
									"    pm.expect(visitor[\"device\"], 'FAILED:[visitor.device]').equal(\"COMPUTER\");",
									"",
									"    var visitorPersona = visitor.persona;",
									"    // visitor's persona",
									"    pm.expect(visitorPersona[\"name\"], 'FAILED:[visitorPersona.name]').equal(\"Winter Enthusiast\");",
									"    pm.expect(visitorPersona[\"description\"], 'FAILED:[visitorPersona.description]').equal(\"People who are passionate about winter sports.\");",
									"    pm.expect(visitorPersona[\"photo\"].idPath, 'FAILED:[visitorPersona.photo.idPath]').equal(\"/dA/792c7c9f6b/photo/mountain-persona.jpg?language_id=1\");",
									"    pm.expect(visitorPersona[\"keyTag\"], 'FAILED:[visitorPersona.keyTag]').equal(\"WinterEnthusiast\");",
									"",
									"    let expectedVisitorPersonaTags = [",
									"                        \"snowmobile\",",
									"                        \"snowboarding\",",
									"                        \"skiing\"",
									"                    ];",
									"",
									"    pm.expect(checker(expectedVisitorPersonaTags, visitorPersona[\"tags\"]), 'FAILED:[visitorPersona.tags]').equal(true);",
									"",
									"    // visitor's tags",
									"    pm.expect(JSON.stringify(visitor[\"tags\"])==JSON.stringify([",
									"                        {",
									"                            \"tag\": \"snowmobile\",",
									"                            \"count\": 2",
									"                        },",
									"                        {",
									"                            \"tag\": \"skiing\",",
									"                            \"count\": 2",
									"                        },",
									"                        {",
									"                            \"tag\": \"snowboarding\",",
									"                            \"count\": 2",
									"                        }",
									"                    ]), 'FAILED:[visitorPersona.tags]').equal(true);",
									"",
									"    var userAgent = visitor.userAgent;                ",
									"    pm.expect(userAgent[\"operatingSystem\"], 'FAILED:[userAgent.operatingSystem]').equal(\"MAC_OS_X\");",
									"    pm.expect(userAgent[\"browser\"], 'FAILED:[userAgent.browser]').equal(\"CHROME8\");",
									"    pm.expect(userAgent[\"id\"], 'FAILED:[userAgent.id]').equal(50990853);",
									"",
									"    var browserVersion = userAgent.browserVersion;",
									"    pm.expect(browserVersion[\"version\"], 'FAILED:[browserVersion.version]').equal(\"84.0.4147.125\");",
									"    pm.expect(browserVersion[\"majorVersion\"], 'FAILED:[browserVersion.majorVersion]').equal(\"84\");",
									"    pm.expect(browserVersion[\"minorVersion\"], 'FAILED:[browserVersion.minorVersion]').equal(\"0\");",
									"",
									"    pm.expect(JSON.stringify(visitor[\"personas\"])==JSON.stringify([",
									"                        {",
									"                            \"persona\": \"WinterEnthusiast\",",
									"                            \"count\": 1",
									"                        }",
									"                    ]), 'FAILED:[visitorPersona.tags]').equal(true);",
									"",
									"",
									"",
									"});",
									""
								],
								"type": "text/javascript"
							}
						}
					],
					"protocolProfileBehavior": {
						"disabledSystemHeaders": {
							"user-agent": true
						}
					},
					"request": {
						"auth": {
							"type": "basic",
							"basic": [
								{
									"key": "username",
									"value": "admin@dotcms.com",
									"type": "string"
								},
								{
									"key": "password",
									"value": "admin",
									"type": "string"
								}
							]
						},
						"method": "POST",
						"header": [
							{
								"key": "Cookie",
								"value": "JSESSIONID=1DF38761AD8B360EF1AD42C4AF07EC35",
								"type": "text",
								"disabled": true
							},
							{
								"key": "User-Agent",
								"value": "Mozilla/5.0 (Macintosh; Intel Mac OS X 10_15_3) AppleWebKit/537.36 (KHTML, like Gecko) Chrome/84.0.4147.125 Safari/537.36",
								"type": "text"
							}
						],
						"body": {
							"mode": "graphql",
							"graphql": {
								"query": "{\n  page(url:\"/destinations/costa-rica\", pageMode: \"live\", languageId: \"1\", persona:\"WinterEnthusiast\") {\n     viewAs {\n      persona {\n        name\n        description\n        photo {\n          idPath\n        }\n        keyTag\n        tags\n      }\n      visitor {\n        persona {\n          name\n          description\n          photo {\n            idPath\n          }\n          keyTag\n          tags\n        }\n        device\n        isNew\n        tags {\n          tag\n          count\n        }\n        userAgent {\n          operatingSystem\n          browser\n          id\n          browserVersion {\n            version\n            majorVersion\n            minorVersion\n          }\n        }\n        personas {\n          persona \n          count\n        }\n      }\n      mode\n      language {\n        id\n        country\n        countryCode\n        language\n        languageCode\n      }\n    }\n  }\n}",
								"variables": ""
							}
						},
						"url": {
							"raw": "{{serverURL}}/api/v1/graphql",
							"host": [
								"{{serverURL}}"
							],
							"path": [
								"api",
								"v1",
								"graphql"
							]
						}
					},
					"response": []
				},
				{
					"name": "GivenRequestByURI_PageContainsRenderField",
					"event": [
						{
							"listen": "test",
							"script": {
								"exec": [
									"",
									"let checker = (arr, target) => target.every(v => arr.includes(v));",
									"",
									"pm.test(\"Status code is 200\", function () {",
									"    pm.response.to.have.status(200);",
									"});",
									"",
									"pm.test(\"'Page' includes all properties\", function () {",
									"    var jsonData = pm.response.json();",
									"    var render = jsonData.data.page.render;",
									"",
									"    // mode",
									"    pm.expect(render, 'FAILED:[rendered]').equal(\"<!doctype html>\\n<html lang=\\\"en\\\">\\n\\n    <head>\\n\\n        \\n<meta charset=\\\"utf-8\\\">\\n<meta name=\\\"viewport\\\" content=\\\"width=device-width, height=device-height, initial-scale=1.0, maximum-scale=5.0, user-scalable=1\\\">\\n<meta http-equiv=\\\"X-UA-Compatible\\\" content=\\\"IE=edge\\\">\\n<meta charset=\\\"utf-8\\\">\\n<link rel=\\\"icon\\\" href=\\\"/application/themes/travel/images/favicon.ico\\\" type=\\\"image/x-icon\\\">\\n<title>Costa Rica Rain Forest</title>\\n<meta name=\\\"description\\\" content=\\\"Visit Costa Rica a rugged, rainforested Central American country with coastlines on the Caribbean and Pacific.\\\">\\n<meta name=\\\"language\\\" content=\\\"english\\\">\\n<meta name=\\\"author\\\" content=\\\"dotCMS\\\">\\n<meta name=\\\"copyright\\\" content=\\\"dotCMS LLC, Miami Florida, US\\\">\\n<meta property=\\\"og:title\\\" content=\\\"Costa Rica Rain Forest\\\">\\n<meta property=\\\"og:url\\\" content=\\\"https://demo.dotcms.com$!{request.getAttribute(\\\"javax.servlet.forward.request_uri\\\")}\\\">\\n<meta property=\\\"og:image\\\" content=\\\"/images/default.png\\\">\\n<link rel=\\\"canonical\\\" href=\\\"https://demo.dotcms.com$!{request.getAttribute(\\\"javax.servlet.forward.request_uri\\\")}\\\">\\n\\n<!-- CSS -->\\n<link rel=\\\"stylesheet\\\" type=\\\"text/css\\\" href=\\\"//fonts.googleapis.com/css?family=Oswald:500,600,700%7CRoboto:300,300i,700%7CCondiment%7CDella+Respira\\\">\\n<link rel=\\\"stylesheet\\\" href=\\\"/application/themes/travel/css/styles.dotsass\\\">\\n\\n</head>\\n\\n<body id=\\\"costa-rica-rain-forest\\\" >\\n\\n            <header>\\n\\n  <!-- RD Navbar-->\\n  <div class=\\\"rd-navbar-wrap\\\">\\n    <nav class=\\\"rd-navbar rd-navbar-static rd-navbar-classic\\\" data-layout=\\\"rd-navbar-fixed\\\" data-sm-layout=\\\"rd-navbar-fixed\\\" data-md-layout=\\\"rd-navbar-fixed\\\" data-md-device-layout=\\\"rd-navbar-fixed\\\" data-lg-layout=\\\"rd-navbar-static\\\" data-lg-device-layout=\\\"rd-navbar-static\\\" data-xl-layout=\\\"rd-navbar-static\\\" data-xl-device-layout=\\\"rd-navbar-static\\\" data-lg-stick-up-offset=\\\"78px\\\" data-xl-stick-up-offset=\\\"98px\\\" data-xxl-stick-up-offset=\\\"118px\\\" data-lg-stick-up=\\\"true\\\" data-xl-stick-up=\\\"true\\\" data-xxl-stick-up=\\\"true\\\">\\n      <div class=\\\"rd-navbar-collapse-toggle rd-navbar-fixed-element-1\\\" data-rd-navbar-toggle=\\\".rd-navbar-collapse\\\"><span></span></div>\\n      \\n      <div class=\\\"rd-navbar-aside-outer rd-navbar-collapse bg-default\\\">\\n        <div class=\\\"rd-navbar-aside\\\">\\n\\n          <!-- CONTACT INFO -->\\n          <ul class=\\\"list-inline list-inline-xxl\\\">\\n            <li>\\n              <div class=\\\"unit unit-spacing-xs\\\">\\n                <div class=\\\"unit-left\\\"><span class=\\\"icon mdi mdi-map-marker\\\"></span></div>\\n                <div class=\\\"unit-body\\\"><a href=\\\"#\\\">3059 Grand Avenue, Suite 300 Miami, FL, 33133 USA</a></div>\\n              </div>\\n            </li>\\n            <li>\\n              <div class=\\\"unit unit-spacing-xs\\\">\\n                <div class=\\\"unit-left\\\"><span class=\\\"icon mdi mdi-cellphone-android\\\"></span></div>\\n                <div class=\\\"unit-body\\\"><a href=\\\"tel:+1-888-404-6185\\\">+1-888-404-6185</a></div>\\n              </div>\\n            </li>\\n            <li>\\n              <div class=\\\"unit unit-spacing-xs\\\">\\n                <div class=\\\"unit-left\\\"><span class=\\\"icon mdi mdi-email-outline\\\"></span></div>\\n                <div class=\\\"unit-body\\\"><a href=\\\"mailto: info@dotcms.com\\\">info@dotcms.com</a></div>\\n              </div>\\n            </li>\\n          </ul>\\n\\n          <div>\\n            <!-- CART -->\\n            <a class=\\\"basket\\\" href=\\\"/store/cart\\\"><span class=\\\"icon mdi mdi-cart-outline\\\"></span><span class=\\\"basket-count\\\">3</span></a>\\n\\n            <!-- My Account -->\\n            <a href=\\\"/login/profile\\\" class=\\\"ml-3\\\">\\n                                <img src=\\\"/dA/0ed8e71a-47c7-4b30-a6f2-3796aa71ba49/photo/42w/50q/hiking-profile.jpg\\\" alt=\\\"Eco Enthusiast Persona\\\" class=\\\"img-circles border\\\">\\n                          </a>\\n          </div>\\n        </div>\\n      </div>\\n\\n      <div class=\\\"rd-navbar-main-outer\\\">\\n        <div class=\\\"rd-navbar-main\\\">\\n\\n          <div class=\\\"rd-navbar-panel\\\">\\n            <button class=\\\"rd-navbar-toggle\\\" data-rd-navbar-toggle=\\\".rd-navbar-nav-wrap\\\" aria-label=\\\"Toggle Menu\\\"><span></span></button>\\n            <div class=\\\"rd-navbar-brand\\\"><a class=\\\"brand\\\" href=\\\"/\\\" aria-label=\\\"TravelLux Home\\\"><img class=\\\"brand-logo-dark\\\" src=\\\"/application/themes/travel/images/logo.png\\\" width=\\\"195\\\" height=\\\"40\\\" alt=\\\"TravelLux Home\\\"></a></div>\\n          </div>\\n\\n          <!-- NAV BAR -->\\n\\n          <div class=\\\"rd-navbar-main-element\\\">\\n\\n            <div class=\\\"rd-navbar-nav-wrap\\\">\\n            \\n                        \\n              <ul class=\\\"rd-navbar-nav\\\">\\n                <li class=\\\"rd-nav-item  \\\"><a class=\\\"rd-nav-link\\\" href='/'>Home</a></li>\\n                                                                      <li class=\\\"rd-nav-item \\\"><a class=\\\"rd-nav-link\\\" href='/blog' target='_self'>Travel Blog</a></li>\\n                                                                        <li class=\\\"rd-nav-item \\\"><a class=\\\"rd-nav-link\\\" href='/destinations' target='_self'>Destinations</a></li>\\n                                                </ul>\\n            </div>\\n\\n            <!-- RD Navbar Search-->\\n            <div class=\\\"rd-navbar-search\\\">\\n              <button class=\\\"rd-navbar-search-toggle rd-navbar-fixed-element-2\\\" data-rd-navbar-toggle=\\\".rd-navbar-search\\\" aria-label=\\\"Search Box Toggle\\\"><span></span></button>\\n              <form class=\\\"rd-search\\\" action=\\\"/search/\\\" method=\\\"GET\\\">\\n                <div class=\\\"form-wrap\\\">\\n                  <label class=\\\"form-label search-label\\\" for=\\\"site-search\\\">Search...</label>\\n                  <input class=\\\"rd-navbar-search-form-input form-input site-search\\\" type=\\\"text\\\" name=\\\"q\\\" autocomplete=\\\"off\\\">\\n                </div>\\n                <button class=\\\"rd-search-form-submit fa-search\\\" type=\\\"submit\\\" aria-label=\\\"Submit\\\"></button>\\n              </form>\\n            </div>\\n            \\n          </div>\\n        </div>\\n      </div>\\n    </nav>\\n  </div>\\n\\n</header>\\n    \\n    <div class=\\\"body-wrapper\\\">\\n    \\n            \\n            \\n                \\n                        \\n    \\n                                                            \\n                                                \\n                                                                                                                        \\n                        <section id=\\\"section-1\\\" class=\\\"section \\\"><!-- section -->\\n                            <div class=\\\"container\\\"><!-- container -->\\n                                <div class=\\\"row\\\"><!-- row -->\\n                        \\n                                                \\n                                                                                                \\n                                    <div class=\\\" col-lg-12  \\\"><!-- Column -->\\n                                                                                \\n<!-- Container Code: /application/containers/defualt/banner.vtl -->\\n\\n    <div class=\\\"banner bg-image-full bg-overlay-30 context-dark\\\" style=\\\"background-image: url('/dA/d4ed1990-b151-42ca-9bca-0725b07260de/image/1200w/50q/scenic-view-of-the-mountains-733092.jpg');\\\">\\n        <div class=\\\"container\\\">\\n            <div class=\\\"row justify-content-lg-center\\\">\\n                <div class=\\\"col-lg-9 text-center\\\">\\n                    <p class=\\\"banner-title\\\">Costa Rica</p>\\n                    <h2 class=\\\"text-decoration-lines-2\\\">\\n                        <span>\\n                            Sanctuary For The Senses\\n                            <span class=\\\"text-decoration-line text-decoration-line-left\\\"></span>\\n                            <span class=\\\"text-decoration-line text-decoration-line-right\\\"></span>\\n                        </span>\\n                    </h2>\\n                    \\n                                    </div>\\n            </div>\\n        </div>\\n    </div>\\n\\n                                    </div><!-- Column -->\\n\\n                                                        </div><!-- /row -->\\n                            </div><!-- /container -->\\n                        </section><!-- /section -->\\n                                                                                                                                                    \\n                        <section id=\\\"section-2\\\" class=\\\"section \\\"><!-- section -->\\n                            <div class=\\\"container\\\"><!-- container -->\\n                                <div class=\\\"row\\\"><!-- row -->\\n                        \\n                                                \\n                                                                                                \\n                                    <div class=\\\" col-lg-6  \\\"><!-- Column -->\\n                                                                                \\n<h2>Custom Packages</h2>\\n<p>Are you looking for the ultimate in Costa Rica vacations? Our team oat TravelLux will design your custom vacation package. We do not sell cookie-cutter trips. Instead, we take the time to get to know your unique &ldquo;travel personality&rdquo;. Then we match you with a hand-picked selection of housing, tours &amp; transportation options. The result is a tailor-made Costa Rica journey that will fit you like a glove.</p>\\n<p>We email you a detailed travel itinerary filled with info, pictures and videos. Your TravelLux agent will work with you to adjust your vacation package until you are 100% satisfied. This makes for a seamless, worry-free experience that allows you to relax &amp; enjoy the voyage.</p>\\n<p><a href=\\\"/contact-us/\\\" class=\\\"btn btn-primary\\\">Book Now</a></p>\\n<article class=\\\"thumbnail-classic mb-5\\\">\\n    <a class=\\\"thumbnail-classic-figure\\\" href=\\\"/dA/7b4ba67a-1793-4daf-bed9-f8ce054f1433/ski_holidays.png/1200w\\\" data-lightgallery=\\\"item\\\">\\n        <picture>\\n            <source media=\\\"(min-width: 800px)\\\" srcset=\\\"/dA/7b4ba67a-1793-4daf-bed9-f8ce054f1433/ski_holidays.png/1200w/50q/ski_holidays.png, /dA/7b4ba67a-1793-4daf-bed9-f8ce054f1433/ski_holidays.png/2400w/50q/ski_holidays.png 2x\\\">\\n            <source media=\\\"(min-width: 480px)\\\" srcset=\\\"/dA/7b4ba67a-1793-4daf-bed9-f8ce054f1433/ski_holidays.png/600w/50q/ski_holidays.png, /dA/7b4ba67a-1793-4daf-bed9-f8ce054f1433//1200w/50q/ski_holidays.png 2x\\\">\\n            <img src=\\\"/dA/7b4ba67a-1793-4daf-bed9-f8ce054f1433/ski_holidays.png/480w/50q/ski_holidays.png\\\" alt=\\\"With over 400\\\" of snow fall a year we have the longest season in the Continental US\\\" class=\\\"img-fluid\\\">\\n        </picture>\\n    </a>\\n    <div class=\\\"thumbnail-classic-caption\\\">\\n        <h4 class=\\\"thumbnail-classic-title\\\">Over 400\\\" of snow a year</h4>\\n        <p class=\\\"thumbnail-classic-text\\\">With over 400\\\" of snow fall a year we have the longest season in the Continental US</p>\\n        <a class=\\\"thumbnail-classic-link mdi mdi-plus-circle-outline\\\" href=\\\"/dA/7b4ba67a-1793-4daf-bed9-f8ce054f1433/1200w/50q/ski_holidays.png\\\" data-lightgallery=\\\"item\\\"></a>\\n    </div>    \\n</article>\\n<div></div>\\n                                    </div><!-- Column -->\\n\\n                                                                    \\n                                                \\n                                                                                                \\n                                    <div class=\\\" col-lg-6  \\\"><!-- Column -->\\n                                                                                \\n<!-- Container Code: /application/containers/video.vtl -->\\n\\n<a class=\\\"video-cover bg-overlay-30 mb-5\\\" data-lightbox=\\\"iframe\\\" href=\\\"https://www.youtube.com/watch?v=1qw4ayRc1t8\\\">\\n  <div class=\\\"video-img\\\" style=\\\"background-image: url(https://i.ytimg.com/vi/1qw4ayRc1t8/hqdefault.jpg);\\\"></div>\\n  <span class=\\\"icon mdi mdi-play video-cover-icon\\\"></span>\\n</a><div></div>\\n                                    </div><!-- Column -->\\n\\n                                                        </div><!-- /row -->\\n                            </div><!-- /container -->\\n                        </section><!-- /section -->\\n                                                                                                                                                    \\n                        <section id=\\\"section-3\\\" class=\\\"section \\\"><!-- section -->\\n                            <div class=\\\"container\\\"><!-- container -->\\n                                <div class=\\\"row\\\"><!-- row -->\\n                        \\n                                                \\n                                                                                                \\n                                    <div class=\\\" col-lg-12  \\\"><!-- Column -->\\n                                                                                \\n\\r\\n<h1 class=\\\"text-center\\\">Featured Activities</h1>\\n<div class=\\\"row justify-content-center\\\">\\n            <div class=\\\"col-lg-3 col-md-4 col-sm-6 col-xs-6 mb-3\\\">\\n            <a class=\\\"box-info\\\" href=\\\"/activities/hiking\\\">\\n                <img class=\\\"box-info-img\\\" src=\\\"/dA/6bbead53-3908-471c-966d-9e76c5dd9eba/image/270w/50q/hiking.jpg\\\" alt=\\\"Hiking\\\" width=\\\"270\\\" height=\\\"270\\\">\\n                <div class=\\\"box-info-body\\\">\\n                    <h4 class=\\\"box-info-title\\\">\\n                        Hiking\\n                    </h4>\\n                    <p class=\\\"box-info-text\\\">Guided hiking tours where our guides use their training as naturalists to point out animals, unique plants and nature ...</p>\\n                </div>\\n                                    </a>\\n        </div>\\n            <div class=\\\"col-lg-3 col-md-4 col-sm-6 col-xs-6 mb-3\\\">\\n            <a class=\\\"box-info\\\" href=\\\"/activities/zip-lining\\\">\\n                <img class=\\\"box-info-img\\\" src=\\\"/dA/50757fb4-75df-4e2c-8335-35d36bdb944b/image/270w/50q/zip-line.jpg\\\" alt=\\\"Zip-Lining\\\" width=\\\"270\\\" height=\\\"270\\\">\\n                <div class=\\\"box-info-body\\\">\\n                    <h4 class=\\\"box-info-title\\\">\\n                        Zip-Lining\\n                    </h4>\\n                    <p class=\\\"box-info-text\\\">Ever wondered what it is like to fly through the forest canopy? Zip-lining ais the best way to explore the forest canopy...</p>\\n                </div>\\n                                    </a>\\n        </div>\\n            <div class=\\\"col-lg-3 col-md-4 col-sm-6 col-xs-6 mb-3\\\">\\n            <a class=\\\"box-info\\\" href=\\\"/activities/white-water-rafting\\\">\\n                <img class=\\\"box-info-img\\\" src=\\\"/dA/0e9340f8-08d2-46e3-ae25-be0137c575d0/image/270w/50q/white-water-raft-2.jpg\\\" alt=\\\"White Water Rafting\\\" width=\\\"270\\\" height=\\\"270\\\">\\n                <div class=\\\"box-info-body\\\">\\n                    <h4 class=\\\"box-info-title\\\">\\n                        White Water Rafting\\n                    </h4>\\n                    <p class=\\\"box-info-text\\\">For those looking for a thrill, we offer some of the worlds bets white water rafting. Class II - IV rivers.</p>\\n                </div>\\n                                    </a>\\n        </div>\\n    </div>\\n<div></div>\\n                                    </div><!-- Column -->\\n\\n                                                        </div><!-- /row -->\\n                            </div><!-- /container -->\\n                        </section><!-- /section -->\\n                                                                                                                                                    \\n                        <section id=\\\"section-4\\\" class=\\\"section \\\"><!-- section -->\\n                            <div class=\\\"container\\\"><!-- container -->\\n                                <div class=\\\"row\\\"><!-- row -->\\n                        \\n                                                \\n                                                                                                \\n                                    <div class=\\\" col-lg-10 offset-lg-1 \\\"><!-- Column -->\\n                                                                                \\n<h2>Costa Rica Family Adventure</h2>\\n<p>Tropical rainforests, zip lines, monkey sightings and waterfall swims make for the most unforgettable vacation&mdash;and photos.</p>\\n<p>Abundance abounds in Costa Rica: beautiful beaches, friendly people and endless adventures to embark upon. We dabble in it all with a family-friendly itinerary that will get everyone&rsquo;s heart pumping. Jump right in to adventure life in Costa Rica at Arenal Volcano where we zip along the treetops, get a glimpse of rural Tico life on a local farm, rappel down a canyon waterfall that lies deep in the tropical rainforest, and soak in thermal hot springs.</p>\\n<p>Journey south, crossing Lake Arenal by boat, and dive deep into the Monteverde cloud forest. Your hotel is located in the reserve, home to eight different biological zones and thousands of plants and animals. Keep your eyes peeled for monkeys and quetzals during the day and embark on night walks with your guide to experience a whole different world after dark. Spend a unique day exploring the forest giants from the ground up&mdash;climbing up specially outfitted trees and then exploring the forest on foot with your naturalist guide.</p><div></div>\\n                                    </div><!-- Column -->\\n\\n                                                        </div><!-- /row -->\\n                            </div><!-- /container -->\\n                        </section><!-- /section -->\\n                                                                                                                                                    \\n                        <section id=\\\"section-5\\\" class=\\\"section \\\"><!-- section -->\\n                            <div class=\\\"container\\\"><!-- container -->\\n                                <div class=\\\"row\\\"><!-- row -->\\n                        \\n                                                \\n                                                                                                \\n                                    <div class=\\\" col-lg-6  \\\"><!-- Column -->\\n                                                                                \\n<h3>Adventure travel done right</h3>\\n<p>Wherever you want to go, whatever you want to get into, we&rsquo;ve got a trip that&rsquo;ll make your dream vacation come true. Visit like a local, explore at your own pace, and eat like a king (or a vegan king, if that&rsquo;s more your thing).<strong><br /></strong></p><div></div>\\n                                    </div><!-- Column -->\\n\\n                                                                    \\n                                                \\n                                                                                                \\n                                    <div class=\\\" col-lg-6  \\\"><!-- Column -->\\n                                                                                \\n<h3>Experience the world with us</h3>\\n<p>We practice Leave No Trace principles on all our trips and work with local people and businesses as often as possible.Our expert guides don&rsquo;t just know these places&mdash;they call them home. Their local knowledge unveils worlds few get to see. Hike, bike, swim and paddle with like-minded travelers who share your passion for adventure and the outdoors.</p><div></div>\\n                                    </div><!-- Column -->\\n\\n                                                        </div><!-- /row -->\\n                            </div><!-- /container -->\\n                        </section><!-- /section -->\\n                                                                                                                                                    \\n                        <section id=\\\"section-6\\\" class=\\\"section \\\"><!-- section -->\\n                            <div class=\\\"container\\\"><!-- container -->\\n                                <div class=\\\"row\\\"><!-- row -->\\n                        \\n                                                \\n                                                                                                \\n                                    <div class=\\\" col-lg-5  \\\"><!-- Column -->\\n                                                                                \\n\\n<article class=\\\"thumbnail-classic mb-5\\\">\\n    <a class=\\\"thumbnail-classic-figure\\\" href=\\\"/dA/bfee8f08-a6d1-4fd7-8f70-476e62663eca/waterfall-costa-rica.jpg/1200w\\\" data-lightgallery=\\\"item\\\">\\n        <picture>\\n            <source media=\\\"(min-width: 800px)\\\" srcset=\\\"/dA/bfee8f08-a6d1-4fd7-8f70-476e62663eca/waterfall-costa-rica.jpg/1200w/50q/waterfall-costa-rica.jpg, /dA/bfee8f08-a6d1-4fd7-8f70-476e62663eca/waterfall-costa-rica.jpg/2400w/50q/waterfall-costa-rica.jpg 2x\\\">\\n            <source media=\\\"(min-width: 480px)\\\" srcset=\\\"/dA/bfee8f08-a6d1-4fd7-8f70-476e62663eca/waterfall-costa-rica.jpg/600w/50q/waterfall-costa-rica.jpg, /dA/bfee8f08-a6d1-4fd7-8f70-476e62663eca//1200w/50q/waterfall-costa-rica.jpg 2x\\\">\\n            <img src=\\\"/dA/bfee8f08-a6d1-4fd7-8f70-476e62663eca/waterfall-costa-rica.jpg/480w/50q/waterfall-costa-rica.jpg\\\" alt=\\\"From breathtaking waterfalls to amazing rain forest, Costa Rica has something for every Eco adventurer.\\\" class=\\\"img-fluid\\\">\\n        </picture>\\n    </a>\\n    <div class=\\\"thumbnail-classic-caption\\\">\\n        <h4 class=\\\"thumbnail-classic-title\\\">Fall into Costa Rica</h4>\\n        <p class=\\\"thumbnail-classic-text\\\">From breathtaking waterfalls to amazing rain forest, Costa Rica has something for every Eco adventurer.</p>\\n        <a class=\\\"thumbnail-classic-link mdi mdi-plus-circle-outline\\\" href=\\\"/dA/bfee8f08-a6d1-4fd7-8f70-476e62663eca/1200w/50q/waterfall-costa-rica.jpg\\\" data-lightgallery=\\\"item\\\"></a>\\n    </div>    \\n</article>\\n<div></div>\\n                                    </div><!-- Column -->\\n\\n                                                                    \\n                                                \\n                                                                                                \\n                                    <div class=\\\" col-lg-6 offset-lg-1 \\\"><!-- Column -->\\n                                                                                \\n<div></div>\\n                                    </div><!-- Column -->\\n\\n                                                        </div><!-- /row -->\\n                            </div><!-- /container -->\\n                        </section><!-- /section -->\\n                                                                            \\n                                                    </div><!-- /body-wrapper -->\\n\\n            <!-- Page Footer-->\\n\\n\\n\\n\\n<footer class=\\\"footer-classic bg-footer bg-overlay-80 context-dark\\\" style=\\\"background-image: url('/dA/bec7b960-a8bf-4f14-a22b-0d94caf217f0/image/WebP/1200w/footer-image.jpg')\\\" >\\n  <div class=\\\"section-xxl\\\">\\n    <div class=\\\"container\\\">\\n      <div class=\\\"row row-50 justify-content-center\\\">\\n        <div class=\\\"col-lg-4\\\">\\n          <h2>About us</h2>\\n          <p class=\\\"max-width-xl-90 text-gray-400\\\">We are TravelLux, a community of dedicated travel experts, journalists, and bloggers. Our aim is to offer you the best insight on where to go for your travel as well as to give you amazing opportunities with free benefits and bonuses for registered clients.</p>\\n          <a class=\\\"footer-brand\\\" href=\\\"./\\\"><img src=\\\"/application/themes/travel/images/logo-inverse.png\\\" alt=\\\"TravelLux Home\\\" height=\\\"40\\\"/></a>\\n        </div>\\n\\n\\n        <div class=\\\"col-sm-8 col-md-6 col-lg-4\\\">\\n          <h2>Latest blog posts</h2>\\n          \\n          <!-- Latest Blogs -->\\n                    \\n        </div>\\n        <div class=\\\"col-sm-8 col-md-6 col-lg-4\\\">\\n          <h2>Get in touch</h2>\\n          <form class=\\\"rd-form form-sm rd-mailform\\\" data-form-output=\\\"form-output-global\\\" data-form-type=\\\"contact\\\" method=\\\"post\\\" action=\\\"\\\">\\n            <div class=\\\"form-wrap\\\">\\n              <input class=\\\"form-input\\\" id=\\\"footer-form-name\\\" type=\\\"text\\\" name=\\\"name\\\" data-constraints=\\\"@Required\\\">\\n              <label class=\\\"form-label\\\" for=\\\"footer-form-name\\\">Name</label>\\n            </div>\\n            <div class=\\\"form-wrap\\\">\\n              <input class=\\\"form-input\\\" id=\\\"footer-form-email\\\" type=\\\"email\\\" name=\\\"email\\\" data-constraints=\\\"@Email @Required\\\">\\n              <label class=\\\"form-label\\\" for=\\\"footer-form-email\\\">E-mail</label>\\n            </div>\\n            <div class=\\\"form-wrap\\\">\\n              <label class=\\\"form-label\\\" for=\\\"footer-form-message\\\">Message</label>\\n              <textarea class=\\\"form-input\\\" id=\\\"footer-form-message\\\" name=\\\"message\\\" data-constraints=\\\"@Required\\\"></textarea>\\n            </div>\\n            <div class=\\\"form-wrap\\\">\\n              <button class=\\\"button button-md button-primary\\\" type=\\\"submit\\\">Send</button>\\n            </div>\\n          </form>\\n        </div>\\n      </div>\\n    </div>\\n  </div>\\n  <div class=\\\"container\\\">\\n    <!-- Rights-->\\n    <p class=\\\"rights mb-0\\\"><span>&copy;2012 - 2021 All Rights Reserved</span> <a href=\\\"https://dotcms.com/company/policies/privacy-policy\\\">Terms of Use</a> <span>and</span> <a href=\\\"https://dotcms.com/company/policies/privacy-policy\\\">Privacy Policy</a></p>\\n  </div>\\n</footer>\\n\\n<!-- Javascript-->\\n<script src=\\\"/application/themes/travel/js/core.min.js\\\"></script>\\n<script src=\\\"/application/themes/travel/js/script.js\\\"></script>\\n\\n    \\n</body>\\n</html>\");",
									"",
									"});",
									""
								],
								"type": "text/javascript"
							}
						}
					],
					"protocolProfileBehavior": {
						"disabledSystemHeaders": {
							"user-agent": true
						}
					},
					"request": {
						"auth": {
							"type": "basic",
							"basic": [
								{
									"key": "username",
									"value": "admin@dotcms.com",
									"type": "string"
								},
								{
									"key": "password",
									"value": "admin",
									"type": "string"
								}
							]
						},
						"method": "POST",
						"header": [
							{
								"key": "Cookie",
								"value": "JSESSIONID=1DF38761AD8B360EF1AD42C4AF07EC35",
								"type": "text",
								"disabled": true
							},
							{
								"key": "User-Agent",
								"value": "Mozilla/5.0 (Macintosh; Intel Mac OS X 10_15_3) AppleWebKit/537.36 (KHTML, like Gecko) Chrome/84.0.4147.125 Safari/537.36",
								"type": "text"
							}
						],
						"body": {
							"mode": "graphql",
							"graphql": {
								"query": "{\n  page(url:\"/destinations/costa-rica\", pageMode: \"live\", languageId: \"1\") {\n     render\n  }\n}",
								"variables": ""
							}
						},
						"url": {
							"raw": "{{serverURL}}/api/v1/graphql",
							"host": [
								"{{serverURL}}"
							],
							"path": [
								"api",
								"v1",
								"graphql"
							]
						}
					},
					"response": []
				},
				{
					"name": "publishUrlMappedContent",
					"event": [
						{
							"listen": "test",
							"script": {
								"exec": [
									"pm.test(\"Status code is 200 \", function () {",
									"    pm.response.to.have.status(200);",
									"});",
									"",
									"",
									"",
									"pm.test(\"Valid response\", function () {",
									"    pm.expect(pm.response.text()).to.include(\"Ecotourism\");",
									"});"
								],
								"type": "text/javascript"
							}
						}
					],
					"request": {
						"auth": {
							"type": "basic",
							"basic": [
								{
									"key": "password",
									"value": "admin",
									"type": "string"
								},
								{
									"key": "username",
									"value": "admin@dotcms.com",
									"type": "string"
								},
								{
									"key": "saveHelperData",
									"type": "any"
								},
								{
									"key": "showPassword",
									"value": false,
									"type": "boolean"
								}
							]
						},
						"method": "PUT",
						"header": [
							{
								"key": "Content-Type",
								"value": "application/json"
							}
						],
						"body": {
							"mode": "raw",
							"raw": ""
						},
						"url": {
							"raw": "{{serverURL}}/api/v1/workflow/actions/175009d69e/fire?identifier=57ee7cd3-66fc-4f01-9b7e-11e53553c220",
							"host": [
								"{{serverURL}}"
							],
							"path": [
								"api",
								"v1",
								"workflow",
								"actions",
								"175009d69e",
								"fire"
							],
							"query": [
								{
									"key": "identifier",
									"value": "57ee7cd3-66fc-4f01-9b7e-11e53553c220"
								}
							]
						},
						"description": "Fire any action uysing the actionId\n\nOptional: If you pass ?inode={inode}, you don't need body here. \n\n@Path(\"/actions/{actionId}/fire\")"
					},
					"response": []
				},
				{
					"name": "pre_ImportBundleWithURLMappedContent",
					"event": [
						{
							"listen": "test",
							"script": {
								"exec": [
									"pm.test(\"Bundle uploaded sucessfully\", function () {",
									"    pm.response.to.have.status(200);",
									"",
									"    var jsonData = pm.response.json();",
									"    console.log(jsonData);",
									"",
									"    pm.expect(jsonData[\"bundleName\"]).to.eql(\"urlmap-bundle.tar.gz\");",
									"    pm.expect(jsonData[\"status\"]).to.eql(\"SUCCESS\");",
									"});"
								],
								"type": "text/javascript"
							}
						}
					],
					"request": {
						"auth": {
							"type": "basic",
							"basic": [
								{
									"key": "username",
									"value": "admin@dotcms.com",
									"type": "string"
								},
								{
									"key": "password",
									"value": "admin",
									"type": "string"
								}
							]
						},
						"method": "POST",
						"header": [
							{
								"key": "Content-Type",
								"type": "text",
								"value": "application/octet-stream"
							},
							{
								"key": "Content-Disposition",
								"type": "text",
								"value": "attachment"
							}
						],
						"body": {
							"mode": "formdata",
							"formdata": [
								{
									"key": "file",
									"type": "file",
									"src": "resources/GraphQL/urlmap-bundle.tar.gz"
								}
							]
						},
						"url": {
							"raw": "{{serverURL}}/api/bundle?sync=true",
							"host": [
								"{{serverURL}}"
							],
							"path": [
								"api",
								"bundle"
							],
							"query": [
								{
									"key": "sync",
									"value": "true"
								},
								{
									"key": "AUTH_TOKEN",
									"value": "",
									"disabled": true
								}
							]
						}
					},
					"response": []
				},
				{
					"name": "GivenRequestByURI_PageContainsUrlMappedContentField",
					"event": [
						{
							"listen": "test",
							"script": {
								"exec": [
									"",
									"let checker = (arr, target) => target.every(v => arr.includes(v));",
									"",
									"pm.test(\"Status code is 200\", function () {",
									"    pm.response.to.have.status(200);",
									"});",
									"",
									"pm.test(\"'Page' includes all properties\", function () {",
									"    var jsonData = pm.response.json();",
									"    var urlmappedContent = jsonData.data.page.urlContentMap;",
									"",
									"    pm.expect(urlmappedContent.title, 'FAILED:[urlmappedContent.title]').equal(\"Eagles Nest Outfitters DoubleNest Hammock Patriot\");",
									"    pm.expect(urlmappedContent.identifier, 'FAILED:[urlmappedContent.identifier]').equal(\"46e52dc2-e72a-4641-8925-026abf2adccd\");",
									"    pm.expect(urlmappedContent.urlMap, 'FAILED:[urlmappedContent.urlMap]').equal(\"/store/products/eagles-nest-outfitters-doublenest-hammock-patriot\");",
									"    pm.expect(urlmappedContent.contentType, 'FAILED:[urlmappedContent.contentType]').equal(\"Product\");",
									"    pm.expect(urlmappedContent.productNumber, 'FAILED:[urlmappedContent.productNumber]').equal(\"9315054521506-1280000\");",
									"",
									"    pm.expect(urlmappedContent.image.idPath, 'FAILED:[urlmappedContent.image.idPath]').equal(\"/dA/46e52dc2e7/image/hammock-1.jpg?language_id=1\");",
									"",
									"});",
									""
								],
								"type": "text/javascript"
							}
						}
					],
					"protocolProfileBehavior": {
						"disabledSystemHeaders": {
							"user-agent": true
						}
					},
					"request": {
						"auth": {
							"type": "basic",
							"basic": [
								{
									"key": "username",
									"value": "admin@dotcms.com",
									"type": "string"
								},
								{
									"key": "password",
									"value": "admin",
									"type": "string"
								}
							]
						},
						"method": "POST",
						"header": [
							{
								"key": "Cookie",
								"type": "text",
								"value": "JSESSIONID=1DF38761AD8B360EF1AD42C4AF07EC35",
								"disabled": true
							},
							{
								"key": "User-Agent",
								"type": "text",
								"value": "Mozilla/5.0 (Macintosh; Intel Mac OS X 10_15_3) AppleWebKit/537.36 (KHTML, like Gecko) Chrome/84.0.4147.125 Safari/537.36"
							}
						],
						"body": {
							"mode": "graphql",
							"graphql": {
								"query": "{\n  page(url: \"/store/products/eagles-nest-outfitters-doublenest-hammock-patriot\") {\n    title\n    urlContentMap {\n      ... on Product {\n        title\n        tags\n        urlTitle\n        identifier\n        urlMap\n        contentType\n        productNumber\n        image {\n          idPath\n        }\n      }\n    }\n  }\n}\n",
								"variables": ""
							}
						},
						"url": {
							"raw": "{{serverURL}}/api/v1/graphql",
							"host": [
								"{{serverURL}}"
							],
							"path": [
								"api",
								"v1",
								"graphql"
							]
						}
					},
					"response": []
				},
				{
					"name": "importDestinationsCostaRicaWithSidebar",
					"event": [
						{
							"listen": "test",
							"script": {
								"exec": [
									"pm.test(\"Bundle uploaded sucessfully\", function () {",
									"    pm.response.to.have.status(200);",
									"",
									"    var jsonData = pm.response.json();",
									"    console.log(jsonData);",
									"",
									"    pm.expect(jsonData[\"bundleName\"]).to.eql(\"costa-rica-sidebar.tar.gz\");",
									"    pm.expect(jsonData[\"status\"]).to.eql(\"SUCCESS\");",
									"});"
								],
								"type": "text/javascript"
							}
						}
					],
					"request": {
						"auth": {
							"type": "basic",
							"basic": [
								{
									"key": "username",
									"value": "admin@dotcms.com",
									"type": "string"
								},
								{
									"key": "password",
									"value": "admin",
									"type": "string"
								}
							]
						},
						"method": "POST",
						"header": [
							{
								"key": "Content-Type",
								"type": "text",
								"value": "application/octet-stream"
							},
							{
								"key": "Content-Disposition",
								"type": "text",
								"value": "attachment"
							}
						],
						"body": {
							"mode": "formdata",
							"formdata": [
								{
									"key": "file",
									"type": "file",
									"src": "resources/GraphQL/costa-rica-sidebar.tar.gz"
								}
							]
						},
						"url": {
							"raw": "{{serverURL}}/api/bundle?sync=true",
							"host": [
								"{{serverURL}}"
							],
							"path": [
								"api",
								"bundle"
							],
							"query": [
								{
									"key": "sync",
									"value": "true"
								},
								{
									"key": "AUTH_TOKEN",
									"value": "",
									"disabled": true
								}
							]
						},
						"description": "Imports a Bundle that includes:\n* HTMLPage /blog/index\n* HTMLPage /blog/destinations/costa-rica\n* Contentlet [Blog] Ecotourism in Costa Rica\n* Blog Detail Page /blog/blog-detail"
					},
					"response": []
				},
				{
					"name": "GivenRequestByURI_LayoutFieldContainsAllFields",
					"event": [
						{
							"listen": "test",
							"script": {
								"exec": [
									"",
									"let checker = (arr, target) => target.every(v => arr.includes(v));",
									"",
									"pm.test(\"Status code is 200\", function () {",
									"    pm.response.to.have.status(200);",
									"});",
									"",
									"pm.test(\"'Page' includes all properties\", function () {",
									"    var jsonData = pm.response.json();",
									"    var layout = jsonData.data.page.layout;",
									"",
									"    // layout fields",
									"    // pm.expect(layout.footer, 'FAILED:[layout.footer]').equal(true);",
									"    pm.expect(layout.width, 'FAILED:[layout.width]').equal(null);",
									"    // pm.expect(layout.header, 'FAILED:[layout.header]').equal(true);",
									"    pm.expect(layout.title, 'FAILED:[layout.title]').equal(\"anonymouslayout1598564677000\");",
									"",
									"    // rows fields",
									"    var rows = layout.body.rows;",
									"    pm.expect(rows.length, 'FAILED:[rows.length]').equal(6);",
									"",
									"    var row1 = rows[0];",
									"    pm.expect(row1.styleClass, 'FAILED:[row1.styleClass]').equal(null);",
									"",
									"    var row1Columns = row1.columns;",
									"    pm.expect(row1Columns.length, 'FAILED:[row1Columns.length]').equal(1);",
									"",
									"    var column1 = row1Columns[0];",
									"    pm.expect(column1.preview, 'FAILED:[column1.preview]').equal(false);",
									"    pm.expect(column1.width, 'FAILED:[column1.width]').equal(12);",
									"    pm.expect(column1.widthPercent, 'FAILED:[column1.widthPercent]').equal(100);",
									"    pm.expect(column1.left, 'FAILED:[column1.left]').equal(0);",
									"    pm.expect(column1.leftOffset, 'FAILED:[column1.leftOffset]').equal(1);",
									"    pm.expect(column1.styleClass, 'FAILED:[column1.styleClass]').equal(null);",
									"",
									"    var containers = column1.containers;",
									"    pm.expect(containers.length, 'FAILED:[containers.length]').equal(1);",
									"",
									"    var container1 = containers[0];",
									"    pm.expect(container1.identifier, 'FAILED:[container1.identifier]').equal(\"5a07f889-4536-4956-aa6e-e7967969ec3f\");",
									"    pm.expect(container1.uuid, 'FAILED:[container1.uuid]').equal(\"2\");",
									"",
									"    // sidebar",
									"    var sidebar = layout.sidebar;",
									"    pm.expect(sidebar.preview, 'FAILED:[sidebar.preview]').equal(false);",
									"    pm.expect(sidebar.width, 'FAILED:[sidebar.width]').equal(\"small\");",
									"    pm.expect(sidebar.widthPercent, 'FAILED:[sidebar.widthPercent]').equal(20);",
									"    pm.expect(sidebar.location, 'FAILED:[sidebar.location]').equal(\"left\");",
									"",
									"    var sidebarContainers = sidebar.containers;",
									"    pm.expect(sidebarContainers.length, 'FAILED:[sidebarContainers.length]').equal(2);",
									"",
									"    var sidebarContainer1 = sidebarContainers[0];",
									"    pm.expect(sidebarContainer1.identifier, 'FAILED:[sidebarContainer1.identifier]').equal(\"//demo.dotcms.com/application/containers/default/\");",
									"    pm.expect(sidebarContainer1.uuid, 'FAILED:[sidebarContainers.uuid]').equal(\"1\");",
									"});",
									""
								],
								"type": "text/javascript"
							}
						}
					],
					"protocolProfileBehavior": {
						"disabledSystemHeaders": {
							"user-agent": true
						}
					},
					"request": {
						"auth": {
							"type": "basic",
							"basic": [
								{
									"key": "username",
									"value": "admin@dotcms.com",
									"type": "string"
								},
								{
									"key": "password",
									"value": "admin",
									"type": "string"
								}
							]
						},
						"method": "POST",
						"header": [
							{
								"key": "Cookie",
								"type": "text",
								"value": "JSESSIONID=1DF38761AD8B360EF1AD42C4AF07EC35",
								"disabled": true
							},
							{
								"key": "User-Agent",
								"type": "text",
								"value": "Mozilla/5.0 (Macintosh; Intel Mac OS X 10_15_3) AppleWebKit/537.36 (KHTML, like Gecko) Chrome/84.0.4147.125 Safari/537.36"
							}
						],
						"body": {
							"mode": "graphql",
							"graphql": {
								"query": "{\n  page(url:\"/destinations/costa-rica\", pageMode: \"live\", languageId: \"1\") {\n     layout {\n      footer\n      width\n      header\n      title\n      body {\n        rows {\n          styleClass\n          columns {\n            preview\n            width\n            widthPercent\n            left\n            leftOffset\n            styleClass\n            containers {\n              identifier\n              uuid\n            } \n          }\n        } \n      }\n      sidebar {\n        preview\n        width\n        widthPercent\n        location\n        containers {\n            identifier\n            uuid\n          } \n      }\n    }\n  }\n}",
								"variables": ""
							}
						},
						"url": {
							"raw": "{{serverURL}}/api/v1/graphql",
							"host": [
								"{{serverURL}}"
							],
							"path": [
								"api",
								"v1",
								"graphql"
							]
						}
					},
					"response": []
				},
				{
					"name": "GivenRequestByURI_ContainersFieldContainsFirstLevelFields",
					"event": [
						{
							"listen": "test",
							"script": {
								"exec": [
									"",
									"let checker = (arr, target) => target.every(v => arr.includes(v));",
									"",
									"pm.test(\"Status code is 200\", function () {",
									"    pm.response.to.have.status(200);",
									"});",
									"",
									"pm.test(\"'Page' includes all properties\", function () {",
									"    var jsonData = pm.response.json();",
									"    var containers = jsonData.data.page.containers;",
									"",
									"    var container1 = containers[0];",
									"",
									"    // containers fields",
									"    pm.expect(container1.archived, 'FAILED:[container1.archived]').equal(false);",
									"    pm.expect(container1.categoryId, 'FAILED:[container1.categoryId]').equal(\"ad50ff07-6f7e-4b3c-a1ca-08667fecb28d\");",
									"    pm.expect(container1.deleted, 'FAILED:[container1.deleted]').equal(false);",
									"    pm.expect(container1.friendlyName, 'FAILED:[container1.friendlyName]').equal(\"container\");",
									"    pm.expect(container1.host.hostName, 'FAILED:[container1.host.hostName]').equal(\"demo.dotcms.com\");",
									"    pm.expect(container1.iDate, 'FAILED:[container1.iDate]').not.null;",
									"    pm.expect(container1.idate, 'FAILED:[container1.idate]').not.null;",
									"    pm.expect(container1.identifier, 'FAILED:[container1.identifier]').equal(\"69b3d24d-7e80-4be6-b04a-d352d16493ee\");",
									"    pm.expect(container1.inode, 'FAILED:[container1.inode]').equal(\"ad50ff07-6f7e-4b3c-a1ca-08667fecb28d\");",
									"    pm.expect(container1.languageId, 'FAILED:[container1.languageId]').equal(1);",
									"    pm.expect(container1.live, 'FAILED:[container1.live]').equal(true);",
									"    pm.expect(container1.locked, 'FAILED:[container1.locked]').equal(false);",
									"    pm.expect(container1.maxContentlets, 'FAILED:[container1.maxContentlets]').equal(25);",
									"    pm.expect(container1.modDate, 'FAILED:[container1.modDate]').not.null;",
									"    pm.expect(container1.modUser.userId, 'FAILED:[container1.modUser.userId]').equal(\"system\");",
									"    pm.expect(container1.name, 'FAILED:[container1.name]').equal(\"Default\");",
									"    pm.expect(container1.new, 'FAILED:[container1.new]').equal(false);",
									"    pm.expect(container1.notes, 'FAILED:[container1.notes]').equal(\"New File Container\");",
									"    pm.expect(container1.owner.userId, 'FAILED:[container1.owner.userId]').equal(\"dotcms.org.1\");",
									"    pm.expect(container1.parentPermissionable.hostName, 'FAILED:[container1.parentPermissionable.hostName]').equal(\"demo.dotcms.com\");",
									"    pm.expect(container1.path, 'FAILED:[container1.path]').equal(\"//demo.dotcms.com/application/containers/default/\");",
									"    pm.expect(container1.permissionId, 'FAILED:[container1.permissionId]').equal(\"69b3d24d-7e80-4be6-b04a-d352d16493ee\");",
									"    pm.expect(container1.permissionType, 'FAILED:[container1.permissionType]').equal(\"com.dotmarketing.portlets.containers.model.FileAssetContainer\");",
									"    pm.expect(container1.postLoop, 'FAILED:[container1.postLoop]').equal(\"#dotParse(\\\"//demo.dotcms.com/application/containers/default/postloop.vtl\\\")\");",
									"    pm.expect(container1.preLoop, 'FAILED:[container1.preLoop]').equal(\"#dotParse(\\\"//demo.dotcms.com/application/containers/default/preloop.vtl\\\")\");",
									"    pm.expect(container1.showOnMenu, 'FAILED:[container1.showOnMenu]').equal(false);",
									"    pm.expect(container1.sortOrder, 'FAILED:[container1.sortOrder]').equal(0);",
									"    pm.expect(container1.source, 'FAILED:[container1.source]').equal(\"FILE\");",
									"    pm.expect(container1.staticify, 'FAILED:[container1.staticify]').equal(false);",
									"    pm.expect(container1.title, 'FAILED:[container1.source]').equal(\"Default\");",
									"    pm.expect(container1.type, 'FAILED:[container1.type]').equal(\"containers\");",
									"    pm.expect(container1.useDiv, 'FAILED:[container1.useDiv]').equal(false);",
									"    pm.expect(container1.versionId, 'FAILED:[container1.versionId]').equal(\"69b3d24d-7e80-4be6-b04a-d352d16493ee\");",
									"    pm.expect(container1.versionType, 'FAILED:[container1.versionType]').equal(\"containers\");",
									"    pm.expect(container1.working, 'FAILED:[container1.working]').equal(true);",
									"    ",
									"    ",
									"});",
									""
								],
								"type": "text/javascript"
							}
						}
					],
					"protocolProfileBehavior": {
						"disabledSystemHeaders": {
							"user-agent": true
						}
					},
					"request": {
						"auth": {
							"type": "basic",
							"basic": [
								{
									"key": "username",
									"value": "admin@dotcms.com",
									"type": "string"
								},
								{
									"key": "password",
									"value": "admin",
									"type": "string"
								}
							]
						},
						"method": "POST",
						"header": [
							{
								"key": "Cookie",
								"type": "text",
								"value": "JSESSIONID=1DF38761AD8B360EF1AD42C4AF07EC35",
								"disabled": true
							},
							{
								"key": "User-Agent",
								"type": "text",
								"value": "Mozilla/5.0 (Macintosh; Intel Mac OS X 10_15_3) AppleWebKit/537.36 (KHTML, like Gecko) Chrome/84.0.4147.125 Safari/537.36"
							}
						],
						"body": {
							"mode": "graphql",
							"graphql": {
								"query": "{\n  page(url: \"/destinations/costa-rica\", pageMode: \"live\", languageId: \"1\") {\n    containers {\n      archived\n      categoryId\n      deleted\n      friendlyName\n      host {\n        hostName\n      }\n      iDate\n      idate\n      identifier\n      inode\n      languageId\n      live\n      locked\n      maxContentlets\n      modDate\n      modUser {\n        userId\n      }\n      name\n      new\n      notes\n      owner {\n        userId\n      }\n      parentPermissionable {\n        hostName\n      }\n      path\n      permissionId\n      permissionType\n      postLoop\n      preLoop\n      showOnMenu\n      sortOrder\n      source\n      staticify\n      title\n      type\n      useDiv\n      versionId\n      versionType\n      working\n    }\n  }\n}\n",
								"variables": ""
							}
						},
						"url": {
							"raw": "{{serverURL}}/api/v1/graphql",
							"host": [
								"{{serverURL}}"
							],
							"path": [
								"api",
								"v1",
								"graphql"
							]
						}
					},
					"response": []
				},
				{
					"name": "GivenRequestByURI_ContainersFieldContainsFirstLevelFields_NoLanguage",
					"event": [
						{
							"listen": "test",
							"script": {
								"exec": [
									"",
									"let checker = (arr, target) => target.every(v => arr.includes(v));",
									"",
									"pm.test(\"Status code is 200\", function () {",
									"    pm.response.to.have.status(200);",
									"});",
									"",
									"pm.test(\"'Page' includes all properties\", function () {",
									"    var jsonData = pm.response.json();",
									"    var containers = jsonData.data.page.containers;",
									"",
									"    var container1 = containers[0];",
									"",
									"    // containers fields",
									"    pm.expect(container1.archived, 'FAILED:[container1.archived]').equal(false);",
									"    pm.expect(container1.categoryId, 'FAILED:[container1.categoryId]').equal(\"ad50ff07-6f7e-4b3c-a1ca-08667fecb28d\");",
									"    pm.expect(container1.deleted, 'FAILED:[container1.deleted]').equal(false);",
									"    pm.expect(container1.friendlyName, 'FAILED:[container1.friendlyName]').equal(\"container\");",
									"    pm.expect(container1.host.hostName, 'FAILED:[container1.host.hostName]').equal(\"demo.dotcms.com\");",
									"    pm.expect(container1.iDate, 'FAILED:[container1.iDate]').not.null;",
									"    pm.expect(container1.idate, 'FAILED:[container1.idate]').not.null;",
									"    pm.expect(container1.identifier, 'FAILED:[container1.identifier]').equal(\"69b3d24d-7e80-4be6-b04a-d352d16493ee\");",
									"    pm.expect(container1.inode, 'FAILED:[container1.inode]').equal(\"ad50ff07-6f7e-4b3c-a1ca-08667fecb28d\");",
									"    pm.expect(container1.languageId, 'FAILED:[container1.languageId]').equal(1);",
									"    pm.expect(container1.live, 'FAILED:[container1.live]').equal(true);",
									"    pm.expect(container1.locked, 'FAILED:[container1.locked]').equal(false);",
									"    pm.expect(container1.maxContentlets, 'FAILED:[container1.maxContentlets]').equal(25);",
									"    pm.expect(container1.modDate, 'FAILED:[container1.modDate]').not.null;",
									"    pm.expect(container1.modUser.userId, 'FAILED:[container1.modUser.userId]').equal(\"system\");",
									"    pm.expect(container1.name, 'FAILED:[container1.name]').equal(\"Default\");",
									"    pm.expect(container1.new, 'FAILED:[container1.new]').equal(false);",
									"    pm.expect(container1.notes, 'FAILED:[container1.notes]').equal(\"New File Container\");",
									"    pm.expect(container1.owner.userId, 'FAILED:[container1.owner.userId]').equal(\"dotcms.org.1\");",
									"    pm.expect(container1.parentPermissionable.hostName, 'FAILED:[container1.parentPermissionable.hostName]').equal(\"demo.dotcms.com\");",
									"    pm.expect(container1.path, 'FAILED:[container1.path]').equal(\"//demo.dotcms.com/application/containers/default/\");",
									"    pm.expect(container1.permissionId, 'FAILED:[container1.permissionId]').equal(\"69b3d24d-7e80-4be6-b04a-d352d16493ee\");",
									"    pm.expect(container1.permissionType, 'FAILED:[container1.permissionType]').equal(\"com.dotmarketing.portlets.containers.model.FileAssetContainer\");",
									"    pm.expect(container1.postLoop, 'FAILED:[container1.postLoop]').equal(\"#dotParse(\\\"//demo.dotcms.com/application/containers/default/postloop.vtl\\\")\");",
									"    pm.expect(container1.preLoop, 'FAILED:[container1.preLoop]').equal(\"#dotParse(\\\"//demo.dotcms.com/application/containers/default/preloop.vtl\\\")\");",
									"    pm.expect(container1.showOnMenu, 'FAILED:[container1.showOnMenu]').equal(false);",
									"    pm.expect(container1.sortOrder, 'FAILED:[container1.sortOrder]').equal(0);",
									"    pm.expect(container1.source, 'FAILED:[container1.source]').equal(\"FILE\");",
									"    pm.expect(container1.staticify, 'FAILED:[container1.staticify]').equal(false);",
									"    pm.expect(container1.title, 'FAILED:[container1.source]').equal(\"Default\");",
									"    pm.expect(container1.type, 'FAILED:[container1.type]').equal(\"containers\");",
									"    pm.expect(container1.useDiv, 'FAILED:[container1.useDiv]').equal(false);",
									"    pm.expect(container1.versionId, 'FAILED:[container1.versionId]').equal(\"69b3d24d-7e80-4be6-b04a-d352d16493ee\");",
									"    pm.expect(container1.versionType, 'FAILED:[container1.versionType]').equal(\"containers\");",
									"    pm.expect(container1.working, 'FAILED:[container1.working]').equal(true);",
									"    ",
									"    ",
									"});",
									""
								],
								"type": "text/javascript"
							}
						}
					],
					"protocolProfileBehavior": {
						"disabledSystemHeaders": {
							"user-agent": true
						}
					},
					"request": {
						"auth": {
							"type": "basic",
							"basic": [
								{
									"key": "username",
									"value": "admin@dotcms.com",
									"type": "string"
								},
								{
									"key": "password",
									"value": "admin",
									"type": "string"
								}
							]
						},
						"method": "POST",
						"header": [
							{
								"key": "Cookie",
								"type": "text",
								"value": "JSESSIONID=1DF38761AD8B360EF1AD42C4AF07EC35",
								"disabled": true
							},
							{
								"key": "User-Agent",
								"type": "text",
								"value": "Mozilla/5.0 (Macintosh; Intel Mac OS X 10_15_3) AppleWebKit/537.36 (KHTML, like Gecko) Chrome/84.0.4147.125 Safari/537.36"
							}
						],
						"body": {
							"mode": "graphql",
							"graphql": {
								"query": "{\n  page(url: \"/destinations/costa-rica\", pageMode: \"live\") {\n    containers {\n      archived\n      categoryId\n      deleted\n      friendlyName\n      host {\n        hostName\n      }\n      iDate\n      idate\n      identifier\n      inode\n      languageId\n      live\n      locked\n      maxContentlets\n      modDate\n      modUser {\n        userId\n      }\n      name\n      new\n      notes\n      owner {\n        userId\n      }\n      parentPermissionable {\n        hostName\n      }\n      path\n      permissionId\n      permissionType\n      postLoop\n      preLoop\n      showOnMenu\n      sortOrder\n      source\n      staticify\n      title\n      type\n      useDiv\n      versionId\n      versionType\n      working\n    }\n  }\n}\n",
								"variables": ""
							}
						},
						"url": {
							"raw": "{{serverURL}}/api/v1/graphql",
							"host": [
								"{{serverURL}}"
							],
							"path": [
								"api",
								"v1",
								"graphql"
							]
						}
					},
					"response": []
				},
				{
					"name": "GivenRequestByURI_ContainersFieldContainsRendered",
					"event": [
						{
							"listen": "test",
							"script": {
								"exec": [
									"",
									"let checker = (arr, target) => target.every(v => arr.includes(v));",
									"",
									"pm.test(\"Status code is 200\", function () {",
									"    pm.response.to.have.status(200);",
									"});",
									"",
									"pm.test(\"'Page' includes all properties\", function () {",
									"    var jsonData = pm.response.json();",
									"    var containers = jsonData.data.page.containers;",
									"",
									"    pm.expect(containers.length, 'FAILED:[containers.length]').equal(2);",
									"",
									"    var container1rendered = containers[0].rendered;",
									"",
									"    pm.expect(container1rendered.length, 'FAILED:[container1rendered.length]').equal(9);",
									"    // rendered fields",
									"    pm.expect(container1rendered[0].uuid, 'FAILED:[container1rendered[0].uuid]').equal(\"uuid-1\");",
									"    pm.expect(container1rendered[0].render, 'FAILED:[container1rendered[0].render]').equal(\"\\n    <!-- Container Code: /application/containers/activity.vtl -->\\n\\n<a class=\\\"box-info\\\" href=\\\"/activities/hiking\\\">\\n\\t<img class=\\\"box-info-img\\\" src=\\\"/dA/6bbead53-3908-471c-966d-9e76c5dd9eba/image/270w/50q/hiking.jpg\\\" alt=\\\"Hiking\\\" width=\\\"270\\\" height=\\\"270\\\">\\n\\t<div class=\\\"box-info-body\\\">\\n\\t\\t<h4 class=\\\"box-info-title\\\">Hiking</h4>\\n\\t\\t<p class=\\\"box-info-text\\\">Guided hiking tours where our guides use their training as naturalists to point out animals, unique plants and nature ...</p>\\n\\t</div>\\n</a><div></div>\");",
									"",
									"    pm.expect(container1rendered[1].uuid, 'FAILED:[container1rendered[1].uuid]').equal(\"uuid-2\");",
									"    pm.expect(container1rendered[1].render, 'FAILED:[container1rendered[1].render]').equal(\"\\n    <h2>Custom Packages</h2>\\n<p>Are you looking for the ultimate in Costa Rica vacations? Our team oat TravelLux will design your custom vacation package. We do not sell cookie-cutter trips. Instead, we take the time to get to know your unique &ldquo;travel personality&rdquo;. Then we match you with a hand-picked selection of housing, tours &amp; transportation options. The result is a tailor-made Costa Rica journey that will fit you like a glove.</p>\\n<p>We email you a detailed travel itinerary filled with info, pictures and videos. Your TravelLux agent will work with you to adjust your vacation package until you are 100% satisfied. This makes for a seamless, worry-free experience that allows you to relax &amp; enjoy the voyage.</p>\\n<p><a href=\\\"/contact-us/\\\" class=\\\"btn btn-primary\\\">Book Now</a></p>\\n<article class=\\\"thumbnail-classic mb-5\\\">\\n    <a class=\\\"thumbnail-classic-figure\\\" href=\\\"/dA/7b4ba67a-1793-4daf-bed9-f8ce054f1433/ski_holidays.png/1200w\\\" data-lightgallery=\\\"item\\\">\\n        <picture>\\n            <source media=\\\"(min-width: 800px)\\\" srcset=\\\"/dA/7b4ba67a-1793-4daf-bed9-f8ce054f1433/ski_holidays.png/1200w/50q/ski_holidays.png, /dA/7b4ba67a-1793-4daf-bed9-f8ce054f1433/ski_holidays.png/2400w/50q/ski_holidays.png 2x\\\">\\n            <source media=\\\"(min-width: 480px)\\\" srcset=\\\"/dA/7b4ba67a-1793-4daf-bed9-f8ce054f1433/ski_holidays.png/600w/50q/ski_holidays.png, /dA/7b4ba67a-1793-4daf-bed9-f8ce054f1433//1200w/50q/ski_holidays.png 2x\\\">\\n            <img src=\\\"/dA/7b4ba67a-1793-4daf-bed9-f8ce054f1433/ski_holidays.png/480w/50q/ski_holidays.png\\\" alt=\\\"With over 400\\\" of snow fall a year we have the longest season in the Continental US\\\" class=\\\"img-fluid\\\">\\n        </picture>\\n    </a>\\n    <div class=\\\"thumbnail-classic-caption\\\">\\n        <h4 class=\\\"thumbnail-classic-title\\\">Over 400\\\" of snow a year</h4>\\n        <p class=\\\"thumbnail-classic-text\\\">With over 400\\\" of snow fall a year we have the longest season in the Continental US</p>\\n        <a class=\\\"thumbnail-classic-link mdi mdi-plus-circle-outline\\\" href=\\\"/dA/7b4ba67a-1793-4daf-bed9-f8ce054f1433/1200w/50q/ski_holidays.png\\\" data-lightgallery=\\\"item\\\"></a>\\n    </div>    \\n</article>\\n<div></div>\");",
									"",
									"    pm.expect(container1rendered[2].uuid, 'FAILED:[container1rendered[2].uuid]').equal(\"uuid-3\");",
									"    pm.expect(container1rendered[2].render, 'FAILED:[container1rendered[2].render]').equal(\"\\n    <!-- Container Code: /application/containers/video.vtl -->\\n\\n<a class=\\\"video-cover bg-overlay-30 mb-5\\\" data-lightbox=\\\"iframe\\\" href=\\\"https://www.youtube.com/watch?v=1qw4ayRc1t8\\\">\\n  <div class=\\\"video-img\\\" style=\\\"background-image: url(https://i.ytimg.com/vi/1qw4ayRc1t8/hqdefault.jpg);\\\"></div>\\n  <span class=\\\"icon mdi mdi-play video-cover-icon\\\"></span>\\n</a><div></div>\");",
									"    ",
									"    pm.expect(container1rendered[3].uuid, 'FAILED:[container1rendered[3].uuid]').equal(\"uuid-4\");",
									"    pm.expect(container1rendered[3].render, 'FAILED:[container1rendered[3].render]').equal(\"\\n    \\r\\n<h1 class=\\\"text-center\\\">Featured Activities</h1>\\n<div class=\\\"row justify-content-center\\\">\\n    </div>\\n<div></div>\");",
									"",
									"    pm.expect(container1rendered[4].uuid, 'FAILED:[container1rendered[4].uuid]').equal(\"uuid-5\");",
									"    pm.expect(container1rendered[4].render, 'FAILED:[container1rendered[4].render]').equal(\"\\n    <h2>Costa Rica Family Adventure</h2>\\n<p>Tropical rainforests, zip lines, monkey sightings and waterfall swims make for the most unforgettable vacation&mdash;and photos.</p>\\n<p>Abundance abounds in Costa Rica: beautiful beaches, friendly people and endless adventures to embark upon. We dabble in it all with a family-friendly itinerary that will get everyone&rsquo;s heart pumping. Jump right in to adventure life in Costa Rica at Arenal Volcano where we zip along the treetops, get a glimpse of rural Tico life on a local farm, rappel down a canyon waterfall that lies deep in the tropical rainforest, and soak in thermal hot springs.</p>\\n<p>Journey south, crossing Lake Arenal by boat, and dive deep into the Monteverde cloud forest. Your hotel is located in the reserve, home to eight different biological zones and thousands of plants and animals. Keep your eyes peeled for monkeys and quetzals during the day and embark on night walks with your guide to experience a whole different world after dark. Spend a unique day exploring the forest giants from the ground up&mdash;climbing up specially outfitted trees and then exploring the forest on foot with your naturalist guide.</p><div></div>\");",
									"",
									"    pm.expect(container1rendered[5].uuid, 'FAILED:[container1rendered[5].uuid]').equal(\"uuid-6\");",
									"    pm.expect(container1rendered[5].render, 'FAILED:[container1rendered[5].render]').equal(\"\\n    <h3>Adventure travel done right</h3>\\n<p>Wherever you want to go, whatever you want to get into, we&rsquo;ve got a trip that&rsquo;ll make your dream vacation come true. Visit like a local, explore at your own pace, and eat like a king (or a vegan king, if that&rsquo;s more your thing).<strong><br /></strong></p><div></div>\");",
									"",
									"    pm.expect(container1rendered[6].uuid, 'FAILED:[container1rendered[6].uuid]').equal(\"uuid-7\");",
									"    pm.expect(container1rendered[6].render, 'FAILED:[container1rendered[6].render]').equal(\"\\n    <h3>Experience the world with us</h3>\\n<p>We practice Leave No Trace principles on all our trips and work with local people and businesses as often as possible.Our expert guides don&rsquo;t just know these places&mdash;they call them home. Their local knowledge unveils worlds few get to see. Hike, bike, swim and paddle with like-minded travelers who share your passion for adventure and the outdoors.</p><div></div>\");",
									"",
									"    pm.expect(container1rendered[7].uuid, 'FAILED:[container1rendered[7].uuid]').equal(\"uuid-8\");",
									"    pm.expect(container1rendered[7].render, 'FAILED:[container1rendered[7].render]').equal(\"\\n    \\n<article class=\\\"thumbnail-classic mb-5\\\">\\n    <a class=\\\"thumbnail-classic-figure\\\" href=\\\"/dA/bfee8f08-a6d1-4fd7-8f70-476e62663eca/waterfall-costa-rica.jpg/1200w\\\" data-lightgallery=\\\"item\\\">\\n        <picture>\\n            <source media=\\\"(min-width: 800px)\\\" srcset=\\\"/dA/bfee8f08-a6d1-4fd7-8f70-476e62663eca/waterfall-costa-rica.jpg/1200w/50q/waterfall-costa-rica.jpg, /dA/bfee8f08-a6d1-4fd7-8f70-476e62663eca/waterfall-costa-rica.jpg/2400w/50q/waterfall-costa-rica.jpg 2x\\\">\\n            <source media=\\\"(min-width: 480px)\\\" srcset=\\\"/dA/bfee8f08-a6d1-4fd7-8f70-476e62663eca/waterfall-costa-rica.jpg/600w/50q/waterfall-costa-rica.jpg, /dA/bfee8f08-a6d1-4fd7-8f70-476e62663eca//1200w/50q/waterfall-costa-rica.jpg 2x\\\">\\n            <img src=\\\"/dA/bfee8f08-a6d1-4fd7-8f70-476e62663eca/waterfall-costa-rica.jpg/480w/50q/waterfall-costa-rica.jpg\\\" alt=\\\"From breathtaking waterfalls to amazing rain forest, Costa Rica has something for every Eco adventurer.\\\" class=\\\"img-fluid\\\">\\n        </picture>\\n    </a>\\n    <div class=\\\"thumbnail-classic-caption\\\">\\n        <h4 class=\\\"thumbnail-classic-title\\\">Fall into Costa Rica</h4>\\n        <p class=\\\"thumbnail-classic-text\\\">From breathtaking waterfalls to amazing rain forest, Costa Rica has something for every Eco adventurer.</p>\\n        <a class=\\\"thumbnail-classic-link mdi mdi-plus-circle-outline\\\" href=\\\"/dA/bfee8f08-a6d1-4fd7-8f70-476e62663eca/1200w/50q/waterfall-costa-rica.jpg\\\" data-lightgallery=\\\"item\\\"></a>\\n    </div>    \\n</article>\\n<div></div>\");",
									"",
									"    pm.expect(container1rendered[8].uuid, 'FAILED:[container1rendered[8].uuid]').equal(\"uuid-9\");",
									"    pm.expect(container1rendered[8].render, 'FAILED:[container1rendered[8].render]').equal(\"\\n    <div></div>\");",
									"    ",
									"});",
									""
								],
								"type": "text/javascript"
							}
						}
					],
					"protocolProfileBehavior": {
						"disabledSystemHeaders": {
							"user-agent": true
						}
					},
					"request": {
						"auth": {
							"type": "basic",
							"basic": [
								{
									"key": "username",
									"value": "admin@dotcms.com",
									"type": "string"
								},
								{
									"key": "password",
									"value": "admin",
									"type": "string"
								}
							]
						},
						"method": "POST",
						"header": [
							{
								"key": "Cookie",
								"type": "text",
								"value": "JSESSIONID=1DF38761AD8B360EF1AD42C4AF07EC35",
								"disabled": true
							},
							{
								"key": "User-Agent",
								"type": "text",
								"value": "Mozilla/5.0 (Macintosh; Intel Mac OS X 10_15_3) AppleWebKit/537.36 (KHTML, like Gecko) Chrome/84.0.4147.125 Safari/537.36"
							}
						],
						"body": {
							"mode": "graphql",
							"graphql": {
								"query": "{\n  page(url: \"/destinations/costa-rica\", pageMode: \"live\", languageId: \"1\") {\n    containers {\n      rendered {\n        uuid\n        render\n      }\n    }\n      \n  }\n}\n",
								"variables": ""
							}
						},
						"url": {
							"raw": "{{serverURL}}/api/v1/graphql",
							"host": [
								"{{serverURL}}"
							],
							"path": [
								"api",
								"v1",
								"graphql"
							]
						}
					},
					"response": []
				},
				{
					"name": "GivenRequestByURI_ContainersFieldContainsContainerStructure",
					"event": [
						{
							"listen": "test",
							"script": {
								"exec": [
									"",
									"let contains = (arr, target) => target.every(v => arr.includes(v));",
									"",
									"pm.test(\"Status code is 200\", function () {",
									"    pm.response.to.have.status(200);",
									"});",
									"",
									"pm.test(\"'Containers Field' includes all Container Structures\", function () {",
									"    var jsonData = pm.response.json();",
									"",
									"    pm.expect(jsonData.data.page.containers.length, 'FAILED:[jsonData.data.page.containers.length]').equal(2);",
									"",
									"    var containerStructuresFirstContainer = jsonData.data.page.containers[0].containerStructures;",
									"",
									"    pm.expect(containerStructuresFirstContainer.length, 'FAILED:[containerStructuresFirstContainer.length]').equal(9);",
									"",
									"    let expectedTypes = [",
									"                        \"#dotParse(\\\"//demo.dotcms.com/application/containers/default/banner.vtl\\\")\", ",
									"                        \"#dotParse(\\\"//demo.dotcms.com/application/containers/default/blog.vtl\\\")\", ",
									"                        \"#dotParse(\\\"//demo.dotcms.com/application/containers/default/product.vtl\\\")\", ",
									"                        \"#dotParse(\\\"//demo.dotcms.com/application/containers/default/activity.vtl\\\")\", ",
									"                        \"#dotParse(\\\"//demo.dotcms.com/application/containers/default/calendarevent.vtl\\\")\", ",
									"                        \"#dotParse(\\\"//demo.dotcms.com/application/containers/default/image.vtl\\\")\", ",
									"                        \"#dotParse(\\\"//demo.dotcms.com/application/containers/default/video.vtl\\\")\", ",
									"                        \"#dotParse(\\\"//demo.dotcms.com/application/containers/default/calltoaction.vtl\\\")\", ",
									"                        \"#dotParse(\\\"//demo.dotcms.com/application/containers/default/webpagecontent.vtl\\\")\"                ",
									"    ];",
									"",
									"    // assert all expected content types are included ",
									"    const respondedTypes = containerStructuresFirstContainer.map(structure => structure.code);                 ",
									"    pm.expect(contains(respondedTypes, expectedTypes ), 'FAILED:[expectedTypes]').equal(true);",
									"",
									"    // assert all properties are present ",
									"",
									"    pm.expect(containerStructuresFirstContainer[0].id, 'FAILED:[ontainerStructuresFirstContainer[0].id]').not.undefined;",
									"    pm.expect(containerStructuresFirstContainer[0].id, 'FAILED:[ontainerStructuresFirstContainer[0].id]').not.null;",
									"",
									"    pm.expect(containerStructuresFirstContainer[0].structureId, 'FAILED:[ontainerStructuresFirstContainer[0].structureId]').not.undefined;",
									"    pm.expect(containerStructuresFirstContainer[0].structureId, 'FAILED:[ontainerStructuresFirstContainer[0].structureId]').not.null;",
									"",
									"    pm.expect(containerStructuresFirstContainer[0].containerInode, 'FAILED:[ontainerStructuresFirstContainer[0].containerInode]').not.undefined;",
									"    pm.expect(containerStructuresFirstContainer[0].containerInode, 'FAILED:[ontainerStructuresFirstContainer[0].containerInode]').not.null;",
									"",
									"    pm.expect(containerStructuresFirstContainer[0].containerId, 'FAILED:[ontainerStructuresFirstContainer[0].containerId]').not.undefined;",
									"    pm.expect(containerStructuresFirstContainer[0].containerId, 'FAILED:[ontainerStructuresFirstContainer[0].containerId]').not.null;",
									"",
									"    pm.expect(containerStructuresFirstContainer[0].code, 'FAILED:[ontainerStructuresFirstContainer[0].code]').not.undefined;",
									"    pm.expect(containerStructuresFirstContainer[0].code, 'FAILED:[ontainerStructuresFirstContainer[0].code]').not.null;",
									"    ",
									"});",
									""
								],
								"type": "text/javascript"
							}
						}
					],
					"protocolProfileBehavior": {
						"disabledSystemHeaders": {
							"user-agent": true
						}
					},
					"request": {
						"auth": {
							"type": "basic",
							"basic": [
								{
									"key": "username",
									"value": "admin@dotcms.com",
									"type": "string"
								},
								{
									"key": "password",
									"value": "admin",
									"type": "string"
								}
							]
						},
						"method": "POST",
						"header": [
							{
								"key": "Cookie",
								"type": "text",
								"value": "JSESSIONID=1DF38761AD8B360EF1AD42C4AF07EC35",
								"disabled": true
							},
							{
								"key": "User-Agent",
								"type": "text",
								"value": "Mozilla/5.0 (Macintosh; Intel Mac OS X 10_15_3) AppleWebKit/537.36 (KHTML, like Gecko) Chrome/84.0.4147.125 Safari/537.36"
							}
						],
						"body": {
							"mode": "graphql",
							"graphql": {
								"query": "{\n  page(url: \"/destinations/costa-rica\", pageMode: \"live\", languageId: \"1\") {\n    containers {\n      containerStructures {\n        id\n        structureId\n        containerInode\n        containerId\n        code\n      }\n    }\n      \n  }\n}\n",
								"variables": ""
							}
						},
						"url": {
							"raw": "{{serverURL}}/api/v1/graphql",
							"host": [
								"{{serverURL}}"
							],
							"path": [
								"api",
								"v1",
								"graphql"
							]
						}
					},
					"response": []
				},
				{
					"name": "pre_ImportBundleWithContentWithTagsAndCats",
					"event": [
						{
							"listen": "test",
							"script": {
								"exec": [
									"pm.test(\"Bundle uploaded sucessfully\", function () {",
									"    pm.response.to.have.status(200);",
									"",
									"    var jsonData = pm.response.json();",
									"    console.log(jsonData);",
									"",
									"    pm.expect(jsonData[\"bundleName\"]).to.eql(\"costa-rica-family-cats-tags.tar.gz\");",
									"    pm.expect(jsonData[\"status\"]).to.eql(\"SUCCESS\");",
									"});"
								],
								"type": "text/javascript"
							}
						}
					],
					"request": {
						"auth": {
							"type": "basic",
							"basic": [
								{
									"key": "username",
									"value": "admin@dotcms.com",
									"type": "string"
								},
								{
									"key": "password",
									"value": "admin",
									"type": "string"
								}
							]
						},
						"method": "POST",
						"header": [
							{
								"key": "Content-Type",
								"type": "text",
								"value": "application/octet-stream"
							},
							{
								"key": "Content-Disposition",
								"type": "text",
								"value": "attachment"
							}
						],
						"body": {
							"mode": "formdata",
							"formdata": [
								{
									"key": "file",
									"type": "file",
									"src": "resources/GraphQL/costa-rica-family-cats-tags.tar.gz"
								}
							]
						},
						"url": {
							"raw": "{{serverURL}}/api/bundle?sync=true",
							"host": [
								"{{serverURL}}"
							],
							"path": [
								"api",
								"bundle"
							],
							"query": [
								{
									"key": "sync",
									"value": "true"
								},
								{
									"key": "AUTH_TOKEN",
									"value": "",
									"disabled": true
								}
							]
						},
						"description": "Imports a Bundle that includes:\n* Content `Costa Rica Family Adventure` with \n`taggie` field with `costa rica` and `winterenthusiast` tags and `cat` field with `All Incluse` and `Tours` categories"
					},
					"response": []
				},
				{
					"name": "GivenRequestByURI_ContainersFieldContainsContainerContentlets",
					"event": [
						{
							"listen": "test",
							"script": {
								"exec": [
									"",
									"let checker = (arr, target) => target.every(v => arr.includes(v));",
									"",
									"pm.test(\"Status code is 200\", function () {",
									"    pm.response.to.have.status(200);",
									"});",
									"",
									"pm.test(\"'Page' includes all properties\", function () {",
									"    var jsonData = pm.response.json();",
									"    var containerContentlets = jsonData.data.page.containers[0].containerContentlets;",
									"",
									"    var containerContentlets1 = containerContentlets[0];",
									"    // containerContentlets fields",
									"    pm.expect(containerContentlets1.uuid, 'FAILED:[containerContentlets1.uuid]').equal(\"uuid-9\");",
									"    pm.expect(containerContentlets1.contentlets[0].identifier, 'FAILED:[containerContentlets1.contentlets[0]].identifier').equal(\"7c9cb3a7-bb68-4fd0-b21d-03ec4be491a7\");",
									"    pm.expect(containerContentlets1.contentlets[0].title, 'FAILED:[containerContentlets1.contentlets[0]].title').equal(\"Costa Rica FAQ\");",
									"",
									"    var containerContentlets2 = containerContentlets[1];",
									"    // containerContentlets fields",
									"    pm.expect(containerContentlets2.uuid, 'FAILED:[containerContentlets2.uuid]').equal(\"uuid-1\");",
									"    pm.expect(containerContentlets2.contentlets[0].identifier, 'FAILED:[containerContentlets2.contentlets[0]].identifier').equal(\"6bbead53-3908-471c-966d-9e76c5dd9eba\");",
									"    pm.expect(containerContentlets2.contentlets[0].title, 'FAILED:[containerContentlets2.contentlets[0]].title').equal(\"Hiking\");",
									"",
									"    var containerContentlets3 = containerContentlets[2];",
									"    // containerContentlets fields",
									"    pm.expect(containerContentlets3.uuid, 'FAILED:[containerContentlets3.uuid]').equal(\"uuid-3\");",
									"    pm.expect(containerContentlets3.contentlets[0].identifier, 'FAILED:[containerContentlets3.contentlets[0]].identifier').equal(\"f40c6030-3532-4e75-9ca8-0d92261264e3\");",
									"    pm.expect(containerContentlets3.contentlets[0].title, 'FAILED:[containerContentlets3.contentlets[0]].title').equal(\"Nat Geo Top Rated Eco Lodge, Episode 2 of 4\");",
									"",
									"    var containerContentlets4 = containerContentlets[3];",
									"    // containerContentlets fields",
									"    pm.expect(containerContentlets4.uuid, 'FAILED:[containerContentlets4.uuid]').equal(\"uuid-4\");",
									"    pm.expect(containerContentlets4.contentlets[0].identifier, 'FAILED:[containerContentlets4.contentlets[0]].identifier').equal(\"fb6a06da-8c0f-4828-99c5-91b03b17eaf7\");",
									"    pm.expect(containerContentlets4.contentlets[0].title, 'FAILED:[containerContentlets4.contentlets[0]].title').equal(\"Destination Related Activities\");",
									"",
									"    var containerContentlets5 = containerContentlets[4];",
									"    // containerContentlets fields",
									"    pm.expect(containerContentlets5.uuid, 'FAILED:[containerContentlets5.uuid]').equal(\"uuid-5\");",
									"    pm.expect(containerContentlets5.contentlets[0].identifier, 'FAILED:[containerContentlets5.contentlets[0]].identifier').equal(\"3e6533b7-c3ba-4ec4-8bca-6a88d54cd037\");",
									"    pm.expect(containerContentlets5.contentlets[0].title, 'FAILED:[containerContentlets5.contentlets[0]].title').equal(\"Costa Rica Family Adventure\");",
									"    // tags ",
									"    pm.expect(containerContentlets5.contentlets[0].taggies, 'FAILED:[containerContentlets5.contentlets[0].taggies]').equal(\"costa rica,winterenthusiast:persona\");",
									"    // cats ",
									"    pm.expect(JSON.stringify(containerContentlets5.contentlets[0].cats), 'FAILED:[containerContentlets5.contentlets[0].cats]').equal(JSON.stringify([{\"allInclusive\": \"All Inclusive\"}, {\"tours\": \"Tours\"}]));",
									"",
									"",
									"    var containerContentlets6 = containerContentlets[5];",
									"    // containerContentlets fields",
									"    pm.expect(containerContentlets6.uuid, 'FAILED:[containerContentlets6.uuid]').equal(\"uuid-6\");",
									"    pm.expect(containerContentlets6.contentlets[0].identifier, 'FAILED:[containerContentlets6.contentlets[0]].identifier').equal(\"57abf7cc-8b91-4cb9-8e5d-bc7f0ff54665\");",
									"    pm.expect(containerContentlets6.contentlets[0].title, 'FAILED:[containerContentlets6.contentlets[0]].title').equal(\"Adventure travel done right\");",
									"",
									"    var containerContentlets7 = containerContentlets[6];",
									"    // containerContentlets fields",
									"    pm.expect(containerContentlets7.uuid, 'FAILED:[containerContentlets7.uuid]').equal(\"uuid-7\");",
									"    pm.expect(containerContentlets7.contentlets[0].identifier, 'FAILED:[containerContentlets7.contentlets[0]].identifier').equal(\"5a4e4ef3-884f-4258-9009-f8fa83236242\");",
									"    pm.expect(containerContentlets7.contentlets[0].title, 'FAILED:[containerContentlets7.contentlets[0]].title').equal(\"Experience the world with us\");",
									"",
									"    var containerContentlets8 = containerContentlets[7];",
									"    // containerContentlets fields",
									"    pm.expect(containerContentlets8.uuid, 'FAILED:[containerContentlets8.uuid]').equal(\"uuid-8\");",
									"    pm.expect(containerContentlets8.contentlets[0].identifier, 'FAILED:[containerContentlets8.contentlets[0]].identifier').equal(\"bfee8f08-a6d1-4fd7-8f70-476e62663eca\");",
									"    pm.expect(containerContentlets8.contentlets[0].title, 'FAILED:[containerContentlets8.contentlets[0]].title').equal(\"Fall into Costa Rica\");",
									"",
									"    var containerContentlets9 = containerContentlets[8];",
									"    // containerContentlets fields",
									"    pm.expect(containerContentlets9.uuid, 'FAILED:[containerContentlets9.uuid]').equal(\"uuid-2\");",
									"    pm.expect(containerContentlets9.contentlets[0].identifier, 'FAILED:[containerContentlets9.contentlets[0]].identifier').equal(\"f827c41a-5689-4733-b4d7-916d3a31c9c6\");",
									"    pm.expect(containerContentlets9.contentlets[0].title, 'FAILED:[containerContentlets9.contentlets[0]].title').equal(\"Costa Rica Intro\");",
									"",
									"    pm.expect(containerContentlets9.contentlets[1].identifier, 'FAILED:[containerContentlets9.contentlets[0]].identifier').equal(\"7b4ba67a-1793-4daf-bed9-f8ce054f1433\");",
									"    pm.expect(containerContentlets9.contentlets[1].title, 'FAILED:[containerContentlets9.contentlets[0]].title').equal(\"Over 400\\\" of snow a year\");",
									"    ",
									"    ",
									"});",
									""
								],
								"type": "text/javascript"
							}
						}
					],
					"protocolProfileBehavior": {
						"disabledSystemHeaders": {
							"user-agent": true
						}
					},
					"request": {
						"auth": {
							"type": "basic",
							"basic": [
								{
									"key": "username",
									"value": "admin@dotcms.com",
									"type": "string"
								},
								{
									"key": "password",
									"value": "admin",
									"type": "string"
								}
							]
						},
						"method": "POST",
						"header": [
							{
								"key": "Cookie",
								"type": "text",
								"value": "JSESSIONID=1DF38761AD8B360EF1AD42C4AF07EC35",
								"disabled": true
							},
							{
								"key": "User-Agent",
								"type": "text",
								"value": "Mozilla/5.0 (Macintosh; Intel Mac OS X 10_15_3) AppleWebKit/537.36 (KHTML, like Gecko) Chrome/84.0.4147.125 Safari/537.36"
							}
						],
						"body": {
							"mode": "graphql",
							"graphql": {
								"query": "{\n  page(url: \"/destinations/costa-rica\", pageMode: \"live\", languageId: \"1\") {\n    containers {\n      containerContentlets {\n        uuid\n        contentlets {\n          identifier\n          title\n          taggies: _map(key:\"taggies\") \n          cats: _map(key:\"cats\")\n        }\n      }\n    }\n      \n  }\n}\n",
								"variables": ""
							}
						},
						"url": {
							"raw": "{{serverURL}}/api/v1/graphql",
							"host": [
								"{{serverURL}}"
							],
							"path": [
								"api",
								"v1",
								"graphql"
							]
						}
					},
					"response": []
				},
				{
					"name": "pre_ImportBundleWithMexicoPageAndRule",
					"event": [
						{
							"listen": "test",
							"script": {
								"exec": [
									"pm.test(\"Bundle uploaded sucessfully\", function () {",
									"    pm.response.to.have.status(200);",
									"",
									"    var jsonData = pm.response.json();",
									"    console.log(jsonData);",
									"",
									"    pm.expect(jsonData[\"bundleName\"]).to.eql(\"mexico-pageasset.tar.gz\");",
									"    pm.expect(jsonData[\"status\"]).to.eql(\"SUCCESS\");",
									"});"
								],
								"type": "text/javascript"
							}
						}
					],
					"request": {
						"auth": {
							"type": "basic",
							"basic": [
								{
									"key": "username",
									"value": "admin@dotcms.com",
									"type": "string"
								},
								{
									"key": "password",
									"value": "admin",
									"type": "string"
								}
							]
						},
						"method": "POST",
						"header": [
							{
								"key": "Content-Type",
								"type": "text",
								"value": "application/octet-stream"
							},
							{
								"key": "Content-Disposition",
								"type": "text",
								"value": "attachment"
							}
						],
						"body": {
							"mode": "formdata",
							"formdata": [
								{
									"key": "file",
									"type": "file",
									"src": "resources/GraphQL/mexico-pageasset.tar.gz"
								}
							]
						},
						"url": {
							"raw": "{{serverURL}}/api/bundle?sync=true",
							"host": [
								"{{serverURL}}"
							],
							"path": [
								"api",
								"bundle"
							],
							"query": [
								{
									"key": "sync",
									"value": "true"
								},
								{
									"key": "AUTH_TOKEN",
									"value": "",
									"disabled": true
								}
							]
						}
					},
					"response": []
				},
				{
					"name": "GivenRequestByURI_FireRulesTrue_PREVIEW_MODE_pageRuleShouldFire",
					"event": [
						{
							"listen": "test",
							"script": {
								"exec": [
									"",
									"let checker = (arr, target) => target.every(v => arr.includes(v));",
									"",
									"pm.test(\"Status code is 200\", function () {",
									"    pm.response.to.have.status(200);",
									"});",
									"",
									"pm.test(\"Rule fired\", function () {",
									"    var rulesFired = pm.response.headers.get(\"rulesFired\");",
									"    pm.expect(rulesFired, 'FAILED:[rulesFired').equal(\"true\");",
									"    ",
									"});",
									""
								],
								"type": "text/javascript"
							}
						}
					],
					"protocolProfileBehavior": {
						"disabledSystemHeaders": {
							"user-agent": true
						}
					},
					"request": {
						"auth": {
							"type": "basic",
							"basic": [
								{
									"key": "username",
									"value": "admin@dotcms.com",
									"type": "string"
								},
								{
									"key": "password",
									"value": "admin",
									"type": "string"
								}
							]
						},
						"method": "POST",
						"header": [
							{
								"key": "Cookie",
								"type": "text",
								"value": "JSESSIONID=1DF38761AD8B360EF1AD42C4AF07EC35",
								"disabled": true
							},
							{
								"key": "User-Agent",
								"type": "text",
								"value": "Mozilla/5.0 (Macintosh; Intel Mac OS X 10_15_3) AppleWebKit/537.36 (KHTML, like Gecko) Chrome/84.0.4147.125 Safari/537.36"
							}
						],
						"body": {
							"mode": "graphql",
							"graphql": {
								"query": "{\n  page(url: \"/destinations/mexico\", pageMode: \"preview_mode\", languageId: \"1\", fireRules: true) {\n    title\n  }\n}\n",
								"variables": ""
							}
						},
						"url": {
							"raw": "{{serverURL}}/api/v1/graphql",
							"host": [
								"{{serverURL}}"
							],
							"path": [
								"api",
								"v1",
								"graphql"
							]
						}
					},
					"response": []
				},
				{
					"name": "GivenRequestByURLMAP_givenRequestedPersona_shouldRenderUsingPersona",
					"event": [
						{
							"listen": "test",
							"script": {
								"exec": [
									"",
									"let checker = (arr, target) => target.every(v => arr.includes(v));",
									"",
									"pm.test(\"Status code is 200\", function () {",
									"    pm.response.to.have.status(200);",
									"});",
									"",
									"pm.test(\"Persona present\", function () {",
									"    var jsonData = pm.response.json();",
									"    pm.expect(jsonData.data.page.viewAs.visitor.persona.keyTag, 'FAILED:[jsonData.data.page.viewAs.visitor.persona.keyTag]').equal(\"EcoEnthusiast\");",
									"    pm.expect(jsonData.data.page.viewAs.visitor.persona.identifier, 'FAILED:[jsonData.data.page.viewAs.visitor.persona.identifier]').equal(\"0ed8e71a-47c7-4b30-a6f2-3796aa71ba49\");",
									"    ",
									"});",
									""
								],
								"type": "text/javascript"
							}
						}
					],
					"protocolProfileBehavior": {
						"disabledSystemHeaders": {
							"user-agent": true
						}
					},
					"request": {
						"auth": {
							"type": "basic",
							"basic": [
								{
									"key": "username",
									"value": "admin@dotcms.com",
									"type": "string"
								},
								{
									"key": "password",
									"value": "admin",
									"type": "string"
								}
							]
						},
						"method": "POST",
						"header": [
							{
								"key": "Cookie",
								"type": "text",
								"value": "JSESSIONID=1DF38761AD8B360EF1AD42C4AF07EC35",
								"disabled": true
							},
							{
								"key": "User-Agent",
								"type": "text",
								"value": "Mozilla/5.0 (Macintosh; Intel Mac OS X 10_15_3) AppleWebKit/537.36 (KHTML, like Gecko) Chrome/84.0.4147.125 Safari/537.36"
							}
						],
						"body": {
							"mode": "graphql",
							"graphql": {
								"query": "{\n  page(url: \"/store/products/eagles-nest-outfitters-doublenest-hammock-patriot\", fireRules: true, persona: \"EcoEnthusiast\") {\n    viewAs {\n      visitor {\n        device\n        persona {\n          keyTag\n          identifier\n        }\n        tags {\n          tag\n        }\n      }\n    }\n  }\n}\n",
								"variables": ""
							}
						},
						"url": {
							"raw": "{{serverURL}}/api/v1/graphql",
							"host": [
								"{{serverURL}}"
							],
							"path": [
								"api",
								"v1",
								"graphql"
							]
						},
						"description": "This tests that given a persona tag in the parameters of the `page` field, the page rendering needs to take the persona into consideration and return the persona info"
					},
					"response": []
				},
				{
					"name": "pre_ImportBundleWithPageInDifferentSite",
					"event": [
						{
							"listen": "test",
							"script": {
								"exec": [
									"pm.test(\"Bundle uploaded sucessfully\", function () {",
									"    pm.response.to.have.status(200);",
									"",
									"    var jsonData = pm.response.json();",
									"    console.log(jsonData);",
									"",
									"    pm.expect(jsonData[\"bundleName\"]).to.eql(\"page-in-another-site.tar.gz\");",
									"    pm.expect(jsonData[\"status\"]).to.eql(\"SUCCESS\");",
									"});"
								],
								"type": "text/javascript"
							}
						}
					],
					"request": {
						"auth": {
							"type": "basic",
							"basic": [
								{
									"key": "username",
									"value": "admin@dotcms.com",
									"type": "string"
								},
								{
									"key": "password",
									"value": "admin",
									"type": "string"
								}
							]
						},
						"method": "POST",
						"header": [
							{
								"key": "Content-Type",
								"type": "text",
								"value": "application/octet-stream"
							},
							{
								"key": "Content-Disposition",
								"type": "text",
								"value": "attachment"
							}
						],
						"body": {
							"mode": "formdata",
							"formdata": [
								{
									"key": "file",
									"type": "file",
									"src": "resources/GraphQL/page-in-another-site.tar.gz"
								}
							]
						},
						"url": {
							"raw": "{{serverURL}}/api/bundle?sync=true",
							"host": [
								"{{serverURL}}"
							],
							"path": [
								"api",
								"bundle"
							],
							"query": [
								{
									"key": "sync",
									"value": "true"
								},
								{
									"key": "AUTH_TOKEN",
									"value": "",
									"disabled": true
								}
							]
						}
					},
					"response": []
				},
				{
					"name": "GivenRequestByURI_givenASite_shouldReturnExpectedPage",
					"event": [
						{
							"listen": "test",
							"script": {
								"exec": [
									"",
									"let checker = (arr, target) => target.every(v => arr.includes(v));",
									"",
									"pm.test(\"Status code is 200\", function () {",
									"    pm.response.to.have.status(200);",
									"});",
									"",
									"pm.test(\"Expected page fetched\", function () {",
									"    var jsonData = pm.response.json();",
									"    pm.expect(jsonData.data.page.title, 'FAILED:[jsonData.data.page.title]').equal(\"copy-page\");",
									"    pm.expect(jsonData.data.page.url, 'FAILED:[jsonData.data.page.url]').equal(\"/copy-page\");",
									"    pm.expect(jsonData.data.page.host.hostName, 'FAILED:[jsonData.data.page.host.hostName]').equal(\"copy.dotcms.com\");",
									"    ",
									"});",
									""
								],
								"type": "text/javascript"
							}
						}
					],
					"protocolProfileBehavior": {
						"disabledSystemHeaders": {
							"user-agent": true
						}
					},
					"request": {
						"auth": {
							"type": "basic",
							"basic": [
								{
									"key": "username",
									"value": "admin@dotcms.com",
									"type": "string"
								},
								{
									"key": "password",
									"value": "admin",
									"type": "string"
								}
							]
						},
						"method": "POST",
						"header": [
							{
								"key": "Cookie",
								"type": "text",
								"value": "JSESSIONID=1DF38761AD8B360EF1AD42C4AF07EC35",
								"disabled": true
							},
							{
								"key": "User-Agent",
								"type": "text",
								"value": "Mozilla/5.0 (Macintosh; Intel Mac OS X 10_15_3) AppleWebKit/537.36 (KHTML, like Gecko) Chrome/84.0.4147.125 Safari/537.36"
							}
						],
						"body": {
							"mode": "graphql",
							"graphql": {
								"query": "{\n  page(url: \"/copy-page\", fireRules: true, site: \"copy.dotcms.com\") {\n    title\n    url\n    host {\n      hostName\n    }\n  }\n}\n",
								"variables": ""
							}
						},
						"url": {
							"raw": "{{serverURL}}/api/v1/graphql",
							"host": [
								"{{serverURL}}"
							],
							"path": [
								"api",
								"v1",
								"graphql"
							]
						},
						"description": "This tests that given a persona tag in the parameters of the `page` field, the page rendering needs to take the persona into consideration and return the persona info"
					},
					"response": []
				}
			]
		},
		{
			"name": "Test BaseType fields ",
			"item": [
				{
					"name": "pre_ImportBundleWithPersonas",
					"event": [
						{
							"listen": "test",
							"script": {
								"exec": [
									"pm.test(\"Bundle uploaded sucessfully\", function () {",
									"    pm.response.to.have.status(200);",
									"",
									"    var jsonData = pm.response.json();",
									"    console.log(jsonData);",
									"",
									"    pm.expect(jsonData[\"bundleName\"]).to.eql(\"personas.tar.gz\");",
									"    pm.expect(jsonData[\"status\"]).to.eql(\"SUCCESS\");",
									"});"
								],
								"type": "text/javascript"
							}
						}
					],
					"request": {
						"auth": {
							"type": "basic",
							"basic": [
								{
									"key": "username",
									"value": "admin@dotcms.com",
									"type": "string"
								},
								{
									"key": "password",
									"value": "admin",
									"type": "string"
								}
							]
						},
						"method": "POST",
						"header": [
							{
								"key": "Content-Type",
								"type": "text",
								"value": "application/octet-stream"
							},
							{
								"key": "Content-Disposition",
								"type": "text",
								"value": "attachment"
							}
						],
						"body": {
							"mode": "formdata",
							"formdata": [
								{
									"key": "file",
									"type": "file",
									"src": "resources/GraphQL/personas.tar.gz"
								}
							]
						},
						"url": {
							"raw": "{{serverURL}}/api/bundle?sync=true",
							"host": [
								"{{serverURL}}"
							],
							"path": [
								"api",
								"bundle"
							],
							"query": [
								{
									"key": "sync",
									"value": "true"
								},
								{
									"key": "AUTH_TOKEN",
									"value": "",
									"disabled": true
								}
							]
						},
						"description": "Imports a Bundle that includes:\n* Imports personas"
					},
					"response": []
				},
				{
					"name": "pre_ImportBundleWithKeyValue",
					"event": [
						{
							"listen": "test",
							"script": {
								"exec": [
									"pm.test(\"Bundle uploaded sucessfully\", function () {",
									"    pm.response.to.have.status(200);",
									"",
									"    var jsonData = pm.response.json();",
									"    console.log(jsonData);",
									"",
									"    pm.expect(jsonData[\"bundleName\"]).to.eql(\"keyvalue.tar.gz\");",
									"    pm.expect(jsonData[\"status\"]).to.eql(\"SUCCESS\");",
									"});"
								],
								"type": "text/javascript"
							}
						}
					],
					"request": {
						"auth": {
							"type": "basic",
							"basic": [
								{
									"key": "username",
									"value": "admin@dotcms.com",
									"type": "string"
								},
								{
									"key": "password",
									"value": "admin",
									"type": "string"
								}
							]
						},
						"method": "POST",
						"header": [
							{
								"key": "Content-Type",
								"type": "text",
								"value": "application/octet-stream"
							},
							{
								"key": "Content-Disposition",
								"type": "text",
								"value": "attachment"
							}
						],
						"body": {
							"mode": "formdata",
							"formdata": [
								{
									"key": "file",
									"type": "file",
									"src": "resources/GraphQL/keyvalue.tar.gz"
								}
							]
						},
						"url": {
							"raw": "{{serverURL}}/api/bundle?sync=true",
							"host": [
								"{{serverURL}}"
							],
							"path": [
								"api",
								"bundle"
							],
							"query": [
								{
									"key": "sync",
									"value": "true"
								},
								{
									"key": "AUTH_TOKEN",
									"value": "",
									"disabled": true
								}
							]
						},
						"description": "Imports a Bundle that includes:\n* Imports personas"
					},
					"response": []
				},
				{
					"name": "pre_ImportBundleWithVanityUrl",
					"event": [
						{
							"listen": "test",
							"script": {
								"exec": [
									"pm.test(\"Bundle uploaded sucessfully\", function () {",
									"    pm.response.to.have.status(200);",
									"",
									"    var jsonData = pm.response.json();",
									"    console.log(jsonData);",
									"",
									"    pm.expect(jsonData[\"bundleName\"]).to.eql(\"vanity.tar.gz\");",
									"    pm.expect(jsonData[\"status\"]).to.eql(\"SUCCESS\");",
									"});"
								],
								"type": "text/javascript"
							}
						}
					],
					"request": {
						"auth": {
							"type": "basic",
							"basic": [
								{
									"key": "username",
									"value": "admin@dotcms.com",
									"type": "string"
								},
								{
									"key": "password",
									"value": "admin",
									"type": "string"
								}
							]
						},
						"method": "POST",
						"header": [
							{
								"key": "Content-Type",
								"type": "text",
								"value": "application/octet-stream"
							},
							{
								"key": "Content-Disposition",
								"type": "text",
								"value": "attachment"
							}
						],
						"body": {
							"mode": "formdata",
							"formdata": [
								{
									"key": "file",
									"type": "file",
									"src": "resources/GraphQL/vanity.tar.gz"
								}
							]
						},
						"url": {
							"raw": "{{serverURL}}/api/bundle?sync=true",
							"host": [
								"{{serverURL}}"
							],
							"path": [
								"api",
								"bundle"
							],
							"query": [
								{
									"key": "sync",
									"value": "true"
								},
								{
									"key": "AUTH_TOKEN",
									"value": "",
									"disabled": true
								}
							]
						},
						"description": "Imports a Bundle that includes:\n* Vanity URL"
					},
					"response": []
				},
				{
					"name": "pre_ImportBundleWithDotAsset",
					"event": [
						{
							"listen": "test",
							"script": {
								"exec": [
									"pm.test(\"Bundle uploaded sucessfully\", function () {",
									"    pm.response.to.have.status(200);",
									"",
									"    var jsonData = pm.response.json();",
									"    console.log(jsonData);",
									"",
									"    pm.expect(jsonData[\"bundleName\"]).to.eql(\"dotasset.tar.gz\");",
									"    pm.expect(jsonData[\"status\"]).to.eql(\"SUCCESS\");",
									"});"
								],
								"type": "text/javascript"
							}
						}
					],
					"request": {
						"auth": {
							"type": "basic",
							"basic": [
								{
									"key": "username",
									"value": "admin@dotcms.com",
									"type": "string"
								},
								{
									"key": "password",
									"value": "admin",
									"type": "string"
								}
							]
						},
						"method": "POST",
						"header": [
							{
								"key": "Content-Type",
								"type": "text",
								"value": "application/octet-stream"
							},
							{
								"key": "Content-Disposition",
								"type": "text",
								"value": "attachment"
							}
						],
						"body": {
							"mode": "formdata",
							"formdata": [
								{
									"key": "file",
									"type": "file",
									"src": "resources/GraphQL/dotasset.tar.gz"
								}
							]
						},
						"url": {
							"raw": "{{serverURL}}/api/bundle?sync=true",
							"host": [
								"{{serverURL}}"
							],
							"path": [
								"api",
								"bundle"
							],
							"query": [
								{
									"key": "sync",
									"value": "true"
								},
								{
									"key": "AUTH_TOKEN",
									"value": "",
									"disabled": true
								}
							]
						},
						"description": "Imports a Bundle that includes:\n* DotAsset"
					},
					"response": []
				},
				{
					"name": "pre_ImportBundleWithPage",
					"event": [
						{
							"listen": "test",
							"script": {
								"exec": [
									"pm.test(\"Bundle uploaded sucessfully\", function () {",
									"    pm.response.to.have.status(200);",
									"",
									"    var jsonData = pm.response.json();",
									"    console.log(jsonData);",
									"",
									"    pm.expect(jsonData[\"bundleName\"]).to.eql(\"page.tar.gz\");",
									"    pm.expect(jsonData[\"status\"]).to.eql(\"SUCCESS\");",
									"});"
								],
								"type": "text/javascript"
							}
						}
					],
					"request": {
						"auth": {
							"type": "basic",
							"basic": [
								{
									"key": "username",
									"value": "admin@dotcms.com",
									"type": "string"
								},
								{
									"key": "password",
									"value": "admin",
									"type": "string"
								}
							]
						},
						"method": "POST",
						"header": [
							{
								"key": "Content-Type",
								"type": "text",
								"value": "application/octet-stream"
							},
							{
								"key": "Content-Disposition",
								"type": "text",
								"value": "attachment"
							}
						],
						"body": {
							"mode": "formdata",
							"formdata": [
								{
									"key": "file",
									"type": "file",
									"src": "resources/GraphQL/page.tar.gz"
								}
							]
						},
						"url": {
							"raw": "{{serverURL}}/api/bundle?sync=true",
							"host": [
								"{{serverURL}}"
							],
							"path": [
								"api",
								"bundle"
							],
							"query": [
								{
									"key": "sync",
									"value": "true"
								},
								{
									"key": "AUTH_TOKEN",
									"value": "",
									"disabled": true
								}
							]
						},
						"description": "Imports a Bundle that includes:\n* Blog page"
					},
					"response": []
				},
				{
					"name": "pre_ImportBundleWithFileasset",
					"event": [
						{
							"listen": "test",
							"script": {
								"exec": [
									"pm.test(\"Bundle uploaded sucessfully\", function () {",
									"    pm.response.to.have.status(200);",
									"",
									"    var jsonData = pm.response.json();",
									"    console.log(jsonData);",
									"",
									"    pm.expect(jsonData[\"bundleName\"]).to.eql(\"fileasset.tar.gz\");",
									"    pm.expect(jsonData[\"status\"]).to.eql(\"SUCCESS\");",
									"});"
								],
								"type": "text/javascript"
							}
						}
					],
					"request": {
						"auth": {
							"type": "basic",
							"basic": [
								{
									"key": "username",
									"value": "admin@dotcms.com",
									"type": "string"
								},
								{
									"key": "password",
									"value": "admin",
									"type": "string"
								}
							]
						},
						"method": "POST",
						"header": [
							{
								"key": "Content-Type",
								"type": "text",
								"value": "application/octet-stream"
							},
							{
								"key": "Content-Disposition",
								"type": "text",
								"value": "attachment"
							}
						],
						"body": {
							"mode": "formdata",
							"formdata": [
								{
									"key": "file",
									"type": "file",
									"src": "resources/GraphQL/fileasset.tar.gz"
								}
							]
						},
						"url": {
							"raw": "{{serverURL}}/api/bundle?sync=true",
							"host": [
								"{{serverURL}}"
							],
							"path": [
								"api",
								"bundle"
							],
							"query": [
								{
									"key": "sync",
									"value": "true"
								},
								{
									"key": "AUTH_TOKEN",
									"value": "",
									"disabled": true
								}
							]
						},
						"description": "Imports a Bundle that includes:\n* Blog page"
					},
					"response": []
				},
				{
					"name": "pre_ImportBundleWithWidget",
					"event": [
						{
							"listen": "test",
							"script": {
								"exec": [
									"pm.test(\"Bundle uploaded sucessfully\", function () {",
									"    pm.response.to.have.status(200);",
									"",
									"    var jsonData = pm.response.json();",
									"    console.log(jsonData);",
									"",
									"    pm.expect(jsonData[\"bundleName\"]).to.eql(\"widget.tar.gz\");",
									"    pm.expect(jsonData[\"status\"]).to.eql(\"SUCCESS\");",
									"});"
								],
								"type": "text/javascript"
							}
						}
					],
					"request": {
						"auth": {
							"type": "basic",
							"basic": [
								{
									"key": "username",
									"value": "admin@dotcms.com",
									"type": "string"
								},
								{
									"key": "password",
									"value": "admin",
									"type": "string"
								}
							]
						},
						"method": "POST",
						"header": [
							{
								"key": "Content-Type",
								"type": "text",
								"value": "application/octet-stream"
							},
							{
								"key": "Content-Disposition",
								"type": "text",
								"value": "attachment"
							}
						],
						"body": {
							"mode": "formdata",
							"formdata": [
								{
									"key": "file",
									"type": "file",
									"src": "resources/GraphQL/widget.tar.gz"
								}
							]
						},
						"url": {
							"raw": "{{serverURL}}/api/bundle?sync=true",
							"host": [
								"{{serverURL}}"
							],
							"path": [
								"api",
								"bundle"
							],
							"query": [
								{
									"key": "sync",
									"value": "true"
								},
								{
									"key": "AUTH_TOKEN",
									"value": "",
									"disabled": true
								}
							]
						},
						"description": "Imports a Bundle that includes:\n* Imports personas"
					},
					"response": []
				},
				{
					"name": "RequestPageBaseType_ReturnsAllFields",
					"event": [
						{
							"listen": "test",
							"script": {
								"exec": [
									"pm.test(\"Status code is 200\", function () {",
									"    pm.response.to.have.status(200);",
									"});",
									"",
									"",
									"pm.test(\"'PageBaseTypeCollection' includes all fields\", function () {",
									"    var jsonData = pm.response.json();",
									"    var page = jsonData.data.PageBaseTypeCollection[0];",
									"",
									"    pm.expect(page[\"title\"], 'FAILED:[title]').equal(\"Blogs\");",
									"    pm.expect(page[\"url\"], 'FAILED:[url]').equal(\"/blog/index\");",
									"    pm.expect(page.hostFolder.hostName, 'FAILED:[hostFolder.hostName]').equal(\"demo.dotcms.com\");",
									"    pm.expect(page.hostFolder.folderName, 'FAILED:[hostFolder.folderName]').equal(\"blog\");",
									"    pm.expect(page.template, 'FAILED:[template]').equal(\"64269d16-2710-4919-88ec-3b09c89ea004\");",
									"    pm.expect(page.showOnMenu.length, 'FAILED:[showOnMenu]').to.eql(0);",
									"    pm.expect(page[\"sortOrder\"], 'FAILED:[sortOrder]').equal(0);",
									"    pm.expect(page[\"cachettl\"], 'FAILED:[cachettl]').equal(\"0\");",
									"    pm.expect(page[\"friendlyName\"], 'FAILED:[friendlyName]').equal(\"Blog\");",
									"    pm.expect(page[\"redirecturl\"], 'FAILED:[redirecturl]').equal(null);",
									"    pm.expect(page.httpsreq.length, 'FAILED:[httpsreq]').to.eql(0);",
									"    pm.expect(page[\"seodescription\"], 'FAILED:[seodescription]').equal(\"Help understanding your financial future and hoe Quest Financial and our advisors and help you plan for tomorrow with confidence\");",
									"    pm.expect(page[\"seokeywords\"], 'FAILED:[seokeywords]').equal(\"Financial Blog\");",
									"    pm.expect(page[\"pagemetadata\"], 'FAILED:[pagemetadata]').equal(null); ",
									"",
									"});"
								],
								"type": "text/javascript"
							}
						}
					],
					"request": {
						"method": "POST",
						"header": [],
						"body": {
							"mode": "graphql",
							"graphql": {
								"query": "{\n  PageBaseTypeCollection(query:\"+identifier:9c5f42da-31b1-4935-9df6-153f5de1bdf2\") {\n    title\n    url\n    hostFolder {\n      hostName\n      folderName\n    }\n    template\n    showOnMenu\n    sortOrder\n    cachettl\n    friendlyName\n    redirecturl\n    httpsreq\n    seodescription\n    seokeywords\n    pagemetadata\n  }\n}",
								"variables": ""
							}
						},
						"url": {
							"raw": "{{serverURL}}/api/v1/graphql",
							"host": [
								"{{serverURL}}"
							],
							"path": [
								"api",
								"v1",
								"graphql"
							]
						}
					},
					"response": []
				},
				{
					"name": "RequestPersonaBaseType_ReturnsAllFields",
					"event": [
						{
							"listen": "test",
							"script": {
								"exec": [
									"pm.test(\"Status code is 200\", function () {",
									"    pm.response.to.have.status(200);",
									"});",
									"",
									"",
									"pm.test(\"'PersonaBaseTypeCollection' includes all fields\", function () {",
									"    var jsonData = pm.response.json();",
									"    var page = jsonData.data.PersonaBaseTypeCollection[0];",
									"",
									"    pm.expect(page[\"name\"], 'FAILED:[name]').equal(\"Ocean Enthusiast\");",
									"    pm.expect(page[\"keyTag\"], 'FAILED:[keyTag]').equal(\"OceanEnthusiast\");",
									"    pm.expect(page.hostFolder.hostName, 'FAILED:[hostFolder.hostName]').equal(\"demo.dotcms.com\");",
									"    pm.expect(page.hostFolder.folderName, 'FAILED:[hostFolder.folderName]').equal(\"system folder\");",
									"    pm.expect(page.tags.length, 'FAILED:[tags]').to.eql(4);",
									"    pm.expect(page[\"description\"], 'FAILED:[description]').equal(\"People who typically vacation around water sports such as surfing, wind surfing, etc.\");",
									"",
									"});"
								],
								"type": "text/javascript"
							}
						}
					],
					"request": {
						"method": "POST",
						"header": [],
						"body": {
							"mode": "graphql",
							"graphql": {
								"query": "{\n  PersonaBaseTypeCollection(query:\"+identifier:d948d85c-3bc8-4d85-b0aa-0e989b9ae235\") {\n    name\n    hostFolder {\n      hostName\n      folderName\n    }\n    keyTag\n    photo {\n      name\n    }\n    tags\n    description\n  }\n}",
								"variables": ""
							}
						},
						"url": {
							"raw": "{{serverURL}}/api/v1/graphql",
							"host": [
								"{{serverURL}}"
							],
							"path": [
								"api",
								"v1",
								"graphql"
							]
						}
					},
					"response": []
				},
				{
					"name": "RequestFileAssetBaseType_ReturnsAllFields",
					"event": [
						{
							"listen": "test",
							"script": {
								"exec": [
									"pm.test(\"Status code is 200\", function () {",
									"    pm.response.to.have.status(200);",
									"});",
									"",
									"",
									"pm.test(\"'FileBaseTypeCollection' includes all fields\", function () {",
									"    var jsonData = pm.response.json();",
									"    var page = jsonData.data.FileBaseTypeCollection[0];",
									"",
									"    pm.expect(page[\"title\"], 'FAILED:[title]').equal(\"plugins.css\");",
									"    pm.expect(page.hostFolder.hostName, 'FAILED:[hostFolder.hostName]').equal(\"demo.dotcms.com\");",
									"    pm.expect(page.hostFolder.folderName, 'FAILED:[hostFolder.folderName]').equal(\"plugins\");",
									"    pm.expect(page.fileName, 'FAILED:[fileName]').equal(\"plugins.css\");",
									"    pm.expect(page.fileAsset.name, 'FAILED:[fileAsset.name]').equal(\"plugins.css\");",
									"    pm.expect(hasProperty(page.metaData, \"contentType\", \"text/plain; charset=UTF-8\"), 'FAILED:[page.metaData.contentType]').to.be.true;",
									"    pm.expect(hasProperty(page.metaData, \"fileSize\", \"188560\"), 'FAILED:[page.metaData.fileSize]').to.be.true;",
									"    pm.expect(page.showOnMenu.length, 'FAILED:[showOnMenu]').to.eql(0);",
									"    pm.expect(page.sortOrder, 'FAILED:[sortOrder]').to.eql(0);",
									"    pm.expect(page.description, 'FAILED:[description]').to.eql(\"plugins\");",
									"});",
									"",
									"",
									"",
									"function hasProperty(metaData, name, value) {",
									"        var hasProperty = false;",
									"        metaData.forEach(function (item) {",
									"            if(item.key==name && item.value.trim()==value) {",
									"                hasProperty = true;",
									"            }",
									"        });",
									"",
									"        return hasProperty;",
									"    }"
								],
								"type": "text/javascript"
							}
						}
					],
					"request": {
						"method": "POST",
						"header": [],
						"body": {
							"mode": "graphql",
							"graphql": {
								"query": "{\n  FileBaseTypeCollection(query:\"+identifier:0e480a8c-48bf-45a9-81b0-c8e2dd8aabd2\") {\n    title\n    hostFolder {\n      hostName\n      folderName\n    }\n    fileName\n    fileAsset {\n      name\n    }\n    metaData {\n      key\n      value\n    }\n    showOnMenu\n    sortOrder\n    description\n  }\n}",
								"variables": ""
							}
						},
						"url": {
							"raw": "{{serverURL}}/api/v1/graphql",
							"host": [
								"{{serverURL}}"
							],
							"path": [
								"api",
								"v1",
								"graphql"
							]
						}
					},
					"response": []
				},
				{
					"name": "RequestKeyValueBaseType_ReturnsAllFields",
					"event": [
						{
							"listen": "test",
							"script": {
								"exec": [
									"pm.test(\"Status code is 200\", function () {",
									"    pm.response.to.have.status(200);",
									"});",
									"",
									"",
									"pm.test(\"'KeyValueBaseTypeCollection' includes all fields\", function () {",
									"    var jsonData = pm.response.json();",
									"    var page = jsonData.data.KeyValueBaseTypeCollection[0];",
									"",
									"    pm.expect(page[\"key\"], 'FAILED:[key]').equal(\"key1\");",
									"    pm.expect(page[\"value\"], 'FAILED:[key]').equal(\"value1\");",
									"});"
								],
								"type": "text/javascript"
							}
						}
					],
					"request": {
						"method": "POST",
						"header": [],
						"body": {
							"mode": "graphql",
							"graphql": {
								"query": "{\n  KeyValueBaseTypeCollection(query:\"+identifier:7c4be356-0feb-4aa8-9081-c89ceba0212d\") {\n    key\n    value\n  }\n}",
								"variables": ""
							}
						},
						"url": {
							"raw": "{{serverURL}}/api/v1/graphql",
							"host": [
								"{{serverURL}}"
							],
							"path": [
								"api",
								"v1",
								"graphql"
							]
						}
					},
					"response": []
				},
				{
					"name": "RequestWidgetBaseType_ReturnsAllFields",
					"event": [
						{
							"listen": "test",
							"script": {
								"exec": [
									"pm.test(\"Status code is 200\", function () {",
									"    pm.response.to.have.status(200);",
									"});",
									"",
									"",
									"pm.test(\"'WidgetBaseTypeCollection' includes all fields\", function () {",
									"    var jsonData = pm.response.json();",
									"    var page = jsonData.data.WidgetBaseTypeCollection[0];",
									"",
									"    pm.expect(page[\"widgetTitle\"], 'FAILED:[widgetTitle]').equal(\"Costa Rica FAQ\");",
									"    pm.expect(page[\"widgetCode\"], 'FAILED:[widgetCode]').equal(\"#dotParse(\\\"/application/vtl/faq/faq-widget.vtl\\\")\");",
									"});"
								],
								"type": "text/javascript"
							}
						}
					],
					"request": {
						"method": "POST",
						"header": [],
						"body": {
							"mode": "graphql",
							"graphql": {
								"query": "{\n  WidgetBaseTypeCollection(query:\"+identifier:7c9cb3a7-bb68-4fd0-b21d-03ec4be491a7\") {\n    widgetTitle\n    widgetCode\n    \n  }\n}",
								"variables": ""
							}
						},
						"url": {
							"raw": "{{serverURL}}/api/v1/graphql",
							"host": [
								"{{serverURL}}"
							],
							"path": [
								"api",
								"v1",
								"graphql"
							]
						}
					},
					"response": []
				},
				{
					"name": "RequestVanityURLBaseType_ReturnsAllFields Copy",
					"event": [
						{
							"listen": "test",
							"script": {
								"exec": [
									"pm.test(\"Status code is 200\", function () {",
									"    pm.response.to.have.status(200);",
									"});",
									"",
									"",
									"pm.test(\"'VanityURLBaseTypeCollection' includes all fields\", function () {",
									"    var jsonData = pm.response.json();",
									"    var page = jsonData.data.VanityURLBaseTypeCollection[0];",
									"",
									"    pm.expect(page[\"title\"], 'FAILED:[title]').equal(\"404 Error Page\");",
									"    pm.expect(page[\"site\"], 'FAILED:[site]').equal(\"48190c8c-42c4-46af-8d1a-0cd5db894797\");",
									"    pm.expect(page[\"uri\"], 'FAILED:[uri]').equal(\"/cms404Page\");",
									"    pm.expect(page[\"action\"], 'FAILED:[action]').equal(\"200\");",
									"    pm.expect(page[\"forwardTo\"], 'FAILED:[forwardTo]').equal(\"/404-error\");",
									"    pm.expect(page[\"order\"], 'FAILED:[order]').equal(0);",
									"});"
								],
								"type": "text/javascript"
							}
						}
					],
					"request": {
						"method": "POST",
						"header": [],
						"body": {
							"mode": "graphql",
							"graphql": {
								"query": "{\n  VanityURLBaseTypeCollection(query:\"+identifier:651a4dc8-2124-45d8-8bd2-d8e68ad358a8\") {\n    title\n    site\n    uri\n    action\n    forwardTo\n    order\n  }\n}",
								"variables": ""
							}
						},
						"url": {
							"raw": "{{serverURL}}/api/v1/graphql",
							"host": [
								"{{serverURL}}"
							],
							"path": [
								"api",
								"v1",
								"graphql"
							]
						}
					},
					"response": []
				},
				{
					"name": "RequestDotAssetBaseType_ReturnsAllFields",
					"event": [
						{
							"listen": "test",
							"script": {
								"exec": [
									"pm.test(\"Status code is 200\", function () {",
									"    pm.response.to.have.status(200);",
									"});",
									"",
									"",
									"pm.test(\"'DotAssetBaseTypeCollection' includes all fields\", function () {",
									"    var jsonData = pm.response.json();",
									"    var page = jsonData.data.DotAssetBaseTypeCollection[0];",
									"",
									"    pm.expect(page[\"asset\"].name, 'FAILED:[asset]').equal(\"james.jpeg\");",
									"});"
								],
								"type": "text/javascript"
							}
						}
					],
					"request": {
						"method": "POST",
						"header": [],
						"body": {
							"mode": "graphql",
							"graphql": {
								"query": "{\n  DotAssetBaseTypeCollection(query:\"+identifier:875de0bd-8cbb-45fb-8daa-dc82c12c0d57 \") {\n    asset {\n      name\n    }\n  }\n}",
								"variables": ""
							}
						},
						"url": {
							"raw": "{{serverURL}}/api/v1/graphql",
							"host": [
								"{{serverURL}}"
							],
							"path": [
								"api",
								"v1",
								"graphql"
							]
						}
					},
					"response": []
				}
			]
		},
		{
			"name": "Get content in new Language",
			"item": [
				{
					"name": "Create new Language",
					"event": [
						{
							"listen": "test",
							"script": {
								"exec": [
									"var jsonData = pm.response.json();",
									"pm.collectionVariables.set(\"languageId\", jsonData.entity.id);"
								],
								"type": "text/javascript"
							}
						}
					],
					"request": {
						"auth": {
							"type": "basic",
							"basic": [
								{
									"key": "username",
									"value": "admin@dotcms.com",
									"type": "string"
								},
								{
									"key": "password",
									"value": "admin",
									"type": "string"
								}
							]
						},
						"method": "POST",
						"header": [
							{
								"key": "Content-Type",
								"name": "Content-Type",
								"type": "text",
								"value": "application/json"
							}
						],
						"body": {
							"mode": "raw",
							"raw": "{\n\t\"languageCode\":\"it\",\n\t\"language\":\"Italian\", \n\t\"countryCode\":\"IT\", \n\t\"country\":\"Italy\"\n}",
							"options": {
								"raw": {
									"language": "json"
								}
							}
						},
						"url": {
							"raw": "{{serverURL}}/api/v2/languages",
							"host": [
								"{{serverURL}}"
							],
							"path": [
								"api",
								"v2",
								"languages"
							]
						}
					},
					"response": []
				},
				{
					"name": "Create ContentType",
					"event": [
						{
							"listen": "test",
							"script": {
								"exec": [
									"var jsonData = pm.response.json();",
									"pm.collectionVariables.set(\"contentTypeVariable\", jsonData.entity[0].variable);"
								],
								"type": "text/javascript"
							}
						}
					],
					"request": {
						"auth": {
							"type": "basic",
							"basic": [
								{
									"key": "password",
									"value": "admin",
									"type": "string"
								},
								{
									"key": "username",
									"value": "admin@dotcms.com",
									"type": "string"
								}
							]
						},
						"method": "POST",
						"header": [
							{
								"key": "Content-Type",
								"name": "Content-Type",
								"type": "text",
								"value": "application/json"
							}
						],
						"body": {
							"mode": "raw",
							"raw": "{\n\t\"clazz\": \"com.dotcms.contenttype.model.type.SimpleContentType\",\n\t\"description\": \"My Structure\",\n\t\"defaultType\": false,\n\t\"system\": false,\n\t\"folder\": \"SYSTEM_FOLDER\",\n\t\"name\": \"My Custom Structure {{$randomBankAccount}}\",\n\t\"variable\": \"myStructure{{$randomBankAccount}}\",\n\t\"host\": \"SYSTEM_HOST\",\n\t\"fixed\": false,\n\t\"fields\": [\n\t\t{\n\t\t\t\"clazz\": \"com.dotcms.contenttype.model.field.TextField\",\n\t\t\t\"indexed\": true,\n\t\t\t\"dataType\": \"TEXT\",\n\t\t\t\"readOnly\": false,\n\t\t\t\"required\": true,\n\t\t\t\"searchable\": true,\n\t\t\t\"listed\": true,\n\t\t\t\"sortOrder\": 2,\n\t\t\t\"unique\": false,\n\t\t\t\"name\": \"Name\",\n\t\t\t\"variable\": \"name\",\n\t\t\t\"fixed\": true\n\t\t}\n\t]\n}"
						},
						"url": {
							"raw": "{{serverURL}}/api/v1/contenttype",
							"host": [
								"{{serverURL}}"
							],
							"path": [
								"api",
								"v1",
								"contenttype"
							]
						}
					},
					"response": []
				},
				{
					"name": "Save Content in new Language",
					"event": [
						{
							"listen": "test",
							"script": {
								"exec": [
									"var jsonData = pm.response.json();",
									"pm.collectionVariables.set(\"contentIdentifier\", jsonData.entity.identifier);"
								],
								"type": "text/javascript"
							}
						}
					],
					"request": {
						"method": "PUT",
						"header": [
							{
								"key": "Content-Type",
								"name": "Content-Type",
								"value": "application/json",
								"type": "text"
							}
						],
						"body": {
							"mode": "raw",
							"raw": "{\n    \"contentlet\": {\n       \"contentType\":\"{{contentTypeVariable}}\",\n       \"title\":\"Content in Italian\", \n       \"contentHost\":\"demo.dotcms.com\",\n       \"body\":\"This is a content in Italian\",\n       \"indexPolicy\":\"WAIT_FOR\",\n       \"languageId\":\"{{languageId}}\",\n       \"name\":\"whatever\"\n    }\n}",
							"options": {
								"raw": {
									"language": "json"
								}
							}
						},
						"url": {
							"raw": "{{serverURL}}/api/v1/workflow/actions/default/fire/PUBLISH?indexPolicy=wait_for",
							"host": [
								"{{serverURL}}"
							],
							"path": [
								"api",
								"v1",
								"workflow",
								"actions",
								"default",
								"fire",
								"PUBLISH"
							],
							"query": [
								{
									"key": "indexPolicy",
									"value": "wait_for"
								}
							]
						},
						"description": "This is to fire the added default action\n\nhttp://localhost:8080/api/v1/workflow/actions/default/fire/PUBLISH\n\nIn this case I'm using the \"test\" content type that just have a name filed (text)"
					},
					"response": []
				},
				{
					"name": "Get New Language Should Succeed",
					"event": [
						{
							"listen": "test",
							"script": {
								"exec": [
									"pm.test(\"Content in new Language should be retrieved\", function () {",
									"    var jsonData = pm.response.json();",
									"    console.log(jsonData)",
									"    var contentIdentifier = pm.collectionVariables.get(\"contentIdentifier\")",
									"    var collectionName = pm.collectionVariables.get(\"contentTypeVariable\")+\"Collection\"",
									"    pm.expect(jsonData.data[collectionName][0].identifier).to.eql(contentIdentifier);",
									"});"
								],
								"type": "text/javascript"
							}
						}
					],
					"request": {
						"method": "POST",
						"header": [],
						"body": {
							"mode": "graphql",
							"graphql": {
								"query": "{\n  {{contentTypeVariable}}Collection(limit: 20) {\n    identifier\n    conLanguage {\n      id\n      languageCode\n      country\n      countryCode\n    }\n  }\n}",
								"variables": ""
							}
						},
						"url": {
							"raw": "{{serverURL}}/api/v1/graphql",
							"host": [
								"{{serverURL}}"
							],
							"path": [
								"api",
								"v1",
								"graphql"
							]
						}
					},
					"response": []
				}
			]
		},
		{
			"name": "Test GraphQL File/Image Field fields",
			"item": [
				{
					"name": "Create File/Image ContentType",
					"event": [
						{
							"listen": "test",
							"script": {
								"exec": [
									"var jsonData = pm.response.json();",
									"pm.collectionVariables.set(\"fileImageContentTypeVariable\", jsonData.entity[0].variable);"
								],
								"type": "text/javascript"
							}
						}
					],
					"request": {
						"auth": {
							"type": "basic",
							"basic": [
								{
									"key": "password",
									"value": "admin",
									"type": "string"
								},
								{
									"key": "username",
									"value": "admin@dotcms.com",
									"type": "string"
								}
							]
						},
						"method": "POST",
						"header": [
							{
								"key": "Content-Type",
								"name": "Content-Type",
								"type": "text",
								"value": "application/json"
							}
						],
						"body": {
							"mode": "raw",
							"raw": "{\n  \"defaultType\": false,\n  \"fixed\": false,\n  \"system\": false,\n  \"clazz\": \"com.dotcms.contenttype.model.type.ImmutableFileAssetContentType\",\n  \"description\": \"\",\n  \"host\": \"8a7d5e23-da1e-420a-b4f0-471e7da8ea2d\",\n  \"folder\": \"SYSTEM_FOLDER\",\n  \"name\": \"myFileImageType{{$randomBankAccount}}\",\n  \"systemActionMappings\": {\n    \"NEW\": \"\"\n  },\n  \"workflow\": [\n    \"d61a59e1-a49c-46f2-a929-db2b4bfa88b2\"\n  ]\n}"
						},
						"url": {
							"raw": "{{serverURL}}/api/v1/contenttype",
							"host": [
								"{{serverURL}}"
							],
							"path": [
								"api",
								"v1",
								"contenttype"
							]
						}
					},
					"response": []
				},
				{
					"name": "Create ContentType",
					"event": [
						{
							"listen": "test",
							"script": {
								"exec": [
									"var jsonData = pm.response.json();",
									"",
									"pm.collectionVariables.set(\"contentTypeVariable\", jsonData.entity[0].variable);",
									"",
									"pm.collectionVariables.set(\"imageFieldVariable\", jsonData.entity[0].fields[1].variable);",
									"",
									"pm.collectionVariables.set(\"fileFieldVariable\", jsonData.entity[0].fields[2].variable);"
								],
								"type": "text/javascript"
							}
						}
					],
					"request": {
						"auth": {
							"type": "basic",
							"basic": [
								{
									"key": "password",
									"value": "admin",
									"type": "string"
								},
								{
									"key": "username",
									"value": "admin@dotcms.com",
									"type": "string"
								}
							]
						},
						"method": "POST",
						"header": [
							{
								"key": "Content-Type",
								"name": "Content-Type",
								"type": "text",
								"value": "application/json"
							}
						],
						"body": {
							"mode": "raw",
							"raw": "{\n\t\"clazz\": \"com.dotcms.contenttype.model.type.SimpleContentType\",\n\t\"description\": \"My Type\",\n\t\"defaultType\": false,\n\t\"system\": false,\n\t\"folder\": \"SYSTEM_FOLDER\",\n\t\"name\": \"My Custom Type {{$randomBankAccount}}\",\n\t\"host\": \"8a7d5e23-da1e-420a-b4f0-471e7da8ea2d\",\n\t\"fixed\": false,\n\t\"workflow\":[\"d61a59e1-a49c-46f2-a929-db2b4bfa88b2\"],\n\t\"fields\": [\n\t\t{\n\t\t\t\"clazz\": \"com.dotcms.contenttype.model.field.TextField\",\n\t\t\t\"indexed\": true,\n\t\t\t\"dataType\": \"TEXT\",\n\t\t\t\"readOnly\": false,\n\t\t\t\"required\": true,\n\t\t\t\"searchable\": true,\n\t\t\t\"listed\": true,\n\t\t\t\"sortOrder\": 1,\n\t\t\t\"unique\": false,\n\t\t\t\"name\": \"Name\",\n\t\t\t\"fixed\": true\n\t\t}, \n        {\n\t\t      \"clazz\": \"com.dotcms.contenttype.model.field.ImmutableFileField\",\n\t\t      \"name\": \"myFile\",\n\t\t      \"required\": false,\n\t\t      \"hint\": \"\", \n              \"sortOrder\": 2, \n              \"indexed\": true\n\t    }, \n\t\t{\n              \"clazz\": \"com.dotcms.contenttype.model.field.ImmutableImageField\",\n              \"dataType\": \"TEXT\",\n              \"fieldType\": \"Image\",\n              \"fieldTypeLabel\": \"Image\",\n              \"fieldVariables\": [],\n              \"fixed\": false,\n              \"iDate\": 1585605564000,\n              \"indexed\": true,\n              \"listed\": false,\n              \"modDate\": 1585605564000,\n              \"name\": \"myImage\",\n              \"readOnly\": false,\n              \"required\": false,\n              \"searchable\": false,\n              \"sortOrder\": 3,\n              \"unique\": false\n       }\n\t]\n}"
						},
						"url": {
							"raw": "{{serverURL}}/api/v1/contenttype",
							"host": [
								"{{serverURL}}"
							],
							"path": [
								"api",
								"v1",
								"contenttype"
							]
						}
					},
					"response": []
				},
				{
					"name": "Create File Content",
					"event": [
						{
							"listen": "test",
							"script": {
								"exec": [
									"var jsonData = pm.response.json();",
									"pm.collectionVariables.set(\"fileContentIdentifier\", jsonData.entity.identifier);"
								],
								"type": "text/javascript"
							}
						}
					],
					"request": {
						"method": "PUT",
						"header": [
							{
								"key": "Content-Type",
								"name": "Content-Type",
								"type": "text",
								"value": "application/json"
							}
						],
						"body": {
							"mode": "formdata",
							"formdata": [
								{
									"key": "json",
									"value": "{\n    \"contentlet\": {\n       \"contentType\":\"{{fileImageContentTypeVariable}}\",\n       \"title\":\"My Image\", \n       \"hostFolder\":\"default\",\n       \"indexPolicy\":\"WAIT_FOR\",\n       \"showOnMenu\":\"true\",\n       \"sortOrder\":\"2\"\n    }\n}",
									"type": "text"
								},
								{
									"key": "file",
									"type": "file",
									"src": "resources/GraphQL/Test_GraphQL_Image_Field_fields/Readme18005.md"
								}
							]
						},
						"url": {
							"raw": "{{serverURL}}/api/v1/workflow/actions/default/fire/PUBLISH",
							"host": [
								"{{serverURL}}"
							],
							"path": [
								"api",
								"v1",
								"workflow",
								"actions",
								"default",
								"fire",
								"PUBLISH"
							]
						},
						"description": "This is to fire the added default action\n\nhttp://localhost:8080/api/v1/workflow/actions/default/fire/PUBLISH\n\nIn this case I'm using the \"test\" content type that just have a name filed (text)"
					},
					"response": []
				},
				{
					"name": "Create Image Content",
					"event": [
						{
							"listen": "test",
							"script": {
								"exec": [
									"var jsonData = pm.response.json();",
									"pm.collectionVariables.set(\"imageContentIdentifier\", jsonData.entity.identifier);"
								],
								"type": "text/javascript"
							}
						},
						{
							"listen": "prerequest",
							"script": {
								"exec": [
									""
								],
								"type": "text/javascript"
							}
						}
					],
					"request": {
						"method": "PUT",
						"header": [
							{
								"key": "Content-Type",
								"name": "Content-Type",
								"type": "text",
								"value": "application/json"
							}
						],
						"body": {
							"mode": "formdata",
							"formdata": [
								{
									"key": "json",
									"value": "{\n    \"contentlet\": {\n       \"contentType\":\"{{fileImageContentTypeVariable}}\",\n       \"title\":\"My Image\", \n       \"hostFolder\":\"default\",\n       \"indexPolicy\":\"WAIT_FOR\",\n       \"showOnMenu\":\"true\",\n       \"sortOrder\":2\n    }\n}",
									"type": "text"
								},
								{
									"key": "file",
									"type": "file",
									"src": "resources/GraphQL/Test_GraphQL_Image_Field_fields/tommylee18005.jpeg"
								}
							]
						},
						"url": {
							"raw": "{{serverURL}}/api/v1/workflow/actions/default/fire/PUBLISH",
							"host": [
								"{{serverURL}}"
							],
							"path": [
								"api",
								"v1",
								"workflow",
								"actions",
								"default",
								"fire",
								"PUBLISH"
							]
						},
						"description": "This is to fire the added default action\n\nhttp://localhost:8080/api/v1/workflow/actions/default/fire/PUBLISH\n\nIn this case I'm using the \"test\" content type that just have a name filed (text)"
					},
					"response": []
				},
				{
					"name": "Create Content",
					"event": [
						{
							"listen": "test",
							"script": {
								"exec": [
									"var jsonData = pm.response.json();",
									"pm.collectionVariables.set(\"contentIdentifier\", jsonData.entity.identifier);"
								],
								"type": "text/javascript"
							}
						}
					],
					"request": {
						"method": "PUT",
						"header": [
							{
								"key": "Content-Type",
								"name": "Content-Type",
								"type": "text",
								"value": "application/json"
							}
						],
						"body": {
							"mode": "raw",
							"raw": "{\n    \"contentlet\": {\n       \"contentType\":\"{{contentTypeVariable}}\",\n       \"name\":\"Content With Image\", \n       \"contentHost\":\"default\",\n       \"indexPolicy\":\"WAIT_FOR\",\n       \"{{fileFieldVariable}}\":\"{{fileContentIdentifier}}\", \n       \"{{imageFieldVariable}}\":\"{{imageContentIdentifier}}\"\n    }\n}",
							"options": {
								"raw": {
									"language": "json"
								}
							}
						},
						"url": {
							"raw": "{{serverURL}}/api/v1/workflow/actions/default/fire/PUBLISH",
							"host": [
								"{{serverURL}}"
							],
							"path": [
								"api",
								"v1",
								"workflow",
								"actions",
								"default",
								"fire",
								"PUBLISH"
							]
						},
						"description": "This is to fire the added default action\n\nhttp://localhost:8080/api/v1/workflow/actions/default/fire/PUBLISH\n\nIn this case I'm using the \"test\" content type that just have a name filed (text)"
					},
					"response": []
				},
				{
					"name": "Request content with Image and File fields",
					"event": [
						{
							"listen": "test",
							"script": {
								"exec": [
									"var jsonData = pm.response.json();",
									"var imageFieldVariable = pm.collectionVariables.get(\"imageFieldVariable\");",
									"var fileFieldVariable = pm.collectionVariables.get(\"fileFieldVariable\");",
									"var jsonData = pm.response.json();",
									"var contentIdentifier = pm.collectionVariables.get(\"contentIdentifier\")",
									"var collectionName = pm.collectionVariables.get(\"contentTypeVariable\")+\"Collection\"",
									"",
									"pm.test(\"Image Field attributes should be present\", function () {",
									"     // image field",
									"    var imageFieldJson = jsonData.data[collectionName][0][imageFieldVariable];",
									"    ",
									"    // general attributes",
									"    pm.expect(imageFieldJson.fileName).to.eql(\"tommylee18005.jpeg\");",
									"    pm.expect(imageFieldJson.sortOrder).to.eql(2);",
									"    pm.expect(imageFieldJson.showOnMenu[0]).to.eql(\"true\");",
									"    ",
									"    // fileAsset",
									"    pm.expect(imageFieldJson.fileAsset.name).to.eql(\"tommylee18005.jpeg\");",
									"    pm.expect(imageFieldJson.fileAsset.size).to.eql(5494);",
									"    pm.expect(imageFieldJson.fileAsset.mime).to.eql(\"image/jpeg\");",
									"    ",
									"    // metaData",
									"    pm.expect(imageFieldJson.metaData.length).to.eql(11);",
									"    pm.expect(hasProperty(imageFieldJson.metaData, \"fileSize\", \"5494\"), 'FAILED:[fileSize]').to.be.true;",
									"    pm.expect(hasProperty(imageFieldJson.metaData, \"length\", \"5494\"), 'FAILED:[length]').to.be.true;",
									"    pm.expect(hasProperty(imageFieldJson.metaData, \"width\", \"139\"), 'FAILED:[width]').to.be.true;",
									"    pm.expect(hasProperty(imageFieldJson.metaData, \"contentType\", \"image/jpeg\"), 'FAILED:[contentType]').to.be.true;",
									"    pm.expect(hasProperty(imageFieldJson.metaData, \"height\", \"186\"), 'FAILED:[height]').to.be.true;",
									"    pm.expect(metaDataIncludes(imageFieldJson.metaData, \"path\", \"/fileAsset/tommylee18005.jpeg\"), 'FAILED:[path]').to.be.true;",
									"    pm.expect(hasProperty(imageFieldJson.metaData, \"sha256\", \"d6b09b7a7d42e6a84e455e7257faf32c4351aa9bb491ceb939f7f3443c2150ae\"), 'FAILED:[sha256]').to.be.true;",
									"    pm.expect(hasProperty(imageFieldJson.metaData, \"title\", \"tommylee18005.jpeg\"), 'FAILED:[title]').to.be.true;",
									"    pm.expect(hasProperty(imageFieldJson.metaData, \"isImage\", \"true\"), 'FAILED:[isImage]').to.be.true;",
									"    pm.expect(imageFieldJson.metaData.modDate).to.be.not.null;",
									"    ",
									"    ",
									"});",
									"",
									"pm.test(\"File Field attributes should be present\", function () {",
									"     // File field",
									"    var fileFieldJson = jsonData.data[collectionName][0][fileFieldVariable];",
									"    ",
									"    // general attributes",
									"    pm.expect(fileFieldJson.fileName, 'FAILED:[fileName]').to.eql(\"Readme18005.md\");",
									"    pm.expect(fileFieldJson.sortOrder, 'FAILED:[sortOrder]').to.eql(2);",
									"    pm.expect(fileFieldJson.showOnMenu[0], 'FAILED:[showOnMenu]').to.eql(\"true\");",
									"    ",
									"    // fileAsset",
									"    pm.expect(fileFieldJson.fileAsset.name, 'FAILED:[name]').to.eql(\"Readme18005.md\");",
									"    pm.expect(fileFieldJson.fileAsset.size, 'FAILED:[size]').to.eql(14);",
									"    pm.expect(fileFieldJson.fileAsset.mime, 'FAILED:[mime]').to.eql(\"text/plain; charset=ISO-8859-1\");",
									"    ",
									"    pm.expect(fileFieldJson.metaData.length).to.eql(9);",
									"",
									"    // console.log(fileFieldJson.metaData)",
									"    ",
									"    pm.expect(hasProperty(fileFieldJson.metaData, \"fileSize\", \"14\"), 'FAILED:[fileSize]').to.be.true;",
									"    pm.expect(hasProperty(fileFieldJson.metaData, \"length\", \"14\"), 'FAILED:[length]').to.be.true;",
									"    pm.expect(hasProperty(fileFieldJson.metaData, \"contentType\", \"text/plain; charset=ISO-8859-1\"), 'FAILED:[contentType]').to.be.true;",
									"    ",
									"    ",
									"});",
									"",
									"function hasProperty(metaData, name, value) {",
									"    var hasProperty = false;",
									"    metaData.forEach(function (item) {",
									"        if(item.key==name && item.value.trim()==value) {",
									"            hasProperty = true;",
									"        }",
									"    });",
									"",
									"    return hasProperty;",
									"}",
									"",
									"function metaDataIncludes(metaData, name, value) {",
									"    var metaDataIncludes = false;",
									"    metaData.forEach(function (item) {",
									"        if(item.key==name && item.value.trim().includes(value)) {",
									"            metaDataIncludes = true;",
									"        }",
									"    });",
									"",
									"    return metaDataIncludes;",
									"}",
									""
								],
								"type": "text/javascript"
							}
						}
					],
					"request": {
						"method": "POST",
						"header": [],
						"body": {
							"mode": "graphql",
							"graphql": {
								"query": "{\n  {{contentTypeVariable}}Collection(limit: 20) {\n    myImage {\n      fileName\n      description\n      sortOrder\n      showOnMenu\n      \n      fileAsset {\n        name\n        size\n        mime\n      }\n      metaData {\n        key\n        value\n      }\n      description\n    }\n    \n    myFile {\n      fileName\n      description\n      sortOrder\n      showOnMenu\n      \n      fileAsset {\n        name\n        size\n        mime\n      }\n      metaData {\n        key\n        value\n      }\n      description\n    }\n  }\n}",
								"variables": ""
							}
						},
						"url": {
							"raw": "{{serverURL}}/api/v1/graphql",
							"host": [
								"{{serverURL}}"
							],
							"path": [
								"api",
								"v1",
								"graphql"
							]
						}
					},
					"response": []
				}
			],
			"description": "This test that the custom type Image contains the expecte fields.\nExpected fields:\n\n* fileName\n* description\n* fileAsset (Composed/Custom Type. see Binary type on our GraphQL doc)\n* metaData (Custom Type. See Key Value type on our GraphQL doc)\n* showOnMenu\n* sortOrder"
		},
		{
			"name": "Related content respects language in query for parent",
			"item": [
				{
					"name": "Create new Language",
					"event": [
						{
							"listen": "test",
							"script": {
								"exec": [
									"var jsonData = pm.response.json();",
									"pm.collectionVariables.set(\"languageId\", jsonData.entity.id);"
								],
								"type": "text/javascript"
							}
						}
					],
					"request": {
						"auth": {
							"type": "basic",
							"basic": [
								{
									"key": "username",
									"value": "admin@dotcms.com",
									"type": "string"
								},
								{
									"key": "password",
									"value": "admin",
									"type": "string"
								}
							]
						},
						"method": "POST",
						"header": [
							{
								"key": "Content-Type",
								"name": "Content-Type",
								"type": "text",
								"value": "application/json"
							}
						],
						"body": {
							"mode": "raw",
							"raw": "{\n\t\"languageCode\":\"it\",\n\t\"language\":\"Italian\", \n\t\"countryCode\":\"IT\", \n\t\"country\":\"Italy\"\n}",
							"options": {
								"raw": {
									"language": "json"
								}
							}
						},
						"url": {
							"raw": "{{serverURL}}/api/v2/languages",
							"host": [
								"{{serverURL}}"
							],
							"path": [
								"api",
								"v2",
								"languages"
							]
						}
					},
					"response": []
				},
				{
					"name": "Create Child ContentType",
					"event": [
						{
							"listen": "test",
							"script": {
								"exec": [
									"var jsonData = pm.response.json();",
									"pm.collectionVariables.set(\"childContentTypeVariable\", jsonData.entity[0].variable);"
								],
								"type": "text/javascript"
							}
						}
					],
					"request": {
						"auth": {
							"type": "basic",
							"basic": [
								{
									"key": "password",
									"value": "admin",
									"type": "string"
								},
								{
									"key": "username",
									"value": "admin@dotcms.com",
									"type": "string"
								}
							]
						},
						"method": "POST",
						"header": [
							{
								"key": "Content-Type",
								"name": "Content-Type",
								"type": "text",
								"value": "application/json"
							}
						],
						"body": {
							"mode": "raw",
							"raw": "{\n\t\"clazz\": \"com.dotcms.contenttype.model.type.SimpleContentType\",\n\t\"description\": \"Child type\",\n\t\"defaultType\": false,\n\t\"system\": false,\n\t\"folder\": \"SYSTEM_FOLDER\",\n\t\"name\": \"My Custom Child Type {{$randomBankAccount}}\",\n\t\"variable\": \"childType{{$randomBankAccount}}\",\n\t\"host\": \"SYSTEM_HOST\",\n\t\"fixed\": false,\n\t\"fields\": [\n\t\t{\n\t\t\t\"clazz\": \"com.dotcms.contenttype.model.field.TextField\",\n\t\t\t\"indexed\": true,\n\t\t\t\"dataType\": \"TEXT\",\n\t\t\t\"readOnly\": false,\n\t\t\t\"required\": true,\n\t\t\t\"searchable\": true,\n\t\t\t\"listed\": true,\n\t\t\t\"sortOrder\": 2,\n\t\t\t\"unique\": false,\n\t\t\t\"name\": \"Name\",\n\t\t\t\"variable\": \"name\",\n\t\t\t\"fixed\": true\n\t\t}\n\t]\n}"
						},
						"url": {
							"raw": "{{serverURL}}/api/v1/contenttype",
							"host": [
								"{{serverURL}}"
							],
							"path": [
								"api",
								"v1",
								"contenttype"
							]
						}
					},
					"response": []
				},
				{
					"name": "Create Parent ContentType with Rel Field to Child",
					"event": [
						{
							"listen": "test",
							"script": {
								"exec": [
									"var jsonData = pm.response.json();",
									"pm.collectionVariables.set(\"parentContentTypeVariable\", jsonData.entity[0].variable);",
									"pm.collectionVariables.set(\"relFieldVariable\", jsonData.entity[0].fields[1].variable);"
								],
								"type": "text/javascript"
							}
						}
					],
					"request": {
						"auth": {
							"type": "basic",
							"basic": [
								{
									"key": "password",
									"value": "admin",
									"type": "string"
								},
								{
									"key": "username",
									"value": "admin@dotcms.com",
									"type": "string"
								}
							]
						},
						"method": "POST",
						"header": [
							{
								"key": "Content-Type",
								"name": "Content-Type",
								"type": "text",
								"value": "application/json"
							}
						],
						"body": {
							"mode": "raw",
							"raw": "{\n\t\"clazz\": \"com.dotcms.contenttype.model.type.SimpleContentType\",\n\t\"description\": \"My Parent Type\",\n\t\"defaultType\": false,\n\t\"system\": false,\n\t\"folder\": \"SYSTEM_FOLDER\",\n\t\"name\": \"My Custom Parent Type {{$randomBankAccount}}\",\n\t\"variable\": \"parentType{{$randomBankAccount}}\",\n\t\"host\": \"SYSTEM_HOST\",\n\t\"fixed\": false,\n\t\"fields\": [\n\t\t{\n\t\t\t\"clazz\": \"com.dotcms.contenttype.model.field.TextField\",\n\t\t\t\"indexed\": true,\n\t\t\t\"dataType\": \"TEXT\",\n\t\t\t\"readOnly\": false,\n\t\t\t\"required\": true,\n\t\t\t\"searchable\": true,\n\t\t\t\"listed\": true,\n\t\t\t\"sortOrder\": 2,\n\t\t\t\"unique\": false,\n\t\t\t\"name\": \"Name\",\n\t\t\t\"variable\": \"name\",\n\t\t\t\"fixed\": true\n\t\t}, \n\t\t{\n\t\t     \"clazz\":\"com.dotcms.contenttype.model.field.ImmutableRelationshipField\",\n\t\t     \"required\":false,\n\t\t     \"name\":\"rel\",\n\t\t     \"relationships\":{\n\t\t        \"velocityVar\":\"{{childContentTypeVariable}}\",\n\t\t        \"cardinality\":0\n\t\t     },\n\t\t     \"searchable\":false\n\t\t}\n\t]\n}"
						},
						"url": {
							"raw": "{{serverURL}}/api/v1/contenttype",
							"host": [
								"{{serverURL}}"
							],
							"path": [
								"api",
								"v1",
								"contenttype"
							]
						}
					},
					"response": []
				},
				{
					"name": "Save Child Content in new Language",
					"event": [
						{
							"listen": "test",
							"script": {
								"exec": [
									"var jsonData = pm.response.json();",
									"pm.collectionVariables.set(\"childContentIdentifier\", jsonData.entity.identifier);"
								],
								"type": "text/javascript"
							}
						}
					],
					"request": {
						"method": "PUT",
						"header": [
							{
								"key": "Content-Type",
								"name": "Content-Type",
								"type": "text",
								"value": "application/json"
							}
						],
						"body": {
							"mode": "raw",
							"raw": "{\n    \"contentlet\": {\n       \"contentType\":\"{{childContentTypeVariable}}\",\n       \"title\":\"Child Content in New Language\", \n       \"contentHost\":\"demo.dotcms.com\",\n       \"body\":\"Child Content in New Language\",\n       \"indexPolicy\":\"WAIT_FOR\",\n       \"languageId\":\"{{languageId}}\",\n       \"name\":\"Child Content in New Language\"\n    }\n}",
							"options": {
								"raw": {
									"language": "json"
								}
							}
						},
						"url": {
							"raw": "{{serverURL}}/api/v1/workflow/actions/default/fire/PUBLISH?indexPolicy=wait_for",
							"host": [
								"{{serverURL}}"
							],
							"path": [
								"api",
								"v1",
								"workflow",
								"actions",
								"default",
								"fire",
								"PUBLISH"
							],
							"query": [
								{
									"key": "indexPolicy",
									"value": "wait_for"
								}
							]
						},
						"description": "This is to fire the added default action\n\nhttp://localhost:8080/api/v1/workflow/actions/default/fire/PUBLISH\n\nIn this case I'm using the \"test\" content type that just have a name filed (text)"
					},
					"response": []
				},
				{
					"name": "Save Parent Content with related Child in new Language",
					"event": [
						{
							"listen": "test",
							"script": {
								"exec": [
									"var jsonData = pm.response.json();",
									"pm.collectionVariables.set(\"parentContentIdentifier\", jsonData.entity.identifier);"
								],
								"type": "text/javascript"
							}
						}
					],
					"request": {
						"method": "PUT",
						"header": [
							{
								"key": "Content-Type",
								"name": "Content-Type",
								"type": "text",
								"value": "application/json"
							}
						],
						"body": {
							"mode": "raw",
							"raw": "{\n    \"contentlet\": {\n       \"contentType\":\"{{parentContentTypeVariable}}\",\n       \"title\":\"Parent Content in New Language\", \n       \"contentHost\":\"demo.dotcms.com\",\n       \"body\":\"Parent Content in New Language\",\n       \"indexPolicy\":\"WAIT_FOR\",\n       \"languageId\":\"{{languageId}}\",\n       \"name\":\"Parent Content in New Language\",\n       \"{{relFieldVariable}}\":\"{{childContentIdentifier}}\"\n    }\n}",
							"options": {
								"raw": {
									"language": "json"
								}
							}
						},
						"url": {
							"raw": "{{serverURL}}/api/v1/workflow/actions/default/fire/PUBLISH?indexPolicy=wait_for",
							"host": [
								"{{serverURL}}"
							],
							"path": [
								"api",
								"v1",
								"workflow",
								"actions",
								"default",
								"fire",
								"PUBLISH"
							],
							"query": [
								{
									"key": "indexPolicy",
									"value": "wait_for"
								}
							]
						},
						"description": "This is to fire the added default action\n\nhttp://localhost:8080/api/v1/workflow/actions/default/fire/PUBLISH\n\nIn this case I'm using the \"test\" content type that just have a name filed (text)"
					},
					"response": []
				},
				{
					"name": "Get Related Content should return content in parents Language",
					"event": [
						{
							"listen": "test",
							"script": {
								"exec": [
									"pm.test(\"Content parent and child content returned in requested language\", function () {",
									"    var jsonData = pm.response.json();",
									"    ",
									"    ",
									"    var parentIdentifier = pm.collectionVariables.get(\"parentContentIdentifier\")",
									"    var childIdentifier = pm.collectionVariables.get(\"childContentIdentifier\")",
									"    var languageId = pm.collectionVariables.get(\"languageId\")",
									"    ",
									"    var collectionName = pm.collectionVariables.get(\"parentContentTypeVariable\")+\"Collection\"",
									"    pm.expect(jsonData.data[collectionName][0].identifier).to.eql(parentIdentifier);",
									"    pm.expect(jsonData.data[collectionName][0].rel[0].identifier).to.eql(childIdentifier);",
									"    pm.expect(jsonData.data[collectionName][0].rel[0].conLanguage.id).to.eql(languageId);",
									"});"
								],
								"type": "text/javascript"
							}
						}
					],
					"request": {
						"method": "POST",
						"header": [],
						"body": {
							"mode": "graphql",
							"graphql": {
								"query": "{\n  {{parentContentTypeVariable}}Collection(query:\"+languageId:{{languageId}}\", limit: 20) {\n    identifier\n    {{relFieldVariable}} {\n        identifier\n        conLanguage {\n            id\n            languageCode\n            country\n            countryCode\n        }\n    }\n  }\n}",
								"variables": ""
							}
						},
						"url": {
							"raw": "{{serverURL}}/api/v1/graphql",
							"host": [
								"{{serverURL}}"
							],
							"path": [
								"api",
								"v1",
								"graphql"
							]
						}
					},
					"response": []
				}
			]
		},
		{
			"name": "Empty Collection",
			"item": [
				{
					"name": "Create ContentType",
					"event": [
						{
							"listen": "test",
							"script": {
								"exec": [
									"var jsonData = pm.response.json();",
									"",
									"pm.collectionVariables.set(\"contentTypeVariable\", jsonData.entity[0].variable);",
									"",
									"pm.collectionVariables.set(\"imageFieldVariable\", jsonData.entity[0].fields[1].variable);",
									"",
									"pm.collectionVariables.set(\"fileFieldVariable\", jsonData.entity[0].fields[2].variable);"
								],
								"type": "text/javascript"
							}
						}
					],
					"request": {
						"auth": {
							"type": "basic",
							"basic": [
								{
									"key": "password",
									"value": "admin",
									"type": "string"
								},
								{
									"key": "username",
									"value": "admin@dotcms.com",
									"type": "string"
								}
							]
						},
						"method": "POST",
						"header": [
							{
								"key": "Content-Type",
								"name": "Content-Type",
								"type": "text",
								"value": "application/json"
							}
						],
						"body": {
							"mode": "raw",
							"raw": "{\n\t\"clazz\": \"com.dotcms.contenttype.model.type.SimpleContentType\",\n\t\"description\": \"My Type\",\n\t\"defaultType\": false,\n\t\"system\": false,\n\t\"folder\": \"SYSTEM_FOLDER\",\n\t\"name\": \"My Custom Type {{$randomBankAccount}}\",\n\t\"host\": \"8a7d5e23-da1e-420a-b4f0-471e7da8ea2d\",\n\t\"fixed\": false,\n\t\"workflow\":[\"d61a59e1-a49c-46f2-a929-db2b4bfa88b2\"],\n\t\"fields\": [\n\t\t{\n\t\t\t\"clazz\": \"com.dotcms.contenttype.model.field.TextField\",\n\t\t\t\"indexed\": true,\n\t\t\t\"dataType\": \"TEXT\",\n\t\t\t\"readOnly\": false,\n\t\t\t\"required\": true,\n\t\t\t\"searchable\": true,\n\t\t\t\"listed\": true,\n\t\t\t\"sortOrder\": 1,\n\t\t\t\"unique\": false,\n\t\t\t\"name\": \"Name\",\n\t\t\t\"fixed\": true\n\t\t}, \n\t\t{\n              \"clazz\": \"com.dotcms.contenttype.model.field.ImmutableImageField\",\n              \"dataType\": \"TEXT\",\n              \"fieldType\": \"Image\",\n              \"fieldTypeLabel\": \"Image\",\n              \"fieldVariables\": [],\n              \"fixed\": false,\n              \"iDate\": 1585605564000,\n              \"indexed\": false,\n              \"listed\": false,\n              \"modDate\": 1585605564000,\n              \"name\": \"myImage\",\n              \"readOnly\": false,\n              \"required\": false,\n              \"searchable\": false,\n              \"sortOrder\": 2,\n              \"unique\": false\n       },\n\t   {\n\t\t      \"clazz\": \"com.dotcms.contenttype.model.field.ImmutableFileField\",\n\t\t      \"name\": \"myFile\",\n\t\t      \"required\": false,\n\t\t      \"hint\": \"\"\n\t   }\n\t]\n}"
						},
						"url": {
							"raw": "{{serverURL}}/api/v1/contenttype",
							"host": [
								"{{serverURL}}"
							],
							"path": [
								"api",
								"v1",
								"contenttype"
							]
						}
					},
					"response": []
				},
				{
					"name": "RequestEmptyCollection_ShouldReturnEmpty",
					"event": [
						{
							"listen": "test",
							"script": {
								"exec": [
									"pm.test(\"Status code is 200\", function () {",
									"    pm.response.to.have.status(200);",
									"});"
								],
								"type": "text/javascript"
							}
						}
					],
					"request": {
						"method": "POST",
						"header": [],
						"body": {
							"mode": "graphql",
							"graphql": {
								"query": "{\n  {{contentTypeVariable}}Collection(limit: 20) {\n    title\n  }\n}",
								"variables": ""
							}
						},
						"url": {
							"raw": "{{serverURL}}/api/v1/graphql",
							"host": [
								"{{serverURL}}"
							],
							"path": [
								"api",
								"v1",
								"graphql"
							]
						}
					},
					"response": []
				}
			]
		},
		{
			"name": "Metadata ",
			"item": [
				{
					"name": "pre_ImportBundleWithPersonas",
					"event": [
						{
							"listen": "test",
							"script": {
								"exec": [
									"pm.test(\"Bundle uploaded sucessfully\", function () {",
									"    pm.response.to.have.status(200);",
									"",
									"    var jsonData = pm.response.json();",
									"    console.log(jsonData);",
									"",
									"    pm.expect(jsonData[\"bundleName\"]).to.eql(\"personas.tar.gz\");",
									"    pm.expect(jsonData[\"status\"]).to.eql(\"SUCCESS\");",
									"});"
								],
								"type": "text/javascript"
							}
						}
					],
					"request": {
						"auth": {
							"type": "basic",
							"basic": [
								{
									"key": "username",
									"value": "admin@dotcms.com",
									"type": "string"
								},
								{
									"key": "password",
									"value": "admin",
									"type": "string"
								}
							]
						},
						"method": "POST",
						"header": [
							{
								"key": "Content-Type",
								"type": "text",
								"value": "application/octet-stream"
							},
							{
								"key": "Content-Disposition",
								"type": "text",
								"value": "attachment"
							}
						],
						"body": {
							"mode": "formdata",
							"formdata": [
								{
									"key": "file",
									"type": "file",
									"src": "resources/GraphQL/personas.tar.gz"
								}
							]
						},
						"url": {
							"raw": "{{serverURL}}/api/bundle?sync=true",
							"host": [
								"{{serverURL}}"
							],
							"path": [
								"api",
								"bundle"
							],
							"query": [
								{
									"key": "sync",
									"value": "true"
								},
								{
									"key": "AUTH_TOKEN",
									"value": "",
									"disabled": true
								}
							]
						},
						"description": "Imports a Bundle that includes:\n* Imports personas"
					},
					"response": []
				},
				{
					"name": "pre_ImportBundleWithVanityUrl",
					"event": [
						{
							"listen": "test",
							"script": {
								"exec": [
									"pm.test(\"Bundle uploaded sucessfully\", function () {",
									"    pm.response.to.have.status(200);",
									"",
									"    var jsonData = pm.response.json();",
									"    console.log(jsonData);",
									"",
									"    pm.expect(jsonData[\"bundleName\"]).to.eql(\"vanity.tar.gz\");",
									"    pm.expect(jsonData[\"status\"]).to.eql(\"SUCCESS\");",
									"});"
								],
								"type": "text/javascript"
							}
						}
					],
					"request": {
						"auth": {
							"type": "basic",
							"basic": [
								{
									"key": "username",
									"value": "admin@dotcms.com",
									"type": "string"
								},
								{
									"key": "password",
									"value": "admin",
									"type": "string"
								}
							]
						},
						"method": "POST",
						"header": [
							{
								"key": "Content-Type",
								"type": "text",
								"value": "application/octet-stream"
							},
							{
								"key": "Content-Disposition",
								"type": "text",
								"value": "attachment"
							}
						],
						"body": {
							"mode": "formdata",
							"formdata": [
								{
									"key": "file",
									"type": "file",
									"src": "resources/GraphQL/vanity.tar.gz"
								}
							]
						},
						"url": {
							"raw": "{{serverURL}}/api/bundle?sync=true",
							"host": [
								"{{serverURL}}"
							],
							"path": [
								"api",
								"bundle"
							],
							"query": [
								{
									"key": "sync",
									"value": "true"
								},
								{
									"key": "AUTH_TOKEN",
									"value": "",
									"disabled": true
								}
							]
						},
						"description": "Imports a Bundle that includes:\n* Vanity URL"
					},
					"response": []
				},
				{
					"name": "RequestCount_ShouldReturnProperCount",
					"event": [
						{
							"listen": "test",
							"script": {
								"exec": [
									"pm.test(\"Status code is 200\", function () {",
									"    pm.response.to.have.status(200);",
									"});",
									"",
									"",
									"pm.test(\"'QueryMetadata' includes all fields\", function () {",
									"    var jsonData = pm.response.json();",
									"    var metadata = jsonData.data.QueryMetadata[0];",
									"",
									"    pm.expect(metadata[\"fieldName\"], 'FAILED:[fieldName]').equal(\"PersonaBaseTypeCollection\");",
									"    pm.expect(metadata[\"totalCount\"]>0, 'FAILED:[totalCount]').to.be.true;",
									"",
									"    metadata = jsonData.data.QueryMetadata[1];",
									"",
									"    pm.expect(metadata[\"fieldName\"], 'FAILED:[fieldName]').equal(\"KeyValueBaseTypeCollection\");",
									"    pm.expect(metadata[\"totalCount\"]>0, 'FAILED:[totalCount]').to.be.true;",
									"",
									"});"
								],
								"type": "text/javascript"
							}
						}
					],
					"request": {
						"method": "POST",
						"header": [],
						"body": {
							"mode": "graphql",
							"graphql": {
								"query": "{\n  PersonaBaseTypeCollection {\n    title\n  }\n\n  KeyValueBaseTypeCollection {\n    key\n    value\n  }\n\n  QueryMetadata {\n    fieldName\n    totalCount\n  }\n}",
								"variables": ""
							}
						},
						"url": {
							"raw": "{{serverURL}}/api/v1/graphql",
							"host": [
								"{{serverURL}}"
							],
							"path": [
								"api",
								"v1",
								"graphql"
							]
						}
					},
					"response": []
				}
			]
		},
		{
			"name": "Related content with condition / query",
			"item": [
				{
					"name": "pre_ImportBundleWithContext",
					"event": [
						{
							"listen": "test",
							"script": {
								"exec": [
									"pm.test(\"Bundle uploaded sucessfully\", function () {",
									"    pm.response.to.have.status(200);",
									"",
									"    var jsonData = pm.response.json();",
									"    console.log(jsonData);",
									"",
									"    pm.expect(jsonData[\"bundleName\"]).to.eql(\"movies-studios-ratings-bundle.tar.gz\");",
									"    pm.expect(jsonData[\"status\"]).to.eql(\"SUCCESS\");",
									"});"
								],
								"type": "text/javascript"
							}
						}
					],
					"request": {
						"auth": {
							"type": "basic",
							"basic": [
								{
									"key": "username",
									"value": "admin@dotcms.com",
									"type": "string"
								},
								{
									"key": "password",
									"value": "admin",
									"type": "string"
								}
							]
						},
						"method": "POST",
						"header": [
							{
								"key": "Content-Type",
								"type": "text",
								"value": "application/octet-stream"
							},
							{
								"key": "Content-Disposition",
								"type": "text",
								"value": "attachment"
							}
						],
						"body": {
							"mode": "formdata",
							"formdata": [
								{
									"key": "file",
									"type": "file",
									"src": "resources/GraphQL/movies-studios-ratings-bundle.tar.gz"
								}
							]
						},
						"url": {
							"raw": "{{serverURL}}/api/bundle?sync=true",
							"host": [
								"{{serverURL}}"
							],
							"path": [
								"api",
								"bundle"
							],
							"query": [
								{
									"key": "sync",
									"value": "true"
								},
								{
									"key": "AUTH_TOKEN",
									"value": "",
									"disabled": true
								}
							]
						},
						"description": "Imports a Bundle that includes:\n* HTMLPage /blog/index\n* HTMLPage /blog/destinations/costa-rica\n* Contentlet [Blog] Ecotourism in Costa Rica\n* Blog Detail Page /blog/blog-detail"
					},
					"response": []
				},
				{
					"name": "Get Related Content with condition",
					"event": [
						{
							"listen": "test",
							"script": {
								"exec": [
									"pm.test(\"Filtered relationship fetched\", function () {",
									"    var jsonData = pm.response.json();",
									"    ",
									"    pm.expect(jsonData.data.MovieCollection[2].studio[0].name).to.eql(\"Walt Disney Pictures\");",
									"",
									"});"
								],
								"type": "text/javascript"
							}
						}
					],
					"request": {
						"method": "POST",
						"header": [],
						"body": {
							"mode": "graphql",
							"graphql": {
								"query": "{\n  MovieCollection(sortBy: \"Movie.title\") {\n    title\n    studio(query: \"+studio.name:\\\"Walt Disney Pictures\\\"\") {\n      name\n    }\n  }\n}\n",
								"variables": ""
							}
						},
						"url": {
							"raw": "{{serverURL}}/api/v1/graphql",
							"host": [
								"{{serverURL}}"
							],
							"path": [
								"api",
								"v1",
								"graphql"
							]
						}
					},
					"response": []
				}
			]
		},
		{
			"name": "File Metadata",
			"item": [
				{
					"name": "Create FileAsset Content",
					"event": [
						{
							"listen": "test",
							"script": {
								"exec": [
									"var jsonData = pm.response.json();",
									"pm.collectionVariables.set(\"fileContentIdentifier\", jsonData.entity.identifier);"
								],
								"type": "text/javascript"
							}
						}
					],
					"request": {
						"auth": {
							"type": "basic",
							"basic": [
								{
									"key": "password",
									"value": "admin",
									"type": "string"
								},
								{
									"key": "username",
									"value": "admin@dotCMS.com",
									"type": "string"
								},
								{
									"key": "saveHelperData",
									"type": "any"
								},
								{
									"key": "showPassword",
									"value": false,
									"type": "boolean"
								}
							]
						},
						"method": "PUT",
						"header": [
							{
								"key": "Content-Type",
								"name": "Content-Type",
								"type": "text",
								"value": "application/json"
							}
						],
						"body": {
							"mode": "formdata",
							"formdata": [
								{
									"key": "json",
									"value": "{\n    \"contentlet\": {\n       \"contentType\":\"FileAsset\",\n       \"title\":\"Legioss\", \n       \"hostFolder\":\"default\",\n       \"indexPolicy\":\"WAIT_FOR\",\n       \"showOnMenu\":\"true\",\n       \"sortOrder\":\"2\"\n    }\n}",
									"type": "text"
								},
								{
									"key": "file",
									"type": "file",
									"src": "resources/GraphQL/Test_GraphQL_Image_Field_fields/actn-legioss.jpg"
								}
							]
						},
						"url": {
							"raw": "{{serverURL}}/api/v1/workflow/actions/default/fire/PUBLISH",
							"host": [
								"{{serverURL}}"
							],
							"path": [
								"api",
								"v1",
								"workflow",
								"actions",
								"default",
								"fire",
								"PUBLISH"
							]
						},
						"description": "This is to fire the added default action\n\nhttp://localhost:8080/api/v1/workflow/actions/default/fire/PUBLISH\n\nIn this case I'm using the \"test\" content type that just have a name filed (text)"
					},
					"response": []
				},
				{
					"name": "Request File Asset metada fields",
					"event": [
						{
							"listen": "test",
							"script": {
								"exec": [
									"var jsonData = pm.response.json();",
									"var imageFieldVariable = pm.collectionVariables.get(\"imageFieldVariable\");",
									"var fileFieldVariable = pm.collectionVariables.get(\"fileFieldVariable\");",
									"",
									"var contentIdentifier = pm.collectionVariables.get(\"contentIdentifier\")",
									"",
									"pm.test(\"FileAsset metadata attributes\", function () {",
									"     ",
									"    var metadataFields = jsonData.data[\"FileAssetCollection\"][0][\"fileAsset\"];",
									"    ",
									"    // metadata attributes",
									"    pm.expect(metadataFields.name).to.eql(\"actn-legioss.jpg\");",
									"    pm.expect(metadataFields.title).to.eql(\"actn-legioss.jpg\");",
									"    pm.expect(metadataFields.isImage).to.eql(true);",
									"    pm.expect(metadataFields.modDate).to.be.above(0);",
									"    pm.expect(metadataFields.size).to.eql(215384);",
									"    pm.expect(metadataFields.mime).to.eql(\"image/jpeg\");",
									"    pm.expect(metadataFields.width).to.eql(1200);",
									"    pm.expect(metadataFields.height).to.eql(900);",
									"    pm.expect(metadataFields.sha256).to.eql(\"ffe7157a4b7c8dd772f57dc2de8694ea974b87653b5605f854924a43bbfbb0ce\");",
									"    pm.expect(metadataFields.path).not.eql(null);",
									"    pm.expect(metadataFields.versionPath).not.eql(null);",
									"    pm.expect(metadataFields.focalPoint).to.eql(\"0.0\");",
									"",
									"});"
								],
								"type": "text/javascript"
							}
						}
					],
					"request": {
						"method": "POST",
						"header": [],
						"body": {
							"mode": "graphql",
							"graphql": {
								"query": "{\n  \nFileAssetCollection(limit:20){\n    fileAsset{\n      modDate\n      sha256\n      mime\n      title\n      versionPath\n      mime\n      focalPoint\n      path\n      name\n      versionPath\n      width\n      height\n      size\n      isImage\n    }   \n  }\n\n}\n\n\n\n\n",
								"variables": ""
							}
						},
						"url": {
							"raw": "{{serverURL}}/api/v1/graphql",
							"host": [
								"{{serverURL}}"
							],
							"path": [
								"api",
								"v1",
								"graphql"
							]
						}
					},
					"response": []
				}
			]
		},
		{
			"name": "Test Render Content Fields",
			"item": [
				{
					"name": "pre_ImportBundleWithContent",
					"event": [
						{
							"listen": "test",
							"script": {
								"exec": [
									"pm.test(\"Bundle uploaded sucessfully\", function () {",
									"    pm.response.to.have.status(200);",
									"",
									"    var jsonData = pm.response.json();",
									"    console.log(jsonData);",
									"",
									"    pm.expect(jsonData[\"bundleName\"]).to.eql(\"contentWithRendereableFields.tar.gz\");",
									"    pm.expect(jsonData[\"status\"]).to.eql(\"SUCCESS\");",
									"});"
								],
								"type": "text/javascript"
							}
						}
					],
					"request": {
						"auth": {
							"type": "basic",
							"basic": [
								{
									"key": "username",
									"value": "admin@dotcms.com",
									"type": "string"
								},
								{
									"key": "password",
									"value": "admin",
									"type": "string"
								}
							]
						},
						"method": "POST",
						"header": [
							{
								"key": "Content-Type",
								"type": "text",
								"value": "application/octet-stream"
							},
							{
								"key": "Content-Disposition",
								"type": "text",
								"value": "attachment"
							}
						],
						"body": {
							"mode": "formdata",
							"formdata": [
								{
									"key": "file",
									"type": "file",
									"src": "resources/GraphQL/contentWithRendereableFields.tar.gz"
								}
							]
						},
						"url": {
							"raw": "{{serverURL}}/api/bundle?sync=true",
							"host": [
								"{{serverURL}}"
							],
							"path": [
								"api",
								"bundle"
							],
							"query": [
								{
									"key": "sync",
									"value": "true"
								},
								{
									"key": "AUTH_TOKEN",
									"value": "",
									"disabled": true
								}
							]
						},
						"description": "Imports a Bundle that includes:\n* Content with renderable fields"
					},
					"response": []
				},
				{
					"name": "Render content fields",
					"event": [
						{
							"listen": "test",
							"script": {
								"exec": [
									"pm.test(\"Content field values are rendered and not rendered as requested\", function () {",
									"    var jsonData = pm.response.json();",
									"",
									"    var contentlet = jsonData.data.TypeWithRedereableFieldsCollection[0];",
									"    ",
									"    pm.expect(contentlet.textField).to.eql(\"401ca578-74ef-463b-9ad0-c863da1724e5\");",
									"    pm.expect(contentlet.textareaField).to.eql(\"401ca578-74ef-463b-9ad0-c863da1724e5\");",
									"    pm.expect(contentlet.wysiwygField).to.eql(\"401ca578-74ef-463b-9ad0-c863da1724e5\");",
									"    pm.expect(contentlet.customField).to.eql(\"401ca578-74ef-463b-9ad0-c863da1724e5\");",
									"    pm.expect(contentlet.constantField).to.eql(\"401ca578-74ef-463b-9ad0-c863da1724e5\");",
									"    pm.expect(contentlet.rawText).to.eql(\"$content.identifier\");",
									"    pm.expect(contentlet.rawTextarea).to.eql(\"$content.identifier\");",
									"    pm.expect(contentlet.rawWysiwyg).to.eql(\"$content.identifier\");",
									"    pm.expect(contentlet.rawCustom).to.eql(\"$content.identifier\");",
									"    pm.expect(contentlet.rawConstant).to.eql(\"$content.identifier\");",
									"    pm.expect(contentlet.rawText_default).to.eql(\"$content.identifier\");",
									"    pm.expect(contentlet.rawTextarea_default).to.eql(\"$content.identifier\");",
									"    pm.expect(contentlet.rawWysiwyg_default).to.eql(\"$content.identifier\");",
									"    pm.expect(contentlet.rawCustom_default).to.eql(\"$content.identifier\");",
									"    pm.expect(contentlet.rawConstant_default).to.eql(\"$content.identifier\");",
									"});"
								],
								"type": "text/javascript"
							}
						}
					],
					"request": {
						"method": "POST",
						"header": [],
						"body": {
							"mode": "graphql",
							"graphql": {
								"query": "{\n \n    TypeWithRedereableFieldsCollection {\n      textField(render: true)\n      textareaField(render: true)\n      wysiwygField(render: true)\n      customField(render: true)\n      constantField(render: true)\n      rawText:textField(render: false)\n      rawTextarea:textareaField(render: false)\n      rawWysiwyg:wysiwygField(render: false)\n      rawCustom:customField(render: false)\n      rawConstant:constantField(render: false)\n      rawText_default:textField\n      rawTextarea_default:textareaField\n      rawWysiwyg_default:wysiwygField\n      rawCustom_default:customField\n      rawConstant_default:constantField\n    }\n  \n}",
								"variables": ""
							}
						},
						"url": {
							"raw": "{{serverURL}}/api/v1/graphql",
							"host": [
								"{{serverURL}}"
							],
							"path": [
								"api",
								"v1",
								"graphql"
							]
						},
						"description": "This tests that: \n* It's possible to request rendered content fields.\n* It's possible to request unrendered content fields. \n* It's possible to request the same field in both rendered and unrendered forms.   \n* If \"render\" argument is not specified, then it defaults to render:false"
					},
					"response": []
				},
				{
					"name": "pre_ImportBundleWithContentWithBadVelocity",
					"event": [
						{
							"listen": "test",
							"script": {
								"exec": [
									"pm.test(\"Bundle uploaded sucessfully\", function () {",
									"    pm.response.to.have.status(200);",
									"",
									"    var jsonData = pm.response.json();",
									"    console.log(jsonData);",
									"",
									"    pm.expect(jsonData[\"bundleName\"]).to.eql(\"contentWithBadVelocity.tar.gz\");",
									"    pm.expect(jsonData[\"status\"]).to.eql(\"SUCCESS\");",
									"});"
								],
								"type": "text/javascript"
							}
						}
					],
					"request": {
						"auth": {
							"type": "basic",
							"basic": [
								{
									"key": "username",
									"value": "admin@dotcms.com",
									"type": "string"
								},
								{
									"key": "password",
									"value": "admin",
									"type": "string"
								}
							]
						},
						"method": "POST",
						"header": [
							{
								"key": "Content-Type",
								"type": "text",
								"value": "application/octet-stream"
							},
							{
								"key": "Content-Disposition",
								"type": "text",
								"value": "attachment"
							}
						],
						"body": {
							"mode": "formdata",
							"formdata": [
								{
									"key": "file",
									"type": "file",
									"src": "resources/GraphQL/contentWithBadVelocity.tar.gz"
								}
							]
						},
						"url": {
							"raw": "{{serverURL}}/api/bundle?sync=true",
							"host": [
								"{{serverURL}}"
							],
							"path": [
								"api",
								"bundle"
							],
							"query": [
								{
									"key": "sync",
									"value": "true"
								},
								{
									"key": "AUTH_TOKEN",
									"value": "",
									"disabled": true
								}
							]
						},
						"description": "Imports a Bundle that includes:\n* Content with a body field that can't be velocity-rendered"
					},
					"response": []
				},
				{
					"name": "Render content with field with bad velocity",
					"event": [
						{
							"listen": "test",
							"script": {
								"exec": [
									"pm.test(\"When error rendering field value then original field value is returned\", function () {",
									"    var jsonData = pm.response.json();",
									"",
									"    var contentlet = jsonData.data.webPageContentCollection[0];",
									"    ",
									"    pm.expect(contentlet.body).to.eql(\"<p>&lt;p&gt;By default, CSS styles controlling the appearance of form fields reside in the following dotCMS directory:&amp;nbsp;/html/css/content/forms.css. However, redefining the CSS classes controlling the styling of form fields is fairly simple.&lt;/p&gt;\\\\n&lt;p&gt;Setting the &lt;b&gt;$contentFormMacroCSS&lt;/b&gt;&amp;nbsp;velocity variable on the Template, Container, or in a piece of content above the form on the page will over-ride the default CSS controlling form field styling. An example of the set command to a relative path is given below:&lt;/p&gt;\\\\n&lt;p&gt;&lt;b&gt;#set($contentFormMacroCSS = \\\\\\\"/global/css/&lt;span&gt;&lt;font color=\\\\\\\"#3366ff\\\\\\\"&gt;mycustomcssfile.css&lt;/font&gt;&lt;/span&gt;\\\\\\\")&lt;/b&gt;&lt;/p&gt;\\\\n&lt;p&gt;As long as the customized CSS file is read after the default dotCMS file, and before the Form itself, then the styles for the form fields will be over-ridden.&lt;/p&gt;</p>\");",
									"    ",
									"});"
								],
								"type": "text/javascript"
							}
						}
					],
					"request": {
						"method": "POST",
						"header": [],
						"body": {
							"mode": "graphql",
							"graphql": {
								"query": "{\n \n    webPageContentCollection(query: \"+identifier:4b70c644-8111-496b-95c3-2cf9a942f20d\") {\n      title\n      body(render: true)\n    }\n  \n}",
								"variables": ""
							}
						},
						"url": {
							"raw": "{{serverURL}}/api/v1/graphql",
							"host": [
								"{{serverURL}}"
							],
							"path": [
								"api",
								"v1",
								"graphql"
							]
						},
						"description": "This tests that: \n* Requesting the field \"body\" with `render:true` returns the original field value when the field value is unable to be rendered."
					},
					"response": []
				}
			]
		},
		{
			"name": "PageAPI_TestMapSpecialField",
			"item": [
				{
					"name": "pre_ImportBundleWithSportsPage",
					"event": [
						{
							"listen": "test",
							"script": {
								"exec": [
									"pm.test(\"Bundle uploaded sucessfully\", function () {",
									"    pm.response.to.have.status(200);",
									"",
									"    var jsonData = pm.response.json();",
									"    console.log(jsonData);",
									"",
									"    pm.expect(jsonData[\"bundleName\"]).to.eql(\"sports-page.tar.gz\");",
									"    pm.expect(jsonData[\"status\"]).to.eql(\"SUCCESS\");",
									"});"
								],
								"type": "text/javascript"
							}
						}
					],
					"request": {
						"auth": {
							"type": "basic",
							"basic": [
								{
									"key": "username",
									"value": "admin@dotcms.com",
									"type": "string"
								},
								{
									"key": "password",
									"value": "admin",
									"type": "string"
								}
							]
						},
						"method": "POST",
						"header": [
							{
								"key": "Content-Type",
								"type": "text",
								"value": "application/octet-stream"
							},
							{
								"key": "Content-Disposition",
								"type": "text",
								"value": "attachment"
							}
						],
						"body": {
							"mode": "formdata",
							"formdata": [
								{
									"key": "file",
									"type": "file",
									"src": "resources/GraphQL/sports-page.tar.gz"
								}
							]
						},
						"url": {
							"raw": "{{serverURL}}/api/bundle?sync=true",
							"host": [
								"{{serverURL}}"
							],
							"path": [
								"api",
								"bundle"
							],
							"query": [
								{
									"key": "sync",
									"value": "true"
								},
								{
									"key": "AUTH_TOKEN",
									"value": "",
									"disabled": true
								}
							]
						},
						"description": "Imports a Bundle that includes:\n* Sports page with Blog contentlet \"10 New Snow Sports to Try This Winter\""
					},
					"response": []
				},
				{
					"name": "GivenRequestByURI_MapWithoutArguments_ShouldReturnDepth0RelatedContentAndUnrenderedFields",
					"event": [
						{
							"listen": "test",
							"script": {
								"exec": [
									"",
									"",
									"pm.test(\"Status code is 200\", function () {",
									"    pm.response.to.have.status(200);",
									"});",
									"",
									"pm.test(\"'Page' includes all properties\", function () {",
									"    var jsonData = pm.response.json();",
									"    var map = jsonData.data.page.containers[0].containerContentlets[0].contentlets[0]._map;",
									"",
									"    // scalar values",
									"    pm.expect(map.identifier, 'FAILED:[map.identifier]').equal(\"0edfee78-2a75-4f3d-bf20-813aae15d4e9\");",
									"    pm.expect(map.inode, 'FAILED:[map.inode]').equal(\"1f4db79c-7ec6-4efe-9369-1ae2193a2d7f\");",
									"    pm.expect(map.locked, 'FAILED:[map.locked]').equal(false);",
									"    pm.expect(map.stInode, 'FAILED:[map.stInode]').equal(\"799f176a-d32e-4844-a07c-1b5fcd107578\");",
									"    pm.expect(map.contentType, 'FAILED:[map.contentType]').equal(\"Blog\");",
									"    pm.expect(map.urlTitle, 'FAILED:[map.urlTitle]').equal(\"10-new-snow-sports-to-try-this-winter\");",
									"",
									"    pm.expect(map.tags, 'FAILED:[map.tags]').contains(\"snowboarding\");",
									"    pm.expect(map.tags, 'FAILED:[map.tags]').contains(\"winter\");",
									"    pm.expect(map.tags, 'FAILED:[map.tags]').contains(\"snowmobiling\");",
									"    pm.expect(map.tags, 'FAILED:[map.tags]').contains(\"snow sports\");",
									"    pm.expect(map.tags, 'FAILED:[map.tags]').contains(\"skiing\");",
									"    pm.expect(map.tags, 'FAILED:[map.tags]').contains(\"cross-country skiing\");",
									"",
									"    pm.expect(map.folder, 'FAILED:[map.folder]').equal(\"SYSTEM_FOLDER\");",
									"    pm.expect(map.hostName, 'FAILED:[map.hostName]').equal(\"demo.dotcms.com\");",
									"    pm.expect(map.title, 'FAILED:[map.title]').equal(\"10 New Snow Sports to Try This Winter\");",
									"    pm.expect(map.archived, 'FAILED:[map.archived]').equal(false);",
									"    pm.expect(map.working, 'FAILED:[map.working]').equal(true);",
									"    pm.expect(map.live, 'FAILED:[map.live]').equal(true);",
									"    pm.expect(map.owner, 'FAILED:[map.owner]').equal(\"dotcms.org.1\");",
									"    pm.expect(map.URL_MAP_FOR_CONTENT, 'FAILED:[map.URL_MAP_FOR_CONTENT]').equal(\"/blog/post/10-new-snow-sports-to-try-this-winter\");",
									"    pm.expect(map.modUserName, 'FAILED:[map.modUserName]').equal(\"Admin User\");",
									"    pm.expect(map.urlMap, 'FAILED:[map.urlMap]').equal(\"/blog/post/10-new-snow-sports-to-try-this-winter\");",
									"    pm.expect(map.modUser, 'FAILED:[map.modUser]').equal(\"dotcms.org.1\");",
									"    pm.expect(map.teaser, 'FAILED:[map.teaser]').equal(\"$date - From the tame to the exotic, these alternative winter sports will keep you outside and in shape until all the snow\");",
									"",
									"    pm.expect(map.body, 'FAILED:[map.body]').contains(\"Curabitur egestas mi eget massa maximus\");",
									"",
									"",
									"    // assertions for File field",
									"    var file = map.myFile;",
									"    pm.expect(file.identifier, 'FAILED:[file.identifier]').equal(\"8dd88708-c600-4366-8a50-9eec2af9091b\");",
									"    pm.expect(file.extension, 'FAILED:[file.extension]').equal(\"jpg\");",
									"    pm.expect(file.description, 'FAILED:[file.description]').equal(\"isalnds-french-polynesia\");",
									"    pm.expect(file.__icon__, 'FAILED:[file.__icon__]').equal(\"jpgIcon\");",
									"    pm.expect(file.mimeType, 'FAILED:[file.mimeType]').equal(\"image/jpeg\");",
									"    pm.expect(file.statusIcons, 'FAILED:[file.statusIcons]').equal(\"<span class='greyDotIcon' style='opacity:.4'></span><span class='liveIcon'></span>\");",
									"    pm.expect(file.type, 'FAILED:[file.type]').equal(\"file_asset\");",
									"    pm.expect(file.path, 'FAILED:[file.path]').equal(\"/images/blogs/\");",
									"    pm.expect(file.size, 'FAILED:[file.size]').equal(102816);",
									"    pm.expect(file.name, 'FAILED:[file.name]').equal(\"isalnds-french-polynesia.jpg\");",
									"    pm.expect(file.width, 'FAILED:[file.width]').equal(780);",
									"    pm.expect(file.underlyingFileName, 'FAILED:[file.underlyingFileName]').equal(\"isalnds-french-polynesia.jpg\");",
									"    pm.expect(file.height, 'FAILED:[file.height]').equal(520);",
									"",
									"    // assertions for File field metadata",
									"    var fileMetadata = file.metaData;",
									"    pm.expect(fileMetadata.path, 'FAILED:[fileMetadata.path]').equal(\"c/5/c5ad88f9-31b3-458b-87ed-64f2c1cf82b5/fileAsset/isalnds-french-polynesia.jpg\");",
									"    pm.expect(fileMetadata.isImage, 'FAILED:[fileMetadata.isImage]').equal(true);",
									"    pm.expect(fileMetadata.sha256, 'FAILED:[fileMetadata.sha256]').equal(\"6c6658a841c3ae9a60d20143d4de6e320664411a9458b92c787b6201136164e5\");",
									"    pm.expect(fileMetadata.fileSize, 'FAILED:[fileMetadata.fileSize]').equal(102816);",
									"    pm.expect(fileMetadata.length, 'FAILED:[fileMetadata.length]').equal(102816);",
									"    pm.expect(fileMetadata.name, 'FAILED:[fileMetadata.name]').equal(\"isalnds-french-polynesia.jpg\");",
									"    pm.expect(fileMetadata.width, 'FAILED:[fileMetadata.width]').equal(780);",
									"    pm.expect(fileMetadata.title, 'FAILED:[fileMetadata.title]').equal(\"isalnds-french-polynesia.jpg\");",
									"    pm.expect(fileMetadata.contentType, 'FAILED:[fileMetadata.contentType]').equal(\"image/jpeg\");",
									"    pm.expect(fileMetadata.height, 'FAILED:[fileMetadata.height]').equal(520);",
									"",
									"    // assertions for Language field",
									"    var language = map.language;",
									"    pm.expect(language.languageId, 'FAILED:[language.identifier]').equal(1);",
									"    pm.expect(language.language, 'FAILED:[language.language]').equal(\"English\");",
									"    pm.expect(language.languageCode, 'FAILED:[language.languageCode]').equal(\"en\");",
									"    pm.expect(language.country, 'FAILED:[language.country]').equal(\"United States\");",
									"    pm.expect(language.countryCode, 'FAILED:[language.countryCode]').equal(\"US\");",
									"    pm.expect(language.languageFlag, 'FAILED:[language.languageFlag]').equal(\"en_US\");",
									"     pm.expect(language.isoCode, 'FAILED:[language.isoCode]').equal(\"en-us\");",
									"",
									"",
									"",
									"    // // rows fields",
									"    // var rows = layout.body.rows;",
									"    // pm.expect(rows.length, 'FAILED:[rows.length]').equal(6);",
									"",
									"    // var row1 = rows[0];",
									"    // pm.expect(row1.styleClass, 'FAILED:[row1.styleClass]').equal(null);",
									"",
									"    // var row1Columns = row1.columns;",
									"    // pm.expect(row1Columns.length, 'FAILED:[row1Columns.length]').equal(1);",
									"",
									"    // var column1 = row1Columns[0];",
									"    // pm.expect(column1.preview, 'FAILED:[column1.preview]').equal(false);",
									"    // pm.expect(column1.width, 'FAILED:[column1.width]').equal(12);",
									"    // pm.expect(column1.widthPercent, 'FAILED:[column1.widthPercent]').equal(100);",
									"    // pm.expect(column1.left, 'FAILED:[column1.left]').equal(0);",
									"    // pm.expect(column1.leftOffset, 'FAILED:[column1.leftOffset]').equal(1);",
									"    // pm.expect(column1.styleClass, 'FAILED:[column1.styleClass]').equal(null);",
									"",
									"    // var containers = column1.containers;",
									"    // pm.expect(containers.length, 'FAILED:[containers.length]').equal(1);",
									"",
									"    // var container1 = containers[0];",
									"    // pm.expect(container1.identifier, 'FAILED:[container1.identifier]').equal(\"5a07f889-4536-4956-aa6e-e7967969ec3f\");",
									"    // pm.expect(container1.uuid, 'FAILED:[container1.uuid]').equal(\"2\");",
									"",
									"    // // sidebar",
									"    // var sidebar = layout.sidebar;",
									"    // pm.expect(sidebar.preview, 'FAILED:[sidebar.preview]').equal(false);",
									"    // pm.expect(sidebar.width, 'FAILED:[sidebar.width]').equal(\"small\");",
									"    // pm.expect(sidebar.widthPercent, 'FAILED:[sidebar.widthPercent]').equal(20);",
									"    // pm.expect(sidebar.location, 'FAILED:[sidebar.location]').equal(\"left\");",
									"",
									"    // var sidebarContainers = sidebar.containers;",
									"    // pm.expect(sidebarContainers.length, 'FAILED:[sidebarContainers.length]').equal(2);",
									"",
									"    // var sidebarContainer1 = sidebarContainers[0];",
									"    // pm.expect(sidebarContainer1.identifier, 'FAILED:[sidebarContainer1.identifier]').equal(\"//demo.dotcms.com/application/containers/default/\");",
									"    // pm.expect(sidebarContainer1.uuid, 'FAILED:[sidebarContainers.uuid]').equal(\"1\");",
									"});",
									""
								],
								"type": "text/javascript"
							}
						}
					],
					"protocolProfileBehavior": {
						"disabledSystemHeaders": {
							"user-agent": true
						}
					},
					"request": {
						"auth": {
							"type": "basic",
							"basic": [
								{
									"key": "username",
									"value": "admin@dotcms.com",
									"type": "string"
								},
								{
									"key": "password",
									"value": "admin",
									"type": "string"
								}
							]
						},
						"method": "POST",
						"header": [
							{
								"key": "Cookie",
								"type": "text",
								"value": "JSESSIONID=1DF38761AD8B360EF1AD42C4AF07EC35",
								"disabled": true
							},
							{
								"key": "User-Agent",
								"type": "text",
								"value": "Mozilla/5.0 (Macintosh; Intel Mac OS X 10_15_3) AppleWebKit/537.36 (KHTML, like Gecko) Chrome/84.0.4147.125 Safari/537.36"
							}
						],
						"body": {
							"mode": "graphql",
							"graphql": {
								"query": "{\n  page(url: \"/sports\", pageMode: \"live\", languageId: \"1\") {\n    containers {\n      containerContentlets {\n        uuid\n        contentlets {\n          _map\n        }\n      }\n    }\n  }\n}\n",
								"variables": ""
							}
						},
						"url": {
							"raw": "{{serverURL}}/api/v1/graphql",
							"host": [
								"{{serverURL}}"
							],
							"path": [
								"api",
								"v1",
								"graphql"
							]
						},
						"description": "* Given scenario: given a request to a page by URI, and requesting the special \"_map\" field of the contentlet of the page, without passing any arguments to the \"_map\" field\n\n* Expected result: it should return all map fields, with the proper transformations/expansions for certain field types like file, image, binaries. No field should be rendered and only the identifiers of the related content should be returned (depth: 0)"
					},
					"response": []
				}
			]
		},
		{
			"name": "Tags",
			"item": [
				{
					"name": "No value for tag field should return empty list",
					"item": [
						{
							"name": "pre_ImportBundleWithContext",
							"event": [
								{
									"listen": "test",
									"script": {
										"exec": [
											"pm.test(\"Bundle uploaded sucessfully\", function () {",
											"    pm.response.to.have.status(200);",
											"",
											"    var jsonData = pm.response.json();",
											"    console.log(jsonData);",
											"",
											"    pm.expect(jsonData[\"bundleName\"]).to.eql(\"contentWithTags2807.tar.gz\");",
											"    pm.expect(jsonData[\"status\"]).to.eql(\"SUCCESS\");",
											"});"
										],
										"type": "text/javascript"
									}
								}
							],
							"request": {
								"auth": {
									"type": "basic",
									"basic": [
										{
											"key": "username",
											"value": "admin@dotcms.com",
											"type": "string"
										},
										{
											"key": "password",
											"value": "admin",
											"type": "string"
										}
									]
								},
								"method": "POST",
								"header": [
									{
										"key": "Content-Type",
										"type": "text",
										"value": "application/octet-stream"
									},
									{
										"key": "Content-Disposition",
										"type": "text",
										"value": "attachment"
									}
								],
								"body": {
									"mode": "formdata",
									"formdata": [
										{
											"key": "file",
											"type": "file",
											"src": "resources/GraphQL/contentWithTags2807.tar.gz"
										}
									]
								},
								"url": {
									"raw": "{{serverURL}}/api/bundle?sync=true",
									"host": [
										"{{serverURL}}"
									],
									"path": [
										"api",
										"bundle"
									],
									"query": [
										{
											"key": "sync",
											"value": "true"
										},
										{
											"key": "AUTH_TOKEN",
											"value": "",
											"disabled": true
										}
									]
								},
								"description": "Imports a Bundle that includes:\n* HTMLPage /sports\nThe page includes the Blog contentlet \"10 New Snow Sports to Try This Winter\""
							},
							"response": []
						},
						{
							"name": "Get Content without tags Should return empty list",
							"event": [
								{
									"listen": "test",
									"script": {
										"exec": [
											"pm.test(\"Content tag field should be empty list\", function () {",
											"    var jsonData = pm.response.json();",
											"    pm.expect(jsonData.data[\"ContentWithTags2807Collection\"][0].mytags).to.eql([]);",
											"});"
										],
										"type": "text/javascript"
									}
								}
							],
							"request": {
								"method": "POST",
								"header": [],
								"body": {
									"mode": "graphql",
									"graphql": {
										"query": "{\n  ContentWithTags2807Collection(query: \"+identifier: a9ce0b50-4ae8-4bbd-baa6-99f34ba28731\") {\n    title\n    mytags\n  }\n}",
										"variables": ""
									}
								},
								"url": {
									"raw": "{{serverURL}}/api/v1/graphql",
									"host": [
										"{{serverURL}}"
									],
									"path": [
										"api",
										"v1",
										"graphql"
									]
								},
								"description": "Given scenario: a piece of content with a tag field but no value for the field\nExpected result: requesting the content should return an empty tag field without errors"
							},
							"response": []
						}
					]
				}
			]
		},
		{
			"name": "Cats",
			"item": [
				{
					"name": "No value for cats field should return empty list Copy",
					"item": [
						{
							"name": "pre_ImportBundleWithContext",
							"event": [
								{
									"listen": "test",
									"script": {
										"exec": [
											"pm.test(\"Bundle uploaded sucessfully\", function () {",
											"    pm.response.to.have.status(200);",
											"",
											"    var jsonData = pm.response.json();",
											"    console.log(jsonData);",
											"",
											"    pm.expect(jsonData[\"bundleName\"]).to.eql(\"contentWithCats2807.tar.gz\");",
											"    pm.expect(jsonData[\"status\"]).to.eql(\"SUCCESS\");",
											"});"
										],
										"type": "text/javascript"
									}
								}
							],
							"request": {
								"auth": {
									"type": "basic",
									"basic": [
										{
											"key": "username",
											"value": "admin@dotcms.com",
											"type": "string"
										},
										{
											"key": "password",
											"value": "admin",
											"type": "string"
										}
									]
								},
								"method": "POST",
								"header": [
									{
										"key": "Content-Type",
										"type": "text",
										"value": "application/octet-stream"
									},
									{
										"key": "Content-Disposition",
										"type": "text",
										"value": "attachment"
									}
								],
								"body": {
									"mode": "formdata",
									"formdata": [
										{
											"key": "file",
											"type": "file",
											"src": "resources/GraphQL/contentWithCats2807.tar.gz"
										}
									]
								},
								"url": {
									"raw": "{{serverURL}}/api/bundle?sync=true",
									"host": [
										"{{serverURL}}"
									],
									"path": [
										"api",
										"bundle"
									],
									"query": [
										{
											"key": "sync",
											"value": "true"
										},
										{
											"key": "AUTH_TOKEN",
											"value": "",
											"disabled": true
										}
									]
								},
								"description": "Imports a Bundle that includes:\n* HTMLPage /sports\nThe page includes the Blog contentlet \"10 New Snow Sports to Try This Winter\""
							},
							"response": []
						},
						{
							"name": "Get Content without cats Should return empty list",
							"event": [
								{
									"listen": "test",
									"script": {
										"exec": [
											"pm.test(\"Content tag field should be empty list\", function () {",
											"    var jsonData = pm.response.json();",
											"    pm.expect(jsonData.data[\"ContentWithCats2807Collection\"][0].mycats).to.eql([]);",
											"});"
										],
										"type": "text/javascript"
									}
								}
							],
							"request": {
								"method": "POST",
								"header": [],
								"body": {
									"mode": "graphql",
									"graphql": {
										"query": "{\n  ContentWithCats2807Collection(query: \"+identifier: ca55a070-e1b2-4f18-872f-87794fdfbf51\") {\n    title\n    mycats {\n        name\n    }\n  }\n}",
										"variables": ""
									}
								},
								"url": {
									"raw": "{{serverURL}}/api/v1/graphql",
									"host": [
										"{{serverURL}}"
									],
									"path": [
										"api",
										"v1",
										"graphql"
									]
								},
								"description": "Given scenario: a piece of content with a tag field but no value for the field\nExpected result: requesting the content should return an empty tag field without errors"
							},
							"response": []
						}
					]
				}
			]
		},
		{
<<<<<<< HEAD
			"name": "Tests For New StoryBlockField",
			"item": [
				{
					"name": "Create ContentType with StoryBlockField Success",
					"event": [
						{
							"listen": "test",
							"script": {
								"exec": [
									"var jsonData = pm.response.json();",
									"var contentType = jsonData.entity[0];",
									"pm.collectionVariables.set(\"contentTypeIdWithStoryBlock\", contentType.id);",
									"pm.collectionVariables.set(\"contentTypeVarNameWithStoryBlock\", contentType.variable);",
									"pm.test(\"Status code should be 200\", function() {",
									"    pm.response.to.have.status(200);",
									"});",
									"pm.test(\"Content Type should have 2 fields\", function() {",
									"    pm.expect(contentType.fields.length).to.eql(2);",
									"});",
									"pm.test(\"Content Type has a Story_block_field\", function() {",
									"    pm.expect(contentType.fields[1].fieldType).to.eql(\"Story_block_field\");",
									"});"
								],
								"type": "text/javascript"
							}
						}
					],
					"request": {
						"auth": {
							"type": "basic",
							"basic": [
								{
									"key": "password",
									"value": "admin",
									"type": "string"
								},
								{
									"key": "username",
									"value": "admin@dotcms.com",
									"type": "string"
								},
								{
									"key": "saveHelperData",
									"type": "any"
								},
								{
									"key": "showPassword",
									"value": false,
									"type": "boolean"
								}
							]
						},
						"method": "POST",
						"header": [],
						"body": {
							"mode": "raw",
							"raw": "{\n    \"defaultType\":false,\n    \"fixed\":false,\n    \"system\":false,\n    \"clazz\":\"com.dotcms.contenttype.model.type.ImmutableSimpleContentType\",\n    \"description\":\"\",\n    \"host\": \"SYSTEM_HOST\",\n    \"folder\":\"SYSTEM_FOLDER\",\n    \"name\":\"TestContentTypeWithStoryBlockField\",\n    \"systemActionMappings\":{\"NEW\":\"\"},\n    \"workflow\":[\"d61a59e1-a49c-46f2-a929-db2b4bfa88b2\"],\n    \"fields\" : [\n        {\n\t\t\t\"clazz\": \"com.dotcms.contenttype.model.field.TextField\",\n\t\t\t\"indexed\": true,\n\t\t\t\"dataType\": \"TEXT\",\n\t\t\t\"readOnly\": false,\n\t\t\t\"required\": true,\n\t\t\t\"searchable\": true,\n\t\t\t\"listed\": true,\n\t\t\t\"sortOrder\": 2,\n\t\t\t\"unique\": false,\n\t\t\t\"name\": \"title\",\n\t\t\t\"variable\": \"title\",\n\t\t\t\"fixed\": true\n\t\t},\n        {\n            \"clazz\":\"com.dotcms.contenttype.model.field.ImmutableStoryBlockField\",\n            \"required\":false,\n            \"name\":\"block\",\n            \"defaultValue\":\"\",\n            \"hint\":\"\",\n            \"searchable\":true\n            }\n    ]\n}",
							"options": {
								"raw": {
									"language": "json"
								}
							}
						},
						"url": {
							"raw": "{{serverURL}}/api/v1/contenttype",
							"host": [
								"{{serverURL}}"
							],
							"path": [
								"api",
								"v1",
								"contenttype"
							]
						},
						"description": "Creates a contentType with 2 fields:\n- A text field named Title\n- A story block field named block"
					},
					"response": []
				},
				{
					"name": "Create contentlet with StoryBlockField",
					"event": [
						{
							"listen": "test",
							"script": {
								"exec": [
									"var jsonData = pm.response.json();",
									"pm.test(\"Status code should be 200\", function() {",
									"    pm.response.to.have.status(200);",
									"});",
									"pm.test(\"Contentlet StoryBlock has value\", function() {",
									"    pm.expect(jsonData.entity.block).contains(\"Wow, this editor instance exports its content as JSON\");",
									"});"
								],
								"type": "text/javascript"
							}
						}
					],
					"request": {
						"auth": {
							"type": "basic",
							"basic": [
								{
									"key": "password",
									"value": "admin",
									"type": "string"
								},
								{
									"key": "username",
									"value": "admin@dotcms.com",
									"type": "string"
								},
								{
									"key": "saveHelperData",
									"type": "any"
								},
								{
									"key": "showPassword",
									"value": false,
									"type": "boolean"
								}
							]
						},
						"method": "PUT",
						"header": [],
						"body": {
							"mode": "raw",
							"raw": "{\n    \"contentlet\": {\n        \"contentType\": \"{{contentTypeIdWithStoryBlock}}\",\n        \"name\": \"test with data block field\",\n        \"title\": \"test with data block field\",\n        \"block\": \"{\\\"type\\\": \\\"doc\\\",\\\"render\\\": \\\"<h4>Wow, this editor instance exports its content as JSON.</h4>\\\",\\\"content\\\": [{\\\"type\\\": \\\"paragraph\\\",\\\"content\\\": [{\\\"type\\\": \\\"text\\\",\\\"text\\\": \\\"Wow, this editor instance exports its content as JSON.\\\"}]}]}\"\n    }\n}",
							"options": {
								"raw": {
									"language": "json"
								}
							}
						},
						"url": {
							"raw": "{{serverURL}}/api/v1/workflow/actions/default/fire/PUBLISH",
							"host": [
								"{{serverURL}}"
							],
							"path": [
								"api",
								"v1",
								"workflow",
								"actions",
								"default",
								"fire",
								"PUBLISH"
							]
						}
					},
					"response": []
				},
				{
					"name": "Get Content With StoryBlock via GraphQL",
					"event": [
						{
							"listen": "test",
							"script": {
								"exec": [
									"",
									"var jsonData = pm.response.json();",
									"var collectionName = pm.collectionVariables.get(\"contentTypeVarNameWithStoryBlock\")+\"Collection\"",
									"",
									"pm.test(\"Content has the correct value at the render property\", function () {",
									"    pm.expect(jsonData.data[collectionName][0].block.render).to.eql(\"<h4>Wow, this editor instance exports its content as JSON.</h4>\");",
									"    pm.expect(jsonData.data[collectionName][0].block.json.render).to.eql(undefined);",
									"});",
									"",
									"pm.test(\"Content has the correct value at the json property\", function () {",
									"    pm.expect(jsonData.data[collectionName][0].block.json.render).to.eql(undefined);",
									"});"
								],
								"type": "text/javascript"
							}
						}
					],
					"request": {
						"method": "POST",
						"header": [],
						"body": {
							"mode": "graphql",
							"graphql": {
								"query": "{\n  {{contentTypeVarNameWithStoryBlock}}Collection(limit: 20) {\n    identifier\n    title\n    block{\n        render\n        json\n    }\n  }\n}",
								"variables": ""
							}
						},
						"url": {
							"raw": "{{serverURL}}/api/v1/graphql",
							"host": [
								"{{serverURL}}"
							],
							"path": [
								"api",
								"v1",
								"graphql"
							]
						},
						"description": "checks if the correct values were pulled via GraphQL.\n- Render should bring html code\n- Json should not bring render code."
					},
					"response": []
=======
			"name": "Query Cache",
			"item": [
				{
					"name": "dotcachettl",
					"item": [
						{
							"name": "As query param",
							"item": [
								{
									"name": "Create ContentType",
									"event": [
										{
											"listen": "test",
											"script": {
												"exec": [
													"var jsonData = pm.response.json();",
													"pm.collectionVariables.set(\"contentTypeVariable\", jsonData.entity[0].variable);"
												],
												"type": "text/javascript"
											}
										}
									],
									"request": {
										"auth": {
											"type": "basic",
											"basic": [
												{
													"key": "password",
													"value": "admin",
													"type": "string"
												},
												{
													"key": "username",
													"value": "admin@dotcms.com",
													"type": "string"
												}
											]
										},
										"method": "POST",
										"header": [
											{
												"key": "Content-Type",
												"name": "Content-Type",
												"type": "text",
												"value": "application/json"
											}
										],
										"body": {
											"mode": "raw",
											"raw": "{\n\t\"clazz\": \"com.dotcms.contenttype.model.type.SimpleContentType\",\n\t\"description\": \"My Structure\",\n\t\"defaultType\": false,\n\t\"system\": false,\n\t\"folder\": \"SYSTEM_FOLDER\",\n\t\"name\": \"My Custom Structure {{$randomBankAccount}}\",\n\t\"variable\": \"myStructure{{$randomBankAccount}}\",\n\t\"host\": \"SYSTEM_HOST\",\n\t\"fixed\": false,\n\t\"fields\": [\n\t\t{\n\t\t\t\"clazz\": \"com.dotcms.contenttype.model.field.TextField\",\n\t\t\t\"indexed\": true,\n\t\t\t\"dataType\": \"TEXT\",\n\t\t\t\"readOnly\": false,\n\t\t\t\"required\": true,\n\t\t\t\"searchable\": true,\n\t\t\t\"listed\": true,\n\t\t\t\"sortOrder\": 2,\n\t\t\t\"unique\": false,\n\t\t\t\"name\": \"Name\",\n\t\t\t\"variable\": \"name\",\n\t\t\t\"fixed\": true\n\t\t}\n\t]\n}"
										},
										"url": {
											"raw": "{{serverURL}}/api/v1/contenttype",
											"host": [
												"{{serverURL}}"
											],
											"path": [
												"api",
												"v1",
												"contenttype"
											]
										}
									},
									"response": []
								},
								{
									"name": "Save Content v1",
									"event": [
										{
											"listen": "test",
											"script": {
												"exec": [
													"var jsonData = pm.response.json();",
													"",
													"pm.test(\"Content created properly\", function () {",
													"    pm.expect(jsonData.entity.name).to.eql(\"content v1\");",
													"});",
													"",
													"pm.collectionVariables.set(\"contentIdentifier\", jsonData.entity.identifier);"
												],
												"type": "text/javascript"
											}
										}
									],
									"request": {
										"method": "PUT",
										"header": [
											{
												"key": "Content-Type",
												"name": "Content-Type",
												"value": "application/json",
												"type": "text"
											}
										],
										"body": {
											"mode": "raw",
											"raw": "{\n    \"contentlet\": {\n       \"contentType\":\"{{contentTypeVariable}}\",\n       \"contentHost\":\"demo.dotcms.com\",\n       \"indexPolicy\":\"WAIT_FOR\",\n       \"languageId\":\"1\",\n       \"name\":\"content v1\"\n    }\n}",
											"options": {
												"raw": {
													"language": "json"
												}
											}
										},
										"url": {
											"raw": "{{serverURL}}/api/v1/workflow/actions/default/fire/PUBLISH?indexPolicy=wait_for",
											"host": [
												"{{serverURL}}"
											],
											"path": [
												"api",
												"v1",
												"workflow",
												"actions",
												"default",
												"fire",
												"PUBLISH"
											],
											"query": [
												{
													"key": "indexPolicy",
													"value": "wait_for"
												}
											]
										},
										"description": "Saving new piece of content to test"
									},
									"response": []
								},
								{
									"name": "Get Content - Cache: 30s - Return v1",
									"event": [
										{
											"listen": "test",
											"script": {
												"exec": [
													"pm.test(\"Get content v1\", function () {",
													"    var jsonData = pm.response.json();",
													"    var contentTypeVar = pm.collectionVariables.get(\"contentTypeVariable\")",
													"    pm.expect(jsonData.data[contentTypeVar+\"Collection\"][0].name).to.eql(\"content v1\");",
													"});"
												],
												"type": "text/javascript"
											}
										}
									],
									"request": {
										"method": "POST",
										"header": [],
										"body": {
											"mode": "graphql",
											"graphql": {
												"query": "{\n  {{contentTypeVariable}}Collection(query: \"+identifier: {{contentIdentifier}}\") {\n    name\n  }\n}",
												"variables": ""
											}
										},
										"url": {
											"raw": "{{serverURL}}/api/v1/graphql?dotcachettl=30",
											"host": [
												"{{serverURL}}"
											],
											"path": [
												"api",
												"v1",
												"graphql"
											],
											"query": [
												{
													"key": "dotcachettl",
													"value": "30"
												}
											]
										},
										"description": "* Given scenario: get content passing dotcachettl=30\n* Expected result: should fetch content v1 and put it into cache for 30 seconds"
									},
									"response": []
								},
								{
									"name": "Update Content v1 to v2",
									"event": [
										{
											"listen": "test",
											"script": {
												"exec": [
													"var jsonData = pm.response.json();",
													"",
													"pm.test(\"Content created properly\", function () {",
													"    pm.expect(jsonData.entity.name).to.eql(\"content v2\");",
													"});",
													"",
													"pm.collectionVariables.set(\"contentIdentifier\", jsonData.entity.identifier);"
												],
												"type": "text/javascript"
											}
										}
									],
									"request": {
										"method": "PUT",
										"header": [
											{
												"key": "Content-Type",
												"name": "Content-Type",
												"value": "application/json",
												"type": "text"
											}
										],
										"body": {
											"mode": "raw",
											"raw": "{\n    \"contentlet\": {\n       \"identifier\": \"{{contentIdentifier}}\",\n       \"name\":\"content v2\",\n       \"contentType\":\"{{contentTypeVariable}}\",\n       \"contentHost\":\"demo.dotcms.com\",\n       \"indexPolicy\":\"WAIT_FOR\",\n       \"languageId\":\"1\"\n    }\n}",
											"options": {
												"raw": {
													"language": "json"
												}
											}
										},
										"url": {
											"raw": "{{serverURL}}/api/v1/workflow/actions/default/fire/PUBLISH?indexPolicy=wait_for",
											"host": [
												"{{serverURL}}"
											],
											"path": [
												"api",
												"v1",
												"workflow",
												"actions",
												"default",
												"fire",
												"PUBLISH"
											],
											"query": [
												{
													"key": "indexPolicy",
													"value": "wait_for"
												}
											]
										},
										"description": "Updating the content"
									},
									"response": []
								},
								{
									"name": "Get Content - Cache: 0 - Return v2",
									"event": [
										{
											"listen": "test",
											"script": {
												"exec": [
													"pm.test(\"Get content v1\", function () {",
													"    var jsonData = pm.response.json();",
													"    var contentTypeVar = pm.collectionVariables.get(\"contentTypeVariable\")",
													"    pm.expect(jsonData.data[contentTypeVar+\"Collection\"][0].name).to.eql(\"content v2\");",
													"});"
												],
												"type": "text/javascript"
											}
										}
									],
									"request": {
										"method": "POST",
										"header": [],
										"body": {
											"mode": "graphql",
											"graphql": {
												"query": "{\n  {{contentTypeVariable}}Collection(query: \"+identifier: {{contentIdentifier}}\") {\n    name\n  }\n}",
												"variables": ""
											}
										},
										"url": {
											"raw": "{{serverURL}}/api/v1/graphql?dotcachettl=0",
											"host": [
												"{{serverURL}}"
											],
											"path": [
												"api",
												"v1",
												"graphql"
											],
											"query": [
												{
													"key": "dotcachettl",
													"value": "0"
												}
											]
										},
										"description": "* Given scenario: getting the content with dotcachettl=0\n* Expected result: should bypass cache and get content v2"
									},
									"response": []
								},
								{
									"name": "Get Content - No Cache Param - Return v1",
									"event": [
										{
											"listen": "test",
											"script": {
												"exec": [
													"pm.test(\"Get content v1\", function () {",
													"    var jsonData = pm.response.json();",
													"    var contentTypeVar = pm.collectionVariables.get(\"contentTypeVariable\")",
													"    pm.expect(jsonData.data[contentTypeVar+\"Collection\"][0].name).to.eql(\"content v1\");",
													"});"
												],
												"type": "text/javascript"
											}
										}
									],
									"request": {
										"method": "POST",
										"header": [],
										"body": {
											"mode": "graphql",
											"graphql": {
												"query": "{\n  {{contentTypeVariable}}Collection(query: \"+identifier: {{contentIdentifier}}\") {\n    name\n  }\n}",
												"variables": ""
											}
										},
										"url": {
											"raw": "{{serverURL}}/api/v1/graphql",
											"host": [
												"{{serverURL}}"
											],
											"path": [
												"api",
												"v1",
												"graphql"
											]
										},
										"description": "* Given scenario: getting the content with no cache param\n* Expected result: should hit cache and get content v1"
									},
									"response": []
								},
								{
									"name": "Get Content - Cache: -1 - Return v2",
									"event": [
										{
											"listen": "test",
											"script": {
												"exec": [
													"pm.test(\"Get content v1\", function () {",
													"    var jsonData = pm.response.json();",
													"    var contentTypeVar = pm.collectionVariables.get(\"contentTypeVariable\")",
													"    pm.expect(jsonData.data[contentTypeVar+\"Collection\"][0].name).to.eql(\"content v2\");",
													"});"
												],
												"type": "text/javascript"
											}
										}
									],
									"request": {
										"method": "POST",
										"header": [],
										"body": {
											"mode": "graphql",
											"graphql": {
												"query": "{\n  {{contentTypeVariable}}Collection(query: \"+identifier: {{contentIdentifier}}\") {\n    name\n  }\n}",
												"variables": ""
											}
										},
										"url": {
											"raw": "{{serverURL}}/api/v1/graphql?dotcachettl=-1",
											"host": [
												"{{serverURL}}"
											],
											"path": [
												"api",
												"v1",
												"graphql"
											],
											"query": [
												{
													"key": "dotcachettl",
													"value": "-1"
												}
											]
										},
										"description": "* Given scenario: getting content with dotcachettl=-1\n* Expected result: should bypass cache and get content v2 AND also remove the entry from cache"
									},
									"response": []
								},
								{
									"name": "Get Content - Cache: 30s - Return v2",
									"event": [
										{
											"listen": "test",
											"script": {
												"exec": [
													"pm.test(\"Get content v1\", function () {",
													"    var jsonData = pm.response.json();",
													"    var contentTypeVar = pm.collectionVariables.get(\"contentTypeVariable\")",
													"    pm.expect(jsonData.data[contentTypeVar+\"Collection\"][0].name).to.eql(\"content v2\");",
													"});"
												],
												"type": "text/javascript"
											}
										}
									],
									"request": {
										"method": "POST",
										"header": [],
										"body": {
											"mode": "graphql",
											"graphql": {
												"query": "{\n  {{contentTypeVariable}}Collection(query: \"+identifier: {{contentIdentifier}}\") {\n    name\n  }\n}",
												"variables": ""
											}
										},
										"url": {
											"raw": "{{serverURL}}/api/v1/graphql?dotcachettl=30",
											"host": [
												"{{serverURL}}"
											],
											"path": [
												"api",
												"v1",
												"graphql"
											],
											"query": [
												{
													"key": "dotcachettl",
													"value": "30"
												}
											]
										},
										"description": "* Given scenario: get the content with dotcachettl=30\n* Expected result: get content v2 and put it into cache for 30 seconds"
									},
									"response": []
								},
								{
									"name": "Update Content v2 to v3",
									"event": [
										{
											"listen": "test",
											"script": {
												"exec": [
													"var jsonData = pm.response.json();",
													"",
													"pm.test(\"Content created properly\", function () {",
													"    pm.expect(jsonData.entity.name).to.eql(\"content v3\");",
													"});",
													"",
													"pm.collectionVariables.set(\"contentIdentifier\", jsonData.entity.identifier);"
												],
												"type": "text/javascript"
											}
										}
									],
									"request": {
										"method": "PUT",
										"header": [
											{
												"key": "Content-Type",
												"name": "Content-Type",
												"value": "application/json",
												"type": "text"
											}
										],
										"body": {
											"mode": "raw",
											"raw": "{\n    \"contentlet\": {\n       \"identifier\": \"{{contentIdentifier}}\",\n       \"name\":\"content v3\",\n       \"contentType\":\"{{contentTypeVariable}}\",\n       \"contentHost\":\"demo.dotcms.com\",\n       \"indexPolicy\":\"WAIT_FOR\",\n       \"languageId\":\"1\"\n    }\n}",
											"options": {
												"raw": {
													"language": "json"
												}
											}
										},
										"url": {
											"raw": "{{serverURL}}/api/v1/workflow/actions/default/fire/PUBLISH?indexPolicy=wait_for",
											"host": [
												"{{serverURL}}"
											],
											"path": [
												"api",
												"v1",
												"workflow",
												"actions",
												"default",
												"fire",
												"PUBLISH"
											],
											"query": [
												{
													"key": "indexPolicy",
													"value": "wait_for"
												}
											]
										},
										"description": "Updates content v2 to v3"
									},
									"response": []
								},
								{
									"name": "Wait Until Expire, Get Content - No Cache Param - Return v3",
									"event": [
										{
											"listen": "test",
											"script": {
												"exec": [
													"pm.test(\"Get content v1\", function () {",
													"    var jsonData = pm.response.json();",
													"    var contentTypeVar = pm.collectionVariables.get(\"contentTypeVariable\")",
													"    pm.expect(jsonData.data[contentTypeVar+\"Collection\"][0].name).to.eql(\"content v3\");",
													"});"
												],
												"type": "text/javascript"
											}
										},
										{
											"listen": "prerequest",
											"script": {
												"exec": [
													"setTimeout(function(){}, [40000]);"
												],
												"type": "text/javascript"
											}
										}
									],
									"request": {
										"method": "POST",
										"header": [],
										"body": {
											"mode": "graphql",
											"graphql": {
												"query": "{\n  {{contentTypeVariable}}Collection(query: \"+identifier: {{contentIdentifier}}\") {\n    name\n  }\n}",
												"variables": ""
											}
										},
										"url": {
											"raw": "{{serverURL}}/api/v1/graphql",
											"host": [
												"{{serverURL}}"
											],
											"path": [
												"api",
												"v1",
												"graphql"
											]
										},
										"description": "* Given scenario: waits until content v2 in cache expires, gets content with no cache param\n* Expected result: should get content v3"
									},
									"response": []
								}
							]
						},
						{
							"name": "As request header",
							"item": [
								{
									"name": "Create ContentType",
									"event": [
										{
											"listen": "test",
											"script": {
												"exec": [
													"var jsonData = pm.response.json();",
													"pm.collectionVariables.set(\"contentTypeVariable\", jsonData.entity[0].variable);"
												],
												"type": "text/javascript"
											}
										}
									],
									"request": {
										"auth": {
											"type": "basic",
											"basic": [
												{
													"key": "password",
													"value": "admin",
													"type": "string"
												},
												{
													"key": "username",
													"value": "admin@dotcms.com",
													"type": "string"
												}
											]
										},
										"method": "POST",
										"header": [
											{
												"key": "Content-Type",
												"name": "Content-Type",
												"type": "text",
												"value": "application/json"
											}
										],
										"body": {
											"mode": "raw",
											"raw": "{\n\t\"clazz\": \"com.dotcms.contenttype.model.type.SimpleContentType\",\n\t\"description\": \"My Structure\",\n\t\"defaultType\": false,\n\t\"system\": false,\n\t\"folder\": \"SYSTEM_FOLDER\",\n\t\"name\": \"My Custom Structure {{$randomBankAccount}}\",\n\t\"variable\": \"myStructure{{$randomBankAccount}}\",\n\t\"host\": \"SYSTEM_HOST\",\n\t\"fixed\": false,\n\t\"fields\": [\n\t\t{\n\t\t\t\"clazz\": \"com.dotcms.contenttype.model.field.TextField\",\n\t\t\t\"indexed\": true,\n\t\t\t\"dataType\": \"TEXT\",\n\t\t\t\"readOnly\": false,\n\t\t\t\"required\": true,\n\t\t\t\"searchable\": true,\n\t\t\t\"listed\": true,\n\t\t\t\"sortOrder\": 2,\n\t\t\t\"unique\": false,\n\t\t\t\"name\": \"Name\",\n\t\t\t\"variable\": \"name\",\n\t\t\t\"fixed\": true\n\t\t}\n\t]\n}"
										},
										"url": {
											"raw": "{{serverURL}}/api/v1/contenttype",
											"host": [
												"{{serverURL}}"
											],
											"path": [
												"api",
												"v1",
												"contenttype"
											]
										}
									},
									"response": []
								},
								{
									"name": "Save Content v1",
									"event": [
										{
											"listen": "test",
											"script": {
												"exec": [
													"var jsonData = pm.response.json();",
													"",
													"pm.test(\"Content created properly\", function () {",
													"    pm.expect(jsonData.entity.name).to.eql(\"content v1\");",
													"});",
													"",
													"pm.collectionVariables.set(\"contentIdentifier\", jsonData.entity.identifier);"
												],
												"type": "text/javascript"
											}
										}
									],
									"request": {
										"method": "PUT",
										"header": [
											{
												"key": "Content-Type",
												"name": "Content-Type",
												"value": "application/json",
												"type": "text"
											}
										],
										"body": {
											"mode": "raw",
											"raw": "{\n    \"contentlet\": {\n       \"contentType\":\"{{contentTypeVariable}}\",\n       \"contentHost\":\"demo.dotcms.com\",\n       \"indexPolicy\":\"WAIT_FOR\",\n       \"languageId\":\"1\",\n       \"name\":\"content v1\"\n    }\n}",
											"options": {
												"raw": {
													"language": "json"
												}
											}
										},
										"url": {
											"raw": "{{serverURL}}/api/v1/workflow/actions/default/fire/PUBLISH?indexPolicy=wait_for",
											"host": [
												"{{serverURL}}"
											],
											"path": [
												"api",
												"v1",
												"workflow",
												"actions",
												"default",
												"fire",
												"PUBLISH"
											],
											"query": [
												{
													"key": "indexPolicy",
													"value": "wait_for"
												}
											]
										},
										"description": "Saving new piece of content to test"
									},
									"response": []
								},
								{
									"name": "Get Content - Cache: 30s - Return v1",
									"event": [
										{
											"listen": "test",
											"script": {
												"exec": [
													"pm.test(\"Get content v1\", function () {",
													"    var jsonData = pm.response.json();",
													"    var contentTypeVar = pm.collectionVariables.get(\"contentTypeVariable\")",
													"    pm.expect(jsonData.data[contentTypeVar+\"Collection\"][0].name).to.eql(\"content v1\");",
													"});"
												],
												"type": "text/javascript"
											}
										}
									],
									"request": {
										"method": "POST",
										"header": [
											{
												"key": "dotcachettl",
												"value": "30",
												"type": "text"
											}
										],
										"body": {
											"mode": "graphql",
											"graphql": {
												"query": "{\n  {{contentTypeVariable}}Collection(query: \"+identifier: {{contentIdentifier}}\") {\n    name\n  }\n}",
												"variables": ""
											}
										},
										"url": {
											"raw": "{{serverURL}}/api/v1/graphql",
											"host": [
												"{{serverURL}}"
											],
											"path": [
												"api",
												"v1",
												"graphql"
											]
										},
										"description": "* Given scenario: get content passing dotcachettl=30\n* Expected result: should fetch content v1 and put it into cache for 30 seconds"
									},
									"response": []
								},
								{
									"name": "Update Content v1 to v2",
									"event": [
										{
											"listen": "test",
											"script": {
												"exec": [
													"var jsonData = pm.response.json();",
													"",
													"pm.test(\"Content created properly\", function () {",
													"    pm.expect(jsonData.entity.name).to.eql(\"content v2\");",
													"});",
													"",
													"pm.collectionVariables.set(\"contentIdentifier\", jsonData.entity.identifier);"
												],
												"type": "text/javascript"
											}
										}
									],
									"request": {
										"method": "PUT",
										"header": [
											{
												"key": "Content-Type",
												"name": "Content-Type",
												"value": "application/json",
												"type": "text"
											}
										],
										"body": {
											"mode": "raw",
											"raw": "{\n    \"contentlet\": {\n       \"identifier\": \"{{contentIdentifier}}\",\n       \"name\":\"content v2\",\n       \"contentType\":\"{{contentTypeVariable}}\",\n       \"contentHost\":\"demo.dotcms.com\",\n       \"indexPolicy\":\"WAIT_FOR\",\n       \"languageId\":\"1\"\n    }\n}",
											"options": {
												"raw": {
													"language": "json"
												}
											}
										},
										"url": {
											"raw": "{{serverURL}}/api/v1/workflow/actions/default/fire/PUBLISH?indexPolicy=wait_for",
											"host": [
												"{{serverURL}}"
											],
											"path": [
												"api",
												"v1",
												"workflow",
												"actions",
												"default",
												"fire",
												"PUBLISH"
											],
											"query": [
												{
													"key": "indexPolicy",
													"value": "wait_for"
												}
											]
										},
										"description": "Updating the content"
									},
									"response": []
								},
								{
									"name": "Get Content - Cache: 0 - Return v2",
									"event": [
										{
											"listen": "test",
											"script": {
												"exec": [
													"pm.test(\"Get content v1\", function () {",
													"    var jsonData = pm.response.json();",
													"    var contentTypeVar = pm.collectionVariables.get(\"contentTypeVariable\")",
													"    pm.expect(jsonData.data[contentTypeVar+\"Collection\"][0].name).to.eql(\"content v2\");",
													"});"
												],
												"type": "text/javascript"
											}
										}
									],
									"request": {
										"method": "POST",
										"header": [
											{
												"key": "dotcachettl",
												"value": "0",
												"type": "text"
											}
										],
										"body": {
											"mode": "graphql",
											"graphql": {
												"query": "{\n  {{contentTypeVariable}}Collection(query: \"+identifier: {{contentIdentifier}}\") {\n    name\n  }\n}",
												"variables": ""
											}
										},
										"url": {
											"raw": "{{serverURL}}/api/v1/graphql",
											"host": [
												"{{serverURL}}"
											],
											"path": [
												"api",
												"v1",
												"graphql"
											]
										},
										"description": "* Given scenario: getting the content with dotcachettl=0\n* Expected result: should bypass cache and get content v2"
									},
									"response": []
								},
								{
									"name": "Get Content - No Cache Param - Return v1",
									"event": [
										{
											"listen": "test",
											"script": {
												"exec": [
													"pm.test(\"Get content v1\", function () {",
													"    var jsonData = pm.response.json();",
													"    var contentTypeVar = pm.collectionVariables.get(\"contentTypeVariable\")",
													"    pm.expect(jsonData.data[contentTypeVar+\"Collection\"][0].name).to.eql(\"content v1\");",
													"});"
												],
												"type": "text/javascript"
											}
										}
									],
									"request": {
										"method": "POST",
										"header": [],
										"body": {
											"mode": "graphql",
											"graphql": {
												"query": "{\n  {{contentTypeVariable}}Collection(query: \"+identifier: {{contentIdentifier}}\") {\n    name\n  }\n}",
												"variables": ""
											}
										},
										"url": {
											"raw": "{{serverURL}}/api/v1/graphql",
											"host": [
												"{{serverURL}}"
											],
											"path": [
												"api",
												"v1",
												"graphql"
											]
										},
										"description": "* Given scenario: getting the content with no cache param\n* Expected result: should hit cache and get content v1"
									},
									"response": []
								},
								{
									"name": "Get Content - Cache: -1 - Return v2",
									"event": [
										{
											"listen": "test",
											"script": {
												"exec": [
													"pm.test(\"Get content v1\", function () {",
													"    var jsonData = pm.response.json();",
													"    var contentTypeVar = pm.collectionVariables.get(\"contentTypeVariable\")",
													"    pm.expect(jsonData.data[contentTypeVar+\"Collection\"][0].name).to.eql(\"content v2\");",
													"});"
												],
												"type": "text/javascript"
											}
										}
									],
									"request": {
										"method": "POST",
										"header": [
											{
												"key": "dotcachettl",
												"value": "-1",
												"type": "text"
											}
										],
										"body": {
											"mode": "graphql",
											"graphql": {
												"query": "{\n  {{contentTypeVariable}}Collection(query: \"+identifier: {{contentIdentifier}}\") {\n    name\n  }\n}",
												"variables": ""
											}
										},
										"url": {
											"raw": "{{serverURL}}/api/v1/graphql",
											"host": [
												"{{serverURL}}"
											],
											"path": [
												"api",
												"v1",
												"graphql"
											]
										},
										"description": "* Given scenario: getting content with dotcachettl=-1\n* Expected result: should bypass cache and get content v2 AND also remove the entry from cache"
									},
									"response": []
								},
								{
									"name": "Get Content - Cache: 30s - Return v2",
									"event": [
										{
											"listen": "test",
											"script": {
												"exec": [
													"pm.test(\"Get content v1\", function () {",
													"    var jsonData = pm.response.json();",
													"    var contentTypeVar = pm.collectionVariables.get(\"contentTypeVariable\")",
													"    pm.expect(jsonData.data[contentTypeVar+\"Collection\"][0].name).to.eql(\"content v2\");",
													"});"
												],
												"type": "text/javascript"
											}
										}
									],
									"request": {
										"method": "POST",
										"header": [
											{
												"key": "dotcachettl",
												"value": "30",
												"type": "text"
											}
										],
										"body": {
											"mode": "graphql",
											"graphql": {
												"query": "{\n  {{contentTypeVariable}}Collection(query: \"+identifier: {{contentIdentifier}}\") {\n    name\n  }\n}",
												"variables": ""
											}
										},
										"url": {
											"raw": "{{serverURL}}/api/v1/graphql",
											"host": [
												"{{serverURL}}"
											],
											"path": [
												"api",
												"v1",
												"graphql"
											]
										},
										"description": "* Given scenario: get the content with dotcachettl=30\n* Expected result: get content v2 and put it into cache for 30 seconds"
									},
									"response": []
								},
								{
									"name": "Update Content v2 to v3",
									"event": [
										{
											"listen": "test",
											"script": {
												"exec": [
													"var jsonData = pm.response.json();",
													"",
													"pm.test(\"Content created properly\", function () {",
													"    pm.expect(jsonData.entity.name).to.eql(\"content v3\");",
													"});",
													"",
													"pm.collectionVariables.set(\"contentIdentifier\", jsonData.entity.identifier);"
												],
												"type": "text/javascript"
											}
										}
									],
									"request": {
										"method": "PUT",
										"header": [
											{
												"key": "Content-Type",
												"name": "Content-Type",
												"value": "application/json",
												"type": "text"
											}
										],
										"body": {
											"mode": "raw",
											"raw": "{\n    \"contentlet\": {\n       \"identifier\": \"{{contentIdentifier}}\",\n       \"name\":\"content v3\",\n       \"contentType\":\"{{contentTypeVariable}}\",\n       \"contentHost\":\"demo.dotcms.com\",\n       \"indexPolicy\":\"WAIT_FOR\",\n       \"languageId\":\"1\"\n    }\n}",
											"options": {
												"raw": {
													"language": "json"
												}
											}
										},
										"url": {
											"raw": "{{serverURL}}/api/v1/workflow/actions/default/fire/PUBLISH?indexPolicy=wait_for",
											"host": [
												"{{serverURL}}"
											],
											"path": [
												"api",
												"v1",
												"workflow",
												"actions",
												"default",
												"fire",
												"PUBLISH"
											],
											"query": [
												{
													"key": "indexPolicy",
													"value": "wait_for"
												}
											]
										},
										"description": "Updates content v2 to v3"
									},
									"response": []
								},
								{
									"name": "Wait Until Expire, Get Content - No Cache Param - Return v3",
									"event": [
										{
											"listen": "test",
											"script": {
												"exec": [
													"pm.test(\"Get content v1\", function () {",
													"    var jsonData = pm.response.json();",
													"    var contentTypeVar = pm.collectionVariables.get(\"contentTypeVariable\")",
													"    pm.expect(jsonData.data[contentTypeVar+\"Collection\"][0].name).to.eql(\"content v3\");",
													"});"
												],
												"type": "text/javascript"
											}
										},
										{
											"listen": "prerequest",
											"script": {
												"exec": [
													"setTimeout(function(){}, [40000]);"
												],
												"type": "text/javascript"
											}
										}
									],
									"request": {
										"method": "POST",
										"header": [],
										"body": {
											"mode": "graphql",
											"graphql": {
												"query": "{\n  {{contentTypeVariable}}Collection(query: \"+identifier: {{contentIdentifier}}\") {\n    name\n  }\n}",
												"variables": ""
											}
										},
										"url": {
											"raw": "{{serverURL}}/api/v1/graphql",
											"host": [
												"{{serverURL}}"
											],
											"path": [
												"api",
												"v1",
												"graphql"
											]
										},
										"description": "* Given scenario: waits until content v2 in cache expires, gets content with no cache param\n* Expected result: should get content v3"
									},
									"response": []
								}
							]
						}
					]
				},
				{
					"name": "dotcachekey",
					"item": [
						{
							"name": "As query param",
							"item": [
								{
									"name": "As query param",
									"item": [
										{
											"name": "Create ContentType",
											"event": [
												{
													"listen": "test",
													"script": {
														"exec": [
															"var jsonData = pm.response.json();",
															"pm.collectionVariables.set(\"contentTypeVariable\", jsonData.entity[0].variable);"
														],
														"type": "text/javascript"
													}
												}
											],
											"request": {
												"auth": {
													"type": "basic",
													"basic": [
														{
															"key": "password",
															"value": "admin",
															"type": "string"
														},
														{
															"key": "username",
															"value": "admin@dotcms.com",
															"type": "string"
														}
													]
												},
												"method": "POST",
												"header": [
													{
														"key": "Content-Type",
														"name": "Content-Type",
														"type": "text",
														"value": "application/json"
													}
												],
												"body": {
													"mode": "raw",
													"raw": "{\n\t\"clazz\": \"com.dotcms.contenttype.model.type.SimpleContentType\",\n\t\"description\": \"My Structure\",\n\t\"defaultType\": false,\n\t\"system\": false,\n\t\"folder\": \"SYSTEM_FOLDER\",\n\t\"name\": \"My Custom Structure {{$randomBankAccount}}\",\n\t\"variable\": \"myStructure{{$randomBankAccount}}\",\n\t\"host\": \"SYSTEM_HOST\",\n\t\"fixed\": false,\n\t\"fields\": [\n\t\t{\n\t\t\t\"clazz\": \"com.dotcms.contenttype.model.field.TextField\",\n\t\t\t\"indexed\": true,\n\t\t\t\"dataType\": \"TEXT\",\n\t\t\t\"readOnly\": false,\n\t\t\t\"required\": true,\n\t\t\t\"searchable\": true,\n\t\t\t\"listed\": true,\n\t\t\t\"sortOrder\": 2,\n\t\t\t\"unique\": false,\n\t\t\t\"name\": \"Name\",\n\t\t\t\"variable\": \"name\",\n\t\t\t\"fixed\": true\n\t\t}\n\t]\n}"
												},
												"url": {
													"raw": "{{serverURL}}/api/v1/contenttype",
													"host": [
														"{{serverURL}}"
													],
													"path": [
														"api",
														"v1",
														"contenttype"
													]
												}
											},
											"response": []
										},
										{
											"name": "Save Content v1",
											"event": [
												{
													"listen": "test",
													"script": {
														"exec": [
															"var jsonData = pm.response.json();",
															"",
															"pm.test(\"Content created properly\", function () {",
															"    pm.expect(jsonData.entity.name).to.eql(\"content v1\");",
															"});",
															"",
															"pm.collectionVariables.set(\"contentIdentifier\", jsonData.entity.identifier);"
														],
														"type": "text/javascript"
													}
												}
											],
											"request": {
												"method": "PUT",
												"header": [
													{
														"key": "Content-Type",
														"name": "Content-Type",
														"value": "application/json",
														"type": "text"
													}
												],
												"body": {
													"mode": "raw",
													"raw": "{\n    \"contentlet\": {\n       \"contentType\":\"{{contentTypeVariable}}\",\n       \"contentHost\":\"demo.dotcms.com\",\n       \"indexPolicy\":\"WAIT_FOR\",\n       \"languageId\":\"1\",\n       \"name\":\"content v1\"\n    }\n}",
													"options": {
														"raw": {
															"language": "json"
														}
													}
												},
												"url": {
													"raw": "{{serverURL}}/api/v1/workflow/actions/default/fire/PUBLISH?indexPolicy=wait_for",
													"host": [
														"{{serverURL}}"
													],
													"path": [
														"api",
														"v1",
														"workflow",
														"actions",
														"default",
														"fire",
														"PUBLISH"
													],
													"query": [
														{
															"key": "indexPolicy",
															"value": "wait_for"
														}
													]
												},
												"description": "Saving new piece of content to test"
											},
											"response": []
										},
										{
											"name": "Get Content - Cache: 30s with Custom Key - Return v1",
											"event": [
												{
													"listen": "test",
													"script": {
														"exec": [
															"pm.test(\"Get content v1\", function () {",
															"    var jsonData = pm.response.json();",
															"    var contentTypeVar = pm.collectionVariables.get(\"contentTypeVariable\")",
															"    pm.expect(jsonData.data[contentTypeVar+\"Collection\"][0].name).to.eql(\"content v1\");",
															"});"
														],
														"type": "text/javascript"
													}
												}
											],
											"request": {
												"method": "POST",
												"header": [],
												"body": {
													"mode": "graphql",
													"graphql": {
														"query": "{\n  {{contentTypeVariable}}Collection(query: \"+identifier: {{contentIdentifier}}\") {\n    name\n  }\n}",
														"variables": ""
													}
												},
												"url": {
													"raw": "{{serverURL}}/api/v1/graphql?dotcachettl=30&dotcachekey=mykeyQP",
													"host": [
														"{{serverURL}}"
													],
													"path": [
														"api",
														"v1",
														"graphql"
													],
													"query": [
														{
															"key": "dotcachettl",
															"value": "30"
														},
														{
															"key": "dotcachekey",
															"value": "mykeyQP"
														}
													]
												},
												"description": "* Given scenario: get content passing dotcachettl=30\n* Expected result: should fetch content v1 and put it into cache for 30 seconds"
											},
											"response": []
										},
										{
											"name": "Update Content v1 to v2",
											"event": [
												{
													"listen": "test",
													"script": {
														"exec": [
															"var jsonData = pm.response.json();",
															"",
															"pm.test(\"Content created properly\", function () {",
															"    pm.expect(jsonData.entity.name).to.eql(\"content v2\");",
															"});",
															"",
															"pm.collectionVariables.set(\"contentIdentifier\", jsonData.entity.identifier);"
														],
														"type": "text/javascript"
													}
												}
											],
											"request": {
												"method": "PUT",
												"header": [
													{
														"key": "Content-Type",
														"name": "Content-Type",
														"value": "application/json",
														"type": "text"
													}
												],
												"body": {
													"mode": "raw",
													"raw": "{\n    \"contentlet\": {\n       \"identifier\": \"{{contentIdentifier}}\",\n       \"name\":\"content v2\",\n       \"contentType\":\"{{contentTypeVariable}}\",\n       \"contentHost\":\"demo.dotcms.com\",\n       \"indexPolicy\":\"WAIT_FOR\",\n       \"languageId\":\"1\"\n    }\n}",
													"options": {
														"raw": {
															"language": "json"
														}
													}
												},
												"url": {
													"raw": "{{serverURL}}/api/v1/workflow/actions/default/fire/PUBLISH?indexPolicy=wait_for",
													"host": [
														"{{serverURL}}"
													],
													"path": [
														"api",
														"v1",
														"workflow",
														"actions",
														"default",
														"fire",
														"PUBLISH"
													],
													"query": [
														{
															"key": "indexPolicy",
															"value": "wait_for"
														}
													]
												},
												"description": "Updating the content"
											},
											"response": []
										},
										{
											"name": "Get Content - No Cache Param - Return v2",
											"event": [
												{
													"listen": "test",
													"script": {
														"exec": [
															"pm.test(\"Get content v1\", function () {",
															"    var jsonData = pm.response.json();",
															"    var contentTypeVar = pm.collectionVariables.get(\"contentTypeVariable\")",
															"    pm.expect(jsonData.data[contentTypeVar+\"Collection\"][0].name).to.eql(\"content v2\");",
															"});"
														],
														"type": "text/javascript"
													}
												}
											],
											"request": {
												"method": "POST",
												"header": [],
												"body": {
													"mode": "graphql",
													"graphql": {
														"query": "{\n  {{contentTypeVariable}}Collection(query: \"+identifier: {{contentIdentifier}}\") {\n    name\n  }\n}",
														"variables": ""
													}
												},
												"url": {
													"raw": "{{serverURL}}/api/v1/graphql",
													"host": [
														"{{serverURL}}"
													],
													"path": [
														"api",
														"v1",
														"graphql"
													]
												},
												"description": "* Given scenario: getting the content with no cache param\n* Expected result: should hit cache and get content v1"
											},
											"response": []
										},
										{
											"name": "Get Content - Only Custom Key - Return v1",
											"event": [
												{
													"listen": "test",
													"script": {
														"exec": [
															"pm.test(\"Get content v1\", function () {",
															"    var jsonData = pm.response.json();",
															"    var contentTypeVar = pm.collectionVariables.get(\"contentTypeVariable\")",
															"    pm.expect(jsonData.data[contentTypeVar+\"Collection\"][0].name).to.eql(\"content v1\");",
															"});"
														],
														"type": "text/javascript"
													}
												}
											],
											"request": {
												"method": "POST",
												"header": [],
												"body": {
													"mode": "graphql",
													"graphql": {
														"query": "{\n  {{contentTypeVariable}}Collection(query: \"+identifier: {{contentIdentifier}}\") {\n    name\n  }\n}",
														"variables": ""
													}
												},
												"url": {
													"raw": "{{serverURL}}/api/v1/graphql?dotcachekey=mykeyQP",
													"host": [
														"{{serverURL}}"
													],
													"path": [
														"api",
														"v1",
														"graphql"
													],
													"query": [
														{
															"key": "dotcachekey",
															"value": "mykeyQP"
														}
													]
												},
												"description": "* Given scenario: get content passing dotcachettl=30\n* Expected result: should fetch content v1 and put it into cache for 30 seconds"
											},
											"response": []
										},
										{
											"name": "Get Content - Cache: -1 with Custom Key - Return v2",
											"event": [
												{
													"listen": "test",
													"script": {
														"exec": [
															"pm.test(\"Get content v1\", function () {",
															"    var jsonData = pm.response.json();",
															"    var contentTypeVar = pm.collectionVariables.get(\"contentTypeVariable\")",
															"    pm.expect(jsonData.data[contentTypeVar+\"Collection\"][0].name).to.eql(\"content v2\");",
															"});"
														],
														"type": "text/javascript"
													}
												}
											],
											"request": {
												"method": "POST",
												"header": [],
												"body": {
													"mode": "graphql",
													"graphql": {
														"query": "{\n  {{contentTypeVariable}}Collection(query: \"+identifier: {{contentIdentifier}}\") {\n    name\n  }\n}",
														"variables": ""
													}
												},
												"url": {
													"raw": "{{serverURL}}/api/v1/graphql?dotcachettl=-1&dotcachekey=mykeyQP",
													"host": [
														"{{serverURL}}"
													],
													"path": [
														"api",
														"v1",
														"graphql"
													],
													"query": [
														{
															"key": "dotcachettl",
															"value": "-1"
														},
														{
															"key": "dotcachekey",
															"value": "mykeyQP"
														}
													]
												},
												"description": "* Given scenario: get content passing dotcachettl=30\n* Expected result: should fetch content v1 and put it into cache for 30 seconds"
											},
											"response": []
										},
										{
											"name": "Get Content - Only Custom Key - Return v2",
											"event": [
												{
													"listen": "test",
													"script": {
														"exec": [
															"pm.test(\"Get content v1\", function () {",
															"    var jsonData = pm.response.json();",
															"    var contentTypeVar = pm.collectionVariables.get(\"contentTypeVariable\")",
															"    pm.expect(jsonData.data[contentTypeVar+\"Collection\"][0].name).to.eql(\"content v2\");",
															"});"
														],
														"type": "text/javascript"
													}
												}
											],
											"request": {
												"method": "POST",
												"header": [],
												"body": {
													"mode": "graphql",
													"graphql": {
														"query": "{\n  {{contentTypeVariable}}Collection(query: \"+identifier: {{contentIdentifier}}\") {\n    name\n  }\n}",
														"variables": ""
													}
												},
												"url": {
													"raw": "{{serverURL}}/api/v1/graphql?dotcachekey=mykeyQP",
													"host": [
														"{{serverURL}}"
													],
													"path": [
														"api",
														"v1",
														"graphql"
													],
													"query": [
														{
															"key": "dotcachekey",
															"value": "mykeyQP"
														}
													]
												},
												"description": "* Given scenario: get content passing dotcachettl=30\n* Expected result: should fetch content v1 and put it into cache for 30 seconds"
											},
											"response": []
										}
									]
								}
							]
						},
						{
							"name": "As request header",
							"item": [
								{
									"name": "Create ContentType",
									"event": [
										{
											"listen": "test",
											"script": {
												"exec": [
													"var jsonData = pm.response.json();",
													"pm.collectionVariables.set(\"contentTypeVariable\", jsonData.entity[0].variable);"
												],
												"type": "text/javascript"
											}
										}
									],
									"request": {
										"auth": {
											"type": "basic",
											"basic": [
												{
													"key": "password",
													"value": "admin",
													"type": "string"
												},
												{
													"key": "username",
													"value": "admin@dotcms.com",
													"type": "string"
												}
											]
										},
										"method": "POST",
										"header": [
											{
												"key": "Content-Type",
												"name": "Content-Type",
												"type": "text",
												"value": "application/json"
											}
										],
										"body": {
											"mode": "raw",
											"raw": "{\n\t\"clazz\": \"com.dotcms.contenttype.model.type.SimpleContentType\",\n\t\"description\": \"My Structure\",\n\t\"defaultType\": false,\n\t\"system\": false,\n\t\"folder\": \"SYSTEM_FOLDER\",\n\t\"name\": \"My Custom Structure {{$randomBankAccount}}\",\n\t\"variable\": \"myStructure{{$randomBankAccount}}\",\n\t\"host\": \"SYSTEM_HOST\",\n\t\"fixed\": false,\n\t\"fields\": [\n\t\t{\n\t\t\t\"clazz\": \"com.dotcms.contenttype.model.field.TextField\",\n\t\t\t\"indexed\": true,\n\t\t\t\"dataType\": \"TEXT\",\n\t\t\t\"readOnly\": false,\n\t\t\t\"required\": true,\n\t\t\t\"searchable\": true,\n\t\t\t\"listed\": true,\n\t\t\t\"sortOrder\": 2,\n\t\t\t\"unique\": false,\n\t\t\t\"name\": \"Name\",\n\t\t\t\"variable\": \"name\",\n\t\t\t\"fixed\": true\n\t\t}\n\t]\n}"
										},
										"url": {
											"raw": "{{serverURL}}/api/v1/contenttype",
											"host": [
												"{{serverURL}}"
											],
											"path": [
												"api",
												"v1",
												"contenttype"
											]
										}
									},
									"response": []
								},
								{
									"name": "Save Content v1",
									"event": [
										{
											"listen": "test",
											"script": {
												"exec": [
													"var jsonData = pm.response.json();",
													"",
													"pm.test(\"Content created properly\", function () {",
													"    pm.expect(jsonData.entity.name).to.eql(\"content v1\");",
													"});",
													"",
													"pm.collectionVariables.set(\"contentIdentifier\", jsonData.entity.identifier);"
												],
												"type": "text/javascript"
											}
										}
									],
									"request": {
										"method": "PUT",
										"header": [
											{
												"key": "Content-Type",
												"name": "Content-Type",
												"value": "application/json",
												"type": "text"
											}
										],
										"body": {
											"mode": "raw",
											"raw": "{\n    \"contentlet\": {\n       \"contentType\":\"{{contentTypeVariable}}\",\n       \"contentHost\":\"demo.dotcms.com\",\n       \"indexPolicy\":\"WAIT_FOR\",\n       \"languageId\":\"1\",\n       \"name\":\"content v1\"\n    }\n}",
											"options": {
												"raw": {
													"language": "json"
												}
											}
										},
										"url": {
											"raw": "{{serverURL}}/api/v1/workflow/actions/default/fire/PUBLISH?indexPolicy=wait_for",
											"host": [
												"{{serverURL}}"
											],
											"path": [
												"api",
												"v1",
												"workflow",
												"actions",
												"default",
												"fire",
												"PUBLISH"
											],
											"query": [
												{
													"key": "indexPolicy",
													"value": "wait_for"
												}
											]
										},
										"description": "Saving new piece of content to test"
									},
									"response": []
								},
								{
									"name": "Get Content - Cache: 30s with Custom Key - Return v1",
									"event": [
										{
											"listen": "test",
											"script": {
												"exec": [
													"pm.test(\"Get content v1\", function () {",
													"    var jsonData = pm.response.json();",
													"    var contentTypeVar = pm.collectionVariables.get(\"contentTypeVariable\")",
													"    console.info(contentTypeVar)",
													"    pm.expect(jsonData.data[contentTypeVar+\"Collection\"][0].name).to.eql(\"content v1\");",
													"});"
												],
												"type": "text/javascript"
											}
										}
									],
									"request": {
										"method": "POST",
										"header": [
											{
												"key": "dotcachettl",
												"value": "30",
												"type": "text"
											},
											{
												"key": "dotcachekey",
												"value": "mykeyRH",
												"type": "text"
											}
										],
										"body": {
											"mode": "graphql",
											"graphql": {
												"query": "{\n  {{contentTypeVariable}}Collection(query: \"+identifier: {{contentIdentifier}}\") {\n    name\n  }\n}",
												"variables": ""
											}
										},
										"url": {
											"raw": "{{serverURL}}/api/v1/graphql",
											"host": [
												"{{serverURL}}"
											],
											"path": [
												"api",
												"v1",
												"graphql"
											]
										},
										"description": "* Given scenario: get content passing dotcachettl=30\n* Expected result: should fetch content v1 and put it into cache for 30 seconds"
									},
									"response": []
								},
								{
									"name": "Update Content v1 to v2",
									"event": [
										{
											"listen": "test",
											"script": {
												"exec": [
													"var jsonData = pm.response.json();",
													"",
													"pm.test(\"Content created properly\", function () {",
													"    pm.expect(jsonData.entity.name).to.eql(\"content v2\");",
													"});",
													"",
													"pm.collectionVariables.set(\"contentIdentifier\", jsonData.entity.identifier);"
												],
												"type": "text/javascript"
											}
										}
									],
									"request": {
										"method": "PUT",
										"header": [
											{
												"key": "Content-Type",
												"name": "Content-Type",
												"value": "application/json",
												"type": "text"
											}
										],
										"body": {
											"mode": "raw",
											"raw": "{\n    \"contentlet\": {\n       \"identifier\": \"{{contentIdentifier}}\",\n       \"name\":\"content v2\",\n       \"contentType\":\"{{contentTypeVariable}}\",\n       \"contentHost\":\"demo.dotcms.com\",\n       \"indexPolicy\":\"WAIT_FOR\",\n       \"languageId\":\"1\"\n    }\n}",
											"options": {
												"raw": {
													"language": "json"
												}
											}
										},
										"url": {
											"raw": "{{serverURL}}/api/v1/workflow/actions/default/fire/PUBLISH?indexPolicy=wait_for",
											"host": [
												"{{serverURL}}"
											],
											"path": [
												"api",
												"v1",
												"workflow",
												"actions",
												"default",
												"fire",
												"PUBLISH"
											],
											"query": [
												{
													"key": "indexPolicy",
													"value": "wait_for"
												}
											]
										},
										"description": "Updating the content"
									},
									"response": []
								},
								{
									"name": "Get Content - No Cache Param - Return v2",
									"event": [
										{
											"listen": "test",
											"script": {
												"exec": [
													"pm.test(\"Get content v1\", function () {",
													"    var jsonData = pm.response.json();",
													"    var contentTypeVar = pm.collectionVariables.get(\"contentTypeVariable\")",
													"    pm.expect(jsonData.data[contentTypeVar+\"Collection\"][0].name).to.eql(\"content v2\");",
													"});"
												],
												"type": "text/javascript"
											}
										}
									],
									"request": {
										"method": "POST",
										"header": [],
										"body": {
											"mode": "graphql",
											"graphql": {
												"query": "{\n  {{contentTypeVariable}}Collection(query: \"+identifier: {{contentIdentifier}}\") {\n    name\n  }\n}",
												"variables": ""
											}
										},
										"url": {
											"raw": "{{serverURL}}/api/v1/graphql",
											"host": [
												"{{serverURL}}"
											],
											"path": [
												"api",
												"v1",
												"graphql"
											]
										},
										"description": "* Given scenario: getting the content with no cache param\n* Expected result: should hit cache and get content v1"
									},
									"response": []
								},
								{
									"name": "Get Content - Only Custom Key - Return v1",
									"event": [
										{
											"listen": "test",
											"script": {
												"exec": [
													"pm.test(\"Get content v1\", function () {",
													"    var jsonData = pm.response.json();",
													"    var contentTypeVar = pm.collectionVariables.get(\"contentTypeVariable\")",
													"    pm.expect(jsonData.data[contentTypeVar+\"Collection\"][0].name).to.eql(\"content v1\");",
													"});"
												],
												"type": "text/javascript"
											}
										}
									],
									"request": {
										"method": "POST",
										"header": [
											{
												"key": "dotcachekey",
												"value": "mykeyRH",
												"type": "text"
											}
										],
										"body": {
											"mode": "graphql",
											"graphql": {
												"query": "{\n  {{contentTypeVariable}}Collection(query: \"+identifier: {{contentIdentifier}}\") {\n    name\n  }\n}",
												"variables": ""
											}
										},
										"url": {
											"raw": "{{serverURL}}/api/v1/graphql",
											"host": [
												"{{serverURL}}"
											],
											"path": [
												"api",
												"v1",
												"graphql"
											]
										},
										"description": "* Given scenario: get content passing dotcachettl=30\n* Expected result: should fetch content v1 and put it into cache for 30 seconds"
									},
									"response": []
								},
								{
									"name": "Get Content - Cache: -1 with Custom Key - Return v2",
									"event": [
										{
											"listen": "test",
											"script": {
												"exec": [
													"pm.test(\"Get content v1\", function () {",
													"    var jsonData = pm.response.json();",
													"    var contentTypeVar = pm.collectionVariables.get(\"contentTypeVariable\")",
													"    pm.expect(jsonData.data[contentTypeVar+\"Collection\"][0].name).to.eql(\"content v2\");",
													"});"
												],
												"type": "text/javascript"
											}
										}
									],
									"request": {
										"method": "POST",
										"header": [
											{
												"key": "dotcachettl",
												"value": "-1",
												"type": "text"
											},
											{
												"key": "dotcachekey",
												"value": "mykeyRH",
												"type": "text"
											}
										],
										"body": {
											"mode": "graphql",
											"graphql": {
												"query": "{\n  {{contentTypeVariable}}Collection(query: \"+identifier: {{contentIdentifier}}\") {\n    name\n  }\n}",
												"variables": ""
											}
										},
										"url": {
											"raw": "{{serverURL}}/api/v1/graphql",
											"host": [
												"{{serverURL}}"
											],
											"path": [
												"api",
												"v1",
												"graphql"
											]
										},
										"description": "* Given scenario: get content passing dotcachettl=30\n* Expected result: should fetch content v1 and put it into cache for 30 seconds"
									},
									"response": []
								},
								{
									"name": "Get Content - Only Custom Key - Return v2",
									"event": [
										{
											"listen": "test",
											"script": {
												"exec": [
													"pm.test(\"Get content v1\", function () {",
													"    var jsonData = pm.response.json();",
													"    var contentTypeVar = pm.collectionVariables.get(\"contentTypeVariable\")",
													"    pm.expect(jsonData.data[contentTypeVar+\"Collection\"][0].name).to.eql(\"content v2\");",
													"});"
												],
												"type": "text/javascript"
											}
										}
									],
									"request": {
										"method": "POST",
										"header": [
											{
												"key": "dotcachekey",
												"value": "mykeyRH",
												"type": "text"
											}
										],
										"body": {
											"mode": "graphql",
											"graphql": {
												"query": "{\n  {{contentTypeVariable}}Collection(query: \"+identifier: {{contentIdentifier}}\") {\n    name\n  }\n}",
												"variables": ""
											}
										},
										"url": {
											"raw": "{{serverURL}}/api/v1/graphql",
											"host": [
												"{{serverURL}}"
											],
											"path": [
												"api",
												"v1",
												"graphql"
											]
										},
										"description": "* Given scenario: get content passing dotcachettl=30\n* Expected result: should fetch content v1 and put it into cache for 30 seconds"
									},
									"response": []
								}
							]
						}
					]
				},
				{
					"name": "dotcacherefresh",
					"item": [
						{
							"name": "As query param",
							"item": [
								{
									"name": "Create ContentType",
									"event": [
										{
											"listen": "test",
											"script": {
												"exec": [
													"var jsonData = pm.response.json();",
													"pm.collectionVariables.set(\"contentTypeVariable\", jsonData.entity[0].variable);"
												],
												"type": "text/javascript"
											}
										}
									],
									"request": {
										"auth": {
											"type": "basic",
											"basic": [
												{
													"key": "password",
													"value": "admin",
													"type": "string"
												},
												{
													"key": "username",
													"value": "admin@dotcms.com",
													"type": "string"
												}
											]
										},
										"method": "POST",
										"header": [
											{
												"key": "Content-Type",
												"name": "Content-Type",
												"type": "text",
												"value": "application/json"
											}
										],
										"body": {
											"mode": "raw",
											"raw": "{\n\t\"clazz\": \"com.dotcms.contenttype.model.type.SimpleContentType\",\n\t\"description\": \"My Structure\",\n\t\"defaultType\": false,\n\t\"system\": false,\n\t\"folder\": \"SYSTEM_FOLDER\",\n\t\"name\": \"My Custom Structure {{$randomBankAccount}}\",\n\t\"variable\": \"myStructure{{$randomBankAccount}}\",\n\t\"host\": \"SYSTEM_HOST\",\n\t\"fixed\": false,\n\t\"fields\": [\n\t\t{\n\t\t\t\"clazz\": \"com.dotcms.contenttype.model.field.TextField\",\n\t\t\t\"indexed\": true,\n\t\t\t\"dataType\": \"TEXT\",\n\t\t\t\"readOnly\": false,\n\t\t\t\"required\": true,\n\t\t\t\"searchable\": true,\n\t\t\t\"listed\": true,\n\t\t\t\"sortOrder\": 2,\n\t\t\t\"unique\": false,\n\t\t\t\"name\": \"Name\",\n\t\t\t\"variable\": \"name\",\n\t\t\t\"fixed\": true\n\t\t}\n\t]\n}"
										},
										"url": {
											"raw": "{{serverURL}}/api/v1/contenttype",
											"host": [
												"{{serverURL}}"
											],
											"path": [
												"api",
												"v1",
												"contenttype"
											]
										}
									},
									"response": []
								},
								{
									"name": "Save Content v1",
									"event": [
										{
											"listen": "test",
											"script": {
												"exec": [
													"var jsonData = pm.response.json();",
													"",
													"pm.test(\"Content created properly\", function () {",
													"    pm.expect(jsonData.entity.name).to.eql(\"content v1\");",
													"});",
													"",
													"pm.collectionVariables.set(\"contentIdentifier\", jsonData.entity.identifier);"
												],
												"type": "text/javascript"
											}
										}
									],
									"request": {
										"method": "PUT",
										"header": [
											{
												"key": "Content-Type",
												"name": "Content-Type",
												"value": "application/json",
												"type": "text"
											}
										],
										"body": {
											"mode": "raw",
											"raw": "{\n    \"contentlet\": {\n       \"contentType\":\"{{contentTypeVariable}}\",\n       \"contentHost\":\"demo.dotcms.com\",\n       \"indexPolicy\":\"WAIT_FOR\",\n       \"languageId\":\"1\",\n       \"name\":\"content v1\"\n    }\n}",
											"options": {
												"raw": {
													"language": "json"
												}
											}
										},
										"url": {
											"raw": "{{serverURL}}/api/v1/workflow/actions/default/fire/PUBLISH?indexPolicy=wait_for",
											"host": [
												"{{serverURL}}"
											],
											"path": [
												"api",
												"v1",
												"workflow",
												"actions",
												"default",
												"fire",
												"PUBLISH"
											],
											"query": [
												{
													"key": "indexPolicy",
													"value": "wait_for"
												}
											]
										},
										"description": "Saving new piece of content to test"
									},
									"response": []
								},
								{
									"name": "Get Content - Cache: TTL 500s & Refresh true - Return v1",
									"event": [
										{
											"listen": "test",
											"script": {
												"exec": [
													"pm.test(\"Get content v1\", function () {",
													"    var jsonData = pm.response.json();",
													"    var contentTypeVar = pm.collectionVariables.get(\"contentTypeVariable\")",
													"    pm.expect(jsonData.data[contentTypeVar+\"Collection\"][0].name).to.eql(\"content v1\");",
													"});"
												],
												"type": "text/javascript"
											}
										}
									],
									"request": {
										"method": "POST",
										"header": [],
										"body": {
											"mode": "graphql",
											"graphql": {
												"query": "{\n  {{contentTypeVariable}}Collection(query: \"+identifier: {{contentIdentifier}}\") {\n    name\n  }\n}",
												"variables": ""
											}
										},
										"url": {
											"raw": "{{serverURL}}/api/v1/graphql?dotcachettl=500",
											"host": [
												"{{serverURL}}"
											],
											"path": [
												"api",
												"v1",
												"graphql"
											],
											"query": [
												{
													"key": "dotcachettl",
													"value": "500"
												}
											]
										},
										"description": "* Given scenario: get content passing dotcachettl=30\n* Expected result: should fetch content v1 and put it into cache for 30 seconds"
									},
									"response": []
								},
								{
									"name": "Update Content v1 to v2",
									"event": [
										{
											"listen": "test",
											"script": {
												"exec": [
													"var jsonData = pm.response.json();",
													"",
													"pm.test(\"Content created properly\", function () {",
													"    pm.expect(jsonData.entity.name).to.eql(\"content v2\");",
													"});",
													"",
													"pm.collectionVariables.set(\"contentIdentifier\", jsonData.entity.identifier);"
												],
												"type": "text/javascript"
											}
										}
									],
									"request": {
										"method": "PUT",
										"header": [
											{
												"key": "Content-Type",
												"name": "Content-Type",
												"value": "application/json",
												"type": "text"
											}
										],
										"body": {
											"mode": "raw",
											"raw": "{\n    \"contentlet\": {\n       \"identifier\": \"{{contentIdentifier}}\",\n       \"name\":\"content v2\",\n       \"contentType\":\"{{contentTypeVariable}}\",\n       \"contentHost\":\"demo.dotcms.com\",\n       \"indexPolicy\":\"WAIT_FOR\",\n       \"languageId\":\"1\"\n    }\n}",
											"options": {
												"raw": {
													"language": "json"
												}
											}
										},
										"url": {
											"raw": "{{serverURL}}/api/v1/workflow/actions/default/fire/PUBLISH?indexPolicy=wait_for",
											"host": [
												"{{serverURL}}"
											],
											"path": [
												"api",
												"v1",
												"workflow",
												"actions",
												"default",
												"fire",
												"PUBLISH"
											],
											"query": [
												{
													"key": "indexPolicy",
													"value": "wait_for"
												}
											]
										},
										"description": "Updating the content"
									},
									"response": []
								},
								{
									"name": "Get Content - Cache: TTL 500s & Return true - v1",
									"event": [
										{
											"listen": "test",
											"script": {
												"exec": [
													"pm.test(\"Get content v1\", function () {",
													"    var jsonData = pm.response.json();",
													"    var contentTypeVar = pm.collectionVariables.get(\"contentTypeVariable\")",
													"    pm.expect(jsonData.data[contentTypeVar+\"Collection\"][0].name).to.eql(\"content v1\");",
													"});"
												],
												"type": "text/javascript"
											}
										}
									],
									"request": {
										"method": "POST",
										"header": [],
										"body": {
											"mode": "graphql",
											"graphql": {
												"query": "{\n  {{contentTypeVariable}}Collection(query: \"+identifier: {{contentIdentifier}}\") {\n    name\n  }\n}",
												"variables": ""
											}
										},
										"url": {
											"raw": "{{serverURL}}/api/v1/graphql?dotcachettl=500&dotcacherefresh=true",
											"host": [
												"{{serverURL}}"
											],
											"path": [
												"api",
												"v1",
												"graphql"
											],
											"query": [
												{
													"key": "dotcachettl",
													"value": "500"
												},
												{
													"key": "dotcacherefresh",
													"value": "true"
												}
											]
										},
										"description": "* Given scenario: getting the content with dotcachettl=0\n* Expected result: should bypass cache and get content v2"
									},
									"response": []
								},
								{
									"name": "Wait 10s - Get Content - Cache: TTL 500s & Return true - v2",
									"event": [
										{
											"listen": "test",
											"script": {
												"exec": [
													"pm.test(\"Get content v1\", function () {",
													"    var jsonData = pm.response.json();",
													"    var contentTypeVar = pm.collectionVariables.get(\"contentTypeVariable\")",
													"    pm.expect(jsonData.data[contentTypeVar+\"Collection\"][0].name).to.eql(\"content v2\");",
													"});"
												],
												"type": "text/javascript"
											}
										},
										{
											"listen": "prerequest",
											"script": {
												"exec": [
													"setTimeout(function(){}, [10000]);"
												],
												"type": "text/javascript"
											}
										}
									],
									"request": {
										"method": "POST",
										"header": [],
										"body": {
											"mode": "graphql",
											"graphql": {
												"query": "{\n  {{contentTypeVariable}}Collection(query: \"+identifier: {{contentIdentifier}}\") {\n    name\n  }\n}",
												"variables": ""
											}
										},
										"url": {
											"raw": "{{serverURL}}/api/v1/graphql?dotcachettl=500&dotcacherefresh=true",
											"host": [
												"{{serverURL}}"
											],
											"path": [
												"api",
												"v1",
												"graphql"
											],
											"query": [
												{
													"key": "dotcachettl",
													"value": "500"
												},
												{
													"key": "dotcacherefresh",
													"value": "true"
												}
											]
										},
										"description": "* Given scenario: getting the content with dotcachettl=0\n* Expected result: should bypass cache and get content v2"
									},
									"response": []
								}
							]
						}
					]
>>>>>>> e442d216
				}
			]
		}
	],
	"variable": [
		{
			"key": "languageId",
			"value": 1609799506077
		},
		{
			"key": "contentId",
			"value": null
		},
		{
			"key": "contentTypeVariable",
			"value": "MyCustomType94382829"
		},
		{
			"key": "contentIdentifier",
			"value": "671144d9-739d-4dd2-b8a0-5ea9c32f9daa"
		},
		{
			"key": "structureVariable",
			"value": "myStructure94983807"
		},
		{
			"key": "imageContentTypeVariable",
			"value": "MyImageType20538490"
		},
		{
			"key": "imageContentIdentifier",
			"value": "d3915dc0-ba86-48e7-a1f1-856478b06cfe"
		},
		{
			"key": "imageFieldVariable",
			"value": "myFile"
		},
		{
			"key": "showOnMenu",
			"value": true
		},
		{
			"key": "sortOrder",
			"value": 2
		},
		{
			"key": "fileFieldVariable",
			"value": "myImage"
		},
		{
			"key": "fileContentIdentifier",
			"value": "35bd8a93-0d74-44e6-8a89-cb57735114f1"
		},
		{
			"key": "childContentTypeVariable",
			"value": "childType40723544"
		},
		{
			"key": "parentContentTypeVariable",
			"value": "parentType84267241"
		},
		{
			"key": "relFieldVariable",
			"value": "rel"
		},
		{
			"key": "childContentIdentifier",
			"value": "69953bca-0384-487c-8288-5118f455c127"
		},
		{
			"key": "parentContentIdentifier",
			"value": "5f487236-01fb-4ff1-a25e-8eecc99b2312"
		},
		{
			"key": "fileImageContentTypeVariable",
			"value": "MyFileImageType68267192"
		},
		{
			"key": "contentTypeVariableDCKRH",
			"value": ""
		}
	]
}<|MERGE_RESOLUTION|>--- conflicted
+++ resolved
@@ -1,10 +1,6 @@
 {
 	"info": {
-<<<<<<< HEAD
-		"_postman_id": "43167427-0442-49ee-8c5a-eda155cf7459",
-=======
 		"_postman_id": "e45ed1ce-0d56-4616-8155-f63f8d7729bc",
->>>>>>> e442d216
 		"name": "GraphQL",
 		"schema": "https://schema.getpostman.com/json/collection/v2.1.0/collection.json"
 	},
@@ -6071,207 +6067,6 @@
 			]
 		},
 		{
-<<<<<<< HEAD
-			"name": "Tests For New StoryBlockField",
-			"item": [
-				{
-					"name": "Create ContentType with StoryBlockField Success",
-					"event": [
-						{
-							"listen": "test",
-							"script": {
-								"exec": [
-									"var jsonData = pm.response.json();",
-									"var contentType = jsonData.entity[0];",
-									"pm.collectionVariables.set(\"contentTypeIdWithStoryBlock\", contentType.id);",
-									"pm.collectionVariables.set(\"contentTypeVarNameWithStoryBlock\", contentType.variable);",
-									"pm.test(\"Status code should be 200\", function() {",
-									"    pm.response.to.have.status(200);",
-									"});",
-									"pm.test(\"Content Type should have 2 fields\", function() {",
-									"    pm.expect(contentType.fields.length).to.eql(2);",
-									"});",
-									"pm.test(\"Content Type has a Story_block_field\", function() {",
-									"    pm.expect(contentType.fields[1].fieldType).to.eql(\"Story_block_field\");",
-									"});"
-								],
-								"type": "text/javascript"
-							}
-						}
-					],
-					"request": {
-						"auth": {
-							"type": "basic",
-							"basic": [
-								{
-									"key": "password",
-									"value": "admin",
-									"type": "string"
-								},
-								{
-									"key": "username",
-									"value": "admin@dotcms.com",
-									"type": "string"
-								},
-								{
-									"key": "saveHelperData",
-									"type": "any"
-								},
-								{
-									"key": "showPassword",
-									"value": false,
-									"type": "boolean"
-								}
-							]
-						},
-						"method": "POST",
-						"header": [],
-						"body": {
-							"mode": "raw",
-							"raw": "{\n    \"defaultType\":false,\n    \"fixed\":false,\n    \"system\":false,\n    \"clazz\":\"com.dotcms.contenttype.model.type.ImmutableSimpleContentType\",\n    \"description\":\"\",\n    \"host\": \"SYSTEM_HOST\",\n    \"folder\":\"SYSTEM_FOLDER\",\n    \"name\":\"TestContentTypeWithStoryBlockField\",\n    \"systemActionMappings\":{\"NEW\":\"\"},\n    \"workflow\":[\"d61a59e1-a49c-46f2-a929-db2b4bfa88b2\"],\n    \"fields\" : [\n        {\n\t\t\t\"clazz\": \"com.dotcms.contenttype.model.field.TextField\",\n\t\t\t\"indexed\": true,\n\t\t\t\"dataType\": \"TEXT\",\n\t\t\t\"readOnly\": false,\n\t\t\t\"required\": true,\n\t\t\t\"searchable\": true,\n\t\t\t\"listed\": true,\n\t\t\t\"sortOrder\": 2,\n\t\t\t\"unique\": false,\n\t\t\t\"name\": \"title\",\n\t\t\t\"variable\": \"title\",\n\t\t\t\"fixed\": true\n\t\t},\n        {\n            \"clazz\":\"com.dotcms.contenttype.model.field.ImmutableStoryBlockField\",\n            \"required\":false,\n            \"name\":\"block\",\n            \"defaultValue\":\"\",\n            \"hint\":\"\",\n            \"searchable\":true\n            }\n    ]\n}",
-							"options": {
-								"raw": {
-									"language": "json"
-								}
-							}
-						},
-						"url": {
-							"raw": "{{serverURL}}/api/v1/contenttype",
-							"host": [
-								"{{serverURL}}"
-							],
-							"path": [
-								"api",
-								"v1",
-								"contenttype"
-							]
-						},
-						"description": "Creates a contentType with 2 fields:\n- A text field named Title\n- A story block field named block"
-					},
-					"response": []
-				},
-				{
-					"name": "Create contentlet with StoryBlockField",
-					"event": [
-						{
-							"listen": "test",
-							"script": {
-								"exec": [
-									"var jsonData = pm.response.json();",
-									"pm.test(\"Status code should be 200\", function() {",
-									"    pm.response.to.have.status(200);",
-									"});",
-									"pm.test(\"Contentlet StoryBlock has value\", function() {",
-									"    pm.expect(jsonData.entity.block).contains(\"Wow, this editor instance exports its content as JSON\");",
-									"});"
-								],
-								"type": "text/javascript"
-							}
-						}
-					],
-					"request": {
-						"auth": {
-							"type": "basic",
-							"basic": [
-								{
-									"key": "password",
-									"value": "admin",
-									"type": "string"
-								},
-								{
-									"key": "username",
-									"value": "admin@dotcms.com",
-									"type": "string"
-								},
-								{
-									"key": "saveHelperData",
-									"type": "any"
-								},
-								{
-									"key": "showPassword",
-									"value": false,
-									"type": "boolean"
-								}
-							]
-						},
-						"method": "PUT",
-						"header": [],
-						"body": {
-							"mode": "raw",
-							"raw": "{\n    \"contentlet\": {\n        \"contentType\": \"{{contentTypeIdWithStoryBlock}}\",\n        \"name\": \"test with data block field\",\n        \"title\": \"test with data block field\",\n        \"block\": \"{\\\"type\\\": \\\"doc\\\",\\\"render\\\": \\\"<h4>Wow, this editor instance exports its content as JSON.</h4>\\\",\\\"content\\\": [{\\\"type\\\": \\\"paragraph\\\",\\\"content\\\": [{\\\"type\\\": \\\"text\\\",\\\"text\\\": \\\"Wow, this editor instance exports its content as JSON.\\\"}]}]}\"\n    }\n}",
-							"options": {
-								"raw": {
-									"language": "json"
-								}
-							}
-						},
-						"url": {
-							"raw": "{{serverURL}}/api/v1/workflow/actions/default/fire/PUBLISH",
-							"host": [
-								"{{serverURL}}"
-							],
-							"path": [
-								"api",
-								"v1",
-								"workflow",
-								"actions",
-								"default",
-								"fire",
-								"PUBLISH"
-							]
-						}
-					},
-					"response": []
-				},
-				{
-					"name": "Get Content With StoryBlock via GraphQL",
-					"event": [
-						{
-							"listen": "test",
-							"script": {
-								"exec": [
-									"",
-									"var jsonData = pm.response.json();",
-									"var collectionName = pm.collectionVariables.get(\"contentTypeVarNameWithStoryBlock\")+\"Collection\"",
-									"",
-									"pm.test(\"Content has the correct value at the render property\", function () {",
-									"    pm.expect(jsonData.data[collectionName][0].block.render).to.eql(\"<h4>Wow, this editor instance exports its content as JSON.</h4>\");",
-									"    pm.expect(jsonData.data[collectionName][0].block.json.render).to.eql(undefined);",
-									"});",
-									"",
-									"pm.test(\"Content has the correct value at the json property\", function () {",
-									"    pm.expect(jsonData.data[collectionName][0].block.json.render).to.eql(undefined);",
-									"});"
-								],
-								"type": "text/javascript"
-							}
-						}
-					],
-					"request": {
-						"method": "POST",
-						"header": [],
-						"body": {
-							"mode": "graphql",
-							"graphql": {
-								"query": "{\n  {{contentTypeVarNameWithStoryBlock}}Collection(limit: 20) {\n    identifier\n    title\n    block{\n        render\n        json\n    }\n  }\n}",
-								"variables": ""
-							}
-						},
-						"url": {
-							"raw": "{{serverURL}}/api/v1/graphql",
-							"host": [
-								"{{serverURL}}"
-							],
-							"path": [
-								"api",
-								"v1",
-								"graphql"
-							]
-						},
-						"description": "checks if the correct values were pulled via GraphQL.\n- Render should bring html code\n- Json should not bring render code."
-					},
-					"response": []
-=======
 			"name": "Query Cache",
 			"item": [
 				{
@@ -8577,7 +8372,6 @@
 							]
 						}
 					]
->>>>>>> e442d216
 				}
 			]
 		}
