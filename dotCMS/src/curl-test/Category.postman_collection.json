{
	"info": {
		"_postman_id": "d44023d0-b70c-4003-b122-ff6d56ab1f53",
		"name": "Category",
		"schema": "https://schema.getpostman.com/json/collection/v2.1.0/collection.json"
	},
	"item": [
		{
			"name": "Delete",
			"item": [
				{
					"name": "Create Parent Category without children",
					"event": [
						{
							"listen": "test",
							"script": {
								"exec": [
									"pm.test(\"Status code should be ok 200\", function () {",
									"    pm.response.to.have.status(200);",
									"});",
									"",
									"var jsonData = pm.response.json();",
									"",
									"pm.test(\"Information Saved Correctly\", function () {",
									"    ",
									"    pm.expect(jsonData.categoryName).to.eql(\"Parent category name\");",
									"});",
									"",
									"pm.collectionVariables.set(\"deleteParentCategoryId\", jsonData.inode);"
								],
								"type": "text/javascript"
							}
						}
					],
					"request": {
						"auth": {
							"type": "basic",
							"basic": [
								{
									"key": "password",
									"value": "admin",
									"type": "string"
								},
								{
									"key": "username",
									"value": "admin@dotcms.com",
									"type": "string"
								},
								{
									"key": "saveHelperData",
									"type": "any"
								},
								{
									"key": "showPassword",
									"value": false,
									"type": "boolean"
								}
							]
						},
						"method": "POST",
						"header": [],
						"body": {
							"mode": "raw",
							"raw": "{\n    \"key\":\"Parent category key\",\n    \"categoryName\" : \"Parent category name\",\n    \"keywords\":\"This is a parent category\",\n    \"categoryVelocityVarName\" : \"ParentCategoryKey\"\n}",
							"options": {
								"raw": {
									"language": "json"
								}
							}
						},
						"url": {
							"raw": "{{serverURL}}/api/v1/categories",
							"host": [
								"{{serverURL}}"
							],
							"path": [
								"api",
								"v1",
								"categories"
							]
						}
					},
					"response": []
				},
				{
					"name": "Delete Parent Category without children",
					"event": [
						{
							"listen": "test",
							"script": {
								"exec": [
									"pm.test(\"Status code should be ok 200\", function () {",
									"    pm.response.to.have.status(200);",
									"});",
									"",
									"var jsonData = pm.response.json();",
									"",
									"pm.test(\"Delete Category Check\", function () {",
									"    pm.expect(jsonData.entity.successCount).to.be.eql(1);",
									"});",
									"",
									"pm.test(\"Failed To Delete Category Check\", function () {",
									"    pm.expect(jsonData.entity.fails.length).to.eql(0);",
									"});"
								],
								"type": "text/javascript"
							}
						}
					],
					"request": {
						"auth": {
							"type": "basic",
							"basic": [
								{
									"key": "password",
									"value": "admin",
									"type": "string"
								},
								{
									"key": "username",
									"value": "admin@dotcms.com",
									"type": "string"
								},
								{
									"key": "saveHelperData",
									"type": "any"
								},
								{
									"key": "showPassword",
									"value": false,
									"type": "boolean"
								}
							]
						},
						"method": "DELETE",
						"header": [],
						"body": {
							"mode": "raw",
							"raw": "[\"{{deleteParentCategoryId}}\"]",
							"options": {
								"raw": {
									"language": "json"
								}
							}
						},
						"url": {
							"raw": "{{serverURL}}/api/v1/categories",
							"host": [
								"{{serverURL}}"
							],
							"path": [
								"api",
								"v1",
								"categories"
							]
						}
					},
					"response": []
				},
				{
					"name": "Create Parent Category",
					"event": [
						{
							"listen": "test",
							"script": {
								"exec": [
									"pm.test(\"Status code should be ok 200\", function () {",
									"    pm.response.to.have.status(200);",
									"});",
									"",
									"var jsonData = pm.response.json();",
									"",
									"pm.test(\"Information Saved Correctly\", function () {",
									"    ",
									"    pm.expect(jsonData.categoryName).to.eql(\"Parent category name\");",
									"});",
									"",
									"pm.collectionVariables.set(\"deleteParentCategoryId\", jsonData.inode);",
									""
								],
								"type": "text/javascript"
							}
						}
					],
					"request": {
						"auth": {
							"type": "basic",
							"basic": [
								{
									"key": "password",
									"value": "admin",
									"type": "string"
								},
								{
									"key": "username",
									"value": "admin@dotcms.com",
									"type": "string"
								},
								{
									"key": "saveHelperData",
									"type": "any"
								},
								{
									"key": "showPassword",
									"value": false,
									"type": "boolean"
								}
							]
						},
						"method": "POST",
						"header": [],
						"body": {
							"mode": "raw",
							"raw": "{\n    \"key\":\"Parent category key\",\n    \"categoryName\" : \"Parent category name\",\n    \"keywords\":\"This is a parent category\",\n    \"categoryVelocityVarName\" : \"ParentCategoryKey\"\n}",
							"options": {
								"raw": {
									"language": "json"
								}
							}
						},
						"url": {
							"raw": "{{serverURL}}/api/v1/categories",
							"host": [
								"{{serverURL}}"
							],
							"path": [
								"api",
								"v1",
								"categories"
							]
						}
					},
					"response": []
				},
				{
					"name": "Create Child Category 1",
					"event": [
						{
							"listen": "test",
							"script": {
								"exec": [
									"pm.test(\"Status code should be ok 200\", function () {",
									"    pm.response.to.have.status(200);",
									"});",
									"",
									"var jsonData = pm.response.json();",
									"",
									"pm.test(\"Information Saved Correctly\", function () {",
									"    ",
									"    pm.expect(jsonData.categoryName).to.eql(\"Child 1 category name\");",
									"});",
									""
								],
								"type": "text/javascript"
							}
						}
					],
					"request": {
						"auth": {
							"type": "basic",
							"basic": [
								{
									"key": "password",
									"value": "admin",
									"type": "string"
								},
								{
									"key": "username",
									"value": "admin@dotcms.com",
									"type": "string"
								},
								{
									"key": "saveHelperData",
									"type": "any"
								},
								{
									"key": "showPassword",
									"value": false,
									"type": "boolean"
								}
							]
						},
						"method": "POST",
						"header": [],
						"body": {
							"mode": "raw",
							"raw": "{\n    \"key\":\"Child 1 category key\",\n    \"categoryName\" : \"Child 1 category name\",\n    \"keywords\":\"This is a child 1 category\",\n    \"categoryVelocityVarName\" : \"Child1CategoryKey\",\n    \"parent\" : \"{{deleteParentCategoryId}}\"\n}",
							"options": {
								"raw": {
									"language": "json"
								}
							}
						},
						"url": {
							"raw": "{{serverURL}}/api/v1/categories",
							"host": [
								"{{serverURL}}"
							],
							"path": [
								"api",
								"v1",
								"categories"
							]
						}
					},
					"response": []
				},
				{
					"name": "Create Child Category 2",
					"event": [
						{
							"listen": "test",
							"script": {
								"exec": [
									"pm.test(\"Status code should be ok 200\", function () {",
									"    pm.response.to.have.status(200);",
									"});",
									"",
									"var jsonData = pm.response.json();",
									"",
									"pm.test(\"Information Saved Correctly\", function () {",
									"    ",
									"    pm.expect(jsonData.categoryName).to.eql(\"Child 2 category name\");",
									"});",
									""
								],
								"type": "text/javascript"
							}
						}
					],
					"request": {
						"auth": {
							"type": "basic",
							"basic": [
								{
									"key": "password",
									"value": "admin",
									"type": "string"
								},
								{
									"key": "username",
									"value": "admin@dotcms.com",
									"type": "string"
								},
								{
									"key": "saveHelperData",
									"type": "any"
								},
								{
									"key": "showPassword",
									"value": false,
									"type": "boolean"
								}
							]
						},
						"method": "POST",
						"header": [],
						"body": {
							"mode": "raw",
							"raw": "{\n    \"key\":\"Child 2 category key\",\n    \"categoryName\" : \"Child 2 category name\",\n    \"keywords\":\"This is a child 2 category\",\n    \"categoryVelocityVarName\" : \"Child2CategoryKey\",\n    \"parent\" : \"{{deleteParentCategoryId}}\"\n}",
							"options": {
								"raw": {
									"language": "json"
								}
							}
						},
						"url": {
							"raw": "{{serverURL}}/api/v1/categories",
							"host": [
								"{{serverURL}}"
							],
							"path": [
								"api",
								"v1",
								"categories"
							]
						}
					},
					"response": []
				},
				{
					"name": "Delete Parent Category with children",
					"event": [
						{
							"listen": "test",
							"script": {
								"exec": [
									"pm.test(\"Status code should be ok 200\", function () {",
									"    pm.response.to.have.status(200);",
									"});",
									"",
									"var jsonData = pm.response.json();",
									"",
									"pm.test(\"Delete Category Check\", function () {",
									"    pm.expect(jsonData.entity.successCount).to.be.eql(1);",
									"});",
									"",
									"pm.test(\"Failed To Delete Category Check\", function () {",
									"    pm.expect(jsonData.entity.fails).to.have.lengthOf(0);",
									"});"
								],
								"type": "text/javascript"
							}
						}
					],
					"request": {
						"auth": {
							"type": "basic",
							"basic": [
								{
									"key": "password",
									"value": "admin",
									"type": "string"
								},
								{
									"key": "username",
									"value": "admin@dotcms.com",
									"type": "string"
								},
								{
									"key": "saveHelperData",
									"type": "any"
								},
								{
									"key": "showPassword",
									"value": false,
									"type": "boolean"
								}
							]
						},
						"method": "DELETE",
						"header": [],
						"body": {
							"mode": "raw",
							"raw": "[\"{{deleteParentCategoryId}}\"]",
							"options": {
								"raw": {
									"language": "json"
								}
							}
						},
						"url": {
							"raw": "{{serverURL}}/api/v1/categories",
							"host": [
								"{{serverURL}}"
							],
							"path": [
								"api",
								"v1",
								"categories"
							]
						}
					},
					"response": []
				},
				{
					"name": "Delete Category Failed - NotFound",
					"event": [
						{
							"listen": "test",
							"script": {
								"exec": [
									"pm.test(\"Status code should be 200\", function () {",
									"    pm.response.to.have.status(200);",
									"});",
									"",
									"var jsonData = pm.response.json();",
									"",
									"pm.test(\"Delete Category Check\", function () {",
									"    pm.expect(jsonData.entity.successCount).to.be.eql(0);",
									"});",
									"",
									"pm.test(\"Failed To Delete Category Check\", function () {",
									"    pm.expect(jsonData.entity.fails).to.have.lengthOf(2);",
									"});"
								],
								"type": "text/javascript"
							}
						}
					],
					"request": {
						"auth": {
							"type": "basic",
							"basic": [
								{
									"key": "password",
									"value": "admin",
									"type": "string"
								},
								{
									"key": "username",
									"value": "admin@dotcms.com",
									"type": "string"
								},
								{
									"key": "saveHelperData",
									"type": "any"
								},
								{
									"key": "showPassword",
									"value": false,
									"type": "boolean"
								}
							]
						},
						"method": "DELETE",
						"header": [],
						"body": {
							"mode": "raw",
							"raw": "[\"NOTFOUNDCONTAINER\",\"12345678-abcd-1234-abcd-123456789abc\"]",
							"options": {
								"raw": {
									"language": "json"
								}
							}
						},
						"url": {
							"raw": "{{serverURL}}/api/v1/categories",
							"host": [
								"{{serverURL}}"
							],
							"path": [
								"api",
								"v1",
								"categories"
							]
						}
					},
					"response": []
				}
			]
		},
		{
			"name": "Update - Sort order",
			"item": [
				{
					"name": "Create top level category 1",
					"event": [
						{
							"listen": "test",
							"script": {
								"exec": [
									"pm.test(\"Status code should be ok 200\", function () {",
									"    pm.response.to.have.status(200);",
									"});",
									"",
									"var jsonData = pm.response.json();",
									"",
									"pm.test(\"Information Saved Correctly\", function () {",
									"    ",
									"    pm.expect(jsonData.categoryName).to.eql(\"Top level category 1\");",
									"});",
									"",
									"pm.collectionVariables.set(\"categoryToSortId1\", jsonData.inode);"
								],
								"type": "text/javascript"
							}
						}
					],
					"request": {
						"auth": {
							"type": "basic",
							"basic": [
								{
									"key": "password",
									"value": "admin",
									"type": "string"
								},
								{
									"key": "username",
									"value": "admin@dotcms.com",
									"type": "string"
								},
								{
									"key": "saveHelperData",
									"type": "any"
								},
								{
									"key": "showPassword",
									"value": false,
									"type": "boolean"
								}
							]
						},
						"method": "POST",
						"header": [],
						"body": {
							"mode": "raw",
							"raw": "{\n    \"key\":\"Top level category 1 key\",\n    \"categoryName\" : \"Top level category 1\",\n    \"keywords\":\"This is a test category\",\n    \"categoryVelocityVarName\" : \"TLC1\"\n}",
							"options": {
								"raw": {
									"language": "json"
								}
							}
						},
						"url": {
							"raw": "{{serverURL}}/api/v1/categories",
							"host": [
								"{{serverURL}}"
							],
							"path": [
								"api",
								"v1",
								"categories"
							]
						}
					},
					"response": []
				},
				{
					"name": "Create top level category 2",
					"event": [
						{
							"listen": "test",
							"script": {
								"exec": [
									"pm.test(\"Status code should be ok 200\", function () {",
									"    pm.response.to.have.status(200);",
									"});",
									"",
									"var jsonData = pm.response.json();",
									"",
									"pm.test(\"Information Saved Correctly\", function () {",
									"    ",
									"    pm.expect(jsonData.categoryName).to.eql(\"Top level category 2\");",
									"});",
									"",
									"pm.collectionVariables.set(\"categoryToSortId2\", jsonData.inode);"
								],
								"type": "text/javascript"
							}
						}
					],
					"request": {
						"auth": {
							"type": "basic",
							"basic": [
								{
									"key": "password",
									"value": "admin",
									"type": "string"
								},
								{
									"key": "username",
									"value": "admin@dotcms.com",
									"type": "string"
								},
								{
									"key": "saveHelperData",
									"type": "any"
								},
								{
									"key": "showPassword",
									"value": false,
									"type": "boolean"
								}
							]
						},
						"method": "POST",
						"header": [],
						"body": {
							"mode": "raw",
							"raw": "{\n    \"key\":\"Top level category 2 key\",\n    \"categoryName\" : \"Top level category 2\",\n    \"keywords\":\"This is a test category\",\n    \"categoryVelocityVarName\" : \"TLC2\"\n}",
							"options": {
								"raw": {
									"language": "json"
								}
							}
						},
						"url": {
							"raw": "{{serverURL}}/api/v1/categories",
							"host": [
								"{{serverURL}}"
							],
							"path": [
								"api",
								"v1",
								"categories"
							]
						}
					},
					"response": []
				},
				{
					"name": "Update top level category failed - InvalidData",
					"event": [
						{
							"listen": "test",
							"script": {
								"exec": [
									"pm.test(\"Status code should be 400\", function () {",
									"    pm.response.to.have.status(400);",
									"});",
									"",
									"var jsonData = pm.response.json();",
									"",
									"pm.test(\"Empty categories data message\", function () {",
									"    ",
									"    var jsonData = pm.response.json();",
									"    pm.expect(jsonData.message).to.eql(\"The body must send a collection of category inode and sortOrder\");  ",
									"});"
								],
								"type": "text/javascript"
							}
						}
					],
					"request": {
						"auth": {
							"type": "basic",
							"basic": [
								{
									"key": "password",
									"value": "admin",
									"type": "string"
								},
								{
									"key": "username",
									"value": "admin@dotcms.com",
									"type": "string"
								},
								{
									"key": "saveHelperData",
									"type": "any"
								},
								{
									"key": "showPassword",
									"value": false,
									"type": "boolean"
								}
							]
						},
						"method": "PUT",
						"header": [],
						"body": {
							"mode": "raw",
							"raw": "{\n    \"filter\" : \"\",\n    \"page\" : 0,\n    \"perPage\" : 10,\n    \"direction\" : \"ASC\",\n    \"parentInode\" : \"\"\n}",
							"options": {
								"raw": {
									"language": "json"
								}
							}
						},
						"url": {
							"raw": "{{serverURL}}/api/v1/categories/_sort",
							"host": [
								"{{serverURL}}"
							],
							"path": [
								"api",
								"v1",
								"categories",
								"_sort"
							]
						}
					},
					"response": []
				},
				{
					"name": "Update top level category failed - NotFound",
					"event": [
						{
							"listen": "test",
							"script": {
								"exec": [
									"pm.test(\"Status code should be 400\", function () {",
									"    pm.response.to.have.status(400);",
									"});",
									"",
									"var jsonData = pm.response.json();",
									"",
									"pm.test(\"Not found categories data message\", function () {",
									"    ",
									"    var jsonData = pm.response.json();",
									"    pm.expect(jsonData.message).to.eql(\"Category with Id: 12345678-abcd-1234-abcd-123456789abc does not exist\");  ",
									"});"
								],
								"type": "text/javascript"
							}
						}
					],
					"request": {
						"auth": {
							"type": "basic",
							"basic": [
								{
									"key": "password",
									"value": "admin",
									"type": "string"
								},
								{
									"key": "username",
									"value": "admin@dotcms.com",
									"type": "string"
								},
								{
									"key": "saveHelperData",
									"type": "any"
								},
								{
									"key": "showPassword",
									"value": false,
									"type": "boolean"
								}
							]
						},
						"method": "PUT",
						"header": [],
						"body": {
							"mode": "raw",
							"raw": "{\n    \"filter\" : \"\",\n    \"page\" : 0,\n    \"perPage\" : 10,\n    \"direction\" : \"ASC\",\n    \"parentInode\" : \"\",\n     \"categoryData\" : {\"12345678-abcd-1234-abcd-123456789abc\" : 1 }\n}",
							"options": {
								"raw": {
									"language": "json"
								}
							}
						},
						"url": {
							"raw": "{{serverURL}}/api/v1/categories/_sort",
							"host": [
								"{{serverURL}}"
							],
							"path": [
								"api",
								"v1",
								"categories",
								"_sort"
							]
						}
					},
					"response": []
				},
				{
					"name": "Update top level category for sort order - Success",
					"event": [
						{
							"listen": "test",
							"script": {
								"exec": [
									"pm.test(\"Status code should be ok 200\", function () {",
									"    pm.response.to.have.status(200);",
									"});",
									"",
									"",
									"var jsonData = pm.response.json();",
									"",
									"pm.test(\"Update Category Check\", function () {",
									"    pm.expect(jsonData.errors).to.have.lengthOf(0);",
									"});"
								],
								"type": "text/javascript"
							}
						}
					],
					"request": {
						"auth": {
							"type": "basic",
							"basic": [
								{
									"key": "password",
									"value": "admin",
									"type": "string"
								},
								{
									"key": "username",
									"value": "admin@dotcms.com",
									"type": "string"
								},
								{
									"key": "saveHelperData",
									"type": "any"
								},
								{
									"key": "showPassword",
									"value": false,
									"type": "boolean"
								}
							]
						},
						"method": "PUT",
						"header": [],
						"body": {
							"mode": "raw",
							"raw": "{\n    \"filter\" : \"\",\n    \"page\" : 0,\n    \"perPage\" : 10,\n    \"direction\" : \"ASC\",\n    \"parentInode\" : \"\",\n    \"categoryData\" : {\"{{categoryToSortId1}}\" : 1,\n                    \"{{categoryToSortId2}}\" : 2 }\n}",
							"options": {
								"raw": {
									"language": "json"
								}
							}
						},
						"url": {
							"raw": "{{serverURL}}/api/v1/categories/_sort",
							"host": [
								"{{serverURL}}"
							],
							"path": [
								"api",
								"v1",
								"categories",
								"_sort"
							]
						}
					},
					"response": []
				},
				{
					"name": "Create Parent Category",
					"event": [
						{
							"listen": "test",
							"script": {
								"exec": [
									"pm.test(\"Status code should be ok 200\", function () {",
									"    pm.response.to.have.status(200);",
									"});",
									"",
									"var jsonData = pm.response.json();",
									"",
									"pm.test(\"Information Saved Correctly\", function () {",
									"    ",
									"    pm.expect(jsonData.categoryName).to.eql(\"Parent category name\");",
									"});",
									"",
									"pm.collectionVariables.set(\"parentCategoryId\", jsonData.inode);",
									""
								],
								"type": "text/javascript"
							}
						}
					],
					"request": {
						"auth": {
							"type": "basic",
							"basic": [
								{
									"key": "password",
									"value": "admin",
									"type": "string"
								},
								{
									"key": "username",
									"value": "admin@dotcms.com",
									"type": "string"
								},
								{
									"key": "saveHelperData",
									"type": "any"
								},
								{
									"key": "showPassword",
									"value": false,
									"type": "boolean"
								}
							]
						},
						"method": "POST",
						"header": [],
						"body": {
							"mode": "raw",
							"raw": "{\n    \"key\":\"Parent category key\",\n    \"categoryName\" : \"Parent category name\",\n    \"keywords\":\"This is a parent category\",\n    \"categoryVelocityVarName\" : \"ParentCategoryKey\"\n}",
							"options": {
								"raw": {
									"language": "json"
								}
							}
						},
						"url": {
							"raw": "{{serverURL}}/api/v1/categories",
							"host": [
								"{{serverURL}}"
							],
							"path": [
								"api",
								"v1",
								"categories"
							]
						}
					},
					"response": []
				},
				{
					"name": "Create Child Category 1",
					"event": [
						{
							"listen": "test",
							"script": {
								"exec": [
									"pm.test(\"Status code should be ok 200\", function () {",
									"    pm.response.to.have.status(200);",
									"});",
									"",
									"var jsonData = pm.response.json();",
									"",
									"pm.test(\"Information Saved Correctly\", function () {",
									"    ",
									"    pm.expect(jsonData.categoryName).to.eql(\"Child 1 category name\");",
									"});",
									"",
									"pm.collectionVariables.set(\"categoryToSortId1\", jsonData.inode);"
								],
								"type": "text/javascript"
							}
						}
					],
					"request": {
						"auth": {
							"type": "basic",
							"basic": [
								{
									"key": "password",
									"value": "admin",
									"type": "string"
								},
								{
									"key": "username",
									"value": "admin@dotcms.com",
									"type": "string"
								},
								{
									"key": "saveHelperData",
									"type": "any"
								},
								{
									"key": "showPassword",
									"value": false,
									"type": "boolean"
								}
							]
						},
						"method": "POST",
						"header": [],
						"body": {
							"mode": "raw",
							"raw": "{\n    \"key\":\"Child 1 category key\",\n    \"categoryName\" : \"Child 1 category name\",\n    \"keywords\":\"This is a child 1 category\",\n    \"categoryVelocityVarName\" : \"Child1CategoryKey\",\n    \"parent\" : \"{{parentCategoryId}}\"\n}",
							"options": {
								"raw": {
									"language": "json"
								}
							}
						},
						"url": {
							"raw": "{{serverURL}}/api/v1/categories",
							"host": [
								"{{serverURL}}"
							],
							"path": [
								"api",
								"v1",
								"categories"
							]
						}
					},
					"response": []
				},
				{
					"name": "Create Child Category 2",
					"event": [
						{
							"listen": "test",
							"script": {
								"exec": [
									"pm.test(\"Status code should be ok 200\", function () {",
									"    pm.response.to.have.status(200);",
									"});",
									"",
									"var jsonData = pm.response.json();",
									"",
									"pm.test(\"Information Saved Correctly\", function () {",
									"    ",
									"    pm.expect(jsonData.categoryName).to.eql(\"Child 2 category name\");",
									"});",
									"",
									"pm.collectionVariables.set(\"categoryToSortId2\", jsonData.inode);"
								],
								"type": "text/javascript"
							}
						}
					],
					"request": {
						"auth": {
							"type": "basic",
							"basic": [
								{
									"key": "password",
									"value": "admin",
									"type": "string"
								},
								{
									"key": "username",
									"value": "admin@dotcms.com",
									"type": "string"
								},
								{
									"key": "saveHelperData",
									"type": "any"
								},
								{
									"key": "showPassword",
									"value": false,
									"type": "boolean"
								}
							]
						},
						"method": "POST",
						"header": [],
						"body": {
							"mode": "raw",
							"raw": "{\n    \"key\":\"Child 2 category key\",\n    \"categoryName\" : \"Child 2 category name\",\n    \"keywords\":\"This is a child 2 category\",\n    \"categoryVelocityVarName\" : \"Child2CategoryKey\",\n    \"parent\" : \"{{parentCategoryId}}\"\n}",
							"options": {
								"raw": {
									"language": "json"
								}
							}
						},
						"url": {
							"raw": "{{serverURL}}/api/v1/categories",
							"host": [
								"{{serverURL}}"
							],
							"path": [
								"api",
								"v1",
								"categories"
							]
						}
					},
					"response": []
				},
				{
					"name": "Update category failed - InvalidData",
					"event": [
						{
							"listen": "test",
							"script": {
								"exec": [
									"pm.test(\"Status code should be 400\", function () {",
									"    pm.response.to.have.status(400);",
									"});",
									"",
									"var jsonData = pm.response.json();",
									"",
									"pm.test(\"Empty categories data message\", function () {",
									"    ",
									"    var jsonData = pm.response.json();",
									"    pm.expect(jsonData.message).to.eql(\"The body must send a collection of category inode and sortOrder\");  ",
									"});"
								],
								"type": "text/javascript"
							}
						}
					],
					"request": {
						"auth": {
							"type": "basic",
							"basic": [
								{
									"key": "password",
									"value": "admin",
									"type": "string"
								},
								{
									"key": "username",
									"value": "admin@dotcms.com",
									"type": "string"
								},
								{
									"key": "saveHelperData",
									"type": "any"
								},
								{
									"key": "showPassword",
									"value": false,
									"type": "boolean"
								}
							]
						},
						"method": "PUT",
						"header": [],
						"body": {
							"mode": "raw",
							"raw": "{\n    \"filter\" : \"\",\n    \"page\" : 0,\n    \"perPage\" : 10,\n    \"direction\" : \"ASC\",\n    \"parentInode\" : \"{{parentCategoryId}}\"\n}",
							"options": {
								"raw": {
									"language": "json"
								}
							}
						},
						"url": {
							"raw": "{{serverURL}}/api/v1/categories/_sort",
							"host": [
								"{{serverURL}}"
							],
							"path": [
								"api",
								"v1",
								"categories",
								"_sort"
							]
						}
					},
					"response": []
				},
				{
					"name": "Update category failed - NotFound",
					"event": [
						{
							"listen": "test",
							"script": {
								"exec": [
									"pm.test(\"Status code should be 400\", function () {",
									"    pm.response.to.have.status(400);",
									"});",
									"",
									"var jsonData = pm.response.json();",
									"",
									"pm.test(\"Not found categories data message\", function () {",
									"    ",
									"    var jsonData = pm.response.json();",
									"    pm.expect(jsonData.message).to.eql(\"Category with Id: NOTFOUNDCONTAINER does not exist\");  ",
									"});"
								],
								"type": "text/javascript"
							}
						}
					],
					"request": {
						"auth": {
							"type": "basic",
							"basic": [
								{
									"key": "password",
									"value": "admin",
									"type": "string"
								},
								{
									"key": "username",
									"value": "admin@dotcms.com",
									"type": "string"
								},
								{
									"key": "saveHelperData",
									"type": "any"
								},
								{
									"key": "showPassword",
									"value": false,
									"type": "boolean"
								}
							]
						},
						"method": "PUT",
						"header": [],
						"body": {
							"mode": "raw",
							"raw": "{\n    \"filter\" : \"\",\n    \"page\" : 0,\n    \"perPage\" : 10,\n    \"direction\" : \"ASC\",\n    \"parentInode\" : \"{{parentCategoryId}}\",\n    \"categoryData\" : {\"NOTFOUNDCONTAINER\" : 1 }\n}",
							"options": {
								"raw": {
									"language": "json"
								}
							}
						},
						"url": {
							"raw": "{{serverURL}}/api/v1/categories/_sort",
							"host": [
								"{{serverURL}}"
							],
							"path": [
								"api",
								"v1",
								"categories",
								"_sort"
							]
						}
					},
					"response": []
				},
				{
					"name": "Update children categories for sort order - Success",
					"event": [
						{
							"listen": "test",
							"script": {
								"exec": [
									"pm.test(\"Status code should be ok 200\", function () {",
									"    pm.response.to.have.status(200);",
									"});",
									"",
									"var jsonData = pm.response.json();",
									"",
									"pm.test(\"Update Category Check\", function () {",
									"    pm.expect(jsonData.errors).to.have.lengthOf(0);",
									"});"
								],
								"type": "text/javascript"
							}
						}
					],
					"request": {
						"auth": {
							"type": "basic",
							"basic": [
								{
									"key": "password",
									"value": "admin",
									"type": "string"
								},
								{
									"key": "username",
									"value": "admin@dotcms.com",
									"type": "string"
								},
								{
									"key": "saveHelperData",
									"type": "any"
								},
								{
									"key": "showPassword",
									"value": false,
									"type": "boolean"
								}
							]
						},
						"method": "PUT",
						"header": [],
						"body": {
							"mode": "raw",
							"raw": "{\n    \"filter\" : \"\",\n    \"page\" : 0,\n    \"perPage\" : 10,\n    \"direction\" : \"ASC\",\n    \"parentInode\" : \"{{parentCategoryId}}\",\n    \"categoryData\" : {\"{{categoryToSortId1}}\" : 1,\n                    \"{{categoryToSortId2}}\" : 2 }\n}",
							"options": {
								"raw": {
									"language": "json"
								}
							}
						},
						"url": {
							"raw": "{{serverURL}}/api/v1/categories/_sort",
							"host": [
								"{{serverURL}}"
							],
							"path": [
								"api",
								"v1",
								"categories",
								"_sort"
							]
						}
					},
					"response": []
				}
			]
		},
		{
			"name": "Import",
			"item": [
				{
					"name": "Import - merge - success",
					"event": [
						{
							"listen": "test",
							"script": {
								"exec": [
									"pm.test(\"Status code should be ok 200\", function () {",
									"    pm.response.to.have.status(200);",
									"});",
									"",
									"var jsonData = pm.response.json();",
									"",
									"pm.test(\"Information Saved Correctly\", function () {",
									"    pm.expect(jsonData.errors).to.have.lengthOf(0);",
									"});"
								],
								"type": "text/javascript"
							}
						}
					],
					"request": {
						"auth": {
							"type": "basic",
							"basic": [
								{
									"key": "password",
									"value": "admin",
									"type": "string"
								},
								{
									"key": "username",
									"value": "admin@dotcms.com",
									"type": "string"
								},
								{
									"key": "saveHelperData",
									"type": "any"
								},
								{
									"key": "showPassword",
									"value": false,
									"type": "boolean"
								}
							]
						},
						"method": "POST",
						"header": [],
						"body": {
							"mode": "formdata",
							"formdata": [
								{
									"key": "filter",
									"value": "",
									"type": "default"
								},
								{
									"key": "exportType",
									"value": "merge",
									"type": "default"
								},
								{
									"key": "contextInode",
									"value": "",
									"type": "default"
								},
								{
									"key": "file",
									"type": "file",
									"src": "/home/hmb-g8/Desktop/categories_10_6_2022.csv"
								}
							],
							"options": {
								"raw": {
									"language": "json"
								}
							}
						},
						"url": {
							"raw": "{{serverURL}}/api/v1/categories/_import",
							"host": [
								"{{serverURL}}"
							],
							"path": [
								"api",
								"v1",
								"categories",
								"_import"
							]
						}
					},
					"response": []
				},
				{
					"name": "Import - replace - success",
					"event": [
						{
							"listen": "test",
							"script": {
								"exec": [
									"pm.test(\"Status code should be ok 200\", function () {",
									"    pm.response.to.have.status(200);",
									"});",
									"",
									"var jsonData = pm.response.json();",
									"",
									"pm.test(\"Information Saved Correctly\", function () {",
									"    pm.expect(jsonData.errors).to.have.lengthOf(0);",
									"});"
								],
								"type": "text/javascript"
							}
						}
					],
					"request": {
						"auth": {
							"type": "basic",
							"basic": [
								{
									"key": "password",
									"value": "admin",
									"type": "string"
								},
								{
									"key": "username",
									"value": "admin@dotcms.com",
									"type": "string"
								},
								{
									"key": "saveHelperData",
									"type": "any"
								},
								{
									"key": "showPassword",
									"value": false,
									"type": "boolean"
								}
							]
						},
						"method": "POST",
						"header": [],
						"body": {
							"mode": "formdata",
							"formdata": [
								{
									"key": "filter",
									"value": "",
									"type": "default"
								},
								{
									"key": "exportType",
									"value": "replace",
									"type": "default"
								},
								{
									"key": "contextInode",
									"value": "",
									"type": "default"
								},
								{
									"key": "file",
									"type": "file",
									"src": "/home/hmb-g8/Desktop/categories_10_6_2022.csv"
								}
							],
							"options": {
								"raw": {
									"language": "json"
								}
							}
						},
						"url": {
							"raw": "{{serverURL}}/api/v1/categories/_import",
							"host": [
								"{{serverURL}}"
							],
							"path": [
								"api",
								"v1",
								"categories",
								"_import"
							]
						}
					},
					"response": []
				}
			]
		},
		{
			"name": "Export",
			"item": [
				{
					"name": "export",
					"event": [
						{
							"listen": "test",
							"script": {
								"exec": [
									"pm.test(\"Status code should be ok 200\", function () {",
									"    pm.response.to.have.status(200);",
									"});"
								],
								"type": "text/javascript"
							}
						}
					],
					"request": {
						"auth": {
							"type": "basic",
							"basic": [
								{
									"key": "password",
									"value": "admin",
									"type": "string"
								},
								{
									"key": "username",
									"value": "admin@dotcms.com",
									"type": "string"
								},
								{
									"key": "saveHelperData",
									"type": "any"
								},
								{
									"key": "showPassword",
									"value": false,
									"type": "boolean"
								}
							]
						},
						"method": "GET",
						"header": [],
						"url": {
							"raw": "{{serverURL}}/api/v1/categories/_export?contextInode=&filter=",
							"host": [
								"{{serverURL}}"
							],
							"path": [
								"api",
								"v1",
								"categories",
								"_export"
							],
							"query": [
								{
									"key": "contextInode",
									"value": ""
								},
								{
									"key": "filter",
									"value": ""
								}
							]
						}
					},
					"response": []
				}
			]
		},
		{
			"name": "Sorting - top level",
			"item": [
				{
					"name": "Create New Category - sortOrder 1",
					"event": [
						{
							"listen": "test",
							"script": {
								"exec": [
									"pm.test(\"Status code should be ok 200\", function () {",
									"    pm.response.to.have.status(200);",
									"});",
									"",
									"var jsonData = pm.response.json();",
									"",
									"pm.test(\"Information Saved Correctly\", function () {",
									"    ",
									"    pm.expect(jsonData.categoryName).to.eql(\"SO1\");",
									"});"
								],
								"type": "text/javascript"
							}
						}
					],
					"request": {
						"auth": {
							"type": "basic",
							"basic": [
								{
									"key": "password",
									"value": "admin",
									"type": "string"
								},
								{
									"key": "username",
									"value": "admin@dotcms.com",
									"type": "string"
								},
								{
									"key": "saveHelperData",
									"type": "any"
								},
								{
									"key": "showPassword",
									"value": false,
									"type": "boolean"
								}
							]
						},
						"method": "POST",
						"header": [],
						"body": {
							"mode": "raw",
							"raw": "{\n    \"key\":\"SO1 key\",\n    \"categoryName\" : \"SO1\",\n    \"keywords\":\"This is a SO1 category\",\n    \"categoryVelocityVarName\" : \"SO1Key\",\n    \"sortOrder\" : 1\n}",
							"options": {
								"raw": {
									"language": "json"
								}
							}
						},
						"url": {
							"raw": "{{serverURL}}/api/v1/categories",
							"host": [
								"{{serverURL}}"
							],
							"path": [
								"api",
								"v1",
								"categories"
							]
						}
					},
					"response": []
				},
				{
					"name": "Create New Category - sortOrder 2",
					"event": [
						{
							"listen": "test",
							"script": {
								"exec": [
									"pm.test(\"Status code should be ok 200\", function () {",
									"    pm.response.to.have.status(200);",
									"});",
									"",
									"var jsonData = pm.response.json();",
									"",
									"pm.test(\"Information Saved Correctly\", function () {",
									"    ",
									"    pm.expect(jsonData.categoryName).to.eql(\"SO2\");",
									"});"
								],
								"type": "text/javascript"
							}
						}
					],
					"request": {
						"auth": {
							"type": "basic",
							"basic": [
								{
									"key": "password",
									"value": "admin",
									"type": "string"
								},
								{
									"key": "username",
									"value": "admin@dotcms.com",
									"type": "string"
								},
								{
									"key": "saveHelperData",
									"type": "any"
								},
								{
									"key": "showPassword",
									"value": false,
									"type": "boolean"
								}
							]
						},
						"method": "POST",
						"header": [],
						"body": {
							"mode": "raw",
							"raw": "{\n    \"key\":\"SO2 key\",\n    \"categoryName\" : \"SO2\",\n    \"keywords\":\"This is a SO2 category\",\n    \"categoryVelocityVarName\" : \"SO2Key\",\n    \"sortOrder\" : 2\n}",
							"options": {
								"raw": {
									"language": "json"
								}
							}
						},
						"url": {
							"raw": "{{serverURL}}/api/v1/categories",
							"host": [
								"{{serverURL}}"
							],
							"path": [
								"api",
								"v1",
								"categories"
							]
						}
					},
					"response": []
				},
				{
					"name": "Create New Category - sortOrder 3",
					"event": [
						{
							"listen": "test",
							"script": {
								"exec": [
									"pm.test(\"Status code should be ok 200\", function () {",
									"    pm.response.to.have.status(200);",
									"});",
									"",
									"var jsonData = pm.response.json();",
									"",
									"pm.test(\"Information Saved Correctly\", function () {",
									"    ",
									"    pm.expect(jsonData.categoryName).to.eql(\"SO3\");",
									"});"
								],
								"type": "text/javascript"
							}
						}
					],
					"request": {
						"auth": {
							"type": "basic",
							"basic": [
								{
									"key": "password",
									"value": "admin",
									"type": "string"
								},
								{
									"key": "username",
									"value": "admin@dotcms.com",
									"type": "string"
								},
								{
									"key": "saveHelperData",
									"type": "any"
								},
								{
									"key": "showPassword",
									"value": false,
									"type": "boolean"
								}
							]
						},
						"method": "POST",
						"header": [],
						"body": {
							"mode": "raw",
							"raw": "{\n    \"key\":\"SO3 key\",\n    \"categoryName\" : \"SO3\",\n    \"keywords\":\"This is a SO3 category\",\n    \"categoryVelocityVarName\" : \"SO3Key\",\n    \"sortOrder\" : 3\n}",
							"options": {
								"raw": {
									"language": "json"
								}
							}
						},
						"url": {
							"raw": "{{serverURL}}/api/v1/categories",
							"host": [
								"{{serverURL}}"
							],
							"path": [
								"api",
								"v1",
								"categories"
							]
						}
					},
					"response": []
				},
				{
					"name": "Sorting top level | Get categories by category_name asc - Success",
					"event": [
						{
							"listen": "test",
							"script": {
								"exec": [
									"var _ = require('lodash')",
									"",
									"pm.test(\"Status code should be ok 200\", function () {",
									"    pm.response.to.have.status(200);",
									"});",
									"",
									"var jsonData = pm.response.json();",
									"",
									"pm.test(\"Fetch successfully without errors\", function () {",
									"    pm.expect(jsonData.errors).to.have.lengthOf(0);",
									"});",
									"",
									"pm.test('category_name are in sorted order', () => {",
									"    var expectedSortedOrder = _.orderBy(jsonData.entity, ['categoryName'],['asc']);",
									"    pm.expect(jsonData.entity).to.eql(expectedSortedOrder);    ",
									"});"
								],
								"type": "text/javascript"
							}
						}
					],
					"request": {
						"auth": {
							"type": "basic",
							"basic": [
								{
									"key": "password",
									"value": "admin",
									"type": "string"
								},
								{
									"key": "username",
									"value": "admin@dotcms.com",
									"type": "string"
								},
								{
									"key": "saveHelperData",
									"type": "any"
								},
								{
									"key": "showPassword",
									"value": false,
									"type": "boolean"
								}
							]
						},
						"method": "GET",
						"header": [],
						"url": {
							"raw": "{{serverURL}}/api/v1/categories?filter=&page=0&per_page=5&ordeby=category_name&direction=ASC",
							"host": [
								"{{serverURL}}"
							],
							"path": [
								"api",
								"v1",
								"categories"
							],
							"query": [
								{
									"key": "filter",
									"value": ""
								},
								{
									"key": "page",
									"value": "0"
								},
								{
									"key": "per_page",
									"value": "5"
								},
								{
									"key": "ordeby",
									"value": "category_name"
								},
								{
									"key": "direction",
									"value": "ASC"
								}
							]
						}
					},
					"response": []
				},
				{
					"name": "Sorting top level | Get categories by category_name desc - Success",
					"event": [
						{
							"listen": "test",
							"script": {
								"exec": [
									"var _ = require('lodash')",
									"",
									"pm.test(\"Status code should be ok 200\", function () {",
									"    pm.response.to.have.status(200);",
									"});",
									"",
									"var jsonData = pm.response.json();",
									"",
									"pm.test(\"Fetch successfully without errors\", function () {",
									"    pm.expect(jsonData.errors).to.have.lengthOf(0);",
									"});",
									"",
									"pm.test('category_name are in sorted order', () => {",
									"    var expectedSortedOrder = _.orderBy(jsonData.entity, ['categoryName'],['desc']);",
									"    pm.expect(jsonData.entity).to.eql(expectedSortedOrder);    ",
									"});"
								],
								"type": "text/javascript"
							}
						}
					],
					"request": {
						"auth": {
							"type": "basic",
							"basic": [
								{
									"key": "password",
									"value": "admin",
									"type": "string"
								},
								{
									"key": "username",
									"value": "admin@dotcms.com",
									"type": "string"
								},
								{
									"key": "saveHelperData",
									"type": "any"
								},
								{
									"key": "showPassword",
									"value": false,
									"type": "boolean"
								}
							]
						},
						"method": "GET",
						"header": [],
						"url": {
							"raw": "{{serverURL}}/api/v1/categories?filter=&page=0&per_page=5&orderby=category_name&direction=DESC",
							"host": [
								"{{serverURL}}"
							],
							"path": [
								"api",
								"v1",
								"categories"
							],
							"query": [
								{
									"key": "filter",
									"value": ""
								},
								{
									"key": "page",
									"value": "0"
								},
								{
									"key": "per_page",
									"value": "5"
								},
								{
									"key": "orderby",
									"value": "category_name"
								},
								{
									"key": "direction",
									"value": "DESC"
								}
							]
						}
					},
					"response": []
				},
				{
					"name": "Sorting top level | Get categories by sortOrder asc - Success",
					"event": [
						{
							"listen": "test",
							"script": {
								"exec": [
									"pm.test(\"Status code should be ok 200\", function () {",
									"    pm.response.to.have.status(200);",
									"});",
									"",
									"const jsonData = pm.response.json();",
									"",
									"pm.test(\"Fetch successfully without errors\", function () {",
									"    pm.expect(jsonData.errors).to.have.lengthOf(0);",
									"});",
									"",
									"let isAscending = true;",
									"if(jsonData.entity.length > 0){",
									"pm.test('sort_order are in asc sorted order', () => {   ",
									"for (let i = 0; i < jsonData.entity.length; i++)",
									"{ ",
									"    if(i >= 1 && jsonData.entity[i-1].sortOrder > jsonData.entity[i].sortOrder){",
									"        isAscending = false;",
									"        break;",
									"    }",
									"}",
									"",
									"pm.expect(isAscending).to.be.true;",
									"});",
									"}",
									""
								],
								"type": "text/javascript"
							}
						}
					],
					"request": {
						"auth": {
							"type": "basic",
							"basic": [
								{
									"key": "password",
									"value": "admin",
									"type": "string"
								},
								{
									"key": "username",
									"value": "admin@dotcms.com",
									"type": "string"
								},
								{
									"key": "saveHelperData",
									"type": "any"
								},
								{
									"key": "showPassword",
									"value": false,
									"type": "boolean"
								}
							]
						},
						"method": "GET",
						"header": [],
						"url": {
							"raw": "{{serverURL}}/api/v1/categories?filter=&page=0&per_page=10&orderby=sort_order&direction=ASC",
							"host": [
								"{{serverURL}}"
							],
							"path": [
								"api",
								"v1",
								"categories"
							],
							"query": [
								{
									"key": "filter",
									"value": ""
								},
								{
									"key": "page",
									"value": "0"
								},
								{
									"key": "per_page",
									"value": "10"
								},
								{
									"key": "orderby",
									"value": "sort_order"
								},
								{
									"key": "direction",
									"value": "ASC"
								}
							]
						}
					},
					"response": []
				},
				{
					"name": "Sorting top level | Get categories by sortOrder desc - Success",
					"event": [
						{
							"listen": "test",
							"script": {
								"exec": [
									"pm.test(\"Status code should be ok 200\", function () {",
									"    pm.response.to.have.status(200);",
									"});",
									"",
									"var jsonData = pm.response.json();",
									"",
									"pm.test(\"Fetch successfully without errors\", function () {",
									"    pm.expect(jsonData.errors).to.have.lengthOf(0);",
									"});",
									"",
									"let isDescending = true;",
									"if(jsonData.entity.length > 0){",
									"pm.test('sort_order are in desc sorted order', () => {   ",
									"for (let i = 0; i < jsonData.entity.length; i++)",
									"{ ",
									"    if(i >= 1 && jsonData.entity[i-1].sortOrder < jsonData.entity[i].sortOrder){",
									"        isDescending = false;",
									"        break;",
									"    }",
									"}",
									"",
									"pm.expect(isDescending).to.be.true;",
									"});",
									"}"
								],
								"type": "text/javascript"
							}
						}
					],
					"request": {
						"auth": {
							"type": "basic",
							"basic": [
								{
									"key": "password",
									"value": "admin",
									"type": "string"
								},
								{
									"key": "username",
									"value": "admin@dotcms.com",
									"type": "string"
								},
								{
									"key": "saveHelperData",
									"type": "any"
								},
								{
									"key": "showPassword",
									"value": false,
									"type": "boolean"
								}
							]
						},
						"method": "GET",
						"header": [],
						"url": {
							"raw": "{{serverURL}}/api/v1/categories?filter=&page=0&per_page=5&orderby=sort_order&direction=DESC",
							"host": [
								"{{serverURL}}"
							],
							"path": [
								"api",
								"v1",
								"categories"
							],
							"query": [
								{
									"key": "filter",
									"value": ""
								},
								{
									"key": "page",
									"value": "0"
								},
								{
									"key": "per_page",
									"value": "5"
								},
								{
									"key": "orderby",
									"value": "sort_order"
								},
								{
									"key": "direction",
									"value": "DESC"
								}
							]
						}
					},
					"response": []
				}
			]
		},
		{
			"name": "Create New Category without parent",
			"event": [
				{
					"listen": "test",
					"script": {
						"exec": [
							"pm.test(\"Status code should be ok 200\", function () {",
							"    pm.response.to.have.status(200);",
							"});",
							"",
							"var jsonData = pm.response.json();",
							"",
							"pm.test(\"Information Saved Correctly\", function () {",
							"    ",
							"    pm.expect(jsonData.categoryName).to.eql(\"Test Category\");",
							"});",
							"",
							"pm.collectionVariables.set(\"inode\", jsonData.inode);",
							"pm.collectionVariables.set(\"categoryINodeId\", jsonData.inode);",
							"pm.collectionVariables.set(\"categoryINodeIdToUpdate\", jsonData.inode);",
							""
						],
						"type": "text/javascript"
					}
				}
			],
			"request": {
				"auth": {
					"type": "basic",
					"basic": [
						{
							"key": "password",
							"value": "admin",
							"type": "string"
						},
						{
							"key": "username",
							"value": "admin@dotcms.com",
							"type": "string"
						},
						{
							"key": "saveHelperData",
							"type": "any"
						},
						{
							"key": "showPassword",
							"value": false,
							"type": "boolean"
						}
					]
				},
				"method": "POST",
				"header": [],
				"body": {
					"mode": "raw",
					"raw": "{\n    \"key\":\"Test key\",\n    \"categoryName\" : \"Test Category\",\n    \"keywords\":\"This is a test category\",\n    \"categoryVelocityVarName\" : \"TestKey\"\n}",
					"options": {
						"raw": {
							"language": "json"
						}
					}
				},
				"url": {
					"raw": "{{serverURL}}/api/v1/categories",
					"host": [
						"{{serverURL}}"
					],
					"path": [
						"api",
						"v1",
						"categories"
					]
				}
			},
			"response": []
		},
		{
			"name": "Create New Category with parent",
			"event": [
				{
					"listen": "test",
					"script": {
						"exec": [
							"pm.test(\"Status code should be ok 200\", function () {",
							"    pm.response.to.have.status(200);",
							"});",
							"",
							"var jsonData = pm.response.json();",
							"",
							"pm.test(\"Information Saved Correctly\", function () {",
							"    ",
							"    pm.expect(jsonData.categoryName).to.eql(\"Child Test Category\");",
							"});",
							""
						],
						"type": "text/javascript"
					}
				}
			],
			"request": {
				"auth": {
					"type": "basic",
					"basic": [
						{
							"key": "password",
							"value": "admin",
							"type": "string"
						},
						{
							"key": "username",
							"value": "admin@dotcms.com",
							"type": "string"
						},
						{
							"key": "saveHelperData",
							"type": "any"
						},
						{
							"key": "showPassword",
							"value": false,
							"type": "boolean"
						}
					]
				},
				"method": "POST",
				"header": [],
				"body": {
					"mode": "raw",
					"raw": "{\n    \"key\":\"Child test key\",\n    \"categoryName\" : \"Child Test Category\",\n    \"keywords\":\"This is a child test category\",\n    \"categoryVelocityVarName\" : \"ChildTestKey\",\n    \"parent\" : \"{{categoryINodeId}}\"\n}\n\n",
					"options": {
						"raw": {
							"language": "json"
						}
					}
				},
				"url": {
					"raw": "{{serverURL}}/api/v1/categories",
					"host": [
						"{{serverURL}}"
					],
					"path": [
						"api",
						"v1",
						"categories"
					]
				}
			},
			"response": []
		},
		{
			"name": "Create New Category without name BadRequest",
			"event": [
				{
					"listen": "test",
					"script": {
						"exec": [
							"pm.test(\"Status code should be 400\", function () {",
							"    pm.response.to.have.status(400);",
							"});",
							"",
							"pm.test(\"Category name required message\", function () {",
							"    ",
							"    var jsonData = pm.response.json();",
							"    pm.expect(jsonData.message).to.eq(\"The category name is required\");  ",
							"});"
						],
						"type": "text/javascript"
					}
				}
			],
			"request": {
				"auth": {
					"type": "basic",
					"basic": [
						{
							"key": "password",
							"value": "admin",
							"type": "string"
						},
						{
							"key": "username",
							"value": "admin@dotcms.com",
							"type": "string"
						},
						{
							"key": "saveHelperData",
							"type": "any"
						},
						{
							"key": "showPassword",
							"value": false,
							"type": "boolean"
						}
					]
				},
				"method": "POST",
				"header": [],
				"body": {
					"mode": "raw",
					"raw": "{\n    \"key\":\"Child test key\",\n    \"keywords\":\"This is a child test category\",\n    \"categoryVelocityVarName\" : \"ChildTestKey\",\n    \"parent\" : \"{{categoryINodeId}}\"\n}",
					"options": {
						"raw": {
							"language": "json"
						}
					}
				},
				"url": {
					"raw": "{{serverURL}}/api/v1/categories",
					"host": [
						"{{serverURL}}"
					],
					"path": [
						"api",
						"v1",
						"categories"
					]
				}
			},
			"response": []
		},
		{
			"name": "Get children categories by inode (aka Parent id) - Success",
			"event": [
				{
					"listen": "test",
					"script": {
						"exec": [
							"pm.test(\"Status code should be ok 200\", function () {",
							"    pm.response.to.have.status(200);",
							"});",
							"",
							"var jsonData = pm.response.json();",
							"",
							"pm.test(\"Fetch successfully without errors\", function () {",
							"    pm.expect(jsonData.errors).to.have.lengthOf(0);",
							"});"
						],
						"type": "text/javascript"
					}
				}
			],
			"request": {
				"auth": {
					"type": "basic",
					"basic": [
						{
							"key": "password",
							"value": "admin",
							"type": "string"
						},
						{
							"key": "username",
							"value": "admin@dotcms.com",
							"type": "string"
						},
						{
							"key": "saveHelperData",
							"type": "any"
						},
						{
							"key": "showPassword",
							"value": false,
							"type": "boolean"
						}
					]
				},
				"method": "GET",
				"header": [],
				"url": {
					"raw": "{{serverURL}}/api/v1/categories/children?filter=&page=0&per_page=5&ordeby=category_name&direction=ASC&inode={{categoryINodeId}}",
					"host": [
						"{{serverURL}}"
					],
					"path": [
						"api",
						"v1",
						"categories",
						"children"
					],
					"query": [
						{
							"key": "filter",
							"value": ""
						},
						{
							"key": "page",
							"value": "0"
						},
						{
							"key": "per_page",
							"value": "5"
						},
						{
							"key": "ordeby",
							"value": "category_name"
						},
						{
							"key": "direction",
							"value": "ASC"
						},
						{
							"key": "inode",
							"value": "{{categoryINodeId}}"
						}
					]
				}
			},
			"response": []
		},
		{
			"name": "Get children categories without inode - BadRequest",
			"event": [
				{
					"listen": "test",
					"script": {
						"exec": [
							"pm.test(\"Status code should be ok 400\", function () {",
							"    pm.response.to.have.status(400);",
							"});",
							"",
							"var jsonData = pm.response.json();",
							"",
							"pm.test(\"Fetch successfully with error message\", function () {",
							"      pm.expect(jsonData.message).to.eq(\"The inode is required\");  ",
							"});"
						],
						"type": "text/javascript"
					}
				}
			],
			"request": {
				"auth": {
					"type": "basic",
					"basic": [
						{
							"key": "password",
							"value": "admin",
							"type": "string"
						},
						{
							"key": "username",
							"value": "admin@dotcms.com",
							"type": "string"
						},
						{
							"key": "saveHelperData",
							"type": "any"
						},
						{
							"key": "showPassword",
							"value": false,
							"type": "boolean"
						}
					]
				},
				"method": "GET",
				"header": [],
				"url": {
					"raw": "{{serverURL}}/api/v1/categories/children?filter=&page=0&per_page=5&ordeby=&direction=&inode=",
					"host": [
						"{{serverURL}}"
					],
					"path": [
						"api",
						"v1",
						"categories",
						"children"
					],
					"query": [
						{
							"key": "filter",
							"value": ""
						},
						{
							"key": "page",
							"value": "0"
						},
						{
							"key": "per_page",
							"value": "5"
						},
						{
							"key": "ordeby",
							"value": ""
						},
						{
							"key": "direction",
							"value": ""
						},
						{
							"key": "inode",
							"value": ""
						}
					]
				}
			},
			"response": []
		},
		{
			"name": "Update Category without parent",
			"event": [
				{
					"listen": "test",
					"script": {
						"exec": [
							"pm.test(\"Status code should be ok 200\", function () {",
							"    pm.response.to.have.status(200);",
							"});",
							"",
							"var jsonData = pm.response.json();",
							"",
							"pm.test(\"Information Saved Correctly\", function () {",
							"    ",
							"    pm.expect(jsonData.categoryName).to.eql(\"Updated name\");",
							"});"
						],
						"type": "text/javascript"
					}
				}
			],
			"request": {
				"auth": {
					"type": "basic",
					"basic": [
						{
							"key": "password",
							"value": "admin",
							"type": "string"
						},
						{
							"key": "username",
							"value": "admin@dotcms.com",
							"type": "string"
						},
						{
							"key": "saveHelperData",
							"type": "any"
						},
						{
							"key": "showPassword",
							"value": false,
							"type": "boolean"
						}
					]
				},
				"method": "PUT",
				"header": [],
				"body": {
					"mode": "raw",
					"raw": "{\n    \"inode\" : \"{{categoryINodeIdToUpdate}}\",\n    \"key\":\"Updated key\",\n    \"categoryName\" : \"Updated name\",\n    \"keywords\":\"Updated keywords\",\n    \"categoryVelocityVarName\" : \"TestKey\"\n}",
					"options": {
						"raw": {
							"language": "json"
						}
					}
				},
				"url": {
					"raw": "{{serverURL}}/api/v1/categories",
					"host": [
						"{{serverURL}}"
					],
					"path": [
						"api",
						"v1",
						"categories"
					]
				}
			},
			"response": []
		},
		{
			"name": "Update Category without inode",
			"event": [
				{
					"listen": "test",
					"script": {
						"exec": [
							"pm.test(\"Status code should be 400\", function () {",
							"    pm.response.to.have.status(400);",
							"});",
							"",
							"pm.test(\"Category inode required message\", function () {",
							"    ",
							"    var jsonData = pm.response.json();",
							"    pm.expect(jsonData.message).to.eq(\"The inode is required\");  ",
							"});"
						],
						"type": "text/javascript"
					}
				}
			],
			"request": {
				"auth": {
					"type": "basic",
					"basic": [
						{
							"key": "password",
							"value": "admin",
							"type": "string"
						},
						{
							"key": "username",
							"value": "admin@dotcms.com",
							"type": "string"
						},
						{
							"key": "saveHelperData",
							"type": "any"
						},
						{
							"key": "showPassword",
							"value": false,
							"type": "boolean"
						}
					]
				},
				"method": "PUT",
				"header": [],
				"body": {
					"mode": "raw",
					"raw": "{\n    \"key\":\"Updated key\",\n    \"categoryName\" : \"Updated name\",\n    \"keywords\":\"Updated keywords\",\n    \"categoryVelocityVarName\" : \"TestKey\"\n}",
					"options": {
						"raw": {
							"language": "json"
						}
					}
				},
				"url": {
					"raw": "{{serverURL}}/api/v1/categories",
					"host": [
						"{{serverURL}}"
					],
					"path": [
						"api",
						"v1",
						"categories"
					]
				}
			},
			"response": []
		},
		{
			"name": "Update Category invalid inode - NotFound",
			"event": [
				{
					"listen": "test",
					"script": {
						"exec": [
							"pm.test(\"Status code should be 404\", function () {",
							"    pm.response.to.have.status(404);",
							"});",
							"",
							"pm.test(\"Category inode required message\", function () {",
							"    ",
							"    var jsonData = pm.response.json();",
							"    pm.expect(jsonData.message).to.eq(\"Category with inode: 12345678-abcd-1234-abcd-123456789abc does not exist\");  ",
							"});"
						],
						"type": "text/javascript"
					}
				}
			],
			"request": {
				"auth": {
					"type": "basic",
					"basic": [
						{
							"key": "password",
							"value": "admin",
							"type": "string"
						},
						{
							"key": "username",
							"value": "admin@dotcms.com",
							"type": "string"
						},
						{
							"key": "saveHelperData",
							"type": "any"
						},
						{
							"key": "showPassword",
							"value": false,
							"type": "boolean"
						}
					]
				},
				"method": "PUT",
				"header": [],
				"body": {
					"mode": "raw",
					"raw": "{\n    \"inode\" : \"12345678-abcd-1234-abcd-123456789abc\",\n    \"key\":\"Updated key\",\n    \"categoryName\" : \"Updated name\",\n    \"keywords\":\"Updated keywords\",\n    \"categoryVelocityVarName\" : \"TestKey\"\n}",
					"options": {
						"raw": {
							"language": "json"
						}
					}
				},
				"url": {
					"raw": "{{serverURL}}/api/v1/categories",
					"host": [
						"{{serverURL}}"
					],
					"path": [
						"api",
						"v1",
						"categories"
					]
				}
			},
			"response": []
		},
		{
			"name": "Top level | Get categories - Success",
			"event": [
				{
					"listen": "test",
					"script": {
						"exec": [
							"pm.test(\"Status code should be ok 200\", function () {",
							"    pm.response.to.have.status(200);",
							"});",
							"",
							"var jsonData = pm.response.json();",
							"",
							"pm.test(\"Fetch successfully without errors\", function () {",
							"    pm.expect(jsonData.errors).to.have.lengthOf(0);",
							"});"
						],
						"type": "text/javascript"
					}
				}
			],
			"request": {
				"auth": {
					"type": "basic",
					"basic": [
						{
							"key": "password",
							"value": "admin",
							"type": "string"
						},
						{
							"key": "username",
							"value": "admin@dotcms.com",
							"type": "string"
						},
						{
							"key": "saveHelperData",
							"type": "any"
						},
						{
							"key": "showPassword",
							"value": false,
							"type": "boolean"
						}
					]
				},
				"method": "GET",
				"header": [],
				"url": {
					"raw": "{{serverURL}}/api/v1/categories?filter=&page=0&per_page=5&ordeby=category_name&direction=ASC&showChildrenCount=true",
					"host": [
						"{{serverURL}}"
					],
					"path": [
						"api",
						"v1",
						"categories"
					],
					"query": [
						{
							"key": "filter",
							"value": ""
						},
						{
							"key": "page",
							"value": "0"
						},
						{
							"key": "per_page",
							"value": "5"
						},
						{
							"key": "ordeby",
							"value": "category_name"
						},
						{
							"key": "direction",
							"value": "ASC"
						},
						{
							"key": "showChildrenCount",
							"value": "true"
						}
					]
				}
			},
			"response": []
		},
		{
			"name": "Top level | Get categories with showChildrenCount=true - Success",
			"event": [
				{
					"listen": "test",
					"script": {
						"exec": [
							"pm.test(\"Status code should be ok 200\", function () {",
							"    pm.response.to.have.status(200);",
							"});",
							"",
							"var jsonData = pm.response.json();",
							"",
							"pm.test(\"Fetch childrenCount successfully without errors\", function () {",
							"    pm.expect(jsonData.errors).to.have.lengthOf(0);",
							"    ",
							"    for(var i=0; i < jsonData.entity.length; i++){",
							"        pm.expect(jsonData.entity[i]).to.have.property('childrenCount');",
							"    }",
							"});"
						],
						"type": "text/javascript"
					}
				}
			],
			"request": {
				"auth": {
					"type": "basic",
					"basic": [
						{
							"key": "password",
							"value": "admin",
							"type": "string"
						},
						{
							"key": "username",
							"value": "admin@dotcms.com",
							"type": "string"
						},
						{
							"key": "saveHelperData",
							"type": "any"
						},
						{
							"key": "showPassword",
							"value": false,
							"type": "boolean"
						}
					]
				},
				"method": "GET",
				"header": [],
				"url": {
					"raw": "{{serverURL}}/api/v1/categories?filter=&page=0&per_page=5&ordeby=category_name&direction=ASC&showChildrenCount=true",
					"host": [
						"{{serverURL}}"
					],
					"path": [
						"api",
						"v1",
						"categories"
					],
					"query": [
						{
							"key": "filter",
							"value": ""
						},
						{
							"key": "page",
							"value": "0"
						},
						{
							"key": "per_page",
							"value": "5"
						},
						{
							"key": "ordeby",
							"value": "category_name"
						},
						{
							"key": "direction",
							"value": "ASC"
						},
						{
							"key": "showChildrenCount",
							"value": "true"
						}
					]
				}
			},
			"response": []
		},
		{
			"name": "Top level | Get categories with showChildrenCount=false - Success",
			"event": [
				{
					"listen": "test",
					"script": {
						"exec": [
							"pm.test(\"Status code should be ok 200\", function () {",
							"    pm.response.to.have.status(200);",
							"});",
							"",
							"var jsonData = pm.response.json();",
							"",
							"pm.test(\"Fetch childrenCount successfully without errors\", function () {",
							"    pm.expect(jsonData.errors).to.have.lengthOf(0);",
							"    ",
							"    for(var i=0; i < jsonData.entity.length; i++){",
							"        pm.expect(jsonData.entity[i]).to.not.have.property('childrenCount');",
							"    }",
							"});"
						],
						"type": "text/javascript"
					}
				}
			],
			"request": {
				"auth": {
					"type": "basic",
					"basic": [
						{
							"key": "password",
							"value": "admin",
							"type": "string"
						},
						{
							"key": "username",
							"value": "admin@dotcms.com",
							"type": "string"
						},
						{
							"key": "saveHelperData",
							"type": "any"
						},
						{
							"key": "showPassword",
							"value": false,
							"type": "boolean"
						}
					]
				},
				"method": "GET",
				"header": [],
				"url": {
					"raw": "{{serverURL}}/api/v1/categories?filter=&page=0&per_page=5&ordeby=category_name&direction=ASC&showChildrenCount=false",
					"host": [
						"{{serverURL}}"
					],
					"path": [
						"api",
						"v1",
						"categories"
					],
					"query": [
						{
							"key": "filter",
							"value": ""
						},
						{
							"key": "page",
							"value": "0"
						},
						{
							"key": "per_page",
							"value": "5"
						},
						{
							"key": "ordeby",
							"value": "category_name"
						},
						{
							"key": "direction",
							"value": "ASC"
						},
						{
							"key": "showChildrenCount",
							"value": "false"
						}
					]
				}
			},
			"response": []
		},
		{
			"name": "Sorting children | Create new parent category - Success",
			"event": [
				{
					"listen": "test",
					"script": {
						"exec": [
							"pm.test(\"Status code should be ok 200\", function () {",
							"    pm.response.to.have.status(200);",
							"});",
							"",
							"var jsonData = pm.response.json();",
							"",
							"pm.test(\"Information Saved Correctly\", function () {",
							"    ",
							"    pm.expect(jsonData.categoryName).to.eql(\"Parent Category\");",
<<<<<<< HEAD
							"});",
							"",
							"pm.collectionVariables.set(\"inode\", jsonData.inode);",
							"pm.collectionVariables.set(\"categoryINodeId\", jsonData.inode);"
=======
							"});",
							"",
							"pm.collectionVariables.set(\"inode\", jsonData.inode);",
							"pm.collectionVariables.set(\"categoryINodeId\", jsonData.inode);"
						],
						"type": "text/javascript"
					}
				}
			],
			"request": {
				"auth": {
					"type": "basic",
					"basic": [
						{
							"key": "password",
							"value": "admin",
							"type": "string"
						},
						{
							"key": "username",
							"value": "admin@dotcms.com",
							"type": "string"
						},
						{
							"key": "saveHelperData",
							"type": "any"
						},
						{
							"key": "showPassword",
							"value": false,
							"type": "boolean"
						}
					]
				},
				"method": "POST",
				"header": [],
				"body": {
					"mode": "raw",
					"raw": "{\n    \"key\":\"Parent Category key\",\n    \"categoryName\" : \"Parent Category\",\n    \"keywords\":\"This is a Parent Category\",\n    \"categoryVelocityVarName\" : \"ParentCategoryKey\"\n}",
					"options": {
						"raw": {
							"language": "json"
						}
					}
				},
				"url": {
					"raw": "{{serverURL}}/api/v1/categories",
					"host": [
						"{{serverURL}}"
					],
					"path": [
						"api",
						"v1",
						"categories"
					]
				}
			},
			"response": []
		},
		{
			"name": "Sorting children | Create child 1 category - Success",
			"event": [
				{
					"listen": "test",
					"script": {
						"exec": [
							"pm.test(\"Status code should be ok 200\", function () {",
							"    pm.response.to.have.status(200);",
							"});",
							"",
							"var jsonData = pm.response.json();",
							"",
							"pm.test(\"Information Saved Correctly\", function () {",
							"    ",
							"    pm.expect(jsonData.categoryName).to.eql(\"Child 1 Category\");",
							"});",
							""
>>>>>>> b95cd3c3
						],
						"type": "text/javascript"
					}
				}
			],
			"request": {
				"auth": {
					"type": "basic",
					"basic": [
						{
							"key": "password",
							"value": "admin",
							"type": "string"
						},
						{
							"key": "username",
							"value": "admin@dotcms.com",
							"type": "string"
						},
						{
							"key": "saveHelperData",
							"type": "any"
						},
						{
							"key": "showPassword",
							"value": false,
							"type": "boolean"
						}
					]
				},
				"method": "POST",
				"header": [],
				"body": {
					"mode": "raw",
<<<<<<< HEAD
					"raw": "{\n    \"key\":\"Parent Category key\",\n    \"categoryName\" : \"Parent Category\",\n    \"keywords\":\"This is a Parent Category\",\n    \"categoryVelocityVarName\" : \"ParentCategoryKey\"\n}",
=======
					"raw": "{\n    \"key\":\"Child 1 key\",\n    \"categoryName\" : \"Child 1 Category\",\n    \"keywords\":\"This is a child 1 category\",\n    \"categoryVelocityVarName\" : \"Child1Key\",\n    \"parent\" : \"{{categoryINodeId}}\"\n}\n\n",
>>>>>>> b95cd3c3
					"options": {
						"raw": {
							"language": "json"
						}
					}
				},
				"url": {
					"raw": "{{serverURL}}/api/v1/categories",
					"host": [
						"{{serverURL}}"
					],
					"path": [
						"api",
						"v1",
						"categories"
					]
				}
			},
			"response": []
		},
		{
<<<<<<< HEAD
			"name": "Sorting children | Create child 1 category - Success",
=======
			"name": "Sorting children | Create child 2 category - Success",
>>>>>>> b95cd3c3
			"event": [
				{
					"listen": "test",
					"script": {
						"exec": [
							"pm.test(\"Status code should be ok 200\", function () {",
							"    pm.response.to.have.status(200);",
							"});",
							"",
							"var jsonData = pm.response.json();",
							"",
							"pm.test(\"Information Saved Correctly\", function () {",
							"    ",
<<<<<<< HEAD
							"    pm.expect(jsonData.categoryName).to.eql(\"Child 1 Category\");",
=======
							"    pm.expect(jsonData.categoryName).to.eql(\"Child 2 Category\");",
>>>>>>> b95cd3c3
							"});",
							""
						],
						"type": "text/javascript"
					}
				}
			],
			"request": {
				"auth": {
					"type": "basic",
					"basic": [
						{
							"key": "password",
							"value": "admin",
							"type": "string"
						},
						{
							"key": "username",
							"value": "admin@dotcms.com",
							"type": "string"
						},
						{
							"key": "saveHelperData",
							"type": "any"
						},
						{
							"key": "showPassword",
							"value": false,
							"type": "boolean"
						}
					]
				},
				"method": "POST",
				"header": [],
				"body": {
					"mode": "raw",
<<<<<<< HEAD
					"raw": "{\n    \"key\":\"Child 1 key\",\n    \"categoryName\" : \"Child 1 Category\",\n    \"keywords\":\"This is a child 1 category\",\n    \"categoryVelocityVarName\" : \"Child1Key\",\n    \"parent\" : \"{{categoryINodeId}}\"\n}\n\n",
=======
					"raw": "{\n    \"key\":\"Child 2 key\",\n    \"categoryName\" : \"Child 2 Category\",\n    \"keywords\":\"This is a child 2 category\",\n    \"categoryVelocityVarName\" : \"Child2Key\",\n    \"parent\" : \"{{categoryINodeId}}\"\n}\n\n",
>>>>>>> b95cd3c3
					"options": {
						"raw": {
							"language": "json"
						}
					}
				},
				"url": {
					"raw": "{{serverURL}}/api/v1/categories",
					"host": [
						"{{serverURL}}"
					],
					"path": [
						"api",
						"v1",
						"categories"
					]
				}
			},
			"response": []
		},
		{
<<<<<<< HEAD
			"name": "Sorting children | Create child 2 category - Success",
=======
			"name": "Sorting children | Get categories by category_name asc - Success",
>>>>>>> b95cd3c3
			"event": [
				{
					"listen": "test",
					"script": {
						"exec": [
<<<<<<< HEAD
=======
							"var _ = require('lodash')",
							"",
>>>>>>> b95cd3c3
							"pm.test(\"Status code should be ok 200\", function () {",
							"    pm.response.to.have.status(200);",
							"});",
							"",
							"var jsonData = pm.response.json();",
							"",
<<<<<<< HEAD
							"pm.test(\"Information Saved Correctly\", function () {",
							"    ",
							"    pm.expect(jsonData.categoryName).to.eql(\"Child 2 Category\");",
							"});",
							""
=======
							"pm.test(\"Fetch successfully without errors\", function () {",
							"    pm.expect(jsonData.errors).to.have.lengthOf(0);",
							"});",
							"",
							"pm.test('category_name are in sorted order', () => {",
							"    var expectedSortedOrder = _.orderBy(jsonData.entity, ['categoryName'],['asc']);",
							"    pm.expect(jsonData.entity).to.eql(expectedSortedOrder);    ",
							"});"
>>>>>>> b95cd3c3
						],
						"type": "text/javascript"
					}
				}
			],
			"request": {
				"auth": {
					"type": "basic",
					"basic": [
						{
							"key": "password",
							"value": "admin",
							"type": "string"
						},
						{
							"key": "username",
							"value": "admin@dotcms.com",
							"type": "string"
						},
						{
							"key": "saveHelperData",
							"type": "any"
						},
						{
							"key": "showPassword",
							"value": false,
							"type": "boolean"
						}
					]
				},
				"method": "GET",
				"header": [],
<<<<<<< HEAD
				"body": {
					"mode": "raw",
					"raw": "{\n    \"key\":\"Child 2 key\",\n    \"categoryName\" : \"Child 2 Category\",\n    \"keywords\":\"This is a child 2 category\",\n    \"categoryVelocityVarName\" : \"Child2Key\",\n    \"parent\" : \"{{categoryINodeId}}\"\n}\n\n",
					"options": {
						"raw": {
							"language": "json"
=======
				"url": {
					"raw": "{{serverURL}}/api/v1/categories/children?filter=&page=0&per_page=5&orderby=category_name&direction=ASC&inode={{categoryINodeId}}",
					"host": [
						"{{serverURL}}"
					],
					"path": [
						"api",
						"v1",
						"categories",
						"children"
					],
					"query": [
						{
							"key": "filter",
							"value": ""
						},
						{
							"key": "page",
							"value": "0"
						},
						{
							"key": "per_page",
							"value": "5"
						},
						{
							"key": "orderby",
							"value": "category_name"
						},
						{
							"key": "direction",
							"value": "ASC"
						},
						{
							"key": "inode",
							"value": "{{categoryINodeId}}"
						}
					]
				}
			},
			"response": []
		},
		{
			"name": "Sorting children | Get categories by category_name desc - Success",
			"event": [
				{
					"listen": "test",
					"script": {
						"exec": [
							"var _ = require('lodash')",
							"",
							"pm.test(\"Status code should be ok 200\", function () {",
							"    pm.response.to.have.status(200);",
							"});",
							"",
							"var jsonData = pm.response.json();",
							"",
							"pm.test(\"Fetch successfully without errors\", function () {",
							"    pm.expect(jsonData.errors).to.have.lengthOf(0);",
							"});",
							"",
							"pm.test('category_name are in sorted order', () => {",
							"    var expectedSortedOrder = _.orderBy(jsonData.entity, ['categoryName'],['desc']);",
							"    pm.expect(jsonData.entity).to.eql(expectedSortedOrder);    ",
							"});"
						],
						"type": "text/javascript"
					}
				}
			],
			"request": {
				"auth": {
					"type": "basic",
					"basic": [
						{
							"key": "password",
							"value": "admin",
							"type": "string"
						},
						{
							"key": "username",
							"value": "admin@dotcms.com",
							"type": "string"
						},
						{
							"key": "saveHelperData",
							"type": "any"
						},
						{
							"key": "showPassword",
							"value": false,
							"type": "boolean"
						}
					]
				},
				"method": "GET",
				"header": [],
				"url": {
					"raw": "{{serverURL}}/api/v1/categories/children?filter=&page=0&per_page=5&orderby=category_name&direction=DESC&inode={{categoryINodeId}}",
					"host": [
						"{{serverURL}}"
					],
					"path": [
						"api",
						"v1",
						"categories",
						"children"
					],
					"query": [
						{
							"key": "filter",
							"value": ""
						},
						{
							"key": "page",
							"value": "0"
						},
						{
							"key": "per_page",
							"value": "5"
						},
						{
							"key": "orderby",
							"value": "category_name"
						},
						{
							"key": "direction",
							"value": "DESC"
						},
						{
							"key": "inode",
							"value": "{{categoryINodeId}}"
						}
					]
				}
			},
			"response": []
		},
		{
			"name": "Sorting children | Get categories by sortOrder asc - Success",
			"event": [
				{
					"listen": "test",
					"script": {
						"exec": [
							"var _ = require('lodash')",
							"",
							"pm.test(\"Status code should be ok 200\", function () {",
							"    pm.response.to.have.status(200);",
							"});",
							"",
							"var jsonData = pm.response.json();",
							"",
							"pm.test(\"Fetch successfully without errors\", function () {",
							"    pm.expect(jsonData.errors).to.have.lengthOf(0);",
							"});",
							"",
							"pm.test('sort_order are in sorted order', () => {",
							"    var expectedSortedOrder = _.orderBy(jsonData.entity, ['sortOrder'],['asc']);",
							"    pm.expect(jsonData.entity).to.eql(expectedSortedOrder);    ",
							"});"
						],
						"type": "text/javascript"
					}
				}
			],
			"request": {
				"auth": {
					"type": "basic",
					"basic": [
						{
							"key": "password",
							"value": "admin",
							"type": "string"
						},
						{
							"key": "username",
							"value": "admin@dotcms.com",
							"type": "string"
						},
						{
							"key": "saveHelperData",
							"type": "any"
						},
						{
							"key": "showPassword",
							"value": false,
							"type": "boolean"
						}
					]
				},
				"method": "GET",
				"header": [],
				"url": {
					"raw": "{{serverURL}}/api/v1/categories/children?filter=&page=0&per_page=5&orderby=sort_order&direction=ASC&inode={{categoryINodeId}}",
					"host": [
						"{{serverURL}}"
					],
					"path": [
						"api",
						"v1",
						"categories",
						"children"
					],
					"query": [
						{
							"key": "filter",
							"value": ""
						},
						{
							"key": "page",
							"value": "0"
						},
						{
							"key": "per_page",
							"value": "5"
						},
						{
							"key": "orderby",
							"value": "sort_order"
						},
						{
							"key": "direction",
							"value": "ASC"
						},
						{
							"key": "inode",
							"value": "{{categoryINodeId}}"
>>>>>>> b95cd3c3
						}
					]
				}
			},
			"response": []
		},
		{
<<<<<<< HEAD
			"name": "Sorting children | Get categories by category_name asc - Success",
=======
			"name": "Sorting children | Get categories by sortOrder desc - Success",
>>>>>>> b95cd3c3
			"event": [
				{
					"listen": "test",
					"script": {
						"exec": [
							"var _ = require('lodash')",
							"",
							"pm.test(\"Status code should be ok 200\", function () {",
							"    pm.response.to.have.status(200);",
							"});",
							"",
							"var jsonData = pm.response.json();",
							"",
							"pm.test(\"Fetch successfully without errors\", function () {",
							"    pm.expect(jsonData.errors).to.have.lengthOf(0);",
							"});",
							"",
<<<<<<< HEAD
							"pm.test('category_name are in sorted order', () => {",
							"    var expectedSortedOrder = _.orderBy(jsonData.entity, ['categoryName'],['asc']);",
=======
							"pm.test('sort_order are in sorted order', () => {",
							"    var expectedSortedOrder = _.orderBy(jsonData.entity, ['sortOrder'],['desc']);",
>>>>>>> b95cd3c3
							"    pm.expect(jsonData.entity).to.eql(expectedSortedOrder);    ",
							"});"
						],
						"type": "text/javascript"
					}
				}
			],
			"request": {
				"auth": {
					"type": "basic",
					"basic": [
						{
							"key": "password",
							"value": "admin",
							"type": "string"
						},
						{
							"key": "username",
							"value": "admin@dotcms.com",
							"type": "string"
						},
						{
							"key": "saveHelperData",
							"type": "any"
						},
						{
							"key": "showPassword",
							"value": false,
							"type": "boolean"
						}
					]
				},
				"method": "GET",
				"header": [],
				"url": {
<<<<<<< HEAD
					"raw": "{{serverURL}}/api/v1/categories/children?filter=&page=0&per_page=5&orderby=category_name&direction=ASC&inode={{categoryINodeId}}",
=======
					"raw": "{{serverURL}}/api/v1/categories/children?filter=&page=0&per_page=5&orderby=sort_order&direction=DESC&inode={{categoryINodeId}}",
>>>>>>> b95cd3c3
					"host": [
						"{{serverURL}}"
					],
					"path": [
						"api",
						"v1",
						"categories",
						"children"
					],
					"query": [
						{
							"key": "filter",
							"value": ""
						},
						{
							"key": "page",
							"value": "0"
						},
						{
							"key": "per_page",
							"value": "5"
						},
						{
							"key": "orderby",
<<<<<<< HEAD
							"value": "category_name"
						},
						{
							"key": "direction",
							"value": "ASC"
=======
							"value": "sort_order"
						},
						{
							"key": "direction",
							"value": "DESC"
>>>>>>> b95cd3c3
						},
						{
							"key": "inode",
							"value": "{{categoryINodeId}}"
						}
					]
				}
			},
			"response": []
		},
		{
<<<<<<< HEAD
			"name": "Sorting children | Get categories by category_name desc - Success",
=======
			"name": "Sorting children | Get categories by categoryVelocityVarName asc - Success",
>>>>>>> b95cd3c3
			"event": [
				{
					"listen": "test",
					"script": {
						"exec": [
							"var _ = require('lodash')",
							"",
							"pm.test(\"Status code should be ok 200\", function () {",
							"    pm.response.to.have.status(200);",
							"});",
							"",
							"var jsonData = pm.response.json();",
							"",
							"pm.test(\"Fetch successfully without errors\", function () {",
							"    pm.expect(jsonData.errors).to.have.lengthOf(0);",
							"});",
							"",
<<<<<<< HEAD
							"pm.test('category_name are in sorted order', () => {",
							"    var expectedSortedOrder = _.orderBy(jsonData.entity, ['categoryName'],['desc']);",
=======
							"pm.test('category_velocity_var_name are in sorted order', () => {",
							"    var expectedSortedOrder = _.orderBy(jsonData.entity, ['categoryVelocityVarName'],['asc']);",
>>>>>>> b95cd3c3
							"    pm.expect(jsonData.entity).to.eql(expectedSortedOrder);    ",
							"});"
						],
						"type": "text/javascript"
					}
				}
			],
			"request": {
				"auth": {
					"type": "basic",
					"basic": [
						{
							"key": "password",
							"value": "admin",
							"type": "string"
						},
						{
							"key": "username",
							"value": "admin@dotcms.com",
							"type": "string"
						},
						{
							"key": "saveHelperData",
							"type": "any"
						},
						{
							"key": "showPassword",
							"value": false,
							"type": "boolean"
						}
					]
				},
				"method": "GET",
				"header": [],
				"url": {
<<<<<<< HEAD
					"raw": "{{serverURL}}/api/v1/categories/children?filter=&page=0&per_page=5&orderby=category_name&direction=DESC&inode={{categoryINodeId}}",
=======
					"raw": "{{serverURL}}/api/v1/categories/children?filter=&page=0&per_page=5&orderby=category_velocity_var_name&direction=ASC&inode={{categoryINodeId}}",
>>>>>>> b95cd3c3
					"host": [
						"{{serverURL}}"
					],
					"path": [
						"api",
						"v1",
						"categories",
						"children"
					],
					"query": [
						{
							"key": "filter",
							"value": ""
						},
						{
							"key": "page",
							"value": "0"
						},
						{
							"key": "per_page",
							"value": "5"
						},
						{
							"key": "orderby",
<<<<<<< HEAD
							"value": "category_name"
						},
						{
							"key": "direction",
							"value": "DESC"
=======
							"value": "category_velocity_var_name"
						},
						{
							"key": "direction",
							"value": "ASC"
>>>>>>> b95cd3c3
						},
						{
							"key": "inode",
							"value": "{{categoryINodeId}}"
						}
					]
				}
			},
			"response": []
		},
		{
<<<<<<< HEAD
			"name": "Sorting children | Get categories by sortOrder asc - Success",
=======
			"name": "Sorting children | Get categories by categoryVelocityVarName desc - Success",
>>>>>>> b95cd3c3
			"event": [
				{
					"listen": "test",
					"script": {
						"exec": [
							"var _ = require('lodash')",
							"",
							"pm.test(\"Status code should be ok 200\", function () {",
							"    pm.response.to.have.status(200);",
							"});",
							"",
							"var jsonData = pm.response.json();",
							"",
							"pm.test(\"Fetch successfully without errors\", function () {",
							"    pm.expect(jsonData.errors).to.have.lengthOf(0);",
							"});",
							"",
<<<<<<< HEAD
							"pm.test('sort_order are in sorted order', () => {",
							"    var expectedSortedOrder = _.orderBy(jsonData.entity, ['sortOrder'],['asc']);",
=======
							"pm.test('category_velocity_var_name are in sorted order', () => {",
							"    var expectedSortedOrder = _.orderBy(jsonData.entity, ['categoryVelocityVarName'],['desc']);",
>>>>>>> b95cd3c3
							"    pm.expect(jsonData.entity).to.eql(expectedSortedOrder);    ",
							"});"
						],
						"type": "text/javascript"
					}
				}
			],
			"request": {
				"auth": {
					"type": "basic",
					"basic": [
						{
							"key": "password",
							"value": "admin",
							"type": "string"
						},
						{
							"key": "username",
							"value": "admin@dotcms.com",
							"type": "string"
						},
						{
							"key": "saveHelperData",
							"type": "any"
						},
						{
							"key": "showPassword",
							"value": false,
							"type": "boolean"
						}
					]
				},
				"method": "GET",
				"header": [],
				"url": {
<<<<<<< HEAD
					"raw": "{{serverURL}}/api/v1/categories/children?filter=&page=0&per_page=5&orderby=sort_order&direction=ASC&inode={{categoryINodeId}}",
=======
					"raw": "{{serverURL}}/api/v1/categories/children?filter=&page=0&per_page=5&orderby=category_velocity_var_name&direction=DESC&inode={{categoryINodeId}}",
>>>>>>> b95cd3c3
					"host": [
						"{{serverURL}}"
					],
					"path": [
						"api",
						"v1",
						"categories",
						"children"
					],
					"query": [
<<<<<<< HEAD
=======
						{
							"key": "filter",
							"value": ""
						},
						{
							"key": "page",
							"value": "0"
						},
						{
							"key": "per_page",
							"value": "5"
						},
						{
							"key": "orderby",
							"value": "category_velocity_var_name"
						},
						{
							"key": "direction",
							"value": "DESC"
						},
						{
							"key": "inode",
							"value": "{{categoryINodeId}}"
						}
					]
				}
			},
			"response": []
		},
		{
			"name": "Create New Category to get it by Id or Key",
			"event": [
				{
					"listen": "test",
					"script": {
						"exec": [
							"pm.test(\"Status code should be ok 200\", function () {",
							"    pm.response.to.have.status(200);",
							"});",
							"",
							"var jsonData = pm.response.json();",
							"",
							"pm.test(\"Information Saved Correctly\", function () {",
							"    ",
							"    pm.expect(jsonData.categoryName).to.eql(\"Test category for getById\");",
							"});",
							"",
							"pm.collectionVariables.set(\"categoryInode\", jsonData.inode);",
							"pm.collectionVariables.set(\"categoryKey\", jsonData.key);",
							""
						],
						"type": "text/javascript"
					}
				}
			],
			"request": {
				"auth": {
					"type": "basic",
					"basic": [
						{
							"key": "password",
							"value": "admin",
							"type": "string"
						},
>>>>>>> b95cd3c3
						{
							"key": "filter",
							"value": ""
						},
						{
							"key": "page",
							"value": "0"
						},
						{
<<<<<<< HEAD
							"key": "per_page",
							"value": "5"
=======
							"key": "showPassword",
							"value": false,
							"type": "boolean"
						}
					]
				},
				"method": "POST",
				"header": [],
				"body": {
					"mode": "raw",
					"raw": "{\n    \"key\":\"Test category for getById key\",\n    \"categoryName\" : \"Test category for getById\",\n    \"keywords\":\"This is a test category for getById\",\n    \"categoryVelocityVarName\" : \"TestCategoryForGetByIdKey\"\n}",
					"options": {
						"raw": {
							"language": "json"
						}
					}
				},
				"url": {
					"raw": "{{serverURL}}/api/v1/categories",
					"host": [
						"{{serverURL}}"
					],
					"path": [
						"api",
						"v1",
						"categories"
					]
				}
			},
			"response": []
		},
		{
			"name": "Get category by inode - Success",
			"event": [
				{
					"listen": "test",
					"script": {
						"exec": [
							"pm.test(\"Status code should be ok 200\", function () {",
							"    pm.response.to.have.status(200);",
							"});",
							"",
							"var jsonData = pm.response.json();",
							"",
							"pm.test(\"Comparing input parameter with retrived inode\", function () {",
							"    pm.expect(jsonData.inode).to.eql(pm.collectionVariables.get(('categoryInode')));",
							"});"
						],
						"type": "text/javascript"
					}
				}
			],
			"request": {
				"auth": {
					"type": "basic",
					"basic": [
						{
							"key": "password",
							"value": "admin",
							"type": "string"
>>>>>>> b95cd3c3
						},
						{
							"key": "orderby",
							"value": "sort_order"
						},
						{
							"key": "direction",
							"value": "ASC"
						},
						{
<<<<<<< HEAD
							"key": "inode",
							"value": "{{categoryINodeId}}"
						}
=======
							"key": "showPassword",
							"value": false,
							"type": "boolean"
						}
					]
				},
				"method": "GET",
				"header": [],
				"url": {
					"raw": "{{serverURL}}/api/v1/categories/{{categoryInode}}",
					"host": [
						"{{serverURL}}"
					],
					"path": [
						"api",
						"v1",
						"categories",
						"{{categoryInode}}"
>>>>>>> b95cd3c3
					]
				}
			},
			"response": []
		},
		{
<<<<<<< HEAD
			"name": "Sorting children | Get categories by sortOrder desc - Success",
=======
			"name": "Get category by inode - NotFound",
>>>>>>> b95cd3c3
			"event": [
				{
					"listen": "test",
					"script": {
						"exec": [
<<<<<<< HEAD
							"var _ = require('lodash')",
							"",
							"pm.test(\"Status code should be ok 200\", function () {",
							"    pm.response.to.have.status(200);",
							"});",
							"",
							"var jsonData = pm.response.json();",
							"",
							"pm.test(\"Fetch successfully without errors\", function () {",
							"    pm.expect(jsonData.errors).to.have.lengthOf(0);",
							"});",
							"",
							"pm.test('sort_order are in sorted order', () => {",
							"    var expectedSortedOrder = _.orderBy(jsonData.entity, ['sortOrder'],['desc']);",
							"    pm.expect(jsonData.entity).to.eql(expectedSortedOrder);    ",
=======
							"pm.test(\"Status code should be ok 404\", function () {",
							"    pm.response.to.have.status(404);",
							"});",
							"",
							"pm.test(\"Category inode required message\", function () {",
							"    ",
							"    var jsonData = pm.response.json();",
							"    pm.expect(jsonData.message).to.eq(\"Category with idOrKey: 12345678-abcd-1234-abcd-123456789abc does not exist\");  ",
>>>>>>> b95cd3c3
							"});"
						],
						"type": "text/javascript"
					}
				}
			],
			"request": {
				"auth": {
					"type": "basic",
					"basic": [
						{
							"key": "password",
							"value": "admin",
							"type": "string"
						},
						{
							"key": "username",
							"value": "admin@dotcms.com",
							"type": "string"
						},
						{
							"key": "saveHelperData",
							"type": "any"
						},
						{
							"key": "showPassword",
							"value": false,
							"type": "boolean"
						}
					]
				},
				"method": "GET",
				"header": [],
				"url": {
<<<<<<< HEAD
					"raw": "{{serverURL}}/api/v1/categories/children?filter=&page=0&per_page=5&orderby=sort_order&direction=DESC&inode={{categoryINodeId}}",
=======
					"raw": "{{serverURL}}/api/v1/categories/12345678-abcd-1234-abcd-123456789abc",
>>>>>>> b95cd3c3
					"host": [
						"{{serverURL}}"
					],
					"path": [
						"api",
						"v1",
						"categories",
<<<<<<< HEAD
						"children"
					],
					"query": [
						{
							"key": "filter",
							"value": ""
						},
						{
							"key": "page",
							"value": "0"
						},
						{
							"key": "per_page",
							"value": "5"
						},
						{
							"key": "orderby",
							"value": "sort_order"
						},
						{
							"key": "direction",
							"value": "DESC"
						},
						{
							"key": "inode",
							"value": "{{categoryINodeId}}"
						}
=======
						"12345678-abcd-1234-abcd-123456789abc"
>>>>>>> b95cd3c3
					]
				}
			},
			"response": []
		},
		{
<<<<<<< HEAD
			"name": "Sorting children | Get categories by categoryVelocityVarName asc - Success",
=======
			"name": "Get category by key - Success",
>>>>>>> b95cd3c3
			"event": [
				{
					"listen": "test",
					"script": {
						"exec": [
							"var _ = require('lodash')",
							"",
							"pm.test(\"Status code should be ok 200\", function () {",
							"    pm.response.to.have.status(200);",
							"});",
							"",
							"var jsonData = pm.response.json();",
							"",
<<<<<<< HEAD
							"pm.test(\"Fetch successfully without errors\", function () {",
							"    pm.expect(jsonData.errors).to.have.lengthOf(0);",
							"});",
							"",
							"pm.test('category_velocity_var_name are in sorted order', () => {",
							"    var expectedSortedOrder = _.orderBy(jsonData.entity, ['categoryVelocityVarName'],['asc']);",
							"    pm.expect(jsonData.entity).to.eql(expectedSortedOrder);    ",
=======
							"pm.test(\"Comparing input parameter with retrived key\", function () {",
							"    pm.expect(jsonData.key).to.eql(pm.collectionVariables.get(('categoryKey')));",
>>>>>>> b95cd3c3
							"});"
						],
						"type": "text/javascript"
					}
				}
			],
			"request": {
				"auth": {
					"type": "basic",
					"basic": [
						{
							"key": "password",
							"value": "admin",
							"type": "string"
						},
						{
							"key": "username",
							"value": "admin@dotcms.com",
							"type": "string"
						},
						{
							"key": "saveHelperData",
							"type": "any"
						},
						{
							"key": "showPassword",
							"value": false,
							"type": "boolean"
						}
					]
				},
				"method": "GET",
				"header": [],
				"url": {
<<<<<<< HEAD
					"raw": "{{serverURL}}/api/v1/categories/children?filter=&page=0&per_page=5&orderby=category_velocity_var_name&direction=ASC&inode={{categoryINodeId}}",
=======
					"raw": "{{serverURL}}/api/v1/categories/{{categoryKey}}",
>>>>>>> b95cd3c3
					"host": [
						"{{serverURL}}"
					],
					"path": [
						"api",
						"v1",
						"categories",
<<<<<<< HEAD
						"children"
					],
					"query": [
						{
							"key": "filter",
							"value": ""
						},
						{
							"key": "page",
							"value": "0"
						},
						{
							"key": "per_page",
							"value": "5"
						},
						{
							"key": "orderby",
							"value": "category_velocity_var_name"
						},
						{
							"key": "direction",
							"value": "ASC"
						},
						{
							"key": "inode",
							"value": "{{categoryINodeId}}"
						}
=======
						"{{categoryKey}}"
>>>>>>> b95cd3c3
					]
				}
			},
			"response": []
		},
		{
<<<<<<< HEAD
			"name": "Sorting children | Get categories by categoryVelocityVarName desc - Success",
=======
			"name": "Get category by key - NotFound",
>>>>>>> b95cd3c3
			"event": [
				{
					"listen": "test",
					"script": {
						"exec": [
<<<<<<< HEAD
							"var _ = require('lodash')",
							"",
							"pm.test(\"Status code should be ok 200\", function () {",
							"    pm.response.to.have.status(200);",
							"});",
							"",
							"var jsonData = pm.response.json();",
							"",
							"pm.test(\"Fetch successfully without errors\", function () {",
							"    pm.expect(jsonData.errors).to.have.lengthOf(0);",
							"});",
							"",
							"pm.test('category_velocity_var_name are in sorted order', () => {",
							"    var expectedSortedOrder = _.orderBy(jsonData.entity, ['categoryVelocityVarName'],['desc']);",
							"    pm.expect(jsonData.entity).to.eql(expectedSortedOrder);    ",
=======
							"pm.test(\"Status code should be ok 404\", function () {",
							"    pm.response.to.have.status(404);",
							"});",
							"",
							"pm.test(\"Category inode required message\", function () {",
							"    ",
							"    var jsonData = pm.response.json();",
							"    pm.expect(jsonData.message).to.eq(\"Category with idOrKey: InvalidKey does not exist\");  ",
>>>>>>> b95cd3c3
							"});"
						],
						"type": "text/javascript"
					}
				}
			],
			"request": {
				"auth": {
					"type": "basic",
					"basic": [
						{
							"key": "password",
							"value": "admin",
							"type": "string"
						},
						{
							"key": "username",
							"value": "admin@dotcms.com",
							"type": "string"
						},
						{
							"key": "saveHelperData",
							"type": "any"
						},
						{
							"key": "showPassword",
							"value": false,
							"type": "boolean"
						}
					]
				},
				"method": "GET",
				"header": [],
				"url": {
<<<<<<< HEAD
					"raw": "{{serverURL}}/api/v1/categories/children?filter=&page=0&per_page=5&orderby=category_velocity_var_name&direction=DESC&inode={{categoryINodeId}}",
=======
					"raw": "{{serverURL}}/api/v1/categories/InvalidKey",
>>>>>>> b95cd3c3
					"host": [
						"{{serverURL}}"
					],
					"path": [
						"api",
						"v1",
						"categories",
<<<<<<< HEAD
						"children"
					],
					"query": [
						{
							"key": "filter",
							"value": ""
						},
						{
							"key": "page",
							"value": "0"
						},
						{
							"key": "per_page",
							"value": "5"
						},
						{
							"key": "orderby",
							"value": "category_velocity_var_name"
						},
						{
							"key": "direction",
							"value": "DESC"
						},
						{
							"key": "inode",
							"value": "{{categoryINodeId}}"
						}
=======
						"InvalidKey"
>>>>>>> b95cd3c3
					]
				}
			},
			"response": []
		}
	],
	"variable": [
		{
			"key": "templateIdToEdit",
			"value": ""
		},
		{
			"key": "inode",
			"value": ""
		},
		{
			"key": "categoryINodeId",
			"value": ""
		},
		{
			"key": "categoryINodeIdToUpdate",
			"value": ""
		},
		{
			"key": "deleteParentCategoryId",
			"value": ""
		},
		{
			"key": "categoryToSortId1",
			"value": ""
		},
		{
			"key": "categoryToSortId2",
			"value": ""
		},
		{
			"key": "parentCategoryId",
			"value": ""
		},
		{
			"key": "parentCategoryToSortId",
			"value": ""
		},
		{
			"key": "categoryInode",
			"value": ""
		},
		{
			"key": "categoryKey",
			"value": ""
		}
	]
}<|MERGE_RESOLUTION|>--- conflicted
+++ resolved
@@ -3113,12 +3113,6 @@
 							"pm.test(\"Information Saved Correctly\", function () {",
 							"    ",
 							"    pm.expect(jsonData.categoryName).to.eql(\"Parent Category\");",
-<<<<<<< HEAD
-							"});",
-							"",
-							"pm.collectionVariables.set(\"inode\", jsonData.inode);",
-							"pm.collectionVariables.set(\"categoryINodeId\", jsonData.inode);"
-=======
 							"});",
 							"",
 							"pm.collectionVariables.set(\"inode\", jsonData.inode);",
@@ -3196,7 +3190,6 @@
 							"    pm.expect(jsonData.categoryName).to.eql(\"Child 1 Category\");",
 							"});",
 							""
->>>>>>> b95cd3c3
 						],
 						"type": "text/javascript"
 					}
@@ -3231,11 +3224,7 @@
 				"header": [],
 				"body": {
 					"mode": "raw",
-<<<<<<< HEAD
-					"raw": "{\n    \"key\":\"Parent Category key\",\n    \"categoryName\" : \"Parent Category\",\n    \"keywords\":\"This is a Parent Category\",\n    \"categoryVelocityVarName\" : \"ParentCategoryKey\"\n}",
-=======
 					"raw": "{\n    \"key\":\"Child 1 key\",\n    \"categoryName\" : \"Child 1 Category\",\n    \"keywords\":\"This is a child 1 category\",\n    \"categoryVelocityVarName\" : \"Child1Key\",\n    \"parent\" : \"{{categoryINodeId}}\"\n}\n\n",
->>>>>>> b95cd3c3
 					"options": {
 						"raw": {
 							"language": "json"
@@ -3257,11 +3246,7 @@
 			"response": []
 		},
 		{
-<<<<<<< HEAD
-			"name": "Sorting children | Create child 1 category - Success",
-=======
 			"name": "Sorting children | Create child 2 category - Success",
->>>>>>> b95cd3c3
 			"event": [
 				{
 					"listen": "test",
@@ -3275,11 +3260,7 @@
 							"",
 							"pm.test(\"Information Saved Correctly\", function () {",
 							"    ",
-<<<<<<< HEAD
-							"    pm.expect(jsonData.categoryName).to.eql(\"Child 1 Category\");",
-=======
 							"    pm.expect(jsonData.categoryName).to.eql(\"Child 2 Category\");",
->>>>>>> b95cd3c3
 							"});",
 							""
 						],
@@ -3314,111 +3295,84 @@
 				},
 				"method": "POST",
 				"header": [],
-				"body": {
-					"mode": "raw",
-<<<<<<< HEAD
-					"raw": "{\n    \"key\":\"Child 1 key\",\n    \"categoryName\" : \"Child 1 Category\",\n    \"keywords\":\"This is a child 1 category\",\n    \"categoryVelocityVarName\" : \"Child1Key\",\n    \"parent\" : \"{{categoryINodeId}}\"\n}\n\n",
-=======
-					"raw": "{\n    \"key\":\"Child 2 key\",\n    \"categoryName\" : \"Child 2 Category\",\n    \"keywords\":\"This is a child 2 category\",\n    \"categoryVelocityVarName\" : \"Child2Key\",\n    \"parent\" : \"{{categoryINodeId}}\"\n}\n\n",
->>>>>>> b95cd3c3
-					"options": {
-						"raw": {
-							"language": "json"
-						}
-					}
-				},
-				"url": {
-					"raw": "{{serverURL}}/api/v1/categories",
-					"host": [
-						"{{serverURL}}"
-					],
-					"path": [
-						"api",
-						"v1",
-						"categories"
-					]
-				}
-			},
-			"response": []
-		},
-		{
-<<<<<<< HEAD
-			"name": "Sorting children | Create child 2 category - Success",
-=======
-			"name": "Sorting children | Get categories by category_name asc - Success",
->>>>>>> b95cd3c3
-			"event": [
-				{
-					"listen": "test",
-					"script": {
-						"exec": [
-<<<<<<< HEAD
-=======
-							"var _ = require('lodash')",
-							"",
->>>>>>> b95cd3c3
-							"pm.test(\"Status code should be ok 200\", function () {",
-							"    pm.response.to.have.status(200);",
-							"});",
-							"",
-							"var jsonData = pm.response.json();",
-							"",
-<<<<<<< HEAD
-							"pm.test(\"Information Saved Correctly\", function () {",
-							"    ",
-							"    pm.expect(jsonData.categoryName).to.eql(\"Child 2 Category\");",
-							"});",
-							""
-=======
-							"pm.test(\"Fetch successfully without errors\", function () {",
-							"    pm.expect(jsonData.errors).to.have.lengthOf(0);",
-							"});",
-							"",
-							"pm.test('category_name are in sorted order', () => {",
-							"    var expectedSortedOrder = _.orderBy(jsonData.entity, ['categoryName'],['asc']);",
-							"    pm.expect(jsonData.entity).to.eql(expectedSortedOrder);    ",
-							"});"
->>>>>>> b95cd3c3
-						],
-						"type": "text/javascript"
-					}
-				}
-			],
-			"request": {
-				"auth": {
-					"type": "basic",
-					"basic": [
-						{
-							"key": "password",
-							"value": "admin",
-							"type": "string"
-						},
-						{
-							"key": "username",
-							"value": "admin@dotcms.com",
-							"type": "string"
-						},
-						{
-							"key": "saveHelperData",
-							"type": "any"
-						},
-						{
-							"key": "showPassword",
-							"value": false,
-							"type": "boolean"
-						}
-					]
-				},
-				"method": "GET",
-				"header": [],
-<<<<<<< HEAD
 				"body": {
 					"mode": "raw",
 					"raw": "{\n    \"key\":\"Child 2 key\",\n    \"categoryName\" : \"Child 2 Category\",\n    \"keywords\":\"This is a child 2 category\",\n    \"categoryVelocityVarName\" : \"Child2Key\",\n    \"parent\" : \"{{categoryINodeId}}\"\n}\n\n",
 					"options": {
 						"raw": {
 							"language": "json"
-=======
+						}
+					}
+				},
+				"url": {
+					"raw": "{{serverURL}}/api/v1/categories",
+					"host": [
+						"{{serverURL}}"
+					],
+					"path": [
+						"api",
+						"v1",
+						"categories"
+					]
+				}
+			},
+			"response": []
+		},
+		{
+			"name": "Sorting children | Get categories by category_name asc - Success",
+			"event": [
+				{
+					"listen": "test",
+					"script": {
+						"exec": [
+							"var _ = require('lodash')",
+							"",
+							"pm.test(\"Status code should be ok 200\", function () {",
+							"    pm.response.to.have.status(200);",
+							"});",
+							"",
+							"var jsonData = pm.response.json();",
+							"",
+							"pm.test(\"Fetch successfully without errors\", function () {",
+							"    pm.expect(jsonData.errors).to.have.lengthOf(0);",
+							"});",
+							"",
+							"pm.test('category_name are in sorted order', () => {",
+							"    var expectedSortedOrder = _.orderBy(jsonData.entity, ['categoryName'],['asc']);",
+							"    pm.expect(jsonData.entity).to.eql(expectedSortedOrder);    ",
+							"});"
+						],
+						"type": "text/javascript"
+					}
+				}
+			],
+			"request": {
+				"auth": {
+					"type": "basic",
+					"basic": [
+						{
+							"key": "password",
+							"value": "admin",
+							"type": "string"
+						},
+						{
+							"key": "username",
+							"value": "admin@dotcms.com",
+							"type": "string"
+						},
+						{
+							"key": "saveHelperData",
+							"type": "any"
+						},
+						{
+							"key": "showPassword",
+							"value": false,
+							"type": "boolean"
+						}
+					]
+				},
+				"method": "GET",
+				"header": [],
 				"url": {
 					"raw": "{{serverURL}}/api/v1/categories/children?filter=&page=0&per_page=5&orderby=category_name&direction=ASC&inode={{categoryINodeId}}",
 					"host": [
@@ -3646,7 +3600,6 @@
 						{
 							"key": "inode",
 							"value": "{{categoryINodeId}}"
->>>>>>> b95cd3c3
 						}
 					]
 				}
@@ -3654,11 +3607,7 @@
 			"response": []
 		},
 		{
-<<<<<<< HEAD
-			"name": "Sorting children | Get categories by category_name asc - Success",
-=======
 			"name": "Sorting children | Get categories by sortOrder desc - Success",
->>>>>>> b95cd3c3
 			"event": [
 				{
 					"listen": "test",
@@ -3676,13 +3625,8 @@
 							"    pm.expect(jsonData.errors).to.have.lengthOf(0);",
 							"});",
 							"",
-<<<<<<< HEAD
-							"pm.test('category_name are in sorted order', () => {",
-							"    var expectedSortedOrder = _.orderBy(jsonData.entity, ['categoryName'],['asc']);",
-=======
 							"pm.test('sort_order are in sorted order', () => {",
 							"    var expectedSortedOrder = _.orderBy(jsonData.entity, ['sortOrder'],['desc']);",
->>>>>>> b95cd3c3
 							"    pm.expect(jsonData.entity).to.eql(expectedSortedOrder);    ",
 							"});"
 						],
@@ -3718,11 +3662,7 @@
 				"method": "GET",
 				"header": [],
 				"url": {
-<<<<<<< HEAD
-					"raw": "{{serverURL}}/api/v1/categories/children?filter=&page=0&per_page=5&orderby=category_name&direction=ASC&inode={{categoryINodeId}}",
-=======
 					"raw": "{{serverURL}}/api/v1/categories/children?filter=&page=0&per_page=5&orderby=sort_order&direction=DESC&inode={{categoryINodeId}}",
->>>>>>> b95cd3c3
 					"host": [
 						"{{serverURL}}"
 					],
@@ -3747,19 +3687,11 @@
 						},
 						{
 							"key": "orderby",
-<<<<<<< HEAD
-							"value": "category_name"
-						},
-						{
-							"key": "direction",
-							"value": "ASC"
-=======
 							"value": "sort_order"
 						},
 						{
 							"key": "direction",
 							"value": "DESC"
->>>>>>> b95cd3c3
 						},
 						{
 							"key": "inode",
@@ -3771,11 +3703,7 @@
 			"response": []
 		},
 		{
-<<<<<<< HEAD
-			"name": "Sorting children | Get categories by category_name desc - Success",
-=======
 			"name": "Sorting children | Get categories by categoryVelocityVarName asc - Success",
->>>>>>> b95cd3c3
 			"event": [
 				{
 					"listen": "test",
@@ -3793,13 +3721,8 @@
 							"    pm.expect(jsonData.errors).to.have.lengthOf(0);",
 							"});",
 							"",
-<<<<<<< HEAD
-							"pm.test('category_name are in sorted order', () => {",
-							"    var expectedSortedOrder = _.orderBy(jsonData.entity, ['categoryName'],['desc']);",
-=======
 							"pm.test('category_velocity_var_name are in sorted order', () => {",
 							"    var expectedSortedOrder = _.orderBy(jsonData.entity, ['categoryVelocityVarName'],['asc']);",
->>>>>>> b95cd3c3
 							"    pm.expect(jsonData.entity).to.eql(expectedSortedOrder);    ",
 							"});"
 						],
@@ -3835,11 +3758,7 @@
 				"method": "GET",
 				"header": [],
 				"url": {
-<<<<<<< HEAD
-					"raw": "{{serverURL}}/api/v1/categories/children?filter=&page=0&per_page=5&orderby=category_name&direction=DESC&inode={{categoryINodeId}}",
-=======
 					"raw": "{{serverURL}}/api/v1/categories/children?filter=&page=0&per_page=5&orderby=category_velocity_var_name&direction=ASC&inode={{categoryINodeId}}",
->>>>>>> b95cd3c3
 					"host": [
 						"{{serverURL}}"
 					],
@@ -3864,19 +3783,11 @@
 						},
 						{
 							"key": "orderby",
-<<<<<<< HEAD
-							"value": "category_name"
-						},
-						{
-							"key": "direction",
-							"value": "DESC"
-=======
 							"value": "category_velocity_var_name"
 						},
 						{
 							"key": "direction",
 							"value": "ASC"
->>>>>>> b95cd3c3
 						},
 						{
 							"key": "inode",
@@ -3888,11 +3799,7 @@
 			"response": []
 		},
 		{
-<<<<<<< HEAD
-			"name": "Sorting children | Get categories by sortOrder asc - Success",
-=======
 			"name": "Sorting children | Get categories by categoryVelocityVarName desc - Success",
->>>>>>> b95cd3c3
 			"event": [
 				{
 					"listen": "test",
@@ -3910,13 +3817,8 @@
 							"    pm.expect(jsonData.errors).to.have.lengthOf(0);",
 							"});",
 							"",
-<<<<<<< HEAD
-							"pm.test('sort_order are in sorted order', () => {",
-							"    var expectedSortedOrder = _.orderBy(jsonData.entity, ['sortOrder'],['asc']);",
-=======
 							"pm.test('category_velocity_var_name are in sorted order', () => {",
 							"    var expectedSortedOrder = _.orderBy(jsonData.entity, ['categoryVelocityVarName'],['desc']);",
->>>>>>> b95cd3c3
 							"    pm.expect(jsonData.entity).to.eql(expectedSortedOrder);    ",
 							"});"
 						],
@@ -3952,11 +3854,7 @@
 				"method": "GET",
 				"header": [],
 				"url": {
-<<<<<<< HEAD
-					"raw": "{{serverURL}}/api/v1/categories/children?filter=&page=0&per_page=5&orderby=sort_order&direction=ASC&inode={{categoryINodeId}}",
-=======
 					"raw": "{{serverURL}}/api/v1/categories/children?filter=&page=0&per_page=5&orderby=category_velocity_var_name&direction=DESC&inode={{categoryINodeId}}",
->>>>>>> b95cd3c3
 					"host": [
 						"{{serverURL}}"
 					],
@@ -3967,8 +3865,6 @@
 						"children"
 					],
 					"query": [
-<<<<<<< HEAD
-=======
 						{
 							"key": "filter",
 							"value": ""
@@ -4033,20 +3929,16 @@
 							"value": "admin",
 							"type": "string"
 						},
->>>>>>> b95cd3c3
-						{
-							"key": "filter",
-							"value": ""
-						},
-						{
-							"key": "page",
-							"value": "0"
-						},
-						{
-<<<<<<< HEAD
-							"key": "per_page",
-							"value": "5"
-=======
+						{
+							"key": "username",
+							"value": "admin@dotcms.com",
+							"type": "string"
+						},
+						{
+							"key": "saveHelperData",
+							"type": "any"
+						},
+						{
 							"key": "showPassword",
 							"value": false,
 							"type": "boolean"
@@ -4107,22 +3999,17 @@
 							"key": "password",
 							"value": "admin",
 							"type": "string"
->>>>>>> b95cd3c3
-						},
-						{
-							"key": "orderby",
-							"value": "sort_order"
-						},
-						{
-							"key": "direction",
-							"value": "ASC"
-						},
-						{
-<<<<<<< HEAD
-							"key": "inode",
-							"value": "{{categoryINodeId}}"
-						}
-=======
+						},
+						{
+							"key": "username",
+							"value": "admin@dotcms.com",
+							"type": "string"
+						},
+						{
+							"key": "saveHelperData",
+							"type": "any"
+						},
+						{
 							"key": "showPassword",
 							"value": false,
 							"type": "boolean"
@@ -4141,40 +4028,18 @@
 						"v1",
 						"categories",
 						"{{categoryInode}}"
->>>>>>> b95cd3c3
 					]
 				}
 			},
 			"response": []
 		},
 		{
-<<<<<<< HEAD
-			"name": "Sorting children | Get categories by sortOrder desc - Success",
-=======
 			"name": "Get category by inode - NotFound",
->>>>>>> b95cd3c3
 			"event": [
 				{
 					"listen": "test",
 					"script": {
 						"exec": [
-<<<<<<< HEAD
-							"var _ = require('lodash')",
-							"",
-							"pm.test(\"Status code should be ok 200\", function () {",
-							"    pm.response.to.have.status(200);",
-							"});",
-							"",
-							"var jsonData = pm.response.json();",
-							"",
-							"pm.test(\"Fetch successfully without errors\", function () {",
-							"    pm.expect(jsonData.errors).to.have.lengthOf(0);",
-							"});",
-							"",
-							"pm.test('sort_order are in sorted order', () => {",
-							"    var expectedSortedOrder = _.orderBy(jsonData.entity, ['sortOrder'],['desc']);",
-							"    pm.expect(jsonData.entity).to.eql(expectedSortedOrder);    ",
-=======
 							"pm.test(\"Status code should be ok 404\", function () {",
 							"    pm.response.to.have.status(404);",
 							"});",
@@ -4183,7 +4048,6 @@
 							"    ",
 							"    var jsonData = pm.response.json();",
 							"    pm.expect(jsonData.message).to.eq(\"Category with idOrKey: 12345678-abcd-1234-abcd-123456789abc does not exist\");  ",
->>>>>>> b95cd3c3
 							"});"
 						],
 						"type": "text/javascript"
@@ -4218,11 +4082,7 @@
 				"method": "GET",
 				"header": [],
 				"url": {
-<<<<<<< HEAD
-					"raw": "{{serverURL}}/api/v1/categories/children?filter=&page=0&per_page=5&orderby=sort_order&direction=DESC&inode={{categoryINodeId}}",
-=======
 					"raw": "{{serverURL}}/api/v1/categories/12345678-abcd-1234-abcd-123456789abc",
->>>>>>> b95cd3c3
 					"host": [
 						"{{serverURL}}"
 					],
@@ -4230,73 +4090,27 @@
 						"api",
 						"v1",
 						"categories",
-<<<<<<< HEAD
-						"children"
-					],
-					"query": [
-						{
-							"key": "filter",
-							"value": ""
-						},
-						{
-							"key": "page",
-							"value": "0"
-						},
-						{
-							"key": "per_page",
-							"value": "5"
-						},
-						{
-							"key": "orderby",
-							"value": "sort_order"
-						},
-						{
-							"key": "direction",
-							"value": "DESC"
-						},
-						{
-							"key": "inode",
-							"value": "{{categoryINodeId}}"
-						}
-=======
 						"12345678-abcd-1234-abcd-123456789abc"
->>>>>>> b95cd3c3
 					]
 				}
 			},
 			"response": []
 		},
 		{
-<<<<<<< HEAD
-			"name": "Sorting children | Get categories by categoryVelocityVarName asc - Success",
-=======
 			"name": "Get category by key - Success",
->>>>>>> b95cd3c3
 			"event": [
 				{
 					"listen": "test",
 					"script": {
 						"exec": [
-							"var _ = require('lodash')",
-							"",
 							"pm.test(\"Status code should be ok 200\", function () {",
 							"    pm.response.to.have.status(200);",
 							"});",
 							"",
 							"var jsonData = pm.response.json();",
 							"",
-<<<<<<< HEAD
-							"pm.test(\"Fetch successfully without errors\", function () {",
-							"    pm.expect(jsonData.errors).to.have.lengthOf(0);",
-							"});",
-							"",
-							"pm.test('category_velocity_var_name are in sorted order', () => {",
-							"    var expectedSortedOrder = _.orderBy(jsonData.entity, ['categoryVelocityVarName'],['asc']);",
-							"    pm.expect(jsonData.entity).to.eql(expectedSortedOrder);    ",
-=======
 							"pm.test(\"Comparing input parameter with retrived key\", function () {",
 							"    pm.expect(jsonData.key).to.eql(pm.collectionVariables.get(('categoryKey')));",
->>>>>>> b95cd3c3
 							"});"
 						],
 						"type": "text/javascript"
@@ -4331,11 +4145,7 @@
 				"method": "GET",
 				"header": [],
 				"url": {
-<<<<<<< HEAD
-					"raw": "{{serverURL}}/api/v1/categories/children?filter=&page=0&per_page=5&orderby=category_velocity_var_name&direction=ASC&inode={{categoryINodeId}}",
-=======
 					"raw": "{{serverURL}}/api/v1/categories/{{categoryKey}}",
->>>>>>> b95cd3c3
 					"host": [
 						"{{serverURL}}"
 					],
@@ -4343,70 +4153,19 @@
 						"api",
 						"v1",
 						"categories",
-<<<<<<< HEAD
-						"children"
-					],
-					"query": [
-						{
-							"key": "filter",
-							"value": ""
-						},
-						{
-							"key": "page",
-							"value": "0"
-						},
-						{
-							"key": "per_page",
-							"value": "5"
-						},
-						{
-							"key": "orderby",
-							"value": "category_velocity_var_name"
-						},
-						{
-							"key": "direction",
-							"value": "ASC"
-						},
-						{
-							"key": "inode",
-							"value": "{{categoryINodeId}}"
-						}
-=======
 						"{{categoryKey}}"
->>>>>>> b95cd3c3
 					]
 				}
 			},
 			"response": []
 		},
 		{
-<<<<<<< HEAD
-			"name": "Sorting children | Get categories by categoryVelocityVarName desc - Success",
-=======
 			"name": "Get category by key - NotFound",
->>>>>>> b95cd3c3
 			"event": [
 				{
 					"listen": "test",
 					"script": {
 						"exec": [
-<<<<<<< HEAD
-							"var _ = require('lodash')",
-							"",
-							"pm.test(\"Status code should be ok 200\", function () {",
-							"    pm.response.to.have.status(200);",
-							"});",
-							"",
-							"var jsonData = pm.response.json();",
-							"",
-							"pm.test(\"Fetch successfully without errors\", function () {",
-							"    pm.expect(jsonData.errors).to.have.lengthOf(0);",
-							"});",
-							"",
-							"pm.test('category_velocity_var_name are in sorted order', () => {",
-							"    var expectedSortedOrder = _.orderBy(jsonData.entity, ['categoryVelocityVarName'],['desc']);",
-							"    pm.expect(jsonData.entity).to.eql(expectedSortedOrder);    ",
-=======
 							"pm.test(\"Status code should be ok 404\", function () {",
 							"    pm.response.to.have.status(404);",
 							"});",
@@ -4415,7 +4174,6 @@
 							"    ",
 							"    var jsonData = pm.response.json();",
 							"    pm.expect(jsonData.message).to.eq(\"Category with idOrKey: InvalidKey does not exist\");  ",
->>>>>>> b95cd3c3
 							"});"
 						],
 						"type": "text/javascript"
@@ -4450,11 +4208,7 @@
 				"method": "GET",
 				"header": [],
 				"url": {
-<<<<<<< HEAD
-					"raw": "{{serverURL}}/api/v1/categories/children?filter=&page=0&per_page=5&orderby=category_velocity_var_name&direction=DESC&inode={{categoryINodeId}}",
-=======
 					"raw": "{{serverURL}}/api/v1/categories/InvalidKey",
->>>>>>> b95cd3c3
 					"host": [
 						"{{serverURL}}"
 					],
@@ -4462,37 +4216,7 @@
 						"api",
 						"v1",
 						"categories",
-<<<<<<< HEAD
-						"children"
-					],
-					"query": [
-						{
-							"key": "filter",
-							"value": ""
-						},
-						{
-							"key": "page",
-							"value": "0"
-						},
-						{
-							"key": "per_page",
-							"value": "5"
-						},
-						{
-							"key": "orderby",
-							"value": "category_velocity_var_name"
-						},
-						{
-							"key": "direction",
-							"value": "DESC"
-						},
-						{
-							"key": "inode",
-							"value": "{{categoryINodeId}}"
-						}
-=======
 						"InvalidKey"
->>>>>>> b95cd3c3
 					]
 				}
 			},
