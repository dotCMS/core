--- conflicted
+++ resolved
@@ -1,10 +1,6 @@
 {
 	"info": {
-<<<<<<< HEAD
-		"_postman_id": "8c546f2e-c053-4ab0-a4e2-b6d22c84fe86",
-=======
-		"_postman_id": "6d361561-936b-403d-9179-cc1af1dd8d88",
->>>>>>> 707fea3d
+		"_postman_id": "91ca6074-9762-4cea-99d8-ae8c851dae99",
 		"name": "Workflow Resource Tests [/api/v1/workflows]",
 		"description": "Test the necesary validations to every end point of the worlflow resource ",
 		"schema": "https://schema.getpostman.com/json/collection/v2.1.0/collection.json",
@@ -15401,23 +15397,89 @@
 			]
 		},
 		{
-<<<<<<< HEAD
-			"name": "404",
-			"item": [
-				{
-					"name": "FirePublish404BodyId",
-=======
 			"name": "SaveFileAssetWithPlainText",
 			"item": [
 				{
 					"name": "SaveFileAssetSuccess",
->>>>>>> 707fea3d
-					"event": [
-						{
-							"listen": "test",
-							"script": {
-								"exec": [
-<<<<<<< HEAD
+					"event": [
+						{
+							"listen": "test",
+							"script": {
+								"exec": [
+									"pm.test(\"Status code is 200 \", function () {",
+									"    pm.response.to.have.status(200);",
+									"});",
+									"",
+									"pm.test(\"Valid JSON field in response\", function () {",
+									"    var jsonData = pm.response.json();",
+									"    pm.expect(jsonData.entity.fileAsset).to.include(\"greatings.txt\");",
+									"    pm.expect(jsonData.entity.contentType).to.be.eql(\"FileAsset\");",
+									"});",
+									"",
+									"",
+									""
+								],
+								"type": "text/javascript"
+							}
+						}
+					],
+					"request": {
+						"auth": {
+							"type": "basic",
+							"basic": [
+								{
+									"key": "password",
+									"value": "admin",
+									"type": "string"
+								},
+								{
+									"key": "username",
+									"value": "admin@dotcms.com",
+									"type": "string"
+								}
+							]
+						},
+						"method": "PUT",
+						"header": [],
+						"body": {
+							"mode": "raw",
+							"raw": "{\n    \"contentlet\": {\n        \"hostFolder\":\"default\",\n        \"title\": \"greatings.txt\",\n        \"fileName\": \"greatings.txt\",\n        \"fileAsset\": {\n            \"fileName\": \"greatings.txt\",\n           \"content\": \"Hello dotCMS\"\n         },\n        \"contentType\": \"FileAsset\"\n    }\n}",
+							"options": {
+								"raw": {
+									"language": "json"
+								}
+							}
+						},
+						"url": {
+							"raw": "{{serverURL}}/api/v1/workflow/actions/default/fire/PUBLISH",
+							"host": [
+								"{{serverURL}}"
+							],
+							"path": [
+								"api",
+								"v1",
+								"workflow",
+								"actions",
+								"default",
+								"fire",
+								"PUBLISH"
+							]
+						}
+					},
+					"response": []
+				}
+			]
+		},
+		{
+			"name": "404Test",
+			"item": [
+				{
+					"name": "FirePublish404BodyId",
+					"event": [
+						{
+							"listen": "test",
+							"script": {
+								"exec": [
 									"pm.test(\"Status code is 404 \", function () {",
 									"    pm.response.to.have.status(404);",
 									"});",
@@ -15483,16 +15545,6 @@
 								"exec": [
 									"pm.test(\"Status code is 404 \", function () {",
 									"    pm.response.to.have.status(404);",
-=======
-									"pm.test(\"Status code is 200 \", function () {",
-									"    pm.response.to.have.status(200);",
-									"});",
-									"",
-									"pm.test(\"Valid JSON field in response\", function () {",
-									"    var jsonData = pm.response.json();",
-									"    pm.expect(jsonData.entity.fileAsset).to.include(\"greatings.txt\");",
-									"    pm.expect(jsonData.entity.contentType).to.be.eql(\"FileAsset\");",
->>>>>>> 707fea3d
 									"});",
 									"",
 									"",
@@ -15522,11 +15574,7 @@
 						"header": [],
 						"body": {
 							"mode": "raw",
-<<<<<<< HEAD
 							"raw": "{\n    \"contentlet\":{\n        \"inode\":\"no-exist\",\n        \"contentType\":\"webPageContent\",\n        \"title\":\"Test3-11\",\n        \"contentHost\":\"default\",\n        \"body\":\"Test body\"\n    },\n    \"individualPermissions\": {\n        \"READ\":[\"7f58520c-aad6-4bec-8b50-2b3bc38ac0eb\"],\n        \"WRITE\":[\"7f58520c-aad6-4bec-8b50-2b3bc38ac0eb\"],\n        \"PUBLISH\":[\"7f58520c-aad6-4bec-8b50-2b3bc38ac0eb\"]\n    }\n}",
-=======
-							"raw": "{\n    \"contentlet\": {\n        \"hostFolder\":\"default\",\n        \"title\": \"greatings.txt\",\n        \"fileName\": \"greatings.txt\",\n        \"fileAsset\": {\n            \"fileName\": \"greatings.txt\",\n           \"content\": \"Hello dotCMS\"\n         },\n        \"contentType\": \"FileAsset\"\n    }\n}",
->>>>>>> 707fea3d
 							"options": {
 								"raw": {
 									"language": "json"
@@ -15550,7 +15598,6 @@
 						}
 					},
 					"response": []
-<<<<<<< HEAD
 				},
 				{
 					"name": "FirePublish404QueryId",
@@ -15692,10 +15739,6 @@
 				}
 			],
 			"description": "Test to 404 scenarios for wf"
-=======
-				}
-			]
->>>>>>> 707fea3d
 		}
 	],
 	"event": [
