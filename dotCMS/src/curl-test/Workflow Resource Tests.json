{
	"info": {
<<<<<<< HEAD
		"_postman_id": "db565cd2-753d-472c-bf5c-ed73de913fb6",
		"name": "Workflow Resource Tests [/api/v1/workflows]",
		"description": "Test the necesary validations to every end point of the worlflow resource ",
		"schema": "https://schema.getpostman.com/json/collection/v2.1.0/collection.json",
		"_exporter_id": "5403727",
		"_collection_link": "https://cloudy-robot-285072.postman.co/workspace/JCastro-Workspace~5bfa586e-54db-429b-b7d5-c4ff997e3a0d/collection/5403727-db565cd2-753d-472c-bf5c-ed73de913fb6?action=share&creator=5403727&source=collection_link"
=======
		"_postman_id": "153ce97e-b133-46ef-a88f-e6a93e2b2819",
		"name": "Workflow Resource Tests [/api/v1/workflows]",
		"description": "Test the necesary validations to every end point of the worlflow resource ",
		"schema": "https://schema.getpostman.com/json/collection/v2.1.0/collection.json",
		"_exporter_id": "781456"
>>>>>>> 6ed29381
	},
	"item": [
		{
			"name": "Save Scheme [POST /api/v1/workflow/schemes]",
			"item": [
				{
					"name": "invalidateSession",
					"event": [
						{
							"listen": "test",
							"script": {
								"exec": [
									"pm.test(\"Status code is 200\", function () {",
									"    pm.response.to.have.status(200);",
									"});"
								],
								"type": "text/javascript"
							}
						}
					],
					"request": {
						"method": "GET",
						"header": [],
						"url": {
							"raw": "{{serverURL}}/api/v1/logout",
							"host": [
								"{{serverURL}}"
							],
							"path": [
								"api",
								"v1",
								"logout"
							]
						}
					},
					"response": []
				},
				{
					"name": "UserCredentialsValidation",
					"event": [
						{
							"listen": "test",
							"script": {
								"type": "text/javascript",
								"exec": [
									"pm.test(\"Status code is 401, You need credentials\", function () {",
									"    pm.response.to.have.status(401);",
									"});",
									"",
									"",
									"",
									"pm.test(\"Valid response\", function () {",
									"    pm.expect(pm.response.text()).to.include(\"Invalid User\");",
									"});pm.test(\"Status code is 401, You need credentials\", function () {",
									"    pm.response.to.have.status(401);",
									"});",
									"",
									"",
									"",
									"pm.test(\"Valid response\", function () {",
									"    pm.expect(pm.response.text()).to.include(\"Invalid User\");",
									"});"
								]
							}
						}
					],
					"request": {
						"auth": {
							"type": "noauth"
						},
						"method": "POST",
						"header": [
							{
								"key": "Content-Type",
								"value": "application/json"
							}
						],
						"body": {
							"mode": "raw",
							"raw": "{\"schemeName\": \"REST1\", \"schemeDescription\": \"rest1\", \"schemeArchived\": \"false\"}"
						},
						"url": {
							"raw": "{{serverURL}}/api/v1/workflow/schemes",
							"host": [
								"{{serverURL}}"
							],
							"path": [
								"api",
								"v1",
								"workflow",
								"schemes"
							]
						},
						"description": "Creates a new scheme \n\n@Path(\"/schemes\")"
					},
					"response": []
				},
				{
					"name": "GivenValidScheme_ShouldSave",
					"event": [
						{
							"listen": "test",
							"script": {
								"exec": [
									"pm.test(\"Status code is 200 \", function () {",
									"    pm.response.to.have.status(200);",
									"});",
									"",
									"pm.test(\"Response includes name\", function () {",
									"    pm.expect(pm.response.text()).to.include(\"\\\"name\\\":\\\"REST Schema\\\"\");",
									"});",
									"",
									"var jsonData = pm.response.json();",
									"pm.collectionVariables.set(\"schemeId\", jsonData.entity.id);",
									"pm.collectionVariables.set(\"schemeIdShorty\", jsonData.entity.id.replace(\"-\",\"\").substring(0,10));"
								],
								"type": "text/javascript"
							}
						}
					],
					"request": {
						"auth": {
							"type": "basic",
							"basic": [
								{
									"key": "password",
									"value": "admin",
									"type": "string"
								},
								{
									"key": "username",
									"value": "admin@dotcms.com",
									"type": "string"
								},
								{
									"key": "saveHelperData",
									"type": "any"
								},
								{
									"key": "showPassword",
									"value": false,
									"type": "boolean"
								}
							]
						},
						"method": "POST",
						"header": [
							{
								"key": "Content-Type",
								"value": "application/json"
							}
						],
						"body": {
							"mode": "raw",
							"raw": "{\"schemeName\": \"REST Schema\", \"schemeDescription\": \"rest1\", \"schemeArchived\": \"false\"}"
						},
						"url": {
							"raw": "{{serverURL}}/api/v1/workflow/schemes",
							"host": [
								"{{serverURL}}"
							],
							"path": [
								"api",
								"v1",
								"workflow",
								"schemes"
							]
						},
						"description": "Creates a new scheme \n\n@Path(\"/schemes\")"
					},
					"response": []
				},
				{
					"name": "GivenNewSchemeWithExistingName_ShouldSave",
					"event": [
						{
							"listen": "test",
							"script": {
								"exec": [
									"pm.test(\"Status code is 200, Scheme already exist\", function () {",
									"    pm.response.to.have.status(200);",
									"});",
									"",
									"",
									"",
									"pm.test(\"Valid response\", function () {",
									"    pm.expect(pm.response.text()).to.include(\"REST\");",
									"});"
								],
								"type": "text/javascript"
							}
						}
					],
					"request": {
						"auth": {
							"type": "basic",
							"basic": [
								{
									"key": "password",
									"value": "admin",
									"type": "string"
								},
								{
									"key": "username",
									"value": "admin@dotcms.com",
									"type": "string"
								},
								{
									"key": "saveHelperData",
									"type": "any"
								},
								{
									"key": "showPassword",
									"value": false,
									"type": "boolean"
								}
							]
						},
						"method": "POST",
						"header": [
							{
								"key": "Content-Type",
								"value": "application/json"
							}
						],
						"body": {
							"mode": "raw",
							"raw": "{\"schemeName\": \"REST1\", \"schemeDescription\": \"rest1\", \"schemeArchived\": \"false\"}"
						},
						"url": {
							"raw": "{{serverURL}}/api/v1/workflow/schemes",
							"host": [
								"{{serverURL}}"
							],
							"path": [
								"api",
								"v1",
								"workflow",
								"schemes"
							]
						},
						"description": "Creates a new scheme \n\n@Path(\"/schemes\")"
					},
					"response": []
				},
				{
					"name": "invalidateSession",
					"event": [
						{
							"listen": "test",
							"script": {
								"exec": [
									"pm.test(\"Status code is 200\", function () {",
									"    pm.response.to.have.status(200);",
									"});"
								],
								"type": "text/javascript"
							}
						}
					],
					"request": {
						"method": "GET",
						"header": [],
						"url": {
							"raw": "{{serverURL}}/api/v1/logout",
							"host": [
								"{{serverURL}}"
							],
							"path": [
								"api",
								"v1",
								"logout"
							]
						}
					},
					"response": []
				},
				{
					"name": "GivenEmptyBody_ShouldRespondBadRequest",
					"event": [
						{
							"listen": "test",
							"script": {
								"exec": [
									"pm.test(\"Status code is 400 \", function () {",
									"    pm.response.to.have.status(400);",
									"});",
									"",
									"",
									""
								],
								"type": "text/javascript"
							}
						}
					],
					"request": {
						"auth": {
							"type": "basic",
							"basic": [
								{
									"key": "password",
									"value": "admin",
									"type": "string"
								},
								{
									"key": "username",
									"value": "admin@dotcms.com",
									"type": "string"
								},
								{
									"key": "saveHelperData",
									"type": "any"
								},
								{
									"key": "showPassword",
									"value": false,
									"type": "boolean"
								}
							]
						},
						"method": "POST",
						"header": [
							{
								"key": "Content-Type",
								"value": "application/json"
							}
						],
						"body": {
							"mode": "raw",
							"raw": ""
						},
						"url": {
							"raw": "{{serverURL}}/api/v1/workflow/schemes",
							"host": [
								"{{serverURL}}"
							],
							"path": [
								"api",
								"v1",
								"workflow",
								"schemes"
							]
						},
						"description": "Creates a new scheme \n\n@Path(\"/schemes\")"
					},
					"response": []
				}
			],
			"event": [
				{
					"listen": "prerequest",
					"script": {
						"type": "text/javascript",
						"exec": [
							""
						]
					}
				},
				{
					"listen": "test",
					"script": {
						"type": "text/javascript",
						"exec": [
							""
						]
					}
				}
			]
		},
		{
			"name": "Save Step [POST /api/v1/workflow/steps]",
			"item": [
				{
					"name": "invalidateSession",
					"event": [
						{
							"listen": "test",
							"script": {
								"exec": [
									"pm.test(\"Status code is 200\", function () {",
									"    pm.response.to.have.status(200);",
									"});"
								],
								"type": "text/javascript"
							}
						}
					],
					"request": {
						"method": "GET",
						"header": [],
						"url": {
							"raw": "{{serverURL}}/api/v1/logout",
							"host": [
								"{{serverURL}}"
							],
							"path": [
								"api",
								"v1",
								"logout"
							]
						}
					},
					"response": []
				},
				{
					"name": "UserCredentialValidation",
					"event": [
						{
							"listen": "test",
							"script": {
								"type": "text/javascript",
								"exec": [
									"pm.test(\"Status code is 401, You need credentials\", function () {",
									"    pm.response.to.have.status(401);",
									"});",
									"",
									"",
									"",
									"pm.test(\"Valid response\", function () {",
									"    pm.expect(pm.response.text()).to.include(\"Invalid User\");",
									"});pm.test(\"Status code is 401, You need credentials\", function () {",
									"    pm.response.to.have.status(401);",
									"});",
									"",
									"",
									"",
									"pm.test(\"Valid response\", function () {",
									"    pm.expect(pm.response.text()).to.include(\"Invalid User\");",
									"});"
								]
							}
						}
					],
					"request": {
						"auth": {
							"type": "noauth"
						},
						"method": "POST",
						"header": [
							{
								"key": "Content-Type",
								"value": "application/json"
							}
						],
						"body": {
							"mode": "raw",
							"raw": " { \"schemeId\" : \"d61a59e1-a49c-46f2-a929-db2b4bfa88b2\", \"stepName\":\"REST123\", \"enableEscalation\":false, \"escalationAction\":\"\", \"escalationTime\":\"0\",\"stepResolved\":false} "
						},
						"url": {
							"raw": "{{serverURL}}/api/v1/workflow/steps",
							"host": [
								"{{serverURL}}"
							],
							"path": [
								"api",
								"v1",
								"workflow",
								"steps"
							]
						},
						"description": "Add a new workflow step \n\n@Path(\"/steps\")"
					},
					"response": []
				},
				{
					"name": "GivenValidStep_shouldSave",
					"event": [
						{
							"listen": "test",
							"script": {
								"exec": [
									"pm.test(\"Status code is 200 \", function () {",
									"    pm.response.to.have.status(200);",
									"});",
									"",
									"",
									"",
									"pm.test(\"Valid response\", function () {",
									"    pm.expect(pm.response.text()).to.include(\"\\\"name\\\":\\\"My REST step\\\"\");",
									"});",
									"",
									"var jsonData = pm.response.json();",
									"pm.collectionVariables.set(\"stepId\", jsonData.entity.id);",
									"pm.collectionVariables.set(\"stepIdShorty\", jsonData.entity.id.replace(\"-\",\"\").substring(0,10));"
								],
								"type": "text/javascript"
							}
						}
					],
					"request": {
						"auth": {
							"type": "basic",
							"basic": [
								{
									"key": "password",
									"value": "admin",
									"type": "string"
								},
								{
									"key": "username",
									"value": "admin@dotcms.com",
									"type": "string"
								},
								{
									"key": "saveHelperData",
									"type": "any"
								},
								{
									"key": "showPassword",
									"value": false,
									"type": "boolean"
								}
							]
						},
						"method": "POST",
						"header": [
							{
								"key": "Content-Type",
								"value": "application/json"
							}
						],
						"body": {
							"mode": "raw",
							"raw": " { \"schemeId\" : \"{{schemeId}}\", \"stepName\":\"My REST step\", \"enableEscalation\":false, \"escalationAction\":\"\", \"escalationTime\":\"0\",\"stepResolved\":false} "
						},
						"url": {
							"raw": "{{serverURL}}/api/v1/workflow/steps",
							"host": [
								"{{serverURL}}"
							],
							"path": [
								"api",
								"v1",
								"workflow",
								"steps"
							]
						},
						"description": "Add a new workflow step \n\n@Path(\"/steps\")"
					},
					"response": []
				},
				{
					"name": "GivenInvalidSchemeId_ShouldRespond404",
					"event": [
						{
							"listen": "test",
							"script": {
								"exec": [
									"pm.test(\"Status code is 404\", function () {",
									"    pm.response.to.have.status(404);",
									"});",
									"",
									"",
									"",
									"pm.test(\"Valid response\", function () {",
									"    pm.expect(pm.response.text()).to.include(\"The Workflow Scheme does not exist\");",
									"});"
								],
								"type": "text/javascript"
							}
						}
					],
					"request": {
						"auth": {
							"type": "basic",
							"basic": [
								{
									"key": "username",
									"value": "chris@dotcms.com",
									"type": "string"
								},
								{
									"key": "password",
									"value": "chris",
									"type": "string"
								},
								{
									"key": "saveHelperData",
									"type": "any"
								},
								{
									"key": "showPassword",
									"value": false,
									"type": "boolean"
								}
							]
						},
						"method": "POST",
						"header": [
							{
								"key": "Content-Type",
								"value": "application/json"
							}
						],
						"body": {
							"mode": "raw",
							"raw": " { \"schemeId\" : \"ad61a59e1-a49c-46f2-a929-db2b4bfa88b2\", \"stepName\":\"REST123\", \"enableEscalation\":false, \"escalationAction\":\"\", \"escalationTime\":\"0\",\"stepResolved\":false} "
						},
						"url": {
							"raw": "{{serverURL}}/api/v1/workflow/steps",
							"host": [
								"{{serverURL}}"
							],
							"path": [
								"api",
								"v1",
								"workflow",
								"steps"
							]
						},
						"description": "Add a new workflow step \n\n@Path(\"/steps\")"
					},
					"response": []
				},
				{
					"name": "SupportShortly",
					"event": [
						{
							"listen": "test",
							"script": {
								"exec": [
									"pm.test(\"Status code is 200 \", function () {",
									"    pm.response.to.have.status(200);",
									"});",
									"",
									"",
									"",
									"pm.test(\"Valid response\", function () {",
									"    pm.expect(pm.response.text()).to.include(\"\\\"name\\\":\\\"Step shorty schema id\\\"\");",
									"});"
								],
								"type": "text/javascript"
							}
						}
					],
					"request": {
						"auth": {
							"type": "basic",
							"basic": [
								{
									"key": "username",
									"value": "chris@dotcms.com",
									"type": "string"
								},
								{
									"key": "password",
									"value": "chris",
									"type": "string"
								},
								{
									"key": "saveHelperData",
									"type": "any"
								},
								{
									"key": "showPassword",
									"value": false,
									"type": "boolean"
								}
							]
						},
						"method": "POST",
						"header": [
							{
								"key": "Content-Type",
								"value": "application/json"
							}
						],
						"body": {
							"mode": "raw",
							"raw": " { \"schemeId\" : \"{{schemeIdShorty}}\", \"stepName\":\"Step shorty schema id\", \"enableEscalation\":false, \"escalationAction\":\"\", \"escalationTime\":\"0\",\"stepResolved\":false} "
						},
						"url": {
							"raw": "{{serverURL}}/api/v1/workflow/steps",
							"host": [
								"{{serverURL}}"
							],
							"path": [
								"api",
								"v1",
								"workflow",
								"steps"
							]
						},
						"description": "Add a new workflow step \n\n@Path(\"/steps\")"
					},
					"response": []
				},
				{
					"name": "GivenEmptyBody_ShouldRespondBadRequest",
					"event": [
						{
							"listen": "test",
							"script": {
								"exec": [
									"pm.test(\"Status code is 400 \", function () {",
									"    pm.response.to.have.status(400);",
									"});",
									"",
									"",
									""
								],
								"type": "text/javascript"
							}
						}
					],
					"request": {
						"auth": {
							"type": "basic",
							"basic": [
								{
									"key": "password",
									"value": "admin",
									"type": "string"
								},
								{
									"key": "username",
									"value": "admin@dotcms.com",
									"type": "string"
								},
								{
									"key": "saveHelperData",
									"type": "any"
								},
								{
									"key": "showPassword",
									"value": false,
									"type": "boolean"
								}
							]
						},
						"method": "POST",
						"header": [
							{
								"key": "Content-Type",
								"value": "application/json"
							}
						],
						"body": {
							"mode": "raw",
							"raw": ""
						},
						"url": {
							"raw": "{{serverURL}}/api/v1/workflow/steps",
							"host": [
								"{{serverURL}}"
							],
							"path": [
								"api",
								"v1",
								"workflow",
								"steps"
							]
						},
						"description": "Add a new workflow step \n\n@Path(\"/steps\")"
					},
					"response": []
				}
			],
			"event": [
				{
					"listen": "prerequest",
					"script": {
						"type": "text/javascript",
						"exec": [
							""
						]
					}
				},
				{
					"listen": "test",
					"script": {
						"type": "text/javascript",
						"exec": [
							""
						]
					}
				}
			]
		},
		{
			"name": "SaveAction [POST /api/v1/workflow/actions]",
			"item": [
				{
					"name": "invalidateSession",
					"event": [
						{
							"listen": "test",
							"script": {
								"exec": [
									"pm.test(\"Status code is 200\", function () {",
									"    pm.response.to.have.status(200);",
									"});"
								],
								"type": "text/javascript"
							}
						}
					],
					"request": {
						"method": "GET",
						"header": [],
						"url": {
							"raw": "{{serverURL}}/api/v1/logout",
							"host": [
								"{{serverURL}}"
							],
							"path": [
								"api",
								"v1",
								"logout"
							]
						}
					},
					"response": []
				},
				{
					"name": "UserCredentialsValidation",
					"event": [
						{
							"listen": "test",
							"script": {
								"type": "text/javascript",
								"exec": [
									"pm.test(\"Status code is 401, You need credentials\", function () {",
									"    pm.response.to.have.status(401);",
									"});",
									"",
									"",
									"",
									"pm.test(\"Valid response\", function () {",
									"    pm.expect(pm.response.text()).to.include(\"Invalid User\");",
									"});"
								]
							}
						}
					],
					"request": {
						"auth": {
							"type": "noauth"
						},
						"method": "POST",
						"header": [
							{
								"key": "Content-Type",
								"value": "application/json"
							}
						],
						"body": {
							"mode": "raw",
							"raw": "{\n   \"stepId\": \"ee24a4cb-2d15-4c98-b1bd-6327126451f3\",\n      \"actionName\": \"saveContent FROM REST NEW\",\n      \"schemeId\": \"d61a59e1-a49c-46f2-a929-db2b4bfa88b2\",\n      \"actionCondition\": \"\",\n      \"actionNextStep\": \"currentstep\",\n      \"actionNextAssign\": \"654b0931-1027-41f7-ad4d-173115ed8ec1\",\n      \"actionRoleHierarchyForAssign\": false,\n      \"actionAssignable\": false,\n      \"actionCommentable\": true,\n      \"whoCanUse\":[],\n      \"showOn\": [\n        \"UNPUBLISHED\",\n        \"NEW\",\n        \"LOCKED\",\n        \"PUBLISHED\"\n      ]\n}"
						},
						"url": {
							"raw": "{{serverURL}}/api/v1/workflow/actions",
							"host": [
								"{{serverURL}}"
							],
							"path": [
								"api",
								"v1",
								"workflow",
								"actions"
							]
						},
						"description": "Saves an action, by default the action is associated to the schema, however if the stepId is set will be automatically associated to the step too.\n\n@Path(\"/actions\")"
					},
					"response": []
				},
				{
					"name": "ValidAction_shouldSave",
					"event": [
						{
							"listen": "test",
							"script": {
								"exec": [
									"pm.test(\"Status code is 200 \", function () {",
									"    pm.response.to.have.status(200);",
									"});",
									"",
									"",
									"",
									"pm.test(\"Valid response\", function () {",
									"    pm.expect(pm.response.text()).to.include(\"\\\"name\\\":\\\"saveContent FROM REST NEW\\\"\");",
									"});",
									"",
									"var jsonData = pm.response.json();",
									"pm.collectionVariables.set(\"actionId\", jsonData.entity.id);",
									"pm.collectionVariables.set(\"actionIdShorty\", jsonData.entity.id.replace(\"-\",\"\").substring(0,10));"
								],
								"type": "text/javascript"
							}
						}
					],
					"request": {
						"auth": {
							"type": "basic",
							"basic": [
								{
									"key": "password",
									"value": "admin",
									"type": "string"
								},
								{
									"key": "username",
									"value": "admin@dotcms.com",
									"type": "string"
								},
								{
									"key": "saveHelperData",
									"type": "any"
								},
								{
									"key": "showPassword",
									"value": false,
									"type": "boolean"
								}
							]
						},
						"method": "POST",
						"header": [
							{
								"key": "Content-Type",
								"value": "application/json"
							}
						],
						"body": {
							"mode": "raw",
							"raw": "{\n   \"stepId\": \"{{stepId}}\",\n      \"actionName\": \"saveContent FROM REST NEW\",\n      \"schemeId\": \"{{schemeId}}\",\n      \"actionCondition\": \"\",\n      \"actionNextStep\": \"currentstep\",\n      \"actionNextAssign\": \"654b0931-1027-41f7-ad4d-173115ed8ec1\",\n      \"actionRoleHierarchyForAssign\": false,\n      \"actionAssignable\": false,\n      \"actionCommentable\": true,\n      \"whoCanUse\":[],\n      \"showOn\": [\n        \"UNPUBLISHED\",\n        \"NEW\",\n        \"LOCKED\",\n        \"PUBLISHED\"\n      ]\n}"
						},
						"url": {
							"raw": "{{serverURL}}/api/v1/workflow/actions",
							"host": [
								"{{serverURL}}"
							],
							"path": [
								"api",
								"v1",
								"workflow",
								"actions"
							]
						},
						"description": "Saves an action, by default the action is associated to the schema, however if the stepId is set will be automatically associated to the step too.\n\n@Path(\"/actions\")"
					},
					"response": []
				},
				{
					"name": "InvalidStepId_ShouldRespond404",
					"event": [
						{
							"listen": "test",
							"script": {
								"exec": [
									"pm.test(\"Status code is 404\", function () {",
									"    pm.response.to.have.status(404);",
									"});",
									"",
									"",
									"",
									"pm.test(\"Valid response\", function () {",
									"    pm.expect(pm.response.text()).to.include(\"The Workflow Step does not exist\");",
									"});"
								],
								"type": "text/javascript"
							}
						}
					],
					"request": {
						"auth": {
							"type": "basic",
							"basic": [
								{
									"key": "password",
									"value": "chris",
									"type": "string"
								},
								{
									"key": "username",
									"value": "chris@dotcms.com",
									"type": "string"
								},
								{
									"key": "saveHelperData",
									"type": "any"
								},
								{
									"key": "showPassword",
									"value": false,
									"type": "boolean"
								}
							]
						},
						"method": "POST",
						"header": [
							{
								"key": "Content-Type",
								"value": "application/json"
							}
						],
						"body": {
							"mode": "raw",
							"raw": "{\n   \"stepId\": \"aaee24a4cb-2d15-4c98-b1bd-6327126451f3\",\n      \"actionName\": \"saveContent FROM REST NEW\",\n      \"schemeId\": \"d61a59e1-a49c-46f2-a929-db2b4bfa88b2\",\n      \"actionCondition\": \"\",\n      \"actionNextStep\": \"currentstep\",\n      \"actionNextAssign\": \"654b0931-1027-41f7-ad4d-173115ed8ec1\",\n      \"actionRoleHierarchyForAssign\": false,\n      \"actionAssignable\": false,\n      \"actionCommentable\": true,\n      \"whoCanUse\":[],\n      \"showOn\": [\n        \"UNPUBLISHED\",\n        \"NEW\",\n        \"LOCKED\",\n        \"PUBLISHED\"\n      ]\n}"
						},
						"url": {
							"raw": "{{serverURL}}/api/v1/workflow/actions",
							"host": [
								"{{serverURL}}"
							],
							"path": [
								"api",
								"v1",
								"workflow",
								"actions"
							]
						},
						"description": "Saves an action, by default the action is associated to the schema, however if the stepId is set will be automatically associated to the step too.\n\n@Path(\"/actions\")"
					},
					"response": []
				},
				{
					"name": "InvalidSchemeId_ShouldRespond404",
					"event": [
						{
							"listen": "test",
							"script": {
								"exec": [
									"pm.test(\"Status code is 404\", function () {",
									"    pm.response.to.have.status(404);",
									"});",
									"",
									"",
									"",
									"pm.test(\"Valid response\", function () {",
									"    pm.expect(pm.response.text()).to.include(\"The Workflow Scheme does not exist\");",
									"});"
								],
								"type": "text/javascript"
							}
						}
					],
					"request": {
						"auth": {
							"type": "basic",
							"basic": [
								{
									"key": "password",
									"value": "chris",
									"type": "string"
								},
								{
									"key": "username",
									"value": "chris@dotcms.com",
									"type": "string"
								},
								{
									"key": "saveHelperData",
									"type": "any"
								},
								{
									"key": "showPassword",
									"value": false,
									"type": "boolean"
								}
							]
						},
						"method": "POST",
						"header": [
							{
								"key": "Content-Type",
								"value": "application/json"
							}
						],
						"body": {
							"mode": "raw",
							"raw": "{\n   \"stepId\": \"ee24a4cb-2d15-4c98-b1bd-6327126451f3\",\n      \"actionName\": \"saveContent FROM REST NEW\",\n      \"schemeId\": \"ad61a59e1-a49c-46f2-a929-db2b4bfa88b2\",\n      \"actionCondition\": \"\",\n      \"actionNextStep\": \"currentstep\",\n      \"actionNextAssign\": \"654b0931-1027-41f7-ad4d-173115ed8ec1\",\n      \"actionRoleHierarchyForAssign\": false,\n      \"actionAssignable\": false,\n      \"actionCommentable\": true,\n      \"whoCanUse\":[],\n      \"showOn\": [\n        \"UNPUBLISHED\",\n        \"NEW\",\n        \"LOCKED\",\n        \"PUBLISHED\"\n      ]\n}"
						},
						"url": {
							"raw": "{{serverURL}}/api/v1/workflow/actions",
							"host": [
								"{{serverURL}}"
							],
							"path": [
								"api",
								"v1",
								"workflow",
								"actions"
							]
						},
						"description": "Saves an action, by default the action is associated to the schema, however if the stepId is set will be automatically associated to the step too.\n\n@Path(\"/actions\")"
					},
					"response": []
				},
				{
					"name": "ValidActionWithShortyStepIdAndShortySchemeId_ShouldSave",
					"event": [
						{
							"listen": "test",
							"script": {
								"exec": [
									"pm.test(\"Status code is 200 \", function () {",
									"    pm.response.to.have.status(200);",
									"});",
									"",
									"",
									"",
									"pm.test(\"Valid response\", function () {",
									"    pm.expect(pm.response.text()).to.include(\"\\\"name\\\":\\\"saveContent FROM REST NEW\\\"\");",
									"});"
								],
								"type": "text/javascript"
							}
						}
					],
					"request": {
						"auth": {
							"type": "basic",
							"basic": [
								{
									"key": "password",
									"value": "admin",
									"type": "string"
								},
								{
									"key": "username",
									"value": "admin@dotcms.com",
									"type": "string"
								},
								{
									"key": "saveHelperData",
									"type": "any"
								},
								{
									"key": "showPassword",
									"value": false,
									"type": "boolean"
								}
							]
						},
						"method": "POST",
						"header": [
							{
								"key": "Content-Type",
								"value": "application/json"
							}
						],
						"body": {
							"mode": "raw",
							"raw": "{\n   \"stepId\": \"{{stepIdShorty}}\",\n      \"actionName\": \"saveContent FROM REST NEW\",\n      \"schemeId\": \"{{schemeIdShorty}}\",\n      \"actionCondition\": \"\",\n      \"actionNextStep\": \"currentstep\",\n      \"actionNextAssign\": \"654b0931-1027-41f7-ad4d-173115ed8ec1\",\n      \"actionRoleHierarchyForAssign\": false,\n      \"actionAssignable\": false,\n      \"actionCommentable\": true,\n      \"whoCanUse\":[],\n      \"showOn\": [\n        \"UNPUBLISHED\",\n        \"NEW\",\n        \"LOCKED\",\n        \"PUBLISHED\"\n      ]\n}"
						},
						"url": {
							"raw": "{{serverURL}}/api/v1/workflow/actions",
							"host": [
								"{{serverURL}}"
							],
							"path": [
								"api",
								"v1",
								"workflow",
								"actions"
							]
						},
						"description": "Saves an action, by default the action is associated to the schema, however if the stepId is set will be automatically associated to the step too.\n\n@Path(\"/actions\")"
					},
					"response": []
				},
				{
					"name": "EmptyBody_ShouldRespondBadRequest",
					"event": [
						{
							"listen": "test",
							"script": {
								"type": "text/javascript",
								"exec": [
									"pm.test(\"Status code is 400 \", function () {",
									"    pm.response.to.have.status(400);",
									"});",
									"",
									""
								]
							}
						}
					],
					"request": {
						"auth": {
							"type": "basic",
							"basic": [
								{
									"key": "password",
									"value": "admin",
									"type": "string"
								},
								{
									"key": "username",
									"value": "admin@dotcms.com",
									"type": "string"
								},
								{
									"key": "saveHelperData",
									"type": "any"
								},
								{
									"key": "showPassword",
									"value": false,
									"type": "boolean"
								}
							]
						},
						"method": "POST",
						"header": [
							{
								"key": "Content-Type",
								"value": "application/json"
							}
						],
						"body": {
							"mode": "raw",
							"raw": ""
						},
						"url": {
							"raw": "{{serverURL}}/api/v1/workflow/actions",
							"host": [
								"{{serverURL}}"
							],
							"path": [
								"api",
								"v1",
								"workflow",
								"actions"
							]
						},
						"description": "Saves an action, by default the action is associated to the schema, however if the stepId is set will be automatically associated to the step too.\n\n@Path(\"/actions\")"
					},
					"response": []
				}
			],
			"description": "Saves an action, by default the action is associated to the schema, however if the stepId is set will be automatically associated to the step too.\n@Path(\"/actions\")",
			"event": [
				{
					"listen": "prerequest",
					"script": {
						"type": "text/javascript",
						"exec": [
							""
						]
					}
				},
				{
					"listen": "test",
					"script": {
						"type": "text/javascript",
						"exec": [
							""
						]
					}
				}
			]
		},
		{
			"name": "findSchemas [GET /api/v1/workflow/schemes]",
			"item": [
				{
					"name": "invalidateSession",
					"event": [
						{
							"listen": "test",
							"script": {
								"exec": [
									"pm.test(\"Status code is 200\", function () {",
									"    pm.response.to.have.status(200);",
									"});"
								],
								"type": "text/javascript"
							}
						}
					],
					"request": {
						"method": "GET",
						"header": [],
						"url": {
							"raw": "{{serverURL}}/api/v1/logout",
							"host": [
								"{{serverURL}}"
							],
							"path": [
								"api",
								"v1",
								"logout"
							]
						}
					},
					"response": []
				},
				{
					"name": "UserCredentialsValidation",
					"event": [
						{
							"listen": "test",
							"script": {
								"type": "text/javascript",
								"exec": [
									"pm.test(\"Status code is 401, You need credentials\", function () {",
									"    pm.response.to.have.status(401);",
									"});",
									"",
									"",
									"",
									"pm.test(\"Valid response\", function () {",
									"    pm.expect(pm.response.text()).to.include(\"Invalid User\");",
									"});"
								]
							}
						}
					],
					"request": {
						"auth": {
							"type": "noauth"
						},
						"method": "GET",
						"header": [],
						"url": {
							"raw": "{{serverURL}}/api/v1/workflow/schemes",
							"host": [
								"{{serverURL}}"
							],
							"path": [
								"api",
								"v1",
								"workflow",
								"schemes"
							]
						},
						"description": "Validate you can't get workflow data if you don't have credentials"
					},
					"response": []
				},
				{
					"name": "SuccessListOfSchemes",
					"event": [
						{
							"listen": "test",
							"script": {
								"exec": [
									"pm.test(\"Status code is 200\", function () {",
									"    pm.response.to.have.status(200);",
									"});",
									"",
									"",
									"",
									"//Validate that returns the schemes included in the empty starter site ",
									"",
									"pm.test(\"Includes exiting Scheme\", function () {",
									"    pm.expect(pm.response.text()).to.include(\"\\\"name\\\":\\\"REST Schema\\\"\");",
									"});"
								],
								"type": "text/javascript"
							}
						}
					],
					"request": {
						"auth": {
							"type": "basic",
							"basic": [
								{
									"key": "password",
									"value": "admin",
									"type": "string"
								},
								{
									"key": "username",
									"value": "admin@dotcms.com",
									"type": "string"
								},
								{
									"key": "saveHelperData",
									"type": "any"
								},
								{
									"key": "showPassword",
									"value": false,
									"type": "boolean"
								}
							]
						},
						"method": "GET",
						"header": [],
						"url": {
							"raw": "{{serverURL}}/api/v1/workflow/schemes",
							"host": [
								"{{serverURL}}"
							],
							"path": [
								"api",
								"v1",
								"workflow",
								"schemes"
							]
						},
						"description": "Validate you have the list of schemas "
					},
					"response": []
				}
			],
			"description": "Returns all schemes non-archived associated to a content type. 401 if the user does not have permission.\n\n@Path(\"/schemes\")",
			"event": [
				{
					"listen": "prerequest",
					"script": {
						"type": "text/javascript",
						"exec": [
							""
						]
					}
				},
				{
					"listen": "test",
					"script": {
						"type": "text/javascript",
						"exec": [
							""
						]
					}
				}
			]
		},
		{
			"name": "findAllSchemesAndSchemesByContentType",
			"item": [
				{
					"name": "invalidateSession",
					"event": [
						{
							"listen": "test",
							"script": {
								"exec": [
									"pm.test(\"Status code is 200\", function () {",
									"    pm.response.to.have.status(200);",
									"});"
								],
								"type": "text/javascript"
							}
						}
					],
					"request": {
						"method": "GET",
						"header": [],
						"url": {
							"raw": "{{serverURL}}/api/v1/logout",
							"host": [
								"{{serverURL}}"
							],
							"path": [
								"api",
								"v1",
								"logout"
							]
						}
					},
					"response": []
				},
				{
					"name": "UserCredentialsValidation",
					"event": [
						{
							"listen": "test",
							"script": {
								"type": "text/javascript",
								"exec": [
									"pm.test(\"Status code is 401, You need credentials\", function () {",
									"    pm.response.to.have.status(401);",
									"});",
									"",
									"",
									"",
									"pm.test(\"Valid response\", function () {",
									"    pm.expect(pm.response.text()).to.include(\"Invalid User\");",
									"});"
								]
							}
						}
					],
					"request": {
						"auth": {
							"type": "noauth"
						},
						"method": "GET",
						"header": [],
						"url": {
							"raw": "{{serverURL}}/api/v1/workflow/schemes/schemescontenttypes/2a3e91e4-fbbf-4876-8c5b-2233c1739b05",
							"host": [
								"{{serverURL}}"
							],
							"path": [
								"api",
								"v1",
								"workflow",
								"schemes",
								"schemescontenttypes",
								"2a3e91e4-fbbf-4876-8c5b-2233c1739b05"
							]
						},
						"description": "Validate you can't get workflow data if you don't have credentials\n"
					},
					"response": []
				},
				{
					"name": "Validate read permissions to the content type",
					"event": [
						{
							"listen": "test",
							"script": {
								"exec": [
									"pm.test(\"Status code is 200, Content types permissions\", function () {",
									"    pm.response.to.have.status(200);",
									"});",
									"",
									"",
									"pm.test(\"Valid response\", function () {",
									"    pm.expect(pm.response.text()).to.include(\"System Workflow\");",
									"});"
								],
								"type": "text/javascript"
							}
						}
					],
					"request": {
						"auth": {
							"type": "basic",
							"basic": [
								{
									"key": "password",
									"value": "admin",
									"type": "string"
								},
								{
									"key": "username",
									"value": "admin@dotcms.com",
									"type": "string"
								},
								{
									"key": "saveHelperData",
									"type": "any"
								},
								{
									"key": "showPassword",
									"value": false,
									"type": "boolean"
								}
							]
						},
						"method": "GET",
						"header": [],
						"url": {
							"raw": "{{serverURL}}/api/v1/workflow/schemes/schemescontenttypes/2a3e91e4-fbbf-4876-8c5b-2233c1739b05",
							"host": [
								"{{serverURL}}"
							],
							"path": [
								"api",
								"v1",
								"workflow",
								"schemes",
								"schemescontenttypes",
								"2a3e91e4-fbbf-4876-8c5b-2233c1739b05"
							]
						},
						"description": "Validate we return a 401 error in case you try to get shemes info of an unautorized conte type\n\nTo test: \nDelete permissions to the content type (generic) and add just permissions to admin "
					},
					"response": []
				},
				{
					"name": "Invalid cotnet type ID",
					"event": [
						{
							"listen": "test",
							"script": {
								"type": "text/javascript",
								"exec": [
									"pm.test(\"Status code is 404, Content types not found\", function () {",
									"    pm.response.to.have.status(404);",
									"});",
									"",
									"",
									"",
									"pm.test(\"Valid response\", function () {",
									"    pm.expect(pm.response.text()).to.include(\"not found\");",
									"});"
								]
							}
						}
					],
					"request": {
						"auth": {
							"type": "basic",
							"basic": [
								{
									"key": "password",
									"value": "chris",
									"type": "string"
								},
								{
									"key": "username",
									"value": "chris@dotcms.com",
									"type": "string"
								},
								{
									"key": "saveHelperData",
									"type": "any"
								},
								{
									"key": "showPassword",
									"value": false,
									"type": "boolean"
								}
							]
						},
						"method": "GET",
						"header": [],
						"url": {
							"raw": "{{serverURL}}/api/v1/workflow/schemes/schemescontenttypes/2a3e91e4-fbbf-4876-8c5b-2233c1739b0",
							"host": [
								"{{serverURL}}"
							],
							"path": [
								"api",
								"v1",
								"workflow",
								"schemes",
								"schemescontenttypes",
								"2a3e91e4-fbbf-4876-8c5b-2233c1739b0"
							]
						},
						"description": "Validate we return a 401 error in case you try to get shemes info of an unautorized conte type\n\nTo test: \nDelete permissions to the content type (generic) and add just permissions to admin "
					},
					"response": []
				},
				{
					"name": "SucessListOfSchemes",
					"event": [
						{
							"listen": "test",
							"script": {
								"exec": [
									"pm.test(\"Status code is 200\", function () {",
									"    pm.response.to.have.status(200);",
									"});",
									"",
									"",
									"",
									"//Validate that returns the schemes included in the starter site ",
									"",
									"pm.test(\"Includes system workflow\", function () {",
									"    var jsonData = pm.response.json();",
									"    pm.expect(jsonData.entity.contentTypeSchemes[0].name).to.equal(\"System Workflow\");",
									"});",
									""
								],
								"type": "text/javascript"
							}
						}
					],
					"request": {
						"auth": {
							"type": "basic",
							"basic": [
								{
									"key": "password",
									"value": "admin",
									"type": "string"
								},
								{
									"key": "username",
									"value": "admin@dotcms.com",
									"type": "string"
								},
								{
									"key": "saveHelperData",
									"type": "any"
								},
								{
									"key": "showPassword",
									"value": false,
									"type": "boolean"
								}
							]
						},
						"method": "GET",
						"header": [],
						"url": {
							"raw": "{{serverURL}}/api/v1/workflow/schemes/schemescontenttypes/2a3e91e4-fbbf-4876-8c5b-2233c1739b05",
							"host": [
								"{{serverURL}}"
							],
							"path": [
								"api",
								"v1",
								"workflow",
								"schemes",
								"schemescontenttypes",
								"2a3e91e4-fbbf-4876-8c5b-2233c1739b05"
							]
						},
						"description": "Validate you have the list of schemas "
					},
					"response": []
				}
			],
			"description": "Returns all schemes for the content type and include schemes non-archive . 401 if the user does not have permission\n\n@Path(\"/schemes/schemescontenttypes/{contentTypeId}\")",
			"event": [
				{
					"listen": "prerequest",
					"script": {
						"type": "text/javascript",
						"exec": [
							""
						]
					}
				},
				{
					"listen": "test",
					"script": {
						"type": "text/javascript",
						"exec": [
							""
						]
					}
				}
			]
		},
		{
			"name": "findStepsByScheme [GET /api/v1/workflow/schemes/{schemeId}/steps]",
			"item": [
				{
					"name": "invalidateSession",
					"event": [
						{
							"listen": "test",
							"script": {
								"exec": [
									"pm.test(\"Status code is 200\", function () {",
									"    pm.response.to.have.status(200);",
									"});"
								],
								"type": "text/javascript"
							}
						}
					],
					"request": {
						"method": "GET",
						"header": [],
						"url": {
							"raw": "{{serverURL}}/api/v1/logout",
							"host": [
								"{{serverURL}}"
							],
							"path": [
								"api",
								"v1",
								"logout"
							]
						}
					},
					"response": []
				},
				{
					"name": "UserCredentialValidation",
					"event": [
						{
							"listen": "test",
							"script": {
								"type": "text/javascript",
								"exec": [
									"pm.test(\"Status code is 401, You need credentials\", function () {",
									"    pm.response.to.have.status(401);",
									"});",
									"",
									"",
									"",
									"pm.test(\"Valid response\", function () {",
									"    pm.expect(pm.response.text()).to.include(\"Invalid User\");",
									"});"
								]
							}
						}
					],
					"request": {
						"auth": {
							"type": "noauth"
						},
						"method": "GET",
						"header": [],
						"url": {
							"raw": "{{serverURL}}/api/v1/workflow/schemes/d61a59e1-a49c-46f2-a929-db2b4bfa88b2/steps",
							"host": [
								"{{serverURL}}"
							],
							"path": [
								"api",
								"v1",
								"workflow",
								"schemes",
								"d61a59e1-a49c-46f2-a929-db2b4bfa88b2",
								"steps"
							]
						},
						"description": "Return Steps associated to the scheme, 404 if does not exists. 401 if the user does not have permission.\n\n@Path(\"/schemes/{schemeId}/steps\")"
					},
					"response": []
				},
				{
					"name": "SuccessListOfSteps",
					"event": [
						{
							"listen": "test",
							"script": {
								"exec": [
									"pm.test(\"Status code is 200\", function () {",
									"    pm.response.to.have.status(200);",
									"});",
									"",
									"",
									"",
									"//Validate that returns the schemes included in the starter site ",
									"",
									"pm.test(\"Includes existing step\", function () {",
									"    pm.expect(pm.response.text()).to.include(\"\\\"name\\\":\\\"My REST step\\\"\");",
									"});",
									""
								],
								"type": "text/javascript"
							}
						}
					],
					"request": {
						"auth": {
							"type": "basic",
							"basic": [
								{
									"key": "password",
									"value": "admin",
									"type": "string"
								},
								{
									"key": "username",
									"value": "admin@dotcms.com",
									"type": "string"
								},
								{
									"key": "saveHelperData",
									"type": "any"
								},
								{
									"key": "showPassword",
									"value": false,
									"type": "boolean"
								}
							]
						},
						"method": "GET",
						"header": [],
						"url": {
							"raw": "{{serverURL}}/api/v1/workflow/schemes/{{schemeId}}/steps",
							"host": [
								"{{serverURL}}"
							],
							"path": [
								"api",
								"v1",
								"workflow",
								"schemes",
								"{{schemeId}}",
								"steps"
							]
						},
						"description": "Return Steps associated to the scheme, 404 if does not exists. 401 if the user does not have permission.\n\n@Path(\"/schemes/{schemeId}/steps\")"
					},
					"response": []
				},
				{
					"name": "InvalidSchemeId",
					"event": [
						{
							"listen": "test",
							"script": {
								"exec": [
									"pm.test(\"Status code is 404\", function () {",
									"    pm.response.to.have.status(404);",
									"});",
									"",
									"",
									"",
									"//Validate that returns the schemes included in the starter site ",
									"",
									"pm.test(\"Valid Response\", function () {",
									"    pm.expect(pm.response.text()).to.include(\"The Workflow Scheme does not exist\");",
									"});",
									"",
									""
								],
								"type": "text/javascript"
							}
						}
					],
					"request": {
						"auth": {
							"type": "basic",
							"basic": [
								{
									"key": "password",
									"value": "admin",
									"type": "string"
								},
								{
									"key": "username",
									"value": "admin@dotcms.com",
									"type": "string"
								},
								{
									"key": "saveHelperData",
									"type": "any"
								},
								{
									"key": "showPassword",
									"value": false,
									"type": "boolean"
								}
							]
						},
						"method": "GET",
						"header": [],
						"url": {
							"raw": "{{serverURL}}/api/v1/workflow/schemes/ad61a59e1-a49c-46f2-a929-db2b4bfa88b2/steps",
							"host": [
								"{{serverURL}}"
							],
							"path": [
								"api",
								"v1",
								"workflow",
								"schemes",
								"ad61a59e1-a49c-46f2-a929-db2b4bfa88b2",
								"steps"
							]
						},
						"description": "Return Steps associated to the scheme, 404 if does not exists. 401 if the user does not have permission.\n\n@Path(\"/schemes/{schemeId}/steps\")"
					},
					"response": []
				},
				{
					"name": "SupportShortly",
					"event": [
						{
							"listen": "test",
							"script": {
								"exec": [
									"pm.test(\"Status code is 200\", function () {",
									"    pm.response.to.have.status(200);",
									"});",
									"",
									"",
									"",
									"//Validate that returns the schemes included in the starter site ",
									"",
									"pm.test(\"Includes `New` step\", function () {",
									"    pm.expect(pm.response.text()).to.include(\"New\");",
									"});",
									"",
									"pm.test(\"Includes Draft step\", function () {",
									"    pm.expect(pm.response.text()).to.include(\"Draft\");",
									"});",
									"",
									"pm.test(\"Includes Published step\", function () {",
									"    pm.expect(pm.response.text()).to.include(\"Published\");",
									"});",
									"",
									"",
									"pm.test(\"Includes Archived step\", function () {",
									"    pm.expect(pm.response.text()).to.include(\"Archived\");",
									"});"
								],
								"type": "text/javascript"
							}
						}
					],
					"request": {
						"auth": {
							"type": "basic",
							"basic": [
								{
									"key": "password",
									"value": "admin",
									"type": "string"
								},
								{
									"key": "username",
									"value": "admin@dotcms.com",
									"type": "string"
								},
								{
									"key": "saveHelperData",
									"type": "any"
								},
								{
									"key": "showPassword",
									"value": false,
									"type": "boolean"
								}
							]
						},
						"method": "GET",
						"header": [],
						"url": {
							"raw": "{{serverURL}}/api/v1/workflow/schemes/d61a59e1a49c/steps",
							"host": [
								"{{serverURL}}"
							],
							"path": [
								"api",
								"v1",
								"workflow",
								"schemes",
								"d61a59e1a49c",
								"steps"
							]
						},
						"description": "Return Steps associated to the scheme, 404 if does not exists. 401 if the user does not have permission.\n\n@Path(\"/schemes/{schemeId}/steps\")"
					},
					"response": []
				}
			],
			"description": "Return Steps associated to the scheme, 404 if does not exists. 401 if the user does not have permission\n\n@Path(\"/schemes/{schemeId}/steps\")",
			"event": [
				{
					"listen": "prerequest",
					"script": {
						"type": "text/javascript",
						"exec": [
							""
						]
					}
				},
				{
					"listen": "test",
					"script": {
						"type": "text/javascript",
						"exec": [
							""
						]
					}
				}
			]
		},
		{
			"name": "findAvailableActions [GET }/api/v1/workflow/contentlet/{contentId}/actions]",
			"item": [
				{
					"name": "invalidateSession",
					"event": [
						{
							"listen": "test",
							"script": {
								"exec": [
									"pm.test(\"Status code is 200\", function () {",
									"    pm.response.to.have.status(200);",
									"});"
								],
								"type": "text/javascript"
							}
						}
					],
					"request": {
						"method": "GET",
						"header": [],
						"url": {
							"raw": "{{serverURL}}/api/v1/logout",
							"host": [
								"{{serverURL}}"
							],
							"path": [
								"api",
								"v1",
								"logout"
							]
						}
					},
					"response": []
				},
				{
					"name": "UserCredentialValidations",
					"event": [
						{
							"listen": "test",
							"script": {
								"exec": [
									"pm.test(\"Status code is 401, You need credentials\", function () {",
									"    pm.response.to.have.status(401);",
									"});",
									"",
									"",
									"",
									"pm.test(\"Valid response\", function () {",
									"    pm.expect(pm.response.text()).to.include(\"Invalid User\");",
									"});"
								],
								"type": "text/javascript"
							}
						}
					],
					"request": {
						"auth": {
							"type": "noauth"
						},
						"method": "GET",
						"header": [],
						"url": {
							"raw": "{{serverURL}}/api/v1/workflow/contentlet/47327d24-c894-4433-aa4b-0977f458e574/actions",
							"host": [
								"{{serverURL}}"
							],
							"path": [
								"api",
								"v1",
								"workflow",
								"contentlet",
								"47327d24-c894-4433-aa4b-0977f458e574",
								"actions"
							]
						},
						"description": "This method return all the available actions for an inode\n\n@Path(\"/contentlet/{inode}/actions\")"
					},
					"response": []
				},
				{
					"name": "NonExistingInode",
					"event": [
						{
							"listen": "test",
							"script": {
								"exec": [
									"tests[\"Status code is 404\"] = responseCode.code === 404;",
									"var body = JSON.parse(responseBody);",
									"",
									"pm.test(\"Valid response\", function () {",
									"    pm.expect(pm.response.text()).to.include(\"Contentlet identified by inode\");",
									"    pm.expect(pm.response.text()).to.include(\"was Not found\");",
									"});"
								],
								"type": "text/javascript"
							}
						}
					],
					"request": {
						"auth": {
							"type": "basic",
							"basic": [
								{
									"key": "password",
									"value": "admin",
									"type": "string"
								},
								{
									"key": "username",
									"value": "admin@dotcms.com",
									"type": "string"
								},
								{
									"key": "saveHelperData",
									"type": "any"
								},
								{
									"key": "showPassword",
									"value": false,
									"type": "boolean"
								}
							]
						},
						"method": "GET",
						"header": [],
						"url": {
							"raw": "{{serverURL}}/api/v1/workflow/contentlet/123/actions",
							"host": [
								"{{serverURL}}"
							],
							"path": [
								"api",
								"v1",
								"workflow",
								"contentlet",
								"123",
								"actions"
							]
						},
						"description": "This method return all the available actions for an inode\n\n@Path(\"/contentlet/{inode}/actions\")"
					},
					"response": []
				},
				{
					"name": "SuccessRequest",
					"event": [
						{
							"listen": "test",
							"script": {
								"exec": [
									"pm.test(\"Status code is 200 \", function () {",
									"    pm.response.to.have.status(200);",
									"});",
									"",
									"",
									"",
									"pm.test(\"Valid response\", function () {",
									"    pm.expect(pm.response.text()).to.include(\"postman\");",
									"});",
									"",
									"var jsonData = pm.response.json();",
									"pm.collectionVariables.set(\"contentletIdentifier\", jsonData.entity.identifier);",
									"pm.collectionVariables.set(\"contentletInode\", jsonData.entity.inode);",
									"pm.collectionVariables.set(\"contentletIdShorty\", jsonData.entity.inode.replace(\"-\",\"\").substring(0,10));",
									"",
									""
								],
								"type": "text/javascript"
							}
						}
					],
					"request": {
						"auth": {
							"type": "basic",
							"basic": [
								{
									"key": "password",
									"value": "admin",
									"type": "string"
								},
								{
									"key": "username",
									"value": "admin@dotcms.com",
									"type": "string"
								},
								{
									"key": "saveHelperData",
									"type": "any"
								},
								{
									"key": "showPassword",
									"value": false,
									"type": "boolean"
								}
							]
						},
						"method": "PUT",
						"header": [
							{
								"key": "Content-Type",
								"value": "application/json"
							}
						],
						"body": {
							"mode": "raw",
							"raw": "{ \"contentlet\" : {\n  \"stInode\" : \"f4d7c1b8-2c88-4071-abf1-a5328977b07d\",\n  \"languageId\" : 1,\n  \"key\": \"postmanXXY\",\n  \"value\": \"postmanXXY\"\n}\n}"
						},
						"url": {
							"raw": "{{serverURL}}/api/v1/workflow/actions/b9d89c80-3d88-4311-8365-187323c96436/fire",
							"host": [
								"{{serverURL}}"
							],
							"path": [
								"api",
								"v1",
								"workflow",
								"actions",
								"b9d89c80-3d88-4311-8365-187323c96436",
								"fire"
							]
						},
						"description": "Fire any action uysing the actionId\n\nOptional: If you pass ?inode={inode}, you don't need body here. \n\n@Path(\"/actions/{actionId}/fire\")"
					},
					"response": []
				},
				{
					"name": "Valid Inode",
					"event": [
						{
							"listen": "test",
							"script": {
								"exec": [
									"pm.test(\"Status code is 200\", function () {",
									"    pm.response.to.have.status(200);",
									"});",
									"",
									"",
									"",
									"pm.test(\"Valid response\", function () {",
									"    pm.expect(pm.response.text()).to.include(\"Publish\");",
									"});"
								],
								"type": "text/javascript"
							}
						}
					],
					"request": {
						"auth": {
							"type": "basic",
							"basic": [
								{
									"key": "password",
									"value": "admin",
									"type": "string"
								},
								{
									"key": "username",
									"value": "admin@dotcms.com",
									"type": "string"
								},
								{
									"key": "saveHelperData",
									"type": "any"
								},
								{
									"key": "showPassword",
									"value": false,
									"type": "boolean"
								}
							]
						},
						"method": "GET",
						"header": [],
						"url": {
							"raw": "{{serverURL}}/api/v1/workflow/contentlet/{{contentletInode}}/actions",
							"host": [
								"{{serverURL}}"
							],
							"path": [
								"api",
								"v1",
								"workflow",
								"contentlet",
								"{{contentletInode}}",
								"actions"
							]
						},
						"description": "This method return all the available actions for an inode\n\n@Path(\"/contentlet/{inode}/actions\")"
					},
					"response": []
				},
				{
					"name": "ShortlyIdValidation",
					"event": [
						{
							"listen": "test",
							"script": {
								"exec": [
									"pm.test(\"Status code is 200\", function () {",
									"    pm.response.to.have.status(200);",
									"});",
									"",
									"",
									"",
									"pm.test(\"Valid response\", function () {",
									"    pm.expect(pm.response.text()).to.include(\"Publish\");",
									"});"
								],
								"type": "text/javascript"
							}
						}
					],
					"request": {
						"auth": {
							"type": "basic",
							"basic": [
								{
									"key": "password",
									"value": "admin",
									"type": "string"
								},
								{
									"key": "username",
									"value": "admin@dotcms.com",
									"type": "string"
								},
								{
									"key": "saveHelperData",
									"type": "any"
								},
								{
									"key": "showPassword",
									"value": false,
									"type": "boolean"
								}
							]
						},
						"method": "GET",
						"header": [],
						"url": {
							"raw": "{{serverURL}}/api/v1/workflow/contentlet/{{contentletIdShorty}}/actions",
							"host": [
								"{{serverURL}}"
							],
							"path": [
								"api",
								"v1",
								"workflow",
								"contentlet",
								"{{contentletIdShorty}}",
								"actions"
							]
						},
						"description": "This method return all the available actions for an inode\n\n@Path(\"/contentlet/{inode}/actions\")"
					},
					"response": []
				}
			],
			"description": "This method return all the available actions for an inode\n\n@Path(\"/contentlet/{inode}/actions\")\n",
			"event": [
				{
					"listen": "prerequest",
					"script": {
						"type": "text/javascript",
						"exec": [
							""
						]
					}
				},
				{
					"listen": "test",
					"script": {
						"type": "text/javascript",
						"exec": [
							""
						]
					}
				}
			]
		},
		{
			"name": "findAction [GET /api/v1/workflow/actions/{actionId}]",
			"item": [
				{
					"name": "invalidateSession",
					"event": [
						{
							"listen": "test",
							"script": {
								"exec": [
									"pm.test(\"Status code is 200\", function () {",
									"    pm.response.to.have.status(200);",
									"});"
								],
								"type": "text/javascript"
							}
						}
					],
					"request": {
						"method": "GET",
						"header": [],
						"url": {
							"raw": "{{serverURL}}/api/v1/logout",
							"host": [
								"{{serverURL}}"
							],
							"path": [
								"api",
								"v1",
								"logout"
							]
						}
					},
					"response": []
				},
				{
					"name": "UserCredentialsValidation",
					"event": [
						{
							"listen": "test",
							"script": {
								"type": "text/javascript",
								"exec": [
									"pm.test(\"Status code is 401, You need credentials\", function () {",
									"    pm.response.to.have.status(401);",
									"});",
									"",
									"",
									"",
									"pm.test(\"Valid response\", function () {",
									"    pm.expect(pm.response.text()).to.include(\"Invalid User\");",
									"});"
								]
							}
						}
					],
					"request": {
						"auth": {
							"type": "noauth"
						},
						"method": "GET",
						"header": [],
						"url": {
							"raw": "{{serverURL}}/api/v1/workflow/actions/b9d89c80-3d88-4311-8365-187323c96436",
							"host": [
								"{{serverURL}}"
							],
							"path": [
								"api",
								"v1",
								"workflow",
								"actions",
								"b9d89c80-3d88-4311-8365-187323c96436"
							]
						},
						"description": "Returns a single action, 404 if does not exists. 401 if the user does not have permission\n\n@Path(\"/actions/{actionId}\")"
					},
					"response": []
				},
				{
					"name": "NonExistingActionId",
					"event": [
						{
							"listen": "test",
							"script": {
								"exec": [
									"pm.test(\"Status code is 404, The action does not exist\", function () {",
									"    pm.response.to.have.status(404);",
									"});",
									"",
									"",
									"",
									"pm.test(\"Valid response\", function () {",
									"    pm.expect(pm.response.text()).to.include(\"Unable to find Workflow Action (using actionId=b9d89c803)\");",
									"});"
								],
								"type": "text/javascript"
							}
						}
					],
					"request": {
						"auth": {
							"type": "basic",
							"basic": [
								{
									"key": "password",
									"value": "admin",
									"type": "string"
								},
								{
									"key": "username",
									"value": "admin@dotcms.com",
									"type": "string"
								},
								{
									"key": "saveHelperData",
									"type": "any"
								},
								{
									"key": "showPassword",
									"value": false,
									"type": "boolean"
								}
							]
						},
						"method": "GET",
						"header": [],
						"url": {
							"raw": "{{serverURL}}/api/v1/workflow/actions/b9d89c803",
							"host": [
								"{{serverURL}}"
							],
							"path": [
								"api",
								"v1",
								"workflow",
								"actions",
								"b9d89c803"
							]
						},
						"description": "Returns a single action, 404 if does not exists. 401 if the user does not have permission\n\n@Path(\"/actions/{actionId}\")"
					},
					"response": []
				},
				{
					"name": "findAction_GivenExistingActionId_ShouldReturnAction",
					"event": [
						{
							"listen": "test",
							"script": {
								"exec": [
									"pm.test(\"Status code is 200\", function () {",
									"    pm.response.to.have.status(200);",
									"});",
									"",
									"var actionId = pm.collectionVariables.get(\"actionId\");",
									"",
									"pm.test(\"Includes Action Id\", function () {",
									"    pm.expect(pm.response.text()).to.include(\"\\\"id\\\":\\\"\"+actionId+\"\\\"\");",
									"});",
									"",
									"pm.test(\"Includes Action name\", function () {",
									"    pm.expect(pm.response.text()).to.include(\"\\\"name\\\":\\\"saveContent FROM REST NEW\\\"\");",
									"});",
									"",
									"pm.test(\"Includes Scheme Id\", function () {",
									"    pm.expect(pm.response.text()).to.include(\"\\\"schemeId\\\":\\\"\"+pm.collectionVariables.get(\"schemeId\")+\"\\\"\");",
									";",
									"});"
								],
								"type": "text/javascript"
							}
						}
					],
					"request": {
						"auth": {
							"type": "basic",
							"basic": [
								{
									"key": "password",
									"value": "admin",
									"type": "string"
								},
								{
									"key": "username",
									"value": "admin@dotcms.com",
									"type": "string"
								},
								{
									"key": "saveHelperData",
									"type": "any"
								},
								{
									"key": "showPassword",
									"value": false,
									"type": "boolean"
								}
							]
						},
						"method": "GET",
						"header": [],
						"url": {
							"raw": "{{serverURL}}/api/v1/workflow/actions/{{actionId}}",
							"host": [
								"{{serverURL}}"
							],
							"path": [
								"api",
								"v1",
								"workflow",
								"actions",
								"{{actionId}}"
							]
						},
						"description": "Returns a single action, 404 if does not exists. 401 if the user does not have permission\n\n@Path(\"/actions/{actionId}\")"
					},
					"response": []
				},
				{
					"name": "ShortlyIdValidation",
					"event": [
						{
							"listen": "test",
							"script": {
								"exec": [
									"pm.test(\"Status code is 200\", function () {",
									"    pm.response.to.have.status(200);",
									"});",
									"",
									"",
									"",
									"pm.test(\"Valid response\", function () {",
									"    pm.expect(pm.response.text()).to.include(\"\\\"name\\\":\\\"saveContent FROM REST NEW\\\",\");",
									"});"
								],
								"type": "text/javascript"
							}
						}
					],
					"request": {
						"auth": {
							"type": "basic",
							"basic": [
								{
									"key": "password",
									"value": "bill",
									"type": "string"
								},
								{
									"key": "username",
									"value": "bill@dotcms.com",
									"type": "string"
								},
								{
									"key": "saveHelperData",
									"type": "any"
								},
								{
									"key": "showPassword",
									"value": false,
									"type": "boolean"
								}
							]
						},
						"method": "GET",
						"header": [],
						"url": {
							"raw": "{{serverURL}}/api/v1/workflow/actions/{{actionIdShorty}}",
							"host": [
								"{{serverURL}}"
							],
							"path": [
								"api",
								"v1",
								"workflow",
								"actions",
								"{{actionIdShorty}}"
							]
						},
						"description": "Returns a single action, 404 if does not exists. 401 if the user does not have permission\n\n@Path(\"/actions/{actionId}\")"
					},
					"response": []
				}
			]
		},
		{
			"name": "findActionByStep [GET /api/v1/workflow/steps/{{stepId}}/actions/{{actionId}}]",
			"item": [
				{
					"name": "invalidateSession",
					"event": [
						{
							"listen": "test",
							"script": {
								"exec": [
									"pm.test(\"Status code is 200\", function () {",
									"    pm.response.to.have.status(200);",
									"});"
								],
								"type": "text/javascript"
							}
						}
					],
					"request": {
						"method": "GET",
						"header": [],
						"url": {
							"raw": "{{serverURL}}/api/v1/logout",
							"host": [
								"{{serverURL}}"
							],
							"path": [
								"api",
								"v1",
								"logout"
							]
						}
					},
					"response": []
				},
				{
					"name": "UserCredentialsValidation",
					"event": [
						{
							"listen": "test",
							"script": {
								"type": "text/javascript",
								"exec": [
									"pm.test(\"Status code is 401, You need credentials\", function () {",
									"    pm.response.to.have.status(401);",
									"});",
									"",
									"",
									"",
									"pm.test(\"Valid response\", function () {",
									"    pm.expect(pm.response.text()).to.include(\"Invalid User\");",
									"});"
								]
							}
						}
					],
					"request": {
						"auth": {
							"type": "noauth"
						},
						"method": "GET",
						"header": [],
						"url": {
							"raw": "{{serverURL}}/api/v1/workflow/steps/6cb7e3bd-1710-4eed-8838-d3db60f78f19/actions/b9d89c80-3d88-4311-8365-187323c96436",
							"host": [
								"{{serverURL}}"
							],
							"path": [
								"api",
								"v1",
								"workflow",
								"steps",
								"6cb7e3bd-1710-4eed-8838-d3db60f78f19",
								"actions",
								"b9d89c80-3d88-4311-8365-187323c96436"
							]
						},
						"description": "Returns a single action associated to the step, 404 if does not exists. 401 if the user does not have permission.\n\n@Path(\"/steps/{stepId}/actions/{actionId}\")"
					},
					"response": []
				},
				{
					"name": "InvalidStepId_ShouldReturn404",
					"event": [
						{
							"listen": "test",
							"script": {
								"exec": [
									"pm.test(\"Status code is 404, The step does not exist\", function () {",
									"    pm.response.to.have.status(404);",
									"});",
									"",
									"",
									"",
									"pm.test(\"Valid response\", function () {",
									"    pm.expect(pm.response.text()).to.include(\"stepId=\");",
									"});"
								],
								"type": "text/javascript"
							}
						}
					],
					"request": {
						"auth": {
							"type": "basic",
							"basic": [
								{
									"key": "password",
									"value": "admin",
									"type": "string"
								},
								{
									"key": "username",
									"value": "admin@dotcms.com",
									"type": "string"
								},
								{
									"key": "saveHelperData",
									"type": "any"
								},
								{
									"key": "showPassword",
									"value": false,
									"type": "boolean"
								}
							]
						},
						"method": "GET",
						"header": [],
						"url": {
							"raw": "{{serverURL}}/api/v1/workflow/steps/123/actions/{{actionId}}",
							"host": [
								"{{serverURL}}"
							],
							"path": [
								"api",
								"v1",
								"workflow",
								"steps",
								"123",
								"actions",
								"{{actionId}}"
							]
						},
						"description": "Returns a single action associated to the step, 404 if does not exists. 401 if the user does not have permission.\n\n@Path(\"/steps/{stepId}/actions/{actionId}\")"
					},
					"response": []
				},
				{
					"name": "ValidActionId",
					"event": [
						{
							"listen": "test",
							"script": {
								"exec": [
									"pm.test(\"Status code is 404, The action does not exist\", function () {",
									"    pm.response.to.have.status(404);",
									"});",
									"",
									"",
									"",
									"pm.test(\"Valid response\", function () {",
									"    pm.expect(pm.response.text()).to.include(\"Unable to find Workflow Action\");",
									"});"
								],
								"type": "text/javascript"
							}
						}
					],
					"request": {
						"auth": {
							"type": "basic",
							"basic": [
								{
									"key": "password",
									"value": "admin",
									"type": "string"
								},
								{
									"key": "username",
									"value": "admin@dotcms.com",
									"type": "string"
								},
								{
									"key": "saveHelperData",
									"type": "any"
								},
								{
									"key": "showPassword",
									"value": false,
									"type": "boolean"
								}
							]
						},
						"method": "GET",
						"header": [],
						"url": {
							"raw": "{{serverURL}}/api/v1/workflow/steps/{{stepId}}/actions/123",
							"host": [
								"{{serverURL}}"
							],
							"path": [
								"api",
								"v1",
								"workflow",
								"steps",
								"{{stepId}}",
								"actions",
								"123"
							]
						},
						"description": "Returns a single action associated to the step, 404 if does not exists. 401 if the user does not have permission.\n\n@Path(\"/steps/{stepId}/actions/{actionId}\")"
					},
					"response": []
				},
				{
					"name": "ValidStepIdAndActionId_ShouldReturnAction",
					"event": [
						{
							"listen": "test",
							"script": {
								"exec": [
									"pm.test(\"Status code is 200\", function () {",
									"    pm.response.to.have.status(200);",
									"});",
									"",
									"",
									"",
									"pm.test(\"Valid response\", function () {",
									"    pm.expect(pm.response.text()).to.include(\"\\\"name\\\":\\\"saveContent FROM REST NEW\\\"\");",
									"});"
								],
								"type": "text/javascript"
							}
						}
					],
					"request": {
						"auth": {
							"type": "basic",
							"basic": [
								{
									"key": "password",
									"value": "admin",
									"type": "string"
								},
								{
									"key": "username",
									"value": "admin@dotcms.com",
									"type": "string"
								},
								{
									"key": "saveHelperData",
									"type": "any"
								},
								{
									"key": "showPassword",
									"value": false,
									"type": "boolean"
								}
							]
						},
						"method": "GET",
						"header": [],
						"url": {
							"raw": "{{serverURL}}/api/v1/workflow/steps/{{stepId}}/actions/{{actionId}}",
							"host": [
								"{{serverURL}}"
							],
							"path": [
								"api",
								"v1",
								"workflow",
								"steps",
								"{{stepId}}",
								"actions",
								"{{actionId}}"
							]
						},
						"description": "Returns a single action associated to the step, 404 if does not exists. 401 if the user does not have permission.\n\n@Path(\"/steps/{stepId}/actions/{actionId}\")"
					},
					"response": []
				},
				{
					"name": "ShortlyIdvalidation",
					"event": [
						{
							"listen": "test",
							"script": {
								"exec": [
									"pm.test(\"Status code is 200\", function () {",
									"    pm.response.to.have.status(200);",
									"});",
									"",
									"",
									"",
									"pm.test(\"Valid response\", function () {",
									"    pm.expect(pm.response.text()).to.include(\"\\\"name\\\":\\\"saveContent FROM REST NEW\\\"\");",
									"});"
								],
								"type": "text/javascript"
							}
						}
					],
					"request": {
						"auth": {
							"type": "basic",
							"basic": [
								{
									"key": "password",
									"value": "admin",
									"type": "string"
								},
								{
									"key": "username",
									"value": "admin@dotcms.com",
									"type": "string"
								},
								{
									"key": "saveHelperData",
									"type": "any"
								},
								{
									"key": "showPassword",
									"value": false,
									"type": "boolean"
								}
							]
						},
						"method": "GET",
						"header": [],
						"url": {
							"raw": "{{serverURL}}/api/v1/workflow/steps/{{stepIdShorty}}/actions/{{actionIdShorty}}",
							"host": [
								"{{serverURL}}"
							],
							"path": [
								"api",
								"v1",
								"workflow",
								"steps",
								"{{stepIdShorty}}",
								"actions",
								"{{actionIdShorty}}"
							]
						},
						"description": "Returns a single action associated to the step, 404 if does not exists. 401 if the user does not have permission.\n\n@Path(\"/steps/{stepId}/actions/{actionId}\")"
					},
					"response": []
				}
			],
			"description": "Returns a single action associated to the step, 404 if does not exists. 401 if the user does not have permission.\n\n@Path(\"/steps/{stepId}/actions/{actionId}\")",
			"event": [
				{
					"listen": "prerequest",
					"script": {
						"type": "text/javascript",
						"exec": [
							""
						]
					}
				},
				{
					"listen": "test",
					"script": {
						"type": "text/javascript",
						"exec": [
							""
						]
					}
				}
			]
		},
		{
			"name": "findActionsByStep (all the actions)",
			"item": [
				{
					"name": "invalidateSession",
					"event": [
						{
							"listen": "test",
							"script": {
								"exec": [
									"pm.test(\"Status code is 200\", function () {",
									"    pm.response.to.have.status(200);",
									"});"
								],
								"type": "text/javascript"
							}
						}
					],
					"request": {
						"method": "GET",
						"header": [],
						"url": {
							"raw": "{{serverURL}}/api/v1/logout",
							"host": [
								"{{serverURL}}"
							],
							"path": [
								"api",
								"v1",
								"logout"
							]
						}
					},
					"response": []
				},
				{
					"name": "userCredentialsValidation",
					"event": [
						{
							"listen": "test",
							"script": {
								"type": "text/javascript",
								"exec": [
									"pm.test(\"Status code is 401, You need credentials\", function () {",
									"    pm.response.to.have.status(401);",
									"});",
									"",
									"",
									"",
									"pm.test(\"Valid response\", function () {",
									"    pm.expect(pm.response.text()).to.include(\"Invalid User\");",
									"});"
								]
							}
						}
					],
					"request": {
						"auth": {
							"type": "noauth"
						},
						"method": "GET",
						"header": [],
						"url": {
							"raw": "{{serverURL}}/api/v1/workflow/steps/6cb7e3bd-1710-4eed-8838-d3db60f78f19/actions",
							"host": [
								"{{serverURL}}"
							],
							"path": [
								"api",
								"v1",
								"workflow",
								"steps",
								"6cb7e3bd-1710-4eed-8838-d3db60f78f19",
								"actions"
							]
						},
						"description": "Returns a collection of actions associated to the step, if step does not have any will returns 200 and an empty list.\n\n@Path(\"/steps/{stepId}/actions\")"
					},
					"response": []
				},
				{
					"name": "InvalidStep_ShouldRespond404",
					"event": [
						{
							"listen": "test",
							"script": {
								"exec": [
									"pm.test(\"Status code is 404, The step does not exist\", function () {",
									"    pm.response.to.have.status(404);",
									"});",
									"",
									"",
									"",
									"pm.test(\"Valid response\", function () {",
									"    pm.expect(pm.response.text()).to.include(\"The Workflow Step does not exist\");",
									"});"
								],
								"type": "text/javascript"
							}
						}
					],
					"request": {
						"auth": {
							"type": "basic",
							"basic": [
								{
									"key": "password",
									"value": "admin",
									"type": "string"
								},
								{
									"key": "username",
									"value": "admin@dotcms.com",
									"type": "string"
								},
								{
									"key": "saveHelperData",
									"type": "any"
								},
								{
									"key": "showPassword",
									"value": false,
									"type": "boolean"
								}
							]
						},
						"method": "GET",
						"header": [],
						"url": {
							"raw": "{{serverURL}}/api/v1/workflow/steps/123/actions",
							"host": [
								"{{serverURL}}"
							],
							"path": [
								"api",
								"v1",
								"workflow",
								"steps",
								"123",
								"actions"
							]
						},
						"description": "Returns a collection of actions associated to the step, if step does not have any will returns 200 and an empty list.\n\n@Path(\"/steps/{stepId}/actions\")"
					},
					"response": []
				},
				{
					"name": "GivenExistingStepWithActions_ShouldReturnActions",
					"event": [
						{
							"listen": "test",
							"script": {
								"exec": [
									"pm.test(\"Status code is 200\", function () {",
									"    pm.response.to.have.status(200);",
									"});",
									"",
									"",
									"",
									"pm.test(\"Step returned\", function () {",
									"    pm.expect(pm.response.text()).to.include(\"\\\"name\\\":\\\"saveContent FROM REST NEW\\\"\");",
									"});",
									"",
									""
								],
								"type": "text/javascript"
							}
						}
					],
					"request": {
						"auth": {
							"type": "basic",
							"basic": [
								{
									"key": "password",
									"value": "admin",
									"type": "string"
								},
								{
									"key": "username",
									"value": "admin@dotcms.com",
									"type": "string"
								},
								{
									"key": "saveHelperData",
									"type": "any"
								},
								{
									"key": "showPassword",
									"value": false,
									"type": "boolean"
								}
							]
						},
						"method": "GET",
						"header": [],
						"url": {
							"raw": "{{serverURL}}/api/v1/workflow/steps/{{stepId}}/actions",
							"host": [
								"{{serverURL}}"
							],
							"path": [
								"api",
								"v1",
								"workflow",
								"steps",
								"{{stepId}}",
								"actions"
							]
						},
						"description": "Returns a collection of actions associated to the step, if step does not have any will returns 200 and an empty list.\n\n@Path(\"/steps/{stepId}/actions\")"
					},
					"response": []
				},
				{
					"name": "ShortlyIdValidation",
					"event": [
						{
							"listen": "test",
							"script": {
								"exec": [
									"pm.test(\"Status code is 200\", function () {",
									"    pm.response.to.have.status(200);",
									"});",
									"",
									"",
									"",
									"pm.test(\"Step returned\", function () {",
									"    pm.expect(pm.response.text()).to.include(\"\\\"name\\\":\\\"saveContent FROM REST NEW\\\"\");",
									"});",
									"",
									""
								],
								"type": "text/javascript"
							}
						}
					],
					"request": {
						"auth": {
							"type": "basic",
							"basic": [
								{
									"key": "password",
									"value": "admin",
									"type": "string"
								},
								{
									"key": "username",
									"value": "admin@dotcms.com",
									"type": "string"
								},
								{
									"key": "saveHelperData",
									"type": "any"
								},
								{
									"key": "showPassword",
									"value": false,
									"type": "boolean"
								}
							]
						},
						"method": "GET",
						"header": [],
						"url": {
							"raw": "{{serverURL}}/api/v1/workflow/steps/{{stepId}}/actions",
							"host": [
								"{{serverURL}}"
							],
							"path": [
								"api",
								"v1",
								"workflow",
								"steps",
								"{{stepId}}",
								"actions"
							]
						},
						"description": "Returns a collection of actions associated to the step, if step does not have any will returns 200 and an empty list.\n\n@Path(\"/steps/{stepId}/actions\")"
					},
					"response": []
				}
			],
			"description": "Returns a collection of actions associated to the step, if step does not have any will returns 200 and an empty list.\n\n@Path(\"/steps/{stepId}/actions\")",
			"event": [
				{
					"listen": "prerequest",
					"script": {
						"type": "text/javascript",
						"exec": [
							""
						]
					}
				},
				{
					"listen": "test",
					"script": {
						"type": "text/javascript",
						"exec": [
							""
						]
					}
				}
			]
		},
		{
			"name": "findActionByScheme [GET /api/v1/workflow/schemes/{{schemeIdShorty}}/actions]",
			"item": [
				{
					"name": "invalidateSession",
					"event": [
						{
							"listen": "test",
							"script": {
								"exec": [
									"pm.test(\"Status code is 200\", function () {",
									"    pm.response.to.have.status(200);",
									"});"
								],
								"type": "text/javascript"
							}
						}
					],
					"request": {
						"method": "GET",
						"header": [],
						"url": {
							"raw": "{{serverURL}}/api/v1/logout",
							"host": [
								"{{serverURL}}"
							],
							"path": [
								"api",
								"v1",
								"logout"
							]
						}
					},
					"response": []
				},
				{
					"name": "UserCredentialsValidation",
					"event": [
						{
							"listen": "test",
							"script": {
								"exec": [
									"pm.test(\"Status code is 401, You need credentials\", function () {",
									"    pm.response.to.have.status(401);",
									"});",
									"",
									"",
									"",
									"pm.test(\"Valid response\", function () {",
									"    pm.expect(pm.response.text()).to.include(\"Invalid User\");",
									"});"
								],
								"type": "text/javascript"
							}
						}
					],
					"request": {
						"auth": {
							"type": "noauth"
						},
						"method": "GET",
						"header": [],
						"url": {
							"raw": "{{serverURL}}/api/v1/workflow/schemes/{{schemeId}}/actions",
							"host": [
								"{{serverURL}}"
							],
							"path": [
								"api",
								"v1",
								"workflow",
								"schemes",
								"{{schemeId}}",
								"actions"
							]
						},
						"description": "Returns a set of actions associated to the schemeId\n\n@Path(\"/schemes/{schemeId}/actions\")"
					},
					"response": []
				},
				{
					"name": "InvalidSchemeId",
					"event": [
						{
							"listen": "test",
							"script": {
								"exec": [
									"pm.test(\"Status code is 404, The scheme does not exist\", function () {",
									"    pm.response.to.have.status(404);",
									"});",
									"",
									"",
									"",
									"pm.test(\"Valid response\", function () {",
									"    pm.expect(pm.response.text()).to.include(\"The Workflow Scheme does not exist\");",
									"});"
								],
								"type": "text/javascript"
							}
						}
					],
					"request": {
						"auth": {
							"type": "basic",
							"basic": [
								{
									"key": "password",
									"value": "admin",
									"type": "string"
								},
								{
									"key": "username",
									"value": "admin@dotcms.com",
									"type": "string"
								},
								{
									"key": "saveHelperData",
									"type": "any"
								},
								{
									"key": "showPassword",
									"value": false,
									"type": "boolean"
								}
							]
						},
						"method": "GET",
						"header": [],
						"url": {
							"raw": "{{serverURL}}/api/v1/workflow/schemes/d123/actions",
							"host": [
								"{{serverURL}}"
							],
							"path": [
								"api",
								"v1",
								"workflow",
								"schemes",
								"d123",
								"actions"
							]
						},
						"description": "Returns a set of actions associated to the schemeId\n\n@Path(\"/schemes/{schemeId}/actions\")"
					},
					"response": []
				},
				{
					"name": "GivenExistingSchemeWithActions_ShouldReturnActions",
					"event": [
						{
							"listen": "test",
							"script": {
								"exec": [
									"pm.test(\"Status code is 200, Success request\", function () {",
									"    pm.response.to.have.status(200);",
									"});",
									"",
									"",
									"",
									"// Validate every return ",
									"",
									"pm.test(\"Valid response\", function () {",
									"    pm.expect(pm.response.text()).to.include(\"\\\"name\\\":\\\"saveContent FROM REST NEW\\\"\");",
									"});",
									"",
									"",
									"",
									"",
									""
								],
								"type": "text/javascript"
							}
						}
					],
					"request": {
						"auth": {
							"type": "basic",
							"basic": [
								{
									"key": "password",
									"value": "admin",
									"type": "string"
								},
								{
									"key": "username",
									"value": "admin@dotcms.com",
									"type": "string"
								},
								{
									"key": "saveHelperData",
									"type": "any"
								},
								{
									"key": "showPassword",
									"value": false,
									"type": "boolean"
								}
							]
						},
						"method": "GET",
						"header": [],
						"url": {
							"raw": "{{serverURL}}/api/v1/workflow/schemes/{{schemeId}}/actions",
							"host": [
								"{{serverURL}}"
							],
							"path": [
								"api",
								"v1",
								"workflow",
								"schemes",
								"{{schemeId}}",
								"actions"
							]
						},
						"description": "Returns a set of actions associated to the schemeId\n\n@Path(\"/schemes/{schemeId}/actions\")"
					},
					"response": []
				},
				{
					"name": "ShortlyIdValidation",
					"event": [
						{
							"listen": "test",
							"script": {
								"exec": [
									"pm.test(\"Status code is 200, Success request\", function () {",
									"    pm.response.to.have.status(200);",
									"});",
									"",
									"",
									"",
									"// Validate every return ",
									"",
									"pm.test(\"Valid response\", function () {",
									"    pm.expect(pm.response.text()).to.include(\"\\\"name\\\":\\\"saveContent FROM REST NEW\\\"\");",
									"});",
									"",
									"",
									"",
									"",
									""
								],
								"type": "text/javascript"
							}
						}
					],
					"request": {
						"auth": {
							"type": "basic",
							"basic": [
								{
									"key": "password",
									"value": "admin",
									"type": "string"
								},
								{
									"key": "username",
									"value": "admin@dotcms.com",
									"type": "string"
								},
								{
									"key": "saveHelperData",
									"type": "any"
								},
								{
									"key": "showPassword",
									"value": false,
									"type": "boolean"
								}
							]
						},
						"method": "GET",
						"header": [],
						"url": {
							"raw": "{{serverURL}}/api/v1/workflow/schemes/{{schemeIdShorty}}/actions",
							"host": [
								"{{serverURL}}"
							],
							"path": [
								"api",
								"v1",
								"workflow",
								"schemes",
								"{{schemeIdShorty}}",
								"actions"
							]
						},
						"description": "Returns a set of actions associated to the schemeId\n\n@Path(\"/schemes/{schemeId}/actions\")"
					},
					"response": []
				}
			],
			"description": "Returns a set of actions associated to the schemeId\n\n@Path(\"/schemes/{schemeId}/actions\")",
			"event": [
				{
					"listen": "prerequest",
					"script": {
						"type": "text/javascript",
						"exec": [
							""
						]
					}
				},
				{
					"listen": "test",
					"script": {
						"type": "text/javascript",
						"exec": [
							""
						]
					}
				}
			]
		},
		{
			"name": "findStepById [GET /api/v1/workflow/steps/{stepId}]",
			"item": [
				{
					"name": "invalidateSession",
					"event": [
						{
							"listen": "test",
							"script": {
								"exec": [
									"pm.test(\"Status code is 200\", function () {",
									"    pm.response.to.have.status(200);",
									"});"
								],
								"type": "text/javascript"
							}
						}
					],
					"request": {
						"method": "GET",
						"header": [],
						"url": {
							"raw": "{{serverURL}}/api/v1/logout",
							"host": [
								"{{serverURL}}"
							],
							"path": [
								"api",
								"v1",
								"logout"
							]
						}
					},
					"response": []
				},
				{
					"name": "UserCredentialValidation",
					"event": [
						{
							"listen": "test",
							"script": {
								"type": "text/javascript",
								"exec": [
									"pm.test(\"Status code is 401, You need credentials\", function () {",
									"    pm.response.to.have.status(401);",
									"});",
									"",
									"",
									"",
									"pm.test(\"Valid response\", function () {",
									"    pm.expect(pm.response.text()).to.include(\"Invalid User\");",
									"});pm.test(\"Status code is 401, You need credentials\", function () {",
									"    pm.response.to.have.status(401);",
									"});",
									"",
									"",
									"",
									"pm.test(\"Valid response\", function () {",
									"    pm.expect(pm.response.text()).to.include(\"Invalid User\");",
									"});"
								]
							}
						}
					],
					"request": {
						"auth": {
							"type": "noauth"
						},
						"method": "GET",
						"header": [],
						"url": {
							"raw": "{{serverURL}}/api/v1/workflow/steps/94178d17-96a0-4e08-b9aa-94214a7fb31e",
							"host": [
								"{{serverURL}}"
							],
							"path": [
								"api",
								"v1",
								"workflow",
								"steps",
								"94178d17-96a0-4e08-b9aa-94214a7fb31e"
							]
						},
						"description": "Get the step by id \n\n@Path(\"/steps/{stepId}\")"
					},
					"response": []
				},
				{
					"name": "SuccessRequest",
					"event": [
						{
							"listen": "test",
							"script": {
								"exec": [
									"pm.test(\"Status code is 200 \", function () {",
									"    pm.response.to.have.status(200);",
									"});",
									"",
									"",
									"",
									"pm.test(\"Valid response\", function () {",
									"    pm.expect(pm.response.text()).to.include(\"\\\"name\\\":\\\"My REST step\\\"\");",
									"});"
								],
								"type": "text/javascript"
							}
						}
					],
					"request": {
						"auth": {
							"type": "basic",
							"basic": [
								{
									"key": "password",
									"value": "admin",
									"type": "string"
								},
								{
									"key": "username",
									"value": "admin@dotcms.com",
									"type": "string"
								},
								{
									"key": "saveHelperData",
									"type": "any"
								},
								{
									"key": "showPassword",
									"value": false,
									"type": "boolean"
								}
							]
						},
						"method": "GET",
						"header": [],
						"url": {
							"raw": "{{serverURL}}/api/v1/workflow/steps/{{stepId}}",
							"host": [
								"{{serverURL}}"
							],
							"path": [
								"api",
								"v1",
								"workflow",
								"steps",
								"{{stepId}}"
							]
						},
						"description": "Get the step by id \n\n@Path(\"/steps/{stepId}\")"
					},
					"response": []
				},
				{
					"name": "InvalidStepId",
					"event": [
						{
							"listen": "test",
							"script": {
								"exec": [
									"pm.test(\"Status code is 404, The action does not exist\", function () {",
									"    pm.response.to.have.status(404);",
									"});",
									"",
									"",
									"",
									"pm.test(\"Valid response\", function () {",
									"    pm.expect(pm.response.text()).to.include(\"The Workflow Step does not exist\");",
									"});"
								],
								"type": "text/javascript"
							}
						}
					],
					"request": {
						"auth": {
							"type": "basic",
							"basic": [
								{
									"key": "password",
									"value": "admin",
									"type": "string"
								},
								{
									"key": "username",
									"value": "admin@dotcms.com",
									"type": "string"
								},
								{
									"key": "saveHelperData",
									"type": "any"
								},
								{
									"key": "showPassword",
									"value": false,
									"type": "boolean"
								}
							]
						},
						"method": "GET",
						"header": [],
						"url": {
							"raw": "{{serverURL}}/api/v1/workflow/steps/adc3c9cd0-8467-404b-bf95-cb7df3fbc293",
							"host": [
								"{{serverURL}}"
							],
							"path": [
								"api",
								"v1",
								"workflow",
								"steps",
								"adc3c9cd0-8467-404b-bf95-cb7df3fbc293"
							]
						},
						"description": "Get the step by id \n\n@Path(\"/steps/{stepId}\")"
					},
					"response": []
				},
				{
					"name": "ShortyValidation",
					"event": [
						{
							"listen": "test",
							"script": {
								"exec": [
									"pm.test(\"Status code is 200 \", function () {",
									"    pm.response.to.have.status(200);",
									"});",
									"",
									"",
									"",
									"pm.test(\"Valid response\", function () {",
									"    pm.expect(pm.response.text()).to.include(\"\\\"name\\\":\\\"My REST step\\\"\");",
									"});"
								],
								"type": "text/javascript"
							}
						}
					],
					"request": {
						"auth": {
							"type": "basic",
							"basic": [
								{
									"key": "password",
									"value": "admin",
									"type": "string"
								},
								{
									"key": "username",
									"value": "admin@dotcms.com",
									"type": "string"
								},
								{
									"key": "saveHelperData",
									"type": "any"
								},
								{
									"key": "showPassword",
									"value": false,
									"type": "boolean"
								}
							]
						},
						"method": "GET",
						"header": [],
						"url": {
							"raw": "{{serverURL}}/api/v1/workflow/steps/{{stepIdShorty}}",
							"host": [
								"{{serverURL}}"
							],
							"path": [
								"api",
								"v1",
								"workflow",
								"steps",
								"{{stepIdShorty}}"
							]
						},
						"description": "Get the step by id \n\n@Path(\"/steps/{stepId}\")"
					},
					"response": []
				}
			]
		},
		{
			"name": "findAvailableDefaultActionsByContentType",
			"item": [
				{
					"name": "invalidateSession",
					"event": [
						{
							"listen": "test",
							"script": {
								"exec": [
									"pm.test(\"Status code is 200\", function () {",
									"    pm.response.to.have.status(200);",
									"});"
								],
								"type": "text/javascript"
							}
						}
					],
					"request": {
						"method": "GET",
						"header": [],
						"url": {
							"raw": "{{serverURL}}/api/v1/logout",
							"host": [
								"{{serverURL}}"
							],
							"path": [
								"api",
								"v1",
								"logout"
							]
						}
					},
					"response": []
				},
				{
					"name": "UserCredentialsValidation",
					"event": [
						{
							"listen": "test",
							"script": {
								"type": "text/javascript",
								"exec": [
									"pm.test(\"Status code is 401, You need credentials\", function () {",
									"    pm.response.to.have.status(401);",
									"});",
									"",
									"",
									"",
									"pm.test(\"Valid response\", function () {",
									"    pm.expect(pm.response.text()).to.include(\"Invalid User\");",
									"});pm.test(\"Status code is 401, You need credentials\", function () {",
									"    pm.response.to.have.status(401);",
									"});",
									"",
									"",
									"",
									"pm.test(\"Valid response\", function () {   ",
									"    pm.expect(pm.response.text()).to.include(\"Invalid User\");",
									"});"
								]
							}
						}
					],
					"request": {
						"auth": {
							"type": "noauth"
						},
						"method": "GET",
						"header": [],
						"url": {
							"raw": "{{serverURL}}/api/v1/workflow/defaultactions/contenttype/2a3e91e4-fbbf-4876-8c5b-2233c1739b05",
							"host": [
								"{{serverURL}}"
							],
							"path": [
								"api",
								"v1",
								"workflow",
								"defaultactions",
								"contenttype",
								"2a3e91e4-fbbf-4876-8c5b-2233c1739b05"
							]
						},
						"description": "Returns all the possible default actions associated to the content type workflow schemes. 401 if the user does not have permission.\n\n@Path(\"/defaultactions/contenttype/{contentTypeId}\")"
					},
					"response": []
				},
				{
					"name": "SuccessRequest",
					"event": [
						{
							"listen": "test",
							"script": {
								"exec": [
									"pm.test(\"Status code is 200 \", function () {",
									"    pm.response.to.have.status(200);",
									"});",
									"",
									"",
									"",
									"pm.test(\"Valid response\", function () {",
									"    pm.expect(pm.response.text()).to.include(\"Save\");",
									"});"
								],
								"type": "text/javascript"
							}
						}
					],
					"request": {
						"auth": {
							"type": "basic",
							"basic": [
								{
									"key": "password",
									"value": "admin",
									"type": "string"
								},
								{
									"key": "username",
									"value": "admin@dotcms.com",
									"type": "string"
								},
								{
									"key": "saveHelperData",
									"type": "any"
								},
								{
									"key": "showPassword",
									"value": false,
									"type": "boolean"
								}
							]
						},
						"method": "GET",
						"header": [],
						"url": {
							"raw": "{{serverURL}}/api/v1/workflow/defaultactions/contenttype/2a3e91e4-fbbf-4876-8c5b-2233c1739b05",
							"host": [
								"{{serverURL}}"
							],
							"path": [
								"api",
								"v1",
								"workflow",
								"defaultactions",
								"contenttype",
								"2a3e91e4-fbbf-4876-8c5b-2233c1739b05"
							]
						},
						"description": "Returns all the possible default actions associated to the content type workflow schemes. 401 if the user does not have permission.\n\n@Path(\"/defaultactions/contenttype/{contentTypeId}\")"
					},
					"response": []
				},
				{
					"name": "InvalidContentTypeId",
					"event": [
						{
							"listen": "test",
							"script": {
								"exec": [
									"pm.test(\"Status code is 404, The action does not exist\", function () {",
									"    pm.response.to.have.status(404);",
									"});",
									"",
									"",
									"",
									"pm.test(\"Valid response\", function () {",
									"    pm.expect(pm.response.text()).to.include(\"Content Type with id\");",
									"});",
									"",
									"pm.test(\"Valid response\", function () {",
									"    pm.expect(pm.response.text()).to.include(\"not found\");",
									"});",
									"",
									""
								],
								"type": "text/javascript"
							}
						}
					],
					"request": {
						"auth": {
							"type": "basic",
							"basic": [
								{
									"key": "password",
									"value": "admin",
									"type": "string"
								},
								{
									"key": "username",
									"value": "admin@dotcms.com",
									"type": "string"
								},
								{
									"key": "saveHelperData",
									"type": "any"
								},
								{
									"key": "showPassword",
									"value": false,
									"type": "boolean"
								}
							]
						},
						"method": "GET",
						"header": [],
						"url": {
							"raw": "{{serverURL}}/api/v1/workflow/defaultactions/contenttype/a2a3e91e4-fbbf-4876-8c5b-2233c1739b05",
							"host": [
								"{{serverURL}}"
							],
							"path": [
								"api",
								"v1",
								"workflow",
								"defaultactions",
								"contenttype",
								"a2a3e91e4-fbbf-4876-8c5b-2233c1739b05"
							]
						},
						"description": "Returns all the possible default actions associated to the content type workflow schemes. 401 if the user does not have permission.\n\n@Path(\"/defaultactions/contenttype/{contentTypeId}\")"
					},
					"response": []
				}
			],
			"description": "Returns all the possible default actions associated to the content type workflow schemes. 401 if the user does not have permission.\n\n@Path(\"/defaultactions/contenttype/{contentTypeId}\")",
			"event": [
				{
					"listen": "prerequest",
					"script": {
						"type": "text/javascript",
						"exec": [
							""
						]
					}
				},
				{
					"listen": "test",
					"script": {
						"type": "text/javascript",
						"exec": [
							""
						]
					}
				}
			]
		},
		{
			"name": "findAvailableDefaultActionsBySchemes",
			"item": [
				{
					"name": "invalidateSession",
					"event": [
						{
							"listen": "test",
							"script": {
								"exec": [
									"pm.test(\"Status code is 200\", function () {",
									"    pm.response.to.have.status(200);",
									"});"
								],
								"type": "text/javascript"
							}
						}
					],
					"request": {
						"method": "GET",
						"header": [],
						"url": {
							"raw": "{{serverURL}}/api/v1/logout",
							"host": [
								"{{serverURL}}"
							],
							"path": [
								"api",
								"v1",
								"logout"
							]
						}
					},
					"response": []
				},
				{
					"name": "UserCredentialsValidation",
					"event": [
						{
							"listen": "test",
							"script": {
								"type": "text/javascript",
								"exec": [
									"pm.test(\"Status code is 401, You need credentials\", function () {",
									"    pm.response.to.have.status(401);",
									"});",
									"",
									"",
									"",
									"pm.test(\"Valid response\", function () {",
									"    pm.expect(pm.response.text()).to.include(\"Invalid User\");",
									"});pm.test(\"Status code is 401, You need credentials\", function () {",
									"    pm.response.to.have.status(401);",
									"});",
									"",
									"",
									"",
									"pm.test(\"Valid response\", function () {",
									"    pm.expect(pm.response.text()).to.include(\"Invalid User\");",
									"});"
								]
							}
						}
					],
					"request": {
						"auth": {
							"type": "noauth"
						},
						"method": "GET",
						"header": [],
						"url": {
							"raw": "{{serverURL}}/api/v1/workflow/defaultactions/schemes",
							"host": [
								"{{serverURL}}"
							],
							"path": [
								"api",
								"v1",
								"workflow",
								"defaultactions",
								"schemes"
							]
						},
						"description": "Returns all the possible default actions associated to the workflow schemes.\n401 if the user does not have permission.\n\n@Path(\"/defaultactions/schemes\")"
					},
					"response": []
				},
				{
					"name": "SuccessRequest",
					"event": [
						{
							"listen": "test",
							"script": {
								"exec": [
									"pm.test(\"Status code is 200 \", function () {",
									"    pm.response.to.have.status(200);",
									"});",
									"",
									"",
									"",
									"pm.test(\"Valid response\", function () {",
									"    pm.expect(pm.response.text()).to.include(\"\\\"name\\\":\\\"saveContent FROM REST NEW\\\"\");",
									"});"
								],
								"type": "text/javascript"
							}
						}
					],
					"request": {
						"auth": {
							"type": "basic",
							"basic": [
								{
									"key": "password",
									"value": "admin",
									"type": "string"
								},
								{
									"key": "username",
									"value": "admin@dotcms.com",
									"type": "string"
								},
								{
									"key": "saveHelperData",
									"type": "any"
								},
								{
									"key": "showPassword",
									"value": false,
									"type": "boolean"
								}
							]
						},
						"method": "GET",
						"header": [],
						"url": {
							"raw": "{{serverURL}}/api/v1/workflow/defaultactions/schemes?ids={{schemeId}}",
							"host": [
								"{{serverURL}}"
							],
							"path": [
								"api",
								"v1",
								"workflow",
								"defaultactions",
								"schemes"
							],
							"query": [
								{
									"key": "ids",
									"value": "{{schemeId}}"
								}
							]
						},
						"description": "Returns all the possible default actions associated to the workflow schemes.\n401 if the user does not have permission.\n\n@Path(\"/defaultactions/schemes\")"
					},
					"response": []
				},
				{
					"name": "InvalidStepId",
					"event": [
						{
							"listen": "test",
							"script": {
								"exec": [
									"pm.test(\"Status code is 404, The action does not exist\", function () {",
									"    pm.response.to.have.status(404);",
									"});",
									"",
									"",
									"",
									"pm.test(\"Valid response\", function () {",
									"    pm.expect(pm.response.text()).to.include(\"The Workflow Scheme does not exist\");",
									"});"
								],
								"type": "text/javascript"
							}
						}
					],
					"request": {
						"auth": {
							"type": "basic",
							"basic": [
								{
									"key": "password",
									"value": "admin",
									"type": "string"
								},
								{
									"key": "username",
									"value": "admin@dotcms.com",
									"type": "string"
								},
								{
									"key": "saveHelperData",
									"type": "any"
								},
								{
									"key": "showPassword",
									"value": false,
									"type": "boolean"
								}
							]
						},
						"method": "GET",
						"header": [],
						"url": {
							"raw": "{{serverURL}}/api/v1/workflow/defaultactions/schemes?ids=e61a59e1-a49c-46f2-a929-db2b4bfa88b2",
							"host": [
								"{{serverURL}}"
							],
							"path": [
								"api",
								"v1",
								"workflow",
								"defaultactions",
								"schemes"
							],
							"query": [
								{
									"key": "ids",
									"value": "e61a59e1-a49c-46f2-a929-db2b4bfa88b2"
								}
							]
						},
						"description": "Returns all the possible default actions associated to the workflow schemes.\n401 if the user does not have permission.\n\n@Path(\"/defaultactions/schemes\")"
					},
					"response": []
				},
				{
					"name": "ShortlySupport",
					"event": [
						{
							"listen": "test",
							"script": {
								"exec": [
									"pm.test(\"Status code is 200 \", function () {",
									"    pm.response.to.have.status(200);",
									"});",
									"",
									"",
									"",
									"pm.test(\"Valid response\", function () {",
									"    pm.expect(pm.response.text()).to.include(\"\\\"name\\\":\\\"saveContent FROM REST NEW\\\"\");",
									"});"
								],
								"type": "text/javascript"
							}
						}
					],
					"request": {
						"auth": {
							"type": "basic",
							"basic": [
								{
									"key": "password",
									"value": "admin",
									"type": "string"
								},
								{
									"key": "username",
									"value": "admin@dotcms.com",
									"type": "string"
								},
								{
									"key": "saveHelperData",
									"type": "any"
								},
								{
									"key": "showPassword",
									"value": false,
									"type": "boolean"
								}
							]
						},
						"method": "GET",
						"header": [],
						"url": {
							"raw": "{{serverURL}}/api/v1/workflow/defaultactions/schemes?ids={{schemeIdShorty}}",
							"host": [
								"{{serverURL}}"
							],
							"path": [
								"api",
								"v1",
								"workflow",
								"defaultactions",
								"schemes"
							],
							"query": [
								{
									"key": "ids",
									"value": "{{schemeIdShorty}}"
								}
							]
						},
						"description": "Returns all the possible default actions associated to the workflow schemes.\n401 if the user does not have permission.\n\n@Path(\"/defaultactions/schemes\")"
					},
					"response": []
				}
			]
		},
		{
			"name": "findInitialAvailableActionsByContentType",
			"item": [
				{
					"name": "invalidateSession",
					"event": [
						{
							"listen": "test",
							"script": {
								"exec": [
									"pm.test(\"Status code is 200\", function () {",
									"    pm.response.to.have.status(200);",
									"});"
								],
								"type": "text/javascript"
							}
						}
					],
					"request": {
						"method": "GET",
						"header": [],
						"url": {
							"raw": "{{serverURL}}/api/v1/logout",
							"host": [
								"{{serverURL}}"
							],
							"path": [
								"api",
								"v1",
								"logout"
							]
						}
					},
					"response": []
				},
				{
					"name": "UserCredentialValidation",
					"event": [
						{
							"listen": "test",
							"script": {
								"type": "text/javascript",
								"exec": [
									"pm.test(\"Status code is 401, You need credentials\", function () {",
									"    pm.response.to.have.status(401);",
									"});",
									"",
									"",
									"",
									"pm.test(\"Valid response\", function () {",
									"    pm.expect(pm.response.text()).to.include(\"Invalid User\");",
									"});pm.test(\"Status code is 401, You need credentials\", function () {",
									"    pm.response.to.have.status(401);",
									"});",
									"",
									"",
									"",
									"pm.test(\"Valid response\", function () {",
									"    pm.expect(pm.response.text()).to.include(\"Invalid User\");",
									"});"
								]
							}
						}
					],
					"request": {
						"auth": {
							"type": "noauth"
						},
						"method": "GET",
						"header": [],
						"url": {
							"raw": "{{serverURL}}/api/v1/workflow/initialactions/contenttype/2a3e91e4-fbbf-4876-8c5b-2233c1739b05",
							"host": [
								"{{serverURL}}"
							],
							"path": [
								"api",
								"v1",
								"workflow",
								"initialactions",
								"contenttype",
								"2a3e91e4-fbbf-4876-8c5b-2233c1739b05"
							]
						},
						"description": "Finds the available actions of the initial/first step(s) of the workflow scheme(s) associated with a content type Id.\n\n@Path(\"/initialactions/contenttype/{contentTypeId}\")"
					},
					"response": []
				},
				{
					"name": "SuccessRequest",
					"event": [
						{
							"listen": "test",
							"script": {
								"type": "text/javascript",
								"exec": [
									"pm.test(\"Status code is 200 \", function () {",
									"    pm.response.to.have.status(200);",
									"});",
									"",
									"",
									"",
									"pm.test(\"Valid response\", function () {",
									"    pm.expect(pm.response.text()).to.include(\"System Workflow\");",
									"});",
									"",
									"pm.test(\"Valid response\", function () {",
									"    pm.expect(pm.response.text()).to.include(\"Save\");",
									"});",
									""
								]
							}
						}
					],
					"request": {
						"auth": {
							"type": "basic",
							"basic": [
								{
									"key": "password",
									"value": "admin",
									"type": "string"
								},
								{
									"key": "username",
									"value": "admin@dotcms.com",
									"type": "string"
								},
								{
									"key": "saveHelperData",
									"type": "any"
								},
								{
									"key": "showPassword",
									"value": false,
									"type": "boolean"
								}
							]
						},
						"method": "GET",
						"header": [],
						"url": {
							"raw": "{{serverURL}}/api/v1/workflow/initialactions/contenttype/2a3e91e4-fbbf-4876-8c5b-2233c1739b05",
							"host": [
								"{{serverURL}}"
							],
							"path": [
								"api",
								"v1",
								"workflow",
								"initialactions",
								"contenttype",
								"2a3e91e4-fbbf-4876-8c5b-2233c1739b05"
							]
						},
						"description": "Finds the available actions of the initial/first step(s) of the workflow scheme(s) associated with a content type Id.\n\n@Path(\"/initialactions/contenttype/{contentTypeId}\")"
					},
					"response": []
				},
				{
					"name": "InvalidContentTypeId",
					"event": [
						{
							"listen": "test",
							"script": {
								"exec": [
									"pm.test(\"Status code is 404 \", function () {",
									"    pm.response.to.have.status(404);",
									"});",
									"",
									"",
									"",
									"pm.test(\"Valid response\", function () {",
									"    pm.expect(pm.response.text()).to.include(\"Content Type with id:\");",
									"});",
									""
								],
								"type": "text/javascript"
							}
						}
					],
					"request": {
						"auth": {
							"type": "basic",
							"basic": [
								{
									"key": "password",
									"value": "admin",
									"type": "string"
								},
								{
									"key": "username",
									"value": "admin@dotcms.com",
									"type": "string"
								},
								{
									"key": "saveHelperData",
									"type": "any"
								},
								{
									"key": "showPassword",
									"value": false,
									"type": "boolean"
								}
							]
						},
						"method": "GET",
						"header": [],
						"url": {
							"raw": "{{serverURL}}/api/v1/workflow/initialactions/contenttype/a2a3e91e4-fbbf-4876-8c5b-2233c1739b05",
							"host": [
								"{{serverURL}}"
							],
							"path": [
								"api",
								"v1",
								"workflow",
								"initialactions",
								"contenttype",
								"a2a3e91e4-fbbf-4876-8c5b-2233c1739b05"
							]
						},
						"description": "Finds the available actions of the initial/first step(s) of the workflow scheme(s) associated with a content type Id.\n\n@Path(\"/initialactions/contenttype/{contentTypeId}\")"
					},
					"response": []
				}
			]
		},
		{
			"name": "UpdateAction [PUT /api/v1/workflow/actions/{actionId}]",
			"item": [
				{
					"name": "invalidateSession",
					"event": [
						{
							"listen": "test",
							"script": {
								"exec": [
									"pm.test(\"Status code is 200\", function () {",
									"    pm.response.to.have.status(200);",
									"});"
								],
								"type": "text/javascript"
							}
						}
					],
					"request": {
						"method": "GET",
						"header": [],
						"url": {
							"raw": "{{serverURL}}/api/v1/logout",
							"host": [
								"{{serverURL}}"
							],
							"path": [
								"api",
								"v1",
								"logout"
							]
						}
					},
					"response": []
				},
				{
					"name": "UserCredentialsValidation",
					"event": [
						{
							"listen": "test",
							"script": {
								"type": "text/javascript",
								"exec": [
									"pm.test(\"Status code is 401, You need credentials\", function () {",
									"    pm.response.to.have.status(401);",
									"});",
									"",
									"",
									"",
									"pm.test(\"Valid response\", function () {",
									"    pm.expect(pm.response.text()).to.include(\"Invalid User\");",
									"});"
								]
							}
						}
					],
					"request": {
						"auth": {
							"type": "noauth"
						},
						"method": "PUT",
						"header": [
							{
								"key": "Content-Type",
								"value": "application/json"
							}
						],
						"body": {
							"mode": "raw",
							"raw": "{\n   \"stepId\": \"ee24a4cb-2d15-4c98-b1bd-6327126451f3\",\n      \"actionName\": \"Republish\",\n      \"schemeId\": \"d61a59e1-a49c-46f2-a929-db2b4bfa88b2\",\n      \"actionCondition\": \"\",\n      \"actionNextStep\": \"currentstep\",\n      \"actionNextAssign\": \"654b0931-1027-41f7-ad4d-173115ed8ec1\",\n      \"actionRoleHierarchyForAssign\": false,\n      \"actionAssignable\": false,\n      \"actionCommentable\": true,\n      \"whoCanUse\":[],\n      \"showOn\": [\n        \"UNPUBLISHED\",\n        \"NEW\",\n        \"LOCKED\",\n        \"PUBLISHED\"\n      ]\n}"
						},
						"url": {
							"raw": "{{serverURL}}/api/v1/workflow/actions/4958588d-9c8e-40e4-bfcb-4ded",
							"host": [
								"{{serverURL}}"
							],
							"path": [
								"api",
								"v1",
								"workflow",
								"actions",
								"4958588d-9c8e-40e4-bfcb-4ded"
							]
						},
						"description": "This resource updates the workflow action \n404 if the id does not exist \n\n@Path(\"/actions/{actionId}\")"
					},
					"response": []
				},
				{
					"name": "SuccessRequest",
					"event": [
						{
							"listen": "test",
							"script": {
								"exec": [
									"pm.test(\"Status code is 200\", function () {",
									"    pm.response.to.have.status(200);",
									"});",
									"",
									"",
									"pm.test(\"Body matches string\", function () {",
									"    pm.expect(pm.response.text()).to.include(\"Republish\");",
									"});"
								],
								"type": "text/javascript"
							}
						}
					],
					"request": {
						"auth": {
							"type": "basic",
							"basic": [
								{
									"key": "password",
									"value": "admin",
									"type": "string"
								},
								{
									"key": "username",
									"value": "admin@dotcms.com",
									"type": "string"
								},
								{
									"key": "saveHelperData",
									"type": "any"
								},
								{
									"key": "showPassword",
									"value": false,
									"type": "boolean"
								}
							]
						},
						"method": "PUT",
						"header": [
							{
								"key": "Content-Type",
								"value": "application/json"
							}
						],
						"body": {
							"mode": "raw",
							"raw": "{\n   \"stepId\": \"ee24a4cb-2d15-4c98-b1bd-6327126451f3\",\n      \"actionName\": \"Republish\",\n      \"schemeId\": \"d61a59e1-a49c-46f2-a929-db2b4bfa88b2\",\n      \"actionCondition\": \"\",\n      \"actionNextStep\": \"currentstep\",\n      \"actionNextAssign\": \"654b0931-1027-41f7-ad4d-173115ed8ec1\",\n      \"actionRoleHierarchyForAssign\": false,\n      \"actionAssignable\": false,\n      \"actionCommentable\": true,\n      \"whoCanUse\":[],\n      \"showOn\": [\n        \"UNPUBLISHED\",\n        \"NEW\",\n        \"LOCKED\",\n        \"PUBLISHED\"\n      ]\n}"
						},
						"url": {
							"raw": "{{serverURL}}/api/v1/workflow/actions/{{actionId}}",
							"host": [
								"{{serverURL}}"
							],
							"path": [
								"api",
								"v1",
								"workflow",
								"actions",
								"{{actionId}}"
							]
						},
						"description": "This resource updates the workflow action \n404 if the id does not exist \n\n@Path(\"/actions/{actionId}\")"
					},
					"response": []
				},
				{
					"name": "InvalidActionId",
					"event": [
						{
							"listen": "test",
							"script": {
								"exec": [
									"pm.test(\"Status code is 404, Action does not exist\", function () {",
									"    pm.response.to.have.status(404);",
									"});",
									"",
									"",
									"pm.test(\"Body matches string\", function () {",
									"    pm.expect(pm.response.text()).to.include(\"The Workflow Action does not exist\");",
									"});"
								],
								"type": "text/javascript"
							}
						}
					],
					"request": {
						"auth": {
							"type": "basic",
							"basic": [
								{
									"key": "password",
									"value": "admin",
									"type": "string"
								},
								{
									"key": "username",
									"value": "admin@dotcms.com",
									"type": "string"
								},
								{
									"key": "saveHelperData",
									"type": "any"
								},
								{
									"key": "showPassword",
									"value": false,
									"type": "boolean"
								}
							]
						},
						"method": "PUT",
						"header": [
							{
								"key": "Content-Type",
								"value": "application/json"
							}
						],
						"body": {
							"mode": "raw",
							"raw": "{\n   \"stepId\": \"ee24a4cb-2d15-4c98-b1bd-6327126451f3\",\n      \"actionName\": \"Republish-test2\",\n      \"schemeId\": \"d61a59e1-a49c-46f2-a929-db2b4bfa88b2\",\n      \"actionCondition\": \"\",\n      \"actionNextStep\": \"currentstep\",\n      \"actionNextAssign\": \"654b0931-1027-41f7-ad4d-173115ed8ec1\",\n      \"actionRoleHierarchyForAssign\": false,\n      \"actionAssignable\": false,\n      \"actionCommentable\": true,\n      \"whoCanUse\":[],\n      \"showOn\": [\n        \"UNPUBLISHED\",\n        \"NEW\",\n        \"LOCKED\",\n        \"PUBLISHED\"\n      ]\n}"
						},
						"url": {
							"raw": "{{serverURL}}/api/v1/workflow/actions/123",
							"host": [
								"{{serverURL}}"
							],
							"path": [
								"api",
								"v1",
								"workflow",
								"actions",
								"123"
							]
						},
						"description": "This resource updates the workflow action \n404 if the id does not exist \n\n@Path(\"/actions/{actionId}\")"
					},
					"response": []
				},
				{
					"name": "ShortlyId",
					"event": [
						{
							"listen": "test",
							"script": {
								"exec": [
									"pm.test(\"Status code is 200\", function () {",
									"    pm.response.to.have.status(200);",
									"});",
									"",
									"",
									"pm.test(\"Body matches string\", function () {",
									"    pm.expect(pm.response.text()).to.include(\"Republish\");",
									"});",
									"",
									""
								],
								"type": "text/javascript"
							}
						}
					],
					"request": {
						"auth": {
							"type": "basic",
							"basic": [
								{
									"key": "password",
									"value": "admin",
									"type": "string"
								},
								{
									"key": "username",
									"value": "admin@dotcms.com",
									"type": "string"
								},
								{
									"key": "saveHelperData",
									"type": "any"
								},
								{
									"key": "showPassword",
									"value": false,
									"type": "boolean"
								}
							]
						},
						"method": "PUT",
						"header": [
							{
								"key": "Content-Type",
								"value": "application/json"
							}
						],
						"body": {
							"mode": "raw",
							"raw": "{\n      \"actionName\": \"Republish-123fa\",\n      \"schemeId\": \"d61a59e1-a49c-46f2-a929-db2b4bfa88b2\",\n      \"actionCondition\": \"\",\n      \"actionNextStep\": \"currentstep\",\n      \"actionNextAssign\": \"654b0931-1027-41f7-ad4d-173115ed8ec1\",\n      \"actionRoleHierarchyForAssign\": false,\n      \"actionAssignable\": false,\n      \"actionCommentable\": true,\n      \"whoCanUse\":[],\n      \"showOn\": [\n        \"UNPUBLISHED\",\n        \"NEW\",\n        \"LOCKED\",\n        \"PUBLISHED\"\n      ]\n}"
						},
						"url": {
							"raw": "{{serverURL}}/api/v1/workflow/actions/{{actionIdShorty}}",
							"host": [
								"{{serverURL}}"
							],
							"path": [
								"api",
								"v1",
								"workflow",
								"actions",
								"{{actionIdShorty}}"
							]
						},
						"description": "This resource updates the workflow action \n404 if the id does not exist \n\n@Path(\"/actions/{actionId}\")"
					},
					"response": []
				},
				{
					"name": "EmptyBody_ShouldRespond400",
					"event": [
						{
							"listen": "test",
							"script": {
								"exec": [
									"pm.test(\"Status code is 400 \", function () {",
									"    pm.response.to.have.status(400);",
									"});",
									"",
									"",
									""
								],
								"type": "text/javascript"
							}
						}
					],
					"request": {
						"auth": {
							"type": "basic",
							"basic": [
								{
									"key": "password",
									"value": "admin",
									"type": "string"
								},
								{
									"key": "username",
									"value": "admin@dotcms.com",
									"type": "string"
								},
								{
									"key": "saveHelperData",
									"type": "any"
								},
								{
									"key": "showPassword",
									"value": false,
									"type": "boolean"
								}
							]
						},
						"method": "PUT",
						"header": [
							{
								"key": "Content-Type",
								"value": "application/json"
							}
						],
						"body": {
							"mode": "raw",
							"raw": ""
						},
						"url": {
							"raw": "{{serverURL}}/api/v1/workflow/actions/4958588d-9c8e-40e4-bfcb-4ded",
							"host": [
								"{{serverURL}}"
							],
							"path": [
								"api",
								"v1",
								"workflow",
								"actions",
								"4958588d-9c8e-40e4-bfcb-4ded"
							]
						},
						"description": "This resource updates the workflow action \n404 if the id does not exist \n\n@Path(\"/actions/{actionId}\")"
					},
					"response": []
				}
			],
			"description": "This resource updates the workflow action 404 if the id does not exist\n@Path(\"/actions/{actionId}\")",
			"event": [
				{
					"listen": "prerequest",
					"script": {
						"type": "text/javascript",
						"exec": [
							""
						]
					}
				},
				{
					"listen": "test",
					"script": {
						"type": "text/javascript",
						"exec": [
							""
						]
					}
				}
			]
		},
		{
			"name": "SaveActionToStep",
			"item": [
				{
					"name": "invalidateSession",
					"event": [
						{
							"listen": "test",
							"script": {
								"exec": [
									"pm.test(\"Status code is 200\", function () {",
									"    pm.response.to.have.status(200);",
									"});"
								],
								"type": "text/javascript"
							}
						}
					],
					"request": {
						"method": "GET",
						"header": [],
						"url": {
							"raw": "{{serverURL}}/api/v1/logout",
							"host": [
								"{{serverURL}}"
							],
							"path": [
								"api",
								"v1",
								"logout"
							]
						}
					},
					"response": []
				},
				{
					"name": "UserCredentialValidation",
					"event": [
						{
							"listen": "test",
							"script": {
								"type": "text/javascript",
								"exec": [
									"pm.test(\"Status code is 401, You need credentials\", function () {",
									"    pm.response.to.have.status(401);",
									"});",
									"",
									"",
									"",
									"pm.test(\"Valid response\", function () {",
									"    pm.expect(pm.response.text()).to.include(\"Invalid User\");",
									"});pm.test(\"Status code is 401, You need credentials\", function () {",
									"    pm.response.to.have.status(401);",
									"});",
									"",
									"",
									"",
									"pm.test(\"Valid response\", function () {",
									"    pm.expect(pm.response.text()).to.include(\"Invalid User\");",
									"});"
								]
							}
						}
					],
					"request": {
						"auth": {
							"type": "noauth"
						},
						"method": "POST",
						"header": [
							{
								"key": "Content-Type",
								"value": "application/json"
							}
						],
						"body": {
							"mode": "raw",
							"raw": "{ \"actionId\": \"777f1c6b-c877-4a37-ba4b-10627316c2cc\" }"
						},
						"url": {
							"raw": "{{serverURL}}/api/v1/workflow/steps/dc3c9cd0-8467-404b-bf95-cb7df3fbc293/actions",
							"host": [
								"{{serverURL}}"
							],
							"path": [
								"api",
								"v1",
								"workflow",
								"steps",
								"dc3c9cd0-8467-404b-bf95-cb7df3fbc293",
								"actions"
							]
						},
						"description": "This method saves the actions and associate to a specific step\n\n@Path(\"/steps/{stepId}/actions\")"
					},
					"response": []
				},
				{
					"name": "SuccessRequest",
					"event": [
						{
							"listen": "test",
							"script": {
								"exec": [
									"pm.test(\"Status code is 200 \", function () {",
									"    pm.response.to.have.status(200);",
									"});",
									"",
									"",
									"",
									"pm.test(\"Valid response\", function () {",
									"    pm.expect(pm.response.text()).to.include(\"Ok\");",
									"});"
								],
								"type": "text/javascript"
							}
						}
					],
					"request": {
						"auth": {
							"type": "basic",
							"basic": [
								{
									"key": "password",
									"value": "admin",
									"type": "string"
								},
								{
									"key": "username",
									"value": "admin@dotcms.com",
									"type": "string"
								},
								{
									"key": "saveHelperData",
									"type": "any"
								},
								{
									"key": "showPassword",
									"value": false,
									"type": "boolean"
								}
							]
						},
						"method": "POST",
						"header": [
							{
								"key": "Content-Type",
								"value": "application/json"
							}
						],
						"body": {
							"mode": "raw",
							"raw": "{ \"actionId\": \"{{actionId}}\" }"
						},
						"url": {
							"raw": "{{serverURL}}/api/v1/workflow/steps/{{stepId}}/actions",
							"host": [
								"{{serverURL}}"
							],
							"path": [
								"api",
								"v1",
								"workflow",
								"steps",
								"{{stepId}}",
								"actions"
							]
						},
						"description": "This method saves the actions and associate to a specific step\n\n@Path(\"/steps/{stepId}/actions\")"
					},
					"response": []
				},
				{
					"name": "InvalidStepId",
					"event": [
						{
							"listen": "test",
							"script": {
								"exec": [
									"pm.test(\"Status code is 404\", function () {",
									"    pm.response.to.have.status(404);",
									"});",
									"",
									"",
									"",
									"pm.test(\"Valid response\", function () {",
									"    pm.expect(pm.response.text()).to.include(\"The Workflow Step does not exist\");",
									"});"
								],
								"type": "text/javascript"
							}
						}
					],
					"request": {
						"auth": {
							"type": "basic",
							"basic": [
								{
									"key": "password",
									"value": "admin",
									"type": "string"
								},
								{
									"key": "username",
									"value": "admin@dotcms.com",
									"type": "string"
								},
								{
									"key": "saveHelperData",
									"type": "any"
								},
								{
									"key": "showPassword",
									"value": false,
									"type": "boolean"
								}
							]
						},
						"method": "POST",
						"header": [
							{
								"key": "Content-Type",
								"value": "application/json"
							}
						],
						"body": {
							"mode": "raw",
							"raw": "{ \"actionId\": \"777f1c6b-c877-4a37-ba4b-10627316c2cc\" }"
						},
						"url": {
							"raw": "{{serverURL}}/api/v1/workflow/steps/adc3c9cd0-8467-404b-bf95-cb7df3fbc293/actions",
							"host": [
								"{{serverURL}}"
							],
							"path": [
								"api",
								"v1",
								"workflow",
								"steps",
								"adc3c9cd0-8467-404b-bf95-cb7df3fbc293",
								"actions"
							]
						},
						"description": "This method saves the actions and associate to a specific step\n\n@Path(\"/steps/{stepId}/actions\")"
					},
					"response": []
				},
				{
					"name": "InvalidActionId",
					"event": [
						{
							"listen": "test",
							"script": {
								"exec": [
									"pm.test(\"Status code is 404\", function () {",
									"    pm.response.to.have.status(404);",
									"});",
									"",
									"",
									"",
									"pm.test(\"Valid response\", function () {",
									"    pm.expect(pm.response.text()).to.include(\"The Workflow Action does not exist\");",
									"});"
								],
								"type": "text/javascript"
							}
						}
					],
					"request": {
						"auth": {
							"type": "basic",
							"basic": [
								{
									"key": "password",
									"value": "admin",
									"type": "string"
								},
								{
									"key": "username",
									"value": "admin@dotcms.com",
									"type": "string"
								},
								{
									"key": "saveHelperData",
									"type": "any"
								},
								{
									"key": "showPassword",
									"value": false,
									"type": "boolean"
								}
							]
						},
						"method": "POST",
						"header": [
							{
								"key": "Content-Type",
								"value": "application/json"
							}
						],
						"body": {
							"mode": "raw",
							"raw": "{ \"actionId\": \"a777f1c6b-c877-4a37-ba4b-10627316c2cc\" }"
						},
						"url": {
							"raw": "{{serverURL}}/api/v1/workflow/steps/dc3c9cd0-8467-404b-bf95-cb7df3fbc293/actions",
							"host": [
								"{{serverURL}}"
							],
							"path": [
								"api",
								"v1",
								"workflow",
								"steps",
								"dc3c9cd0-8467-404b-bf95-cb7df3fbc293",
								"actions"
							]
						},
						"description": "This method saves the actions and associate to a specific step\n\n@Path(\"/steps/{stepId}/actions\")"
					},
					"response": []
				},
				{
					"name": "SupportShortly",
					"event": [
						{
							"listen": "test",
							"script": {
								"exec": [
									"pm.test(\"Status code is 200 \", function () {",
									"    pm.response.to.have.status(200);",
									"});",
									"",
									"",
									"",
									"pm.test(\"Valid response\", function () {",
									"    pm.expect(pm.response.text()).to.include(\"Ok\");",
									"});"
								],
								"type": "text/javascript"
							}
						}
					],
					"request": {
						"auth": {
							"type": "basic",
							"basic": [
								{
									"key": "password",
									"value": "admin",
									"type": "string"
								},
								{
									"key": "username",
									"value": "admin@dotcms.com",
									"type": "string"
								},
								{
									"key": "saveHelperData",
									"type": "any"
								},
								{
									"key": "showPassword",
									"value": false,
									"type": "boolean"
								}
							]
						},
						"method": "POST",
						"header": [
							{
								"key": "Content-Type",
								"value": "application/json"
							}
						],
						"body": {
							"mode": "raw",
							"raw": "{ \"actionId\": \"{{actionIdShorty}}\" }"
						},
						"url": {
							"raw": "{{serverURL}}/api/v1/workflow/steps/{{stepIdShorty}}/actions",
							"host": [
								"{{serverURL}}"
							],
							"path": [
								"api",
								"v1",
								"workflow",
								"steps",
								"{{stepIdShorty}}",
								"actions"
							]
						},
						"description": "This method saves the actions and associate to a specific step\n\n@Path(\"/steps/{stepId}/actions\")"
					},
					"response": []
				},
				{
					"name": "EmptyBody_ShouldRespond400",
					"event": [
						{
							"listen": "test",
							"script": {
								"exec": [
									"pm.test(\"Status code is 400 \", function () {",
									"    pm.response.to.have.status(400);",
									"});",
									"",
									"",
									"",
									""
								],
								"type": "text/javascript"
							}
						}
					],
					"request": {
						"auth": {
							"type": "basic",
							"basic": [
								{
									"key": "password",
									"value": "admin",
									"type": "string"
								},
								{
									"key": "username",
									"value": "admin@dotcms.com",
									"type": "string"
								},
								{
									"key": "saveHelperData",
									"type": "any"
								},
								{
									"key": "showPassword",
									"value": false,
									"type": "boolean"
								}
							]
						},
						"method": "POST",
						"header": [
							{
								"key": "Content-Type",
								"value": "application/json"
							}
						],
						"body": {
							"mode": "raw",
							"raw": ""
						},
						"url": {
							"raw": "{{serverURL}}/api/v1/workflow/steps/dc3c9cd0-8467-404b-bf95-cb7df3fbc293/actions",
							"host": [
								"{{serverURL}}"
							],
							"path": [
								"api",
								"v1",
								"workflow",
								"steps",
								"dc3c9cd0-8467-404b-bf95-cb7df3fbc293",
								"actions"
							]
						},
						"description": "This method saves the actions and associate to a specific step\n\n@Path(\"/steps/{stepId}/actions\")"
					},
					"response": []
				}
			]
		},
		{
			"name": "ImportScheme",
			"item": [
				{
					"name": "invalidateSession",
					"event": [
						{
							"listen": "test",
							"script": {
								"exec": [
									"pm.test(\"Status code is 200\", function () {",
									"    pm.response.to.have.status(200);",
									"});"
								],
								"type": "text/javascript"
							}
						}
					],
					"request": {
						"method": "GET",
						"header": [],
						"url": {
							"raw": "{{serverURL}}/api/v1/logout",
							"host": [
								"{{serverURL}}"
							],
							"path": [
								"api",
								"v1",
								"logout"
							]
						}
					},
					"response": []
				},
				{
					"name": "User Credentials Validations",
					"event": [
						{
							"listen": "test",
							"script": {
								"type": "text/javascript",
								"exec": [
									"pm.test(\"Status code is 401, Invalid Credentials\", function () {",
									"    pm.response.to.have.status(401);",
									"});",
									"",
									"pm.test(\"Valid response\", function () {",
									"    pm.expect(pm.response.text()).to.include(\"Invalid User\");",
									"});"
								]
							}
						}
					],
					"request": {
						"auth": {
							"type": "noauth"
						},
						"method": "POST",
						"header": [
							{
								"key": "Content-Type",
								"value": "application/json"
							}
						],
						"body": {
							"mode": "raw",
							"raw": "    {\n        \"workflowObject\": {\n            \"schemes\": [\n                {\n                    \n                    \"creationDate\": 1523640559394,\n                    \"name\": \"Test1\",\n                    \"description\": \"\",\n                    \"archived\": false,\n                    \"mandatory\": false,\n                    \"defaultScheme\": false,\n                    \"modDate\": 1523640423771,\n                    \"entryActionId\": null,\n                    \"system\": false\n                }\n            ],\n            \"steps\": [\n                {\n                    \"id\": \"01d5d41a-007e-463d-a5b5-c35ea27b1a30\",\n                    \"creationDate\": 1523643857447,\n                    \"name\": \"Step1\",\n                    \"schemeId\": \"766d9cef-e138-4fe0-9acc-b8e7e40bbed3\",\n                    \"myOrder\": 0,\n                    \"resolved\": false,\n                    \"enableEscalation\": false,\n                    \"escalationAction\": null,\n                    \"escalationTime\": 0\n                },\n                {\n                    \"id\": \"2cbf9872-0ed3-407b-b803-70a9a161a7db\",\n                    \"creationDate\": 1523643857447,\n                    \"name\": \"step2\",\n                    \"schemeId\": \"766d9cef-e138-4fe0-9acc-b8e7e40bbed3\",\n                    \"myOrder\": 1,\n                    \"resolved\": false,\n                    \"enableEscalation\": false,\n                    \"escalationAction\": null,\n                    \"escalationTime\": 0\n                }\n            ],\n            \"actions\": [\n                {\n                    \"id\": \"81522b66-221b-4496-aec6-0e4c484973f7\",\n                    \"name\": \"Save it\",\n                    \"schemeId\": \"766d9cef-e138-4fe0-9acc-b8e7e40bbed3\",\n                    \"condition\": \"\",\n                    \"nextStep\": \"2cbf9872-0ed3-407b-b803-70a9a161a7db\",\n                    \"nextAssign\": \"e7d4e34e-5127-45fc-8123-d48b62d510e3\",\n                    \"icon\": \"workflowIcon\",\n                    \"roleHierarchyForAssign\": false,\n                    \"assignable\": false,\n                    \"commentable\": false,\n                    \"order\": 0,\n                    \"owner\": null,\n                    \"nextStepCurrentStep\": false,\n                    \"showOn\": [\n                        \"LOCKED\",\n                        \"NEW\",\n                        \"UNLOCKED\"\n                    ]\n                },\n                {\n                    \"id\": \"687c0729-95fe-4e1d-b37c-e9f70615df23\",\n                    \"name\": \"TEst\",\n                    \"schemeId\": \"766d9cef-e138-4fe0-9acc-b8e7e40bbed3\",\n                    \"condition\": \"\",\n                    \"nextStep\": \"currentstep\",\n                    \"nextAssign\": \"e7d4e34e-5127-45fc-8123-d48b62d510e3\",\n                    \"icon\": \"workflowIcon\",\n                    \"roleHierarchyForAssign\": false,\n                    \"assignable\": false,\n                    \"commentable\": false,\n                    \"order\": 0,\n                    \"owner\": null,\n                    \"nextStepCurrentStep\": true,\n                    \"showOn\": [\n                        \"LOCKED\",\n                        \"UNLOCKED\"\n                    ]\n                }\n            ],\n            \"actionSteps\": [\n                {\n                    \"stepId\": \"01d5d41a-007e-463d-a5b5-c35ea27b1a30\",\n                    \"actionId\": \"81522b66-221b-4496-aec6-0e4c484973f7\",\n                    \"actionOrder\": \"0\"\n                },\n                {\n                    \"stepId\": \"2cbf9872-0ed3-407b-b803-70a9a161a7db\",\n                    \"actionId\": \"687c0729-95fe-4e1d-b37c-e9f70615df23\",\n                    \"actionOrder\": \"0\"\n                }\n            ],\n            \"actionClasses\": [\n                {\n                    \"id\": \"2298b780-e1d3-4916-b981-e22fd5553086\",\n                    \"actionId\": \"81522b66-221b-4496-aec6-0e4c484973f7\",\n                    \"name\": \"Save content\",\n                    \"order\": 0,\n                    \"clazz\": \"com.dotmarketing.portlets.workflows.actionlet.SaveContentActionlet\",\n                    \"actionlet\": {\n                        \"name\": \"Save content\",\n                        \"parameters\": null,\n                        \"nextStep\": null,\n                        \"howTo\": \"This actionlet will checkin the content.\",\n                        \"localizedName\": \"Save content\",\n                        \"localizedHowto\": \"com.dotmarketing.portlets.workflows.actionlet.SaveContentActionlet.howTo\"\n                    }\n                }\n            ],\n            \"actionClassParams\": []\n        },\n        \"permissions\": []\n}\n    \n"
						},
						"url": {
							"raw": "{{serverURL}}/api/v1/workflow/schemes/import",
							"host": [
								"{{serverURL}}"
							],
							"path": [
								"api",
								"v1",
								"workflow",
								"schemes",
								"import"
							]
						},
						"description": "Validate you can't import schemes without credentials"
					},
					"response": []
				},
				{
					"name": "SucessImportAsAdmin",
					"event": [
						{
							"listen": "test",
							"script": {
								"exec": [
									"pm.test(\"Status code is 200\", function () {",
									"    pm.response.to.have.status(200);",
									"});",
									"",
									"",
									"",
									"pm.test(\"Body matches string\", function () {",
									"    pm.expect(pm.response.text()).to.include(\"OK\");",
									"});"
								],
								"type": "text/javascript"
							}
						}
					],
					"request": {
						"auth": {
							"type": "basic",
							"basic": [
								{
									"key": "password",
									"value": "admin",
									"type": "string"
								},
								{
									"key": "username",
									"value": "admin@dotcms.com",
									"type": "string"
								},
								{
									"key": "saveHelperData",
									"type": "any"
								},
								{
									"key": "showPassword",
									"value": false,
									"type": "boolean"
								}
							]
						},
						"method": "POST",
						"header": [
							{
								"key": "Content-Type",
								"value": "application/json"
							}
						],
						"body": {
							"mode": "raw",
							"raw": "{\n        \"workflowObject\": {\n            \"version\": \"1.0\",\n            \"schemes\": [\n                {\n                    \"id\": \"42771904-b7d9-42b7-b038-8e077fabcf3f\",\n                    \"creationDate\": 1527632337579,\n                    \"name\": \"WF_Import_AsAdmin\",\n                    \"description\": \"REST_1\",\n                    \"archived\": false,\n                    \"mandatory\": false,\n                    \"defaultScheme\": false,\n                    \"modDate\": 1527632329252,\n                    \"entryActionId\": null,\n                    \"system\": false\n                }\n            ],\n            \"steps\": [\n                {\n                    \"id\": \"4ec41c51-4006-4713-a28d-d42a719934ac\",\n                    \"creationDate\": 1527632495697,\n                    \"name\": \"Step1\",\n                    \"schemeId\": \"42771904-b7d9-42b7-b038-8e077fabcf3f\",\n                    \"myOrder\": 0,\n                    \"resolved\": false,\n                    \"enableEscalation\": false,\n                    \"escalationAction\": null,\n                    \"escalationTime\": 0\n                },\n                {\n                    \"id\": \"5fa5a384-53c0-4c47-8ba1-5751e003b7b4\",\n                    \"creationDate\": 1527632495698,\n                    \"name\": \"Step2\",\n                    \"schemeId\": \"42771904-b7d9-42b7-b038-8e077fabcf3f\",\n                    \"myOrder\": 1,\n                    \"resolved\": false,\n                    \"enableEscalation\": false,\n                    \"escalationAction\": null,\n                    \"escalationTime\": 0\n                },\n                {\n                    \"id\": \"a0f9a62c-182a-4571-b136-6a807550e597\",\n                    \"creationDate\": 1527632495699,\n                    \"name\": \"Step3\",\n                    \"schemeId\": \"42771904-b7d9-42b7-b038-8e077fabcf3f\",\n                    \"myOrder\": 2,\n                    \"resolved\": false,\n                    \"enableEscalation\": false,\n                    \"escalationAction\": null,\n                    \"escalationTime\": 0\n                },\n                {\n                    \"id\": \"09d794cb-c13a-4379-9553-cdef3842d98c\",\n                    \"creationDate\": 1527632495700,\n                    \"name\": \"Step4\",\n                    \"schemeId\": \"42771904-b7d9-42b7-b038-8e077fabcf3f\",\n                    \"myOrder\": 3,\n                    \"resolved\": false,\n                    \"enableEscalation\": false,\n                    \"escalationAction\": null,\n                    \"escalationTime\": 0\n                }\n            ],\n            \"actions\": [\n                {\n                    \"id\": \"1e916358-b9bf-4331-b28b-7af41eefc970\",\n                    \"name\": \"Archive\",\n                    \"schemeId\": \"42771904-b7d9-42b7-b038-8e077fabcf3f\",\n                    \"condition\": \"\",\n                    \"nextStep\": \"09d794cb-c13a-4379-9553-cdef3842d98c\",\n                    \"nextAssign\": \"e7d4e34e-5127-45fc-8123-d48b62d510e3\",\n                    \"icon\": \"workflowIcon\",\n                    \"roleHierarchyForAssign\": false,\n                    \"assignable\": false,\n                    \"commentable\": false,\n                    \"order\": 0,\n                    \"owner\": null,\n                    \"nextStepCurrentStep\": false,\n                    \"showOn\": [\n                        \"UNPUBLISHED\",\n                        \"UNLOCKED\",\n                        \"LOCKED\"\n                    ]\n                },\n                {\n                    \"id\": \"e93c8802-2033-4c3b-88f9-8125301d9816\",\n                    \"name\": \"Publish\",\n                    \"schemeId\": \"42771904-b7d9-42b7-b038-8e077fabcf3f\",\n                    \"condition\": \"\",\n                    \"nextStep\": \"a0f9a62c-182a-4571-b136-6a807550e597\",\n                    \"nextAssign\": \"e7d4e34e-5127-45fc-8123-d48b62d510e3\",\n                    \"icon\": \"workflowIcon\",\n                    \"roleHierarchyForAssign\": false,\n                    \"assignable\": false,\n                    \"commentable\": false,\n                    \"order\": 0,\n                    \"owner\": null,\n                    \"nextStepCurrentStep\": false,\n                    \"showOn\": [\n                        \"UNPUBLISHED\",\n                        \"UNLOCKED\",\n                        \"LOCKED\"\n                    ]\n                },\n                {\n                    \"id\": \"b588eae6-fa32-4eeb-b30e-fa9f7a80da7f\",\n                    \"name\": \"Save\",\n                    \"schemeId\": \"42771904-b7d9-42b7-b038-8e077fabcf3f\",\n                    \"condition\": \"\",\n                    \"nextStep\": \"5fa5a384-53c0-4c47-8ba1-5751e003b7b4\",\n                    \"nextAssign\": \"e7d4e34e-5127-45fc-8123-d48b62d510e3\",\n                    \"icon\": \"workflowIcon\",\n                    \"roleHierarchyForAssign\": false,\n                    \"assignable\": false,\n                    \"commentable\": false,\n                    \"order\": 0,\n                    \"owner\": null,\n                    \"nextStepCurrentStep\": false,\n                    \"showOn\": [\n                        \"NEW\",\n                        \"UNLOCKED\",\n                        \"LOCKED\"\n                    ]\n                },\n                {\n                    \"id\": \"334a0f26-76b9-4be7-803b-ab6dc5461023\",\n                    \"name\": \"Un-Archive\",\n                    \"schemeId\": \"42771904-b7d9-42b7-b038-8e077fabcf3f\",\n                    \"condition\": \"\",\n                    \"nextStep\": \"currentstep\",\n                    \"nextAssign\": \"e7d4e34e-5127-45fc-8123-d48b62d510e3\",\n                    \"icon\": \"workflowIcon\",\n                    \"roleHierarchyForAssign\": false,\n                    \"assignable\": false,\n                    \"commentable\": false,\n                    \"order\": 0,\n                    \"owner\": null,\n                    \"nextStepCurrentStep\": true,\n                    \"showOn\": [\n                        \"UNLOCKED\",\n                        \"LOCKED\",\n                        \"ARCHIVED\"\n                    ]\n                },\n                {\n                    \"id\": \"0e807408-701d-4e02-b7a0-8279f3668fdd\",\n                    \"name\": \"Unpublish\",\n                    \"schemeId\": \"42771904-b7d9-42b7-b038-8e077fabcf3f\",\n                    \"condition\": \"\",\n                    \"nextStep\": \"5fa5a384-53c0-4c47-8ba1-5751e003b7b4\",\n                    \"nextAssign\": \"e7d4e34e-5127-45fc-8123-d48b62d510e3\",\n                    \"icon\": \"workflowIcon\",\n                    \"roleHierarchyForAssign\": false,\n                    \"assignable\": false,\n                    \"commentable\": false,\n                    \"order\": 0,\n                    \"owner\": null,\n                    \"nextStepCurrentStep\": false,\n                    \"showOn\": [\n                        \"UNLOCKED\",\n                        \"LOCKED\",\n                        \"PUBLISHED\"\n                    ]\n                }\n            ],\n            \"actionSteps\": [\n                {\n                    \"stepId\": \"4ec41c51-4006-4713-a28d-d42a719934ac\",\n                    \"actionId\": \"b588eae6-fa32-4eeb-b30e-fa9f7a80da7f\",\n                    \"actionOrder\": \"0\"\n                },\n                {\n                    \"stepId\": \"5fa5a384-53c0-4c47-8ba1-5751e003b7b4\",\n                    \"actionId\": \"1e916358-b9bf-4331-b28b-7af41eefc970\",\n                    \"actionOrder\": \"0\"\n                },\n                {\n                    \"stepId\": \"5fa5a384-53c0-4c47-8ba1-5751e003b7b4\",\n                    \"actionId\": \"e93c8802-2033-4c3b-88f9-8125301d9816\",\n                    \"actionOrder\": \"1\"\n                },\n                {\n                    \"stepId\": \"a0f9a62c-182a-4571-b136-6a807550e597\",\n                    \"actionId\": \"0e807408-701d-4e02-b7a0-8279f3668fdd\",\n                    \"actionOrder\": \"0\"\n                },\n                {\n                    \"stepId\": \"09d794cb-c13a-4379-9553-cdef3842d98c\",\n                    \"actionId\": \"334a0f26-76b9-4be7-803b-ab6dc5461023\",\n                    \"actionOrder\": \"0\"\n                }\n            ],\n            \"actionClasses\": [\n                {\n                    \"id\": \"889a58e3-2c22-4164-b3c1-62fbf93b5949\",\n                    \"actionId\": \"1e916358-b9bf-4331-b28b-7af41eefc970\",\n                    \"name\": \"Archive content\",\n                    \"order\": 0,\n                    \"clazz\": \"com.dotmarketing.portlets.workflows.actionlet.ArchiveContentActionlet\",\n                    \"actionlet\": {\n                        \"name\": \"Archive content\",\n                        \"parameters\": null,\n                        \"howTo\": \"This actionlet will archive the content.\",\n                        \"localizedName\": \"Archive Content\",\n                        \"localizedHowto\": \"com.dotmarketing.portlets.workflows.actionlet.ArchiveContentActionlet.howTo\"\n                    }\n                },\n                {\n                    \"id\": \"51610a9a-9be6-489b-ba75-336bf632fc13\",\n                    \"actionId\": \"e93c8802-2033-4c3b-88f9-8125301d9816\",\n                    \"name\": \"Publish content\",\n                    \"order\": 0,\n                    \"clazz\": \"com.dotmarketing.portlets.workflows.actionlet.PublishContentActionlet\",\n                    \"actionlet\": {\n                        \"name\": \"Publish content\",\n                        \"parameters\": null,\n                        \"howTo\": \"This actionlet will publish the content.\",\n                        \"nextStep\": null,\n                        \"localizedName\": \"Publish Content\",\n                        \"localizedHowto\": \"com.dotmarketing.portlets.workflows.actionlet.PublishContentActionlet.howTo\"\n                    }\n                },\n                {\n                    \"id\": \"f52163e8-c4a1-4862-be40-0c530cd8f154\",\n                    \"actionId\": \"b588eae6-fa32-4eeb-b30e-fa9f7a80da7f\",\n                    \"name\": \"Save content\",\n                    \"order\": 0,\n                    \"clazz\": \"com.dotmarketing.portlets.workflows.actionlet.SaveContentActionlet\",\n                    \"actionlet\": {\n                        \"name\": \"Save content\",\n                        \"parameters\": null,\n                        \"howTo\": \"This actionlet will checkin the content.\",\n                        \"nextStep\": null,\n                        \"localizedName\": \"Save content\",\n                        \"localizedHowto\": \"com.dotmarketing.portlets.workflows.actionlet.SaveContentActionlet.howTo\"\n                    }\n                },\n                {\n                    \"id\": \"789b3b43-0b19-40df-b5e0-e7e161dd1f39\",\n                    \"actionId\": \"334a0f26-76b9-4be7-803b-ab6dc5461023\",\n                    \"name\": \"Unarchive content\",\n                    \"order\": 0,\n                    \"clazz\": \"com.dotmarketing.portlets.workflows.actionlet.UnarchiveContentActionlet\",\n                    \"actionlet\": {\n                        \"name\": \"Unarchive content\",\n                        \"parameters\": null,\n                        \"howTo\": \"This actionlet will un archive the content and return it to a working state\",\n                        \"nextStep\": null,\n                        \"localizedName\": \"Unarchive Content\",\n                        \"localizedHowto\": \"com.dotmarketing.portlets.workflows.actionlet.UnarchiveContentActionlet.howTo\"\n                    }\n                },\n                {\n                    \"id\": \"700330ab-8974-40d5-9131-67aa05731b48\",\n                    \"actionId\": \"0e807408-701d-4e02-b7a0-8279f3668fdd\",\n                    \"name\": \"Publish content\",\n                    \"order\": 0,\n                    \"clazz\": \"com.dotmarketing.portlets.workflows.actionlet.PublishContentActionlet\",\n                    \"actionlet\": {\n                        \"name\": \"Publish content\",\n                        \"parameters\": null,\n                        \"howTo\": \"This actionlet will publish the content.\",\n                        \"nextStep\": null,\n                        \"localizedName\": \"Publish Content\",\n                        \"localizedHowto\": \"com.dotmarketing.portlets.workflows.actionlet.PublishContentActionlet.howTo\"\n                    }\n                }\n            ],\n            \"actionClassParams\": []\n        },\n        \"permissions\": []\n}"
						},
						"url": {
							"raw": "{{serverURL}}/api/v1/workflow/schemes/import",
							"host": [
								"{{serverURL}}"
							],
							"path": [
								"api",
								"v1",
								"workflow",
								"schemes",
								"import"
							]
						},
						"description": "Validate you can import schemes as admin\n"
					},
					"response": []
				},
				{
					"name": "ImportSchemaExistingId_ShouldRespond400",
					"event": [
						{
							"listen": "test",
							"script": {
								"exec": [
									"pm.test(\"Status code is 400\", function () {",
									"    pm.response.to.have.status(400);",
									"});",
									"",
									"",
									"",
									"pm.test(\"Already existing id\", function () {",
									"    pm.expect(pm.response.text()).to.include(\"Already exist a scheme with the same id\");",
									"});"
								],
								"type": "text/javascript"
							}
						}
					],
					"request": {
						"auth": {
							"type": "basic",
							"basic": [
								{
									"key": "password",
									"value": "admin",
									"type": "string"
								},
								{
									"key": "username",
									"value": "admin@dotcms.com",
									"type": "string"
								},
								{
									"key": "saveHelperData",
									"type": "any"
								},
								{
									"key": "showPassword",
									"value": false,
									"type": "boolean"
								}
							]
						},
						"method": "POST",
						"header": [
							{
								"key": "Content-Type",
								"value": "application/json"
							}
						],
						"body": {
							"mode": "raw",
							"raw": "{\n        \"workflowObject\": {\n            \"version\": \"1.0\",\n            \"schemes\": [\n                {\n                    \"id\": \"42771904-b7d9-42b7-b038-8e077fabcf3f\",\n                    \"creationDate\": 1527632337579,\n                    \"name\": \"WF_Import_AsAdmin\",\n                    \"description\": \"REST_1\",\n                    \"archived\": false,\n                    \"mandatory\": false,\n                    \"defaultScheme\": false,\n                    \"modDate\": 1527632329252,\n                    \"entryActionId\": null,\n                    \"system\": false\n                }\n            ],\n            \"steps\": [\n                {\n                    \"id\": \"4ec41c51-4006-4713-a28d-d42a719934ac\",\n                    \"creationDate\": 1527632495697,\n                    \"name\": \"Step1\",\n                    \"schemeId\": \"42771904-b7d9-42b7-b038-8e077fabcf3f\",\n                    \"myOrder\": 0,\n                    \"resolved\": false,\n                    \"enableEscalation\": false,\n                    \"escalationAction\": null,\n                    \"escalationTime\": 0\n                },\n                {\n                    \"id\": \"5fa5a384-53c0-4c47-8ba1-5751e003b7b4\",\n                    \"creationDate\": 1527632495698,\n                    \"name\": \"Step2\",\n                    \"schemeId\": \"42771904-b7d9-42b7-b038-8e077fabcf3f\",\n                    \"myOrder\": 1,\n                    \"resolved\": false,\n                    \"enableEscalation\": false,\n                    \"escalationAction\": null,\n                    \"escalationTime\": 0\n                },\n                {\n                    \"id\": \"a0f9a62c-182a-4571-b136-6a807550e597\",\n                    \"creationDate\": 1527632495699,\n                    \"name\": \"Step3\",\n                    \"schemeId\": \"42771904-b7d9-42b7-b038-8e077fabcf3f\",\n                    \"myOrder\": 2,\n                    \"resolved\": false,\n                    \"enableEscalation\": false,\n                    \"escalationAction\": null,\n                    \"escalationTime\": 0\n                },\n                {\n                    \"id\": \"09d794cb-c13a-4379-9553-cdef3842d98c\",\n                    \"creationDate\": 1527632495700,\n                    \"name\": \"Step4\",\n                    \"schemeId\": \"42771904-b7d9-42b7-b038-8e077fabcf3f\",\n                    \"myOrder\": 3,\n                    \"resolved\": false,\n                    \"enableEscalation\": false,\n                    \"escalationAction\": null,\n                    \"escalationTime\": 0\n                }\n            ],\n            \"actions\": [\n                {\n                    \"id\": \"1e916358-b9bf-4331-b28b-7af41eefc970\",\n                    \"name\": \"Archive\",\n                    \"schemeId\": \"42771904-b7d9-42b7-b038-8e077fabcf3f\",\n                    \"condition\": \"\",\n                    \"nextStep\": \"09d794cb-c13a-4379-9553-cdef3842d98c\",\n                    \"nextAssign\": \"e7d4e34e-5127-45fc-8123-d48b62d510e3\",\n                    \"icon\": \"workflowIcon\",\n                    \"roleHierarchyForAssign\": false,\n                    \"assignable\": false,\n                    \"commentable\": false,\n                    \"order\": 0,\n                    \"owner\": null,\n                    \"nextStepCurrentStep\": false,\n                    \"showOn\": [\n                        \"UNPUBLISHED\",\n                        \"UNLOCKED\",\n                        \"LOCKED\"\n                    ]\n                },\n                {\n                    \"id\": \"e93c8802-2033-4c3b-88f9-8125301d9816\",\n                    \"name\": \"Publish\",\n                    \"schemeId\": \"42771904-b7d9-42b7-b038-8e077fabcf3f\",\n                    \"condition\": \"\",\n                    \"nextStep\": \"a0f9a62c-182a-4571-b136-6a807550e597\",\n                    \"nextAssign\": \"e7d4e34e-5127-45fc-8123-d48b62d510e3\",\n                    \"icon\": \"workflowIcon\",\n                    \"roleHierarchyForAssign\": false,\n                    \"assignable\": false,\n                    \"commentable\": false,\n                    \"order\": 0,\n                    \"owner\": null,\n                    \"nextStepCurrentStep\": false,\n                    \"showOn\": [\n                        \"UNPUBLISHED\",\n                        \"UNLOCKED\",\n                        \"LOCKED\"\n                    ]\n                },\n                {\n                    \"id\": \"b588eae6-fa32-4eeb-b30e-fa9f7a80da7f\",\n                    \"name\": \"Save\",\n                    \"schemeId\": \"42771904-b7d9-42b7-b038-8e077fabcf3f\",\n                    \"condition\": \"\",\n                    \"nextStep\": \"5fa5a384-53c0-4c47-8ba1-5751e003b7b4\",\n                    \"nextAssign\": \"e7d4e34e-5127-45fc-8123-d48b62d510e3\",\n                    \"icon\": \"workflowIcon\",\n                    \"roleHierarchyForAssign\": false,\n                    \"assignable\": false,\n                    \"commentable\": false,\n                    \"order\": 0,\n                    \"owner\": null,\n                    \"nextStepCurrentStep\": false,\n                    \"showOn\": [\n                        \"NEW\",\n                        \"UNLOCKED\",\n                        \"LOCKED\"\n                    ]\n                },\n                {\n                    \"id\": \"334a0f26-76b9-4be7-803b-ab6dc5461023\",\n                    \"name\": \"Un-Archive\",\n                    \"schemeId\": \"42771904-b7d9-42b7-b038-8e077fabcf3f\",\n                    \"condition\": \"\",\n                    \"nextStep\": \"currentstep\",\n                    \"nextAssign\": \"e7d4e34e-5127-45fc-8123-d48b62d510e3\",\n                    \"icon\": \"workflowIcon\",\n                    \"roleHierarchyForAssign\": false,\n                    \"assignable\": false,\n                    \"commentable\": false,\n                    \"order\": 0,\n                    \"owner\": null,\n                    \"nextStepCurrentStep\": true,\n                    \"showOn\": [\n                        \"UNLOCKED\",\n                        \"LOCKED\",\n                        \"ARCHIVED\"\n                    ]\n                },\n                {\n                    \"id\": \"0e807408-701d-4e02-b7a0-8279f3668fdd\",\n                    \"name\": \"Unpublish\",\n                    \"schemeId\": \"42771904-b7d9-42b7-b038-8e077fabcf3f\",\n                    \"condition\": \"\",\n                    \"nextStep\": \"5fa5a384-53c0-4c47-8ba1-5751e003b7b4\",\n                    \"nextAssign\": \"e7d4e34e-5127-45fc-8123-d48b62d510e3\",\n                    \"icon\": \"workflowIcon\",\n                    \"roleHierarchyForAssign\": false,\n                    \"assignable\": false,\n                    \"commentable\": false,\n                    \"order\": 0,\n                    \"owner\": null,\n                    \"nextStepCurrentStep\": false,\n                    \"showOn\": [\n                        \"UNLOCKED\",\n                        \"LOCKED\",\n                        \"PUBLISHED\"\n                    ]\n                }\n            ],\n            \"actionSteps\": [\n                {\n                    \"stepId\": \"4ec41c51-4006-4713-a28d-d42a719934ac\",\n                    \"actionId\": \"b588eae6-fa32-4eeb-b30e-fa9f7a80da7f\",\n                    \"actionOrder\": \"0\"\n                },\n                {\n                    \"stepId\": \"5fa5a384-53c0-4c47-8ba1-5751e003b7b4\",\n                    \"actionId\": \"1e916358-b9bf-4331-b28b-7af41eefc970\",\n                    \"actionOrder\": \"0\"\n                },\n                {\n                    \"stepId\": \"5fa5a384-53c0-4c47-8ba1-5751e003b7b4\",\n                    \"actionId\": \"e93c8802-2033-4c3b-88f9-8125301d9816\",\n                    \"actionOrder\": \"1\"\n                },\n                {\n                    \"stepId\": \"a0f9a62c-182a-4571-b136-6a807550e597\",\n                    \"actionId\": \"0e807408-701d-4e02-b7a0-8279f3668fdd\",\n                    \"actionOrder\": \"0\"\n                },\n                {\n                    \"stepId\": \"09d794cb-c13a-4379-9553-cdef3842d98c\",\n                    \"actionId\": \"334a0f26-76b9-4be7-803b-ab6dc5461023\",\n                    \"actionOrder\": \"0\"\n                }\n            ],\n            \"actionClasses\": [\n                {\n                    \"id\": \"889a58e3-2c22-4164-b3c1-62fbf93b5949\",\n                    \"actionId\": \"1e916358-b9bf-4331-b28b-7af41eefc970\",\n                    \"name\": \"Archive content\",\n                    \"order\": 0,\n                    \"clazz\": \"com.dotmarketing.portlets.workflows.actionlet.ArchiveContentActionlet\",\n                    \"actionlet\": {\n                        \"name\": \"Archive content\",\n                        \"parameters\": null,\n                        \"howTo\": \"This actionlet will archive the content.\",\n                        \"localizedName\": \"Archive Content\",\n                        \"localizedHowto\": \"com.dotmarketing.portlets.workflows.actionlet.ArchiveContentActionlet.howTo\"\n                    }\n                },\n                {\n                    \"id\": \"51610a9a-9be6-489b-ba75-336bf632fc13\",\n                    \"actionId\": \"e93c8802-2033-4c3b-88f9-8125301d9816\",\n                    \"name\": \"Publish content\",\n                    \"order\": 0,\n                    \"clazz\": \"com.dotmarketing.portlets.workflows.actionlet.PublishContentActionlet\",\n                    \"actionlet\": {\n                        \"name\": \"Publish content\",\n                        \"parameters\": null,\n                        \"howTo\": \"This actionlet will publish the content.\",\n                        \"nextStep\": null,\n                        \"localizedName\": \"Publish Content\",\n                        \"localizedHowto\": \"com.dotmarketing.portlets.workflows.actionlet.PublishContentActionlet.howTo\"\n                    }\n                },\n                {\n                    \"id\": \"f52163e8-c4a1-4862-be40-0c530cd8f154\",\n                    \"actionId\": \"b588eae6-fa32-4eeb-b30e-fa9f7a80da7f\",\n                    \"name\": \"Save content\",\n                    \"order\": 0,\n                    \"clazz\": \"com.dotmarketing.portlets.workflows.actionlet.SaveContentActionlet\",\n                    \"actionlet\": {\n                        \"name\": \"Save content\",\n                        \"parameters\": null,\n                        \"howTo\": \"This actionlet will checkin the content.\",\n                        \"nextStep\": null,\n                        \"localizedName\": \"Save content\",\n                        \"localizedHowto\": \"com.dotmarketing.portlets.workflows.actionlet.SaveContentActionlet.howTo\"\n                    }\n                },\n                {\n                    \"id\": \"789b3b43-0b19-40df-b5e0-e7e161dd1f39\",\n                    \"actionId\": \"334a0f26-76b9-4be7-803b-ab6dc5461023\",\n                    \"name\": \"Unarchive content\",\n                    \"order\": 0,\n                    \"clazz\": \"com.dotmarketing.portlets.workflows.actionlet.UnarchiveContentActionlet\",\n                    \"actionlet\": {\n                        \"name\": \"Unarchive content\",\n                        \"parameters\": null,\n                        \"howTo\": \"This actionlet will un archive the content and return it to a working state\",\n                        \"nextStep\": null,\n                        \"localizedName\": \"Unarchive Content\",\n                        \"localizedHowto\": \"com.dotmarketing.portlets.workflows.actionlet.UnarchiveContentActionlet.howTo\"\n                    }\n                },\n                {\n                    \"id\": \"700330ab-8974-40d5-9131-67aa05731b48\",\n                    \"actionId\": \"0e807408-701d-4e02-b7a0-8279f3668fdd\",\n                    \"name\": \"Publish content\",\n                    \"order\": 0,\n                    \"clazz\": \"com.dotmarketing.portlets.workflows.actionlet.PublishContentActionlet\",\n                    \"actionlet\": {\n                        \"name\": \"Publish content\",\n                        \"parameters\": null,\n                        \"howTo\": \"This actionlet will publish the content.\",\n                        \"nextStep\": null,\n                        \"localizedName\": \"Publish Content\",\n                        \"localizedHowto\": \"com.dotmarketing.portlets.workflows.actionlet.PublishContentActionlet.howTo\"\n                    }\n                }\n            ],\n            \"actionClassParams\": []\n        },\n        \"permissions\": []\n}"
						},
						"url": {
							"raw": "{{serverURL}}/api/v1/workflow/schemes/import",
							"host": [
								"{{serverURL}}"
							],
							"path": [
								"api",
								"v1",
								"workflow",
								"schemes",
								"import"
							]
						},
						"description": "Validate you can import schemes as admin\n"
					},
					"response": []
				},
				{
					"name": "EmptyBody_ShouldRespond400",
					"event": [
						{
							"listen": "test",
							"script": {
								"exec": [
									"pm.test(\"Status code is 400 \", function () {",
									"    pm.response.to.have.status(400);",
									"});",
									"",
									""
								],
								"type": "text/javascript"
							}
						}
					],
					"request": {
						"auth": {
							"type": "basic",
							"basic": [
								{
									"key": "password",
									"value": "chris",
									"type": "string"
								},
								{
									"key": "username",
									"value": "chris@dotcms.com",
									"type": "string"
								},
								{
									"key": "saveHelperData",
									"type": "any"
								},
								{
									"key": "showPassword",
									"value": false,
									"type": "boolean"
								}
							]
						},
						"method": "POST",
						"header": [
							{
								"key": "Content-Type",
								"value": "application/json"
							}
						],
						"body": {
							"mode": "raw",
							"raw": ""
						},
						"url": {
							"raw": "{{serverURL}}/api/v1/workflow/schemes/import",
							"host": [
								"{{serverURL}}"
							],
							"path": [
								"api",
								"v1",
								"workflow",
								"schemes",
								"import"
							]
						},
						"description": "Validate you can import schemes as limited user if you have permissions to the workflow portlet "
					},
					"response": []
				},
				{
					"name": "ImportWithNotifyAssignActionlet",
					"event": [
						{
							"listen": "test",
							"script": {
								"exec": [
									"pm.test(\"Status code is 200\", function () {",
									"    pm.response.to.have.status(200);",
									"});",
									"",
									"",
									"",
									"pm.test(\"Body matches string\", function () {",
									"    pm.expect(pm.response.text()).to.include(\"OK\");",
									"});"
								],
								"type": "text/javascript"
							}
						}
					],
					"request": {
						"auth": {
							"type": "basic",
							"basic": [
								{
									"key": "password",
									"value": "admin",
									"type": "string"
								},
								{
									"key": "username",
									"value": "admin@dotcms.com",
									"type": "string"
								},
								{
									"key": "saveHelperData",
									"type": "any"
								},
								{
									"key": "showPassword",
									"value": false,
									"type": "boolean"
								}
							]
						},
						"method": "POST",
						"header": [
							{
								"key": "Content-Type",
								"value": "application/json"
							}
						],
						"body": {
							"mode": "raw",
							"raw": "{\n    \"workflowObject\": {\n        \"actionClassParams\": [\n            {\n                \"actionClassId\": \"deb0865a-8367-499a-9c80-f70f6cb4a201\",\n                \"id\": \"2163cb23-8b9a-406a-b2fa-7beecd5c63b0\",\n                \"key\": \"emailSubject\",\n                \"value\": \"subject\"\n            },\n            {\n                \"actionClassId\": \"deb0865a-8367-499a-9c80-f70f6cb4a201\",\n                \"id\": \"f98771e9-ca5c-438a-a23b-85594b92af45\",\n                \"key\": \"emailBody\",\n                \"value\": \"msg\"\n            },\n            {\n                \"actionClassId\": \"deb0865a-8367-499a-9c80-f70f6cb4a201\",\n                \"id\": \"d831815e-f9c4-4338-956f-2e8b9e0e371b\",\n                \"key\": \"isHtml\",\n                \"value\": \"true\"\n            }\n        ],\n        \"actionClasses\": [\n            {\n                \"actionId\": \"9148bd02-9d49-4765-8570-17f9a28d64bc\",\n                \"actionlet\": {\n                    \"actionClass\": \"com.dotmarketing.portlets.workflows.actionlet.NotifyAssigneeActionlet\",\n                    \"howTo\": \"This actionlet will send an email to the assignee (or assignees if the next assign is a role).  It uses a default email subject and message, but can be overridden.  Both the subject and message are parsed Velocity, and have access to a $workflow object that gives them $workflow.task, $workflow.nextAssign, $workflow.action, $workflow.step, etc.. \",\n                    \"localizedHowto\": \"com.dotmarketing.portlets.workflows.actionlet.NotifyAssigneeActionlet.howTo\",\n                    \"localizedName\": \"Notify Assignee\",\n                    \"name\": \"Notify Assignee\",\n                    \"nextStep\": null,\n                    \"parameters\": [\n                        {\n                            \"defaultValue\": \"\",\n                            \"displayName\": \"Email Subject\",\n                            \"key\": \"emailSubject\",\n                            \"required\": false\n                        },\n                        {\n                            \"defaultValue\": null,\n                            \"displayName\": \"Email Message\",\n                            \"key\": \"emailBody\",\n                            \"required\": false\n                        },\n                        {\n                            \"defaultValue\": \"true\",\n                            \"displayName\": \"Is Html?\",\n                            \"key\": \"isHtml\",\n                            \"required\": false\n                        }\n                    ]\n                },\n                \"clazz\": \"com.dotmarketing.portlets.workflows.actionlet.NotifyAssigneeActionlet\",\n                \"id\": \"deb0865a-8367-499a-9c80-f70f6cb4a201\",\n                \"name\": \"Notify Assignee\",\n                \"order\": 0\n            }\n        ],\n        \"actionSteps\": [\n            {\n                \"actionId\": \"9148bd02-9d49-4765-8570-17f9a28d64bc\",\n                \"actionOrder\": \"0\",\n                \"stepId\": \"2ad8291f-eee4-4ce7-ab99-1b2186ef4dec\"\n            }\n        ],\n        \"actions\": [\n            {\n                \"assignable\": false,\n                \"commentable\": false,\n                \"condition\": \"\",\n                \"icon\": \"workflowIcon\",\n                \"id\": \"9148bd02-9d49-4765-8570-17f9a28d64bc\",\n                \"name\": \"test\",\n                \"nextAssign\": \"654b0931-1027-41f7-ad4d-173115ed8ec1\",\n                \"nextStep\": \"currentstep\",\n                \"nextStepCurrentStep\": true,\n                \"order\": 0,\n                \"owner\": null,\n                \"roleHierarchyForAssign\": false,\n                \"schemeId\": \"8760ea91-9912-456c-b719-7c63e81fa981\",\n                \"showOn\": []\n            }\n        ],\n        \"schemeSystemActionWorkflowActionMappings\": [],\n        \"schemes\": [\n            {\n                \"archived\": false,\n                \"creationDate\": 1623256714100,\n                \"defaultScheme\": false,\n                \"description\": \"\",\n                \"entryActionId\": null,\n                \"id\": \"8760ea91-9912-456c-b719-7c63e81fa981\",\n                \"mandatory\": false,\n                \"modDate\": 1623203259556,\n                \"name\": \"Test\",\n                \"system\": false\n            }\n        ],\n        \"steps\": [\n            {\n                \"creationDate\": 1623256717104,\n                \"enableEscalation\": false,\n                \"escalationAction\": null,\n                \"escalationTime\": 0,\n                \"id\": \"2ad8291f-eee4-4ce7-ab99-1b2186ef4dec\",\n                \"myOrder\": 0,\n                \"name\": \"step1\",\n                \"resolved\": false,\n                \"schemeId\": \"8760ea91-9912-456c-b719-7c63e81fa981\"\n            }\n        ],\n        \"version\": \"1.0\"\n    },\n    \"permissions\": []\n}"
						},
						"url": {
							"raw": "{{serverURL}}/api/v1/workflow/schemes/import",
							"host": [
								"{{serverURL}}"
							],
							"path": [
								"api",
								"v1",
								"workflow",
								"schemes",
								"import"
							]
						},
						"description": "Validate you can import schemes as admin\n"
					},
					"response": []
				},
				{
					"name": "CopySchemewithNotifyAssignActionlet",
					"event": [
						{
							"listen": "test",
							"script": {
								"exec": [
									"pm.test(\"Status code is 200\", function () {",
									"    pm.response.to.have.status(200);",
									"});",
									"",
									"",
									""
								],
								"type": "text/javascript"
							}
						}
					],
					"request": {
						"auth": {
							"type": "basic",
							"basic": [
								{
									"key": "password",
									"value": "admin",
									"type": "string"
								},
								{
									"key": "username",
									"value": "admin@dotcms.com",
									"type": "string"
								},
								{
									"key": "saveHelperData",
									"type": "any"
								},
								{
									"key": "showPassword",
									"value": false,
									"type": "boolean"
								}
							]
						},
						"method": "POST",
						"header": [
							{
								"key": "Content-Type",
								"value": "application/json"
							}
						],
						"body": {
							"mode": "raw",
							"raw": "{\n       \"name\": \"Copy Workflow\"\n}"
						},
						"url": {
							"raw": "{{serverURL}}/api/v1/workflow/schemes/8760ea91-9912-456c-b719-7c63e81fa981/copy",
							"host": [
								"{{serverURL}}"
							],
							"path": [
								"api",
								"v1",
								"workflow",
								"schemes",
								"8760ea91-9912-456c-b719-7c63e81fa981",
								"copy"
							]
						},
						"description": "Validate you can import schemes as admin\n"
					},
					"response": []
				}
			]
		},
		{
			"name": "ExportScheme",
			"item": [
				{
					"name": "invalidateSession",
					"event": [
						{
							"listen": "test",
							"script": {
								"exec": [
									"pm.test(\"Status code is 200\", function () {",
									"    pm.response.to.have.status(200);",
									"});"
								],
								"type": "text/javascript"
							}
						}
					],
					"request": {
						"method": "GET",
						"header": [],
						"url": {
							"raw": "{{serverURL}}/api/v1/logout",
							"host": [
								"{{serverURL}}"
							],
							"path": [
								"api",
								"v1",
								"logout"
							]
						}
					},
					"response": []
				},
				{
					"name": "User Credentials Validation",
					"event": [
						{
							"listen": "test",
							"script": {
								"type": "text/javascript",
								"exec": [
									"pm.test(\"Status code is 401, Invalid credentials\", function () {",
									"    pm.response.to.have.status(401);",
									"});",
									"",
									"pm.test(\"Correct response\", function () {",
									"    pm.expect(pm.response.text()).to.include(\"Invalid User\");",
									"});"
								]
							}
						}
					],
					"request": {
						"auth": {
							"type": "noauth"
						},
						"method": "GET",
						"header": [],
						"url": {
							"raw": "{{serverURL}}/api/v1/workflow/schemes/d61a59e1a4/export",
							"host": [
								"{{serverURL}}"
							],
							"path": [
								"api",
								"v1",
								"workflow",
								"schemes",
								"d61a59e1a4",
								"export"
							]
						},
						"description": "Validate you can't export without credentials"
					},
					"response": []
				},
				{
					"name": "Sucess Export As Admin",
					"event": [
						{
							"listen": "test",
							"script": {
								"exec": [
									"pm.test(\"Status code is 200\", function () {",
									"    pm.response.to.have.status(200);",
									"});",
									"",
									"pm.test(\"Includes scheme\", function () {",
									"    pm.expect(pm.response.text()).to.include(\"\\\"name\\\":\\\"REST Schema\\\"\");",
									"});",
									"",
									"pm.test(\"Includes step\", function () {",
									"    pm.expect(pm.response.text()).to.include(\"\\\"name\\\":\\\"My REST step\\\"\");",
									"});",
									"",
									"pm.test(\"Includes action\", function () {",
									"    pm.expect(pm.response.text()).to.include(\"\\\"name\\\":\\\"saveContent FROM REST NEW\\\"\");",
									"});"
								],
								"type": "text/javascript"
							}
						}
					],
					"request": {
						"auth": {
							"type": "basic",
							"basic": [
								{
									"key": "password",
									"value": "admin",
									"type": "string"
								},
								{
									"key": "username",
									"value": "admin@dotcms.com",
									"type": "string"
								},
								{
									"key": "saveHelperData",
									"type": "any"
								},
								{
									"key": "showPassword",
									"value": false,
									"type": "boolean"
								}
							]
						},
						"method": "GET",
						"header": [],
						"url": {
							"raw": "{{serverURL}}/api/v1/workflow/schemes/{{schemeId}}/export",
							"host": [
								"{{serverURL}}"
							],
							"path": [
								"api",
								"v1",
								"workflow",
								"schemes",
								"{{schemeId}}",
								"export"
							]
						},
						"description": "Validate you can export schemes as admin user"
					},
					"response": []
				},
				{
					"name": "ShortlyIdValidation",
					"event": [
						{
							"listen": "test",
							"script": {
								"exec": [
									"pm.test(\"Status code is 200\", function () {",
									"    pm.response.to.have.status(200);",
									"});",
									"",
									"pm.test(\"Includes scheme\", function () {",
									"    pm.expect(pm.response.text()).to.include(\"\\\"name\\\":\\\"REST Schema\\\"\");",
									"});",
									"",
									"pm.test(\"Includes step\", function () {",
									"    pm.expect(pm.response.text()).to.include(\"\\\"name\\\":\\\"My REST step\\\"\");",
									"});",
									"",
									"pm.test(\"Includes action\", function () {",
									"    pm.expect(pm.response.text()).to.include(\"\\\"name\\\":\\\"saveContent FROM REST NEW\\\"\");",
									"});"
								],
								"type": "text/javascript"
							}
						}
					],
					"request": {
						"auth": {
							"type": "basic",
							"basic": [
								{
									"key": "password",
									"value": "admin",
									"type": "string"
								},
								{
									"key": "username",
									"value": "admin@dotcms.com",
									"type": "string"
								},
								{
									"key": "saveHelperData",
									"type": "any"
								},
								{
									"key": "showPassword",
									"value": false,
									"type": "boolean"
								}
							]
						},
						"method": "GET",
						"header": [],
						"url": {
							"raw": "{{serverURL}}/api/v1/workflow/schemes/{{schemeIdShorty}}/export",
							"host": [
								"{{serverURL}}"
							],
							"path": [
								"api",
								"v1",
								"workflow",
								"schemes",
								"{{schemeIdShorty}}",
								"export"
							]
						},
						"description": "Validate you can export schemes as admin user"
					},
					"response": []
				}
			]
		},
		{
			"name": "UpdateStep",
			"item": [
				{
					"name": "invalidateSession",
					"event": [
						{
							"listen": "test",
							"script": {
								"exec": [
									"pm.test(\"Status code is 200\", function () {",
									"    pm.response.to.have.status(200);",
									"});"
								],
								"type": "text/javascript"
							}
						}
					],
					"request": {
						"method": "GET",
						"header": [],
						"url": {
							"raw": "{{serverURL}}/api/v1/logout",
							"host": [
								"{{serverURL}}"
							],
							"path": [
								"api",
								"v1",
								"logout"
							]
						}
					},
					"response": []
				},
				{
					"name": "UserCredentialsValidation",
					"event": [
						{
							"listen": "test",
							"script": {
								"type": "text/javascript",
								"exec": [
									"pm.test(\"Status code is 401, You need credentials\", function () {",
									"    pm.response.to.have.status(401);",
									"});",
									"",
									"",
									"",
									"pm.test(\"Valid response\", function () {",
									"    pm.expect(pm.response.text()).to.include(\"Invalid User\");",
									"});pm.test(\"Status code is 401, You need credentials\", function () {",
									"    pm.response.to.have.status(401);",
									"});",
									"",
									"",
									"",
									"pm.test(\"Valid response\", function () {",
									"    pm.expect(pm.response.text()).to.include(\"Invalid User\");",
									"});"
								]
							}
						}
					],
					"request": {
						"auth": {
							"type": "noauth"
						},
						"method": "PUT",
						"header": [
							{
								"key": "Content-Type",
								"value": "application/json"
							}
						],
						"body": {
							"mode": "raw",
							"raw": ""
						},
						"url": {
							"raw": "{{serverURL}}/api/v1/workflow/steps/94178d17-96a0-4e08-b9aa-94214a7fb31e",
							"host": [
								"{{serverURL}}"
							],
							"path": [
								"api",
								"v1",
								"workflow",
								"steps",
								"94178d17-96a0-4e08-b9aa-94214a7fb31e"
							]
						},
						"description": "This method update the some step using the id \n\n@Path(\"/steps/{stepId}\")"
					},
					"response": []
				},
				{
					"name": "SuccessUpdate",
					"event": [
						{
							"listen": "test",
							"script": {
								"exec": [
									"pm.test(\"Status code is 200 \", function () {",
									"    pm.response.to.have.status(200);",
									"});",
									"",
									"",
									"",
									"pm.test(\"Valid response\", function () {",
									"    pm.expect(pm.response.text()).to.include(\"\\\"name\\\":\\\"REST step UPDATED\\\"\");",
									"});"
								],
								"type": "text/javascript"
							}
						}
					],
					"request": {
						"auth": {
							"type": "basic",
							"basic": [
								{
									"key": "password",
									"value": "admin",
									"type": "string"
								},
								{
									"key": "username",
									"value": "admin@dotcms.com",
									"type": "string"
								},
								{
									"key": "saveHelperData",
									"type": "any"
								},
								{
									"key": "showPassword",
									"value": false,
									"type": "boolean"
								}
							]
						},
						"method": "PUT",
						"header": [
							{
								"key": "Content-Type",
								"value": "application/json"
							}
						],
						"body": {
							"mode": "raw",
							"raw": " { \"stepOrder\":5, \"stepName\":\"REST step UPDATED\", \"enableEscalation\":false, \"escalationAction\":\"\", \"escalationTime\":\"0\",\"stepResolved\":false} "
						},
						"url": {
							"raw": "{{serverURL}}/api/v1/workflow/steps/{{stepId}}",
							"host": [
								"{{serverURL}}"
							],
							"path": [
								"api",
								"v1",
								"workflow",
								"steps",
								"{{stepId}}"
							]
						},
						"description": "This method update the some step using the id \n\n@Path(\"/steps/{stepId}\")"
					},
					"response": []
				},
				{
					"name": "InvalidStepId",
					"event": [
						{
							"listen": "test",
							"script": {
								"exec": [
									"pm.test(\"Status code is 404\", function () {",
									"    pm.response.to.have.status(404);",
									"});",
									"",
									"",
									"",
									"pm.test(\"Valid response\", function () {",
									"    pm.expect(pm.response.text()).to.include(\"The Workflow Step does not exist\");",
									"});"
								],
								"type": "text/javascript"
							}
						}
					],
					"request": {
						"auth": {
							"type": "basic",
							"basic": [
								{
									"key": "password",
									"value": "admin",
									"type": "string"
								},
								{
									"key": "username",
									"value": "admin@dotcms.com",
									"type": "string"
								},
								{
									"key": "saveHelperData",
									"type": "any"
								},
								{
									"key": "showPassword",
									"value": false,
									"type": "boolean"
								}
							]
						},
						"method": "PUT",
						"header": [
							{
								"key": "Content-Type",
								"value": "application/json"
							}
						],
						"body": {
							"mode": "raw",
							"raw": " { \"stepOrder\":5, \"stepName\":\"REST\", \"enableEscalation\":false, \"escalationAction\":\"\", \"escalationTime\":\"0\",\"stepResolved\":false} "
						},
						"url": {
							"raw": "{{serverURL}}/api/v1/workflow/steps/ad6b095b6-b65f-4bdb-bbfd-701d663dfee2",
							"host": [
								"{{serverURL}}"
							],
							"path": [
								"api",
								"v1",
								"workflow",
								"steps",
								"ad6b095b6-b65f-4bdb-bbfd-701d663dfee2"
							]
						},
						"description": "This method update the some step using the id \n\n@Path(\"/steps/{stepId}\")"
					},
					"response": []
				},
				{
					"name": "SupportShortlyId",
					"event": [
						{
							"listen": "test",
							"script": {
								"exec": [
									"pm.test(\"Status code is 200 \", function () {",
									"    pm.response.to.have.status(200);",
									"});",
									"",
									"",
									"",
									"pm.test(\"Valid response\", function () {",
									"    pm.expect(pm.response.text()).to.include(\"\\\"name\\\":\\\"REST step Updated again\\\"\");",
									"});"
								],
								"type": "text/javascript"
							}
						}
					],
					"request": {
						"auth": {
							"type": "basic",
							"basic": [
								{
									"key": "password",
									"value": "admin",
									"type": "string"
								},
								{
									"key": "username",
									"value": "admin@dotcms.com",
									"type": "string"
								},
								{
									"key": "saveHelperData",
									"type": "any"
								},
								{
									"key": "showPassword",
									"value": false,
									"type": "boolean"
								}
							]
						},
						"method": "PUT",
						"header": [
							{
								"key": "Content-Type",
								"value": "application/json"
							}
						],
						"body": {
							"mode": "raw",
							"raw": " { \"stepOrder\":5, \"stepName\":\"REST step Updated again\", \"enableEscalation\":false, \"escalationAction\":\"\", \"escalationTime\":\"0\",\"stepResolved\":false} "
						},
						"url": {
							"raw": "{{serverURL}}/api/v1/workflow/steps/{{stepIdShorty}}",
							"host": [
								"{{serverURL}}"
							],
							"path": [
								"api",
								"v1",
								"workflow",
								"steps",
								"{{stepIdShorty}}"
							]
						},
						"description": "This method update the some step using the id \n\n@Path(\"/steps/{stepId}\")"
					},
					"response": []
				},
				{
					"name": "EmptyBody_shouldRespond400",
					"event": [
						{
							"listen": "test",
							"script": {
								"exec": [
									"pm.test(\"Status code is 400 \", function () {",
									"    pm.response.to.have.status(400);",
									"});",
									"",
									"",
									""
								],
								"type": "text/javascript"
							}
						}
					],
					"request": {
						"auth": {
							"type": "basic",
							"basic": [
								{
									"key": "password",
									"value": "admin",
									"type": "string"
								},
								{
									"key": "username",
									"value": "admin@dotcms.com",
									"type": "string"
								},
								{
									"key": "saveHelperData",
									"type": "any"
								},
								{
									"key": "showPassword",
									"value": false,
									"type": "boolean"
								}
							]
						},
						"method": "PUT",
						"header": [
							{
								"key": "Content-Type",
								"value": "application/json"
							}
						],
						"body": {
							"mode": "raw",
							"raw": ""
						},
						"url": {
							"raw": "{{serverURL}}/api/v1/workflow/steps/d6b095b6-b65f-4bdb-bbfd-701d663dfee2",
							"host": [
								"{{serverURL}}"
							],
							"path": [
								"api",
								"v1",
								"workflow",
								"steps",
								"d6b095b6-b65f-4bdb-bbfd-701d663dfee2"
							]
						},
						"description": "This method update the some step using the id \n\n@Path(\"/steps/{stepId}\")"
					},
					"response": []
				}
			]
		},
		{
			"name": "ReorderStep",
			"item": [
				{
					"name": "invalidateSession",
					"event": [
						{
							"listen": "test",
							"script": {
								"exec": [
									"pm.test(\"Status code is 200\", function () {",
									"    pm.response.to.have.status(200);",
									"});"
								],
								"type": "text/javascript"
							}
						}
					],
					"request": {
						"method": "GET",
						"header": [],
						"url": {
							"raw": "{{serverURL}}/api/v1/logout",
							"host": [
								"{{serverURL}}"
							],
							"path": [
								"api",
								"v1",
								"logout"
							]
						}
					},
					"response": []
				},
				{
					"name": "UserCredentialValidation",
					"event": [
						{
							"listen": "test",
							"script": {
								"type": "text/javascript",
								"exec": [
									"pm.test(\"Status code is 401, You need credentials\", function () {",
									"    pm.response.to.have.status(401);",
									"});",
									"",
									"",
									"",
									"pm.test(\"Valid response\", function () {",
									"    pm.expect(pm.response.text()).to.include(\"Invalid User\");",
									"});pm.test(\"Status code is 401, You need credentials\", function () {",
									"    pm.response.to.have.status(401);",
									"});",
									"",
									"",
									"",
									"pm.test(\"Valid response\", function () {",
									"    pm.expect(pm.response.text()).to.include(\"Invalid User\");",
									"});"
								]
							}
						}
					],
					"request": {
						"auth": {
							"type": "noauth"
						},
						"method": "PUT",
						"header": [],
						"url": {
							"raw": "{{serverURL}}/api/v1/workflow/reorder/step/94178d17-96a0-4e08-b9aa-94214a7fb31e/order/0",
							"host": [
								"{{serverURL}}"
							],
							"path": [
								"api",
								"v1",
								"workflow",
								"reorder",
								"step",
								"94178d17-96a0-4e08-b9aa-94214a7fb31e",
								"order",
								"0"
							]
						},
						"description": "Change the order of the steps in a scheme\n\n@Path(\"/reorder/step/{stepId}/order/{order}\")"
					},
					"response": []
				},
				{
					"name": "SuccessReorder",
					"event": [
						{
							"listen": "test",
							"script": {
								"exec": [
									"pm.test(\"Status code is 200 \", function () {",
									"    pm.response.to.have.status(200);",
									"});",
									"",
									"",
									"",
									"pm.test(\"Valid response\", function () {",
									"    pm.expect(pm.response.text()).to.include(\"Ok\");",
									"});"
								],
								"type": "text/javascript"
							}
						}
					],
					"request": {
						"auth": {
							"type": "basic",
							"basic": [
								{
									"key": "password",
									"value": "admin",
									"type": "string"
								},
								{
									"key": "username",
									"value": "admin@dotcms.com",
									"type": "string"
								},
								{
									"key": "saveHelperData",
									"type": "any"
								},
								{
									"key": "showPassword",
									"value": false,
									"type": "boolean"
								}
							]
						},
						"method": "PUT",
						"header": [],
						"url": {
							"raw": "{{serverURL}}/api/v1/workflow/reorder/step/{{stepId}}/order/0",
							"host": [
								"{{serverURL}}"
							],
							"path": [
								"api",
								"v1",
								"workflow",
								"reorder",
								"step",
								"{{stepId}}",
								"order",
								"0"
							]
						},
						"description": "Change the order of the steps in a scheme\n\n@Path(\"/reorder/step/{stepId}/order/{order}\")"
					},
					"response": []
				},
				{
					"name": "InvalidStepId",
					"event": [
						{
							"listen": "test",
							"script": {
								"exec": [
									"pm.test(\"Status code is 404\", function () {",
									"    pm.response.to.have.status(404);",
									"});",
									"",
									"",
									"",
									"pm.test(\"Valid response\", function () {",
									"    pm.expect(pm.response.text()).to.include(\"The Workflow Step does not exist\");",
									"});"
								],
								"type": "text/javascript"
							}
						}
					],
					"request": {
						"auth": {
							"type": "basic",
							"basic": [
								{
									"key": "password",
									"value": "admin",
									"type": "string"
								},
								{
									"key": "username",
									"value": "admin@dotcms.com",
									"type": "string"
								},
								{
									"key": "saveHelperData",
									"type": "any"
								},
								{
									"key": "showPassword",
									"value": false,
									"type": "boolean"
								}
							]
						},
						"method": "PUT",
						"header": [],
						"url": {
							"raw": "{{serverURL}}/api/v1/workflow/reorder/step/adc3c9cd0-8467-404b-bf95-cb7df3fbc293/order/0",
							"host": [
								"{{serverURL}}"
							],
							"path": [
								"api",
								"v1",
								"workflow",
								"reorder",
								"step",
								"adc3c9cd0-8467-404b-bf95-cb7df3fbc293",
								"order",
								"0"
							]
						},
						"description": "Change the order of the steps in a scheme\n\n@Path(\"/reorder/step/{stepId}/order/{order}\")"
					},
					"response": []
				},
				{
					"name": "SupportShortlyId",
					"event": [
						{
							"listen": "test",
							"script": {
								"exec": [
									"pm.test(\"Status code is 200 \", function () {",
									"    pm.response.to.have.status(200);",
									"});",
									"",
									"",
									"",
									"pm.test(\"Valid response\", function () {",
									"    pm.expect(pm.response.text()).to.include(\"Ok\");",
									"});"
								],
								"type": "text/javascript"
							}
						}
					],
					"request": {
						"auth": {
							"type": "basic",
							"basic": [
								{
									"key": "password",
									"value": "admin",
									"type": "string"
								},
								{
									"key": "username",
									"value": "admin@dotcms.com",
									"type": "string"
								},
								{
									"key": "saveHelperData",
									"type": "any"
								},
								{
									"key": "showPassword",
									"value": false,
									"type": "boolean"
								}
							]
						},
						"method": "PUT",
						"header": [],
						"url": {
							"raw": "{{serverURL}}/api/v1/workflow/reorder/step/{{stepIdShorty}}/order/0",
							"host": [
								"{{serverURL}}"
							],
							"path": [
								"api",
								"v1",
								"workflow",
								"reorder",
								"step",
								"{{stepIdShorty}}",
								"order",
								"0"
							]
						},
						"description": "Change the order of the steps in a scheme\n\n@Path(\"/reorder/step/{stepId}/order/{order}\")"
					},
					"response": []
				}
			]
		},
		{
			"name": "UpdateScheme",
			"item": [
				{
					"name": "invalidateSession",
					"event": [
						{
							"listen": "test",
							"script": {
								"exec": [
									"pm.test(\"Status code is 200\", function () {",
									"    pm.response.to.have.status(200);",
									"});"
								],
								"type": "text/javascript"
							}
						}
					],
					"request": {
						"method": "GET",
						"header": [],
						"url": {
							"raw": "{{serverURL}}/api/v1/logout",
							"host": [
								"{{serverURL}}"
							],
							"path": [
								"api",
								"v1",
								"logout"
							]
						}
					},
					"response": []
				},
				{
					"name": "UserCredentialsValidation",
					"event": [
						{
							"listen": "test",
							"script": {
								"type": "text/javascript",
								"exec": [
									"pm.test(\"Status code is 401, You need credentials\", function () {",
									"    pm.response.to.have.status(401);",
									"});",
									"",
									"",
									"",
									"pm.test(\"Valid response\", function () {",
									"    pm.expect(pm.response.text()).to.include(\"Invalid User\");",
									"});pm.test(\"Status code is 401, You need credentials\", function () {",
									"    pm.response.to.have.status(401);",
									"});",
									"",
									"",
									"",
									"pm.test(\"Valid response\", function () {",
									"    pm.expect(pm.response.text()).to.include(\"Invalid User\");",
									"});"
								]
							}
						}
					],
					"request": {
						"auth": {
							"type": "noauth"
						},
						"method": "PUT",
						"header": [
							{
								"key": "Content-Type",
								"value": "application/json"
							}
						],
						"body": {
							"mode": "raw",
							"raw": "{\"schemeName\": \"REST2\", \"schemeDescription\": \"rest1\", \"schemeArchived\": \"false\"}"
						},
						"url": {
							"raw": "{{serverURL}}/api/v1/workflow/schemes/211040db-5d79-4e3c-807a-1f2dec2ff16b",
							"host": [
								"{{serverURL}}"
							],
							"path": [
								"api",
								"v1",
								"workflow",
								"schemes",
								"211040db-5d79-4e3c-807a-1f2dec2ff16b"
							]
						},
						"description": "Updates an existing scheme\n\n@Path(\"/schemes/{schemeId}\")"
					},
					"response": []
				},
				{
					"name": "SuccessUpdate",
					"event": [
						{
							"listen": "test",
							"script": {
								"exec": [
									"pm.test(\"Status code is 200 \", function () {",
									"    pm.response.to.have.status(200);",
									"});",
									"",
									"",
									"",
									"pm.test(\"Valid response\", function () {",
									"    pm.expect(pm.response.text()).to.include(\"\\\"name\\\":\\\"WF_Import_AsAdmin_edited\\\"\");",
									"});"
								],
								"type": "text/javascript"
							}
						}
					],
					"request": {
						"auth": {
							"type": "basic",
							"basic": [
								{
									"key": "password",
									"value": "admin",
									"type": "string"
								},
								{
									"key": "username",
									"value": "admin@dotcms.com",
									"type": "string"
								},
								{
									"key": "saveHelperData",
									"type": "any"
								},
								{
									"key": "showPassword",
									"value": false,
									"type": "boolean"
								}
							]
						},
						"method": "PUT",
						"header": [
							{
								"key": "Content-Type",
								"value": "application/json"
							}
						],
						"body": {
							"mode": "raw",
							"raw": "{\"schemeName\": \"WF_Import_AsAdmin_edited\", \"schemeDescription\": \"AutomaticTest\", \"schemeArchived\": \"false\"}"
						},
						"url": {
							"raw": "{{serverURL}}/api/v1/workflow/schemes/{{schemeId}}",
							"host": [
								"{{serverURL}}"
							],
							"path": [
								"api",
								"v1",
								"workflow",
								"schemes",
								"{{schemeId}}"
							]
						},
						"description": "Updates an existing scheme\n\n@Path(\"/schemes/{schemeId}\")"
					},
					"response": []
				},
				{
					"name": "InvalidSchemeId",
					"event": [
						{
							"listen": "test",
							"script": {
								"exec": [
									"pm.test(\"Status code is 404 \", function () {",
									"    pm.response.to.have.status(404);",
									"});",
									"",
									"",
									"",
									"pm.test(\"Valid response\", function () {",
									"    pm.expect(pm.response.text()).to.include(\"The Workflow Scheme does not exist\");",
									"});"
								],
								"type": "text/javascript"
							}
						}
					],
					"request": {
						"auth": {
							"type": "basic",
							"basic": [
								{
									"key": "password",
									"value": "chris",
									"type": "string"
								},
								{
									"key": "username",
									"value": "chris@dotcms.com",
									"type": "string"
								},
								{
									"key": "saveHelperData",
									"type": "any"
								},
								{
									"key": "showPassword",
									"value": false,
									"type": "boolean"
								}
							]
						},
						"method": "PUT",
						"header": [
							{
								"key": "Content-Type",
								"value": "application/json"
							}
						],
						"body": {
							"mode": "raw",
							"raw": "{\"schemeName\": \"Default Scheme Updated from REST\", \"schemeDescription\": \"AutomaticTest\", \"schemeArchived\": \"false\"}"
						},
						"url": {
							"raw": "{{serverURL}}/api/v1/workflow/schemes/a85c1515c-c4f3-463c-bac2-860b8fcacc34",
							"host": [
								"{{serverURL}}"
							],
							"path": [
								"api",
								"v1",
								"workflow",
								"schemes",
								"a85c1515c-c4f3-463c-bac2-860b8fcacc34"
							]
						},
						"description": "Updates an existing scheme\n\n@Path(\"/schemes/{schemeId}\")"
					},
					"response": []
				},
				{
					"name": "SupportShorty",
					"event": [
						{
							"listen": "test",
							"script": {
								"exec": [
									"pm.test(\"Status code is 200 \", function () {",
									"    pm.response.to.have.status(200);",
									"});",
									"",
									"",
									"",
									"pm.test(\"Valid response\", function () {",
									"    pm.expect(pm.response.text()).to.include(\"\\\"name\\\":\\\"WF_Import_AsAdmin_edited_Shorty\\\"\");",
									"});"
								],
								"type": "text/javascript"
							}
						}
					],
					"request": {
						"auth": {
							"type": "basic",
							"basic": [
								{
									"key": "password",
									"value": "admin",
									"type": "string"
								},
								{
									"key": "username",
									"value": "admin@dotcms.com",
									"type": "string"
								},
								{
									"key": "saveHelperData",
									"type": "any"
								},
								{
									"key": "showPassword",
									"value": false,
									"type": "boolean"
								}
							]
						},
						"method": "PUT",
						"header": [
							{
								"key": "Content-Type",
								"value": "application/json"
							}
						],
						"body": {
							"mode": "raw",
							"raw": "{\"schemeName\": \"WF_Import_AsAdmin_edited_Shorty\", \"schemeDescription\": \"AutomaticTest\", \"schemeArchived\": \"true\"}"
						},
						"url": {
							"raw": "{{serverURL}}/api/v1/workflow/schemes/{{schemeIdShorty}}",
							"host": [
								"{{serverURL}}"
							],
							"path": [
								"api",
								"v1",
								"workflow",
								"schemes",
								"{{schemeIdShorty}}"
							]
						},
						"description": "Updates an existing scheme\n\n@Path(\"/schemes/{schemeId}\")"
					},
					"response": []
				},
				{
					"name": "EmptyBody_ShouldRespond400",
					"event": [
						{
							"listen": "test",
							"script": {
								"exec": [
									"pm.test(\"Status code is 400 \", function () {",
									"    pm.response.to.have.status(400);",
									"});",
									"",
									"",
									""
								],
								"type": "text/javascript"
							}
						}
					],
					"request": {
						"auth": {
							"type": "basic",
							"basic": [
								{
									"key": "password",
									"value": "admin",
									"type": "string"
								},
								{
									"key": "username",
									"value": "admin@dotcms.com",
									"type": "string"
								},
								{
									"key": "saveHelperData",
									"type": "any"
								},
								{
									"key": "showPassword",
									"value": false,
									"type": "boolean"
								}
							]
						},
						"method": "PUT",
						"header": [
							{
								"key": "Content-Type",
								"value": "application/json"
							}
						],
						"body": {
							"mode": "raw",
							"raw": ""
						},
						"url": {
							"raw": "{{serverURL}}/api/v1/workflow/schemes/85c1515c-c4f3-463c-bac2-860b8fcacc34",
							"host": [
								"{{serverURL}}"
							],
							"path": [
								"api",
								"v1",
								"workflow",
								"schemes",
								"85c1515c-c4f3-463c-bac2-860b8fcacc34"
							]
						},
						"description": "Updates an existing scheme\n\n@Path(\"/schemes/{schemeId}\")"
					},
					"response": []
				}
			]
		},
		{
			"name": "ReorderAction",
			"item": [
				{
					"name": "invalidateSession",
					"event": [
						{
							"listen": "test",
							"script": {
								"exec": [
									"pm.test(\"Status code is 200\", function () {",
									"    pm.response.to.have.status(200);",
									"});"
								],
								"type": "text/javascript"
							}
						}
					],
					"request": {
						"method": "GET",
						"header": [],
						"url": {
							"raw": "{{serverURL}}/api/v1/logout",
							"host": [
								"{{serverURL}}"
							],
							"path": [
								"api",
								"v1",
								"logout"
							]
						}
					},
					"response": []
				},
				{
					"name": "UserCredentialValidation",
					"event": [
						{
							"listen": "test",
							"script": {
								"type": "text/javascript",
								"exec": [
									"pm.test(\"Status code is 401, You need credentials\", function () {",
									"    pm.response.to.have.status(401);",
									"});",
									"",
									"",
									"",
									"pm.test(\"Valid response\", function () {",
									"    pm.expect(pm.response.text()).to.include(\"Invalid User\");",
									"});pm.test(\"Status code is 401, You need credentials\", function () {",
									"    pm.response.to.have.status(401);",
									"});",
									"",
									"",
									"",
									"pm.test(\"Valid response\", function () {",
									"    pm.expect(pm.response.text()).to.include(\"Invalid User\");",
									"});"
								]
							}
						}
					],
					"request": {
						"auth": {
							"type": "noauth"
						},
						"method": "PUT",
						"header": [
							{
								"key": "Content-Type",
								"value": "application/json"
							}
						],
						"body": {
							"mode": "raw",
							"raw": "{\"order\" : 3}"
						},
						"url": {
							"raw": "{{serverURL}}/api/v1/workflow/reorder/steps/94178d17-96a0-4e08-b9aa-94214a7fb31e/actions/7075981c-eda2-4896-a65c-71749ee2877e",
							"host": [
								"{{serverURL}}"
							],
							"path": [
								"api",
								"v1",
								"workflow",
								"reorder",
								"steps",
								"94178d17-96a0-4e08-b9aa-94214a7fb31e",
								"actions",
								"7075981c-eda2-4896-a65c-71749ee2877e"
							]
						},
						"description": "Change the order of an action associated to the step\n\n@Path(\"/reorder/steps/{stepId}/actions/{actionId}\")"
					},
					"response": []
				},
				{
					"name": "SuccessRequest",
					"event": [
						{
							"listen": "test",
							"script": {
								"exec": [
									"pm.test(\"Status code is 200 \", function () {",
									"    pm.response.to.have.status(200);",
									"});",
									"",
									"",
									"",
									"pm.test(\"Valid response\", function () {",
									"    pm.expect(pm.response.text()).to.include(\"Ok\");",
									"});"
								],
								"type": "text/javascript"
							}
						}
					],
					"request": {
						"auth": {
							"type": "basic",
							"basic": [
								{
									"key": "password",
									"value": "admin",
									"type": "string"
								},
								{
									"key": "username",
									"value": "admin@dotcms.com",
									"type": "string"
								},
								{
									"key": "saveHelperData",
									"type": "any"
								},
								{
									"key": "showPassword",
									"value": false,
									"type": "boolean"
								}
							]
						},
						"method": "PUT",
						"header": [
							{
								"key": "Content-Type",
								"value": "application/json"
							}
						],
						"body": {
							"mode": "raw",
							"raw": "{\"order\" : 0}"
						},
						"url": {
							"raw": "{{serverURL}}/api/v1/workflow/reorder/steps/{{stepId}}/actions/{{actionId}}",
							"host": [
								"{{serverURL}}"
							],
							"path": [
								"api",
								"v1",
								"workflow",
								"reorder",
								"steps",
								"{{stepId}}",
								"actions",
								"{{actionId}}"
							]
						},
						"description": "Change the order of an action associated to the step\n\n@Path(\"/reorder/steps/{stepId}/actions/{actionId}\")"
					},
					"response": []
				},
				{
					"name": "InvalidOrderValue",
					"event": [
						{
							"listen": "test",
							"script": {
								"type": "text/javascript",
								"exec": [
									"pm.test(\"Status code is 400, Bad request\", function () {",
									"    pm.response.to.have.status(400);",
									"});",
									"",
									"",
									"",
									"pm.test(\"Valid response\", function () {",
									"    pm.expect(pm.response.text()).to.include(\"Numeric value\");",
									"});"
								]
							}
						}
					],
					"request": {
						"auth": {
							"type": "basic",
							"basic": [
								{
									"key": "password",
									"value": "bill",
									"type": "string"
								},
								{
									"key": "username",
									"value": "bill@dotcms.com",
									"type": "string"
								},
								{
									"key": "saveHelperData",
									"type": "any"
								},
								{
									"key": "showPassword",
									"value": false,
									"type": "boolean"
								}
							]
						},
						"method": "PUT",
						"header": [
							{
								"key": "Content-Type",
								"value": "application/json"
							}
						],
						"body": {
							"mode": "raw",
							"raw": "{\"order\" : 123012301203102301230102301230123}"
						},
						"url": {
							"raw": "{{serverURL}}/api/v1/workflow/reorder/steps/1f67a807-5094-4229-9dd7-7b0a4fb57a1e/actions/64fa7b51-bfc4-4686-8775-70a8cd44aee7",
							"host": [
								"{{serverURL}}"
							],
							"path": [
								"api",
								"v1",
								"workflow",
								"reorder",
								"steps",
								"1f67a807-5094-4229-9dd7-7b0a4fb57a1e",
								"actions",
								"64fa7b51-bfc4-4686-8775-70a8cd44aee7"
							]
						},
						"description": "Change the order of an action associated to the step\n\n@Path(\"/reorder/steps/{stepId}/actions/{actionId}\")"
					},
					"response": []
				},
				{
					"name": "InvalidStepId",
					"event": [
						{
							"listen": "test",
							"script": {
								"exec": [
									"pm.test(\"Status code is 404\", function () {",
									"    pm.response.to.have.status(404);",
									"});",
									"",
									"",
									"",
									"pm.test(\"Valid response\", function () {",
									"    pm.expect(pm.response.text()).to.include(\"The Workflow Action does not exist\");",
									"});"
								],
								"type": "text/javascript"
							}
						}
					],
					"request": {
						"auth": {
							"type": "basic",
							"basic": [
								{
									"key": "password",
									"value": "bill",
									"type": "string"
								},
								{
									"key": "username",
									"value": "bill@dotcms.com",
									"type": "string"
								},
								{
									"key": "saveHelperData",
									"type": "any"
								},
								{
									"key": "showPassword",
									"value": false,
									"type": "boolean"
								}
							]
						},
						"method": "PUT",
						"header": [
							{
								"key": "Content-Type",
								"value": "application/json"
							}
						],
						"body": {
							"mode": "raw",
							"raw": "{\"order\" : 1}"
						},
						"url": {
							"raw": "{{serverURL}}/api/v1/workflow/reorder/steps/a1f67a807-5094-4229-9dd7-7b0a4fb57a1e/actions/64fa7b51-bfc4-4686-8775-70a8cd44aee7",
							"host": [
								"{{serverURL}}"
							],
							"path": [
								"api",
								"v1",
								"workflow",
								"reorder",
								"steps",
								"a1f67a807-5094-4229-9dd7-7b0a4fb57a1e",
								"actions",
								"64fa7b51-bfc4-4686-8775-70a8cd44aee7"
							]
						},
						"description": "Change the order of an action associated to the step\n\n@Path(\"/reorder/steps/{stepId}/actions/{actionId}\")"
					},
					"response": []
				},
				{
					"name": "InvalidActionId ",
					"event": [
						{
							"listen": "test",
							"script": {
								"exec": [
									"pm.test(\"Status code is 404\", function () {",
									"    pm.response.to.have.status(404);",
									"});",
									"",
									"",
									"",
									"pm.test(\"Valid response\", function () {",
									"    pm.expect(pm.response.text()).to.include(\"The Workflow Action does not exist\");",
									"});"
								],
								"type": "text/javascript"
							}
						}
					],
					"request": {
						"auth": {
							"type": "basic",
							"basic": [
								{
									"key": "password",
									"value": "bill",
									"type": "string"
								},
								{
									"key": "username",
									"value": "bill@dotcms.com",
									"type": "string"
								},
								{
									"key": "saveHelperData",
									"type": "any"
								},
								{
									"key": "showPassword",
									"value": false,
									"type": "boolean"
								}
							]
						},
						"method": "PUT",
						"header": [
							{
								"key": "Content-Type",
								"value": "application/json"
							}
						],
						"body": {
							"mode": "raw",
							"raw": "{\"order\" : 1}"
						},
						"url": {
							"raw": "{{serverURL}}/api/v1/workflow/reorder/steps/1f67a807-5094-4229-9dd7-7b0a4fb57a1e/actions/a64fa7b51-bfc4-4686-8775-70a8cd44aee7",
							"host": [
								"{{serverURL}}"
							],
							"path": [
								"api",
								"v1",
								"workflow",
								"reorder",
								"steps",
								"1f67a807-5094-4229-9dd7-7b0a4fb57a1e",
								"actions",
								"a64fa7b51-bfc4-4686-8775-70a8cd44aee7"
							]
						},
						"description": "Change the order of an action associated to the step\n\n@Path(\"/reorder/steps/{stepId}/actions/{actionId}\")"
					},
					"response": []
				},
				{
					"name": "SupportShortly",
					"event": [
						{
							"listen": "test",
							"script": {
								"exec": [
									"pm.test(\"Status code is 200 \", function () {",
									"    pm.response.to.have.status(200);",
									"});",
									"",
									"",
									"",
									"pm.test(\"Valid response\", function () {",
									"    pm.expect(pm.response.text()).to.include(\"Ok\");",
									"});"
								],
								"type": "text/javascript"
							}
						}
					],
					"request": {
						"auth": {
							"type": "basic",
							"basic": [
								{
									"key": "password",
									"value": "admin",
									"type": "string"
								},
								{
									"key": "username",
									"value": "admin@dotcms.com",
									"type": "string"
								},
								{
									"key": "saveHelperData",
									"type": "any"
								},
								{
									"key": "showPassword",
									"value": false,
									"type": "boolean"
								}
							]
						},
						"method": "PUT",
						"header": [
							{
								"key": "Content-Type",
								"value": "application/json"
							}
						],
						"body": {
							"mode": "raw",
							"raw": "{\"order\" : 1}"
						},
						"url": {
							"raw": "{{serverURL}}/api/v1/workflow/reorder/steps/{{stepIdShorty}}/actions/{{actionIdShorty}}",
							"host": [
								"{{serverURL}}"
							],
							"path": [
								"api",
								"v1",
								"workflow",
								"reorder",
								"steps",
								"{{stepIdShorty}}",
								"actions",
								"{{actionIdShorty}}"
							]
						},
						"description": "Change the order of an action associated to the step\n\n@Path(\"/reorder/steps/{stepId}/actions/{actionId}\")"
					},
					"response": []
				},
				{
					"name": "EmptyBody_shouldRespond400",
					"event": [
						{
							"listen": "test",
							"script": {
								"exec": [
									"pm.test(\"Status code is 400 \", function () {",
									"    pm.response.to.have.status(400);",
									"});",
									"",
									"",
									""
								],
								"type": "text/javascript"
							}
						}
					],
					"request": {
						"auth": {
							"type": "basic",
							"basic": [
								{
									"key": "password",
									"value": "admin",
									"type": "string"
								},
								{
									"key": "username",
									"value": "admin@dotcms.com",
									"type": "string"
								},
								{
									"key": "saveHelperData",
									"type": "any"
								},
								{
									"key": "showPassword",
									"value": false,
									"type": "boolean"
								}
							]
						},
						"method": "PUT",
						"header": [
							{
								"key": "Content-Type",
								"value": "application/json"
							}
						],
						"body": {
							"mode": "raw",
							"raw": ""
						},
						"url": {
							"raw": "{{serverURL}}/api/v1/workflow/reorder/steps/1f67a807-5094-4229-9dd7-7b0a4fb57a1e/actions/64fa7b51-bfc4-4686-8775-70a8cd44aee7",
							"host": [
								"{{serverURL}}"
							],
							"path": [
								"api",
								"v1",
								"workflow",
								"reorder",
								"steps",
								"1f67a807-5094-4229-9dd7-7b0a4fb57a1e",
								"actions",
								"64fa7b51-bfc4-4686-8775-70a8cd44aee7"
							]
						},
						"description": "Change the order of an action associated to the step\n\n@Path(\"/reorder/steps/{stepId}/actions/{actionId}\")"
					},
					"response": []
				}
			]
		},
		{
			"name": "FireActionById",
			"item": [
				{
					"name": "Fire Destroy",
					"item": [
						{
							"name": "Create ContentType",
							"event": [
								{
									"listen": "test",
									"script": {
										"exec": [
											"var jsonData = pm.response.json();",
											"",
											"pm.collectionVariables.set(\"contentTypeID\", jsonData.entity[0].id);",
											"pm.collectionVariables.set(\"contentTypeVAR\", jsonData.entity[0].variable);",
											"pm.collectionVariables.set(\"contentTypeFieldID\", jsonData.entity[0].fields[0].id);",
											"",
											"pm.test(\"Status code should be ok 200\", function () {",
											"    pm.response.to.have.status(200);",
											"});",
											"",
											"pm.test(\"fields check\", function () {",
											"    pm.expect(jsonData.entity[0].fields.length).to.eql(1);",
											"});",
											"",
											"pm.test(\"description check\", function () {",
											"    pm.expect(jsonData.entity[0].description).to.eql('THE DESCRIPTION');",
											"});"
										],
										"type": "text/javascript"
									}
								}
							],
							"request": {
								"auth": {
									"type": "basic",
									"basic": [
										{
											"key": "password",
											"value": "admin",
											"type": "string"
										},
										{
											"key": "username",
											"value": "admin@dotcms.com",
											"type": "string"
										},
										{
											"key": "saveHelperData",
											"type": "any"
										},
										{
											"key": "showPassword",
											"value": false,
											"type": "boolean"
										}
									]
								},
								"method": "POST",
								"header": [
									{
										"key": "Content-Type",
										"name": "Content-Type",
										"type": "text",
										"value": "application/json"
									}
								],
								"body": {
									"mode": "raw",
									"raw": "{\n    \"clazz\": \"com.dotcms.contenttype.model.type.ImmutableSimpleContentType\", \n    \"defaultType\": false, \n    \"name\": \"Test Content Type\", \n    \"description\": \"THE DESCRIPTION\", \n    \"host\": \"SYSTEM_HOST\", \n    \"owner\": \"dotcms.org.1\", \n    \"fixed\": false, \n    \"system\": false, \n    \"folder\": \"SYSTEM_FOLDER\",\n    \"fields\": [\n            {\n                \"dataType\": \"LONG_TEXT\",\n                \"dbColumn\": \"text_area2\",\n                \"fieldVariables\": [],\n                \"fixed\": false,\n                \"iDate\": 1453474468000,\n                \"clazz\": \"com.dotcms.contenttype.model.field.ImmutableTextField\",\n                \"indexed\": true,\n                \"listed\": false,\n                \"modDate\": 1478557845000,\n                \"name\": \"Title\",\n                \"readOnly\": false,\n                \"required\": false,\n                \"searchable\": true,\n                \"sortOrder\": 3,\n                \"unique\": false,\n                \"variable\": \"title\"\n            }],\n            \"workflow\": [\"d61a59e1-a49c-46f2-a929-db2b4bfa88b2\"]\n}\n"
								},
								"url": {
									"raw": "{{serverURL}}/api/v1/contenttype",
									"host": [
										"{{serverURL}}"
									],
									"path": [
										"api",
										"v1",
										"contenttype"
									]
								},
								"description": "Given a content type payload containing field variables.\nWhen sending a POST.\nExpect that code is 200.\nExpect content type is created with the provided fields.\nExpect that new properties of content types are set (icon and sortOrder)."
							},
							"response": []
						},
						{
							"name": "Create contentlet",
							"event": [
								{
									"listen": "test",
									"script": {
										"exec": [
											"var jsonData = pm.response.json();",
											"",
											"pm.test(\"Status code should be ok 200\", function () {",
											"    pm.response.to.have.status(200);",
											"});",
											"",
											"pm.collectionVariables.set(\"contentletID\", jsonData.entity.identifier);"
										],
										"type": "text/javascript"
									}
								}
							],
							"request": {
								"auth": {
									"type": "basic",
									"basic": [
										{
											"key": "password",
											"value": "admin",
											"type": "string"
										},
										{
											"key": "username",
											"value": "admin@dotcms.com",
											"type": "string"
										}
									]
								},
								"method": "PUT",
								"header": [
									{
										"key": "Content-Type",
										"name": "Content-Type",
										"value": "application/json",
										"type": "text"
									}
								],
								"body": {
									"mode": "raw",
									"raw": "{\n\t\"contentlet\":{\n\t\t\"stName\": \"{{contentTypeVAR}}\",\n\t\t\"title\": \"test\"\n\t}\n}"
								},
								"url": {
									"raw": "http://localhost:8080/api/v1/workflow/actions/default/fire/NEW",
									"protocol": "http",
									"host": [
										"localhost"
									],
									"port": "8080",
									"path": [
										"api",
										"v1",
										"workflow",
										"actions",
										"default",
										"fire",
										"NEW"
									]
								}
							},
							"response": []
						},
						{
							"name": "Archive contentlet",
							"request": {
								"auth": {
									"type": "basic",
									"basic": [
										{
											"key": "password",
											"value": "admin",
											"type": "string"
										},
										{
											"key": "username",
											"value": "admin@dotcms.com",
											"type": "string"
										},
										{
											"key": "saveHelperData",
											"type": "any"
										},
										{
											"key": "showPassword",
											"value": false,
											"type": "boolean"
										}
									]
								},
								"method": "PUT",
								"header": [],
								"body": {
									"mode": "raw",
									"raw": " ",
									"options": {
										"raw": {
											"language": "json"
										}
									}
								},
								"url": {
									"raw": "{{serverURL}}/api/v1/workflow/actions/4da13a42-5d59-480c-ad8f-94a3adf809fe/fire?identifier={{contentletID}}",
									"host": [
										"{{serverURL}}"
									],
									"path": [
										"api",
										"v1",
										"workflow",
										"actions",
										"4da13a42-5d59-480c-ad8f-94a3adf809fe",
										"fire"
									],
									"query": [
										{
											"key": "identifier",
											"value": "{{contentletID}}"
										}
									]
								}
							},
							"response": []
						},
						{
							"name": "Destroy Contentlet",
							"event": [
								{
									"listen": "test",
									"script": {
										"exec": [
											"var jsonData = pm.response.json();",
											"",
											"pm.test(\"Status code should be ok 200\", function () {",
											"    pm.response.to.have.status(200);",
											"});"
										],
										"type": "text/javascript"
									}
								}
							],
							"request": {
								"auth": {
									"type": "basic",
									"basic": [
										{
											"key": "password",
											"value": "admin",
											"type": "string"
										},
										{
											"key": "username",
											"value": "admin@dotcms.com",
											"type": "string"
										},
										{
											"key": "saveHelperData",
											"type": "any"
										},
										{
											"key": "showPassword",
											"value": false,
											"type": "boolean"
										}
									]
								},
								"method": "PUT",
								"header": [],
								"body": {
									"mode": "raw",
									"raw": " {}",
									"options": {
										"raw": {
											"language": "json"
										}
									}
								},
								"url": {
									"raw": "{{serverURL}}/api/v1/workflow/actions/1e0f1c6b-b67f-4c99-983d-db2b4bfa88b2/fire?identifier={{contentletID}}",
									"host": [
										"{{serverURL}}"
									],
									"path": [
										"api",
										"v1",
										"workflow",
										"actions",
										"1e0f1c6b-b67f-4c99-983d-db2b4bfa88b2",
										"fire"
									],
									"query": [
										{
											"key": "identifier",
											"value": "{{contentletID}}"
										}
									]
								}
							},
							"response": []
						}
					]
				},
				{
					"name": "invalidateSession",
					"event": [
						{
							"listen": "test",
							"script": {
								"exec": [
									"pm.test(\"Status code is 200\", function () {",
									"    pm.response.to.have.status(200);",
									"});"
								],
								"type": "text/javascript"
							}
						}
					],
					"request": {
						"method": "GET",
						"header": [],
						"url": {
							"raw": "{{serverURL}}/api/v1/logout",
							"host": [
								"{{serverURL}}"
							],
							"path": [
								"api",
								"v1",
								"logout"
							]
						}
					},
					"response": []
				},
				{
					"name": "SuccessRequest",
					"event": [
						{
							"listen": "test",
							"script": {
								"exec": [
									"pm.test(\"Status code is 200 \", function () {",
									"    pm.response.to.have.status(200);",
									"});",
									"",
									"",
									"",
									"pm.test(\"Valid response\", function () {",
									"    pm.expect(pm.response.text()).to.include(\"SucessRequest\");",
									"});",
									"",
									"var jsonData = pm.response.json();",
									"pm.collectionVariables.set(\"contentletIdentifier\", jsonData.entity.identifier);",
									"pm.collectionVariables.set(\"contentletInode\", jsonData.entity.inode);",
									"pm.collectionVariables.set(\"fireActionLanguageKey\", jsonData.entity.key);",
									"// pm.collectionVariables.set(\"contentletIdShorty\", jsonData.entity.id.replace(\"-\",\"\").substring(0,10));",
									"",
									""
								],
								"type": "text/javascript"
							}
						}
					],
					"request": {
						"auth": {
							"type": "basic",
							"basic": [
								{
									"key": "password",
									"value": "admin",
									"type": "string"
								},
								{
									"key": "username",
									"value": "admin@dotcms.com",
									"type": "string"
								},
								{
									"key": "saveHelperData",
									"type": "any"
								},
								{
									"key": "showPassword",
									"value": false,
									"type": "boolean"
								}
							]
						},
						"method": "PUT",
						"header": [
							{
								"key": "Content-Type",
								"value": "application/json"
							}
						],
						"body": {
							"mode": "raw",
							"raw": "{ \"contentlet\" : {\n  \"stInode\" : \"f4d7c1b8-2c88-4071-abf1-a5328977b07d\",\n  \"languageId\" : 1,\n  \"key\": \"SucessRequest{{$timestamp}}\",\n  \"value\": \"SucessRequest{{$timestamp}}\"\n}\n}"
						},
						"url": {
							"raw": "{{serverURL}}/api/v1/workflow/actions/b9d89c80-3d88-4311-8365-187323c96436/fire",
							"host": [
								"{{serverURL}}"
							],
							"path": [
								"api",
								"v1",
								"workflow",
								"actions",
								"b9d89c80-3d88-4311-8365-187323c96436",
								"fire"
							]
						},
						"description": "Fire any action using the actionId\n\nOptional: If you pass ?inode={inode}, you don't need body here.\n\n@Path(\"/actions/{actionId}/fire\")"
					},
					"response": []
				},
				{
					"name": "InvalidActionId",
					"event": [
						{
							"listen": "test",
							"script": {
								"exec": [
									"pm.test(\"Status code is 404\", function () {",
									"    pm.response.to.have.status(404);",
									"});",
									"",
									"",
									"",
									"pm.test(\"Valid response\", function () {",
									"    pm.expect(pm.response.text()).to.include(\"The Workflow Action does not exist\");",
									"});"
								],
								"type": "text/javascript"
							}
						}
					],
					"request": {
						"auth": {
							"type": "basic",
							"basic": [
								{
									"key": "password",
									"value": "admin",
									"type": "string"
								},
								{
									"key": "username",
									"value": "admin@dotcms.com",
									"type": "string"
								},
								{
									"key": "saveHelperData",
									"type": "any"
								},
								{
									"key": "showPassword",
									"value": false,
									"type": "boolean"
								}
							]
						},
						"method": "PUT",
						"header": [
							{
								"key": "Content-Type",
								"value": "application/json"
							}
						],
						"body": {
							"mode": "raw",
							"raw": "{ \"contentlet\" : {\n  \"stInode\" : \"f4d7c1b8-2c88-4071-abf1-a5328977b07d\",\n  \"languageId\" : 1,\n  \"key\": \"postman\",\n  \"value\": \"postman\"\n}\n}"
						},
						"url": {
							"raw": "{{serverURL}}/api/v1/workflow/actions/ab9d89c80-3d88-4311-8365-187323c96436/fire",
							"host": [
								"{{serverURL}}"
							],
							"path": [
								"api",
								"v1",
								"workflow",
								"actions",
								"ab9d89c80-3d88-4311-8365-187323c96436",
								"fire"
							]
						},
						"description": "Fire any action uysing the actionId\n\nOptional: If you pass ?inode={inode}, you don't need body here. \n\n@Path(\"/actions/{actionId}/fire\")"
					},
					"response": []
				},
				{
					"name": "InvalidContentTypeId",
					"event": [
						{
							"listen": "test",
							"script": {
								"exec": [
									"pm.test(\"Status code is 400\", function () {",
									"    pm.response.to.have.status(400);",
									"});",
									"",
									"",
									"",
									"pm.test(\"Valid response\", function () {",
									"    pm.expect(pm.response.text()).to.include(\"Content Type with id\");",
									"    pm.expect(pm.response.text()).to.include(\"not found\");",
									"});"
								],
								"type": "text/javascript"
							}
						}
					],
					"request": {
						"auth": {
							"type": "basic",
							"basic": [
								{
									"key": "password",
									"value": "chris",
									"type": "string"
								},
								{
									"key": "username",
									"value": "chris@dotcms.com",
									"type": "string"
								},
								{
									"key": "saveHelperData",
									"type": "any"
								},
								{
									"key": "showPassword",
									"value": false,
									"type": "boolean"
								}
							]
						},
						"method": "PUT",
						"header": [
							{
								"key": "Content-Type",
								"value": "application/json"
							}
						],
						"body": {
							"mode": "raw",
							"raw": "{ \"contentlet\" : {\n  \"stInode\" : \"af4d7c1b8-2c88-4071-abf1-a5328977b07d\",\n  \"languageId\" : 1,\n  \"key\": \"postman\",\n  \"value\": \"postman\"\n}\n}"
						},
						"url": {
							"raw": "{{serverURL}}/api/v1/workflow/actions/b9d89c80-3d88-4311-8365-187323c96436/fire",
							"host": [
								"{{serverURL}}"
							],
							"path": [
								"api",
								"v1",
								"workflow",
								"actions",
								"b9d89c80-3d88-4311-8365-187323c96436",
								"fire"
							]
						},
						"description": "Fire any action uysing the actionId\n\nOptional: If you pass ?inode={inode}, you don't need body here. \n\n@Path(\"/actions/{actionId}/fire\")"
					},
					"response": []
				},
				{
					"name": "SupportShorlty",
					"event": [
						{
							"listen": "test",
							"script": {
								"exec": [
									"pm.test(\"Status code is 200 \", function () {",
									"    pm.response.to.have.status(200);",
									"});",
									"",
									"",
									"",
									"pm.test(\"Valid response\", function () {",
									"    pm.expect(pm.response.text()).to.include(\"SupportShorty\");",
									"});"
								],
								"type": "text/javascript"
							}
						}
					],
					"request": {
						"auth": {
							"type": "basic",
							"basic": [
								{
									"key": "password",
									"value": "admin",
									"type": "string"
								},
								{
									"key": "username",
									"value": "admin@dotcms.com",
									"type": "string"
								},
								{
									"key": "saveHelperData",
									"type": "any"
								},
								{
									"key": "showPassword",
									"value": false,
									"type": "boolean"
								}
							]
						},
						"method": "PUT",
						"header": [
							{
								"key": "Content-Type",
								"value": "application/json"
							}
						],
						"body": {
							"mode": "raw",
							"raw": "{ \"contentlet\" : {\n  \"stInode\" : \"f4d7c1b8-2c88-4071-abf1-a5328977b07d\",\n  \"languageId\" : 1,\n  \"key\": \"SupportShorty{{$timestamp}}\",\n  \"value\": \"SupportShorty{{$timestamp}}\"\n}\n}"
						},
						"url": {
							"raw": "{{serverURL}}/api/v1/workflow/actions/b9d89c80-3d8843/fire",
							"host": [
								"{{serverURL}}"
							],
							"path": [
								"api",
								"v1",
								"workflow",
								"actions",
								"b9d89c80-3d8843",
								"fire"
							]
						},
						"description": "Fire any action uysing the actionId\n\nOptional: If you pass ?inode={inode}, you don't need body here. \n\n@Path(\"/actions/{actionId}/fire\")"
					},
					"response": []
				},
				{
					"name": "FireActionWithoutBody",
					"event": [
						{
							"listen": "test",
							"script": {
								"exec": [
									"pm.test(\"Status code is 200 \", function () {",
									"    pm.response.to.have.status(200);",
									"});",
									"",
									"",
									"",
									"pm.test(\"Valid response\", function () {",
									"    pm.expect(pm.response.text()).to.include(\"SucessRequest\");",
									"});"
								],
								"type": "text/javascript"
							}
						}
					],
					"request": {
						"auth": {
							"type": "basic",
							"basic": [
								{
									"key": "password",
									"value": "admin",
									"type": "string"
								},
								{
									"key": "username",
									"value": "admin@dotcms.com",
									"type": "string"
								},
								{
									"key": "saveHelperData",
									"type": "any"
								},
								{
									"key": "showPassword",
									"value": false,
									"type": "boolean"
								}
							]
						},
						"method": "PUT",
						"header": [
							{
								"key": "Content-Type",
								"value": "application/json"
							}
						],
						"body": {
							"mode": "raw",
							"raw": ""
						},
						"url": {
							"raw": "{{serverURL}}/api/v1/workflow/actions/b9d89c80-3d8843/fire?inode={{contentletInode}}",
							"host": [
								"{{serverURL}}"
							],
							"path": [
								"api",
								"v1",
								"workflow",
								"actions",
								"b9d89c80-3d8843",
								"fire"
							],
							"query": [
								{
									"key": "inode",
									"value": "{{contentletInode}}"
								}
							]
						},
						"description": "Fire any action uysing the actionId\n\nOptional: If you pass ?inode={inode}, you don't need body here. \n\n@Path(\"/actions/{actionId}/fire\")"
					},
					"response": []
				},
				{
					"name": "ExistingUniqueContent_ShouldRespond400",
					"event": [
						{
							"listen": "test",
							"script": {
								"exec": [
									"pm.test(\"Status code is 400, BadRequest\", function () {",
									"    pm.response.to.have.status(400);",
									"});",
									"",
									"",
									"",
									"pm.test(\"Valid response\", function () {",
									"    pm.expect(pm.response.text()).to.include(\"unique\");",
									"});"
								],
								"type": "text/javascript"
							}
						}
					],
					"request": {
						"auth": {
							"type": "basic",
							"basic": [
								{
									"key": "password",
									"value": "admin",
									"type": "string"
								},
								{
									"key": "username",
									"value": "admin@dotcms.com",
									"type": "string"
								},
								{
									"key": "saveHelperData",
									"type": "any"
								},
								{
									"key": "showPassword",
									"value": false,
									"type": "boolean"
								}
							]
						},
						"method": "PUT",
						"header": [
							{
								"key": "Content-Type",
								"value": "application/json"
							}
						],
						"body": {
							"mode": "raw",
							"raw": "{ \"contentlet\" : {\n  \"stInode\" : \"f4d7c1b8-2c88-4071-abf1-a5328977b07d\",\n  \"languageId\" : 1,\n  \"key\": \"{{fireActionLanguageKey}}\",\n  \"value\": \"postman3\"\n}\n}"
						},
						"url": {
							"raw": "{{serverURL}}/api/v1/workflow/actions/b9d89c80-3d88-4311-8365-187323c96436/fire",
							"host": [
								"{{serverURL}}"
							],
							"path": [
								"api",
								"v1",
								"workflow",
								"actions",
								"b9d89c80-3d88-4311-8365-187323c96436",
								"fire"
							]
						},
						"description": "Fire any action uysing the actionId\n\nOptional: If you pass ?inode={inode}, you don't need body here. \n\n@Path(\"/actions/{actionId}/fire\")"
					},
					"response": []
				},
				{
					"name": "BadRequest",
					"event": [
						{
							"listen": "test",
							"script": {
								"exec": [
									"pm.test(\"Status code is 400 \", function () {",
									"    pm.response.to.have.status(400);",
									"});",
									"",
									""
								],
								"type": "text/javascript"
							}
						}
					],
					"request": {
						"auth": {
							"type": "basic",
							"basic": [
								{
									"key": "password",
									"value": "admin",
									"type": "string"
								},
								{
									"key": "username",
									"value": "admin@dotcms.com",
									"type": "string"
								},
								{
									"key": "saveHelperData",
									"type": "any"
								},
								{
									"key": "showPassword",
									"value": false,
									"type": "boolean"
								}
							]
						},
						"method": "PUT",
						"header": [
							{
								"key": "Content-Type",
								"value": "application/json"
							}
						],
						"body": {
							"mode": "raw",
							"raw": ""
						},
						"url": {
							"raw": "{{serverURL}}/api/v1/workflow/actions/b9d89c80-3d88-4311-8365-187323c96436/fire",
							"host": [
								"{{serverURL}}"
							],
							"path": [
								"api",
								"v1",
								"workflow",
								"actions",
								"b9d89c80-3d88-4311-8365-187323c96436",
								"fire"
							]
						},
						"description": "Fire any action uysing the actionId\n\nOptional: If you pass ?inode={inode}, you don't need body here. \n\n@Path(\"/actions/{actionId}/fire\")"
					},
					"response": []
				},
				{
					"name": "SuccessRequest_Mutipart",
					"event": [
						{
							"listen": "test",
							"script": {
								"exec": [
									"pm.test(\"Status code is 200 \", function () {",
									"    pm.response.to.have.status(200);",
									"});",
									"",
									"var jsonData = pm.response.json();",
									"",
									"pm.test(\"First binary included\", function () {",
									"    pm.expect(jsonData.entity.asset).include(\"james.jpeg\"); ",
									"});",
									"",
									"",
									"",
									""
								],
								"type": "text/javascript"
							}
						}
					],
					"request": {
						"auth": {
							"type": "basic",
							"basic": [
								{
									"key": "password",
									"value": "admin",
									"type": "string"
								},
								{
									"key": "username",
									"value": "admin@dotcms.com",
									"type": "string"
								},
								{
									"key": "saveHelperData",
									"type": "any"
								},
								{
									"key": "showPassword",
									"value": false,
									"type": "boolean"
								}
							]
						},
						"method": "PUT",
						"header": [
							{
								"key": "Content-Type",
								"value": "application/json"
							}
						],
						"body": {
							"mode": "formdata",
							"formdata": [
								{
									"key": "json",
									"value": "{ \"contentlet\" : {\n  \"stInode\" : \"f2d8a1c7-2b77-2081-bcf1-b5348988c08d\"\n}\n}",
									"type": "text"
								},
								{
									"key": "file",
									"type": "file",
									"src": "resources/WorkflowResource/testImages/james.jpeg"
								},
								{
									"key": "file",
									"type": "file",
									"src": [],
									"disabled": true
								}
							]
						},
						"url": {
							"raw": "{{serverURL}}/api/v1/workflow/actions/b9d89c80-3d88-4311-8365-187323c96436/fire",
							"host": [
								"{{serverURL}}"
							],
							"path": [
								"api",
								"v1",
								"workflow",
								"actions",
								"b9d89c80-3d88-4311-8365-187323c96436",
								"fire"
							]
						},
						"description": "Fire any action using the actionId\n\nOptional: If you pass ?inode={inode}, you don't need body here.\n\n@Path(\"/actions/{actionId}/fire\")"
					},
					"response": []
				}
			]
		},
		{
			"name": "FireDefaultAction",
			"item": [
				{
					"name": "invalidateSession",
					"event": [
						{
							"listen": "test",
							"script": {
								"exec": [
									"pm.test(\"Status code is 200\", function () {",
									"    pm.response.to.have.status(200);",
									"});"
								],
								"type": "text/javascript"
							}
						}
					],
					"request": {
						"method": "GET",
						"header": [],
						"url": {
							"raw": "{{serverURL}}/api/v1/logout",
							"host": [
								"{{serverURL}}"
							],
							"path": [
								"api",
								"v1",
								"logout"
							]
						}
					},
					"response": []
				},
				{
					"name": "SuccessRequest",
					"event": [
						{
							"listen": "test",
							"script": {
								"exec": [
									"pm.test(\"Status code is 200 \", function () {",
									"    pm.response.to.have.status(200);",
									"});",
									"",
									"",
									"",
									"pm.test(\"Valid response\", function () {",
									"    pm.expect(pm.response.text()).to.include(\"SucessRequest\");",
									"});",
									"",
									"var jsonData = pm.response.json();",
									"pm.collectionVariables.set(\"contentletIdentifier\", jsonData.entity.identifier);",
									"pm.collectionVariables.set(\"contentletInode\", jsonData.entity.inode);",
									"pm.collectionVariables.set(\"fireActionLanguageKey\", jsonData.entity.key);",
									"// pm.collectionVariables.set(\"contentletIdShorty\", jsonData.entity.id.replace(\"-\",\"\").substring(0,10));",
									"",
									""
								],
								"type": "text/javascript"
							}
						}
					],
					"request": {
						"auth": {
							"type": "basic",
							"basic": [
								{
									"key": "password",
									"value": "admin",
									"type": "string"
								},
								{
									"key": "username",
									"value": "admin@dotcms.com",
									"type": "string"
								},
								{
									"key": "saveHelperData",
									"type": "any"
								},
								{
									"key": "showPassword",
									"value": false,
									"type": "boolean"
								}
							]
						},
						"method": "PUT",
						"header": [
							{
								"key": "Content-Type",
								"value": "application/json"
							}
						],
						"body": {
							"mode": "raw",
							"raw": "{ \"contentlet\" : {\n  \"stInode\" : \"f4d7c1b8-2c88-4071-abf1-a5328977b07d\",\n  \"languageId\" : 1,\n  \"key\": \"SucessRequest{{$timestamp}}\",\n  \"value\": \"SucessRequest{{$timestamp}}\"\n}\n}"
						},
						"url": {
							"raw": "{{serverURL}}/api/v1/workflow/actions/default/fire/PUBLISH",
							"host": [
								"{{serverURL}}"
							],
							"path": [
								"api",
								"v1",
								"workflow",
								"actions",
								"default",
								"fire",
								"PUBLISH"
							]
						},
						"description": "Fire any action using the actionId\n\nOptional: If you pass ?inode={inode}, you don't need body here.\n\n@Path(\"/actions/{actionId}/fire\")"
					},
					"response": []
				},
				{
					"name": "Fire Publish BaseType Can Not Be Resolved BadRequest",
					"event": [
						{
							"listen": "test",
							"script": {
								"exec": [
									"pm.test(\"Status code is 200 \", function () {",
									"    pm.response.to.have.status(400);",
									"});"
								],
								"type": "text/javascript"
							}
						}
					],
					"request": {
						"auth": {
							"type": "basic",
							"basic": [
								{
									"key": "password",
									"value": "admin",
									"type": "string"
								},
								{
									"key": "username",
									"value": "admin@dotcms.com",
									"type": "string"
								},
								{
									"key": "saveHelperData",
									"type": "any"
								},
								{
									"key": "showPassword",
									"value": false,
									"type": "boolean"
								}
							]
						},
						"method": "PUT",
						"header": [
							{
								"key": "Content-Type",
								"value": "application/json"
							}
						],
						"body": {
							"mode": "raw",
							"raw": "{\n    \"contentlet\":{\n        \"baseType\":\"BaseTypeNotExist\",\n        \"asset\":\"temp_c41afefd64\",\n        \"hostFolder\":\"48190c8c-42c4-46af-8d1a-0cd5db894797\",\n        \"indexPolicy\":\"WAIT_FOR\"\n        }\n}"
						},
						"url": {
							"raw": "{{serverURL}}/api/v1/workflow/actions/default/fire/PUBLISH",
							"host": [
								"{{serverURL}}"
							],
							"path": [
								"api",
								"v1",
								"workflow",
								"actions",
								"default",
								"fire",
								"PUBLISH"
							]
						},
						"description": "Fire a publish action. In the body the contentType is not sent, just the baseType but it doesn't exists so 400."
					},
					"response": []
				},
				{
					"name": "InvalidActionId",
					"event": [
						{
							"listen": "test",
							"script": {
								"exec": [
									"pm.test(\"Status code is 400\", function () {",
									"    pm.response.to.have.status(400);",
									"});",
									"",
									"",
									"",
									"pm.test(\"Valid response\", function () {",
									"    pm.expect(pm.response.text()).to.include(\"No enum constant\");",
									"});"
								],
								"type": "text/javascript"
							}
						}
					],
					"request": {
						"auth": {
							"type": "basic",
							"basic": [
								{
									"key": "password",
									"value": "admin",
									"type": "string"
								},
								{
									"key": "username",
									"value": "admin@dotcms.com",
									"type": "string"
								},
								{
									"key": "saveHelperData",
									"type": "any"
								},
								{
									"key": "showPassword",
									"value": false,
									"type": "boolean"
								}
							]
						},
						"method": "PUT",
						"header": [
							{
								"key": "Content-Type",
								"value": "application/json"
							}
						],
						"body": {
							"mode": "raw",
							"raw": "{ \"contentlet\" : {\n  \"stInode\" : \"f4d7c1b8-2c88-4071-abf1-a5328977b07d\",\n  \"languageId\" : 1,\n  \"key\": \"postman\",\n  \"value\": \"postman\"\n}\n}"
						},
						"url": {
							"raw": "{{serverURL}}/api/v1/workflow/actions/default/fire/NONEXISTING",
							"host": [
								"{{serverURL}}"
							],
							"path": [
								"api",
								"v1",
								"workflow",
								"actions",
								"default",
								"fire",
								"NONEXISTING"
							]
						},
						"description": "Fire any action uysing the actionId\n\nOptional: If you pass ?inode={inode}, you don't need body here. \n\n@Path(\"/actions/{actionId}/fire\")"
					},
					"response": []
				},
				{
					"name": "InvalidContentTypeId",
					"event": [
						{
							"listen": "test",
							"script": {
								"exec": [
									"pm.test(\"Status code is 400\", function () {",
									"    pm.response.to.have.status(400);",
									"});",
									"",
									"",
									"",
									"pm.test(\"Valid response\", function () {",
									"    pm.expect(pm.response.text()).to.include(\"Content Type with id\");",
									"    pm.expect(pm.response.text()).to.include(\"not found\");",
									"});"
								],
								"type": "text/javascript"
							}
						}
					],
					"request": {
						"auth": {
							"type": "basic",
							"basic": [
								{
									"key": "password",
									"value": "chris",
									"type": "string"
								},
								{
									"key": "username",
									"value": "chris@dotcms.com",
									"type": "string"
								},
								{
									"key": "saveHelperData",
									"type": "any"
								},
								{
									"key": "showPassword",
									"value": false,
									"type": "boolean"
								}
							]
						},
						"method": "PUT",
						"header": [
							{
								"key": "Content-Type",
								"value": "application/json"
							}
						],
						"body": {
							"mode": "raw",
							"raw": "{ \"contentlet\" : {\n  \"stInode\" : \"af4d7c1b8-2c88-4071-abf1-a5328977b07d\",\n  \"languageId\" : 1,\n  \"key\": \"postman\",\n  \"value\": \"postman\"\n}\n}"
						},
						"url": {
							"raw": "{{serverURL}}/api/v1/workflow/actions/b9d89c80-3d88-4311-8365-187323c96436/fire",
							"host": [
								"{{serverURL}}"
							],
							"path": [
								"api",
								"v1",
								"workflow",
								"actions",
								"b9d89c80-3d88-4311-8365-187323c96436",
								"fire"
							]
						},
						"description": "Fire any action uysing the actionId\n\nOptional: If you pass ?inode={inode}, you don't need body here. \n\n@Path(\"/actions/{actionId}/fire\")"
					},
					"response": []
				},
				{
					"name": "FireActionWithoutBody",
					"event": [
						{
							"listen": "test",
							"script": {
								"exec": [
									"pm.test(\"Status code is 200 \", function () {",
									"    pm.response.to.have.status(200);",
									"});",
									"",
									"",
									"",
									"pm.test(\"Valid response\", function () {",
									"    pm.expect(pm.response.text()).to.include(\"SucessRequest\");",
									"});"
								],
								"type": "text/javascript"
							}
						}
					],
					"request": {
						"auth": {
							"type": "basic",
							"basic": [
								{
									"key": "password",
									"value": "admin",
									"type": "string"
								},
								{
									"key": "username",
									"value": "admin@dotcms.com",
									"type": "string"
								},
								{
									"key": "saveHelperData",
									"type": "any"
								},
								{
									"key": "showPassword",
									"value": false,
									"type": "boolean"
								}
							]
						},
						"method": "PUT",
						"header": [
							{
								"key": "Content-Type",
								"value": "application/json"
							}
						],
						"body": {
							"mode": "raw",
							"raw": ""
						},
						"url": {
							"raw": "{{serverURL}}/api/v1/workflow/actions/b9d89c80-3d8843/fire?inode={{contentletInode}}",
							"host": [
								"{{serverURL}}"
							],
							"path": [
								"api",
								"v1",
								"workflow",
								"actions",
								"b9d89c80-3d8843",
								"fire"
							],
							"query": [
								{
									"key": "inode",
									"value": "{{contentletInode}}"
								}
							]
						},
						"description": "Fire any action uysing the actionId\n\nOptional: If you pass ?inode={inode}, you don't need body here. \n\n@Path(\"/actions/{actionId}/fire\")"
					},
					"response": []
				},
				{
					"name": "ExistingUniqueContent_ShouldRespond400",
					"event": [
						{
							"listen": "test",
							"script": {
								"exec": [
									"pm.test(\"Status code is 400, BadRequest\", function () {",
									"    pm.response.to.have.status(400);",
									"});",
									"",
									"",
									"",
									"pm.test(\"Valid response\", function () {",
									"    pm.expect(pm.response.text()).to.include(\"unique\");",
									"});"
								],
								"type": "text/javascript"
							}
						}
					],
					"request": {
						"auth": {
							"type": "basic",
							"basic": [
								{
									"key": "password",
									"value": "admin",
									"type": "string"
								},
								{
									"key": "username",
									"value": "admin@dotcms.com",
									"type": "string"
								},
								{
									"key": "saveHelperData",
									"type": "any"
								},
								{
									"key": "showPassword",
									"value": false,
									"type": "boolean"
								}
							]
						},
						"method": "PUT",
						"header": [
							{
								"key": "Content-Type",
								"value": "application/json"
							}
						],
						"body": {
							"mode": "raw",
							"raw": "{ \"contentlet\" : {\n  \"stInode\" : \"f4d7c1b8-2c88-4071-abf1-a5328977b07d\",\n  \"languageId\" : 1,\n  \"key\": \"{{fireActionLanguageKey}}\",\n  \"value\": \"postman3\"\n}\n}"
						},
						"url": {
							"raw": "{{serverURL}}/api/v1/workflow/actions/default/fire/PUBLISH",
							"host": [
								"{{serverURL}}"
							],
							"path": [
								"api",
								"v1",
								"workflow",
								"actions",
								"default",
								"fire",
								"PUBLISH"
							]
						},
						"description": "Fire any action uysing the actionId\n\nOptional: If you pass ?inode={inode}, you don't need body here. \n\n@Path(\"/actions/{actionId}/fire\")"
					},
					"response": []
				},
				{
					"name": "BadRequest",
					"event": [
						{
							"listen": "test",
							"script": {
								"exec": [
									"pm.test(\"Status code is 400 \", function () {",
									"    pm.response.to.have.status(400);",
									"});",
									"",
									""
								],
								"type": "text/javascript"
							}
						}
					],
					"request": {
						"auth": {
							"type": "basic",
							"basic": [
								{
									"key": "password",
									"value": "admin",
									"type": "string"
								},
								{
									"key": "username",
									"value": "admin@dotcms.com",
									"type": "string"
								},
								{
									"key": "saveHelperData",
									"type": "any"
								},
								{
									"key": "showPassword",
									"value": false,
									"type": "boolean"
								}
							]
						},
						"method": "PUT",
						"header": [
							{
								"key": "Content-Type",
								"value": "application/json"
							}
						],
						"body": {
							"mode": "raw",
							"raw": ""
						},
						"url": {
							"raw": "{{serverURL}}/api/v1/workflow/actions/b9d89c80-3d88-4311-8365-187323c96436/fire",
							"host": [
								"{{serverURL}}"
							],
							"path": [
								"api",
								"v1",
								"workflow",
								"actions",
								"b9d89c80-3d88-4311-8365-187323c96436",
								"fire"
							]
						},
						"description": "Fire any action uysing the actionId\n\nOptional: If you pass ?inode={inode}, you don't need body here. \n\n@Path(\"/actions/{actionId}/fire\")"
					},
					"response": []
				},
				{
					"name": "SuccessRequest_Mutipart",
					"event": [
						{
							"listen": "test",
							"script": {
								"exec": [
									"pm.test(\"Status code is 200 \", function () {",
									"    pm.response.to.have.status(200);",
									"});",
									"",
									"var jsonData = pm.response.json();",
									"",
									"pm.test(\"First binary included\", function () {",
									"    pm.expect(jsonData.entity.asset).include(\"james.jpeg\"); ",
									"});",
									"",
									"",
									"",
									""
								],
								"type": "text/javascript"
							}
						}
					],
					"request": {
						"auth": {
							"type": "basic",
							"basic": [
								{
									"key": "password",
									"value": "admin",
									"type": "string"
								},
								{
									"key": "username",
									"value": "admin@dotcms.com",
									"type": "string"
								},
								{
									"key": "saveHelperData",
									"type": "any"
								},
								{
									"key": "showPassword",
									"value": false,
									"type": "boolean"
								}
							]
						},
						"method": "PUT",
						"header": [
							{
								"key": "Content-Type",
								"value": "application/json"
							}
						],
						"body": {
							"mode": "formdata",
							"formdata": [
								{
									"key": "json",
									"value": "{ \"contentlet\" : {\n  \"stInode\" : \"f2d8a1c7-2b77-2081-bcf1-b5348988c08d\"\n}\n}",
									"type": "text"
								},
								{
									"key": "file",
									"type": "file",
									"src": "resources/WorkflowResource/testImages/james.jpeg"
								},
								{
									"key": "file",
									"type": "file",
									"src": [],
									"disabled": true
								}
							]
						},
						"url": {
							"raw": "{{serverURL}}/api/v1/workflow/actions/default/fire/PUBLISH",
							"host": [
								"{{serverURL}}"
							],
							"path": [
								"api",
								"v1",
								"workflow",
								"actions",
								"default",
								"fire",
								"PUBLISH"
							]
						},
						"description": "Fire any action using the actionId\n\nOptional: If you pass ?inode={inode}, you don't need body here.\n\n@Path(\"/actions/{actionId}/fire\")"
					},
					"response": []
				}
			]
		},
		{
			"name": "CopyScheme",
			"item": [
				{
					"name": "invalidateSession",
					"event": [
						{
							"listen": "test",
							"script": {
								"exec": [
									"pm.test(\"Status code is 200\", function () {",
									"    pm.response.to.have.status(200);",
									"});"
								],
								"type": "text/javascript"
							}
						}
					],
					"request": {
						"method": "GET",
						"header": [],
						"url": {
							"raw": "{{serverURL}}/api/v1/logout",
							"host": [
								"{{serverURL}}"
							],
							"path": [
								"api",
								"v1",
								"logout"
							]
						}
					},
					"response": []
				},
				{
					"name": "UserCredentialsValidation",
					"event": [
						{
							"listen": "test",
							"script": {
								"type": "text/javascript",
								"exec": [
									"pm.test(\"Status code is 401, You need credentials\", function () {",
									"    pm.response.to.have.status(401);",
									"});",
									"",
									"",
									"",
									"pm.test(\"Valid response\", function () {",
									"    pm.expect(pm.response.text()).to.include(\"Invalid User\");",
									"});pm.test(\"Status code is 401, You need credentials\", function () {",
									"    pm.response.to.have.status(401);",
									"});",
									"",
									"",
									"",
									"pm.test(\"Valid response\", function () {",
									"    pm.expect(pm.response.text()).to.include(\"Invalid User\");",
									"});"
								]
							}
						}
					],
					"request": {
						"auth": {
							"type": "noauth"
						},
						"method": "POST",
						"header": [],
						"url": {
							"raw": "{{serverURL}}/api/v1/workflow/schemes/d61a59e1a4/copy",
							"host": [
								"{{serverURL}}"
							],
							"path": [
								"api",
								"v1",
								"workflow",
								"schemes",
								"d61a59e1a4",
								"copy"
							]
						},
						"description": "Do a copy of an existing scheme \n\n@Path(\"/schemes/{schemeId}/copy\")"
					},
					"response": []
				},
				{
					"name": "SuccessCopy",
					"event": [
						{
							"listen": "test",
							"script": {
								"exec": [
									"pm.test(\"Status code is 200 \", function () {",
									"    pm.response.to.have.status(200);",
									"});",
									"",
									"",
									"",
									"pm.test(\"Valid response\", function () {",
									"    pm.expect(pm.response.text()).to.include(\"Copy from REST (automatic)\");",
									"});",
									"",
									"",
									"pm.test(\"Valid response\", function () {",
									"    pm.expect(pm.response.text()).to.include(\"creationDate\");",
									"});",
									"",
									""
								],
								"type": "text/javascript"
							}
						}
					],
					"request": {
						"auth": {
							"type": "basic",
							"basic": [
								{
									"key": "password",
									"value": "admin",
									"type": "string"
								},
								{
									"key": "username",
									"value": "admin@dotcms.com",
									"type": "string"
								},
								{
									"key": "saveHelperData",
									"type": "any"
								},
								{
									"key": "showPassword",
									"value": false,
									"type": "boolean"
								}
							]
						},
						"method": "POST",
						"header": [
							{
								"key": "Content-Type",
								"value": "application/json"
							}
						],
						"body": {
							"mode": "raw",
							"raw": ""
						},
						"url": {
							"raw": "{{serverURL}}/api/v1/workflow/schemes/{{schemeId}}/copy?name=Copy from REST (automatic)",
							"host": [
								"{{serverURL}}"
							],
							"path": [
								"api",
								"v1",
								"workflow",
								"schemes",
								"{{schemeId}}",
								"copy"
							],
							"query": [
								{
									"key": "name",
									"value": "Copy from REST (automatic)"
								}
							]
						},
						"description": "Do a copy of an existing scheme \n\n@Path(\"/schemes/{schemeId}/copy\")"
					},
					"response": []
				},
				{
					"name": "InvalidSchemeId",
					"event": [
						{
							"listen": "test",
							"script": {
								"exec": [
									"pm.test(\"Status code is 404\", function () {",
									"    pm.response.to.have.status(404);",
									"});",
									"",
									"",
									"",
									"pm.test(\"Valid response\", function () {",
									"    pm.expect(pm.response.text()).to.include(\"The Workflow Scheme does not exis\");",
									"});"
								],
								"type": "text/javascript"
							}
						}
					],
					"request": {
						"auth": {
							"type": "basic",
							"basic": [
								{
									"key": "password",
									"value": "admin",
									"type": "string"
								},
								{
									"key": "username",
									"value": "admin@dotcms.com",
									"type": "string"
								},
								{
									"key": "saveHelperData",
									"type": "any"
								},
								{
									"key": "showPassword",
									"value": false,
									"type": "boolean"
								}
							]
						},
						"method": "POST",
						"header": [
							{
								"key": "Content-Type",
								"value": "application/json"
							}
						],
						"body": {
							"mode": "raw",
							"raw": ""
						},
						"url": {
							"raw": "{{serverURL}}/api/v1/workflow/schemes/ad61a59e1-a49c-46f2-a929-db2b4bfa88b2/copy?name=Copy from REST (automatic)_limited",
							"host": [
								"{{serverURL}}"
							],
							"path": [
								"api",
								"v1",
								"workflow",
								"schemes",
								"ad61a59e1-a49c-46f2-a929-db2b4bfa88b2",
								"copy"
							],
							"query": [
								{
									"key": "name",
									"value": "Copy from REST (automatic)_limited"
								}
							]
						},
						"description": "Do a copy of an existing scheme \n\n@Path(\"/schemes/{schemeId}/copy\")"
					},
					"response": []
				},
				{
					"name": "CopyWithAlreadyExistingName",
					"event": [
						{
							"listen": "test",
							"script": {
								"exec": [
									"pm.test(\"Status code is 200\", function () {",
									"    pm.response.to.have.status(200);",
									"});",
									"",
									"",
									"",
									"pm.test(\"Valid response\", function () {",
									"    pm.expect(pm.response.text()).to.include(\"Copy from REST (automatic)_limited\");",
									"});"
								],
								"type": "text/javascript"
							}
						}
					],
					"request": {
						"auth": {
							"type": "basic",
							"basic": [
								{
									"key": "password",
									"value": "admin",
									"type": "string"
								},
								{
									"key": "username",
									"value": "admin@dotcms.com",
									"type": "string"
								},
								{
									"key": "saveHelperData",
									"type": "any"
								},
								{
									"key": "showPassword",
									"value": false,
									"type": "boolean"
								}
							]
						},
						"method": "POST",
						"header": [
							{
								"key": "Content-Type",
								"value": "application/json"
							}
						],
						"body": {
							"mode": "raw",
							"raw": ""
						},
						"url": {
							"raw": "{{serverURL}}/api/v1/workflow/schemes/{{schemeId}}/copy?name=Copy from REST (automatic)_limited",
							"host": [
								"{{serverURL}}"
							],
							"path": [
								"api",
								"v1",
								"workflow",
								"schemes",
								"{{schemeId}}",
								"copy"
							],
							"query": [
								{
									"key": "name",
									"value": "Copy from REST (automatic)_limited"
								}
							]
						},
						"description": "Do a copy of an existing scheme \n\n@Path(\"/schemes/{schemeId}/copy\")"
					},
					"response": []
				},
				{
					"name": "CopyWithotNameParam",
					"event": [
						{
							"listen": "test",
							"script": {
								"exec": [
									"pm.test(\"Status code is 200\", function () {",
									"    pm.response.to.have.status(200);",
									"});",
									"",
									"",
									"pm.test(\"Valid response\", function () {",
									"    pm.expect(pm.response.text()).to.include(\"Copy from REST (automatic)_limited\");",
									"});"
								],
								"type": "text/javascript"
							}
						}
					],
					"request": {
						"auth": {
							"type": "basic",
							"basic": [
								{
									"key": "password",
									"value": "admin",
									"type": "string"
								},
								{
									"key": "username",
									"value": "admin@dotcms.com",
									"type": "string"
								},
								{
									"key": "saveHelperData",
									"type": "any"
								},
								{
									"key": "showPassword",
									"value": false,
									"type": "boolean"
								}
							]
						},
						"method": "POST",
						"header": [
							{
								"key": "Content-Type",
								"value": "application/json"
							}
						],
						"body": {
							"mode": "raw",
							"raw": "{ \"name\":\"Copy from REST (automatic)_limited\" }"
						},
						"url": {
							"raw": "{{serverURL}}/api/v1/workflow/schemes/{{schemeId}}/copy",
							"host": [
								"{{serverURL}}"
							],
							"path": [
								"api",
								"v1",
								"workflow",
								"schemes",
								"{{schemeId}}",
								"copy"
							]
						},
						"description": "Do a copy of an existing scheme \n\n@Path(\"/schemes/{schemeId}/copy\")"
					},
					"response": []
				},
				{
					"name": "SupportShortly",
					"event": [
						{
							"listen": "test",
							"script": {
								"exec": [
									"pm.test(\"Status code is 200 \", function () {",
									"    pm.response.to.have.status(200);",
									"});",
									"",
									"",
									"",
									"pm.test(\"Valid response\", function () {",
									"    pm.expect(pm.response.text()).to.include(\"Copy Using ShortlyID\");",
									"});",
									"",
									"",
									"pm.test(\"Valid response\", function () {",
									"    pm.expect(pm.response.text()).to.include(\"creationDate\");",
									"});",
									""
								],
								"type": "text/javascript"
							}
						}
					],
					"request": {
						"auth": {
							"type": "basic",
							"basic": [
								{
									"key": "password",
									"value": "admin",
									"type": "string"
								},
								{
									"key": "username",
									"value": "admin@dotcms.com",
									"type": "string"
								},
								{
									"key": "saveHelperData",
									"type": "any"
								},
								{
									"key": "showPassword",
									"value": false,
									"type": "boolean"
								}
							]
						},
						"method": "POST",
						"header": [
							{
								"key": "Content-Type",
								"value": "application/json"
							}
						],
						"body": {
							"mode": "raw",
							"raw": "{ \"name\":\"Copy from REST (automatic)_limited\" }"
						},
						"url": {
							"raw": "{{serverURL}}/api/v1/workflow/schemes/{{schemeIdShorty}}/copy?name=Copy Using ShortlyID",
							"host": [
								"{{serverURL}}"
							],
							"path": [
								"api",
								"v1",
								"workflow",
								"schemes",
								"{{schemeIdShorty}}",
								"copy"
							],
							"query": [
								{
									"key": "name",
									"value": "Copy Using ShortlyID"
								}
							]
						},
						"description": "Do a copy of an existing scheme \n\n@Path(\"/schemes/{schemeId}/copy\")"
					},
					"response": []
				}
			]
		},
		{
			"name": "DeleteStep",
			"item": [
				{
					"name": "invalidateSession",
					"event": [
						{
							"listen": "test",
							"script": {
								"exec": [
									"pm.test(\"Status code is 200\", function () {",
									"    pm.response.to.have.status(200);",
									"});"
								],
								"type": "text/javascript"
							}
						}
					],
					"request": {
						"method": "GET",
						"header": [],
						"url": {
							"raw": "{{serverURL}}/api/v1/logout",
							"host": [
								"{{serverURL}}"
							],
							"path": [
								"api",
								"v1",
								"logout"
							]
						}
					},
					"response": []
				},
				{
					"name": "UserCredentialsValidation",
					"event": [
						{
							"listen": "test",
							"script": {
								"type": "text/javascript",
								"exec": [
									"pm.test(\"Status code is 401, You need credentials\", function () {",
									"    pm.response.to.have.status(401);",
									"});",
									"",
									"",
									"",
									"pm.test(\"Valid response\", function () {",
									"    pm.expect(pm.response.text()).to.include(\"Invalid User\");",
									"});"
								]
							}
						}
					],
					"request": {
						"auth": {
							"type": "noauth"
						},
						"method": "DELETE",
						"header": [],
						"url": {
							"raw": "{{serverURL}}/api/v1/workflow/steps/c6035d07-8e8f-4a71-ad93-93adabf13906",
							"host": [
								"{{serverURL}}"
							],
							"path": [
								"api",
								"v1",
								"workflow",
								"steps",
								"c6035d07-8e8f-4a71-ad93-93adabf13906"
							]
						},
						"description": "This method deletes a step using the ID\n\n@Path(\"/steps/{stepId}\")\n"
					},
					"response": []
				},
				{
					"name": "SuccessDelete",
					"event": [
						{
							"listen": "test",
							"script": {
								"exec": [
									"pm.test(\"Status code is 200 \", function () {",
									"    pm.response.to.have.status(200);",
									"});",
									"",
									"",
									"",
									"pm.test(\"Valid response\", function () {",
									"    pm.expect(pm.response.text()).to.include(pm.collectionVariables.get(\"stepId\"));",
									"});",
									"",
									"",
									"",
									""
								],
								"type": "text/javascript"
							}
						}
					],
					"request": {
						"auth": {
							"type": "basic",
							"basic": [
								{
									"key": "password",
									"value": "admin",
									"type": "string"
								},
								{
									"key": "username",
									"value": "admin@dotcms.com",
									"type": "string"
								},
								{
									"key": "saveHelperData",
									"type": "any"
								},
								{
									"key": "showPassword",
									"value": false,
									"type": "boolean"
								}
							]
						},
						"method": "DELETE",
						"header": [],
						"url": {
							"raw": "{{serverURL}}/api/v1/workflow/steps/{{stepId}}",
							"host": [
								"{{serverURL}}"
							],
							"path": [
								"api",
								"v1",
								"workflow",
								"steps",
								"{{stepId}}"
							]
						},
						"description": "This method deletes a step using the ID\n\n@Path(\"/steps/{stepId}\")\n"
					},
					"response": []
				},
				{
					"name": "ReferencedStepValidation",
					"event": [
						{
							"listen": "test",
							"script": {
								"type": "text/javascript",
								"exec": [
									"pm.test(\"Status code is 400\", function () {",
									"    pm.response.to.have.status(400);",
									"});",
									"",
									"",
									"",
									"pm.test(\"Valid response\", function () {",
									"    pm.expect(pm.response.text()).to.include(\"is being referenced by\");",
									"});"
								]
							}
						}
					],
					"request": {
						"auth": {
							"type": "basic",
							"basic": [
								{
									"key": "password",
									"value": "admin",
									"type": "string"
								},
								{
									"key": "username",
									"value": "admin@dotcms.com",
									"type": "string"
								},
								{
									"key": "saveHelperData",
									"type": "any"
								},
								{
									"key": "showPassword",
									"value": false,
									"type": "boolean"
								}
							]
						},
						"method": "DELETE",
						"header": [],
						"url": {
							"raw": "{{serverURL}}/api/v1/workflow/steps/ee24a4cb-2d15-4c98-b1bd-6327126451f3",
							"host": [
								"{{serverURL}}"
							],
							"path": [
								"api",
								"v1",
								"workflow",
								"steps",
								"ee24a4cb-2d15-4c98-b1bd-6327126451f3"
							]
						},
						"description": "This method deletes a step using the ID\n\n@Path(\"/steps/{stepId}\")\n"
					},
					"response": []
				},
				{
					"name": "InvalidStepId",
					"event": [
						{
							"listen": "test",
							"script": {
								"exec": [
									"pm.test(\"Status code is 404\", function () {",
									"    pm.response.to.have.status(404);",
									"});",
									"",
									"",
									"",
									"pm.test(\"Valid response\", function () {",
									"    pm.expect(pm.response.text()).to.include(\"The Workflow Step does not exist\");",
									"});"
								],
								"type": "text/javascript"
							}
						}
					],
					"request": {
						"auth": {
							"type": "basic",
							"basic": [
								{
									"key": "password",
									"value": "admin",
									"type": "string"
								},
								{
									"key": "username",
									"value": "admin@dotcms.com",
									"type": "string"
								},
								{
									"key": "saveHelperData",
									"type": "any"
								},
								{
									"key": "showPassword",
									"value": false,
									"type": "boolean"
								}
							]
						},
						"method": "DELETE",
						"header": [],
						"url": {
							"raw": "{{serverURL}}/api/v1/workflow/steps/zee24a4cb-2d15-4c98-b1bd-6327126451f3",
							"host": [
								"{{serverURL}}"
							],
							"path": [
								"api",
								"v1",
								"workflow",
								"steps",
								"zee24a4cb-2d15-4c98-b1bd-6327126451f3"
							]
						},
						"description": "This method deletes a step using the ID\n\n@Path(\"/steps/{stepId}\")\n"
					},
					"response": []
				},
				{
					"name": "GivenValidStep_shouldSave",
					"event": [
						{
							"listen": "test",
							"script": {
								"exec": [
									"pm.test(\"Status code is 200 \", function () {",
									"    pm.response.to.have.status(200);",
									"});",
									"",
									"",
									"",
									"pm.test(\"Valid response\", function () {",
									"    pm.expect(pm.response.text()).to.include(\"\\\"name\\\":\\\"My REST step\\\"\");",
									"});",
									"",
									"var jsonData = pm.response.json();",
									"pm.collectionVariables.set(\"stepId\", jsonData.entity.id);",
									"pm.collectionVariables.set(\"stepIdShorty\", jsonData.entity.id.replace(\"-\",\"\").substring(0,10));"
								],
								"type": "text/javascript"
							}
						}
					],
					"request": {
						"auth": {
							"type": "basic",
							"basic": [
								{
									"key": "password",
									"value": "admin",
									"type": "string"
								},
								{
									"key": "username",
									"value": "admin@dotcms.com",
									"type": "string"
								},
								{
									"key": "saveHelperData",
									"type": "any"
								},
								{
									"key": "showPassword",
									"value": false,
									"type": "boolean"
								}
							]
						},
						"method": "POST",
						"header": [
							{
								"key": "Content-Type",
								"value": "application/json"
							}
						],
						"body": {
							"mode": "raw",
							"raw": " { \"schemeId\" : \"{{schemeId}}\", \"stepName\":\"My REST step\", \"enableEscalation\":false, \"escalationAction\":\"\", \"escalationTime\":\"0\",\"stepResolved\":false} "
						},
						"url": {
							"raw": "{{serverURL}}/api/v1/workflow/steps",
							"host": [
								"{{serverURL}}"
							],
							"path": [
								"api",
								"v1",
								"workflow",
								"steps"
							]
						},
						"description": "Add a new workflow step \n\n@Path(\"/steps\")"
					},
					"response": []
				},
				{
					"name": "SupportShortly",
					"event": [
						{
							"listen": "test",
							"script": {
								"exec": [
									"pm.test(\"Status code is 200 \", function () {",
									"    pm.response.to.have.status(200);",
									"});",
									"",
									"",
									"",
									"pm.test(\"Valid response\", function () {",
									"    pm.expect(pm.response.text()).to.include(pm.collectionVariables.get(\"stepId\"));",
									"});",
									"",
									"",
									"",
									""
								],
								"type": "text/javascript"
							}
						}
					],
					"request": {
						"auth": {
							"type": "basic",
							"basic": [
								{
									"key": "password",
									"value": "admin",
									"type": "string"
								},
								{
									"key": "username",
									"value": "admin@dotcms.com",
									"type": "string"
								},
								{
									"key": "saveHelperData",
									"type": "any"
								},
								{
									"key": "showPassword",
									"value": false,
									"type": "boolean"
								}
							]
						},
						"method": "DELETE",
						"header": [],
						"url": {
							"raw": "{{serverURL}}/api/v1/workflow/steps/{{stepIdShorty}}",
							"host": [
								"{{serverURL}}"
							],
							"path": [
								"api",
								"v1",
								"workflow",
								"steps",
								"{{stepIdShorty}}"
							]
						},
						"description": "This method deletes a step using the ID\n\n@Path(\"/steps/{stepId}\")\n"
					},
					"response": []
				}
			]
		},
		{
			"name": "DeleteAction (Permanently)",
			"item": [
				{
					"name": "invalidateSession",
					"event": [
						{
							"listen": "test",
							"script": {
								"exec": [
									"pm.test(\"Status code is 200\", function () {",
									"    pm.response.to.have.status(200);",
									"});"
								],
								"type": "text/javascript"
							}
						}
					],
					"request": {
						"method": "GET",
						"header": [],
						"url": {
							"raw": "{{serverURL}}/api/v1/logout",
							"host": [
								"{{serverURL}}"
							],
							"path": [
								"api",
								"v1",
								"logout"
							]
						}
					},
					"response": []
				},
				{
					"name": "UserCredentialValidation",
					"event": [
						{
							"listen": "test",
							"script": {
								"type": "text/javascript",
								"exec": [
									"pm.test(\"Status code is 401, You need credentials\", function () {",
									"    pm.response.to.have.status(401);",
									"});",
									"",
									"",
									"",
									"pm.test(\"Valid response\", function () {",
									"    pm.expect(pm.response.text()).to.include(\"Invalid User\");",
									"});pm.test(\"Status code is 401, You need credentials\", function () {",
									"    pm.response.to.have.status(401);",
									"});",
									"",
									"",
									"",
									"pm.test(\"Valid response\", function () {",
									"    pm.expect(pm.response.text()).to.include(\"Invalid User\");",
									"});"
								]
							}
						}
					],
					"request": {
						"auth": {
							"type": "noauth"
						},
						"method": "DELETE",
						"header": [],
						"url": {
							"raw": "{{serverURL}}/api/v1/workflow/actions/9012b349-e8ce-446f-86df-50b4f82a82ff",
							"host": [
								"{{serverURL}}"
							],
							"path": [
								"api",
								"v1",
								"workflow",
								"actions",
								"9012b349-e8ce-446f-86df-50b4f82a82ff"
							]
						},
						"description": "Deletes an action associated to the scheme and all references into steps\n\n@Path(\"/actions/{actionId}\")\n"
					},
					"response": []
				},
				{
					"name": "SuccessRequest",
					"event": [
						{
							"listen": "test",
							"script": {
								"exec": [
									"pm.test(\"Status code is 200 \", function () {",
									"    pm.response.to.have.status(200);",
									"});",
									"",
									"",
									"",
									"pm.test(\"Valid response\", function () {",
									"    pm.expect(pm.response.text()).to.include(\"Ok\");",
									"});"
								],
								"type": "text/javascript"
							}
						}
					],
					"request": {
						"auth": {
							"type": "basic",
							"basic": [
								{
									"key": "password",
									"value": "admin",
									"type": "string"
								},
								{
									"key": "username",
									"value": "admin@dotcms.com",
									"type": "string"
								},
								{
									"key": "saveHelperData",
									"type": "any"
								},
								{
									"key": "showPassword",
									"value": false,
									"type": "boolean"
								}
							]
						},
						"method": "DELETE",
						"header": [],
						"url": {
							"raw": "{{serverURL}}/api/v1/workflow/actions/{{actionId}}",
							"host": [
								"{{serverURL}}"
							],
							"path": [
								"api",
								"v1",
								"workflow",
								"actions",
								"{{actionId}}"
							]
						},
						"description": "Deletes an action associated to the scheme and all references into steps\n\n@Path(\"/actions/{actionId}\")\n"
					},
					"response": []
				},
				{
					"name": "InvalidActionId",
					"event": [
						{
							"listen": "test",
							"script": {
								"exec": [
									"pm.test(\"Status code is 404\", function () {",
									"    pm.response.to.have.status(404);",
									"});",
									"",
									"",
									"",
									"pm.test(\"Valid response\", function () {",
									"    pm.expect(pm.response.text()).to.include(\"The Workflow Action does not exist\");",
									"});"
								],
								"type": "text/javascript"
							}
						}
					],
					"request": {
						"auth": {
							"type": "basic",
							"basic": [
								{
									"key": "password",
									"value": "chris",
									"type": "string"
								},
								{
									"key": "username",
									"value": "chris@dotcms.com",
									"type": "string"
								},
								{
									"key": "saveHelperData",
									"type": "any"
								},
								{
									"key": "showPassword",
									"value": false,
									"type": "boolean"
								}
							]
						},
						"method": "DELETE",
						"header": [],
						"url": {
							"raw": "{{serverURL}}/api/v1/workflow/actions/123",
							"host": [
								"{{serverURL}}"
							],
							"path": [
								"api",
								"v1",
								"workflow",
								"actions",
								"123"
							]
						},
						"description": "Deletes an action associated to the scheme and all references into steps\n\n@Path(\"/actions/{actionId}\")\n"
					},
					"response": []
				},
				{
					"name": "GivenValidStep_shouldSave",
					"event": [
						{
							"listen": "test",
							"script": {
								"exec": [
									"pm.test(\"Status code is 200 \", function () {",
									"    pm.response.to.have.status(200);",
									"});",
									"",
									"",
									"",
									"pm.test(\"Valid response\", function () {",
									"    pm.expect(pm.response.text()).to.include(\"\\\"name\\\":\\\"My REST step\\\"\");",
									"});",
									"",
									"var jsonData = pm.response.json();",
									"pm.collectionVariables.set(\"stepId\", jsonData.entity.id);",
									"pm.collectionVariables.set(\"stepIdShorty\", jsonData.entity.id.replace(\"-\",\"\").substring(0,10));"
								],
								"type": "text/javascript"
							}
						}
					],
					"request": {
						"auth": {
							"type": "basic",
							"basic": [
								{
									"key": "password",
									"value": "admin",
									"type": "string"
								},
								{
									"key": "username",
									"value": "admin@dotcms.com",
									"type": "string"
								},
								{
									"key": "saveHelperData",
									"type": "any"
								},
								{
									"key": "showPassword",
									"value": false,
									"type": "boolean"
								}
							]
						},
						"method": "POST",
						"header": [
							{
								"key": "Content-Type",
								"value": "application/json"
							}
						],
						"body": {
							"mode": "raw",
							"raw": " { \"schemeId\" : \"{{schemeId}}\", \"stepName\":\"My REST step\", \"enableEscalation\":false, \"escalationAction\":\"\", \"escalationTime\":\"0\",\"stepResolved\":false} "
						},
						"url": {
							"raw": "{{serverURL}}/api/v1/workflow/steps",
							"host": [
								"{{serverURL}}"
							],
							"path": [
								"api",
								"v1",
								"workflow",
								"steps"
							]
						},
						"description": "Add a new workflow step \n\n@Path(\"/steps\")"
					},
					"response": []
				},
				{
					"name": "ValidAction_shouldSave",
					"event": [
						{
							"listen": "test",
							"script": {
								"exec": [
									"pm.test(\"Status code is 200 \", function () {",
									"    pm.response.to.have.status(200);",
									"});",
									"",
									"",
									"",
									"pm.test(\"Valid response\", function () {",
									"    pm.expect(pm.response.text()).to.include(\"\\\"name\\\":\\\"saveContent FROM REST NEW\\\"\");",
									"});",
									"",
									"var jsonData = pm.response.json();",
									"pm.collectionVariables.set(\"actionId\", jsonData.entity.id);",
									"pm.collectionVariables.set(\"actionIdShorty\", jsonData.entity.id.replace(\"-\",\"\").substring(0,10));"
								],
								"type": "text/javascript"
							}
						}
					],
					"request": {
						"auth": {
							"type": "basic",
							"basic": [
								{
									"key": "password",
									"value": "admin",
									"type": "string"
								},
								{
									"key": "username",
									"value": "admin@dotcms.com",
									"type": "string"
								},
								{
									"key": "saveHelperData",
									"type": "any"
								},
								{
									"key": "showPassword",
									"value": false,
									"type": "boolean"
								}
							]
						},
						"method": "POST",
						"header": [
							{
								"key": "Content-Type",
								"value": "application/json"
							}
						],
						"body": {
							"mode": "raw",
							"raw": "{\n   \"stepId\": \"{{stepId}}\",\n      \"actionName\": \"saveContent FROM REST NEW\",\n      \"schemeId\": \"{{schemeId}}\",\n      \"actionCondition\": \"\",\n      \"actionNextStep\": \"currentstep\",\n      \"actionNextAssign\": \"654b0931-1027-41f7-ad4d-173115ed8ec1\",\n      \"actionRoleHierarchyForAssign\": false,\n      \"actionAssignable\": false,\n      \"actionCommentable\": true,\n      \"whoCanUse\":[],\n      \"showOn\": [\n        \"UNPUBLISHED\",\n        \"NEW\",\n        \"LOCKED\",\n        \"PUBLISHED\"\n      ]\n}"
						},
						"url": {
							"raw": "{{serverURL}}/api/v1/workflow/actions",
							"host": [
								"{{serverURL}}"
							],
							"path": [
								"api",
								"v1",
								"workflow",
								"actions"
							]
						},
						"description": "Saves an action, by default the action is associated to the schema, however if the stepId is set will be automatically associated to the step too.\n\n@Path(\"/actions\")"
					},
					"response": []
				},
				{
					"name": "SupportShortly",
					"event": [
						{
							"listen": "test",
							"script": {
								"exec": [
									"pm.test(\"Status code is 200\", function () {",
									"    pm.response.to.have.status(200);",
									"});",
									"",
									"",
									"",
									"pm.test(\"Valid response\", function () {",
									"    pm.expect(pm.response.text()).to.include(\"Ok\");",
									"});"
								],
								"type": "text/javascript"
							}
						}
					],
					"request": {
						"auth": {
							"type": "basic",
							"basic": [
								{
									"key": "password",
									"value": "admin",
									"type": "string"
								},
								{
									"key": "username",
									"value": "admin@dotcms.com",
									"type": "string"
								},
								{
									"key": "saveHelperData",
									"type": "any"
								},
								{
									"key": "showPassword",
									"value": false,
									"type": "boolean"
								}
							]
						},
						"method": "DELETE",
						"header": [],
						"url": {
							"raw": "{{serverURL}}/api/v1/workflow/actions/{{actionIdShorty}}",
							"host": [
								"{{serverURL}}"
							],
							"path": [
								"api",
								"v1",
								"workflow",
								"actions",
								"{{actionIdShorty}}"
							]
						},
						"description": "Deletes an action associated to the scheme and all references into steps\n\n@Path(\"/actions/{actionId}\")\n"
					},
					"response": []
				}
			]
		},
		{
			"name": "DeleteAction (from step)",
			"item": [
				{
					"name": "GivenValidStep_shouldSave",
					"event": [
						{
							"listen": "test",
							"script": {
								"exec": [
									"pm.test(\"Status code is 200 \", function () {",
									"    pm.response.to.have.status(200);",
									"});",
									"",
									"",
									"",
									"pm.test(\"Valid response\", function () {",
									"    pm.expect(pm.response.text()).to.include(\"\\\"name\\\":\\\"My REST step\\\"\");",
									"});",
									"",
									"var jsonData = pm.response.json();",
									"pm.collectionVariables.set(\"stepId\", jsonData.entity.id);",
									"pm.collectionVariables.set(\"stepIdShorty\", jsonData.entity.id.replace(\"-\",\"\").substring(0,10));"
								],
								"type": "text/javascript"
							}
						}
					],
					"request": {
						"auth": {
							"type": "basic",
							"basic": [
								{
									"key": "password",
									"value": "admin",
									"type": "string"
								},
								{
									"key": "username",
									"value": "admin@dotcms.com",
									"type": "string"
								},
								{
									"key": "saveHelperData",
									"type": "any"
								},
								{
									"key": "showPassword",
									"value": false,
									"type": "boolean"
								}
							]
						},
						"method": "POST",
						"header": [
							{
								"key": "Content-Type",
								"value": "application/json"
							}
						],
						"body": {
							"mode": "raw",
							"raw": " { \"schemeId\" : \"{{schemeId}}\", \"stepName\":\"My REST step\", \"enableEscalation\":false, \"escalationAction\":\"\", \"escalationTime\":\"0\",\"stepResolved\":false} "
						},
						"url": {
							"raw": "{{serverURL}}/api/v1/workflow/steps",
							"host": [
								"{{serverURL}}"
							],
							"path": [
								"api",
								"v1",
								"workflow",
								"steps"
							]
						},
						"description": "Add a new workflow step \n\n@Path(\"/steps\")"
					},
					"response": []
				},
				{
					"name": "ValidAction_shouldSave",
					"event": [
						{
							"listen": "test",
							"script": {
								"exec": [
									"pm.test(\"Status code is 200 \", function () {",
									"    pm.response.to.have.status(200);",
									"});",
									"",
									"",
									"",
									"pm.test(\"Valid response\", function () {",
									"    pm.expect(pm.response.text()).to.include(\"\\\"name\\\":\\\"saveContent FROM REST NEW\\\"\");",
									"});",
									"",
									"var jsonData = pm.response.json();",
									"pm.collectionVariables.set(\"actionId\", jsonData.entity.id);",
									"pm.collectionVariables.set(\"actionIdShorty\", jsonData.entity.id.replace(\"-\",\"\").substring(0,10));"
								],
								"type": "text/javascript"
							}
						}
					],
					"request": {
						"auth": {
							"type": "basic",
							"basic": [
								{
									"key": "password",
									"value": "admin",
									"type": "string"
								},
								{
									"key": "username",
									"value": "admin@dotcms.com",
									"type": "string"
								},
								{
									"key": "saveHelperData",
									"type": "any"
								},
								{
									"key": "showPassword",
									"value": false,
									"type": "boolean"
								}
							]
						},
						"method": "POST",
						"header": [
							{
								"key": "Content-Type",
								"value": "application/json"
							}
						],
						"body": {
							"mode": "raw",
							"raw": "{\n   \"stepId\": \"{{stepId}}\",\n      \"actionName\": \"saveContent FROM REST NEW\",\n      \"schemeId\": \"{{schemeId}}\",\n      \"actionCondition\": \"\",\n      \"actionNextStep\": \"currentstep\",\n      \"actionNextAssign\": \"654b0931-1027-41f7-ad4d-173115ed8ec1\",\n      \"actionRoleHierarchyForAssign\": false,\n      \"actionAssignable\": false,\n      \"actionCommentable\": true,\n      \"whoCanUse\":[],\n      \"showOn\": [\n        \"UNPUBLISHED\",\n        \"NEW\",\n        \"LOCKED\",\n        \"PUBLISHED\"\n      ]\n}"
						},
						"url": {
							"raw": "{{serverURL}}/api/v1/workflow/actions",
							"host": [
								"{{serverURL}}"
							],
							"path": [
								"api",
								"v1",
								"workflow",
								"actions"
							]
						},
						"description": "Saves an action, by default the action is associated to the schema, however if the stepId is set will be automatically associated to the step too.\n\n@Path(\"/actions\")"
					},
					"response": []
				},
				{
					"name": "invalidateSession",
					"event": [
						{
							"listen": "test",
							"script": {
								"exec": [
									"pm.test(\"Status code is 200\", function () {",
									"    pm.response.to.have.status(200);",
									"});"
								],
								"type": "text/javascript"
							}
						}
					],
					"request": {
						"method": "GET",
						"header": [],
						"url": {
							"raw": "{{serverURL}}/api/v1/logout",
							"host": [
								"{{serverURL}}"
							],
							"path": [
								"api",
								"v1",
								"logout"
							]
						}
					},
					"response": []
				},
				{
					"name": "UserCredentialValidation",
					"event": [
						{
							"listen": "test",
							"script": {
								"type": "text/javascript",
								"exec": [
									"pm.test(\"Status code is 401, You need credentials\", function () {",
									"    pm.response.to.have.status(401);",
									"});",
									"",
									"",
									"",
									"pm.test(\"Valid response\", function () {",
									"    pm.expect(pm.response.text()).to.include(\"Invalid User\");",
									"});pm.test(\"Status code is 401, You need credentials\", function () {",
									"    pm.response.to.have.status(401);",
									"});",
									"",
									"",
									"",
									"pm.test(\"Valid response\", function () {",
									"    pm.expect(pm.response.text()).to.include(\"Invalid User\");",
									"});"
								]
							}
						}
					],
					"request": {
						"auth": {
							"type": "noauth"
						},
						"method": "DELETE",
						"header": [],
						"url": {
							"raw": "{{serverURL}}/api/v1/workflow/steps/0c5018fc-4773-4524-9ba8-328ca4c3d0b2/actions/658278d3-aa3b-4ce4-a028-c9e1656e4f9e",
							"host": [
								"{{serverURL}}"
							],
							"path": [
								"api",
								"v1",
								"workflow",
								"steps",
								"0c5018fc-4773-4524-9ba8-328ca4c3d0b2",
								"actions",
								"658278d3-aa3b-4ce4-a028-c9e1656e4f9e"
							]
						},
						"description": "Deletes an action associated to the step\n\n@Path(\"/steps/{stepId}/actions/{actionId}\")"
					},
					"response": []
				},
				{
					"name": "SuceessDelete",
					"event": [
						{
							"listen": "test",
							"script": {
								"exec": [
									"pm.test(\"Status code is 200 \", function () {",
									"    pm.response.to.have.status(200);",
									"});",
									"",
									"",
									"",
									"pm.test(\"Valid response\", function () {",
									"    pm.expect(pm.response.text()).to.include(\"Ok\");",
									"});"
								],
								"type": "text/javascript"
							}
						}
					],
					"request": {
						"auth": {
							"type": "basic",
							"basic": [
								{
									"key": "password",
									"value": "admin",
									"type": "string"
								},
								{
									"key": "username",
									"value": "admin@dotcms.com",
									"type": "string"
								},
								{
									"key": "saveHelperData",
									"type": "any"
								},
								{
									"key": "showPassword",
									"value": false,
									"type": "boolean"
								}
							]
						},
						"method": "DELETE",
						"header": [],
						"url": {
							"raw": "{{serverURL}}/api/v1/workflow/steps/{{stepId}}/actions/{{actionId}}",
							"host": [
								"{{serverURL}}"
							],
							"path": [
								"api",
								"v1",
								"workflow",
								"steps",
								"{{stepId}}",
								"actions",
								"{{actionId}}"
							]
						},
						"description": "Deletes an action associated to the step\n\n@Path(\"/steps/{stepId}/actions/{actionId}\")"
					},
					"response": []
				},
				{
					"name": "InvalidStepId",
					"event": [
						{
							"listen": "test",
							"script": {
								"exec": [
									"pm.test(\"Status code is 404\", function () {",
									"    pm.response.to.have.status(404);",
									"});",
									"",
									"",
									"",
									"pm.test(\"Valid response\", function () {",
									"    pm.expect(pm.response.text()).to.include(\"The Workflow Step does not exist\");",
									"});"
								],
								"type": "text/javascript"
							}
						}
					],
					"request": {
						"auth": {
							"type": "basic",
							"basic": [
								{
									"key": "password",
									"value": "admin",
									"type": "string"
								},
								{
									"key": "username",
									"value": "admin@dotcms.com",
									"type": "string"
								},
								{
									"key": "saveHelperData",
									"type": "any"
								},
								{
									"key": "showPassword",
									"value": false,
									"type": "boolean"
								}
							]
						},
						"method": "DELETE",
						"header": [],
						"url": {
							"raw": "{{serverURL}}/api/v1/workflow/steps/123/actions/c92f9aa1-9503-4567-ac30-d3242b54d02d",
							"host": [
								"{{serverURL}}"
							],
							"path": [
								"api",
								"v1",
								"workflow",
								"steps",
								"123",
								"actions",
								"c92f9aa1-9503-4567-ac30-d3242b54d02d"
							]
						},
						"description": "Deletes an action associated to the step\n\n@Path(\"/steps/{stepId}/actions/{actionId}\")"
					},
					"response": []
				},
				{
					"name": "InvalidActionId",
					"event": [
						{
							"listen": "test",
							"script": {
								"exec": [
									"pm.test(\"Status code is 404\", function () {",
									"    pm.response.to.have.status(404);",
									"});",
									"",
									"",
									"",
									"pm.test(\"Valid response\", function () {",
									"    pm.expect(pm.response.text()).to.include(\"The Workflow Action does not exist\");",
									"});"
								],
								"type": "text/javascript"
							}
						}
					],
					"request": {
						"auth": {
							"type": "basic",
							"basic": [
								{
									"key": "password",
									"value": "admin",
									"type": "string"
								},
								{
									"key": "username",
									"value": "admin@dotcms.com",
									"type": "string"
								},
								{
									"key": "saveHelperData",
									"type": "any"
								},
								{
									"key": "showPassword",
									"value": false,
									"type": "boolean"
								}
							]
						},
						"method": "DELETE",
						"header": [],
						"url": {
							"raw": "{{serverURL}}/api/v1/workflow/steps/{{stepId}}/actions/123",
							"host": [
								"{{serverURL}}"
							],
							"path": [
								"api",
								"v1",
								"workflow",
								"steps",
								"{{stepId}}",
								"actions",
								"123"
							]
						},
						"description": "Deletes an action associated to the step\n\n@Path(\"/steps/{stepId}/actions/{actionId}\")"
					},
					"response": []
				},
				{
					"name": "GivenValidStep_shouldSave",
					"event": [
						{
							"listen": "test",
							"script": {
								"exec": [
									"pm.test(\"Status code is 200 \", function () {",
									"    pm.response.to.have.status(200);",
									"});",
									"",
									"",
									"",
									"pm.test(\"Valid response\", function () {",
									"    pm.expect(pm.response.text()).to.include(\"\\\"name\\\":\\\"My REST step\\\"\");",
									"});",
									"",
									"var jsonData = pm.response.json();",
									"pm.collectionVariables.set(\"stepId\", jsonData.entity.id);",
									"pm.collectionVariables.set(\"stepIdShorty\", jsonData.entity.id.replace(\"-\",\"\").substring(0,10));"
								],
								"type": "text/javascript"
							}
						}
					],
					"request": {
						"auth": {
							"type": "basic",
							"basic": [
								{
									"key": "password",
									"value": "admin",
									"type": "string"
								},
								{
									"key": "username",
									"value": "admin@dotcms.com",
									"type": "string"
								},
								{
									"key": "saveHelperData",
									"type": "any"
								},
								{
									"key": "showPassword",
									"value": false,
									"type": "boolean"
								}
							]
						},
						"method": "POST",
						"header": [
							{
								"key": "Content-Type",
								"value": "application/json"
							}
						],
						"body": {
							"mode": "raw",
							"raw": " { \"schemeId\" : \"{{schemeId}}\", \"stepName\":\"My REST step\", \"enableEscalation\":false, \"escalationAction\":\"\", \"escalationTime\":\"0\",\"stepResolved\":false} "
						},
						"url": {
							"raw": "{{serverURL}}/api/v1/workflow/steps",
							"host": [
								"{{serverURL}}"
							],
							"path": [
								"api",
								"v1",
								"workflow",
								"steps"
							]
						},
						"description": "Add a new workflow step \n\n@Path(\"/steps\")"
					},
					"response": []
				},
				{
					"name": "ValidAction_shouldSave",
					"event": [
						{
							"listen": "test",
							"script": {
								"exec": [
									"pm.test(\"Status code is 200 \", function () {",
									"    pm.response.to.have.status(200);",
									"});",
									"",
									"",
									"",
									"pm.test(\"Valid response\", function () {",
									"    pm.expect(pm.response.text()).to.include(\"\\\"name\\\":\\\"saveContent FROM REST NEW\\\"\");",
									"});",
									"",
									"var jsonData = pm.response.json();",
									"pm.collectionVariables.set(\"actionId\", jsonData.entity.id);",
									"pm.collectionVariables.set(\"actionIdShorty\", jsonData.entity.id.replace(\"-\",\"\").substring(0,10));"
								],
								"type": "text/javascript"
							}
						}
					],
					"request": {
						"auth": {
							"type": "basic",
							"basic": [
								{
									"key": "password",
									"value": "admin",
									"type": "string"
								},
								{
									"key": "username",
									"value": "admin@dotcms.com",
									"type": "string"
								},
								{
									"key": "saveHelperData",
									"type": "any"
								},
								{
									"key": "showPassword",
									"value": false,
									"type": "boolean"
								}
							]
						},
						"method": "POST",
						"header": [
							{
								"key": "Content-Type",
								"value": "application/json"
							}
						],
						"body": {
							"mode": "raw",
							"raw": "{\n   \"stepId\": \"{{stepId}}\",\n      \"actionName\": \"saveContent FROM REST NEW\",\n      \"schemeId\": \"{{schemeId}}\",\n      \"actionCondition\": \"\",\n      \"actionNextStep\": \"currentstep\",\n      \"actionNextAssign\": \"654b0931-1027-41f7-ad4d-173115ed8ec1\",\n      \"actionRoleHierarchyForAssign\": false,\n      \"actionAssignable\": false,\n      \"actionCommentable\": true,\n      \"whoCanUse\":[],\n      \"showOn\": [\n        \"UNPUBLISHED\",\n        \"NEW\",\n        \"LOCKED\",\n        \"PUBLISHED\"\n      ]\n}"
						},
						"url": {
							"raw": "{{serverURL}}/api/v1/workflow/actions",
							"host": [
								"{{serverURL}}"
							],
							"path": [
								"api",
								"v1",
								"workflow",
								"actions"
							]
						},
						"description": "Saves an action, by default the action is associated to the schema, however if the stepId is set will be automatically associated to the step too.\n\n@Path(\"/actions\")"
					},
					"response": []
				},
				{
					"name": "SupportShortlyId",
					"event": [
						{
							"listen": "test",
							"script": {
								"exec": [
									"pm.test(\"Status code is 200 \", function () {",
									"    pm.response.to.have.status(200);",
									"});",
									"",
									"",
									"",
									"pm.test(\"Valid response\", function () {",
									"    pm.expect(pm.response.text()).to.include(\"Ok\");",
									"});"
								],
								"type": "text/javascript"
							}
						}
					],
					"request": {
						"auth": {
							"type": "basic",
							"basic": [
								{
									"key": "password",
									"value": "admin",
									"type": "string"
								},
								{
									"key": "username",
									"value": "admin@dotcms.com",
									"type": "string"
								},
								{
									"key": "saveHelperData",
									"type": "any"
								},
								{
									"key": "showPassword",
									"value": false,
									"type": "boolean"
								}
							]
						},
						"method": "DELETE",
						"header": [],
						"url": {
							"raw": "{{serverURL}}/api/v1/workflow/steps/{{stepIdShorty}}/actions/{{actionIdShorty}}",
							"host": [
								"{{serverURL}}"
							],
							"path": [
								"api",
								"v1",
								"workflow",
								"steps",
								"{{stepIdShorty}}",
								"actions",
								"{{actionIdShorty}}"
							]
						},
						"description": "Deletes an action associated to the step\n\n@Path(\"/steps/{stepId}/actions/{actionId}\")"
					},
					"response": []
				}
			]
		},
		{
			"name": "DeleteScheme",
			"item": [
				{
					"name": "invalidateSession",
					"event": [
						{
							"listen": "test",
							"script": {
								"exec": [
									"pm.test(\"Status code is 200\", function () {",
									"    pm.response.to.have.status(200);",
									"});"
								],
								"type": "text/javascript"
							}
						}
					],
					"request": {
						"method": "GET",
						"header": [],
						"url": {
							"raw": "{{serverURL}}/api/v1/logout",
							"host": [
								"{{serverURL}}"
							],
							"path": [
								"api",
								"v1",
								"logout"
							]
						}
					},
					"response": []
				},
				{
					"name": "UserCredentialsValidation",
					"event": [
						{
							"listen": "test",
							"script": {
								"type": "text/javascript",
								"exec": [
									"pm.test(\"Status code is 401, You need credentials\", function () {",
									"    pm.response.to.have.status(401);",
									"});",
									"",
									"pm.test(\"Valid response\", function () {",
									"    pm.expect(pm.response.text()).to.include(\"Invalid User\");",
									"});"
								]
							}
						}
					],
					"request": {
						"auth": {
							"type": "noauth"
						},
						"method": "DELETE",
						"header": [],
						"url": {
							"raw": "{{serverURL}}/api/v1/workflow/schemes/85c1515c-c4f3-463c-bac2-860b8fcacc34",
							"host": [
								"{{serverURL}}"
							],
							"path": [
								"api",
								"v1",
								"workflow",
								"schemes",
								"85c1515c-c4f3-463c-bac2-860b8fcacc34"
							]
						},
						"description": "Deletes an existing scheme (the response is async)\n\n@Path(\"/schemes/{schemeId}\")"
					},
					"response": []
				},
				{
					"name": "archiveScheme",
					"event": [
						{
							"listen": "test",
							"script": {
								"exec": [
									"pm.test(\"Status code is 200 \", function () {",
									"    pm.response.to.have.status(200);",
									"});",
									"",
									"",
									"",
									"pm.test(\"Valid response\", function () {",
									"    pm.expect(pm.response.text()).to.include(\"\\\"name\\\":\\\"WF_Import_AsAdmin_edited\\\"\");",
									"});"
								],
								"type": "text/javascript"
							}
						}
					],
					"request": {
						"auth": {
							"type": "basic",
							"basic": [
								{
									"key": "password",
									"value": "admin",
									"type": "string"
								},
								{
									"key": "username",
									"value": "admin@dotcms.com",
									"type": "string"
								},
								{
									"key": "saveHelperData",
									"type": "any"
								},
								{
									"key": "showPassword",
									"value": false,
									"type": "boolean"
								}
							]
						},
						"method": "PUT",
						"header": [
							{
								"key": "Content-Type",
								"value": "application/json"
							}
						],
						"body": {
							"mode": "raw",
							"raw": "{\"schemeName\": \"WF_Import_AsAdmin_edited\", \"schemeDescription\": \"AutomaticTest\", \"schemeArchived\": \"true\"}"
						},
						"url": {
							"raw": "{{serverURL}}/api/v1/workflow/schemes/{{schemeId}}",
							"host": [
								"{{serverURL}}"
							],
							"path": [
								"api",
								"v1",
								"workflow",
								"schemes",
								"{{schemeId}}"
							]
						},
						"description": "Updates an existing scheme\n\n@Path(\"/schemes/{schemeId}\")"
					},
					"response": []
				},
				{
					"name": "SuccessDelete",
					"event": [
						{
							"listen": "test",
							"script": {
								"exec": [
									"pm.test(\"Status code is 200 \", function () {",
									"    pm.response.to.have.status(200);",
									"});",
									"",
									"",
									"",
									"pm.test(\"Valid response\", function () {",
									"    pm.expect(pm.response.text()).to.include(\"id\");",
									"});",
									"",
									"pm.test(\"Valid response\", function () {",
									"    pm.expect(pm.response.text()).to.include(\"name\");",
									"});"
								],
								"type": "text/javascript"
							}
						}
					],
					"request": {
						"auth": {
							"type": "basic",
							"basic": [
								{
									"key": "password",
									"value": "admin",
									"type": "string"
								},
								{
									"key": "username",
									"value": "admin@dotcms.com",
									"type": "string"
								},
								{
									"key": "saveHelperData",
									"type": "any"
								},
								{
									"key": "showPassword",
									"value": false,
									"type": "boolean"
								}
							]
						},
						"method": "DELETE",
						"header": [],
						"url": {
							"raw": "{{serverURL}}/api/v1/workflow/schemes/{{schemeId}}",
							"host": [
								"{{serverURL}}"
							],
							"path": [
								"api",
								"v1",
								"workflow",
								"schemes",
								"{{schemeId}}"
							]
						},
						"description": "Deletes an existing scheme (the response is async)\n\n@Path(\"/schemes/{schemeId}\")"
					},
					"response": []
				},
				{
					"name": "InvalidSchemeId",
					"event": [
						{
							"listen": "test",
							"script": {
								"exec": [
									"pm.test(\"Status code is 404\", function () {",
									"    pm.response.to.have.status(404);",
									"});",
									"",
									"",
									"",
									"pm.test(\"Valid response\", function () {",
									"    pm.expect(pm.response.text()).to.include(\"The Workflow Scheme does not exist\");",
									"});"
								],
								"type": "text/javascript"
							}
						}
					],
					"request": {
						"auth": {
							"type": "basic",
							"basic": [
								{
									"key": "password",
									"value": "admin",
									"type": "string"
								},
								{
									"key": "username",
									"value": "admin@dotcms.com",
									"type": "string"
								},
								{
									"key": "saveHelperData",
									"type": "any"
								},
								{
									"key": "showPassword",
									"value": false,
									"type": "boolean"
								}
							]
						},
						"method": "DELETE",
						"header": [],
						"url": {
							"raw": "{{serverURL}}/api/v1/workflow/schemes/123",
							"host": [
								"{{serverURL}}"
							],
							"path": [
								"api",
								"v1",
								"workflow",
								"schemes",
								"123"
							]
						},
						"description": "Deletes an existing scheme (the response is async)\n\n@Path(\"/schemes/{schemeId}\")"
					},
					"response": []
				},
				{
					"name": "GivenValidScheme_ShouldSave",
					"event": [
						{
							"listen": "test",
							"script": {
								"exec": [
									"pm.test(\"Status code is 200 \", function () {",
									"    pm.response.to.have.status(200);",
									"});",
									"",
									"pm.test(\"Response includes name\", function () {",
									"    pm.expect(pm.response.text()).to.include(\"\\\"name\\\":\\\"REST Schema\\\"\");",
									"});",
									"",
									"var jsonData = pm.response.json();",
									"pm.collectionVariables.set(\"schemeId\", jsonData.entity.id);",
									"pm.collectionVariables.set(\"schemeIdShorty\", jsonData.entity.id.replace(\"-\",\"\").substring(0,10));"
								],
								"type": "text/javascript"
							}
						}
					],
					"request": {
						"auth": {
							"type": "basic",
							"basic": [
								{
									"key": "password",
									"value": "admin",
									"type": "string"
								},
								{
									"key": "username",
									"value": "admin@dotcms.com",
									"type": "string"
								},
								{
									"key": "saveHelperData",
									"type": "any"
								},
								{
									"key": "showPassword",
									"value": false,
									"type": "boolean"
								}
							]
						},
						"method": "POST",
						"header": [
							{
								"key": "Content-Type",
								"value": "application/json"
							}
						],
						"body": {
							"mode": "raw",
							"raw": "{\"schemeName\": \"REST Schema\", \"schemeDescription\": \"rest1\", \"schemeArchived\": \"false\"}"
						},
						"url": {
							"raw": "{{serverURL}}/api/v1/workflow/schemes",
							"host": [
								"{{serverURL}}"
							],
							"path": [
								"api",
								"v1",
								"workflow",
								"schemes"
							]
						},
						"description": "Creates a new scheme \n\n@Path(\"/schemes\")"
					},
					"response": []
				},
				{
					"name": "archiveScheme",
					"event": [
						{
							"listen": "test",
							"script": {
								"exec": [
									"pm.test(\"Status code is 200 \", function () {",
									"    pm.response.to.have.status(200);",
									"});",
									"",
									"",
									"",
									"pm.test(\"Valid response\", function () {",
									"    pm.expect(pm.response.text()).to.include(\"\\\"name\\\":\\\"WF_Import_AsAdmin_edited\\\"\");",
									"});"
								],
								"type": "text/javascript"
							}
						}
					],
					"request": {
						"auth": {
							"type": "basic",
							"basic": [
								{
									"key": "password",
									"value": "admin",
									"type": "string"
								},
								{
									"key": "username",
									"value": "admin@dotcms.com",
									"type": "string"
								},
								{
									"key": "saveHelperData",
									"type": "any"
								},
								{
									"key": "showPassword",
									"value": false,
									"type": "boolean"
								}
							]
						},
						"method": "PUT",
						"header": [
							{
								"key": "Content-Type",
								"value": "application/json"
							}
						],
						"body": {
							"mode": "raw",
							"raw": "{\"schemeName\": \"WF_Import_AsAdmin_edited\", \"schemeDescription\": \"AutomaticTest\", \"schemeArchived\": \"true\"}"
						},
						"url": {
							"raw": "{{serverURL}}/api/v1/workflow/schemes/{{schemeId}}",
							"host": [
								"{{serverURL}}"
							],
							"path": [
								"api",
								"v1",
								"workflow",
								"schemes",
								"{{schemeId}}"
							]
						},
						"description": "Updates an existing scheme\n\n@Path(\"/schemes/{schemeId}\")"
					},
					"response": []
				},
				{
					"name": "SupportShorlty",
					"event": [
						{
							"listen": "test",
							"script": {
								"exec": [
									"pm.test(\"Status code is 200, You need credentials\", function () {",
									"    pm.response.to.have.status(200);",
									"});",
									"",
									"",
									"",
									"pm.test(\"Valid response\", function () {",
									"    pm.expect(pm.response.text()).to.include(\"WF_Import_AsAdmin_edited\");",
									"});"
								],
								"type": "text/javascript"
							}
						}
					],
					"request": {
						"auth": {
							"type": "basic",
							"basic": [
								{
									"key": "password",
									"value": "admin",
									"type": "string"
								},
								{
									"key": "username",
									"value": "admin@dotcms.com",
									"type": "string"
								},
								{
									"key": "saveHelperData",
									"type": "any"
								},
								{
									"key": "showPassword",
									"value": false,
									"type": "boolean"
								}
							]
						},
						"method": "DELETE",
						"header": [],
						"url": {
							"raw": "{{serverURL}}/api/v1/workflow/schemes/{{schemeIdShorty}}",
							"host": [
								"{{serverURL}}"
							],
							"path": [
								"api",
								"v1",
								"workflow",
								"schemes",
								"{{schemeIdShorty}}"
							]
						},
						"description": "Deletes an existing scheme (the response is async)\n\n@Path(\"/schemes/{schemeId}\")"
					},
					"response": []
				}
			],
			"description": "Deletes an existing scheme (the response is async)\n\n@Path(\"/schemes/{schemeId}\")",
			"event": [
				{
					"listen": "prerequest",
					"script": {
						"type": "text/javascript",
						"exec": [
							""
						]
					}
				},
				{
					"listen": "test",
					"script": {
						"type": "text/javascript",
						"exec": [
							""
						]
					}
				}
			]
		},
		{
			"name": "systemActions",
			"item": [
				{
					"name": "Creates a Content Type",
					"event": [
						{
							"listen": "test",
							"script": {
								"exec": [
									"pm.test(\"Status code is 200\", function () {",
									"    pm.response.to.have.status(200);",
									"});",
									"",
									"",
									""
								],
								"type": "text/javascript"
							}
						}
					],
					"request": {
						"auth": {
							"type": "basic",
							"basic": [
								{
									"key": "username",
									"value": "admin@dotcms.com",
									"type": "string"
								},
								{
									"key": "password",
									"value": "admin",
									"type": "string"
								}
							]
						},
						"method": "POST",
						"header": [
							{
								"key": "Content-Type",
								"name": "Content-Type",
								"value": "application/json",
								"type": "text"
							}
						],
						"body": {
							"mode": "raw",
							"raw": "{\n   \"defaultType\":false,\n   \"fixed\":false,\n   \"system\":false,\n   \"clazz\":\"com.dotcms.contenttype.model.type.ImmutableSimpleContentType\",\n   \"description\":\"\",\n   \"host\":\"8a7d5e23-da1e-420a-b4f0-471e7da8ea2d\",\n   \"folder\":\"SYSTEM_FOLDER\",\n   \"name\":\"TestContentTypeSystemActions\",\n   \"systemActionMappings\":{\n      \"NEW\":\"ceca71a0-deee-4999-bd47-b01baa1bcfc8\"\n   },\n   \"workflow\":[\n      \"d61a59e1-a49c-46f2-a929-db2b4bfa88b2\"\n   ]\n}",
							"options": {
								"raw": {
									"language": "json"
								}
							}
						},
						"url": {
							"raw": "{{serverURL}}/api/v1/contenttype/",
							"host": [
								"{{serverURL}}"
							],
							"path": [
								"api",
								"v1",
								"contenttype",
								""
							]
						},
						"description": "Creates a content type to associate a system workflow"
					},
					"response": []
				},
				{
					"name": "Create System Workflow Action for New Content Type",
					"event": [
						{
							"listen": "test",
							"script": {
								"exec": [
									"pm.test(\"Status code is 200\", function () {",
									"    pm.response.to.have.status(200);",
									"});",
									"",
									"",
									""
								],
								"type": "text/javascript"
							}
						}
					],
					"request": {
						"auth": {
							"type": "basic",
							"basic": [
								{
									"key": "username",
									"value": "admin@dotcms.com",
									"type": "string"
								},
								{
									"key": "password",
									"value": "admin",
									"type": "string"
								}
							]
						},
						"method": "PUT",
						"header": [
							{
								"key": "Content-Type",
								"name": "Content-Type",
								"value": "application/json",
								"type": "text"
							}
						],
						"body": {
							"mode": "raw",
							"raw": "{\n\t\"actionId\":\"b9d89c80-3d88-4311-8365-187323c96436\",\n\t\"systemAction\":\"EDIT\",\n\t\"contentTypeVariable\":\"TestContentTypeSystemActions\"\n}",
							"options": {
								"raw": {
									"language": "json"
								}
							}
						},
						"url": {
							"raw": "{{serverURL}}/api/v1/workflow/system/actions",
							"host": [
								"{{serverURL}}"
							],
							"path": [
								"api",
								"v1",
								"workflow",
								"system",
								"actions"
							]
						},
						"description": "Create for the new content type a new mapping for EDIT"
					},
					"response": []
				},
				{
					"name": "Get Content Type System Actions",
					"event": [
						{
							"listen": "test",
							"script": {
								"exec": [
									"pm.test(\"No errors\", function () {",
									"    ",
									"    var jsonData = pm.response.json();",
									"    pm.expect(jsonData.errors.length).to.eql(0);",
									"});",
									"",
									"pm.test(\"Return 2 items\", function () {",
									"    ",
									"    var jsonData = pm.response.json();",
									"    pm.expect(jsonData.entity.length).to.eql(2);",
									"});",
									"",
									"pm.test(\"Has New System Action\", function () {",
									"    ",
									"    var jsonData = pm.response.json();",
									"    pm.expect(jsonData.entity[0].systemAction).to.eql(\"NEW\");",
									"});",
									"",
									"pm.test(\"New  has a Save Action\", function () {",
									"    ",
									"    var jsonData = pm.response.json();",
									"    pm.expect(jsonData.entity[0].workflowAction.id).to.eql(\"ceca71a0-deee-4999-bd47-b01baa1bcfc8\");",
									"});",
									"",
									"pm.test(\"Has Edit System Action\", function () {",
									"    ",
									"    var jsonData = pm.response.json();",
									"    pm.expect(jsonData.entity[1].systemAction).to.eql(\"EDIT\");",
									"});",
									"",
									"pm.test(\"New  has a Save/Publish Action\", function () {",
									"    ",
									"    var jsonData = pm.response.json();",
									"    pm.expect(jsonData.entity[1].workflowAction.id).to.eql(\"b9d89c80-3d88-4311-8365-187323c96436\");",
									"});",
									"",
									""
								],
								"type": "text/javascript"
							}
						}
					],
					"request": {
						"auth": {
							"type": "basic",
							"basic": [
								{
									"key": "username",
									"value": "admin@dotcms.com",
									"type": "string"
								},
								{
									"key": "password",
									"value": "admin",
									"type": "string"
								}
							]
						},
						"method": "GET",
						"header": [],
						"url": {
							"raw": "{{serverURL}}/api/v1/workflow/contenttypes/TestContentTypeSystemActions/system/actions",
							"host": [
								"{{serverURL}}"
							],
							"path": [
								"api",
								"v1",
								"workflow",
								"contenttypes",
								"TestContentTypeSystemActions",
								"system",
								"actions"
							]
						},
						"description": "Get the two content types"
					},
					"response": []
				},
				{
					"name": "Fires a default New Action",
					"event": [
						{
							"listen": "test",
							"script": {
								"exec": [
									"pm.test(\"No errors\", function () {",
									"    ",
									"    var jsonData = pm.response.json();",
									"    pm.expect(jsonData.errors.length).to.eql(0);",
									"});",
									"",
									"pm.test(\"Information Saved Correctly\", function () {",
									"    ",
									"    var jsonData = pm.response.json();",
									"    pm.expect(jsonData.entity.baseType).to.eql(\"CONTENT\");",
									"    pm.expect(jsonData.entity.contentType).to.eql(\"TestContentTypeSystemActions\");",
									"});",
									"",
									"",
									"",
									""
								],
								"type": "text/javascript"
							}
						}
					],
					"request": {
						"auth": {
							"type": "basic",
							"basic": [
								{
									"key": "username",
									"value": "admin@dotcms.com",
									"type": "string"
								},
								{
									"key": "password",
									"value": "admin",
									"type": "string"
								}
							]
						},
						"method": "PUT",
						"header": [
							{
								"key": "Content-Type",
								"name": "Content-Type",
								"value": "application/json",
								"type": "text"
							}
						],
						"body": {
							"mode": "raw",
							"raw": "{\n\t\"comments\":\"Adding New Content type\",\n\t\"contentlet\": {\n\t\t\"contentType\":\"TestContentTypeSystemActions\"\n\t\t\n\t}\n}",
							"options": {
								"raw": {
									"language": "json"
								}
							}
						},
						"url": {
							"raw": "{{serverURL}}/api/v1/workflow/actions/default/fire/NEW",
							"host": [
								"{{serverURL}}"
							],
							"path": [
								"api",
								"v1",
								"workflow",
								"actions",
								"default",
								"fire",
								"NEW"
							]
						}
					},
					"response": []
				},
				{
					"name": "Fires a default EDIT Action",
					"event": [
						{
							"listen": "test",
							"script": {
								"exec": [
									"pm.test(\"No errors\", function () {",
									"    ",
									"    var jsonData = pm.response.json();",
									"    pm.expect(jsonData.errors.length).to.eql(0);",
									"});",
									"",
									"pm.test(\"Information Saved Correctly\", function () {",
									"    ",
									"    var jsonData = pm.response.json();",
									"    pm.expect(jsonData.entity.baseType).to.eql(\"CONTENT\");",
									"    pm.expect(jsonData.entity.contentType).to.eql(\"TestContentTypeSystemActions\");",
									"});",
									"",
									"",
									"",
									""
								],
								"type": "text/javascript"
							}
						}
					],
					"request": {
						"auth": {
							"type": "basic",
							"basic": [
								{
									"key": "username",
									"value": "admin@dotcms.com",
									"type": "string"
								},
								{
									"key": "password",
									"value": "admin",
									"type": "string"
								}
							]
						},
						"method": "PUT",
						"header": [
							{
								"key": "Content-Type",
								"name": "Content-Type",
								"type": "text",
								"value": "application/json"
							}
						],
						"body": {
							"mode": "raw",
							"raw": "{\n\t\"comments\":\"Adding New Content type\",\n\t\"contentlet\": {\n\t\t\"contentType\":\"TestContentTypeSystemActions\"\n\t\t\n\t}\n}",
							"options": {
								"raw": {
									"language": "json"
								}
							}
						},
						"url": {
							"raw": "{{serverURL}}/api/v1/workflow/actions/default/fire/EDIT",
							"host": [
								"{{serverURL}}"
							],
							"path": [
								"api",
								"v1",
								"workflow",
								"actions",
								"default",
								"fire",
								"EDIT"
							]
						},
						"description": "Fires an EDIT default action"
					},
					"response": []
				},
				{
					"name": "Fires a default PUBLISH Action ",
					"event": [
						{
							"listen": "test",
							"script": {
								"exec": [
									"pm.test(\"No errors\", function () {",
									"    ",
									"    var jsonData = pm.response.json();",
									"    pm.expect(jsonData.errors.length).to.eql(0);",
									"});",
									"",
									"pm.test(\"Information Publish Correctly\", function () {",
									"    ",
									"    var jsonData = pm.response.json();",
									"    pm.expect(jsonData.entity.baseType).to.eql(\"CONTENT\");",
									"    pm.expect(jsonData.entity.contentType).to.eql(\"TestContentTypeSystemActions\");",
									"     pm.expect(jsonData.entity.live).to.eql(true);",
									"});",
									"",
									"",
									"",
									""
								],
								"type": "text/javascript"
							}
						}
					],
					"request": {
						"auth": {
							"type": "basic",
							"basic": [
								{
									"key": "username",
									"value": "admin@dotcms.com",
									"type": "string"
								},
								{
									"key": "password",
									"value": "admin",
									"type": "string"
								}
							]
						},
						"method": "PUT",
						"header": [
							{
								"key": "Content-Type",
								"name": "Content-Type",
								"type": "text",
								"value": "application/json"
							}
						],
						"body": {
							"mode": "raw",
							"raw": "{\n\t\"comments\":\"Adding New Content type\",\n\t\"contentlet\": {\n\t\t\"contentType\":\"TestContentTypeSystemActions\"\n\t\t\n\t}\n}",
							"options": {
								"raw": {
									"language": "json"
								}
							}
						},
						"url": {
							"raw": "{{serverURL}}/api/v1/workflow/actions/default/fire/PUBLISH",
							"host": [
								"{{serverURL}}"
							],
							"path": [
								"api",
								"v1",
								"workflow",
								"actions",
								"default",
								"fire",
								"PUBLISH"
							]
						},
						"description": "Fires an PUBLISH default action"
					},
					"response": []
				}
			]
		},
		{
			"name": "mergeAction",
			"item": [
				{
					"name": "SetDefaultHostJustInCase",
					"request": {
						"method": "PUT",
						"header": [],
						"url": {
							"raw": "{{serverURL}}/api/v1/site/switch/8a7d5e23-da1e-420a-b4f0-471e7da8ea2d",
							"host": [
								"{{serverURL}}"
							],
							"path": [
								"api",
								"v1",
								"site",
								"switch",
								"8a7d5e23-da1e-420a-b4f0-471e7da8ea2d"
							]
						}
					},
					"response": []
				},
				{
					"name": "AddMergeContentlet",
					"event": [
						{
							"listen": "test",
							"script": {
								"exec": [
									"console.log(\"Running test\")",
									"",
									"pm.test(\"No errors\", function () {",
									"    ",
									"    var jsonData = pm.response.json();",
									"    pm.expect(jsonData.errors.length).to.eql(0);",
									"});",
									"",
									"pm.test(\"Information Saved Correctly\", function () {",
									"    ",
									"    var jsonData = pm.response.json();",
									"    pm.expect(jsonData.entity.baseType).to.eql(\"CONTENT\");",
									"    pm.expect(jsonData.entity.contentType).to.eql(\"webPageContent\");",
									"});",
									"",
									"var requestcounter = pm.environment.get(\"requestcounter\");",
									"console.log(\"requestcounter #: \" + requestcounter)",
									"",
									"if(!requestcounter || requestcounter > 10) {",
									"",
									"    pm.environment.set(\"requestcounter\", 1);",
									"} else {",
									"",
									"    pm.environment.set(\"requestcounter\", requestcounter+1);",
									"}",
									"",
									"if (requestcounter <= 10) {",
									"    ",
									"    console.log(\"Calling AddMergeContentlet again #: \" + requestcounter)",
									"    postman.setNextRequest(\"AddMergeContentlet\");",
									"}",
									"",
									"",
									""
								],
								"type": "text/javascript"
							}
						}
					],
					"request": {
						"auth": {
							"type": "basic",
							"basic": [
								{
									"key": "password",
									"value": "admin",
									"type": "string"
								},
								{
									"key": "username",
									"value": "admin@dotcms.com",
									"type": "string"
								}
							]
						},
						"method": "PUT",
						"header": [],
						"body": {
							"mode": "raw",
							"raw": "{\n\t\"comments\":\"Adding New Generic content\",\n\t\"contentlet\": {\n\t\t\"contentType\":\"webPageContent\",\n        \"title\":\"Test Merge Content\",\n        \"body\":\"Test Merge Body\",\n\t\t\"contentHost\":\"default\"\n\t}\n}",
							"options": {
								"raw": {
									"language": "json"
								}
							}
						},
						"url": {
							"raw": "{{serverURL}}/api/v1/workflow/actions/default/fire/NEW?indexPolicty=WAIT_FOR",
							"host": [
								"{{serverURL}}"
							],
							"path": [
								"api",
								"v1",
								"workflow",
								"actions",
								"default",
								"fire",
								"NEW"
							],
							"query": [
								{
									"key": "indexPolicty",
									"value": "WAIT_FOR"
								}
							]
						}
					},
					"response": []
				},
				{
					"name": "PublishMerge",
					"event": [
						{
							"listen": "test",
							"script": {
								"exec": [
									"console.log(\"Running test\")",
									"",
									"pm.test(\"No errors\", function () {",
									"    ",
									"    var jsonData = pm.response.json();",
									"    pm.expect(jsonData.errors.length).to.eql(0);",
									"});",
									"",
									"pm.test(\"Information Saved Correctly\", function () {",
									"    ",
									"    var jsonData = pm.response.json();",
									"    pm.expect(jsonData.entity.summary.affected).to.above(0);",
									"});"
								],
								"type": "text/javascript"
							}
						}
					],
					"request": {
						"auth": {
							"type": "basic",
							"basic": [
								{
									"key": "password",
									"value": "admin",
									"type": "string"
								},
								{
									"key": "username",
									"value": "admin@dotcms.com",
									"type": "string"
								}
							]
						},
						"method": "PATCH",
						"header": [],
						"body": {
							"mode": "raw",
							"raw": "{\n\t\"comments\":\"Publish an existing Generic content\",\n    \"query\":\"+contentType:webPageContent AND title:\\\"Test Merge Content\\\"\",\n\t\"contentlet\": {\n        \"title\":\"Test Merge Content Published\"\n\t}\n}",
							"options": {
								"raw": {
									"language": "json"
								}
							}
						},
						"url": {
							"raw": "{{serverURL}}/api/v1/workflow/actions/default/fire/PUBLISH",
							"host": [
								"{{serverURL}}"
							],
							"path": [
								"api",
								"v1",
								"workflow",
								"actions",
								"default",
								"fire",
								"PUBLISH"
							]
						}
					},
					"response": []
				},
				{
					"name": "CreateNewGenericContentlet",
					"event": [
						{
							"listen": "test",
							"script": {
								"exec": [
									"console.log(\"Running test\")",
									"",
									"pm.test(\"No errors\", function () {",
									"    ",
									"    var jsonData = pm.response.json();",
									"    pm.expect(jsonData.errors.length).to.eql(0);",
									"});",
									""
								],
								"type": "text/javascript"
							}
						}
					],
					"request": {
						"auth": {
							"type": "basic",
							"basic": [
								{
									"key": "password",
									"value": "admin",
									"type": "string"
								},
								{
									"key": "username",
									"value": "admin@dotcms.com",
									"type": "string"
								}
							]
						},
						"method": "PUT",
						"header": [],
						"body": {
							"mode": "raw",
							"raw": "{\n\t\"contentlet\": {\n        \"contentType\":\"webPageContent\",\n        \"title\":\"Test title\",\n        \"body\":\"Test body\",\n        \"contentHost\":\"default\"\n\t}\n}",
							"options": {
								"raw": {
									"language": "json"
								}
							}
						},
						"url": {
							"raw": "{{serverURL}}/api/v1/workflow/actions/default/fire/NEW?indexPolicty=WAIT_FOR",
							"host": [
								"{{serverURL}}"
							],
							"path": [
								"api",
								"v1",
								"workflow",
								"actions",
								"default",
								"fire",
								"NEW"
							],
							"query": [
								{
									"key": "indexPolicty",
									"value": "WAIT_FOR"
								}
							]
						}
					},
					"response": []
				},
				{
					"name": "PublishMergeIndividual",
					"event": [
						{
							"listen": "test",
							"script": {
								"exec": [
									"console.log(\"Running test\")",
									"",
									"pm.test(\"No errors\", function () {",
									"    ",
									"    var jsonData = pm.response.json();",
									"    pm.expect(jsonData.errors.length).to.eql(0);",
									"});",
									"",
									"pm.test(\"Information Saved Correctly\", function () {",
									"    ",
									"    var jsonData = pm.response.json();",
									"    pm.expect(jsonData.entity.summary.affected).to.eql(1);",
									"});"
								],
								"type": "text/javascript"
							}
						}
					],
					"request": {
						"auth": {
							"type": "basic",
							"basic": [
								{
									"key": "password",
									"value": "admin",
									"type": "string"
								},
								{
									"key": "username",
									"value": "admin@dotcms.com",
									"type": "string"
								}
							]
						},
						"method": "PATCH",
						"header": [],
						"body": {
							"mode": "raw",
							"raw": "{\n\t\"comments\":\"Publish an existing Generic content\",\n\t\"contentlet\": {\n        \"title\":\"Test Merge Content Published\"\n\t}\n}",
							"options": {
								"raw": {
									"language": "json"
								}
							}
						},
						"url": {
							"raw": "{{serverURL}}/api/v1/workflow/actions/default/fire/PUBLISH?inode={{genericContentletInode}}&indexPolicty=WAIT_FOR",
							"host": [
								"{{serverURL}}"
							],
							"path": [
								"api",
								"v1",
								"workflow",
								"actions",
								"default",
								"fire",
								"PUBLISH"
							],
							"query": [
								{
									"key": "inode",
									"value": "{{genericContentletInode}}"
								},
								{
									"key": "indexPolicty",
									"value": "WAIT_FOR"
								}
							]
						}
					},
					"response": []
				},
				{
					"name": "PublishMergeNotExists",
					"event": [
						{
							"listen": "test",
							"script": {
								"exec": [
									"console.log(\"Running test\")",
									"",
									"pm.test(\"No errors\", function () {",
									"    ",
									"    var jsonData = pm.response.json();",
									"    pm.expect(jsonData.errors.length).to.eql(0);",
									"});",
									"",
									"pm.test(\"Information Saved Correctly\", function () {",
									"    ",
									"    var jsonData = pm.response.json();",
									"    pm.expect(jsonData.entity.summary.affected).to.eql(1);",
									"});",
									"",
									"pm.test(\"Content Not Found\", function () {",
									"    ",
									"    var jsonData = pm.response.json();",
									"    pm.expect(jsonData.entity.results[0].xxxx.errorMessage).to.eql(\"Content not found\");",
									"});"
								],
								"type": "text/javascript"
							}
						}
					],
					"request": {
						"auth": {
							"type": "basic",
							"basic": [
								{
									"key": "password",
									"value": "admin",
									"type": "string"
								},
								{
									"key": "username",
									"value": "admin@dotcms.com",
									"type": "string"
								}
							]
						},
						"method": "PATCH",
						"header": [],
						"body": {
							"mode": "raw",
							"raw": "{\n\t\"comments\":\"Publish an existing Generic content\",\n\t\"contentlet\": {\n        \"title\":\"Test Merge Content Published\"\n\t}\n}",
							"options": {
								"raw": {
									"language": "json"
								}
							}
						},
						"url": {
							"raw": "{{serverURL}}/api/v1/workflow/actions/default/fire/PUBLISH?inode=xxxx&indexPolicty=WAIT_FOR",
							"host": [
								"{{serverURL}}"
							],
							"path": [
								"api",
								"v1",
								"workflow",
								"actions",
								"default",
								"fire",
								"PUBLISH"
							],
							"query": [
								{
									"key": "inode",
									"value": "xxxx"
								},
								{
									"key": "indexPolicty",
									"value": "WAIT_FOR"
								}
							]
						}
					},
					"response": []
				}
			],
			"auth": {
				"type": "basic",
				"basic": [
					{
						"key": "password",
						"value": "admin",
						"type": "string"
					},
					{
						"key": "username",
						"value": "admin@dotcms.com",
						"type": "string"
					}
				]
			},
			"event": [
				{
					"listen": "prerequest",
					"script": {
						"type": "text/javascript",
						"exec": [
							""
						]
					}
				},
				{
					"listen": "test",
					"script": {
						"type": "text/javascript",
						"exec": [
							""
						]
					}
				}
			]
		},
		{
			"name": "saveMultiple",
			"item": [
				{
					"name": "Save Multiple Generic Contentlets",
					"event": [
						{
							"listen": "test",
							"script": {
								"exec": [
									"console.log(\"Running test\")",
									"",
									"pm.test(\"No errors\", function () {",
									"    ",
									"    var jsonData = pm.response.json();",
									"    pm.expect(jsonData.errors.length).to.eql(0);",
									"});",
									"",
									"pm.test(\"Information Saved Correctly\", function () {",
									"    ",
									"    var jsonData = pm.response.json();",
									"    pm.expect(jsonData.entity.summary.affected).to.eql(20);",
									"});"
								],
								"type": "text/javascript"
							}
						}
					],
					"request": {
						"auth": {
							"type": "basic",
							"basic": [
								{
									"key": "password",
									"value": "admin",
									"type": "string"
								},
								{
									"key": "username",
									"value": "admin@dotcms.com",
									"type": "string"
								},
								{
									"key": "saveHelperData",
									"type": "any"
								},
								{
									"key": "showPassword",
									"value": false,
									"type": "boolean"
								}
							]
						},
						"method": "POST",
						"header": [],
						"body": {
							"mode": "raw",
							"raw": "{\n\n    \"contentlets\":[\n        {\n            \"contentType\":\"webPageContent\",\n            \"title\":\"Content1\",\n            \"contentHost\":\"default\",\n            \"body\":\"Body Content1\"\n        },\n        {\n            \"contentType\":\"webPageContent\",\n            \"title\":\"Content2\",\n            \"contentHost\":\"default\",\n            \"body\":\"Body Content2\"\n        },\n        {\n            \"contentType\":\"webPageContent\",\n            \"title\":\"Content3\",\n            \"contentHost\":\"default\",\n            \"body\":\"Body Content3\"\n        },\n        {\n            \"contentType\":\"webPageContent\",\n            \"title\":\"Content4\",\n            \"contentHost\":\"default\",\n            \"body\":\"Body Content4\"\n        },\n         {\n             \"contentType\":\"webPageContent\",\n            \"title\":\"Content5\",\n            \"contentHost\":\"default\",\n            \"body\":\"Body Content5\"\n        },\n        {\n            \"contentType\":\"webPageContent\",\n            \"title\":\"Content6\",\n            \"contentHost\":\"default\",\n            \"body\":\"Body Content6\"\n        },\n        {\n            \"contentType\":\"webPageContent\",\n            \"title\":\"Content7\",\n            \"contentHost\":\"default\",\n            \"body\":\"Body Content7\"\n        },\n        {\n            \"contentType\":\"webPageContent\",\n            \"title\":\"Content8\",\n            \"contentHost\":\"default\",\n            \"body\":\"Body Content8\"\n        },\n         {\n             \"contentType\":\"webPageContent\",\n            \"title\":\"Content9\",\n            \"contentHost\":\"default\",\n            \"body\":\"Body Content9\"\n        },\n        {\n            \"contentType\":\"webPageContent\",\n            \"title\":\"Content10\",\n            \"contentHost\":\"default\",\n            \"body\":\"Body Content10\"\n        },\n        {\n            \"contentType\":\"webPageContent\",\n            \"title\":\"Content11\",\n            \"contentHost\":\"default\",\n            \"body\":\"Body Content11\"\n        },\n        {\n            \"contentType\":\"webPageContent\",\n            \"title\":\"Content12\",\n            \"contentHost\":\"default\",\n            \"body\":\"Body Content12\"\n        },\n         {\n             \"contentType\":\"webPageContent\",\n            \"title\":\"Content13\",\n            \"contentHost\":\"default\",\n            \"body\":\"Body Content13\"\n        },\n        {\n            \"contentType\":\"webPageContent\",\n            \"title\":\"Content14\",\n            \"contentHost\":\"default\",\n            \"body\":\"Body Content14\"\n        },\n        {\n            \"contentType\":\"webPageContent\",\n            \"title\":\"Content15\",\n            \"contentHost\":\"default\",\n            \"body\":\"Body Content15\"\n        },\n        {\n            \"contentType\":\"webPageContent\",\n            \"title\":\"Content16\",\n            \"contentHost\":\"default\",\n            \"body\":\"Body Content16\"\n        },\n         {\n             \"contentType\":\"webPageContent\",\n            \"title\":\"Content17\",\n            \"contentHost\":\"default\",\n            \"body\":\"Body Content17\"\n        },\n        {\n            \"contentType\":\"webPageContent\",\n            \"title\":\"Content18\",\n            \"contentHost\":\"default\",\n            \"body\":\"Body Content18\"\n        },\n        {\n            \"contentType\":\"webPageContent\",\n            \"title\":\"Content19\",\n            \"contentHost\":\"default\",\n            \"body\":\"Body Content19\"\n        },\n        {\n            \"contentType\":\"webPageContent\",\n            \"title\":\"Content20\",\n            \"contentHost\":\"default\",\n            \"body\":\"Body Content20\"\n        }\n        \n    ]\n}",
							"options": {
								"raw": {
									"language": "json"
								}
							}
						},
						"url": {
							"raw": "{{serverURL}}/api/v1/workflow/actions/default/fire/PUBLISH",
							"host": [
								"{{serverURL}}"
							],
							"path": [
								"api",
								"v1",
								"workflow",
								"actions",
								"default",
								"fire",
								"PUBLISH"
							]
						}
					},
					"response": []
				},
				{
					"name": "Save Multiple Generic Contentlets Some Without Content Type",
					"event": [
						{
							"listen": "test",
							"script": {
								"exec": [
									"var jsonData = pm.response.json();",
									"",
									"pm.test(\"Errors\", function () {",
									"    pm.expect(jsonData.entity.summary.failCount).to.eql(1);",
									"});",
									"",
									"pm.test(\"Success\", function () {",
									"    pm.expect(jsonData.entity.summary.successCount).to.eql(1);",
									"});",
									"",
									"pm.test(\"Affected\", function () {",
									"    pm.expect(jsonData.entity.summary.affected).to.eql(2);",
									"});"
								],
								"type": "text/javascript"
							}
						}
					],
					"request": {
						"auth": {
							"type": "basic",
							"basic": [
								{
									"key": "password",
									"value": "admin",
									"type": "string"
								},
								{
									"key": "username",
									"value": "admin@dotcms.com",
									"type": "string"
								},
								{
									"key": "saveHelperData",
									"type": "any"
								},
								{
									"key": "showPassword",
									"value": false,
									"type": "boolean"
								}
							]
						},
						"method": "POST",
						"header": [],
						"body": {
							"mode": "raw",
							"raw": "{\n\n    \"contentlets\":[\n        {\n            \"contentType\":\"webPageContent\",\n            \"title\":\"Content1 SUCCESS\",\n            \"contentHost\":\"default\",\n            \"body\":\"Body Content1\"\n        },\n        {\n            \"title\":\"Content2 FAIL\",\n            \"contentHost\":\"default\",\n            \"body\":\"Body Content2\"\n        }\n    ]\n}",
							"options": {
								"raw": {
									"language": "json"
								}
							}
						},
						"url": {
							"raw": "{{serverURL}}/api/v1/workflow/actions/default/fire/PUBLISH",
							"host": [
								"{{serverURL}}"
							],
							"path": [
								"api",
								"v1",
								"workflow",
								"actions",
								"default",
								"fire",
								"PUBLISH"
							]
						},
						"description": "Creates several contentlets but some of them are sent without ContentType so it should fail"
					},
					"response": []
				},
				{
					"name": "Create Temporal File",
					"event": [
						{
							"listen": "test",
							"script": {
								"exec": [
									"var jsonData = pm.response.json();",
									"",
									"pm.test(\"File name check\", function () {",
									"    pm.expect(jsonData.tempFiles[0].fileName).to.eql('250px-Bocas2.jpg');",
									"});",
									"pm.collectionVariables.set(\"temporalFileOneId\", jsonData.tempFiles[0].id);",
									""
								],
								"type": "text/javascript"
							}
						}
					],
					"request": {
						"auth": {
							"type": "basic",
							"basic": [
								{
									"key": "password",
									"value": "admin",
									"type": "string"
								},
								{
									"key": "username",
									"value": "admin@dotcms.com",
									"type": "string"
								}
							]
						},
						"method": "POST",
						"header": [
							{
								"key": "Content-Type",
								"name": "Content-Type",
								"value": "application/json",
								"type": "text"
							},
							{
								"key": "Origin",
								"value": "{{serverURL}}",
								"type": "text"
							}
						],
						"body": {
							"mode": "raw",
							"raw": "{\n\t\"fileName\":\"250px-Bocas2.jpg\",\n\t\"remoteUrl\": \"https://upload.wikimedia.org/wikipedia/commons/thumb/b/b8/Bocas2.jpg/250px-Bocas2.jpg\"\n}",
							"options": {
								"raw": {
									"language": "json"
								}
							}
						},
						"url": {
							"raw": "{{serverURL}}/api/v1/temp/byUrl",
							"host": [
								"{{serverURL}}"
							],
							"path": [
								"api",
								"v1",
								"temp",
								"byUrl"
							]
						},
						"description": "Creates a temporal file to be uploaded later"
					},
					"response": []
				},
				{
					"name": "Save Multiple With Temp File",
					"event": [
						{
							"listen": "test",
							"script": {
								"exec": [
									"var jsonData = pm.response.json();",
									"",
									"pm.test(\"Errors\", function () {",
									"    pm.expect(jsonData.entity.summary.failCount).to.eql(0);",
									"});",
									"",
									"pm.test(\"Success\", function () {",
									"    pm.expect(jsonData.entity.summary.successCount).to.eql(1);",
									"});",
									"",
									"pm.test(\"Affected\", function () {",
									"    pm.expect(jsonData.entity.summary.affected).to.eql(1);",
									"});"
								],
								"type": "text/javascript"
							}
						}
					],
					"request": {
						"auth": {
							"type": "basic",
							"basic": [
								{
									"key": "password",
									"value": "admin",
									"type": "string"
								},
								{
									"key": "username",
									"value": "admin@dotcms.com",
									"type": "string"
								},
								{
									"key": "saveHelperData",
									"type": "any"
								},
								{
									"key": "showPassword",
									"value": false,
									"type": "boolean"
								}
							]
						},
						"method": "POST",
						"header": [],
						"body": {
							"mode": "raw",
							"raw": "{\n\n    \"contentlets\":[\n        {\n            \"contentType\":\"DotAsset\",\n            \"asset\":\"{{temporalFileOneId}}\",\n            \"hostFolder\":\"default\"\n        }\n    ]\n}",
							"options": {
								"raw": {
									"language": "json"
								}
							}
						},
						"url": {
							"raw": "{{serverURL}}/api/v1/workflow/actions/default/fire/PUBLISH",
							"host": [
								"{{serverURL}}"
							],
							"path": [
								"api",
								"v1",
								"workflow",
								"actions",
								"default",
								"fire",
								"PUBLISH"
							]
						},
						"description": "Creates several contentlets with binary fields on them, to achieve this the file must be uploaded first using the temp resource."
					},
					"response": []
				}
			]
		},
		{
			"name": "Move",
			"item": [
				{
					"name": "Content Already Exist At New Path",
					"item": [
						{
							"name": "CreateMoveSystemWorkflow",
							"event": [
								{
									"listen": "test",
									"script": {
										"exec": [
											"console.log(\"Running test\")",
											"",
											"pm.test(\"No errors\", function () {",
											"    ",
											"    var jsonData = pm.response.json();",
											"    pm.expect(jsonData.errors.length).to.eql(0);",
											"});",
											"",
											"var jsonData = pm.response.json();",
											"pm.collectionVariables.set(\"actionId\", jsonData.entity.id);"
										],
										"type": "text/javascript"
									}
								}
							],
							"request": {
								"auth": {
									"type": "basic",
									"basic": [
										{
											"key": "password",
											"value": "admin",
											"type": "string"
										},
										{
											"key": "username",
											"value": "admin@dotcms.com",
											"type": "string"
										}
									]
								},
								"method": "POST",
								"header": [],
								"body": {
									"mode": "raw",
									"raw": "{\n    \"stepId\": \"dc3c9cd0-8467-404b-bf95-cb7df3fbc293\",\n    \"actionName\": \"Move Test\",\n    \"schemeId\": \"d61a59e1-a49c-46f2-a929-db2b4bfa88b2\",\n    \"actionCondition\": \"\",\n    \"actionNextStep\": \"currentstep\",\n    \"actionNextAssign\": \"654b0931-1027-41f7-ad4d-173115ed8ec1\",\n    \"actionRoleHierarchyForAssign\": false,\n    \"actionAssignable\": false,\n    \"actionCommentable\": true,\n    \"whoCanUse\": [],\n    \"showOn\": [\n        \"UNPUBLISHED\",\n        \"NEW\",\n        \"LOCKED\",\n        \"PUBLISHED\"\n    ]\n}",
									"options": {
										"raw": {
											"language": "json"
										}
									}
								},
								"url": {
									"raw": "{{serverURL}}/api/v1/workflow/actions",
									"host": [
										"{{serverURL}}"
									],
									"path": [
										"api",
										"v1",
										"workflow",
										"actions"
									]
								}
							},
							"response": []
						},
						{
							"name": "Add move actionlet",
							"request": {
								"auth": {
									"type": "basic",
									"basic": [
										{
											"key": "password",
											"value": "admin",
											"type": "string"
										},
										{
											"key": "username",
											"value": "admin@dotcms.com",
											"type": "string"
										}
									]
								},
								"method": "POST",
								"header": [],
								"body": {
									"mode": "raw",
									"raw": "{\n    \"actionletClass\":\"com.dotmarketing.portlets.workflows.actionlet.MoveContentActionlet\"\n}",
									"options": {
										"raw": {
											"language": "json"
										}
									}
								},
								"url": {
									"raw": "{{serverURL}}/api/v1/workflow/actions/{{actionId}}/actionlets",
									"host": [
										"{{serverURL}}"
									],
									"path": [
										"api",
										"v1",
										"workflow",
										"actions",
										"{{actionId}}",
										"actionlets"
									]
								}
							},
							"response": []
						},
						{
							"name": "Create Page One",
							"event": [
								{
									"listen": "test",
									"script": {
										"exec": [
											"pm.test(\"Status code should be 200\", function () {",
											"    pm.response.to.have.status(200);",
											"});",
											"",
											"var jsonData = pm.response.json();",
											"",
											"pm.test(\"Identifier must contains path\", function () {",
											"    pm.expect(jsonData.entity.template).contains(\"//default/application/templates/system/\");",
											"});",
											"",
											"pm.collectionVariables.set(\"pageOneToMoveIdentifier\", jsonData.entity.identifier);"
										],
										"type": "text/javascript"
									}
								}
							],
							"request": {
								"method": "PUT",
								"header": [],
								"body": {
									"mode": "raw",
									"raw": "{\n\t\"contentlet\":{\n\t\t\"stName\": \"htmlpageasset\",\n\t\t\"title\": \"PageAsset ContentAlreadyExists Move\",\n        \"url\": \"pageassetcontentalreadyexistsmove\",\n        \"friendlyName\":\"pageassetsystemtemplate\",\n        \"template\": \"//default/application/templates/system/\",\n        \"sortOrder\": \"0\",\n        \"cachettl\": \"100\",\n        \"hostFolder\":\"8a7d5e23-da1e-420a-b4f0-471e7da8ea2d\"\n\t}\n}",
									"options": {
										"raw": {
											"language": "json"
										}
									}
								},
								"url": {
									"raw": "{{serverURL}}/api/v1/workflow/actions/default/fire/PUBLISH",
									"host": [
										"{{serverURL}}"
									],
									"path": [
										"api",
										"v1",
										"workflow",
										"actions",
										"default",
										"fire",
										"PUBLISH"
									]
								}
							},
							"response": []
						},
						{
							"name": "Fire Move Over Page One",
							"event": [
								{
									"listen": "test",
									"script": {
										"exec": [
											"pm.test(\"Status code is 200 \", function () {",
											"    pm.response.to.have.status(200);",
											"});",
											"",
											"",
											"",
											"",
											"var jsonData = pm.response.json();",
											"",
											"",
											"pm.collectionVariables.set(\"folderId\", jsonData.entity.folder);"
										],
										"type": "text/javascript"
									}
								}
							],
							"request": {
								"auth": {
									"type": "basic",
									"basic": [
										{
											"key": "password",
											"value": "admin",
											"type": "string"
										},
										{
											"key": "username",
											"value": "admin@dotcms.com",
											"type": "string"
										},
										{
											"key": "saveHelperData",
											"type": "any"
										},
										{
											"key": "showPassword",
											"value": false,
											"type": "boolean"
										}
									]
								},
								"method": "PUT",
								"header": [
									{
										"key": "Content-Type",
										"value": "application/json"
									}
								],
								"body": {
									"mode": "raw",
									"raw": "{\n    \"pathToMove\":\"//default/moveto\",\n    \"contentlet\":{}\n}"
								},
								"url": {
									"raw": "{{serverURL}}/api/v1/workflow/actions/{{actionId}}/fire?identifier={{pageOneToMoveIdentifier}}",
									"host": [
										"{{serverURL}}"
									],
									"path": [
										"api",
										"v1",
										"workflow",
										"actions",
										"{{actionId}}",
										"fire"
									],
									"query": [
										{
											"key": "identifier",
											"value": "{{pageOneToMoveIdentifier}}"
										}
									]
								},
								"description": "Fire any action using the actionId\n\nOptional: If you pass ?inode={inode}, you don't need body here.\n\n@Path(\"/actions/{actionId}/fire\")"
							},
							"response": []
						},
						{
							"name": "Create Page Two",
							"event": [
								{
									"listen": "test",
									"script": {
										"exec": [
											"pm.test(\"Status code should be 200\", function () {",
											"    pm.response.to.have.status(200);",
											"});",
											"",
											"var jsonData = pm.response.json();",
											"",
											"pm.test(\"Identifier must contains path\", function () {",
											"    pm.expect(jsonData.entity.template).contains(\"//default/application/templates/system/\");",
											"});",
											"",
											"pm.collectionVariables.set(\"pageTwoToMoveIdentifier\", jsonData.entity.identifier);"
										],
										"type": "text/javascript"
									}
								}
							],
							"request": {
								"method": "PUT",
								"header": [],
								"body": {
									"mode": "raw",
									"raw": "{\n\t\"contentlet\":{\n\t\t\"stName\": \"htmlpageasset\",\n\t\t\"title\": \"PageAsset ContentAlreadyExists Move\",\n        \"url\": \"pageassetcontentalreadyexistsmove\",\n        \"friendlyName\":\"pageassetsystemtemplate\",\n        \"template\": \"//default/application/templates/system/\",\n        \"sortOrder\": \"0\",\n        \"cachettl\": \"100\",\n        \"hostFolder\":\"8a7d5e23-da1e-420a-b4f0-471e7da8ea2d\"\n\t}\n}",
									"options": {
										"raw": {
											"language": "json"
										}
									}
								},
								"url": {
									"raw": "{{serverURL}}/api/v1/workflow/actions/default/fire/PUBLISH",
									"host": [
										"{{serverURL}}"
									],
									"path": [
										"api",
										"v1",
										"workflow",
										"actions",
										"default",
										"fire",
										"PUBLISH"
									]
								}
							},
							"response": []
						},
						{
							"name": "Fire Move Over Page Two",
							"event": [
								{
									"listen": "test",
									"script": {
										"exec": [
											"pm.test(\"Status code is 400 \", function () {",
											"    pm.response.to.have.status(400);",
											"});"
										],
										"type": "text/javascript"
									}
								}
							],
							"request": {
								"auth": {
									"type": "basic",
									"basic": [
										{
											"key": "password",
											"value": "admin",
											"type": "string"
										},
										{
											"key": "username",
											"value": "admin@dotcms.com",
											"type": "string"
										},
										{
											"key": "saveHelperData",
											"type": "any"
										},
										{
											"key": "showPassword",
											"value": false,
											"type": "boolean"
										}
									]
								},
								"method": "PUT",
								"header": [
									{
										"key": "Content-Type",
										"value": "application/json"
									}
								],
								"body": {
									"mode": "raw",
									"raw": "{\n    \"pathToMove\":\"//default/moveto\",\n    \"contentlet\":{}\n}"
								},
								"url": {
									"raw": "{{serverURL}}/api/v1/workflow/actions/{{actionId}}/fire?identifier={{pageTwoToMoveIdentifier}}",
									"host": [
										"{{serverURL}}"
									],
									"path": [
										"api",
										"v1",
										"workflow",
										"actions",
										"{{actionId}}",
										"fire"
									],
									"query": [
										{
											"key": "identifier",
											"value": "{{pageTwoToMoveIdentifier}}"
										}
									]
								},
								"description": "Fire any action using the actionId\n\nOptional: If you pass ?inode={inode}, you don't need body here.\n\n@Path(\"/actions/{actionId}/fire\")"
							},
							"response": []
						}
					],
					"description": "This is for testing the following case:\nIf you try to move a contentlet to a folder but there already exist content with the same name, should throw a 400."
				},
				{
					"name": "Success",
					"item": [
						{
							"name": "CreateMoveSystemWorkflow",
							"event": [
								{
									"listen": "test",
									"script": {
										"exec": [
											"console.log(\"Running test\")",
											"",
											"pm.test(\"No errors\", function () {",
											"    ",
											"    var jsonData = pm.response.json();",
											"    pm.expect(jsonData.errors.length).to.eql(0);",
											"});",
											"",
											"var jsonData = pm.response.json();",
											"pm.collectionVariables.set(\"actionId\", jsonData.entity.id);"
										],
										"type": "text/javascript"
									}
								}
							],
							"request": {
								"auth": {
									"type": "basic",
									"basic": [
										{
											"key": "password",
											"value": "admin",
											"type": "string"
										},
										{
											"key": "username",
											"value": "admin@dotcms.com",
											"type": "string"
										}
									]
								},
								"method": "POST",
								"header": [],
								"body": {
									"mode": "raw",
									"raw": "{\n    \"stepId\": \"dc3c9cd0-8467-404b-bf95-cb7df3fbc293\",\n    \"actionName\": \"Move Test\",\n    \"schemeId\": \"d61a59e1-a49c-46f2-a929-db2b4bfa88b2\",\n    \"actionCondition\": \"\",\n    \"actionNextStep\": \"currentstep\",\n    \"actionNextAssign\": \"654b0931-1027-41f7-ad4d-173115ed8ec1\",\n    \"actionRoleHierarchyForAssign\": false,\n    \"actionAssignable\": false,\n    \"actionCommentable\": true,\n    \"whoCanUse\": [],\n    \"showOn\": [\n        \"UNPUBLISHED\",\n        \"NEW\",\n        \"LOCKED\",\n        \"PUBLISHED\"\n    ]\n}",
									"options": {
										"raw": {
											"language": "json"
										}
									}
								},
								"url": {
									"raw": "{{serverURL}}/api/v1/workflow/actions",
									"host": [
										"{{serverURL}}"
									],
									"path": [
										"api",
										"v1",
										"workflow",
										"actions"
									]
								}
							},
							"response": []
						},
						{
							"name": "Add move actionlet",
							"request": {
								"auth": {
									"type": "basic",
									"basic": [
										{
											"key": "password",
											"value": "admin",
											"type": "string"
										},
										{
											"key": "username",
											"value": "admin@dotcms.com",
											"type": "string"
										}
									]
								},
								"method": "POST",
								"header": [],
								"body": {
									"mode": "raw",
									"raw": "{\n    \"actionletClass\":\"com.dotmarketing.portlets.workflows.actionlet.MoveContentActionlet\"\n}",
									"options": {
										"raw": {
											"language": "json"
										}
									}
								},
								"url": {
									"raw": "{{serverURL}}/api/v1/workflow/actions/{{actionId}}/actionlets",
									"host": [
										"{{serverURL}}"
									],
									"path": [
										"api",
										"v1",
										"workflow",
										"actions",
										"{{actionId}}",
										"actionlets"
									]
								}
							},
							"response": []
						},
						{
							"name": "CreatesTestingContentlet",
							"event": [
								{
									"listen": "test",
									"script": {
										"exec": [
											"pm.test(\"Status code is 200 \", function () {",
											"    pm.response.to.have.status(200);",
											"});",
											"",
											"",
											"var jsonData = pm.response.json();",
											"pm.collectionVariables.set(\"contentletIdentifier\", jsonData.entity.identifier);",
											"pm.collectionVariables.set(\"contentletInode\", jsonData.entity.inode);",
											"",
											""
										],
										"type": "text/javascript"
									}
								}
							],
							"request": {
								"auth": {
									"type": "basic",
									"basic": [
										{
											"key": "password",
											"value": "admin",
											"type": "string"
										},
										{
											"key": "username",
											"value": "admin@dotcms.com",
											"type": "string"
										},
										{
											"key": "saveHelperData",
											"type": "any"
										},
										{
											"key": "showPassword",
											"value": false,
											"type": "boolean"
										}
									]
								},
								"method": "PUT",
								"header": [
									{
										"key": "Content-Type",
										"value": "application/json"
									}
								],
								"body": {
									"mode": "raw",
									"raw": "{\n    \"contentlet\": {\n        \"contentType\": \"webPageContent\",\n        \"title\":\"Test\",\n        \"body\":\"Test\",\n        \"contentHost\":\"SYSTEM_HOST\"\n\n    }\n}"
								},
								"url": {
									"raw": "{{serverURL}}/api/v1/workflow/actions/default/fire/PUBLISH",
									"host": [
										"{{serverURL}}"
									],
									"path": [
										"api",
										"v1",
										"workflow",
										"actions",
										"default",
										"fire",
										"PUBLISH"
									]
								},
								"description": "Fire any action using the actionId\n\nOptional: If you pass ?inode={inode}, you don't need body here.\n\n@Path(\"/actions/{actionId}/fire\")"
							},
							"response": []
						},
						{
							"name": "Fire Move",
							"event": [
								{
									"listen": "test",
									"script": {
										"exec": [
											"pm.test(\"Status code is 200 \", function () {",
											"    pm.response.to.have.status(200);",
											"});",
											"",
											"",
											"",
											"",
											"var jsonData = pm.response.json();",
											"",
											"",
											"pm.collectionVariables.set(\"folderId\", jsonData.entity.folder);"
										],
										"type": "text/javascript"
									}
								}
							],
							"request": {
								"auth": {
									"type": "basic",
									"basic": [
										{
											"key": "password",
											"value": "admin",
											"type": "string"
										},
										{
											"key": "username",
											"value": "admin@dotcms.com",
											"type": "string"
										},
										{
											"key": "saveHelperData",
											"type": "any"
										},
										{
											"key": "showPassword",
											"value": false,
											"type": "boolean"
										}
									]
								},
								"method": "PUT",
								"header": [
									{
										"key": "Content-Type",
										"value": "application/json"
									}
								],
								"body": {
									"mode": "raw",
									"raw": "{\n    \"pathToMove\":\"//default/moveto\",\n    \"contentlet\":{}\n}"
								},
								"url": {
									"raw": "{{serverURL}}/api/v1/workflow/actions/{{actionId}}/fire?identifier={{contentletIdentifier}}",
									"host": [
										"{{serverURL}}"
									],
									"path": [
										"api",
										"v1",
										"workflow",
										"actions",
										"{{actionId}}",
										"fire"
									],
									"query": [
										{
											"key": "identifier",
											"value": "{{contentletIdentifier}}"
										}
									]
								},
								"description": "Fire any action using the actionId\n\nOptional: If you pass ?inode={inode}, you don't need body here.\n\n@Path(\"/actions/{actionId}/fire\")"
							},
							"response": []
						},
						{
							"name": "Check Folder",
							"event": [
								{
									"listen": "test",
									"script": {
										"exec": [
											"pm.test(\"Status code is 200 \", function () {",
											"    pm.response.to.have.status(200);",
											"});",
											"",
											"",
											"var jsonData = pm.response.json();",
											"",
											"pm.test(\"Valid response\", function () {",
											"    pm.expect(jsonData.entity.path).to.eq(\"/moveto/\");",
											"});",
											"",
											""
										],
										"type": "text/javascript"
									}
								}
							],
							"request": {
								"auth": {
									"type": "basic",
									"basic": [
										{
											"key": "password",
											"value": "admin",
											"type": "string"
										},
										{
											"key": "username",
											"value": "admin@dotcms.com",
											"type": "string"
										}
									]
								},
								"method": "GET",
								"header": [],
								"url": {
									"raw": "{{serverURL}}/api/v1/folder/{{folderId}}",
									"host": [
										"{{serverURL}}"
									],
									"path": [
										"api",
										"v1",
										"folder",
										"{{folderId}}"
									]
								}
							},
							"response": []
						}
					]
				}
			]
		},
		{
			"name": "fire",
			"item": [
				{
					"name": "Broken-Binary-Field-Update",
					"item": [
						{
							"name": "create-content-type-with-binaries",
							"event": [
								{
									"listen": "test",
									"script": {
										"exec": [
											"pm.test(\"Status code is 200\", function () {",
											"    pm.response.to.have.status(200);        ",
											"});"
										],
										"type": "text/javascript"
									}
								}
							],
							"request": {
								"auth": {
									"type": "basic",
									"basic": [
										{
											"key": "password",
											"value": "admin",
											"type": "string"
										},
										{
											"key": "username",
											"value": "admin@dotcms.com",
											"type": "string"
										},
										{
											"key": "saveHelperData",
											"type": "any"
										},
										{
											"key": "showPassword",
											"value": false,
											"type": "boolean"
										}
									]
								},
								"method": "POST",
								"header": [],
								"body": {
									"mode": "formdata",
									"formdata": [
										{
											"key": "file",
											"type": "file",
											"src": "resources/issue-21482-01G2AM0CE9G41M4B0P7HAYDNWT.tar.gz"
										}
									]
								},
								"url": {
									"raw": "{{serverURL}}/api/bundle/sync",
									"host": [
										"{{serverURL}}"
									],
									"path": [
										"api",
										"bundle",
										"sync"
									]
								}
							},
							"response": []
						},
						{
							"name": "get-contentlet-identifier-by-contnet-type",
							"event": [
								{
									"listen": "test",
									"script": {
										"exec": [
											"pm.test(\"Status code is 200\", function () {",
											"    pm.response.to.have.status(200); ",
											"    let jsonData = pm.response.json();",
											"    let entiry = (jsonData.entity);",
											"    let identifier = entiry.jsonObjectView.contentlets[0].identifier;       ",
											"    pm.collectionVariables.set(\"identifier21482\", identifier);",
											"});"
										],
										"type": "text/javascript"
									}
								}
							],
							"request": {
								"auth": {
									"type": "basic",
									"basic": [
										{
											"key": "password",
											"value": "admin",
											"type": "string"
										},
										{
											"key": "username",
											"value": "admin@dotcms.com",
											"type": "string"
										},
										{
											"key": "saveHelperData",
											"type": "any"
										},
										{
											"key": "showPassword",
											"value": false,
											"type": "boolean"
										}
									]
								},
								"method": "POST",
								"header": [],
								"body": {
									"mode": "raw",
									"raw": "{\"query\":\"+contentType:Issue21482 +languageId:1 +deleted:false +working:true\",\"sort\":\"modDate desc\",\"offset\":0}",
									"options": {
										"raw": {
											"language": "json"
										}
									}
								},
								"url": {
									"raw": "{{serverURL}}/api/content/_search",
									"host": [
										"{{serverURL}}"
									],
									"path": [
										"api",
										"content",
										"_search"
									]
								}
							},
							"response": []
						},
						{
							"name": "update-contentlet-no-binaries-sent-expect-binaries-not-modified",
							"event": [
								{
									"listen": "test",
									"script": {
										"exec": [
											"pm.test(\"Status code is 200\", function () {",
											"    pm.response.to.have.status(200);    ",
											"    let jsonData = pm.response.json();",
											"    let entiry = (jsonData.entity);",
											"    pm.expect(entiry.image).to.not.eql(undefined);",
											"    pm.expect(entiry.video).to.not.eql(undefined);    ",
											"});"
										],
										"type": "text/javascript"
									}
								}
							],
							"request": {
								"auth": {
									"type": "basic",
									"basic": [
										{
											"key": "password",
											"value": "admin",
											"type": "string"
										},
										{
											"key": "username",
											"value": "admin@dotcms.com",
											"type": "string"
										},
										{
											"key": "saveHelperData",
											"type": "any"
										},
										{
											"key": "showPassword",
											"value": false,
											"type": "boolean"
										}
									]
								},
								"method": "PUT",
								"header": [],
								"body": {
									"mode": "raw",
									"raw": "{\n    \"actionName\": \"publish\",\n    \"comments\": \"Publishing content\",\n    \"contentlet\":{\n       \"title\": \"Iron Maiden - Somewhere in time\",\n       \"contentHost\": \"demo.dotcms.com\",\n       \"identifier\": \"{{identifier21482}}\",              \n       \"contentType\":\"Issue21482\"\n   }\n}",
									"options": {
										"raw": {
											"language": "json"
										}
									}
								},
								"url": {
									"raw": "{{serverURL}}/api/v1/workflow/actions/fire",
									"host": [
										"{{serverURL}}"
									],
									"path": [
										"api",
										"v1",
										"workflow",
										"actions",
										"fire"
									]
								}
							},
							"response": []
						},
						{
							"name": "update-contentlet-remove-one-binary",
							"event": [
								{
									"listen": "test",
									"script": {
										"exec": [
											"pm.test(\"Status code is 200\", function () {",
											"    pm.response.to.have.status(200);    ",
											"    let jsonData = pm.response.json();",
											"    let entiry = (jsonData.entity);",
											"    pm.expect(entiry.image).to.be.eql(undefined);",
											"    pm.expect(entiry.video).to.not.eql(undefined);    ",
											"});"
										],
										"type": "text/javascript"
									}
								}
							],
							"request": {
								"auth": {
									"type": "basic",
									"basic": [
										{
											"key": "password",
											"value": "admin",
											"type": "string"
										},
										{
											"key": "username",
											"value": "admin@dotcms.com",
											"type": "string"
										},
										{
											"key": "saveHelperData",
											"type": "any"
										},
										{
											"key": "showPassword",
											"value": false,
											"type": "boolean"
										}
									]
								},
								"method": "PUT",
								"header": [],
								"body": {
									"mode": "raw",
									"raw": "{\n    \"actionName\": \"publish\",\n    \"comments\": \"Publishing content\",\n    \"contentlet\":{\n       \"title\": \"Iron Maiden - Somewhere in time\",\n       \"contentHost\": \"demo.dotcms.com\",\n       \"identifier\": \"{{identifier21482}}\",              \n       \"contentType\":\"Issue21482\",\n       \"image\":null\n   }\n}",
									"options": {
										"raw": {
											"language": "json"
										}
									}
								},
								"url": {
									"raw": "{{serverURL}}/api/v1/workflow/actions/fire",
									"host": [
										"{{serverURL}}"
									],
									"path": [
										"api",
										"v1",
										"workflow",
										"actions",
										"fire"
									]
								}
							},
							"response": []
						}
					]
				}
			]
		},
		{
			"name": "FireContentWithPermissions",
			"item": [
				{
					"name": "RequestRoles",
					"event": [
						{
							"listen": "test",
							"script": {
								"exec": [
									"pm.test(\"Status code should be 200\", function () {",
									"    pm.response.to.have.status(200);",
									"});",
									"",
									"var jsonData = pm.response.json();",
									"",
									"var resultLength = jsonData.entity.length;",
									"pm.test(\"length check\", function () {",
									"    pm.expect(resultLength).to.greaterThan(1);",
									"});",
									"",
									"pm.collectionVariables.set(\"role1\", jsonData.entity[0].id);",
									"pm.collectionVariables.set(\"role1\", jsonData.entity[1].id);"
								],
								"type": "text/javascript"
							}
						}
					],
					"request": {
						"auth": {
							"type": "basic",
							"basic": [
								{
									"key": "password",
									"value": "admin",
									"type": "string"
								},
								{
									"key": "username",
									"value": "admin@dotcms.com",
									"type": "string"
								}
							]
						},
						"method": "GET",
						"header": [],
						"url": {
							"raw": "{{serverURL}}/api/v1/roles/_search",
							"host": [
								"{{serverURL}}"
							],
							"path": [
								"api",
								"v1",
								"roles",
								"_search"
							]
						}
					},
					"response": []
				},
				{
					"name": "FireWithPermissions",
					"event": [
						{
							"listen": "test",
							"script": {
								"exec": [
									"pm.test(\"Status code should be 200\", function () {",
									"    pm.response.to.have.status(200);",
									"});",
									"",
									"var jsonData = pm.response.json();",
									"",
									"",
									"",
									"pm.collectionVariables.set(\"identifier\", jsonData.entity.identifier);"
								],
								"type": "text/javascript"
							}
						}
					],
					"request": {
						"auth": {
							"type": "basic",
							"basic": [
								{
									"key": "password",
									"value": "admin",
									"type": "string"
								},
								{
									"key": "username",
									"value": "admin@dotcms.com",
									"type": "string"
								}
							]
						},
						"method": "PUT",
						"header": [],
						"body": {
							"mode": "raw",
							"raw": "{\n    \"contentlet\":{\n        \"contentType\":\"webPageContent\",\n        \"title\":\"Test3-11\",\n        \"contentHost\":\"default\",\n        \"body\":\"Test body\"\n    },\n    \"individualPermissions\": {\n        \"READ\":[\"{{role1}}\"],\n        \"WRITE\":[\"{{role1}}\"]\n    }\n}",
							"options": {
								"raw": {
									"language": "json"
								}
							}
						},
						"url": {
							"raw": "{{serverURL}}/api/v1/workflow/actions/default/fire/PUBLISH?indexPolicy=WAIT_FOR",
							"host": [
								"{{serverURL}}"
							],
							"path": [
								"api",
								"v1",
								"workflow",
								"actions",
								"default",
								"fire",
								"PUBLISH"
							],
							"query": [
								{
									"key": "indexPolicy",
									"value": "WAIT_FOR"
								}
							]
						}
					},
					"response": []
				},
				{
					"name": "Check the permissions",
					"event": [
						{
							"listen": "test",
							"script": {
								"exec": [
									"pm.test(\"Status code should be 200\", function () {",
									"    pm.response.to.have.status(200);",
									"});",
									"",
									"var textBody = pm.response.text();",
									"",
									"",
									"pm.test(\"The permission should be EDIT\", function () {",
									"    pm.expect(textBody).to.contains(\"EDIT\");",
									"    pm.expect(textBody).to.contains(\"READ\");",
									"});",
									"",
									"",
									""
								],
								"type": "text/javascript"
							}
						}
					],
					"request": {
						"auth": {
							"type": "basic",
							"basic": [
								{
									"key": "password",
									"value": "admin",
									"type": "string"
								},
								{
									"key": "username",
									"value": "admin@dotcms.com",
									"type": "string"
								}
							]
						},
						"method": "GET",
						"header": [],
						"url": {
							"raw": "http://localhost:8080/api/v1/permissions/_bycontent?contentletId={{identifier}}&type=ALL",
							"protocol": "http",
							"host": [
								"localhost"
							],
							"port": "8080",
							"path": [
								"api",
								"v1",
								"permissions",
								"_bycontent"
							],
							"query": [
								{
									"key": "contentletId",
									"value": "{{identifier}}"
								},
								{
									"key": "type",
									"value": "ALL"
								}
							]
						}
					},
					"response": []
				}
			],
			"description": "This set of test, try the fire with permissions"
		},
		{
			"name": "Categories",
			"item": [
				{
					"name": "create-content-type-with-categories",
					"event": [
						{
							"listen": "test",
							"script": {
								"exec": [
									"pm.test(\"Status code is 200\", function () {",
									"    pm.response.to.have.status(200);        ",
									"    let jsonData = pm.response.json();",
									"    pm.expect(jsonData[\"bundleName\"]).to.eql(\"issue-22756-categories-01GCAK78NPY1JH8TRGX8SWCVN3.tar.gz\");",
									"    pm.expect(jsonData[\"status\"]).to.eql(\"SUCCESS\");",
									"});",
									"",
									""
								],
								"type": "text/javascript"
							}
						}
					],
					"request": {
						"auth": {
							"type": "basic",
							"basic": [
								{
									"key": "password",
									"value": "admin",
									"type": "string"
								},
								{
									"key": "username",
									"value": "admin@dotcms.com",
									"type": "string"
								},
								{
									"key": "saveHelperData",
									"type": "any"
								},
								{
									"key": "showPassword",
									"value": false,
									"type": "boolean"
								}
							]
						},
						"method": "POST",
						"header": [],
						"body": {
							"mode": "formdata",
							"formdata": [
								{
									"key": "file",
									"type": "file",
									"src": "resources/issue-22756-categories-01GCAK78NPY1JH8TRGX8SWCVN3.tar.gz"
								}
							]
						},
						"url": {
							"raw": "{{serverURL}}/api/bundle/sync",
							"host": [
								"{{serverURL}}"
							],
							"path": [
								"api",
								"bundle",
								"sync"
							]
						},
						"description": "This endpoint imports a bundle that contains an instance of a Content Type that contains 2 category fields."
					},
					"response": []
				},
				{
					"name": "get-contentlet-identifier-by-contnet-type",
					"event": [
						{
							"listen": "test",
							"script": {
								"exec": [
									"pm.test(\"Status code is 200\", function () {",
									"    pm.response.to.have.status(200); ",
									"    const jsonData = pm.response.json();",
									"    const entity = (jsonData.entity);",
									"    const identifier = entity.jsonObjectView.contentlets[0].identifier;       ",
									"    pm.collectionVariables.set(\"identifier22756\", identifier);",
									"});"
								],
								"type": "text/javascript"
							}
						}
					],
					"request": {
						"auth": {
							"type": "basic",
							"basic": [
								{
									"key": "password",
									"value": "admin",
									"type": "string"
								},
								{
									"key": "username",
									"value": "admin@dotcms.com",
									"type": "string"
								},
								{
									"key": "saveHelperData",
									"type": "any"
								},
								{
									"key": "showPassword",
									"value": false,
									"type": "boolean"
								}
							]
						},
						"method": "POST",
						"header": [],
						"body": {
							"mode": "raw",
							"raw": "{\"query\":\"+contentType:BikeNameAndCategory +languageId:1 +deleted:false +working:true\",\"sort\":\"modDate desc\",\"offset\":0}",
							"options": {
								"raw": {
									"language": "json"
								}
							}
						},
						"url": {
							"raw": "{{serverURL}}/api/content/_search",
							"host": [
								"{{serverURL}}"
							],
							"path": [
								"api",
								"content",
								"_search"
							]
						},
						"description": "Once the Content type that contains the category fields has been imported this request finds it and gets the identifier from it."
					},
					"response": []
				},
				{
					"name": "update-contentlet-add-category",
					"event": [
						{
							"listen": "test",
							"script": {
								"exec": [
									"pm.test(\"Status code is 200\", function () {",
									"    pm.response.to.have.status(200);    ",
									"    let jsonData = pm.response.json();",
									"    let entity = (jsonData.entity);",
									"    pm.expect(entity.bikeType).to.eql([{\"MTB\":\"MTB\"},{\"Road\":\"Road\"}]);    ",
									"    pm.expect(entity.make).to.eql([{\"Norco\":\"Norco\"}]);    ",
									"});"
								],
								"type": "text/javascript"
							}
						}
					],
					"request": {
						"auth": {
							"type": "basic",
							"basic": [
								{
									"key": "password",
									"value": "admin",
									"type": "string"
								},
								{
									"key": "username",
									"value": "admin@dotcms.com",
									"type": "string"
								},
								{
									"key": "saveHelperData",
									"type": "any"
								},
								{
									"key": "showPassword",
									"value": false,
									"type": "boolean"
								}
							]
						},
						"method": "PUT",
						"header": [],
						"body": {
							"mode": "raw",
							"raw": "{\n    \"actionName\": \"publish\",\n    \"comments\": \"Updated Norco Revolver\",\n    \"contentlet\":{\n       \"title\": \"Update Norco Revolver\",\n       \"contentHost\": \"demo.dotcms.com\",\n       \"identifier\": \"{{identifier22756}}\",              \n       \"contentType\":\"BikeNameAndCategory\",\n       \"bikeType\":[\"MTB\",\"Road\"],\n       \"make\":[\"Norco\"]\n   }\n}",
							"options": {
								"raw": {
									"language": "json"
								}
							}
						},
						"url": {
							"raw": "{{serverURL}}/api/v1/workflow/actions/fire",
							"host": [
								"{{serverURL}}"
							],
							"path": [
								"api",
								"v1",
								"workflow",
								"actions",
								"fire"
							]
						},
						"description": "This is basically the happy path test. We validate that the content-type can be updated passing arrays of valid categories. Then verify the response to check the categories are the expected."
					},
					"response": []
				},
				{
					"name": "update-contentlet-add-category-ignore-fields",
					"event": [
						{
							"listen": "test",
							"script": {
								"exec": [
									"pm.test(\"Status code is 200\", function () {",
									"    pm.response.to.have.status(200);    ",
									"    const jsonData = pm.response.json();",
									"    const entity = (jsonData.entity);",
									"    pm.expect(entity.bikeType).to.eql([{\"MTB\":\"MTB\"},{\"Road\":\"Road\"}]);    ",
									"    pm.expect(entity.make).to.eql([{\"Norco\":\"Norco\"}]);    ",
									"});"
								],
								"type": "text/javascript"
							}
						}
					],
					"request": {
						"auth": {
							"type": "basic",
							"basic": [
								{
									"key": "password",
									"value": "admin",
									"type": "string"
								},
								{
									"key": "username",
									"value": "admin@dotcms.com",
									"type": "string"
								},
								{
									"key": "saveHelperData",
									"type": "any"
								},
								{
									"key": "showPassword",
									"value": false,
									"type": "boolean"
								}
							]
						},
						"method": "PUT",
						"header": [],
						"body": {
							"mode": "raw",
							"raw": "{\n    \"actionName\": \"publish\",\n    \"comments\": \"Updated Norco Revolver\",\n    \"contentlet\":{\n       \"title\": \"Update Norco Revolver\",\n       \"contentHost\": \"demo.dotcms.com\",\n       \"identifier\": \"{{identifier22756}}\",              \n       \"contentType\":\"BikeNameAndCategory\"      \n   }\n}",
							"options": {
								"raw": {
									"language": "json"
								}
							}
						},
						"url": {
							"raw": "{{serverURL}}/api/v1/workflow/actions/fire",
							"host": [
								"{{serverURL}}"
							],
							"path": [
								"api",
								"v1",
								"workflow",
								"actions",
								"fire"
							]
						},
						"description": "This test is meant to send a request without including any of the category fields. The categories on the target content should remain the same."
					},
					"response": []
				},
				{
					"name": "get-contentlet-identifier-by-contnet-type-verify-ignored-fields",
					"event": [
						{
							"listen": "test",
							"script": {
								"exec": [
									"pm.test(\"Status code is 200\", function () {",
									"    pm.response.to.have.status(200); ",
									"    let jsonData = pm.response.json();",
									"    let entiry = (jsonData.entity);",
									"    let contentlets = entiry.jsonObjectView.contentlets;       ",
									"",
									"    let identifier = pm.collectionVariables.get(\"identifier22756\");",
									"",
									"    const result = contentlets.filter(con => con.identifier === identifier); ",
									"    const entity = result[0];",
									"    console.log(entity.bikeType);",
									"    pm.expect(entity.bikeType).to.eql([{\"MTB\":\"MTB\"},{\"Road\":\"Road\"}]);    ",
									"    pm.expect(entity.make).to.eql([{\"Norco\":\"Norco\"}]);    ",
									"",
									"});"
								],
								"type": "text/javascript"
							}
						}
					],
					"request": {
						"auth": {
							"type": "basic",
							"basic": [
								{
									"key": "password",
									"value": "admin",
									"type": "string"
								},
								{
									"key": "username",
									"value": "admin@dotcms.com",
									"type": "string"
								},
								{
									"key": "saveHelperData",
									"type": "any"
								},
								{
									"key": "showPassword",
									"value": false,
									"type": "boolean"
								}
							]
						},
						"method": "POST",
						"header": [],
						"body": {
							"mode": "raw",
							"raw": "{\"query\":\"+contentType:BikeNameAndCategory +languageId:1 +deleted:false +working:true\",\"sort\":\"modDate desc\",\"offset\":0}",
							"options": {
								"raw": {
									"language": "json"
								}
							}
						},
						"url": {
							"raw": "{{serverURL}}/api/content/_search",
							"host": [
								"{{serverURL}}"
							],
							"path": [
								"api",
								"content",
								"_search"
							]
						},
						"description": "This request is intended to fetch the instance of our content with categories and verify it remains unmodified after the last request that had excluded the category fields."
					},
					"response": []
				},
				{
					"name": "update-contentlet-remove-category",
					"event": [
						{
							"listen": "test",
							"script": {
								"exec": [
									"pm.test(\"Status code is 200\", function () {",
									"    pm.response.to.have.status(200);    ",
									"    const jsonData = pm.response.json();",
									"    const entity = (jsonData.entity);",
									"    pm.expect(entity.bikeType).to.eql(undefined);    ",
									"    pm.expect(entity.make).to.eql([{\"Norco\":\"Norco\"}]);    ",
									"});"
								],
								"type": "text/javascript"
							}
						}
					],
					"request": {
						"auth": {
							"type": "basic",
							"basic": [
								{
									"key": "password",
									"value": "admin",
									"type": "string"
								},
								{
									"key": "username",
									"value": "admin@dotcms.com",
									"type": "string"
								},
								{
									"key": "saveHelperData",
									"type": "any"
								},
								{
									"key": "showPassword",
									"value": false,
									"type": "boolean"
								}
							]
						},
						"method": "PUT",
						"header": [],
						"body": {
							"mode": "raw",
							"raw": "{\n    \"actionName\": \"publish\",\n    \"comments\": \"Updated Norco Revolver\",\n    \"contentlet\":{\n       \"title\": \"Update Norco Revolver\",\n       \"contentHost\": \"demo.dotcms.com\",\n       \"identifier\": \"{{identifier22756}}\",              \n       \"contentType\":\"BikeNameAndCategory\",\n       \"bikeType\":[]\n   }\n}",
							"options": {
								"raw": {
									"language": "json"
								}
							}
						},
						"url": {
							"raw": "{{serverURL}}/api/v1/workflow/actions/fire",
							"host": [
								"{{serverURL}}"
							],
							"path": [
								"api",
								"v1",
								"workflow",
								"actions",
								"fire"
							]
						},
						"description": "Now we're gonna try removing the contents from one of the category fields and at the same time we're gonna ignore the second field.\n\nThe expected outcome is: Content withe the \"bikeType\" field cleared and the while \"make\" should still keep their values."
					},
					"response": []
				},
				{
					"name": "update-contentlet-add-invalid-category",
					"event": [
						{
							"listen": "test",
							"script": {
								"exec": [
									"pm.test(\"Status code is 400\", function () {",
									"    pm.response.to.have.status(400);    ",
									"    let jsonData = pm.response.json();    ",
									"    pm.expect(jsonData.message).to.eql(\"Unable to resolve the string value [lol] as a valid form of category name/var/key or identifier.\");    ",
									"});"
								],
								"type": "text/javascript"
							}
						}
					],
					"request": {
						"auth": {
							"type": "basic",
							"basic": [
								{
									"key": "password",
									"value": "admin",
									"type": "string"
								},
								{
									"key": "username",
									"value": "admin@dotcms.com",
									"type": "string"
								},
								{
									"key": "saveHelperData",
									"type": "any"
								},
								{
									"key": "showPassword",
									"value": false,
									"type": "boolean"
								}
							]
						},
						"method": "PUT",
						"header": [],
						"body": {
							"mode": "raw",
							"raw": "{\n    \"actionName\": \"publish\",\n    \"comments\": \"Updated Norco Revolver\",\n    \"contentlet\":{\n       \"title\": \"Update Norco Revolver\",\n       \"contentHost\": \"demo.dotcms.com\",\n       \"identifier\": \"{{identifier22756}}\",              \n       \"contentType\":\"BikeNameAndCategory\",\n       \"bikeType\":[\"lol\"]\n   }\n}",
							"options": {
								"raw": {
									"language": "json"
								}
							}
						},
						"url": {
							"raw": "{{serverURL}}/api/v1/workflow/actions/fire",
							"host": [
								"{{serverURL}}"
							],
							"path": [
								"api",
								"v1",
								"workflow",
								"actions",
								"fire"
							]
						},
						"description": "In this request we want to test that when sending an invalid category name we can expect an invalid request response."
					},
					"response": []
				},
				{
					"name": "update-contentlet-add-category-string",
					"event": [
						{
							"listen": "test",
							"script": {
								"exec": [
									"pm.test(\"Status code is 200\", function () {",
									"    pm.response.to.have.status(200);    ",
									"    const jsonData = pm.response.json();",
									"    const entity = (jsonData.entity);",
									"    pm.expect(entity.bikeType).to.eql([{\"MTB\":\"MTB\"},{\"Road\":\"Road\"}]);    ",
									"});"
								],
								"type": "text/javascript"
							}
						}
					],
					"request": {
						"auth": {
							"type": "basic",
							"basic": [
								{
									"key": "password",
									"value": "admin",
									"type": "string"
								},
								{
									"key": "username",
									"value": "admin@dotcms.com",
									"type": "string"
								},
								{
									"key": "saveHelperData",
									"type": "any"
								},
								{
									"key": "showPassword",
									"value": false,
									"type": "boolean"
								}
							]
						},
						"method": "PUT",
						"header": [],
						"body": {
							"mode": "raw",
							"raw": "{\n    \"actionName\": \"publish\",\n    \"comments\": \"Updated Norco Revolver\",\n    \"contentlet\":{\n       \"title\": \"Update Norco Revolver\",\n       \"contentHost\": \"demo.dotcms.com\",\n       \"identifier\": \"{{identifier22756}}\",              \n       \"contentType\":\"BikeNameAndCategory\",\n       \"bikeType\":\"MTB,Road\"\n   }\n}",
							"options": {
								"raw": {
									"language": "json"
								}
							}
						},
						"url": {
							"raw": "{{serverURL}}/api/v1/workflow/actions/fire",
							"host": [
								"{{serverURL}}"
							],
							"path": [
								"api",
								"v1",
								"workflow",
								"actions",
								"fire"
							]
						},
						"description": "This request is intended to test that we can also update categories sending them on the request as a comma separated string."
					},
					"response": []
				},
				{
					"name": "update-contentlet-add-category-pass-null",
					"event": [
						{
							"listen": "test",
							"script": {
								"exec": [
									"pm.test(\"Status code is 200\", function () {",
									"    pm.response.to.have.status(200);    ",
									"    let jsonData = pm.response.json();",
									"    let entity = (jsonData.entity);",
									"    pm.expect(entity.bikeType).to.eql([{\"MTB\":\"MTB\"},{\"Road\":\"Road\"}]);    ",
									"});"
								],
								"type": "text/javascript"
							}
						}
					],
					"request": {
						"auth": {
							"type": "basic",
							"basic": [
								{
									"key": "password",
									"value": "admin",
									"type": "string"
								},
								{
									"key": "username",
									"value": "admin@dotcms.com",
									"type": "string"
								},
								{
									"key": "saveHelperData",
									"type": "any"
								},
								{
									"key": "showPassword",
									"value": false,
									"type": "boolean"
								}
							]
						},
						"method": "PUT",
						"header": [],
						"body": {
							"mode": "raw",
							"raw": "{\n    \"actionName\": \"publish\",\n    \"comments\": \"Updated Norco Revolver\",\n    \"contentlet\":{\n       \"title\": \"Update Norco Revolver\",\n       \"contentHost\": \"demo.dotcms.com\",\n       \"identifier\": \"{{identifier22756}}\",              \n       \"contentType\":\"BikeNameAndCategory\",\n       \"bikeType\":null,\n       \"make\":null\n   }\n}",
							"options": {
								"raw": {
									"language": "json"
								}
							}
						},
						"url": {
							"raw": "{{serverURL}}/api/v1/workflow/actions/fire",
							"host": [
								"{{serverURL}}"
							],
							"path": [
								"api",
								"v1",
								"workflow",
								"actions",
								"fire"
							]
						},
						"description": "And finally we want to test that sending null as the value on the category field has the same effect as ignoring the field."
					},
					"response": []
				}
			]
		},
		{
			"name": "SaveContentWIthJSONField",
			"item": [
				{
					"name": "pre_ImportBundleWithContentType",
					"event": [
						{
							"listen": "test",
							"script": {
								"exec": [
									"pm.test(\"Bundle uploaded sucessfully\", function () {",
									"    pm.response.to.have.status(200);",
									"",
									"    var jsonData = pm.response.json();",
									"    console.log(jsonData);",
									"",
									"    pm.expect(jsonData[\"bundleName\"]).to.eql(\"experimentType.tar.gz\");",
									"    pm.expect(jsonData[\"status\"]).to.eql(\"SUCCESS\");",
									"});"
								],
								"type": "text/javascript"
							}
						}
					],
					"request": {
						"auth": {
							"type": "basic",
							"basic": [
								{
									"key": "username",
									"value": "admin@dotcms.com",
									"type": "string"
								},
								{
									"key": "password",
									"value": "admin",
									"type": "string"
								}
							]
						},
						"method": "POST",
						"header": [
							{
								"key": "Content-Type",
								"type": "text",
								"value": "application/octet-stream"
							},
							{
								"key": "Content-Disposition",
								"type": "text",
								"value": "attachment"
							}
						],
						"body": {
							"mode": "formdata",
							"formdata": [
								{
									"key": "file",
									"type": "file",
									"src": "resources/WorkflowResource/experimentType.tar.gz"
								}
							]
						},
						"url": {
							"raw": "{{serverURL}}/api/bundle?sync=true",
							"host": [
								"{{serverURL}}"
							],
							"path": [
								"api",
								"bundle"
							],
							"query": [
								{
									"key": "sync",
									"value": "true"
								},
								{
									"key": "AUTH_TOKEN",
									"value": "",
									"disabled": true
								}
							]
						},
						"description": "Imports a Bundle that includes:\n* HTMLPage /blog/index\n* HTMLPage /blog/destinations/costa-rica\n* Contentlet [Blog] Ecotourism in Costa Rica\n* Blog Detail Page /blog/blog-detail"
					},
					"response": []
				},
				{
					"name": "GivenContentWithJSONFIeld_ShouldSave",
					"event": [
						{
							"listen": "test",
							"script": {
								"exec": [
									"pm.test(\"Status code is 200 \", function () {",
									"    pm.response.to.have.status(200);",
									"});",
									"",
									"",
									"",
									"pm.test(\"Valid JSON field in response\", function () {",
									"    var jsonData = pm.response.json();",
									"    pm.expect(jsonData.entity.trafficProportion.type).to.be.eql(\"SPLIT_EVENLY\");",
									"    pm.expect(jsonData.entity.trafficProportion.variants[0].name).to.be.eql(\"default\");",
									"});",
									"",
									"",
									"",
									"",
									""
								],
								"type": "text/javascript"
							}
						}
					],
					"request": {
						"auth": {
							"type": "basic",
							"basic": [
								{
									"key": "password",
									"value": "admin",
									"type": "string"
								},
								{
									"key": "username",
									"value": "admin@dotcms.com",
									"type": "string"
								},
								{
									"key": "saveHelperData",
									"type": "any"
								},
								{
									"key": "showPassword",
									"value": false,
									"type": "boolean"
								}
							]
						},
						"method": "PUT",
						"header": [
							{
								"key": "Content-Type",
								"value": "application/json"
							}
						],
						"body": {
							"mode": "raw",
							"raw": "{ \"contentlet\" : {\n  \"stInode\" : \"28ff0587887d2be07175b8b4fe06129f\",\n  \"languageId\" : 1,\n  \"name\": \"experiment 2\",\n  \"description\": \"exp desc\", \n  \"trafficAllocation\": 50.0, \n  \"trafficProportion\":  {\n        \"variants\": [\n            {\n                \"name\": \"default\",\n                \"trafficPercentage\": 50.0\n            },\n            {\n                \"name\": \"variant1\",\n                \"trafficPercentage\": 50.0\n            }\n        ],\n        \"type\": \"SPLIT_EVENLY\"\n    }\n}\n}"
						},
						"url": {
							"raw": "{{serverURL}}/api/v1/workflow/actions/default/fire/PUBLISH",
							"host": [
								"{{serverURL}}"
							],
							"path": [
								"api",
								"v1",
								"workflow",
								"actions",
								"default",
								"fire",
								"PUBLISH"
							]
						},
						"description": "Fire any action using the actionId\n\nOptional: If you pass ?inode={inode}, you don't need body here.\n\n@Path(\"/actions/{actionId}/fire\")"
					},
					"response": []
				}
			]
		},
		{
			"name": "SaveFileAssetWithPlainText",
			"item": [
				{
					"name": "SaveFileAssetSuccess",
					"event": [
						{
							"listen": "test",
							"script": {
								"exec": [
									"pm.test(\"Status code is 200 \", function () {",
									"    pm.response.to.have.status(200);",
									"});",
									"",
									"pm.test(\"Valid JSON field in response\", function () {",
									"    var jsonData = pm.response.json();",
									"    pm.expect(jsonData.entity.fileAsset).to.include(\"greatings.txt\");",
									"    pm.expect(jsonData.entity.contentType).to.be.eql(\"FileAsset\");",
									"});",
									"",
									"",
									""
								],
								"type": "text/javascript"
							}
						}
					],
					"request": {
						"auth": {
							"type": "basic",
							"basic": [
								{
									"key": "password",
									"value": "admin",
									"type": "string"
								},
								{
									"key": "username",
									"value": "admin@dotcms.com",
									"type": "string"
								}
							]
						},
						"method": "PUT",
						"header": [],
						"body": {
							"mode": "raw",
							"raw": "{\n    \"contentlet\": {\n        \"hostFolder\":\"default\",\n        \"title\": \"greatings.txt\",\n        \"fileName\": \"greatings.txt\",\n        \"fileAsset\": {\n            \"fileName\": \"greatings.txt\",\n           \"content\": \"Hello dotCMS\"\n         },\n        \"contentType\": \"FileAsset\"\n    }\n}",
							"options": {
								"raw": {
									"language": "json"
								}
							}
						},
						"url": {
							"raw": "{{serverURL}}/api/v1/workflow/actions/default/fire/PUBLISH",
							"host": [
								"{{serverURL}}"
							],
							"path": [
								"api",
								"v1",
								"workflow",
								"actions",
								"default",
								"fire",
								"PUBLISH"
							]
						}
					},
					"response": []
				}
			]
		},
		{
			"name": "404Test",
			"item": [
				{
					"name": "FirePublish404BodyId",
					"event": [
						{
							"listen": "test",
							"script": {
								"exec": [
									"pm.test(\"Status code is 404 \", function () {",
									"    pm.response.to.have.status(404);",
									"});",
									"",
									"",
									""
								],
								"type": "text/javascript"
							}
						}
					],
					"request": {
						"auth": {
							"type": "basic",
							"basic": [
								{
									"key": "password",
									"value": "admin",
									"type": "string"
								},
								{
									"key": "username",
									"value": "admin@dotcms.com",
									"type": "string"
								}
							]
						},
						"method": "PUT",
						"header": [],
						"body": {
							"mode": "raw",
							"raw": "{\n    \"contentlet\":{\n        \"identifier\":\"no-exist\",\n        \"contentType\":\"webPageContent\",\n        \"title\":\"Test3-11\",\n        \"contentHost\":\"default\",\n        \"body\":\"Test body\"\n    },\n    \"individualPermissions\": {\n        \"READ\":[\"7f58520c-aad6-4bec-8b50-2b3bc38ac0eb\"],\n        \"WRITE\":[\"7f58520c-aad6-4bec-8b50-2b3bc38ac0eb\"],\n        \"PUBLISH\":[\"7f58520c-aad6-4bec-8b50-2b3bc38ac0eb\"]\n    }\n}",
							"options": {
								"raw": {
									"language": "json"
								}
							}
						},
						"url": {
							"raw": "{{serverURL}}/api/v1/workflow/actions/default/fire/PUBLISH",
							"host": [
								"{{serverURL}}"
							],
							"path": [
								"api",
								"v1",
								"workflow",
								"actions",
								"default",
								"fire",
								"PUBLISH"
							]
						}
					},
					"response": []
				},
				{
					"name": "FirePublish404BodyInode",
					"event": [
						{
							"listen": "test",
							"script": {
								"exec": [
									"pm.test(\"Status code is 404 \", function () {",
									"    pm.response.to.have.status(404);",
									"});",
									"",
									"",
									""
								],
								"type": "text/javascript"
							}
						}
					],
					"request": {
						"auth": {
							"type": "basic",
							"basic": [
								{
									"key": "password",
									"value": "admin",
									"type": "string"
								},
								{
									"key": "username",
									"value": "admin@dotcms.com",
									"type": "string"
								}
							]
						},
						"method": "PUT",
						"header": [],
						"body": {
							"mode": "raw",
							"raw": "{\n    \"contentlet\":{\n        \"inode\":\"no-exist\",\n        \"contentType\":\"webPageContent\",\n        \"title\":\"Test3-11\",\n        \"contentHost\":\"default\",\n        \"body\":\"Test body\"\n    },\n    \"individualPermissions\": {\n        \"READ\":[\"7f58520c-aad6-4bec-8b50-2b3bc38ac0eb\"],\n        \"WRITE\":[\"7f58520c-aad6-4bec-8b50-2b3bc38ac0eb\"],\n        \"PUBLISH\":[\"7f58520c-aad6-4bec-8b50-2b3bc38ac0eb\"]\n    }\n}",
							"options": {
								"raw": {
									"language": "json"
								}
							}
						},
						"url": {
							"raw": "{{serverURL}}/api/v1/workflow/actions/default/fire/PUBLISH",
							"host": [
								"{{serverURL}}"
							],
							"path": [
								"api",
								"v1",
								"workflow",
								"actions",
								"default",
								"fire",
								"PUBLISH"
							]
						}
					},
					"response": []
				},
				{
					"name": "FirePublish404QueryId",
					"event": [
						{
							"listen": "test",
							"script": {
								"exec": [
									"pm.test(\"Status code is 404 \", function () {",
									"    pm.response.to.have.status(404);",
									"});",
									"",
									"",
									""
								],
								"type": "text/javascript"
							}
						}
					],
					"request": {
						"auth": {
							"type": "basic",
							"basic": [
								{
									"key": "password",
									"value": "admin",
									"type": "string"
								},
								{
									"key": "username",
									"value": "admin@dotcms.com",
									"type": "string"
								}
							]
						},
						"method": "PUT",
						"header": [],
						"body": {
							"mode": "raw",
							"raw": "{\n    \"contentlet\":{\n        \"contentType\":\"webPageContent\",\n        \"title\":\"Test3-11\",\n        \"contentHost\":\"default\",\n        \"body\":\"Test body\"\n    },\n    \"individualPermissions\": {\n        \"READ\":[\"7f58520c-aad6-4bec-8b50-2b3bc38ac0eb\"],\n        \"WRITE\":[\"7f58520c-aad6-4bec-8b50-2b3bc38ac0eb\"],\n        \"PUBLISH\":[\"7f58520c-aad6-4bec-8b50-2b3bc38ac0eb\"]\n    }\n}",
							"options": {
								"raw": {
									"language": "json"
								}
							}
						},
						"url": {
							"raw": "{{serverURL}}/api/v1/workflow/actions/default/fire/PUBLISH?identifier=no-exit",
							"host": [
								"{{serverURL}}"
							],
							"path": [
								"api",
								"v1",
								"workflow",
								"actions",
								"default",
								"fire",
								"PUBLISH"
							],
							"query": [
								{
									"key": "identifier",
									"value": "no-exit"
								}
							]
						}
					},
					"response": []
				},
				{
					"name": "FirePublish404QueryInode",
					"event": [
						{
							"listen": "test",
							"script": {
								"exec": [
									"pm.test(\"Status code is 404 \", function () {",
									"    pm.response.to.have.status(404);",
									"});",
									"",
									"",
									""
								],
								"type": "text/javascript"
							}
						}
					],
					"request": {
						"auth": {
							"type": "basic",
							"basic": [
								{
									"key": "password",
									"value": "admin",
									"type": "string"
								},
								{
									"key": "username",
									"value": "admin@dotcms.com",
									"type": "string"
								}
							]
						},
						"method": "PUT",
						"header": [],
						"body": {
							"mode": "raw",
							"raw": "{\n    \"contentlet\":{\n        \"contentType\":\"webPageContent\",\n        \"title\":\"Test3-11\",\n        \"contentHost\":\"default\",\n        \"body\":\"Test body\"\n    },\n    \"individualPermissions\": {\n        \"READ\":[\"7f58520c-aad6-4bec-8b50-2b3bc38ac0eb\"],\n        \"WRITE\":[\"7f58520c-aad6-4bec-8b50-2b3bc38ac0eb\"],\n        \"PUBLISH\":[\"7f58520c-aad6-4bec-8b50-2b3bc38ac0eb\"]\n    }\n}",
							"options": {
								"raw": {
									"language": "json"
								}
							}
						},
						"url": {
							"raw": "{{serverURL}}/api/v1/workflow/actions/default/fire/PUBLISH?inode=no-exist",
							"host": [
								"{{serverURL}}"
							],
							"path": [
								"api",
								"v1",
								"workflow",
								"actions",
								"default",
								"fire",
								"PUBLISH"
							],
							"query": [
								{
									"key": "inode",
									"value": "no-exist"
								}
							]
						}
					},
					"response": []
				}
			],
			"description": "Test to 404 scenarios for wf"
<<<<<<< HEAD
		},
		{
			"name": "UpdateRelationshipBetweenContentlets",
			"item": [
				{
					"name": "Create ContentType - Region",
					"event": [
						{
							"listen": "test",
							"script": {
								"exec": [
									"var jsonData = pm.response.json();",
									"",
									"pm.collectionVariables.set(\"contentTypeID\", jsonData.entity[0].id);",
									"pm.collectionVariables.set(\"contentTypeVAR\", jsonData.entity[0].variable);",
									"pm.collectionVariables.set(\"contentTypeFieldID\", jsonData.entity[0].fields[0].id);",
									"",
									"pm.test(\"Status code should be ok 200\", function () {",
									"    pm.response.to.have.status(200);",
									"});",
									"",
									"pm.test(\"fields check\", function () {",
									"    pm.expect(jsonData.entity[0].fields.length).to.eql(1);",
									"});",
									"",
									"pm.test(\"description check\", function () {",
									"    pm.expect(jsonData.entity[0].description).to.eql('Region');",
									"});"
								],
								"type": "text/javascript"
							}
						}
					],
					"request": {
						"auth": {
							"type": "basic",
							"basic": [
								{
									"key": "password",
									"value": "admin",
									"type": "string"
								},
								{
									"key": "username",
									"value": "admin@dotcms.com",
									"type": "string"
								},
								{
									"key": "saveHelperData",
									"type": "any"
								},
								{
									"key": "showPassword",
									"value": false,
									"type": "boolean"
								}
							]
						},
						"method": "POST",
						"header": [
							{
								"key": "Content-Type",
								"name": "Content-Type",
								"type": "text",
								"value": "application/json"
							}
						],
						"body": {
							"mode": "raw",
							"raw": "{\n    \"clazz\": \"com.dotcms.contenttype.model.type.ImmutableSimpleContentType\", \n    \"defaultType\": false, \n    \"name\": \"Region\", \n    \"description\": \"Region\", \n    \"host\": \"SYSTEM_HOST\", \n    \"owner\": \"dotcms.org.1\", \n    \"fixed\": false, \n    \"system\": false, \n    \"folder\": \"SYSTEM_FOLDER\",\n    \"fields\": [\n        {\n            \"clazz\": \"com.dotcms.contenttype.model.field.ImmutableTextField\",\n            \"dataType\": \"TEXT\",\n            \"fieldType\": \"Text\",\n            \"fieldTypeLabel\": \"Text\",\n            \"fieldVariables\": [],\n            \"fixed\": false,\n            \"iDate\": 1606168746000,\n            \"indexed\": true,\n            \"listed\": true,\n            \"modDate\": 1606168746000,\n            \"name\": \"Title\",\n            \"readOnly\": false,\n            \"required\": true,\n            \"searchable\": true,\n            \"sortOrder\": 1,\n            \"unique\": false,\n            \"variable\": \"title\"\n        }\n    ],\n    \"workflow\": []\n}\n"
						},
						"url": {
							"raw": "{{serverURL}}/api/v1/contenttype",
							"host": [
								"{{serverURL}}"
							],
							"path": [
								"api",
								"v1",
								"contenttype"
							]
						},
						"description": "Given a content type payload containing field variables.\nWhen sending a POST.\nExpect that code is 200.\nExpect content type is created with the provided fields.\nExpect that new properties of content types are set (icon and sortOrder)."
					},
					"response": []
				},
				{
					"name": "Create ContentType - Movie",
					"event": [
						{
							"listen": "test",
							"script": {
								"exec": [
									"var jsonData = pm.response.json();",
									"",
									"pm.collectionVariables.set(\"contentTypeID\", jsonData.entity[0].id);",
									"pm.collectionVariables.set(\"contentTypeVAR\", jsonData.entity[0].variable);",
									"pm.collectionVariables.set(\"contentTypeFieldID\", jsonData.entity[0].fields[0].id);",
									"",
									"pm.test(\"Status code should be ok 200\", function () {",
									"    pm.response.to.have.status(200);",
									"});",
									"",
									"pm.test(\"fields check\", function () {",
									"    pm.expect(jsonData.entity[0].fields.length).to.eql(1);",
									"});",
									"",
									"pm.test(\"description check\", function () {",
									"    pm.expect(jsonData.entity[0].description).to.eql('Movies');",
									"});"
								],
								"type": "text/javascript"
							}
						}
					],
					"request": {
						"auth": {
							"type": "basic",
							"basic": [
								{
									"key": "password",
									"value": "admin",
									"type": "string"
								},
								{
									"key": "username",
									"value": "admin@dotcms.com",
									"type": "string"
								},
								{
									"key": "saveHelperData",
									"type": "any"
								},
								{
									"key": "showPassword",
									"value": false,
									"type": "boolean"
								}
							]
						},
						"method": "POST",
						"header": [
							{
								"key": "Content-Type",
								"name": "Content-Type",
								"type": "text",
								"value": "application/json"
							}
						],
						"body": {
							"mode": "raw",
							"raw": "{\n    \"clazz\": \"com.dotcms.contenttype.model.type.ImmutableSimpleContentType\",\n    \"defaultType\": false,\n    \"name\": \"Movie\",\n    \"description\": \"Movies\",\n    \"host\": \"SYSTEM_HOST\",\n    \"owner\": \"dotcms.org.1\",\n    \"fixed\": false,\n    \"system\": false,\n    \"folder\": \"SYSTEM_FOLDER\",\n    \"fields\": [\n        {\n            \"clazz\": \"com.dotcms.contenttype.model.field.ImmutableRelationshipField\",\n            \"required\": false,\n            \"name\": \"Regions\",\n            \"relationships\": {\n                \"velocityVar\": \"Region\",\n                \"cardinality\": 0\n            },\n            \"searchable\": false\n        }\n    ],\n    \"workflow\": []\n}"
						},
						"url": {
							"raw": "{{serverURL}}/api/v1/contenttype",
							"host": [
								"{{serverURL}}"
							],
							"path": [
								"api",
								"v1",
								"contenttype"
							]
						},
						"description": "Given a content type payload containing field variables.\nWhen sending a POST.\nExpect that code is 200.\nExpect content type is created with the provided fields.\nExpect that new properties of content types are set (icon and sortOrder)."
					},
					"response": []
				},
				{
					"name": "Create Region - Africa",
					"event": [
						{
							"listen": "test",
							"script": {
								"exec": [
									"pm.test(\"Status code is 200 \", function () {",
									"    pm.response.to.have.status(200);",
									"});",
									"",
									"var jsonData = pm.response.json();",
									"pm.test(\"No errors\", function () {",
									"    pm.expect(jsonData.errors.length).to.eql(0);",
									"});"
								],
								"type": "text/javascript"
							}
						}
					],
					"request": {
						"auth": {
							"type": "basic",
							"basic": [
								{
									"key": "password",
									"value": "admin",
									"type": "string"
								},
								{
									"key": "username",
									"value": "admin@dotcms.com",
									"type": "string"
								},
								{
									"key": "saveHelperData",
									"type": "any"
								},
								{
									"key": "showPassword",
									"value": false,
									"type": "boolean"
								}
							]
						},
						"method": "PUT",
						"header": [
							{
								"key": "Content-Type",
								"value": "application/json"
							}
						],
						"body": {
							"mode": "raw",
							"raw": "{\n    \"contentlet\": {\n        \"languageId\": 1,\n        \"title\": \"Africa\",\n        \"contentType\": \"Region\"\n    }\n}"
						},
						"url": {
							"raw": "{{serverURL}}/api/v1/workflow/actions/default/fire/PUBLISH?indexPolicy=WAIT_FOR ",
							"host": [
								"{{serverURL}}"
							],
							"path": [
								"api",
								"v1",
								"workflow",
								"actions",
								"default",
								"fire",
								"PUBLISH"
							],
							"query": [
								{
									"key": "indexPolicy",
									"value": "WAIT_FOR "
								}
							]
						},
						"description": "Fire any action using the actionId\n\nOptional: If you pass ?inode={inode}, you don't need body here.\n\n@Path(\"/actions/{actionId}/fire\")"
					},
					"response": []
				},
				{
					"name": "Create Region - Asia",
					"event": [
						{
							"listen": "test",
							"script": {
								"exec": [
									"pm.test(\"Status code is 200 \", function () {",
									"    pm.response.to.have.status(200);",
									"});",
									"",
									"",
									"var jsonData = pm.response.json();",
									"pm.test(\"No errors\", function () {",
									"    pm.expect(jsonData.errors.length).to.eql(0);",
									"});"
								],
								"type": "text/javascript"
							}
						}
					],
					"request": {
						"auth": {
							"type": "basic",
							"basic": [
								{
									"key": "password",
									"value": "admin",
									"type": "string"
								},
								{
									"key": "username",
									"value": "admin@dotcms.com",
									"type": "string"
								},
								{
									"key": "saveHelperData",
									"type": "any"
								},
								{
									"key": "showPassword",
									"value": false,
									"type": "boolean"
								}
							]
						},
						"method": "PUT",
						"header": [
							{
								"key": "Content-Type",
								"value": "application/json"
							}
						],
						"body": {
							"mode": "raw",
							"raw": "{\n    \"contentlet\": {\n        \"languageId\": 1,\n        \"title\": \"Asia\",\n        \"contentType\": \"Region\"\n    }\n}"
						},
						"url": {
							"raw": "{{serverURL}}/api/v1/workflow/actions/default/fire/PUBLISH?indexPolicy=WAIT_FOR ",
							"host": [
								"{{serverURL}}"
							],
							"path": [
								"api",
								"v1",
								"workflow",
								"actions",
								"default",
								"fire",
								"PUBLISH"
							],
							"query": [
								{
									"key": "indexPolicy",
									"value": "WAIT_FOR "
								}
							]
						},
						"description": "Fire any action using the actionId\n\nOptional: If you pass ?inode={inode}, you don't need body here.\n\n@Path(\"/actions/{actionId}/fire\")"
					},
					"response": []
				},
				{
					"name": "Create Region - Movie",
					"event": [
						{
							"listen": "test",
							"script": {
								"exec": [
									"pm.test(\"Status code is 200 \", function () {",
									"    pm.response.to.have.status(200);",
									"});",
									"",
									"var jsonData = pm.response.json();",
									"pm.test(\"No errors\", function () {",
									"    pm.expect(jsonData.errors.length).to.eql(0);",
									"});",
									"",
									"pm.collectionVariables.set(\"contentletMovieIdentifier\", jsonData.entity.identifier);"
								],
								"type": "text/javascript"
							}
						}
					],
					"request": {
						"auth": {
							"type": "basic",
							"basic": [
								{
									"key": "password",
									"value": "admin",
									"type": "string"
								},
								{
									"key": "username",
									"value": "admin@dotcms.com",
									"type": "string"
								},
								{
									"key": "saveHelperData",
									"type": "any"
								},
								{
									"key": "showPassword",
									"value": false,
									"type": "boolean"
								}
							]
						},
						"method": "PUT",
						"header": [
							{
								"key": "Content-Type",
								"value": "application/json"
							}
						],
						"body": {
							"mode": "raw",
							"raw": "{\n    \"contentlet\": {\n        \"languageId\": 1,\n        \"contentType\": \"Movie\"\n    }\n}"
						},
						"url": {
							"raw": "{{serverURL}}/api/v1/workflow/actions/default/fire/PUBLISH?indexPolicy=WAIT_FOR ",
							"host": [
								"{{serverURL}}"
							],
							"path": [
								"api",
								"v1",
								"workflow",
								"actions",
								"default",
								"fire",
								"PUBLISH"
							],
							"query": [
								{
									"key": "indexPolicy",
									"value": "WAIT_FOR "
								}
							]
						},
						"description": "Fire any action using the actionId\n\nOptional: If you pass ?inode={inode}, you don't need body here.\n\n@Path(\"/actions/{actionId}/fire\")"
					},
					"response": []
				},
				{
					"name": "Create relationship",
					"event": [
						{
							"listen": "test",
							"script": {
								"exec": [
									"pm.test(\"Status code is 200 \", function () {",
									"    pm.response.to.have.status(200);",
									"});",
									"",
									"var jsonData = pm.response.json();",
									"pm.test(\"No errors\", function () {",
									"    pm.expect(jsonData.errors.length).to.eql(0);",
									"});",
									"",
									"pm.collectionVariables.set(\"contentRelIdentifier\", jsonData.entity.identifier);"
								],
								"type": "text/javascript"
							}
						}
					],
					"request": {
						"auth": {
							"type": "basic",
							"basic": [
								{
									"key": "password",
									"value": "admin",
									"type": "string"
								},
								{
									"key": "username",
									"value": "admin@dotcms.com",
									"type": "string"
								}
							]
						},
						"method": "PUT",
						"header": [],
						"body": {
							"mode": "raw",
							"raw": "{\"contentlet\": {\n    \"regions\":\"+contentType:Region +Region.title:*Asia*\"\n  }\n}",
							"options": {
								"raw": {
									"language": "json"
								}
							}
						},
						"url": {
							"raw": "{{serverURL}}/api/v1/workflow/actions/default/fire/PUBLISH?identifier={{contentletMovieIdentifier}}&language=-1",
							"host": [
								"{{serverURL}}"
							],
							"path": [
								"api",
								"v1",
								"workflow",
								"actions",
								"default",
								"fire",
								"PUBLISH"
							],
							"query": [
								{
									"key": "identifier",
									"value": "{{contentletMovieIdentifier}}"
								},
								{
									"key": "language",
									"value": "-1"
								}
							]
						}
					},
					"response": []
				},
				{
					"name": "CheckingTheRelationship",
					"event": [
						{
							"listen": "test",
							"script": {
								"exec": [
									"pm.test(\"Status code is 200 \", function () {",
									"    pm.response.to.have.status(200);",
									"});",
									"",
									"var jsonData = pm.response.json();",
									"pm.test(\"Check relationships\", function () {",
									"",
									"    pm.expect(jsonData.entity.jsonObjectView.contentlets[0].regions[0].title).to.eql('Asia');",
									"});",
									""
								],
								"type": "text/javascript"
							}
						}
					],
					"request": {
						"method": "POST",
						"header": [],
						"body": {
							"mode": "raw",
							"raw": "{\n\"query\": \"+contentType:Movie +identifier:{{contentletMovieIdentifier}}\",\n\"sort\": \"modDate desc\",\n\"limit\": 20,\n\"offset\": 0,\n\"depth\": 1\n}",
							"options": {
								"raw": {
									"language": "json"
								}
							}
						},
						"url": {
							"raw": "{{serverURL}}/api/content/_search?depth=0",
							"host": [
								"{{serverURL}}"
							],
							"path": [
								"api",
								"content",
								"_search"
							],
							"query": [
								{
									"key": "depth",
									"value": "0"
								}
							]
						}
					},
					"response": []
				}
			]
=======
>>>>>>> 6ed29381
		}
	],
	"event": [
		{
			"listen": "prerequest",
			"script": {
				"type": "text/javascript",
				"exec": [
					""
				]
			}
		},
		{
			"listen": "test",
			"script": {
				"type": "text/javascript",
				"exec": [
					""
				]
			}
		}
	],
	"variable": [
		{
			"key": "serverURL",
			"value": "http://localhost:8080"
		},
		{
			"key": "actionId",
			"value": "47c38af4-209b-499a-9628-b2a8409cf03c"
		},
		{
			"key": "schemeId",
			"value": "2e96562e-495c-4a29-8cd1-0410608e9a65"
		},
		{
			"key": "schemeIdShorty",
			"value": "2e96562e49"
		},
		{
			"key": "stepId",
			"value": "1c156cd2-eb58-4b57-986b-dc728cc3ea09"
		},
		{
			"key": "stepIdShorty",
			"value": "1c156cd2eb"
		},
		{
			"key": "actionIdShorty",
			"value": "47c38af420"
		},
		{
			"key": "contentletIdentifier",
			"value": "6f88e2ed-71cb-49ad-90a4-8c74d906c3fe"
		},
		{
			"key": "contentletInode",
			"value": "94926188-341a-40a3-8422-03af9e3a3634"
		},
		{
			"key": "contentletIdShorty",
			"value": "14c31e4294"
		},
		{
			"key": "fireActionLanguageKey",
			"value": "SucessRequest1615939422"
		},
		{
			"key": "genericContentletInode",
			"value": "811e3dda-049f-48d9-a96c-10f0dc341047"
		},
		{
			"key": "folderId",
			"value": ""
		},
		{
			"key": "pageOneToMoveIdentifier",
			"value": ""
		},
		{
			"key": "pageTwoToMoveIdentifier",
			"value": ""
		},
		{
			"key": "temporalFileId",
			"value": ""
		},
		{
			"key": "temporalFileTwoId",
			"value": ""
		},
		{
			"key": "temporalFileOneId",
			"value": ""
		},
		{
			"key": "contentletID",
			"value": ""
		},
		{
			"key": "contentTypeID",
			"value": ""
		},
		{
			"key": "contentTypeVAR",
			"value": ""
		},
		{
			"key": "contentTypeFieldID",
			"value": ""
		},
		{
			"key": "identifier21482",
			"value": ""
		},
		{
			"key": "role1",
			"value": ""
		},
		{
			"key": "role2",
			"value": ""
		},
		{
			"key": "identifier",
			"value": ""
		},
		{
			"key": "identifier22756",
			"value": ""
		}
	]
}<|MERGE_RESOLUTION|>--- conflicted
+++ resolved
@@ -1,19 +1,10 @@
 {
 	"info": {
-<<<<<<< HEAD
 		"_postman_id": "db565cd2-753d-472c-bf5c-ed73de913fb6",
 		"name": "Workflow Resource Tests [/api/v1/workflows]",
 		"description": "Test the necesary validations to every end point of the worlflow resource ",
 		"schema": "https://schema.getpostman.com/json/collection/v2.1.0/collection.json",
-		"_exporter_id": "5403727",
-		"_collection_link": "https://cloudy-robot-285072.postman.co/workspace/JCastro-Workspace~5bfa586e-54db-429b-b7d5-c4ff997e3a0d/collection/5403727-db565cd2-753d-472c-bf5c-ed73de913fb6?action=share&creator=5403727&source=collection_link"
-=======
-		"_postman_id": "153ce97e-b133-46ef-a88f-e6a93e2b2819",
-		"name": "Workflow Resource Tests [/api/v1/workflows]",
-		"description": "Test the necesary validations to every end point of the worlflow resource ",
-		"schema": "https://schema.getpostman.com/json/collection/v2.1.0/collection.json",
-		"_exporter_id": "781456"
->>>>>>> 6ed29381
+		"_exporter_id": "5403727"
 	},
 	"item": [
 		{
@@ -15789,7 +15780,6 @@
 				}
 			],
 			"description": "Test to 404 scenarios for wf"
-<<<<<<< HEAD
 		},
 		{
 			"name": "UpdateRelationshipBetweenContentlets",
@@ -16336,8 +16326,6 @@
 					"response": []
 				}
 			]
-=======
->>>>>>> 6ed29381
 		}
 	],
 	"event": [
