{
	"info": {
		"_postman_id": "bab9b51b-731a-448a-ab05-c4511e518799",
		"name": "Workflow Resource Tests [/api/v1/workflows]",
		"description": "Test the necesary validations to every end point of the worlflow resource ",
		"schema": "https://schema.getpostman.com/json/collection/v2.1.0/collection.json",
		"_exporter_id": "10041132"
	},
	"item": [
		{
			"name": "Save Scheme [POST /api/v1/workflow/schemes]",
			"item": [
				{
					"name": "invalidateSession",
					"event": [
						{
							"listen": "test",
							"script": {
								"exec": [
									"pm.test(\"Status code is 200\", function () {",
									"    pm.response.to.have.status(200);",
									"});"
								],
								"type": "text/javascript"
							}
						}
					],
					"request": {
						"method": "GET",
						"header": [],
						"url": {
							"raw": "{{serverURL}}/api/v1/logout",
							"host": [
								"{{serverURL}}"
							],
							"path": [
								"api",
								"v1",
								"logout"
							]
						}
					},
					"response": []
				},
				{
					"name": "UserCredentialsValidation",
					"event": [
						{
							"listen": "test",
							"script": {
								"type": "text/javascript",
								"exec": [
									"pm.test(\"Status code is 401, You need credentials\", function () {",
									"    pm.response.to.have.status(401);",
									"});",
									"",
									"",
									"",
									"pm.test(\"Valid response\", function () {",
									"    pm.expect(pm.response.text()).to.include(\"Invalid User\");",
									"});pm.test(\"Status code is 401, You need credentials\", function () {",
									"    pm.response.to.have.status(401);",
									"});",
									"",
									"",
									"",
									"pm.test(\"Valid response\", function () {",
									"    pm.expect(pm.response.text()).to.include(\"Invalid User\");",
									"});"
								]
							}
						}
					],
					"request": {
						"auth": {
							"type": "noauth"
						},
						"method": "POST",
						"header": [
							{
								"key": "Content-Type",
								"value": "application/json"
							}
						],
						"body": {
							"mode": "raw",
							"raw": "{\"schemeName\": \"REST1\", \"schemeDescription\": \"rest1\", \"schemeArchived\": \"false\"}"
						},
						"url": {
							"raw": "{{serverURL}}/api/v1/workflow/schemes",
							"host": [
								"{{serverURL}}"
							],
							"path": [
								"api",
								"v1",
								"workflow",
								"schemes"
							]
						},
						"description": "Creates a new scheme \n\n@Path(\"/schemes\")"
					},
					"response": []
				},
				{
					"name": "GivenValidScheme_ShouldSave",
					"event": [
						{
							"listen": "test",
							"script": {
								"exec": [
									"pm.test(\"Status code is 200 \", function () {",
									"    pm.response.to.have.status(200);",
									"});",
									"",
									"pm.test(\"Response includes name\", function () {",
									"    pm.expect(pm.response.text()).to.include(\"\\\"name\\\":\\\"REST Schema\\\"\");",
									"});",
									"",
									"var jsonData = pm.response.json();",
									"pm.collectionVariables.set(\"schemeId\", jsonData.entity.id);",
									"pm.collectionVariables.set(\"schemeIdShorty\", jsonData.entity.id.replace(\"-\",\"\").substring(0,10));"
								],
								"type": "text/javascript"
							}
						}
					],
					"request": {
						"auth": {
							"type": "basic",
							"basic": [
								{
									"key": "password",
									"value": "admin",
									"type": "string"
								},
								{
									"key": "username",
									"value": "admin@dotcms.com",
									"type": "string"
								},
								{
									"key": "saveHelperData",
									"type": "any"
								},
								{
									"key": "showPassword",
									"value": false,
									"type": "boolean"
								}
							]
						},
						"method": "POST",
						"header": [
							{
								"key": "Content-Type",
								"value": "application/json"
							}
						],
						"body": {
							"mode": "raw",
							"raw": "{\"schemeName\": \"REST Schema\", \"schemeDescription\": \"rest1\", \"schemeArchived\": \"false\"}"
						},
						"url": {
							"raw": "{{serverURL}}/api/v1/workflow/schemes",
							"host": [
								"{{serverURL}}"
							],
							"path": [
								"api",
								"v1",
								"workflow",
								"schemes"
							]
						},
						"description": "Creates a new scheme \n\n@Path(\"/schemes\")"
					},
					"response": []
				},
				{
					"name": "GivenNewSchemeWithExistingName_ShouldSave",
					"event": [
						{
							"listen": "test",
							"script": {
								"exec": [
									"pm.test(\"Status code is 200, Scheme already exist\", function () {",
									"    pm.response.to.have.status(200);",
									"});",
									"",
									"",
									"",
									"pm.test(\"Valid response\", function () {",
									"    pm.expect(pm.response.text()).to.include(\"REST\");",
									"});"
								],
								"type": "text/javascript"
							}
						}
					],
					"request": {
						"auth": {
							"type": "basic",
							"basic": [
								{
									"key": "password",
									"value": "admin",
									"type": "string"
								},
								{
									"key": "username",
									"value": "admin@dotcms.com",
									"type": "string"
								},
								{
									"key": "saveHelperData",
									"type": "any"
								},
								{
									"key": "showPassword",
									"value": false,
									"type": "boolean"
								}
							]
						},
						"method": "POST",
						"header": [
							{
								"key": "Content-Type",
								"value": "application/json"
							}
						],
						"body": {
							"mode": "raw",
							"raw": "{\"schemeName\": \"REST1\", \"schemeDescription\": \"rest1\", \"schemeArchived\": \"false\"}"
						},
						"url": {
							"raw": "{{serverURL}}/api/v1/workflow/schemes",
							"host": [
								"{{serverURL}}"
							],
							"path": [
								"api",
								"v1",
								"workflow",
								"schemes"
							]
						},
						"description": "Creates a new scheme \n\n@Path(\"/schemes\")"
					},
					"response": []
				},
				{
					"name": "invalidateSession",
					"event": [
						{
							"listen": "test",
							"script": {
								"exec": [
									"pm.test(\"Status code is 200\", function () {",
									"    pm.response.to.have.status(200);",
									"});"
								],
								"type": "text/javascript"
							}
						}
					],
					"request": {
						"method": "GET",
						"header": [],
						"url": {
							"raw": "{{serverURL}}/api/v1/logout",
							"host": [
								"{{serverURL}}"
							],
							"path": [
								"api",
								"v1",
								"logout"
							]
						}
					},
					"response": []
				},
				{
					"name": "GivenEmptyBody_ShouldRespondBadRequest",
					"event": [
						{
							"listen": "test",
							"script": {
								"exec": [
									"pm.test(\"Status code is 400 \", function () {",
									"    pm.response.to.have.status(400);",
									"});",
									"",
									"",
									""
								],
								"type": "text/javascript"
							}
						}
					],
					"request": {
						"auth": {
							"type": "basic",
							"basic": [
								{
									"key": "password",
									"value": "admin",
									"type": "string"
								},
								{
									"key": "username",
									"value": "admin@dotcms.com",
									"type": "string"
								},
								{
									"key": "saveHelperData",
									"type": "any"
								},
								{
									"key": "showPassword",
									"value": false,
									"type": "boolean"
								}
							]
						},
						"method": "POST",
						"header": [
							{
								"key": "Content-Type",
								"value": "application/json"
							}
						],
						"body": {
							"mode": "raw",
							"raw": ""
						},
						"url": {
							"raw": "{{serverURL}}/api/v1/workflow/schemes",
							"host": [
								"{{serverURL}}"
							],
							"path": [
								"api",
								"v1",
								"workflow",
								"schemes"
							]
						},
						"description": "Creates a new scheme \n\n@Path(\"/schemes\")"
					},
					"response": []
				}
			],
			"event": [
				{
					"listen": "prerequest",
					"script": {
						"type": "text/javascript",
						"exec": [
							""
						]
					}
				},
				{
					"listen": "test",
					"script": {
						"type": "text/javascript",
						"exec": [
							""
						]
					}
				}
			]
		},
		{
			"name": "Save Step [POST /api/v1/workflow/steps]",
			"item": [
				{
					"name": "invalidateSession",
					"event": [
						{
							"listen": "test",
							"script": {
								"exec": [
									"pm.test(\"Status code is 200\", function () {",
									"    pm.response.to.have.status(200);",
									"});"
								],
								"type": "text/javascript"
							}
						}
					],
					"request": {
						"method": "GET",
						"header": [],
						"url": {
							"raw": "{{serverURL}}/api/v1/logout",
							"host": [
								"{{serverURL}}"
							],
							"path": [
								"api",
								"v1",
								"logout"
							]
						}
					},
					"response": []
				},
				{
					"name": "UserCredentialValidation",
					"event": [
						{
							"listen": "test",
							"script": {
								"type": "text/javascript",
								"exec": [
									"pm.test(\"Status code is 401, You need credentials\", function () {",
									"    pm.response.to.have.status(401);",
									"});",
									"",
									"",
									"",
									"pm.test(\"Valid response\", function () {",
									"    pm.expect(pm.response.text()).to.include(\"Invalid User\");",
									"});pm.test(\"Status code is 401, You need credentials\", function () {",
									"    pm.response.to.have.status(401);",
									"});",
									"",
									"",
									"",
									"pm.test(\"Valid response\", function () {",
									"    pm.expect(pm.response.text()).to.include(\"Invalid User\");",
									"});"
								]
							}
						}
					],
					"request": {
						"auth": {
							"type": "noauth"
						},
						"method": "POST",
						"header": [
							{
								"key": "Content-Type",
								"value": "application/json"
							}
						],
						"body": {
							"mode": "raw",
							"raw": " { \"schemeId\" : \"d61a59e1-a49c-46f2-a929-db2b4bfa88b2\", \"stepName\":\"REST123\", \"enableEscalation\":false, \"escalationAction\":\"\", \"escalationTime\":\"0\",\"stepResolved\":false} "
						},
						"url": {
							"raw": "{{serverURL}}/api/v1/workflow/steps",
							"host": [
								"{{serverURL}}"
							],
							"path": [
								"api",
								"v1",
								"workflow",
								"steps"
							]
						},
						"description": "Add a new workflow step \n\n@Path(\"/steps\")"
					},
					"response": []
				},
				{
					"name": "GivenValidStep_shouldSave",
					"event": [
						{
							"listen": "test",
							"script": {
								"exec": [
									"pm.test(\"Status code is 200 \", function () {",
									"    pm.response.to.have.status(200);",
									"});",
									"",
									"",
									"",
									"pm.test(\"Valid response\", function () {",
									"    pm.expect(pm.response.text()).to.include(\"\\\"name\\\":\\\"My REST step\\\"\");",
									"});",
									"",
									"var jsonData = pm.response.json();",
									"pm.collectionVariables.set(\"stepId\", jsonData.entity.id);",
									"pm.collectionVariables.set(\"stepIdShorty\", jsonData.entity.id.replace(\"-\",\"\").substring(0,10));"
								],
								"type": "text/javascript"
							}
						}
					],
					"request": {
						"auth": {
							"type": "basic",
							"basic": [
								{
									"key": "password",
									"value": "admin",
									"type": "string"
								},
								{
									"key": "username",
									"value": "admin@dotcms.com",
									"type": "string"
								},
								{
									"key": "saveHelperData",
									"type": "any"
								},
								{
									"key": "showPassword",
									"value": false,
									"type": "boolean"
								}
							]
						},
						"method": "POST",
						"header": [
							{
								"key": "Content-Type",
								"value": "application/json"
							}
						],
						"body": {
							"mode": "raw",
							"raw": " { \"schemeId\" : \"{{schemeId}}\", \"stepName\":\"My REST step\", \"enableEscalation\":false, \"escalationAction\":\"\", \"escalationTime\":\"0\",\"stepResolved\":false} "
						},
						"url": {
							"raw": "{{serverURL}}/api/v1/workflow/steps",
							"host": [
								"{{serverURL}}"
							],
							"path": [
								"api",
								"v1",
								"workflow",
								"steps"
							]
						},
						"description": "Add a new workflow step \n\n@Path(\"/steps\")"
					},
					"response": []
				},
				{
					"name": "GivenInvalidSchemeId_ShouldRespond404",
					"event": [
						{
							"listen": "test",
							"script": {
								"exec": [
									"pm.test(\"Status code is 404\", function () {",
									"    pm.response.to.have.status(404);",
									"});",
									"",
									"",
									"",
									"pm.test(\"Valid response\", function () {",
									"    pm.expect(pm.response.text()).to.include(\"The Workflow Scheme does not exist\");",
									"});"
								],
								"type": "text/javascript"
							}
						}
					],
					"request": {
						"auth": {
							"type": "basic",
							"basic": [
								{
									"key": "username",
									"value": "chris@dotcms.com",
									"type": "string"
								},
								{
									"key": "password",
									"value": "chris",
									"type": "string"
								},
								{
									"key": "saveHelperData",
									"type": "any"
								},
								{
									"key": "showPassword",
									"value": false,
									"type": "boolean"
								}
							]
						},
						"method": "POST",
						"header": [
							{
								"key": "Content-Type",
								"value": "application/json"
							}
						],
						"body": {
							"mode": "raw",
							"raw": " { \"schemeId\" : \"ad61a59e1-a49c-46f2-a929-db2b4bfa88b2\", \"stepName\":\"REST123\", \"enableEscalation\":false, \"escalationAction\":\"\", \"escalationTime\":\"0\",\"stepResolved\":false} "
						},
						"url": {
							"raw": "{{serverURL}}/api/v1/workflow/steps",
							"host": [
								"{{serverURL}}"
							],
							"path": [
								"api",
								"v1",
								"workflow",
								"steps"
							]
						},
						"description": "Add a new workflow step \n\n@Path(\"/steps\")"
					},
					"response": []
				},
				{
					"name": "SupportShortly",
					"event": [
						{
							"listen": "test",
							"script": {
								"exec": [
									"pm.test(\"Status code is 200 \", function () {",
									"    pm.response.to.have.status(200);",
									"});",
									"",
									"",
									"",
									"pm.test(\"Valid response\", function () {",
									"    pm.expect(pm.response.text()).to.include(\"\\\"name\\\":\\\"Step shorty schema id\\\"\");",
									"});"
								],
								"type": "text/javascript"
							}
						}
					],
					"request": {
						"auth": {
							"type": "basic",
							"basic": [
								{
									"key": "username",
									"value": "chris@dotcms.com",
									"type": "string"
								},
								{
									"key": "password",
									"value": "chris",
									"type": "string"
								},
								{
									"key": "saveHelperData",
									"type": "any"
								},
								{
									"key": "showPassword",
									"value": false,
									"type": "boolean"
								}
							]
						},
						"method": "POST",
						"header": [
							{
								"key": "Content-Type",
								"value": "application/json"
							}
						],
						"body": {
							"mode": "raw",
							"raw": " { \"schemeId\" : \"{{schemeIdShorty}}\", \"stepName\":\"Step shorty schema id\", \"enableEscalation\":false, \"escalationAction\":\"\", \"escalationTime\":\"0\",\"stepResolved\":false} "
						},
						"url": {
							"raw": "{{serverURL}}/api/v1/workflow/steps",
							"host": [
								"{{serverURL}}"
							],
							"path": [
								"api",
								"v1",
								"workflow",
								"steps"
							]
						},
						"description": "Add a new workflow step \n\n@Path(\"/steps\")"
					},
					"response": []
				},
				{
					"name": "GivenEmptyBody_ShouldRespondBadRequest",
					"event": [
						{
							"listen": "test",
							"script": {
								"exec": [
									"pm.test(\"Status code is 400 \", function () {",
									"    pm.response.to.have.status(400);",
									"});",
									"",
									"",
									""
								],
								"type": "text/javascript"
							}
						}
					],
					"request": {
						"auth": {
							"type": "basic",
							"basic": [
								{
									"key": "password",
									"value": "admin",
									"type": "string"
								},
								{
									"key": "username",
									"value": "admin@dotcms.com",
									"type": "string"
								},
								{
									"key": "saveHelperData",
									"type": "any"
								},
								{
									"key": "showPassword",
									"value": false,
									"type": "boolean"
								}
							]
						},
						"method": "POST",
						"header": [
							{
								"key": "Content-Type",
								"value": "application/json"
							}
						],
						"body": {
							"mode": "raw",
							"raw": ""
						},
						"url": {
							"raw": "{{serverURL}}/api/v1/workflow/steps",
							"host": [
								"{{serverURL}}"
							],
							"path": [
								"api",
								"v1",
								"workflow",
								"steps"
							]
						},
						"description": "Add a new workflow step \n\n@Path(\"/steps\")"
					},
					"response": []
				}
			],
			"event": [
				{
					"listen": "prerequest",
					"script": {
						"type": "text/javascript",
						"exec": [
							""
						]
					}
				},
				{
					"listen": "test",
					"script": {
						"type": "text/javascript",
						"exec": [
							""
						]
					}
				}
			]
		},
		{
			"name": "SaveAction [POST /api/v1/workflow/actions]",
			"item": [
				{
					"name": "invalidateSession",
					"event": [
						{
							"listen": "test",
							"script": {
								"exec": [
									"pm.test(\"Status code is 200\", function () {",
									"    pm.response.to.have.status(200);",
									"});"
								],
								"type": "text/javascript"
							}
						}
					],
					"request": {
						"method": "GET",
						"header": [],
						"url": {
							"raw": "{{serverURL}}/api/v1/logout",
							"host": [
								"{{serverURL}}"
							],
							"path": [
								"api",
								"v1",
								"logout"
							]
						}
					},
					"response": []
				},
				{
					"name": "UserCredentialsValidation",
					"event": [
						{
							"listen": "test",
							"script": {
								"type": "text/javascript",
								"exec": [
									"pm.test(\"Status code is 401, You need credentials\", function () {",
									"    pm.response.to.have.status(401);",
									"});",
									"",
									"",
									"",
									"pm.test(\"Valid response\", function () {",
									"    pm.expect(pm.response.text()).to.include(\"Invalid User\");",
									"});"
								]
							}
						}
					],
					"request": {
						"auth": {
							"type": "noauth"
						},
						"method": "POST",
						"header": [
							{
								"key": "Content-Type",
								"value": "application/json"
							}
						],
						"body": {
							"mode": "raw",
							"raw": "{\n   \"stepId\": \"ee24a4cb-2d15-4c98-b1bd-6327126451f3\",\n      \"actionName\": \"saveContent FROM REST NEW\",\n      \"schemeId\": \"d61a59e1-a49c-46f2-a929-db2b4bfa88b2\",\n      \"actionCondition\": \"\",\n      \"actionNextStep\": \"currentstep\",\n      \"actionNextAssign\": \"654b0931-1027-41f7-ad4d-173115ed8ec1\",\n      \"actionRoleHierarchyForAssign\": false,\n      \"actionAssignable\": false,\n      \"actionCommentable\": true,\n      \"whoCanUse\":[],\n      \"showOn\": [\n        \"UNPUBLISHED\",\n        \"NEW\",\n        \"LOCKED\",\n        \"PUBLISHED\"\n      ]\n}"
						},
						"url": {
							"raw": "{{serverURL}}/api/v1/workflow/actions",
							"host": [
								"{{serverURL}}"
							],
							"path": [
								"api",
								"v1",
								"workflow",
								"actions"
							]
						},
						"description": "Saves an action, by default the action is associated to the schema, however if the stepId is set will be automatically associated to the step too.\n\n@Path(\"/actions\")"
					},
					"response": []
				},
				{
					"name": "ValidAction_shouldSave",
					"event": [
						{
							"listen": "test",
							"script": {
								"exec": [
									"pm.test(\"Status code is 200 \", function () {",
									"    pm.response.to.have.status(200);",
									"});",
									"",
									"",
									"",
									"pm.test(\"Valid response\", function () {",
									"    pm.expect(pm.response.text()).to.include(\"\\\"name\\\":\\\"saveContent FROM REST NEW\\\"\");",
									"});",
									"",
									"var jsonData = pm.response.json();",
									"pm.collectionVariables.set(\"actionId\", jsonData.entity.id);",
									"pm.collectionVariables.set(\"actionIdShorty\", jsonData.entity.id.replace(\"-\",\"\").substring(0,10));"
								],
								"type": "text/javascript"
							}
						}
					],
					"request": {
						"auth": {
							"type": "basic",
							"basic": [
								{
									"key": "password",
									"value": "admin",
									"type": "string"
								},
								{
									"key": "username",
									"value": "admin@dotcms.com",
									"type": "string"
								},
								{
									"key": "saveHelperData",
									"type": "any"
								},
								{
									"key": "showPassword",
									"value": false,
									"type": "boolean"
								}
							]
						},
						"method": "POST",
						"header": [
							{
								"key": "Content-Type",
								"value": "application/json"
							}
						],
						"body": {
							"mode": "raw",
							"raw": "{\n   \"stepId\": \"{{stepId}}\",\n      \"actionName\": \"saveContent FROM REST NEW\",\n      \"schemeId\": \"{{schemeId}}\",\n      \"actionCondition\": \"\",\n      \"actionNextStep\": \"currentstep\",\n      \"actionNextAssign\": \"654b0931-1027-41f7-ad4d-173115ed8ec1\",\n      \"actionRoleHierarchyForAssign\": false,\n      \"actionAssignable\": false,\n      \"actionCommentable\": true,\n      \"whoCanUse\":[],\n      \"showOn\": [\n        \"UNPUBLISHED\",\n        \"NEW\",\n        \"LOCKED\",\n        \"PUBLISHED\"\n      ]\n}"
						},
						"url": {
							"raw": "{{serverURL}}/api/v1/workflow/actions",
							"host": [
								"{{serverURL}}"
							],
							"path": [
								"api",
								"v1",
								"workflow",
								"actions"
							]
						},
						"description": "Saves an action, by default the action is associated to the schema, however if the stepId is set will be automatically associated to the step too.\n\n@Path(\"/actions\")"
					},
					"response": []
				},
				{
					"name": "InvalidStepId_ShouldRespond404",
					"event": [
						{
							"listen": "test",
							"script": {
								"exec": [
									"pm.test(\"Status code is 404\", function () {",
									"    pm.response.to.have.status(404);",
									"});",
									"",
									"",
									"",
									"pm.test(\"Valid response\", function () {",
									"    pm.expect(pm.response.text()).to.include(\"The Workflow Step does not exist\");",
									"});"
								],
								"type": "text/javascript"
							}
						}
					],
					"request": {
						"auth": {
							"type": "basic",
							"basic": [
								{
									"key": "password",
									"value": "chris",
									"type": "string"
								},
								{
									"key": "username",
									"value": "chris@dotcms.com",
									"type": "string"
								},
								{
									"key": "saveHelperData",
									"type": "any"
								},
								{
									"key": "showPassword",
									"value": false,
									"type": "boolean"
								}
							]
						},
						"method": "POST",
						"header": [
							{
								"key": "Content-Type",
								"value": "application/json"
							}
						],
						"body": {
							"mode": "raw",
							"raw": "{\n   \"stepId\": \"aaee24a4cb-2d15-4c98-b1bd-6327126451f3\",\n      \"actionName\": \"saveContent FROM REST NEW\",\n      \"schemeId\": \"d61a59e1-a49c-46f2-a929-db2b4bfa88b2\",\n      \"actionCondition\": \"\",\n      \"actionNextStep\": \"currentstep\",\n      \"actionNextAssign\": \"654b0931-1027-41f7-ad4d-173115ed8ec1\",\n      \"actionRoleHierarchyForAssign\": false,\n      \"actionAssignable\": false,\n      \"actionCommentable\": true,\n      \"whoCanUse\":[],\n      \"showOn\": [\n        \"UNPUBLISHED\",\n        \"NEW\",\n        \"LOCKED\",\n        \"PUBLISHED\"\n      ]\n}"
						},
						"url": {
							"raw": "{{serverURL}}/api/v1/workflow/actions",
							"host": [
								"{{serverURL}}"
							],
							"path": [
								"api",
								"v1",
								"workflow",
								"actions"
							]
						},
						"description": "Saves an action, by default the action is associated to the schema, however if the stepId is set will be automatically associated to the step too.\n\n@Path(\"/actions\")"
					},
					"response": []
				},
				{
					"name": "InvalidSchemeId_ShouldRespond404",
					"event": [
						{
							"listen": "test",
							"script": {
								"exec": [
									"pm.test(\"Status code is 404\", function () {",
									"    pm.response.to.have.status(404);",
									"});",
									"",
									"",
									"",
									"pm.test(\"Valid response\", function () {",
									"    pm.expect(pm.response.text()).to.include(\"The Workflow Scheme does not exist\");",
									"});"
								],
								"type": "text/javascript"
							}
						}
					],
					"request": {
						"auth": {
							"type": "basic",
							"basic": [
								{
									"key": "password",
									"value": "chris",
									"type": "string"
								},
								{
									"key": "username",
									"value": "chris@dotcms.com",
									"type": "string"
								},
								{
									"key": "saveHelperData",
									"type": "any"
								},
								{
									"key": "showPassword",
									"value": false,
									"type": "boolean"
								}
							]
						},
						"method": "POST",
						"header": [
							{
								"key": "Content-Type",
								"value": "application/json"
							}
						],
						"body": {
							"mode": "raw",
							"raw": "{\n   \"stepId\": \"ee24a4cb-2d15-4c98-b1bd-6327126451f3\",\n      \"actionName\": \"saveContent FROM REST NEW\",\n      \"schemeId\": \"ad61a59e1-a49c-46f2-a929-db2b4bfa88b2\",\n      \"actionCondition\": \"\",\n      \"actionNextStep\": \"currentstep\",\n      \"actionNextAssign\": \"654b0931-1027-41f7-ad4d-173115ed8ec1\",\n      \"actionRoleHierarchyForAssign\": false,\n      \"actionAssignable\": false,\n      \"actionCommentable\": true,\n      \"whoCanUse\":[],\n      \"showOn\": [\n        \"UNPUBLISHED\",\n        \"NEW\",\n        \"LOCKED\",\n        \"PUBLISHED\"\n      ]\n}"
						},
						"url": {
							"raw": "{{serverURL}}/api/v1/workflow/actions",
							"host": [
								"{{serverURL}}"
							],
							"path": [
								"api",
								"v1",
								"workflow",
								"actions"
							]
						},
						"description": "Saves an action, by default the action is associated to the schema, however if the stepId is set will be automatically associated to the step too.\n\n@Path(\"/actions\")"
					},
					"response": []
				},
				{
					"name": "ValidActionWithShortyStepIdAndShortySchemeId_ShouldSave",
					"event": [
						{
							"listen": "test",
							"script": {
								"exec": [
									"pm.test(\"Status code is 200 \", function () {",
									"    pm.response.to.have.status(200);",
									"});",
									"",
									"",
									"",
									"pm.test(\"Valid response\", function () {",
									"    pm.expect(pm.response.text()).to.include(\"\\\"name\\\":\\\"saveContent FROM REST NEW\\\"\");",
									"});"
								],
								"type": "text/javascript"
							}
						}
					],
					"request": {
						"auth": {
							"type": "basic",
							"basic": [
								{
									"key": "password",
									"value": "admin",
									"type": "string"
								},
								{
									"key": "username",
									"value": "admin@dotcms.com",
									"type": "string"
								},
								{
									"key": "saveHelperData",
									"type": "any"
								},
								{
									"key": "showPassword",
									"value": false,
									"type": "boolean"
								}
							]
						},
						"method": "POST",
						"header": [
							{
								"key": "Content-Type",
								"value": "application/json"
							}
						],
						"body": {
							"mode": "raw",
							"raw": "{\n   \"stepId\": \"{{stepIdShorty}}\",\n      \"actionName\": \"saveContent FROM REST NEW\",\n      \"schemeId\": \"{{schemeIdShorty}}\",\n      \"actionCondition\": \"\",\n      \"actionNextStep\": \"currentstep\",\n      \"actionNextAssign\": \"654b0931-1027-41f7-ad4d-173115ed8ec1\",\n      \"actionRoleHierarchyForAssign\": false,\n      \"actionAssignable\": false,\n      \"actionCommentable\": true,\n      \"whoCanUse\":[],\n      \"showOn\": [\n        \"UNPUBLISHED\",\n        \"NEW\",\n        \"LOCKED\",\n        \"PUBLISHED\"\n      ]\n}"
						},
						"url": {
							"raw": "{{serverURL}}/api/v1/workflow/actions",
							"host": [
								"{{serverURL}}"
							],
							"path": [
								"api",
								"v1",
								"workflow",
								"actions"
							]
						},
						"description": "Saves an action, by default the action is associated to the schema, however if the stepId is set will be automatically associated to the step too.\n\n@Path(\"/actions\")"
					},
					"response": []
				},
				{
					"name": "EmptyBody_ShouldRespondBadRequest",
					"event": [
						{
							"listen": "test",
							"script": {
								"type": "text/javascript",
								"exec": [
									"pm.test(\"Status code is 400 \", function () {",
									"    pm.response.to.have.status(400);",
									"});",
									"",
									""
								]
							}
						}
					],
					"request": {
						"auth": {
							"type": "basic",
							"basic": [
								{
									"key": "password",
									"value": "admin",
									"type": "string"
								},
								{
									"key": "username",
									"value": "admin@dotcms.com",
									"type": "string"
								},
								{
									"key": "saveHelperData",
									"type": "any"
								},
								{
									"key": "showPassword",
									"value": false,
									"type": "boolean"
								}
							]
						},
						"method": "POST",
						"header": [
							{
								"key": "Content-Type",
								"value": "application/json"
							}
						],
						"body": {
							"mode": "raw",
							"raw": ""
						},
						"url": {
							"raw": "{{serverURL}}/api/v1/workflow/actions",
							"host": [
								"{{serverURL}}"
							],
							"path": [
								"api",
								"v1",
								"workflow",
								"actions"
							]
						},
						"description": "Saves an action, by default the action is associated to the schema, however if the stepId is set will be automatically associated to the step too.\n\n@Path(\"/actions\")"
					},
					"response": []
				}
			],
			"description": "Saves an action, by default the action is associated to the schema, however if the stepId is set will be automatically associated to the step too.\n@Path(\"/actions\")",
			"event": [
				{
					"listen": "prerequest",
					"script": {
						"type": "text/javascript",
						"exec": [
							""
						]
					}
				},
				{
					"listen": "test",
					"script": {
						"type": "text/javascript",
						"exec": [
							""
						]
					}
				}
			]
		},
		{
			"name": "findSchemas [GET /api/v1/workflow/schemes]",
			"item": [
				{
					"name": "invalidateSession",
					"event": [
						{
							"listen": "test",
							"script": {
								"exec": [
									"pm.test(\"Status code is 200\", function () {",
									"    pm.response.to.have.status(200);",
									"});"
								],
								"type": "text/javascript"
							}
						}
					],
					"request": {
						"method": "GET",
						"header": [],
						"url": {
							"raw": "{{serverURL}}/api/v1/logout",
							"host": [
								"{{serverURL}}"
							],
							"path": [
								"api",
								"v1",
								"logout"
							]
						}
					},
					"response": []
				},
				{
					"name": "UserCredentialsValidation",
					"event": [
						{
							"listen": "test",
							"script": {
								"type": "text/javascript",
								"exec": [
									"pm.test(\"Status code is 401, You need credentials\", function () {",
									"    pm.response.to.have.status(401);",
									"});",
									"",
									"",
									"",
									"pm.test(\"Valid response\", function () {",
									"    pm.expect(pm.response.text()).to.include(\"Invalid User\");",
									"});"
								]
							}
						}
					],
					"request": {
						"auth": {
							"type": "noauth"
						},
						"method": "GET",
						"header": [],
						"url": {
							"raw": "{{serverURL}}/api/v1/workflow/schemes",
							"host": [
								"{{serverURL}}"
							],
							"path": [
								"api",
								"v1",
								"workflow",
								"schemes"
							]
						},
						"description": "Validate you can't get workflow data if you don't have credentials"
					},
					"response": []
				},
				{
					"name": "SuccessListOfSchemes",
					"event": [
						{
							"listen": "test",
							"script": {
								"exec": [
									"pm.test(\"Status code is 200\", function () {",
									"    pm.response.to.have.status(200);",
									"});",
									"",
									"",
									"",
									"//Validate that returns the schemes included in the empty starter site ",
									"",
									"pm.test(\"Includes exiting Scheme\", function () {",
									"    pm.expect(pm.response.text()).to.include(\"\\\"name\\\":\\\"REST Schema\\\"\");",
									"});"
								],
								"type": "text/javascript"
							}
						}
					],
					"request": {
						"auth": {
							"type": "basic",
							"basic": [
								{
									"key": "password",
									"value": "admin",
									"type": "string"
								},
								{
									"key": "username",
									"value": "admin@dotcms.com",
									"type": "string"
								},
								{
									"key": "saveHelperData",
									"type": "any"
								},
								{
									"key": "showPassword",
									"value": false,
									"type": "boolean"
								}
							]
						},
						"method": "GET",
						"header": [],
						"url": {
							"raw": "{{serverURL}}/api/v1/workflow/schemes",
							"host": [
								"{{serverURL}}"
							],
							"path": [
								"api",
								"v1",
								"workflow",
								"schemes"
							]
						},
						"description": "Validate you have the list of schemas "
					},
					"response": []
				}
			],
			"description": "Returns all schemes non-archived associated to a content type. 401 if the user does not have permission.\n\n@Path(\"/schemes\")",
			"event": [
				{
					"listen": "prerequest",
					"script": {
						"type": "text/javascript",
						"exec": [
							""
						]
					}
				},
				{
					"listen": "test",
					"script": {
						"type": "text/javascript",
						"exec": [
							""
						]
					}
				}
			]
		},
		{
			"name": "findAllSchemesAndSchemesByContentType",
			"item": [
				{
					"name": "invalidateSession",
					"event": [
						{
							"listen": "test",
							"script": {
								"exec": [
									"pm.test(\"Status code is 200\", function () {",
									"    pm.response.to.have.status(200);",
									"});"
								],
								"type": "text/javascript"
							}
						}
					],
					"request": {
						"method": "GET",
						"header": [],
						"url": {
							"raw": "{{serverURL}}/api/v1/logout",
							"host": [
								"{{serverURL}}"
							],
							"path": [
								"api",
								"v1",
								"logout"
							]
						}
					},
					"response": []
				},
				{
					"name": "UserCredentialsValidation",
					"event": [
						{
							"listen": "test",
							"script": {
								"type": "text/javascript",
								"exec": [
									"pm.test(\"Status code is 401, You need credentials\", function () {",
									"    pm.response.to.have.status(401);",
									"});",
									"",
									"",
									"",
									"pm.test(\"Valid response\", function () {",
									"    pm.expect(pm.response.text()).to.include(\"Invalid User\");",
									"});"
								]
							}
						}
					],
					"request": {
						"auth": {
							"type": "noauth"
						},
						"method": "GET",
						"header": [],
						"url": {
							"raw": "{{serverURL}}/api/v1/workflow/schemes/schemescontenttypes/2a3e91e4-fbbf-4876-8c5b-2233c1739b05",
							"host": [
								"{{serverURL}}"
							],
							"path": [
								"api",
								"v1",
								"workflow",
								"schemes",
								"schemescontenttypes",
								"2a3e91e4-fbbf-4876-8c5b-2233c1739b05"
							]
						},
						"description": "Validate you can't get workflow data if you don't have credentials\n"
					},
					"response": []
				},
				{
					"name": "Validate read permissions to the content type",
					"event": [
						{
							"listen": "test",
							"script": {
								"exec": [
									"pm.test(\"Status code is 200, Content types permissions\", function () {",
									"    pm.response.to.have.status(200);",
									"});",
									"",
									"",
									"pm.test(\"Valid response\", function () {",
									"    pm.expect(pm.response.text()).to.include(\"System Workflow\");",
									"});"
								],
								"type": "text/javascript"
							}
						}
					],
					"request": {
						"auth": {
							"type": "basic",
							"basic": [
								{
									"key": "password",
									"value": "admin",
									"type": "string"
								},
								{
									"key": "username",
									"value": "admin@dotcms.com",
									"type": "string"
								},
								{
									"key": "saveHelperData",
									"type": "any"
								},
								{
									"key": "showPassword",
									"value": false,
									"type": "boolean"
								}
							]
						},
						"method": "GET",
						"header": [],
						"url": {
							"raw": "{{serverURL}}/api/v1/workflow/schemes/schemescontenttypes/2a3e91e4-fbbf-4876-8c5b-2233c1739b05",
							"host": [
								"{{serverURL}}"
							],
							"path": [
								"api",
								"v1",
								"workflow",
								"schemes",
								"schemescontenttypes",
								"2a3e91e4-fbbf-4876-8c5b-2233c1739b05"
							]
						},
						"description": "Validate we return a 401 error in case you try to get shemes info of an unautorized conte type\n\nTo test: \nDelete permissions to the content type (generic) and add just permissions to admin "
					},
					"response": []
				},
				{
					"name": "Invalid cotnet type ID",
					"event": [
						{
							"listen": "test",
							"script": {
								"type": "text/javascript",
								"exec": [
									"pm.test(\"Status code is 404, Content types not found\", function () {",
									"    pm.response.to.have.status(404);",
									"});",
									"",
									"",
									"",
									"pm.test(\"Valid response\", function () {",
									"    pm.expect(pm.response.text()).to.include(\"not found\");",
									"});"
								]
							}
						}
					],
					"request": {
						"auth": {
							"type": "basic",
							"basic": [
								{
									"key": "password",
									"value": "chris",
									"type": "string"
								},
								{
									"key": "username",
									"value": "chris@dotcms.com",
									"type": "string"
								},
								{
									"key": "saveHelperData",
									"type": "any"
								},
								{
									"key": "showPassword",
									"value": false,
									"type": "boolean"
								}
							]
						},
						"method": "GET",
						"header": [],
						"url": {
							"raw": "{{serverURL}}/api/v1/workflow/schemes/schemescontenttypes/2a3e91e4-fbbf-4876-8c5b-2233c1739b0",
							"host": [
								"{{serverURL}}"
							],
							"path": [
								"api",
								"v1",
								"workflow",
								"schemes",
								"schemescontenttypes",
								"2a3e91e4-fbbf-4876-8c5b-2233c1739b0"
							]
						},
						"description": "Validate we return a 401 error in case you try to get shemes info of an unautorized conte type\n\nTo test: \nDelete permissions to the content type (generic) and add just permissions to admin "
					},
					"response": []
				},
				{
					"name": "SucessListOfSchemes",
					"event": [
						{
							"listen": "test",
							"script": {
								"exec": [
									"pm.test(\"Status code is 200\", function () {",
									"    pm.response.to.have.status(200);",
									"});",
									"",
									"",
									"",
									"//Validate that returns the schemes included in the starter site ",
									"",
									"pm.test(\"Includes system workflow\", function () {",
									"    var jsonData = pm.response.json();",
									"    pm.expect(jsonData.entity.contentTypeSchemes[0].name).to.equal(\"System Workflow\");",
									"});",
									""
								],
								"type": "text/javascript"
							}
						}
					],
					"request": {
						"auth": {
							"type": "basic",
							"basic": [
								{
									"key": "password",
									"value": "admin",
									"type": "string"
								},
								{
									"key": "username",
									"value": "admin@dotcms.com",
									"type": "string"
								},
								{
									"key": "saveHelperData",
									"type": "any"
								},
								{
									"key": "showPassword",
									"value": false,
									"type": "boolean"
								}
							]
						},
						"method": "GET",
						"header": [],
						"url": {
							"raw": "{{serverURL}}/api/v1/workflow/schemes/schemescontenttypes/2a3e91e4-fbbf-4876-8c5b-2233c1739b05",
							"host": [
								"{{serverURL}}"
							],
							"path": [
								"api",
								"v1",
								"workflow",
								"schemes",
								"schemescontenttypes",
								"2a3e91e4-fbbf-4876-8c5b-2233c1739b05"
							]
						},
						"description": "Validate you have the list of schemas "
					},
					"response": []
				}
			],
			"description": "Returns all schemes for the content type and include schemes non-archive . 401 if the user does not have permission\n\n@Path(\"/schemes/schemescontenttypes/{contentTypeId}\")",
			"event": [
				{
					"listen": "prerequest",
					"script": {
						"type": "text/javascript",
						"exec": [
							""
						]
					}
				},
				{
					"listen": "test",
					"script": {
						"type": "text/javascript",
						"exec": [
							""
						]
					}
				}
			]
		},
		{
			"name": "findStepsByScheme [GET /api/v1/workflow/schemes/{schemeId}/steps]",
			"item": [
				{
					"name": "invalidateSession",
					"event": [
						{
							"listen": "test",
							"script": {
								"exec": [
									"pm.test(\"Status code is 200\", function () {",
									"    pm.response.to.have.status(200);",
									"});"
								],
								"type": "text/javascript"
							}
						}
					],
					"request": {
						"method": "GET",
						"header": [],
						"url": {
							"raw": "{{serverURL}}/api/v1/logout",
							"host": [
								"{{serverURL}}"
							],
							"path": [
								"api",
								"v1",
								"logout"
							]
						}
					},
					"response": []
				},
				{
					"name": "UserCredentialValidation",
					"event": [
						{
							"listen": "test",
							"script": {
								"type": "text/javascript",
								"exec": [
									"pm.test(\"Status code is 401, You need credentials\", function () {",
									"    pm.response.to.have.status(401);",
									"});",
									"",
									"",
									"",
									"pm.test(\"Valid response\", function () {",
									"    pm.expect(pm.response.text()).to.include(\"Invalid User\");",
									"});"
								]
							}
						}
					],
					"request": {
						"auth": {
							"type": "noauth"
						},
						"method": "GET",
						"header": [],
						"url": {
							"raw": "{{serverURL}}/api/v1/workflow/schemes/d61a59e1-a49c-46f2-a929-db2b4bfa88b2/steps",
							"host": [
								"{{serverURL}}"
							],
							"path": [
								"api",
								"v1",
								"workflow",
								"schemes",
								"d61a59e1-a49c-46f2-a929-db2b4bfa88b2",
								"steps"
							]
						},
						"description": "Return Steps associated to the scheme, 404 if does not exists. 401 if the user does not have permission.\n\n@Path(\"/schemes/{schemeId}/steps\")"
					},
					"response": []
				},
				{
					"name": "SuccessListOfSteps",
					"event": [
						{
							"listen": "test",
							"script": {
								"exec": [
									"pm.test(\"Status code is 200\", function () {",
									"    pm.response.to.have.status(200);",
									"});",
									"",
									"",
									"",
									"//Validate that returns the schemes included in the starter site ",
									"",
									"pm.test(\"Includes existing step\", function () {",
									"    pm.expect(pm.response.text()).to.include(\"\\\"name\\\":\\\"My REST step\\\"\");",
									"});",
									""
								],
								"type": "text/javascript"
							}
						}
					],
					"request": {
						"auth": {
							"type": "basic",
							"basic": [
								{
									"key": "password",
									"value": "admin",
									"type": "string"
								},
								{
									"key": "username",
									"value": "admin@dotcms.com",
									"type": "string"
								},
								{
									"key": "saveHelperData",
									"type": "any"
								},
								{
									"key": "showPassword",
									"value": false,
									"type": "boolean"
								}
							]
						},
						"method": "GET",
						"header": [],
						"url": {
							"raw": "{{serverURL}}/api/v1/workflow/schemes/{{schemeId}}/steps",
							"host": [
								"{{serverURL}}"
							],
							"path": [
								"api",
								"v1",
								"workflow",
								"schemes",
								"{{schemeId}}",
								"steps"
							]
						},
						"description": "Return Steps associated to the scheme, 404 if does not exists. 401 if the user does not have permission.\n\n@Path(\"/schemes/{schemeId}/steps\")"
					},
					"response": []
				},
				{
					"name": "InvalidSchemeId",
					"event": [
						{
							"listen": "test",
							"script": {
								"exec": [
									"pm.test(\"Status code is 404\", function () {",
									"    pm.response.to.have.status(404);",
									"});",
									"",
									"",
									"",
									"//Validate that returns the schemes included in the starter site ",
									"",
									"pm.test(\"Valid Response\", function () {",
									"    pm.expect(pm.response.text()).to.include(\"The Workflow Scheme does not exist\");",
									"});",
									"",
									""
								],
								"type": "text/javascript"
							}
						}
					],
					"request": {
						"auth": {
							"type": "basic",
							"basic": [
								{
									"key": "password",
									"value": "admin",
									"type": "string"
								},
								{
									"key": "username",
									"value": "admin@dotcms.com",
									"type": "string"
								},
								{
									"key": "saveHelperData",
									"type": "any"
								},
								{
									"key": "showPassword",
									"value": false,
									"type": "boolean"
								}
							]
						},
						"method": "GET",
						"header": [],
						"url": {
							"raw": "{{serverURL}}/api/v1/workflow/schemes/ad61a59e1-a49c-46f2-a929-db2b4bfa88b2/steps",
							"host": [
								"{{serverURL}}"
							],
							"path": [
								"api",
								"v1",
								"workflow",
								"schemes",
								"ad61a59e1-a49c-46f2-a929-db2b4bfa88b2",
								"steps"
							]
						},
						"description": "Return Steps associated to the scheme, 404 if does not exists. 401 if the user does not have permission.\n\n@Path(\"/schemes/{schemeId}/steps\")"
					},
					"response": []
				},
				{
					"name": "SupportShortly",
					"event": [
						{
							"listen": "test",
							"script": {
								"exec": [
									"pm.test(\"Status code is 200\", function () {",
									"    pm.response.to.have.status(200);",
									"});",
									"",
									"",
									"",
									"//Validate that returns the schemes included in the starter site ",
									"",
									"pm.test(\"Includes `New` step\", function () {",
									"    pm.expect(pm.response.text()).to.include(\"New\");",
									"});",
									"",
									"pm.test(\"Includes Draft step\", function () {",
									"    pm.expect(pm.response.text()).to.include(\"Draft\");",
									"});",
									"",
									"pm.test(\"Includes Published step\", function () {",
									"    pm.expect(pm.response.text()).to.include(\"Published\");",
									"});",
									"",
									"",
									"pm.test(\"Includes Archived step\", function () {",
									"    pm.expect(pm.response.text()).to.include(\"Archived\");",
									"});"
								],
								"type": "text/javascript"
							}
						}
					],
					"request": {
						"auth": {
							"type": "basic",
							"basic": [
								{
									"key": "password",
									"value": "admin",
									"type": "string"
								},
								{
									"key": "username",
									"value": "admin@dotcms.com",
									"type": "string"
								},
								{
									"key": "saveHelperData",
									"type": "any"
								},
								{
									"key": "showPassword",
									"value": false,
									"type": "boolean"
								}
							]
						},
						"method": "GET",
						"header": [],
						"url": {
							"raw": "{{serverURL}}/api/v1/workflow/schemes/d61a59e1a49c/steps",
							"host": [
								"{{serverURL}}"
							],
							"path": [
								"api",
								"v1",
								"workflow",
								"schemes",
								"d61a59e1a49c",
								"steps"
							]
						},
						"description": "Return Steps associated to the scheme, 404 if does not exists. 401 if the user does not have permission.\n\n@Path(\"/schemes/{schemeId}/steps\")"
					},
					"response": []
				}
			],
			"description": "Return Steps associated to the scheme, 404 if does not exists. 401 if the user does not have permission\n\n@Path(\"/schemes/{schemeId}/steps\")",
			"event": [
				{
					"listen": "prerequest",
					"script": {
						"type": "text/javascript",
						"exec": [
							""
						]
					}
				},
				{
					"listen": "test",
					"script": {
						"type": "text/javascript",
						"exec": [
							""
						]
					}
				}
			]
		},
		{
			"name": "findAvailableActions [GET }/api/v1/workflow/contentlet/{contentId}/actions]",
			"item": [
				{
					"name": "invalidateSession",
					"event": [
						{
							"listen": "test",
							"script": {
								"exec": [
									"pm.test(\"Status code is 200\", function () {",
									"    pm.response.to.have.status(200);",
									"});"
								],
								"type": "text/javascript"
							}
						}
					],
					"request": {
						"method": "GET",
						"header": [],
						"url": {
							"raw": "{{serverURL}}/api/v1/logout",
							"host": [
								"{{serverURL}}"
							],
							"path": [
								"api",
								"v1",
								"logout"
							]
						}
					},
					"response": []
				},
				{
					"name": "UserCredentialValidations",
					"event": [
						{
							"listen": "test",
							"script": {
								"exec": [
									"pm.test(\"Status code is 401, You need credentials\", function () {",
									"    pm.response.to.have.status(401);",
									"});",
									"",
									"",
									"",
									"pm.test(\"Valid response\", function () {",
									"    pm.expect(pm.response.text()).to.include(\"Invalid User\");",
									"});"
								],
								"type": "text/javascript"
							}
						}
					],
					"request": {
						"auth": {
							"type": "noauth"
						},
						"method": "GET",
						"header": [],
						"url": {
							"raw": "{{serverURL}}/api/v1/workflow/contentlet/47327d24-c894-4433-aa4b-0977f458e574/actions",
							"host": [
								"{{serverURL}}"
							],
							"path": [
								"api",
								"v1",
								"workflow",
								"contentlet",
								"47327d24-c894-4433-aa4b-0977f458e574",
								"actions"
							]
						},
						"description": "This method return all the available actions for an inode\n\n@Path(\"/contentlet/{inode}/actions\")"
					},
					"response": []
				},
				{
					"name": "NonExistingInode",
					"event": [
						{
							"listen": "test",
							"script": {
								"exec": [
									"tests[\"Status code is 404\"] = responseCode.code === 404;",
									"var body = JSON.parse(responseBody);",
									"",
									"pm.test(\"Valid response\", function () {",
									"    pm.expect(pm.response.text()).to.include(\"Contentlet identified by inode\");",
									"    pm.expect(pm.response.text()).to.include(\"was Not found\");",
									"});"
								],
								"type": "text/javascript"
							}
						}
					],
					"request": {
						"auth": {
							"type": "basic",
							"basic": [
								{
									"key": "password",
									"value": "admin",
									"type": "string"
								},
								{
									"key": "username",
									"value": "admin@dotcms.com",
									"type": "string"
								},
								{
									"key": "saveHelperData",
									"type": "any"
								},
								{
									"key": "showPassword",
									"value": false,
									"type": "boolean"
								}
							]
						},
						"method": "GET",
						"header": [],
						"url": {
							"raw": "{{serverURL}}/api/v1/workflow/contentlet/123/actions",
							"host": [
								"{{serverURL}}"
							],
							"path": [
								"api",
								"v1",
								"workflow",
								"contentlet",
								"123",
								"actions"
							]
						},
						"description": "This method return all the available actions for an inode\n\n@Path(\"/contentlet/{inode}/actions\")"
					},
					"response": []
				},
				{
					"name": "SuccessRequest",
					"event": [
						{
							"listen": "test",
							"script": {
								"exec": [
									"pm.test(\"Status code is 200 \", function () {",
									"    pm.response.to.have.status(200);",
									"});",
									"",
									"",
									"",
									"pm.test(\"Valid response\", function () {",
									"    pm.expect(pm.response.text()).to.include(\"postman\");",
									"});",
									"",
									"var jsonData = pm.response.json();",
									"pm.collectionVariables.set(\"contentletIdentifier\", jsonData.entity.identifier);",
									"pm.collectionVariables.set(\"contentletInode\", jsonData.entity.inode);",
									"pm.collectionVariables.set(\"contentletIdShorty\", jsonData.entity.inode.replace(\"-\",\"\").substring(0,10));",
									"",
									""
								],
								"type": "text/javascript"
							}
						}
					],
					"request": {
						"auth": {
							"type": "basic",
							"basic": [
								{
									"key": "password",
									"value": "admin",
									"type": "string"
								},
								{
									"key": "username",
									"value": "admin@dotcms.com",
									"type": "string"
								},
								{
									"key": "saveHelperData",
									"type": "any"
								},
								{
									"key": "showPassword",
									"value": false,
									"type": "boolean"
								}
							]
						},
						"method": "PUT",
						"header": [
							{
								"key": "Content-Type",
								"value": "application/json"
							}
						],
						"body": {
							"mode": "raw",
							"raw": "{ \"contentlet\" : {\n  \"stInode\" : \"f4d7c1b8-2c88-4071-abf1-a5328977b07d\",\n  \"languageId\" : 1,\n  \"key\": \"postmanXXY\",\n  \"value\": \"postmanXXY\"\n}\n}"
						},
						"url": {
							"raw": "{{serverURL}}/api/v1/workflow/actions/b9d89c80-3d88-4311-8365-187323c96436/fire",
							"host": [
								"{{serverURL}}"
							],
							"path": [
								"api",
								"v1",
								"workflow",
								"actions",
								"b9d89c80-3d88-4311-8365-187323c96436",
								"fire"
							]
						},
						"description": "Fire any action uysing the actionId\n\nOptional: If you pass ?inode={inode}, you don't need body here. \n\n@Path(\"/actions/{actionId}/fire\")"
					},
					"response": []
				},
				{
					"name": "Valid Inode",
					"event": [
						{
							"listen": "test",
							"script": {
								"exec": [
									"pm.test(\"Status code is 200\", function () {",
									"    pm.response.to.have.status(200);",
									"});",
									"",
									"",
									"",
									"pm.test(\"Valid response\", function () {",
									"    pm.expect(pm.response.text()).to.include(\"Publish\");",
									"});"
								],
								"type": "text/javascript"
							}
						}
					],
					"request": {
						"auth": {
							"type": "basic",
							"basic": [
								{
									"key": "password",
									"value": "admin",
									"type": "string"
								},
								{
									"key": "username",
									"value": "admin@dotcms.com",
									"type": "string"
								},
								{
									"key": "saveHelperData",
									"type": "any"
								},
								{
									"key": "showPassword",
									"value": false,
									"type": "boolean"
								}
							]
						},
						"method": "GET",
						"header": [],
						"url": {
							"raw": "{{serverURL}}/api/v1/workflow/contentlet/{{contentletInode}}/actions",
							"host": [
								"{{serverURL}}"
							],
							"path": [
								"api",
								"v1",
								"workflow",
								"contentlet",
								"{{contentletInode}}",
								"actions"
							]
						},
						"description": "This method return all the available actions for an inode\n\n@Path(\"/contentlet/{inode}/actions\")"
					},
					"response": []
				},
				{
					"name": "ShortlyIdValidation",
					"event": [
						{
							"listen": "test",
							"script": {
								"exec": [
									"pm.test(\"Status code is 200\", function () {",
									"    pm.response.to.have.status(200);",
									"});",
									"",
									"",
									"",
									"pm.test(\"Valid response\", function () {",
									"    pm.expect(pm.response.text()).to.include(\"Publish\");",
									"});"
								],
								"type": "text/javascript"
							}
						}
					],
					"request": {
						"auth": {
							"type": "basic",
							"basic": [
								{
									"key": "password",
									"value": "admin",
									"type": "string"
								},
								{
									"key": "username",
									"value": "admin@dotcms.com",
									"type": "string"
								},
								{
									"key": "saveHelperData",
									"type": "any"
								},
								{
									"key": "showPassword",
									"value": false,
									"type": "boolean"
								}
							]
						},
						"method": "GET",
						"header": [],
						"url": {
							"raw": "{{serverURL}}/api/v1/workflow/contentlet/{{contentletIdShorty}}/actions",
							"host": [
								"{{serverURL}}"
							],
							"path": [
								"api",
								"v1",
								"workflow",
								"contentlet",
								"{{contentletIdShorty}}",
								"actions"
							]
						},
						"description": "This method return all the available actions for an inode\n\n@Path(\"/contentlet/{inode}/actions\")"
					},
					"response": []
				}
			],
			"description": "This method return all the available actions for an inode\n\n@Path(\"/contentlet/{inode}/actions\")\n",
			"event": [
				{
					"listen": "prerequest",
					"script": {
						"type": "text/javascript",
						"exec": [
							""
						]
					}
				},
				{
					"listen": "test",
					"script": {
						"type": "text/javascript",
						"exec": [
							""
						]
					}
				}
			]
		},
		{
			"name": "findAction [GET /api/v1/workflow/actions/{actionId}]",
			"item": [
				{
					"name": "invalidateSession",
					"event": [
						{
							"listen": "test",
							"script": {
								"exec": [
									"pm.test(\"Status code is 200\", function () {",
									"    pm.response.to.have.status(200);",
									"});"
								],
								"type": "text/javascript"
							}
						}
					],
					"request": {
						"method": "GET",
						"header": [],
						"url": {
							"raw": "{{serverURL}}/api/v1/logout",
							"host": [
								"{{serverURL}}"
							],
							"path": [
								"api",
								"v1",
								"logout"
							]
						}
					},
					"response": []
				},
				{
					"name": "UserCredentialsValidation",
					"event": [
						{
							"listen": "test",
							"script": {
								"type": "text/javascript",
								"exec": [
									"pm.test(\"Status code is 401, You need credentials\", function () {",
									"    pm.response.to.have.status(401);",
									"});",
									"",
									"",
									"",
									"pm.test(\"Valid response\", function () {",
									"    pm.expect(pm.response.text()).to.include(\"Invalid User\");",
									"});"
								]
							}
						}
					],
					"request": {
						"auth": {
							"type": "noauth"
						},
						"method": "GET",
						"header": [],
						"url": {
							"raw": "{{serverURL}}/api/v1/workflow/actions/b9d89c80-3d88-4311-8365-187323c96436",
							"host": [
								"{{serverURL}}"
							],
							"path": [
								"api",
								"v1",
								"workflow",
								"actions",
								"b9d89c80-3d88-4311-8365-187323c96436"
							]
						},
						"description": "Returns a single action, 404 if does not exists. 401 if the user does not have permission\n\n@Path(\"/actions/{actionId}\")"
					},
					"response": []
				},
				{
					"name": "NonExistingActionId",
					"event": [
						{
							"listen": "test",
							"script": {
								"exec": [
									"pm.test(\"Status code is 404, The action does not exist\", function () {",
									"    pm.response.to.have.status(404);",
									"});",
									"",
									"",
									"",
									"pm.test(\"Valid response\", function () {",
									"    pm.expect(pm.response.text()).to.include(\"Unable to find Workflow Action (using actionId=b9d89c803)\");",
									"});"
								],
								"type": "text/javascript"
							}
						}
					],
					"request": {
						"auth": {
							"type": "basic",
							"basic": [
								{
									"key": "password",
									"value": "admin",
									"type": "string"
								},
								{
									"key": "username",
									"value": "admin@dotcms.com",
									"type": "string"
								},
								{
									"key": "saveHelperData",
									"type": "any"
								},
								{
									"key": "showPassword",
									"value": false,
									"type": "boolean"
								}
							]
						},
						"method": "GET",
						"header": [],
						"url": {
							"raw": "{{serverURL}}/api/v1/workflow/actions/b9d89c803",
							"host": [
								"{{serverURL}}"
							],
							"path": [
								"api",
								"v1",
								"workflow",
								"actions",
								"b9d89c803"
							]
						},
						"description": "Returns a single action, 404 if does not exists. 401 if the user does not have permission\n\n@Path(\"/actions/{actionId}\")"
					},
					"response": []
				},
				{
					"name": "findAction_GivenExistingActionId_ShouldReturnAction",
					"event": [
						{
							"listen": "test",
							"script": {
								"exec": [
									"pm.test(\"Status code is 200\", function () {",
									"    pm.response.to.have.status(200);",
									"});",
									"",
									"var actionId = pm.collectionVariables.get(\"actionId\");",
									"",
									"pm.test(\"Includes Action Id\", function () {",
									"    pm.expect(pm.response.text()).to.include(\"\\\"id\\\":\\\"\"+actionId+\"\\\"\");",
									"});",
									"",
									"pm.test(\"Includes Action name\", function () {",
									"    pm.expect(pm.response.text()).to.include(\"\\\"name\\\":\\\"saveContent FROM REST NEW\\\"\");",
									"});",
									"",
									"pm.test(\"Includes Scheme Id\", function () {",
									"    pm.expect(pm.response.text()).to.include(\"\\\"schemeId\\\":\\\"\"+pm.collectionVariables.get(\"schemeId\")+\"\\\"\");",
									";",
									"});"
								],
								"type": "text/javascript"
							}
						}
					],
					"request": {
						"auth": {
							"type": "basic",
							"basic": [
								{
									"key": "password",
									"value": "admin",
									"type": "string"
								},
								{
									"key": "username",
									"value": "admin@dotcms.com",
									"type": "string"
								},
								{
									"key": "saveHelperData",
									"type": "any"
								},
								{
									"key": "showPassword",
									"value": false,
									"type": "boolean"
								}
							]
						},
						"method": "GET",
						"header": [],
						"url": {
							"raw": "{{serverURL}}/api/v1/workflow/actions/{{actionId}}",
							"host": [
								"{{serverURL}}"
							],
							"path": [
								"api",
								"v1",
								"workflow",
								"actions",
								"{{actionId}}"
							]
						},
						"description": "Returns a single action, 404 if does not exists. 401 if the user does not have permission\n\n@Path(\"/actions/{actionId}\")"
					},
					"response": []
				},
				{
					"name": "ShortlyIdValidation",
					"event": [
						{
							"listen": "test",
							"script": {
								"exec": [
									"pm.test(\"Status code is 200\", function () {",
									"    pm.response.to.have.status(200);",
									"});",
									"",
									"",
									"",
									"pm.test(\"Valid response\", function () {",
									"    pm.expect(pm.response.text()).to.include(\"\\\"name\\\":\\\"saveContent FROM REST NEW\\\",\");",
									"});"
								],
								"type": "text/javascript"
							}
						}
					],
					"request": {
						"auth": {
							"type": "basic",
							"basic": [
								{
									"key": "password",
									"value": "bill",
									"type": "string"
								},
								{
									"key": "username",
									"value": "bill@dotcms.com",
									"type": "string"
								},
								{
									"key": "saveHelperData",
									"type": "any"
								},
								{
									"key": "showPassword",
									"value": false,
									"type": "boolean"
								}
							]
						},
						"method": "GET",
						"header": [],
						"url": {
							"raw": "{{serverURL}}/api/v1/workflow/actions/{{actionIdShorty}}",
							"host": [
								"{{serverURL}}"
							],
							"path": [
								"api",
								"v1",
								"workflow",
								"actions",
								"{{actionIdShorty}}"
							]
						},
						"description": "Returns a single action, 404 if does not exists. 401 if the user does not have permission\n\n@Path(\"/actions/{actionId}\")"
					},
					"response": []
				}
			]
		},
		{
			"name": "findActionByStep [GET /api/v1/workflow/steps/{{stepId}}/actions/{{actionId}}]",
			"item": [
				{
					"name": "invalidateSession",
					"event": [
						{
							"listen": "test",
							"script": {
								"exec": [
									"pm.test(\"Status code is 200\", function () {",
									"    pm.response.to.have.status(200);",
									"});"
								],
								"type": "text/javascript"
							}
						}
					],
					"request": {
						"method": "GET",
						"header": [],
						"url": {
							"raw": "{{serverURL}}/api/v1/logout",
							"host": [
								"{{serverURL}}"
							],
							"path": [
								"api",
								"v1",
								"logout"
							]
						}
					},
					"response": []
				},
				{
					"name": "UserCredentialsValidation",
					"event": [
						{
							"listen": "test",
							"script": {
								"type": "text/javascript",
								"exec": [
									"pm.test(\"Status code is 401, You need credentials\", function () {",
									"    pm.response.to.have.status(401);",
									"});",
									"",
									"",
									"",
									"pm.test(\"Valid response\", function () {",
									"    pm.expect(pm.response.text()).to.include(\"Invalid User\");",
									"});"
								]
							}
						}
					],
					"request": {
						"auth": {
							"type": "noauth"
						},
						"method": "GET",
						"header": [],
						"url": {
							"raw": "{{serverURL}}/api/v1/workflow/steps/6cb7e3bd-1710-4eed-8838-d3db60f78f19/actions/b9d89c80-3d88-4311-8365-187323c96436",
							"host": [
								"{{serverURL}}"
							],
							"path": [
								"api",
								"v1",
								"workflow",
								"steps",
								"6cb7e3bd-1710-4eed-8838-d3db60f78f19",
								"actions",
								"b9d89c80-3d88-4311-8365-187323c96436"
							]
						},
						"description": "Returns a single action associated to the step, 404 if does not exists. 401 if the user does not have permission.\n\n@Path(\"/steps/{stepId}/actions/{actionId}\")"
					},
					"response": []
				},
				{
					"name": "InvalidStepId_ShouldReturn404",
					"event": [
						{
							"listen": "test",
							"script": {
								"exec": [
									"pm.test(\"Status code is 404, The step does not exist\", function () {",
									"    pm.response.to.have.status(404);",
									"});",
									"",
									"",
									"",
									"pm.test(\"Valid response\", function () {",
									"    pm.expect(pm.response.text()).to.include(\"stepId=\");",
									"});"
								],
								"type": "text/javascript"
							}
						}
					],
					"request": {
						"auth": {
							"type": "basic",
							"basic": [
								{
									"key": "password",
									"value": "admin",
									"type": "string"
								},
								{
									"key": "username",
									"value": "admin@dotcms.com",
									"type": "string"
								},
								{
									"key": "saveHelperData",
									"type": "any"
								},
								{
									"key": "showPassword",
									"value": false,
									"type": "boolean"
								}
							]
						},
						"method": "GET",
						"header": [],
						"url": {
							"raw": "{{serverURL}}/api/v1/workflow/steps/123/actions/{{actionId}}",
							"host": [
								"{{serverURL}}"
							],
							"path": [
								"api",
								"v1",
								"workflow",
								"steps",
								"123",
								"actions",
								"{{actionId}}"
							]
						},
						"description": "Returns a single action associated to the step, 404 if does not exists. 401 if the user does not have permission.\n\n@Path(\"/steps/{stepId}/actions/{actionId}\")"
					},
					"response": []
				},
				{
					"name": "ValidActionId",
					"event": [
						{
							"listen": "test",
							"script": {
								"exec": [
									"pm.test(\"Status code is 404, The action does not exist\", function () {",
									"    pm.response.to.have.status(404);",
									"});",
									"",
									"",
									"",
									"pm.test(\"Valid response\", function () {",
									"    pm.expect(pm.response.text()).to.include(\"Unable to find Workflow Action\");",
									"});"
								],
								"type": "text/javascript"
							}
						}
					],
					"request": {
						"auth": {
							"type": "basic",
							"basic": [
								{
									"key": "password",
									"value": "admin",
									"type": "string"
								},
								{
									"key": "username",
									"value": "admin@dotcms.com",
									"type": "string"
								},
								{
									"key": "saveHelperData",
									"type": "any"
								},
								{
									"key": "showPassword",
									"value": false,
									"type": "boolean"
								}
							]
						},
						"method": "GET",
						"header": [],
						"url": {
							"raw": "{{serverURL}}/api/v1/workflow/steps/{{stepId}}/actions/123",
							"host": [
								"{{serverURL}}"
							],
							"path": [
								"api",
								"v1",
								"workflow",
								"steps",
								"{{stepId}}",
								"actions",
								"123"
							]
						},
						"description": "Returns a single action associated to the step, 404 if does not exists. 401 if the user does not have permission.\n\n@Path(\"/steps/{stepId}/actions/{actionId}\")"
					},
					"response": []
				},
				{
					"name": "ValidStepIdAndActionId_ShouldReturnAction",
					"event": [
						{
							"listen": "test",
							"script": {
								"exec": [
									"pm.test(\"Status code is 200\", function () {",
									"    pm.response.to.have.status(200);",
									"});",
									"",
									"",
									"",
									"pm.test(\"Valid response\", function () {",
									"    pm.expect(pm.response.text()).to.include(\"\\\"name\\\":\\\"saveContent FROM REST NEW\\\"\");",
									"});"
								],
								"type": "text/javascript"
							}
						}
					],
					"request": {
						"auth": {
							"type": "basic",
							"basic": [
								{
									"key": "password",
									"value": "admin",
									"type": "string"
								},
								{
									"key": "username",
									"value": "admin@dotcms.com",
									"type": "string"
								},
								{
									"key": "saveHelperData",
									"type": "any"
								},
								{
									"key": "showPassword",
									"value": false,
									"type": "boolean"
								}
							]
						},
						"method": "GET",
						"header": [],
						"url": {
							"raw": "{{serverURL}}/api/v1/workflow/steps/{{stepId}}/actions/{{actionId}}",
							"host": [
								"{{serverURL}}"
							],
							"path": [
								"api",
								"v1",
								"workflow",
								"steps",
								"{{stepId}}",
								"actions",
								"{{actionId}}"
							]
						},
						"description": "Returns a single action associated to the step, 404 if does not exists. 401 if the user does not have permission.\n\n@Path(\"/steps/{stepId}/actions/{actionId}\")"
					},
					"response": []
				},
				{
					"name": "ShortlyIdvalidation",
					"event": [
						{
							"listen": "test",
							"script": {
								"exec": [
									"pm.test(\"Status code is 200\", function () {",
									"    pm.response.to.have.status(200);",
									"});",
									"",
									"",
									"",
									"pm.test(\"Valid response\", function () {",
									"    pm.expect(pm.response.text()).to.include(\"\\\"name\\\":\\\"saveContent FROM REST NEW\\\"\");",
									"});"
								],
								"type": "text/javascript"
							}
						}
					],
					"request": {
						"auth": {
							"type": "basic",
							"basic": [
								{
									"key": "password",
									"value": "admin",
									"type": "string"
								},
								{
									"key": "username",
									"value": "admin@dotcms.com",
									"type": "string"
								},
								{
									"key": "saveHelperData",
									"type": "any"
								},
								{
									"key": "showPassword",
									"value": false,
									"type": "boolean"
								}
							]
						},
						"method": "GET",
						"header": [],
						"url": {
							"raw": "{{serverURL}}/api/v1/workflow/steps/{{stepIdShorty}}/actions/{{actionIdShorty}}",
							"host": [
								"{{serverURL}}"
							],
							"path": [
								"api",
								"v1",
								"workflow",
								"steps",
								"{{stepIdShorty}}",
								"actions",
								"{{actionIdShorty}}"
							]
						},
						"description": "Returns a single action associated to the step, 404 if does not exists. 401 if the user does not have permission.\n\n@Path(\"/steps/{stepId}/actions/{actionId}\")"
					},
					"response": []
				}
			],
			"description": "Returns a single action associated to the step, 404 if does not exists. 401 if the user does not have permission.\n\n@Path(\"/steps/{stepId}/actions/{actionId}\")",
			"event": [
				{
					"listen": "prerequest",
					"script": {
						"type": "text/javascript",
						"exec": [
							""
						]
					}
				},
				{
					"listen": "test",
					"script": {
						"type": "text/javascript",
						"exec": [
							""
						]
					}
				}
			]
		},
		{
			"name": "findActionsByStep (all the actions)",
			"item": [
				{
					"name": "invalidateSession",
					"event": [
						{
							"listen": "test",
							"script": {
								"exec": [
									"pm.test(\"Status code is 200\", function () {",
									"    pm.response.to.have.status(200);",
									"});"
								],
								"type": "text/javascript"
							}
						}
					],
					"request": {
						"method": "GET",
						"header": [],
						"url": {
							"raw": "{{serverURL}}/api/v1/logout",
							"host": [
								"{{serverURL}}"
							],
							"path": [
								"api",
								"v1",
								"logout"
							]
						}
					},
					"response": []
				},
				{
					"name": "userCredentialsValidation",
					"event": [
						{
							"listen": "test",
							"script": {
								"type": "text/javascript",
								"exec": [
									"pm.test(\"Status code is 401, You need credentials\", function () {",
									"    pm.response.to.have.status(401);",
									"});",
									"",
									"",
									"",
									"pm.test(\"Valid response\", function () {",
									"    pm.expect(pm.response.text()).to.include(\"Invalid User\");",
									"});"
								]
							}
						}
					],
					"request": {
						"auth": {
							"type": "noauth"
						},
						"method": "GET",
						"header": [],
						"url": {
							"raw": "{{serverURL}}/api/v1/workflow/steps/6cb7e3bd-1710-4eed-8838-d3db60f78f19/actions",
							"host": [
								"{{serverURL}}"
							],
							"path": [
								"api",
								"v1",
								"workflow",
								"steps",
								"6cb7e3bd-1710-4eed-8838-d3db60f78f19",
								"actions"
							]
						},
						"description": "Returns a collection of actions associated to the step, if step does not have any will returns 200 and an empty list.\n\n@Path(\"/steps/{stepId}/actions\")"
					},
					"response": []
				},
				{
					"name": "InvalidStep_ShouldRespond404",
					"event": [
						{
							"listen": "test",
							"script": {
								"exec": [
									"pm.test(\"Status code is 404, The step does not exist\", function () {",
									"    pm.response.to.have.status(404);",
									"});",
									"",
									"",
									"",
									"pm.test(\"Valid response\", function () {",
									"    pm.expect(pm.response.text()).to.include(\"The Workflow Step does not exist\");",
									"});"
								],
								"type": "text/javascript"
							}
						}
					],
					"request": {
						"auth": {
							"type": "basic",
							"basic": [
								{
									"key": "password",
									"value": "admin",
									"type": "string"
								},
								{
									"key": "username",
									"value": "admin@dotcms.com",
									"type": "string"
								},
								{
									"key": "saveHelperData",
									"type": "any"
								},
								{
									"key": "showPassword",
									"value": false,
									"type": "boolean"
								}
							]
						},
						"method": "GET",
						"header": [],
						"url": {
							"raw": "{{serverURL}}/api/v1/workflow/steps/123/actions",
							"host": [
								"{{serverURL}}"
							],
							"path": [
								"api",
								"v1",
								"workflow",
								"steps",
								"123",
								"actions"
							]
						},
						"description": "Returns a collection of actions associated to the step, if step does not have any will returns 200 and an empty list.\n\n@Path(\"/steps/{stepId}/actions\")"
					},
					"response": []
				},
				{
					"name": "GivenExistingStepWithActions_ShouldReturnActions",
					"event": [
						{
							"listen": "test",
							"script": {
								"exec": [
									"pm.test(\"Status code is 200\", function () {",
									"    pm.response.to.have.status(200);",
									"});",
									"",
									"",
									"",
									"pm.test(\"Step returned\", function () {",
									"    pm.expect(pm.response.text()).to.include(\"\\\"name\\\":\\\"saveContent FROM REST NEW\\\"\");",
									"});",
									"",
									""
								],
								"type": "text/javascript"
							}
						}
					],
					"request": {
						"auth": {
							"type": "basic",
							"basic": [
								{
									"key": "password",
									"value": "admin",
									"type": "string"
								},
								{
									"key": "username",
									"value": "admin@dotcms.com",
									"type": "string"
								},
								{
									"key": "saveHelperData",
									"type": "any"
								},
								{
									"key": "showPassword",
									"value": false,
									"type": "boolean"
								}
							]
						},
						"method": "GET",
						"header": [],
						"url": {
							"raw": "{{serverURL}}/api/v1/workflow/steps/{{stepId}}/actions",
							"host": [
								"{{serverURL}}"
							],
							"path": [
								"api",
								"v1",
								"workflow",
								"steps",
								"{{stepId}}",
								"actions"
							]
						},
						"description": "Returns a collection of actions associated to the step, if step does not have any will returns 200 and an empty list.\n\n@Path(\"/steps/{stepId}/actions\")"
					},
					"response": []
				},
				{
					"name": "ShortlyIdValidation",
					"event": [
						{
							"listen": "test",
							"script": {
								"exec": [
									"pm.test(\"Status code is 200\", function () {",
									"    pm.response.to.have.status(200);",
									"});",
									"",
									"",
									"",
									"pm.test(\"Step returned\", function () {",
									"    pm.expect(pm.response.text()).to.include(\"\\\"name\\\":\\\"saveContent FROM REST NEW\\\"\");",
									"});",
									"",
									""
								],
								"type": "text/javascript"
							}
						}
					],
					"request": {
						"auth": {
							"type": "basic",
							"basic": [
								{
									"key": "password",
									"value": "admin",
									"type": "string"
								},
								{
									"key": "username",
									"value": "admin@dotcms.com",
									"type": "string"
								},
								{
									"key": "saveHelperData",
									"type": "any"
								},
								{
									"key": "showPassword",
									"value": false,
									"type": "boolean"
								}
							]
						},
						"method": "GET",
						"header": [],
						"url": {
							"raw": "{{serverURL}}/api/v1/workflow/steps/{{stepId}}/actions",
							"host": [
								"{{serverURL}}"
							],
							"path": [
								"api",
								"v1",
								"workflow",
								"steps",
								"{{stepId}}",
								"actions"
							]
						},
						"description": "Returns a collection of actions associated to the step, if step does not have any will returns 200 and an empty list.\n\n@Path(\"/steps/{stepId}/actions\")"
					},
					"response": []
				}
			],
			"description": "Returns a collection of actions associated to the step, if step does not have any will returns 200 and an empty list.\n\n@Path(\"/steps/{stepId}/actions\")",
			"event": [
				{
					"listen": "prerequest",
					"script": {
						"type": "text/javascript",
						"exec": [
							""
						]
					}
				},
				{
					"listen": "test",
					"script": {
						"type": "text/javascript",
						"exec": [
							""
						]
					}
				}
			]
		},
		{
			"name": "findActionByScheme [GET /api/v1/workflow/schemes/{{schemeIdShorty}}/actions]",
			"item": [
				{
					"name": "invalidateSession",
					"event": [
						{
							"listen": "test",
							"script": {
								"exec": [
									"pm.test(\"Status code is 200\", function () {",
									"    pm.response.to.have.status(200);",
									"});"
								],
								"type": "text/javascript"
							}
						}
					],
					"request": {
						"method": "GET",
						"header": [],
						"url": {
							"raw": "{{serverURL}}/api/v1/logout",
							"host": [
								"{{serverURL}}"
							],
							"path": [
								"api",
								"v1",
								"logout"
							]
						}
					},
					"response": []
				},
				{
					"name": "UserCredentialsValidation",
					"event": [
						{
							"listen": "test",
							"script": {
								"exec": [
									"pm.test(\"Status code is 401, You need credentials\", function () {",
									"    pm.response.to.have.status(401);",
									"});",
									"",
									"",
									"",
									"pm.test(\"Valid response\", function () {",
									"    pm.expect(pm.response.text()).to.include(\"Invalid User\");",
									"});"
								],
								"type": "text/javascript"
							}
						}
					],
					"request": {
						"auth": {
							"type": "noauth"
						},
						"method": "GET",
						"header": [],
						"url": {
							"raw": "{{serverURL}}/api/v1/workflow/schemes/{{schemeId}}/actions",
							"host": [
								"{{serverURL}}"
							],
							"path": [
								"api",
								"v1",
								"workflow",
								"schemes",
								"{{schemeId}}",
								"actions"
							]
						},
						"description": "Returns a set of actions associated to the schemeId\n\n@Path(\"/schemes/{schemeId}/actions\")"
					},
					"response": []
				},
				{
					"name": "InvalidSchemeId",
					"event": [
						{
							"listen": "test",
							"script": {
								"exec": [
									"pm.test(\"Status code is 404, The scheme does not exist\", function () {",
									"    pm.response.to.have.status(404);",
									"});",
									"",
									"",
									"",
									"pm.test(\"Valid response\", function () {",
									"    pm.expect(pm.response.text()).to.include(\"The Workflow Scheme does not exist\");",
									"});"
								],
								"type": "text/javascript"
							}
						}
					],
					"request": {
						"auth": {
							"type": "basic",
							"basic": [
								{
									"key": "password",
									"value": "admin",
									"type": "string"
								},
								{
									"key": "username",
									"value": "admin@dotcms.com",
									"type": "string"
								},
								{
									"key": "saveHelperData",
									"type": "any"
								},
								{
									"key": "showPassword",
									"value": false,
									"type": "boolean"
								}
							]
						},
						"method": "GET",
						"header": [],
						"url": {
							"raw": "{{serverURL}}/api/v1/workflow/schemes/d123/actions",
							"host": [
								"{{serverURL}}"
							],
							"path": [
								"api",
								"v1",
								"workflow",
								"schemes",
								"d123",
								"actions"
							]
						},
						"description": "Returns a set of actions associated to the schemeId\n\n@Path(\"/schemes/{schemeId}/actions\")"
					},
					"response": []
				},
				{
					"name": "GivenExistingSchemeWithActions_ShouldReturnActions",
					"event": [
						{
							"listen": "test",
							"script": {
								"exec": [
									"pm.test(\"Status code is 200, Success request\", function () {",
									"    pm.response.to.have.status(200);",
									"});",
									"",
									"",
									"",
									"// Validate every return ",
									"",
									"pm.test(\"Valid response\", function () {",
									"    pm.expect(pm.response.text()).to.include(\"\\\"name\\\":\\\"saveContent FROM REST NEW\\\"\");",
									"});",
									"",
									"",
									"",
									"",
									""
								],
								"type": "text/javascript"
							}
						}
					],
					"request": {
						"auth": {
							"type": "basic",
							"basic": [
								{
									"key": "password",
									"value": "admin",
									"type": "string"
								},
								{
									"key": "username",
									"value": "admin@dotcms.com",
									"type": "string"
								},
								{
									"key": "saveHelperData",
									"type": "any"
								},
								{
									"key": "showPassword",
									"value": false,
									"type": "boolean"
								}
							]
						},
						"method": "GET",
						"header": [],
						"url": {
							"raw": "{{serverURL}}/api/v1/workflow/schemes/{{schemeId}}/actions",
							"host": [
								"{{serverURL}}"
							],
							"path": [
								"api",
								"v1",
								"workflow",
								"schemes",
								"{{schemeId}}",
								"actions"
							]
						},
						"description": "Returns a set of actions associated to the schemeId\n\n@Path(\"/schemes/{schemeId}/actions\")"
					},
					"response": []
				},
				{
					"name": "ShortlyIdValidation",
					"event": [
						{
							"listen": "test",
							"script": {
								"exec": [
									"pm.test(\"Status code is 200, Success request\", function () {",
									"    pm.response.to.have.status(200);",
									"});",
									"",
									"",
									"",
									"// Validate every return ",
									"",
									"pm.test(\"Valid response\", function () {",
									"    pm.expect(pm.response.text()).to.include(\"\\\"name\\\":\\\"saveContent FROM REST NEW\\\"\");",
									"});",
									"",
									"",
									"",
									"",
									""
								],
								"type": "text/javascript"
							}
						}
					],
					"request": {
						"auth": {
							"type": "basic",
							"basic": [
								{
									"key": "password",
									"value": "admin",
									"type": "string"
								},
								{
									"key": "username",
									"value": "admin@dotcms.com",
									"type": "string"
								},
								{
									"key": "saveHelperData",
									"type": "any"
								},
								{
									"key": "showPassword",
									"value": false,
									"type": "boolean"
								}
							]
						},
						"method": "GET",
						"header": [],
						"url": {
							"raw": "{{serverURL}}/api/v1/workflow/schemes/{{schemeIdShorty}}/actions",
							"host": [
								"{{serverURL}}"
							],
							"path": [
								"api",
								"v1",
								"workflow",
								"schemes",
								"{{schemeIdShorty}}",
								"actions"
							]
						},
						"description": "Returns a set of actions associated to the schemeId\n\n@Path(\"/schemes/{schemeId}/actions\")"
					},
					"response": []
				}
			],
			"description": "Returns a set of actions associated to the schemeId\n\n@Path(\"/schemes/{schemeId}/actions\")",
			"event": [
				{
					"listen": "prerequest",
					"script": {
						"type": "text/javascript",
						"exec": [
							""
						]
					}
				},
				{
					"listen": "test",
					"script": {
						"type": "text/javascript",
						"exec": [
							""
						]
					}
				}
			]
		},
		{
			"name": "findStepById [GET /api/v1/workflow/steps/{stepId}]",
			"item": [
				{
					"name": "invalidateSession",
					"event": [
						{
							"listen": "test",
							"script": {
								"exec": [
									"pm.test(\"Status code is 200\", function () {",
									"    pm.response.to.have.status(200);",
									"});"
								],
								"type": "text/javascript"
							}
						}
					],
					"request": {
						"method": "GET",
						"header": [],
						"url": {
							"raw": "{{serverURL}}/api/v1/logout",
							"host": [
								"{{serverURL}}"
							],
							"path": [
								"api",
								"v1",
								"logout"
							]
						}
					},
					"response": []
				},
				{
					"name": "UserCredentialValidation",
					"event": [
						{
							"listen": "test",
							"script": {
								"type": "text/javascript",
								"exec": [
									"pm.test(\"Status code is 401, You need credentials\", function () {",
									"    pm.response.to.have.status(401);",
									"});",
									"",
									"",
									"",
									"pm.test(\"Valid response\", function () {",
									"    pm.expect(pm.response.text()).to.include(\"Invalid User\");",
									"});pm.test(\"Status code is 401, You need credentials\", function () {",
									"    pm.response.to.have.status(401);",
									"});",
									"",
									"",
									"",
									"pm.test(\"Valid response\", function () {",
									"    pm.expect(pm.response.text()).to.include(\"Invalid User\");",
									"});"
								]
							}
						}
					],
					"request": {
						"auth": {
							"type": "noauth"
						},
						"method": "GET",
						"header": [],
						"url": {
							"raw": "{{serverURL}}/api/v1/workflow/steps/94178d17-96a0-4e08-b9aa-94214a7fb31e",
							"host": [
								"{{serverURL}}"
							],
							"path": [
								"api",
								"v1",
								"workflow",
								"steps",
								"94178d17-96a0-4e08-b9aa-94214a7fb31e"
							]
						},
						"description": "Get the step by id \n\n@Path(\"/steps/{stepId}\")"
					},
					"response": []
				},
				{
					"name": "SuccessRequest",
					"event": [
						{
							"listen": "test",
							"script": {
								"exec": [
									"pm.test(\"Status code is 200 \", function () {",
									"    pm.response.to.have.status(200);",
									"});",
									"",
									"",
									"",
									"pm.test(\"Valid response\", function () {",
									"    pm.expect(pm.response.text()).to.include(\"\\\"name\\\":\\\"My REST step\\\"\");",
									"});"
								],
								"type": "text/javascript"
							}
						}
					],
					"request": {
						"auth": {
							"type": "basic",
							"basic": [
								{
									"key": "password",
									"value": "admin",
									"type": "string"
								},
								{
									"key": "username",
									"value": "admin@dotcms.com",
									"type": "string"
								},
								{
									"key": "saveHelperData",
									"type": "any"
								},
								{
									"key": "showPassword",
									"value": false,
									"type": "boolean"
								}
							]
						},
						"method": "GET",
						"header": [],
						"url": {
							"raw": "{{serverURL}}/api/v1/workflow/steps/{{stepId}}",
							"host": [
								"{{serverURL}}"
							],
							"path": [
								"api",
								"v1",
								"workflow",
								"steps",
								"{{stepId}}"
							]
						},
						"description": "Get the step by id \n\n@Path(\"/steps/{stepId}\")"
					},
					"response": []
				},
				{
					"name": "InvalidStepId",
					"event": [
						{
							"listen": "test",
							"script": {
								"exec": [
									"pm.test(\"Status code is 404, The action does not exist\", function () {",
									"    pm.response.to.have.status(404);",
									"});",
									"",
									"",
									"",
									"pm.test(\"Valid response\", function () {",
									"    pm.expect(pm.response.text()).to.include(\"The Workflow Step does not exist\");",
									"});"
								],
								"type": "text/javascript"
							}
						}
					],
					"request": {
						"auth": {
							"type": "basic",
							"basic": [
								{
									"key": "password",
									"value": "admin",
									"type": "string"
								},
								{
									"key": "username",
									"value": "admin@dotcms.com",
									"type": "string"
								},
								{
									"key": "saveHelperData",
									"type": "any"
								},
								{
									"key": "showPassword",
									"value": false,
									"type": "boolean"
								}
							]
						},
						"method": "GET",
						"header": [],
						"url": {
							"raw": "{{serverURL}}/api/v1/workflow/steps/adc3c9cd0-8467-404b-bf95-cb7df3fbc293",
							"host": [
								"{{serverURL}}"
							],
							"path": [
								"api",
								"v1",
								"workflow",
								"steps",
								"adc3c9cd0-8467-404b-bf95-cb7df3fbc293"
							]
						},
						"description": "Get the step by id \n\n@Path(\"/steps/{stepId}\")"
					},
					"response": []
				},
				{
					"name": "ShortyValidation",
					"event": [
						{
							"listen": "test",
							"script": {
								"exec": [
									"pm.test(\"Status code is 200 \", function () {",
									"    pm.response.to.have.status(200);",
									"});",
									"",
									"",
									"",
									"pm.test(\"Valid response\", function () {",
									"    pm.expect(pm.response.text()).to.include(\"\\\"name\\\":\\\"My REST step\\\"\");",
									"});"
								],
								"type": "text/javascript"
							}
						}
					],
					"request": {
						"auth": {
							"type": "basic",
							"basic": [
								{
									"key": "password",
									"value": "admin",
									"type": "string"
								},
								{
									"key": "username",
									"value": "admin@dotcms.com",
									"type": "string"
								},
								{
									"key": "saveHelperData",
									"type": "any"
								},
								{
									"key": "showPassword",
									"value": false,
									"type": "boolean"
								}
							]
						},
						"method": "GET",
						"header": [],
						"url": {
							"raw": "{{serverURL}}/api/v1/workflow/steps/{{stepIdShorty}}",
							"host": [
								"{{serverURL}}"
							],
							"path": [
								"api",
								"v1",
								"workflow",
								"steps",
								"{{stepIdShorty}}"
							]
						},
						"description": "Get the step by id \n\n@Path(\"/steps/{stepId}\")"
					},
					"response": []
				}
			]
		},
		{
			"name": "findAvailableDefaultActionsByContentType",
			"item": [
				{
					"name": "invalidateSession",
					"event": [
						{
							"listen": "test",
							"script": {
								"exec": [
									"pm.test(\"Status code is 200\", function () {",
									"    pm.response.to.have.status(200);",
									"});"
								],
								"type": "text/javascript"
							}
						}
					],
					"request": {
						"method": "GET",
						"header": [],
						"url": {
							"raw": "{{serverURL}}/api/v1/logout",
							"host": [
								"{{serverURL}}"
							],
							"path": [
								"api",
								"v1",
								"logout"
							]
						}
					},
					"response": []
				},
				{
					"name": "UserCredentialsValidation",
					"event": [
						{
							"listen": "test",
							"script": {
								"type": "text/javascript",
								"exec": [
									"pm.test(\"Status code is 401, You need credentials\", function () {",
									"    pm.response.to.have.status(401);",
									"});",
									"",
									"",
									"",
									"pm.test(\"Valid response\", function () {",
									"    pm.expect(pm.response.text()).to.include(\"Invalid User\");",
									"});pm.test(\"Status code is 401, You need credentials\", function () {",
									"    pm.response.to.have.status(401);",
									"});",
									"",
									"",
									"",
									"pm.test(\"Valid response\", function () {   ",
									"    pm.expect(pm.response.text()).to.include(\"Invalid User\");",
									"});"
								]
							}
						}
					],
					"request": {
						"auth": {
							"type": "noauth"
						},
						"method": "GET",
						"header": [],
						"url": {
							"raw": "{{serverURL}}/api/v1/workflow/defaultactions/contenttype/2a3e91e4-fbbf-4876-8c5b-2233c1739b05",
							"host": [
								"{{serverURL}}"
							],
							"path": [
								"api",
								"v1",
								"workflow",
								"defaultactions",
								"contenttype",
								"2a3e91e4-fbbf-4876-8c5b-2233c1739b05"
							]
						},
						"description": "Returns all the possible default actions associated to the content type workflow schemes. 401 if the user does not have permission.\n\n@Path(\"/defaultactions/contenttype/{contentTypeId}\")"
					},
					"response": []
				},
				{
					"name": "SuccessRequest",
					"event": [
						{
							"listen": "test",
							"script": {
								"exec": [
									"pm.test(\"Status code is 200 \", function () {",
									"    pm.response.to.have.status(200);",
									"});",
									"",
									"",
									"",
									"pm.test(\"Valid response\", function () {",
									"    pm.expect(pm.response.text()).to.include(\"Save\");",
									"});"
								],
								"type": "text/javascript"
							}
						}
					],
					"request": {
						"auth": {
							"type": "basic",
							"basic": [
								{
									"key": "password",
									"value": "admin",
									"type": "string"
								},
								{
									"key": "username",
									"value": "admin@dotcms.com",
									"type": "string"
								},
								{
									"key": "saveHelperData",
									"type": "any"
								},
								{
									"key": "showPassword",
									"value": false,
									"type": "boolean"
								}
							]
						},
						"method": "GET",
						"header": [],
						"url": {
							"raw": "{{serverURL}}/api/v1/workflow/defaultactions/contenttype/2a3e91e4-fbbf-4876-8c5b-2233c1739b05",
							"host": [
								"{{serverURL}}"
							],
							"path": [
								"api",
								"v1",
								"workflow",
								"defaultactions",
								"contenttype",
								"2a3e91e4-fbbf-4876-8c5b-2233c1739b05"
							]
						},
						"description": "Returns all the possible default actions associated to the content type workflow schemes. 401 if the user does not have permission.\n\n@Path(\"/defaultactions/contenttype/{contentTypeId}\")"
					},
					"response": []
				},
				{
					"name": "InvalidContentTypeId",
					"event": [
						{
							"listen": "test",
							"script": {
								"exec": [
									"pm.test(\"Status code is 404, The action does not exist\", function () {",
									"    pm.response.to.have.status(404);",
									"});",
									"",
									"",
									"",
									"pm.test(\"Valid response\", function () {",
									"    pm.expect(pm.response.text()).to.include(\"Content Type with id\");",
									"});",
									"",
									"pm.test(\"Valid response\", function () {",
									"    pm.expect(pm.response.text()).to.include(\"not found\");",
									"});",
									"",
									""
								],
								"type": "text/javascript"
							}
						}
					],
					"request": {
						"auth": {
							"type": "basic",
							"basic": [
								{
									"key": "password",
									"value": "admin",
									"type": "string"
								},
								{
									"key": "username",
									"value": "admin@dotcms.com",
									"type": "string"
								},
								{
									"key": "saveHelperData",
									"type": "any"
								},
								{
									"key": "showPassword",
									"value": false,
									"type": "boolean"
								}
							]
						},
						"method": "GET",
						"header": [],
						"url": {
							"raw": "{{serverURL}}/api/v1/workflow/defaultactions/contenttype/a2a3e91e4-fbbf-4876-8c5b-2233c1739b05",
							"host": [
								"{{serverURL}}"
							],
							"path": [
								"api",
								"v1",
								"workflow",
								"defaultactions",
								"contenttype",
								"a2a3e91e4-fbbf-4876-8c5b-2233c1739b05"
							]
						},
						"description": "Returns all the possible default actions associated to the content type workflow schemes. 401 if the user does not have permission.\n\n@Path(\"/defaultactions/contenttype/{contentTypeId}\")"
					},
					"response": []
				}
			],
			"description": "Returns all the possible default actions associated to the content type workflow schemes. 401 if the user does not have permission.\n\n@Path(\"/defaultactions/contenttype/{contentTypeId}\")",
			"event": [
				{
					"listen": "prerequest",
					"script": {
						"type": "text/javascript",
						"exec": [
							""
						]
					}
				},
				{
					"listen": "test",
					"script": {
						"type": "text/javascript",
						"exec": [
							""
						]
					}
				}
			]
		},
		{
			"name": "findAvailableDefaultActionsBySchemes",
			"item": [
				{
					"name": "invalidateSession",
					"event": [
						{
							"listen": "test",
							"script": {
								"exec": [
									"pm.test(\"Status code is 200\", function () {",
									"    pm.response.to.have.status(200);",
									"});"
								],
								"type": "text/javascript"
							}
						}
					],
					"request": {
						"method": "GET",
						"header": [],
						"url": {
							"raw": "{{serverURL}}/api/v1/logout",
							"host": [
								"{{serverURL}}"
							],
							"path": [
								"api",
								"v1",
								"logout"
							]
						}
					},
					"response": []
				},
				{
					"name": "UserCredentialsValidation",
					"event": [
						{
							"listen": "test",
							"script": {
								"type": "text/javascript",
								"exec": [
									"pm.test(\"Status code is 401, You need credentials\", function () {",
									"    pm.response.to.have.status(401);",
									"});",
									"",
									"",
									"",
									"pm.test(\"Valid response\", function () {",
									"    pm.expect(pm.response.text()).to.include(\"Invalid User\");",
									"});pm.test(\"Status code is 401, You need credentials\", function () {",
									"    pm.response.to.have.status(401);",
									"});",
									"",
									"",
									"",
									"pm.test(\"Valid response\", function () {",
									"    pm.expect(pm.response.text()).to.include(\"Invalid User\");",
									"});"
								]
							}
						}
					],
					"request": {
						"auth": {
							"type": "noauth"
						},
						"method": "GET",
						"header": [],
						"url": {
							"raw": "{{serverURL}}/api/v1/workflow/defaultactions/schemes",
							"host": [
								"{{serverURL}}"
							],
							"path": [
								"api",
								"v1",
								"workflow",
								"defaultactions",
								"schemes"
							]
						},
						"description": "Returns all the possible default actions associated to the workflow schemes.\n401 if the user does not have permission.\n\n@Path(\"/defaultactions/schemes\")"
					},
					"response": []
				},
				{
					"name": "SuccessRequest",
					"event": [
						{
							"listen": "test",
							"script": {
								"exec": [
									"pm.test(\"Status code is 200 \", function () {",
									"    pm.response.to.have.status(200);",
									"});",
									"",
									"",
									"",
									"pm.test(\"Valid response\", function () {",
									"    pm.expect(pm.response.text()).to.include(\"\\\"name\\\":\\\"saveContent FROM REST NEW\\\"\");",
									"});"
								],
								"type": "text/javascript"
							}
						}
					],
					"request": {
						"auth": {
							"type": "basic",
							"basic": [
								{
									"key": "password",
									"value": "admin",
									"type": "string"
								},
								{
									"key": "username",
									"value": "admin@dotcms.com",
									"type": "string"
								},
								{
									"key": "saveHelperData",
									"type": "any"
								},
								{
									"key": "showPassword",
									"value": false,
									"type": "boolean"
								}
							]
						},
						"method": "GET",
						"header": [],
						"url": {
							"raw": "{{serverURL}}/api/v1/workflow/defaultactions/schemes?ids={{schemeId}}",
							"host": [
								"{{serverURL}}"
							],
							"path": [
								"api",
								"v1",
								"workflow",
								"defaultactions",
								"schemes"
							],
							"query": [
								{
									"key": "ids",
									"value": "{{schemeId}}"
								}
							]
						},
						"description": "Returns all the possible default actions associated to the workflow schemes.\n401 if the user does not have permission.\n\n@Path(\"/defaultactions/schemes\")"
					},
					"response": []
				},
				{
					"name": "InvalidStepId",
					"event": [
						{
							"listen": "test",
							"script": {
								"exec": [
									"pm.test(\"Status code is 404, The action does not exist\", function () {",
									"    pm.response.to.have.status(404);",
									"});",
									"",
									"",
									"",
									"pm.test(\"Valid response\", function () {",
									"    pm.expect(pm.response.text()).to.include(\"The Workflow Scheme does not exist\");",
									"});"
								],
								"type": "text/javascript"
							}
						}
					],
					"request": {
						"auth": {
							"type": "basic",
							"basic": [
								{
									"key": "password",
									"value": "admin",
									"type": "string"
								},
								{
									"key": "username",
									"value": "admin@dotcms.com",
									"type": "string"
								},
								{
									"key": "saveHelperData",
									"type": "any"
								},
								{
									"key": "showPassword",
									"value": false,
									"type": "boolean"
								}
							]
						},
						"method": "GET",
						"header": [],
						"url": {
							"raw": "{{serverURL}}/api/v1/workflow/defaultactions/schemes?ids=e61a59e1-a49c-46f2-a929-db2b4bfa88b2",
							"host": [
								"{{serverURL}}"
							],
							"path": [
								"api",
								"v1",
								"workflow",
								"defaultactions",
								"schemes"
							],
							"query": [
								{
									"key": "ids",
									"value": "e61a59e1-a49c-46f2-a929-db2b4bfa88b2"
								}
							]
						},
						"description": "Returns all the possible default actions associated to the workflow schemes.\n401 if the user does not have permission.\n\n@Path(\"/defaultactions/schemes\")"
					},
					"response": []
				},
				{
					"name": "ShortlySupport",
					"event": [
						{
							"listen": "test",
							"script": {
								"exec": [
									"pm.test(\"Status code is 200 \", function () {",
									"    pm.response.to.have.status(200);",
									"});",
									"",
									"",
									"",
									"pm.test(\"Valid response\", function () {",
									"    pm.expect(pm.response.text()).to.include(\"\\\"name\\\":\\\"saveContent FROM REST NEW\\\"\");",
									"});"
								],
								"type": "text/javascript"
							}
						}
					],
					"request": {
						"auth": {
							"type": "basic",
							"basic": [
								{
									"key": "password",
									"value": "admin",
									"type": "string"
								},
								{
									"key": "username",
									"value": "admin@dotcms.com",
									"type": "string"
								},
								{
									"key": "saveHelperData",
									"type": "any"
								},
								{
									"key": "showPassword",
									"value": false,
									"type": "boolean"
								}
							]
						},
						"method": "GET",
						"header": [],
						"url": {
							"raw": "{{serverURL}}/api/v1/workflow/defaultactions/schemes?ids={{schemeIdShorty}}",
							"host": [
								"{{serverURL}}"
							],
							"path": [
								"api",
								"v1",
								"workflow",
								"defaultactions",
								"schemes"
							],
							"query": [
								{
									"key": "ids",
									"value": "{{schemeIdShorty}}"
								}
							]
						},
						"description": "Returns all the possible default actions associated to the workflow schemes.\n401 if the user does not have permission.\n\n@Path(\"/defaultactions/schemes\")"
					},
					"response": []
				}
			]
		},
		{
			"name": "findInitialAvailableActionsByContentType",
			"item": [
				{
					"name": "invalidateSession",
					"event": [
						{
							"listen": "test",
							"script": {
								"exec": [
									"pm.test(\"Status code is 200\", function () {",
									"    pm.response.to.have.status(200);",
									"});"
								],
								"type": "text/javascript"
							}
						}
					],
					"request": {
						"method": "GET",
						"header": [],
						"url": {
							"raw": "{{serverURL}}/api/v1/logout",
							"host": [
								"{{serverURL}}"
							],
							"path": [
								"api",
								"v1",
								"logout"
							]
						}
					},
					"response": []
				},
				{
					"name": "UserCredentialValidation",
					"event": [
						{
							"listen": "test",
							"script": {
								"type": "text/javascript",
								"exec": [
									"pm.test(\"Status code is 401, You need credentials\", function () {",
									"    pm.response.to.have.status(401);",
									"});",
									"",
									"",
									"",
									"pm.test(\"Valid response\", function () {",
									"    pm.expect(pm.response.text()).to.include(\"Invalid User\");",
									"});pm.test(\"Status code is 401, You need credentials\", function () {",
									"    pm.response.to.have.status(401);",
									"});",
									"",
									"",
									"",
									"pm.test(\"Valid response\", function () {",
									"    pm.expect(pm.response.text()).to.include(\"Invalid User\");",
									"});"
								]
							}
						}
					],
					"request": {
						"auth": {
							"type": "noauth"
						},
						"method": "GET",
						"header": [],
						"url": {
							"raw": "{{serverURL}}/api/v1/workflow/initialactions/contenttype/2a3e91e4-fbbf-4876-8c5b-2233c1739b05",
							"host": [
								"{{serverURL}}"
							],
							"path": [
								"api",
								"v1",
								"workflow",
								"initialactions",
								"contenttype",
								"2a3e91e4-fbbf-4876-8c5b-2233c1739b05"
							]
						},
						"description": "Finds the available actions of the initial/first step(s) of the workflow scheme(s) associated with a content type Id.\n\n@Path(\"/initialactions/contenttype/{contentTypeId}\")"
					},
					"response": []
				},
				{
					"name": "SuccessRequest",
					"event": [
						{
							"listen": "test",
							"script": {
								"type": "text/javascript",
								"exec": [
									"pm.test(\"Status code is 200 \", function () {",
									"    pm.response.to.have.status(200);",
									"});",
									"",
									"",
									"",
									"pm.test(\"Valid response\", function () {",
									"    pm.expect(pm.response.text()).to.include(\"System Workflow\");",
									"});",
									"",
									"pm.test(\"Valid response\", function () {",
									"    pm.expect(pm.response.text()).to.include(\"Save\");",
									"});",
									""
								]
							}
						}
					],
					"request": {
						"auth": {
							"type": "basic",
							"basic": [
								{
									"key": "password",
									"value": "admin",
									"type": "string"
								},
								{
									"key": "username",
									"value": "admin@dotcms.com",
									"type": "string"
								},
								{
									"key": "saveHelperData",
									"type": "any"
								},
								{
									"key": "showPassword",
									"value": false,
									"type": "boolean"
								}
							]
						},
						"method": "GET",
						"header": [],
						"url": {
							"raw": "{{serverURL}}/api/v1/workflow/initialactions/contenttype/2a3e91e4-fbbf-4876-8c5b-2233c1739b05",
							"host": [
								"{{serverURL}}"
							],
							"path": [
								"api",
								"v1",
								"workflow",
								"initialactions",
								"contenttype",
								"2a3e91e4-fbbf-4876-8c5b-2233c1739b05"
							]
						},
						"description": "Finds the available actions of the initial/first step(s) of the workflow scheme(s) associated with a content type Id.\n\n@Path(\"/initialactions/contenttype/{contentTypeId}\")"
					},
					"response": []
				},
				{
					"name": "InvalidContentTypeId",
					"event": [
						{
							"listen": "test",
							"script": {
								"exec": [
									"pm.test(\"Status code is 404 \", function () {",
									"    pm.response.to.have.status(404);",
									"});",
									"",
									"",
									"",
									"pm.test(\"Valid response\", function () {",
									"    pm.expect(pm.response.text()).to.include(\"Content Type with id:\");",
									"});",
									""
								],
								"type": "text/javascript"
							}
						}
					],
					"request": {
						"auth": {
							"type": "basic",
							"basic": [
								{
									"key": "password",
									"value": "admin",
									"type": "string"
								},
								{
									"key": "username",
									"value": "admin@dotcms.com",
									"type": "string"
								},
								{
									"key": "saveHelperData",
									"type": "any"
								},
								{
									"key": "showPassword",
									"value": false,
									"type": "boolean"
								}
							]
						},
						"method": "GET",
						"header": [],
						"url": {
							"raw": "{{serverURL}}/api/v1/workflow/initialactions/contenttype/a2a3e91e4-fbbf-4876-8c5b-2233c1739b05",
							"host": [
								"{{serverURL}}"
							],
							"path": [
								"api",
								"v1",
								"workflow",
								"initialactions",
								"contenttype",
								"a2a3e91e4-fbbf-4876-8c5b-2233c1739b05"
							]
						},
						"description": "Finds the available actions of the initial/first step(s) of the workflow scheme(s) associated with a content type Id.\n\n@Path(\"/initialactions/contenttype/{contentTypeId}\")"
					},
					"response": []
				}
			]
		},
		{
			"name": "UpdateAction [PUT /api/v1/workflow/actions/{actionId}]",
			"item": [
				{
					"name": "invalidateSession",
					"event": [
						{
							"listen": "test",
							"script": {
								"exec": [
									"pm.test(\"Status code is 200\", function () {",
									"    pm.response.to.have.status(200);",
									"});"
								],
								"type": "text/javascript"
							}
						}
					],
					"request": {
						"method": "GET",
						"header": [],
						"url": {
							"raw": "{{serverURL}}/api/v1/logout",
							"host": [
								"{{serverURL}}"
							],
							"path": [
								"api",
								"v1",
								"logout"
							]
						}
					},
					"response": []
				},
				{
					"name": "UserCredentialsValidation",
					"event": [
						{
							"listen": "test",
							"script": {
								"type": "text/javascript",
								"exec": [
									"pm.test(\"Status code is 401, You need credentials\", function () {",
									"    pm.response.to.have.status(401);",
									"});",
									"",
									"",
									"",
									"pm.test(\"Valid response\", function () {",
									"    pm.expect(pm.response.text()).to.include(\"Invalid User\");",
									"});"
								]
							}
						}
					],
					"request": {
						"auth": {
							"type": "noauth"
						},
						"method": "PUT",
						"header": [
							{
								"key": "Content-Type",
								"value": "application/json"
							}
						],
						"body": {
							"mode": "raw",
							"raw": "{\n   \"stepId\": \"ee24a4cb-2d15-4c98-b1bd-6327126451f3\",\n      \"actionName\": \"Republish\",\n      \"schemeId\": \"d61a59e1-a49c-46f2-a929-db2b4bfa88b2\",\n      \"actionCondition\": \"\",\n      \"actionNextStep\": \"currentstep\",\n      \"actionNextAssign\": \"654b0931-1027-41f7-ad4d-173115ed8ec1\",\n      \"actionRoleHierarchyForAssign\": false,\n      \"actionAssignable\": false,\n      \"actionCommentable\": true,\n      \"whoCanUse\":[],\n      \"showOn\": [\n        \"UNPUBLISHED\",\n        \"NEW\",\n        \"LOCKED\",\n        \"PUBLISHED\"\n      ]\n}"
						},
						"url": {
							"raw": "{{serverURL}}/api/v1/workflow/actions/4958588d-9c8e-40e4-bfcb-4ded",
							"host": [
								"{{serverURL}}"
							],
							"path": [
								"api",
								"v1",
								"workflow",
								"actions",
								"4958588d-9c8e-40e4-bfcb-4ded"
							]
						},
						"description": "This resource updates the workflow action \n404 if the id does not exist \n\n@Path(\"/actions/{actionId}\")"
					},
					"response": []
				},
				{
					"name": "SuccessRequest",
					"event": [
						{
							"listen": "test",
							"script": {
								"exec": [
									"pm.test(\"Status code is 200\", function () {",
									"    pm.response.to.have.status(200);",
									"});",
									"",
									"",
									"pm.test(\"Body matches string\", function () {",
									"    pm.expect(pm.response.text()).to.include(\"Republish\");",
									"});"
								],
								"type": "text/javascript"
							}
						}
					],
					"request": {
						"auth": {
							"type": "basic",
							"basic": [
								{
									"key": "password",
									"value": "admin",
									"type": "string"
								},
								{
									"key": "username",
									"value": "admin@dotcms.com",
									"type": "string"
								},
								{
									"key": "saveHelperData",
									"type": "any"
								},
								{
									"key": "showPassword",
									"value": false,
									"type": "boolean"
								}
							]
						},
						"method": "PUT",
						"header": [
							{
								"key": "Content-Type",
								"value": "application/json"
							}
						],
						"body": {
							"mode": "raw",
							"raw": "{\n   \"stepId\": \"ee24a4cb-2d15-4c98-b1bd-6327126451f3\",\n      \"actionName\": \"Republish\",\n      \"schemeId\": \"d61a59e1-a49c-46f2-a929-db2b4bfa88b2\",\n      \"actionCondition\": \"\",\n      \"actionNextStep\": \"currentstep\",\n      \"actionNextAssign\": \"654b0931-1027-41f7-ad4d-173115ed8ec1\",\n      \"actionRoleHierarchyForAssign\": false,\n      \"actionAssignable\": false,\n      \"actionCommentable\": true,\n      \"whoCanUse\":[],\n      \"showOn\": [\n        \"UNPUBLISHED\",\n        \"NEW\",\n        \"LOCKED\",\n        \"PUBLISHED\"\n      ]\n}"
						},
						"url": {
							"raw": "{{serverURL}}/api/v1/workflow/actions/{{actionId}}",
							"host": [
								"{{serverURL}}"
							],
							"path": [
								"api",
								"v1",
								"workflow",
								"actions",
								"{{actionId}}"
							]
						},
						"description": "This resource updates the workflow action \n404 if the id does not exist \n\n@Path(\"/actions/{actionId}\")"
					},
					"response": []
				},
				{
					"name": "InvalidActionId",
					"event": [
						{
							"listen": "test",
							"script": {
								"exec": [
									"pm.test(\"Status code is 404, Action does not exist\", function () {",
									"    pm.response.to.have.status(404);",
									"});",
									"",
									"",
									"pm.test(\"Body matches string\", function () {",
									"    pm.expect(pm.response.text()).to.include(\"The Workflow Action does not exist\");",
									"});"
								],
								"type": "text/javascript"
							}
						}
					],
					"request": {
						"auth": {
							"type": "basic",
							"basic": [
								{
									"key": "password",
									"value": "admin",
									"type": "string"
								},
								{
									"key": "username",
									"value": "admin@dotcms.com",
									"type": "string"
								},
								{
									"key": "saveHelperData",
									"type": "any"
								},
								{
									"key": "showPassword",
									"value": false,
									"type": "boolean"
								}
							]
						},
						"method": "PUT",
						"header": [
							{
								"key": "Content-Type",
								"value": "application/json"
							}
						],
						"body": {
							"mode": "raw",
							"raw": "{\n   \"stepId\": \"ee24a4cb-2d15-4c98-b1bd-6327126451f3\",\n      \"actionName\": \"Republish-test2\",\n      \"schemeId\": \"d61a59e1-a49c-46f2-a929-db2b4bfa88b2\",\n      \"actionCondition\": \"\",\n      \"actionNextStep\": \"currentstep\",\n      \"actionNextAssign\": \"654b0931-1027-41f7-ad4d-173115ed8ec1\",\n      \"actionRoleHierarchyForAssign\": false,\n      \"actionAssignable\": false,\n      \"actionCommentable\": true,\n      \"whoCanUse\":[],\n      \"showOn\": [\n        \"UNPUBLISHED\",\n        \"NEW\",\n        \"LOCKED\",\n        \"PUBLISHED\"\n      ]\n}"
						},
						"url": {
							"raw": "{{serverURL}}/api/v1/workflow/actions/123",
							"host": [
								"{{serverURL}}"
							],
							"path": [
								"api",
								"v1",
								"workflow",
								"actions",
								"123"
							]
						},
						"description": "This resource updates the workflow action \n404 if the id does not exist \n\n@Path(\"/actions/{actionId}\")"
					},
					"response": []
				},
				{
					"name": "ShortlyId",
					"event": [
						{
							"listen": "test",
							"script": {
								"exec": [
									"pm.test(\"Status code is 200\", function () {",
									"    pm.response.to.have.status(200);",
									"});",
									"",
									"",
									"pm.test(\"Body matches string\", function () {",
									"    pm.expect(pm.response.text()).to.include(\"Republish\");",
									"});",
									"",
									""
								],
								"type": "text/javascript"
							}
						}
					],
					"request": {
						"auth": {
							"type": "basic",
							"basic": [
								{
									"key": "password",
									"value": "admin",
									"type": "string"
								},
								{
									"key": "username",
									"value": "admin@dotcms.com",
									"type": "string"
								},
								{
									"key": "saveHelperData",
									"type": "any"
								},
								{
									"key": "showPassword",
									"value": false,
									"type": "boolean"
								}
							]
						},
						"method": "PUT",
						"header": [
							{
								"key": "Content-Type",
								"value": "application/json"
							}
						],
						"body": {
							"mode": "raw",
							"raw": "{\n      \"actionName\": \"Republish-123fa\",\n      \"schemeId\": \"d61a59e1-a49c-46f2-a929-db2b4bfa88b2\",\n      \"actionCondition\": \"\",\n      \"actionNextStep\": \"currentstep\",\n      \"actionNextAssign\": \"654b0931-1027-41f7-ad4d-173115ed8ec1\",\n      \"actionRoleHierarchyForAssign\": false,\n      \"actionAssignable\": false,\n      \"actionCommentable\": true,\n      \"whoCanUse\":[],\n      \"showOn\": [\n        \"UNPUBLISHED\",\n        \"NEW\",\n        \"LOCKED\",\n        \"PUBLISHED\"\n      ]\n}"
						},
						"url": {
							"raw": "{{serverURL}}/api/v1/workflow/actions/{{actionIdShorty}}",
							"host": [
								"{{serverURL}}"
							],
							"path": [
								"api",
								"v1",
								"workflow",
								"actions",
								"{{actionIdShorty}}"
							]
						},
						"description": "This resource updates the workflow action \n404 if the id does not exist \n\n@Path(\"/actions/{actionId}\")"
					},
					"response": []
				},
				{
					"name": "EmptyBody_ShouldRespond400",
					"event": [
						{
							"listen": "test",
							"script": {
								"exec": [
									"pm.test(\"Status code is 400 \", function () {",
									"    pm.response.to.have.status(400);",
									"});",
									"",
									"",
									""
								],
								"type": "text/javascript"
							}
						}
					],
					"request": {
						"auth": {
							"type": "basic",
							"basic": [
								{
									"key": "password",
									"value": "admin",
									"type": "string"
								},
								{
									"key": "username",
									"value": "admin@dotcms.com",
									"type": "string"
								},
								{
									"key": "saveHelperData",
									"type": "any"
								},
								{
									"key": "showPassword",
									"value": false,
									"type": "boolean"
								}
							]
						},
						"method": "PUT",
						"header": [
							{
								"key": "Content-Type",
								"value": "application/json"
							}
						],
						"body": {
							"mode": "raw",
							"raw": ""
						},
						"url": {
							"raw": "{{serverURL}}/api/v1/workflow/actions/4958588d-9c8e-40e4-bfcb-4ded",
							"host": [
								"{{serverURL}}"
							],
							"path": [
								"api",
								"v1",
								"workflow",
								"actions",
								"4958588d-9c8e-40e4-bfcb-4ded"
							]
						},
						"description": "This resource updates the workflow action \n404 if the id does not exist \n\n@Path(\"/actions/{actionId}\")"
					},
					"response": []
				}
			],
			"description": "This resource updates the workflow action 404 if the id does not exist\n@Path(\"/actions/{actionId}\")",
			"event": [
				{
					"listen": "prerequest",
					"script": {
						"type": "text/javascript",
						"exec": [
							""
						]
					}
				},
				{
					"listen": "test",
					"script": {
						"type": "text/javascript",
						"exec": [
							""
						]
					}
				}
			]
		},
		{
			"name": "SaveActionToStep",
			"item": [
				{
					"name": "invalidateSession",
					"event": [
						{
							"listen": "test",
							"script": {
								"exec": [
									"pm.test(\"Status code is 200\", function () {",
									"    pm.response.to.have.status(200);",
									"});"
								],
								"type": "text/javascript"
							}
						}
					],
					"request": {
						"method": "GET",
						"header": [],
						"url": {
							"raw": "{{serverURL}}/api/v1/logout",
							"host": [
								"{{serverURL}}"
							],
							"path": [
								"api",
								"v1",
								"logout"
							]
						}
					},
					"response": []
				},
				{
					"name": "UserCredentialValidation",
					"event": [
						{
							"listen": "test",
							"script": {
								"type": "text/javascript",
								"exec": [
									"pm.test(\"Status code is 401, You need credentials\", function () {",
									"    pm.response.to.have.status(401);",
									"});",
									"",
									"",
									"",
									"pm.test(\"Valid response\", function () {",
									"    pm.expect(pm.response.text()).to.include(\"Invalid User\");",
									"});pm.test(\"Status code is 401, You need credentials\", function () {",
									"    pm.response.to.have.status(401);",
									"});",
									"",
									"",
									"",
									"pm.test(\"Valid response\", function () {",
									"    pm.expect(pm.response.text()).to.include(\"Invalid User\");",
									"});"
								]
							}
						}
					],
					"request": {
						"auth": {
							"type": "noauth"
						},
						"method": "POST",
						"header": [
							{
								"key": "Content-Type",
								"value": "application/json"
							}
						],
						"body": {
							"mode": "raw",
							"raw": "{ \"actionId\": \"777f1c6b-c877-4a37-ba4b-10627316c2cc\" }"
						},
						"url": {
							"raw": "{{serverURL}}/api/v1/workflow/steps/dc3c9cd0-8467-404b-bf95-cb7df3fbc293/actions",
							"host": [
								"{{serverURL}}"
							],
							"path": [
								"api",
								"v1",
								"workflow",
								"steps",
								"dc3c9cd0-8467-404b-bf95-cb7df3fbc293",
								"actions"
							]
						},
						"description": "This method saves the actions and associate to a specific step\n\n@Path(\"/steps/{stepId}/actions\")"
					},
					"response": []
				},
				{
					"name": "SuccessRequest",
					"event": [
						{
							"listen": "test",
							"script": {
								"exec": [
									"pm.test(\"Status code is 200 \", function () {",
									"    pm.response.to.have.status(200);",
									"});",
									"",
									"",
									"",
									"pm.test(\"Valid response\", function () {",
									"    pm.expect(pm.response.text()).to.include(\"Ok\");",
									"});"
								],
								"type": "text/javascript"
							}
						}
					],
					"request": {
						"auth": {
							"type": "basic",
							"basic": [
								{
									"key": "password",
									"value": "admin",
									"type": "string"
								},
								{
									"key": "username",
									"value": "admin@dotcms.com",
									"type": "string"
								},
								{
									"key": "saveHelperData",
									"type": "any"
								},
								{
									"key": "showPassword",
									"value": false,
									"type": "boolean"
								}
							]
						},
						"method": "POST",
						"header": [
							{
								"key": "Content-Type",
								"value": "application/json"
							}
						],
						"body": {
							"mode": "raw",
							"raw": "{ \"actionId\": \"{{actionId}}\" }"
						},
						"url": {
							"raw": "{{serverURL}}/api/v1/workflow/steps/{{stepId}}/actions",
							"host": [
								"{{serverURL}}"
							],
							"path": [
								"api",
								"v1",
								"workflow",
								"steps",
								"{{stepId}}",
								"actions"
							]
						},
						"description": "This method saves the actions and associate to a specific step\n\n@Path(\"/steps/{stepId}/actions\")"
					},
					"response": []
				},
				{
					"name": "InvalidStepId",
					"event": [
						{
							"listen": "test",
							"script": {
								"exec": [
									"pm.test(\"Status code is 404\", function () {",
									"    pm.response.to.have.status(404);",
									"});",
									"",
									"",
									"",
									"pm.test(\"Valid response\", function () {",
									"    pm.expect(pm.response.text()).to.include(\"The Workflow Step does not exist\");",
									"});"
								],
								"type": "text/javascript"
							}
						}
					],
					"request": {
						"auth": {
							"type": "basic",
							"basic": [
								{
									"key": "password",
									"value": "admin",
									"type": "string"
								},
								{
									"key": "username",
									"value": "admin@dotcms.com",
									"type": "string"
								},
								{
									"key": "saveHelperData",
									"type": "any"
								},
								{
									"key": "showPassword",
									"value": false,
									"type": "boolean"
								}
							]
						},
						"method": "POST",
						"header": [
							{
								"key": "Content-Type",
								"value": "application/json"
							}
						],
						"body": {
							"mode": "raw",
							"raw": "{ \"actionId\": \"777f1c6b-c877-4a37-ba4b-10627316c2cc\" }"
						},
						"url": {
							"raw": "{{serverURL}}/api/v1/workflow/steps/adc3c9cd0-8467-404b-bf95-cb7df3fbc293/actions",
							"host": [
								"{{serverURL}}"
							],
							"path": [
								"api",
								"v1",
								"workflow",
								"steps",
								"adc3c9cd0-8467-404b-bf95-cb7df3fbc293",
								"actions"
							]
						},
						"description": "This method saves the actions and associate to a specific step\n\n@Path(\"/steps/{stepId}/actions\")"
					},
					"response": []
				},
				{
					"name": "InvalidActionId",
					"event": [
						{
							"listen": "test",
							"script": {
								"exec": [
									"pm.test(\"Status code is 404\", function () {",
									"    pm.response.to.have.status(404);",
									"});",
									"",
									"",
									"",
									"pm.test(\"Valid response\", function () {",
									"    pm.expect(pm.response.text()).to.include(\"The Workflow Action does not exist\");",
									"});"
								],
								"type": "text/javascript"
							}
						}
					],
					"request": {
						"auth": {
							"type": "basic",
							"basic": [
								{
									"key": "password",
									"value": "admin",
									"type": "string"
								},
								{
									"key": "username",
									"value": "admin@dotcms.com",
									"type": "string"
								},
								{
									"key": "saveHelperData",
									"type": "any"
								},
								{
									"key": "showPassword",
									"value": false,
									"type": "boolean"
								}
							]
						},
						"method": "POST",
						"header": [
							{
								"key": "Content-Type",
								"value": "application/json"
							}
						],
						"body": {
							"mode": "raw",
							"raw": "{ \"actionId\": \"a777f1c6b-c877-4a37-ba4b-10627316c2cc\" }"
						},
						"url": {
							"raw": "{{serverURL}}/api/v1/workflow/steps/dc3c9cd0-8467-404b-bf95-cb7df3fbc293/actions",
							"host": [
								"{{serverURL}}"
							],
							"path": [
								"api",
								"v1",
								"workflow",
								"steps",
								"dc3c9cd0-8467-404b-bf95-cb7df3fbc293",
								"actions"
							]
						},
						"description": "This method saves the actions and associate to a specific step\n\n@Path(\"/steps/{stepId}/actions\")"
					},
					"response": []
				},
				{
					"name": "SupportShortly",
					"event": [
						{
							"listen": "test",
							"script": {
								"exec": [
									"pm.test(\"Status code is 200 \", function () {",
									"    pm.response.to.have.status(200);",
									"});",
									"",
									"",
									"",
									"pm.test(\"Valid response\", function () {",
									"    pm.expect(pm.response.text()).to.include(\"Ok\");",
									"});"
								],
								"type": "text/javascript"
							}
						}
					],
					"request": {
						"auth": {
							"type": "basic",
							"basic": [
								{
									"key": "password",
									"value": "admin",
									"type": "string"
								},
								{
									"key": "username",
									"value": "admin@dotcms.com",
									"type": "string"
								},
								{
									"key": "saveHelperData",
									"type": "any"
								},
								{
									"key": "showPassword",
									"value": false,
									"type": "boolean"
								}
							]
						},
						"method": "POST",
						"header": [
							{
								"key": "Content-Type",
								"value": "application/json"
							}
						],
						"body": {
							"mode": "raw",
							"raw": "{ \"actionId\": \"{{actionIdShorty}}\" }"
						},
						"url": {
							"raw": "{{serverURL}}/api/v1/workflow/steps/{{stepIdShorty}}/actions",
							"host": [
								"{{serverURL}}"
							],
							"path": [
								"api",
								"v1",
								"workflow",
								"steps",
								"{{stepIdShorty}}",
								"actions"
							]
						},
						"description": "This method saves the actions and associate to a specific step\n\n@Path(\"/steps/{stepId}/actions\")"
					},
					"response": []
				},
				{
					"name": "EmptyBody_ShouldRespond400",
					"event": [
						{
							"listen": "test",
							"script": {
								"exec": [
									"pm.test(\"Status code is 400 \", function () {",
									"    pm.response.to.have.status(400);",
									"});",
									"",
									"",
									"",
									""
								],
								"type": "text/javascript"
							}
						}
					],
					"request": {
						"auth": {
							"type": "basic",
							"basic": [
								{
									"key": "password",
									"value": "admin",
									"type": "string"
								},
								{
									"key": "username",
									"value": "admin@dotcms.com",
									"type": "string"
								},
								{
									"key": "saveHelperData",
									"type": "any"
								},
								{
									"key": "showPassword",
									"value": false,
									"type": "boolean"
								}
							]
						},
						"method": "POST",
						"header": [
							{
								"key": "Content-Type",
								"value": "application/json"
							}
						],
						"body": {
							"mode": "raw",
							"raw": ""
						},
						"url": {
							"raw": "{{serverURL}}/api/v1/workflow/steps/dc3c9cd0-8467-404b-bf95-cb7df3fbc293/actions",
							"host": [
								"{{serverURL}}"
							],
							"path": [
								"api",
								"v1",
								"workflow",
								"steps",
								"dc3c9cd0-8467-404b-bf95-cb7df3fbc293",
								"actions"
							]
						},
						"description": "This method saves the actions and associate to a specific step\n\n@Path(\"/steps/{stepId}/actions\")"
					},
					"response": []
				}
			]
		},
		{
			"name": "ImportScheme",
			"item": [
				{
					"name": "invalidateSession",
					"event": [
						{
							"listen": "test",
							"script": {
								"exec": [
									"pm.test(\"Status code is 200\", function () {",
									"    pm.response.to.have.status(200);",
									"});"
								],
								"type": "text/javascript"
							}
						}
					],
					"request": {
						"method": "GET",
						"header": [],
						"url": {
							"raw": "{{serverURL}}/api/v1/logout",
							"host": [
								"{{serverURL}}"
							],
							"path": [
								"api",
								"v1",
								"logout"
							]
						}
					},
					"response": []
				},
				{
					"name": "User Credentials Validations",
					"event": [
						{
							"listen": "test",
							"script": {
								"type": "text/javascript",
								"exec": [
									"pm.test(\"Status code is 401, Invalid Credentials\", function () {",
									"    pm.response.to.have.status(401);",
									"});",
									"",
									"pm.test(\"Valid response\", function () {",
									"    pm.expect(pm.response.text()).to.include(\"Invalid User\");",
									"});"
								]
							}
						}
					],
					"request": {
						"auth": {
							"type": "noauth"
						},
						"method": "POST",
						"header": [
							{
								"key": "Content-Type",
								"value": "application/json"
							}
						],
						"body": {
							"mode": "raw",
							"raw": "    {\n        \"workflowObject\": {\n            \"schemes\": [\n                {\n                    \n                    \"creationDate\": 1523640559394,\n                    \"name\": \"Test1\",\n                    \"description\": \"\",\n                    \"archived\": false,\n                    \"mandatory\": false,\n                    \"defaultScheme\": false,\n                    \"modDate\": 1523640423771,\n                    \"entryActionId\": null,\n                    \"system\": false\n                }\n            ],\n            \"steps\": [\n                {\n                    \"id\": \"01d5d41a-007e-463d-a5b5-c35ea27b1a30\",\n                    \"creationDate\": 1523643857447,\n                    \"name\": \"Step1\",\n                    \"schemeId\": \"766d9cef-e138-4fe0-9acc-b8e7e40bbed3\",\n                    \"myOrder\": 0,\n                    \"resolved\": false,\n                    \"enableEscalation\": false,\n                    \"escalationAction\": null,\n                    \"escalationTime\": 0\n                },\n                {\n                    \"id\": \"2cbf9872-0ed3-407b-b803-70a9a161a7db\",\n                    \"creationDate\": 1523643857447,\n                    \"name\": \"step2\",\n                    \"schemeId\": \"766d9cef-e138-4fe0-9acc-b8e7e40bbed3\",\n                    \"myOrder\": 1,\n                    \"resolved\": false,\n                    \"enableEscalation\": false,\n                    \"escalationAction\": null,\n                    \"escalationTime\": 0\n                }\n            ],\n            \"actions\": [\n                {\n                    \"id\": \"81522b66-221b-4496-aec6-0e4c484973f7\",\n                    \"name\": \"Save it\",\n                    \"schemeId\": \"766d9cef-e138-4fe0-9acc-b8e7e40bbed3\",\n                    \"condition\": \"\",\n                    \"nextStep\": \"2cbf9872-0ed3-407b-b803-70a9a161a7db\",\n                    \"nextAssign\": \"e7d4e34e-5127-45fc-8123-d48b62d510e3\",\n                    \"icon\": \"workflowIcon\",\n                    \"roleHierarchyForAssign\": false,\n                    \"assignable\": false,\n                    \"commentable\": false,\n                    \"order\": 0,\n                    \"owner\": null,\n                    \"nextStepCurrentStep\": false,\n                    \"showOn\": [\n                        \"LOCKED\",\n                        \"NEW\",\n                        \"UNLOCKED\"\n                    ]\n                },\n                {\n                    \"id\": \"687c0729-95fe-4e1d-b37c-e9f70615df23\",\n                    \"name\": \"TEst\",\n                    \"schemeId\": \"766d9cef-e138-4fe0-9acc-b8e7e40bbed3\",\n                    \"condition\": \"\",\n                    \"nextStep\": \"currentstep\",\n                    \"nextAssign\": \"e7d4e34e-5127-45fc-8123-d48b62d510e3\",\n                    \"icon\": \"workflowIcon\",\n                    \"roleHierarchyForAssign\": false,\n                    \"assignable\": false,\n                    \"commentable\": false,\n                    \"order\": 0,\n                    \"owner\": null,\n                    \"nextStepCurrentStep\": true,\n                    \"showOn\": [\n                        \"LOCKED\",\n                        \"UNLOCKED\"\n                    ]\n                }\n            ],\n            \"actionSteps\": [\n                {\n                    \"stepId\": \"01d5d41a-007e-463d-a5b5-c35ea27b1a30\",\n                    \"actionId\": \"81522b66-221b-4496-aec6-0e4c484973f7\",\n                    \"actionOrder\": \"0\"\n                },\n                {\n                    \"stepId\": \"2cbf9872-0ed3-407b-b803-70a9a161a7db\",\n                    \"actionId\": \"687c0729-95fe-4e1d-b37c-e9f70615df23\",\n                    \"actionOrder\": \"0\"\n                }\n            ],\n            \"actionClasses\": [\n                {\n                    \"id\": \"2298b780-e1d3-4916-b981-e22fd5553086\",\n                    \"actionId\": \"81522b66-221b-4496-aec6-0e4c484973f7\",\n                    \"name\": \"Save content\",\n                    \"order\": 0,\n                    \"clazz\": \"com.dotmarketing.portlets.workflows.actionlet.SaveContentActionlet\",\n                    \"actionlet\": {\n                        \"name\": \"Save content\",\n                        \"parameters\": null,\n                        \"nextStep\": null,\n                        \"howTo\": \"This actionlet will checkin the content.\",\n                        \"localizedName\": \"Save content\",\n                        \"localizedHowto\": \"com.dotmarketing.portlets.workflows.actionlet.SaveContentActionlet.howTo\"\n                    }\n                }\n            ],\n            \"actionClassParams\": []\n        },\n        \"permissions\": []\n}\n    \n"
						},
						"url": {
							"raw": "{{serverURL}}/api/v1/workflow/schemes/import",
							"host": [
								"{{serverURL}}"
							],
							"path": [
								"api",
								"v1",
								"workflow",
								"schemes",
								"import"
							]
						},
						"description": "Validate you can't import schemes without credentials"
					},
					"response": []
				},
				{
					"name": "SucessImportAsAdmin",
					"event": [
						{
							"listen": "test",
							"script": {
								"exec": [
									"pm.test(\"Status code is 200\", function () {",
									"    pm.response.to.have.status(200);",
									"});",
									"",
									"",
									"",
									"pm.test(\"Body matches string\", function () {",
									"    pm.expect(pm.response.text()).to.include(\"OK\");",
									"});"
								],
								"type": "text/javascript"
							}
						}
					],
					"request": {
						"auth": {
							"type": "basic",
							"basic": [
								{
									"key": "password",
									"value": "admin",
									"type": "string"
								},
								{
									"key": "username",
									"value": "admin@dotcms.com",
									"type": "string"
								},
								{
									"key": "saveHelperData",
									"type": "any"
								},
								{
									"key": "showPassword",
									"value": false,
									"type": "boolean"
								}
							]
						},
						"method": "POST",
						"header": [
							{
								"key": "Content-Type",
								"value": "application/json"
							}
						],
						"body": {
							"mode": "raw",
							"raw": "{\n        \"workflowObject\": {\n            \"version\": \"1.0\",\n            \"schemes\": [\n                {\n                    \"id\": \"42771904-b7d9-42b7-b038-8e077fabcf3f\",\n                    \"creationDate\": 1527632337579,\n                    \"name\": \"WF_Import_AsAdmin\",\n                    \"description\": \"REST_1\",\n                    \"archived\": false,\n                    \"mandatory\": false,\n                    \"defaultScheme\": false,\n                    \"modDate\": 1527632329252,\n                    \"entryActionId\": null,\n                    \"system\": false\n                }\n            ],\n            \"steps\": [\n                {\n                    \"id\": \"4ec41c51-4006-4713-a28d-d42a719934ac\",\n                    \"creationDate\": 1527632495697,\n                    \"name\": \"Step1\",\n                    \"schemeId\": \"42771904-b7d9-42b7-b038-8e077fabcf3f\",\n                    \"myOrder\": 0,\n                    \"resolved\": false,\n                    \"enableEscalation\": false,\n                    \"escalationAction\": null,\n                    \"escalationTime\": 0\n                },\n                {\n                    \"id\": \"5fa5a384-53c0-4c47-8ba1-5751e003b7b4\",\n                    \"creationDate\": 1527632495698,\n                    \"name\": \"Step2\",\n                    \"schemeId\": \"42771904-b7d9-42b7-b038-8e077fabcf3f\",\n                    \"myOrder\": 1,\n                    \"resolved\": false,\n                    \"enableEscalation\": false,\n                    \"escalationAction\": null,\n                    \"escalationTime\": 0\n                },\n                {\n                    \"id\": \"a0f9a62c-182a-4571-b136-6a807550e597\",\n                    \"creationDate\": 1527632495699,\n                    \"name\": \"Step3\",\n                    \"schemeId\": \"42771904-b7d9-42b7-b038-8e077fabcf3f\",\n                    \"myOrder\": 2,\n                    \"resolved\": false,\n                    \"enableEscalation\": false,\n                    \"escalationAction\": null,\n                    \"escalationTime\": 0\n                },\n                {\n                    \"id\": \"09d794cb-c13a-4379-9553-cdef3842d98c\",\n                    \"creationDate\": 1527632495700,\n                    \"name\": \"Step4\",\n                    \"schemeId\": \"42771904-b7d9-42b7-b038-8e077fabcf3f\",\n                    \"myOrder\": 3,\n                    \"resolved\": false,\n                    \"enableEscalation\": false,\n                    \"escalationAction\": null,\n                    \"escalationTime\": 0\n                }\n            ],\n            \"actions\": [\n                {\n                    \"id\": \"1e916358-b9bf-4331-b28b-7af41eefc970\",\n                    \"name\": \"Archive\",\n                    \"schemeId\": \"42771904-b7d9-42b7-b038-8e077fabcf3f\",\n                    \"condition\": \"\",\n                    \"nextStep\": \"09d794cb-c13a-4379-9553-cdef3842d98c\",\n                    \"nextAssign\": \"e7d4e34e-5127-45fc-8123-d48b62d510e3\",\n                    \"icon\": \"workflowIcon\",\n                    \"roleHierarchyForAssign\": false,\n                    \"assignable\": false,\n                    \"commentable\": false,\n                    \"order\": 0,\n                    \"owner\": null,\n                    \"nextStepCurrentStep\": false,\n                    \"showOn\": [\n                        \"UNPUBLISHED\",\n                        \"UNLOCKED\",\n                        \"LOCKED\"\n                    ]\n                },\n                {\n                    \"id\": \"e93c8802-2033-4c3b-88f9-8125301d9816\",\n                    \"name\": \"Publish\",\n                    \"schemeId\": \"42771904-b7d9-42b7-b038-8e077fabcf3f\",\n                    \"condition\": \"\",\n                    \"nextStep\": \"a0f9a62c-182a-4571-b136-6a807550e597\",\n                    \"nextAssign\": \"e7d4e34e-5127-45fc-8123-d48b62d510e3\",\n                    \"icon\": \"workflowIcon\",\n                    \"roleHierarchyForAssign\": false,\n                    \"assignable\": false,\n                    \"commentable\": false,\n                    \"order\": 0,\n                    \"owner\": null,\n                    \"nextStepCurrentStep\": false,\n                    \"showOn\": [\n                        \"UNPUBLISHED\",\n                        \"UNLOCKED\",\n                        \"LOCKED\"\n                    ]\n                },\n                {\n                    \"id\": \"b588eae6-fa32-4eeb-b30e-fa9f7a80da7f\",\n                    \"name\": \"Save\",\n                    \"schemeId\": \"42771904-b7d9-42b7-b038-8e077fabcf3f\",\n                    \"condition\": \"\",\n                    \"nextStep\": \"5fa5a384-53c0-4c47-8ba1-5751e003b7b4\",\n                    \"nextAssign\": \"e7d4e34e-5127-45fc-8123-d48b62d510e3\",\n                    \"icon\": \"workflowIcon\",\n                    \"roleHierarchyForAssign\": false,\n                    \"assignable\": false,\n                    \"commentable\": false,\n                    \"order\": 0,\n                    \"owner\": null,\n                    \"nextStepCurrentStep\": false,\n                    \"showOn\": [\n                        \"NEW\",\n                        \"UNLOCKED\",\n                        \"LOCKED\"\n                    ]\n                },\n                {\n                    \"id\": \"334a0f26-76b9-4be7-803b-ab6dc5461023\",\n                    \"name\": \"Un-Archive\",\n                    \"schemeId\": \"42771904-b7d9-42b7-b038-8e077fabcf3f\",\n                    \"condition\": \"\",\n                    \"nextStep\": \"currentstep\",\n                    \"nextAssign\": \"e7d4e34e-5127-45fc-8123-d48b62d510e3\",\n                    \"icon\": \"workflowIcon\",\n                    \"roleHierarchyForAssign\": false,\n                    \"assignable\": false,\n                    \"commentable\": false,\n                    \"order\": 0,\n                    \"owner\": null,\n                    \"nextStepCurrentStep\": true,\n                    \"showOn\": [\n                        \"UNLOCKED\",\n                        \"LOCKED\",\n                        \"ARCHIVED\"\n                    ]\n                },\n                {\n                    \"id\": \"0e807408-701d-4e02-b7a0-8279f3668fdd\",\n                    \"name\": \"Unpublish\",\n                    \"schemeId\": \"42771904-b7d9-42b7-b038-8e077fabcf3f\",\n                    \"condition\": \"\",\n                    \"nextStep\": \"5fa5a384-53c0-4c47-8ba1-5751e003b7b4\",\n                    \"nextAssign\": \"e7d4e34e-5127-45fc-8123-d48b62d510e3\",\n                    \"icon\": \"workflowIcon\",\n                    \"roleHierarchyForAssign\": false,\n                    \"assignable\": false,\n                    \"commentable\": false,\n                    \"order\": 0,\n                    \"owner\": null,\n                    \"nextStepCurrentStep\": false,\n                    \"showOn\": [\n                        \"UNLOCKED\",\n                        \"LOCKED\",\n                        \"PUBLISHED\"\n                    ]\n                }\n            ],\n            \"actionSteps\": [\n                {\n                    \"stepId\": \"4ec41c51-4006-4713-a28d-d42a719934ac\",\n                    \"actionId\": \"b588eae6-fa32-4eeb-b30e-fa9f7a80da7f\",\n                    \"actionOrder\": \"0\"\n                },\n                {\n                    \"stepId\": \"5fa5a384-53c0-4c47-8ba1-5751e003b7b4\",\n                    \"actionId\": \"1e916358-b9bf-4331-b28b-7af41eefc970\",\n                    \"actionOrder\": \"0\"\n                },\n                {\n                    \"stepId\": \"5fa5a384-53c0-4c47-8ba1-5751e003b7b4\",\n                    \"actionId\": \"e93c8802-2033-4c3b-88f9-8125301d9816\",\n                    \"actionOrder\": \"1\"\n                },\n                {\n                    \"stepId\": \"a0f9a62c-182a-4571-b136-6a807550e597\",\n                    \"actionId\": \"0e807408-701d-4e02-b7a0-8279f3668fdd\",\n                    \"actionOrder\": \"0\"\n                },\n                {\n                    \"stepId\": \"09d794cb-c13a-4379-9553-cdef3842d98c\",\n                    \"actionId\": \"334a0f26-76b9-4be7-803b-ab6dc5461023\",\n                    \"actionOrder\": \"0\"\n                }\n            ],\n            \"actionClasses\": [\n                {\n                    \"id\": \"889a58e3-2c22-4164-b3c1-62fbf93b5949\",\n                    \"actionId\": \"1e916358-b9bf-4331-b28b-7af41eefc970\",\n                    \"name\": \"Archive content\",\n                    \"order\": 0,\n                    \"clazz\": \"com.dotmarketing.portlets.workflows.actionlet.ArchiveContentActionlet\",\n                    \"actionlet\": {\n                        \"name\": \"Archive content\",\n                        \"parameters\": null,\n                        \"howTo\": \"This actionlet will archive the content.\",\n                        \"localizedName\": \"Archive Content\",\n                        \"localizedHowto\": \"com.dotmarketing.portlets.workflows.actionlet.ArchiveContentActionlet.howTo\"\n                    }\n                },\n                {\n                    \"id\": \"51610a9a-9be6-489b-ba75-336bf632fc13\",\n                    \"actionId\": \"e93c8802-2033-4c3b-88f9-8125301d9816\",\n                    \"name\": \"Publish content\",\n                    \"order\": 0,\n                    \"clazz\": \"com.dotmarketing.portlets.workflows.actionlet.PublishContentActionlet\",\n                    \"actionlet\": {\n                        \"name\": \"Publish content\",\n                        \"parameters\": null,\n                        \"howTo\": \"This actionlet will publish the content.\",\n                        \"nextStep\": null,\n                        \"localizedName\": \"Publish Content\",\n                        \"localizedHowto\": \"com.dotmarketing.portlets.workflows.actionlet.PublishContentActionlet.howTo\"\n                    }\n                },\n                {\n                    \"id\": \"f52163e8-c4a1-4862-be40-0c530cd8f154\",\n                    \"actionId\": \"b588eae6-fa32-4eeb-b30e-fa9f7a80da7f\",\n                    \"name\": \"Save content\",\n                    \"order\": 0,\n                    \"clazz\": \"com.dotmarketing.portlets.workflows.actionlet.SaveContentActionlet\",\n                    \"actionlet\": {\n                        \"name\": \"Save content\",\n                        \"parameters\": null,\n                        \"howTo\": \"This actionlet will checkin the content.\",\n                        \"nextStep\": null,\n                        \"localizedName\": \"Save content\",\n                        \"localizedHowto\": \"com.dotmarketing.portlets.workflows.actionlet.SaveContentActionlet.howTo\"\n                    }\n                },\n                {\n                    \"id\": \"789b3b43-0b19-40df-b5e0-e7e161dd1f39\",\n                    \"actionId\": \"334a0f26-76b9-4be7-803b-ab6dc5461023\",\n                    \"name\": \"Unarchive content\",\n                    \"order\": 0,\n                    \"clazz\": \"com.dotmarketing.portlets.workflows.actionlet.UnarchiveContentActionlet\",\n                    \"actionlet\": {\n                        \"name\": \"Unarchive content\",\n                        \"parameters\": null,\n                        \"howTo\": \"This actionlet will un archive the content and return it to a working state\",\n                        \"nextStep\": null,\n                        \"localizedName\": \"Unarchive Content\",\n                        \"localizedHowto\": \"com.dotmarketing.portlets.workflows.actionlet.UnarchiveContentActionlet.howTo\"\n                    }\n                },\n                {\n                    \"id\": \"700330ab-8974-40d5-9131-67aa05731b48\",\n                    \"actionId\": \"0e807408-701d-4e02-b7a0-8279f3668fdd\",\n                    \"name\": \"Publish content\",\n                    \"order\": 0,\n                    \"clazz\": \"com.dotmarketing.portlets.workflows.actionlet.PublishContentActionlet\",\n                    \"actionlet\": {\n                        \"name\": \"Publish content\",\n                        \"parameters\": null,\n                        \"howTo\": \"This actionlet will publish the content.\",\n                        \"nextStep\": null,\n                        \"localizedName\": \"Publish Content\",\n                        \"localizedHowto\": \"com.dotmarketing.portlets.workflows.actionlet.PublishContentActionlet.howTo\"\n                    }\n                }\n            ],\n            \"actionClassParams\": []\n        },\n        \"permissions\": []\n}"
						},
						"url": {
							"raw": "{{serverURL}}/api/v1/workflow/schemes/import",
							"host": [
								"{{serverURL}}"
							],
							"path": [
								"api",
								"v1",
								"workflow",
								"schemes",
								"import"
							]
						},
						"description": "Validate you can import schemes as admin\n"
					},
					"response": []
				},
				{
					"name": "ImportSchemaExistingId_ShouldRespond400",
					"event": [
						{
							"listen": "test",
							"script": {
								"exec": [
									"pm.test(\"Status code is 400\", function () {",
									"    pm.response.to.have.status(400);",
									"});",
									"",
									"",
									"",
									"pm.test(\"Already existing id\", function () {",
									"    pm.expect(pm.response.text()).to.include(\"Already exist a scheme with the same id\");",
									"});"
								],
								"type": "text/javascript"
							}
						}
					],
					"request": {
						"auth": {
							"type": "basic",
							"basic": [
								{
									"key": "password",
									"value": "admin",
									"type": "string"
								},
								{
									"key": "username",
									"value": "admin@dotcms.com",
									"type": "string"
								},
								{
									"key": "saveHelperData",
									"type": "any"
								},
								{
									"key": "showPassword",
									"value": false,
									"type": "boolean"
								}
							]
						},
						"method": "POST",
						"header": [
							{
								"key": "Content-Type",
								"value": "application/json"
							}
						],
						"body": {
							"mode": "raw",
							"raw": "{\n        \"workflowObject\": {\n            \"version\": \"1.0\",\n            \"schemes\": [\n                {\n                    \"id\": \"42771904-b7d9-42b7-b038-8e077fabcf3f\",\n                    \"creationDate\": 1527632337579,\n                    \"name\": \"WF_Import_AsAdmin\",\n                    \"description\": \"REST_1\",\n                    \"archived\": false,\n                    \"mandatory\": false,\n                    \"defaultScheme\": false,\n                    \"modDate\": 1527632329252,\n                    \"entryActionId\": null,\n                    \"system\": false\n                }\n            ],\n            \"steps\": [\n                {\n                    \"id\": \"4ec41c51-4006-4713-a28d-d42a719934ac\",\n                    \"creationDate\": 1527632495697,\n                    \"name\": \"Step1\",\n                    \"schemeId\": \"42771904-b7d9-42b7-b038-8e077fabcf3f\",\n                    \"myOrder\": 0,\n                    \"resolved\": false,\n                    \"enableEscalation\": false,\n                    \"escalationAction\": null,\n                    \"escalationTime\": 0\n                },\n                {\n                    \"id\": \"5fa5a384-53c0-4c47-8ba1-5751e003b7b4\",\n                    \"creationDate\": 1527632495698,\n                    \"name\": \"Step2\",\n                    \"schemeId\": \"42771904-b7d9-42b7-b038-8e077fabcf3f\",\n                    \"myOrder\": 1,\n                    \"resolved\": false,\n                    \"enableEscalation\": false,\n                    \"escalationAction\": null,\n                    \"escalationTime\": 0\n                },\n                {\n                    \"id\": \"a0f9a62c-182a-4571-b136-6a807550e597\",\n                    \"creationDate\": 1527632495699,\n                    \"name\": \"Step3\",\n                    \"schemeId\": \"42771904-b7d9-42b7-b038-8e077fabcf3f\",\n                    \"myOrder\": 2,\n                    \"resolved\": false,\n                    \"enableEscalation\": false,\n                    \"escalationAction\": null,\n                    \"escalationTime\": 0\n                },\n                {\n                    \"id\": \"09d794cb-c13a-4379-9553-cdef3842d98c\",\n                    \"creationDate\": 1527632495700,\n                    \"name\": \"Step4\",\n                    \"schemeId\": \"42771904-b7d9-42b7-b038-8e077fabcf3f\",\n                    \"myOrder\": 3,\n                    \"resolved\": false,\n                    \"enableEscalation\": false,\n                    \"escalationAction\": null,\n                    \"escalationTime\": 0\n                }\n            ],\n            \"actions\": [\n                {\n                    \"id\": \"1e916358-b9bf-4331-b28b-7af41eefc970\",\n                    \"name\": \"Archive\",\n                    \"schemeId\": \"42771904-b7d9-42b7-b038-8e077fabcf3f\",\n                    \"condition\": \"\",\n                    \"nextStep\": \"09d794cb-c13a-4379-9553-cdef3842d98c\",\n                    \"nextAssign\": \"e7d4e34e-5127-45fc-8123-d48b62d510e3\",\n                    \"icon\": \"workflowIcon\",\n                    \"roleHierarchyForAssign\": false,\n                    \"assignable\": false,\n                    \"commentable\": false,\n                    \"order\": 0,\n                    \"owner\": null,\n                    \"nextStepCurrentStep\": false,\n                    \"showOn\": [\n                        \"UNPUBLISHED\",\n                        \"UNLOCKED\",\n                        \"LOCKED\"\n                    ]\n                },\n                {\n                    \"id\": \"e93c8802-2033-4c3b-88f9-8125301d9816\",\n                    \"name\": \"Publish\",\n                    \"schemeId\": \"42771904-b7d9-42b7-b038-8e077fabcf3f\",\n                    \"condition\": \"\",\n                    \"nextStep\": \"a0f9a62c-182a-4571-b136-6a807550e597\",\n                    \"nextAssign\": \"e7d4e34e-5127-45fc-8123-d48b62d510e3\",\n                    \"icon\": \"workflowIcon\",\n                    \"roleHierarchyForAssign\": false,\n                    \"assignable\": false,\n                    \"commentable\": false,\n                    \"order\": 0,\n                    \"owner\": null,\n                    \"nextStepCurrentStep\": false,\n                    \"showOn\": [\n                        \"UNPUBLISHED\",\n                        \"UNLOCKED\",\n                        \"LOCKED\"\n                    ]\n                },\n                {\n                    \"id\": \"b588eae6-fa32-4eeb-b30e-fa9f7a80da7f\",\n                    \"name\": \"Save\",\n                    \"schemeId\": \"42771904-b7d9-42b7-b038-8e077fabcf3f\",\n                    \"condition\": \"\",\n                    \"nextStep\": \"5fa5a384-53c0-4c47-8ba1-5751e003b7b4\",\n                    \"nextAssign\": \"e7d4e34e-5127-45fc-8123-d48b62d510e3\",\n                    \"icon\": \"workflowIcon\",\n                    \"roleHierarchyForAssign\": false,\n                    \"assignable\": false,\n                    \"commentable\": false,\n                    \"order\": 0,\n                    \"owner\": null,\n                    \"nextStepCurrentStep\": false,\n                    \"showOn\": [\n                        \"NEW\",\n                        \"UNLOCKED\",\n                        \"LOCKED\"\n                    ]\n                },\n                {\n                    \"id\": \"334a0f26-76b9-4be7-803b-ab6dc5461023\",\n                    \"name\": \"Un-Archive\",\n                    \"schemeId\": \"42771904-b7d9-42b7-b038-8e077fabcf3f\",\n                    \"condition\": \"\",\n                    \"nextStep\": \"currentstep\",\n                    \"nextAssign\": \"e7d4e34e-5127-45fc-8123-d48b62d510e3\",\n                    \"icon\": \"workflowIcon\",\n                    \"roleHierarchyForAssign\": false,\n                    \"assignable\": false,\n                    \"commentable\": false,\n                    \"order\": 0,\n                    \"owner\": null,\n                    \"nextStepCurrentStep\": true,\n                    \"showOn\": [\n                        \"UNLOCKED\",\n                        \"LOCKED\",\n                        \"ARCHIVED\"\n                    ]\n                },\n                {\n                    \"id\": \"0e807408-701d-4e02-b7a0-8279f3668fdd\",\n                    \"name\": \"Unpublish\",\n                    \"schemeId\": \"42771904-b7d9-42b7-b038-8e077fabcf3f\",\n                    \"condition\": \"\",\n                    \"nextStep\": \"5fa5a384-53c0-4c47-8ba1-5751e003b7b4\",\n                    \"nextAssign\": \"e7d4e34e-5127-45fc-8123-d48b62d510e3\",\n                    \"icon\": \"workflowIcon\",\n                    \"roleHierarchyForAssign\": false,\n                    \"assignable\": false,\n                    \"commentable\": false,\n                    \"order\": 0,\n                    \"owner\": null,\n                    \"nextStepCurrentStep\": false,\n                    \"showOn\": [\n                        \"UNLOCKED\",\n                        \"LOCKED\",\n                        \"PUBLISHED\"\n                    ]\n                }\n            ],\n            \"actionSteps\": [\n                {\n                    \"stepId\": \"4ec41c51-4006-4713-a28d-d42a719934ac\",\n                    \"actionId\": \"b588eae6-fa32-4eeb-b30e-fa9f7a80da7f\",\n                    \"actionOrder\": \"0\"\n                },\n                {\n                    \"stepId\": \"5fa5a384-53c0-4c47-8ba1-5751e003b7b4\",\n                    \"actionId\": \"1e916358-b9bf-4331-b28b-7af41eefc970\",\n                    \"actionOrder\": \"0\"\n                },\n                {\n                    \"stepId\": \"5fa5a384-53c0-4c47-8ba1-5751e003b7b4\",\n                    \"actionId\": \"e93c8802-2033-4c3b-88f9-8125301d9816\",\n                    \"actionOrder\": \"1\"\n                },\n                {\n                    \"stepId\": \"a0f9a62c-182a-4571-b136-6a807550e597\",\n                    \"actionId\": \"0e807408-701d-4e02-b7a0-8279f3668fdd\",\n                    \"actionOrder\": \"0\"\n                },\n                {\n                    \"stepId\": \"09d794cb-c13a-4379-9553-cdef3842d98c\",\n                    \"actionId\": \"334a0f26-76b9-4be7-803b-ab6dc5461023\",\n                    \"actionOrder\": \"0\"\n                }\n            ],\n            \"actionClasses\": [\n                {\n                    \"id\": \"889a58e3-2c22-4164-b3c1-62fbf93b5949\",\n                    \"actionId\": \"1e916358-b9bf-4331-b28b-7af41eefc970\",\n                    \"name\": \"Archive content\",\n                    \"order\": 0,\n                    \"clazz\": \"com.dotmarketing.portlets.workflows.actionlet.ArchiveContentActionlet\",\n                    \"actionlet\": {\n                        \"name\": \"Archive content\",\n                        \"parameters\": null,\n                        \"howTo\": \"This actionlet will archive the content.\",\n                        \"localizedName\": \"Archive Content\",\n                        \"localizedHowto\": \"com.dotmarketing.portlets.workflows.actionlet.ArchiveContentActionlet.howTo\"\n                    }\n                },\n                {\n                    \"id\": \"51610a9a-9be6-489b-ba75-336bf632fc13\",\n                    \"actionId\": \"e93c8802-2033-4c3b-88f9-8125301d9816\",\n                    \"name\": \"Publish content\",\n                    \"order\": 0,\n                    \"clazz\": \"com.dotmarketing.portlets.workflows.actionlet.PublishContentActionlet\",\n                    \"actionlet\": {\n                        \"name\": \"Publish content\",\n                        \"parameters\": null,\n                        \"howTo\": \"This actionlet will publish the content.\",\n                        \"nextStep\": null,\n                        \"localizedName\": \"Publish Content\",\n                        \"localizedHowto\": \"com.dotmarketing.portlets.workflows.actionlet.PublishContentActionlet.howTo\"\n                    }\n                },\n                {\n                    \"id\": \"f52163e8-c4a1-4862-be40-0c530cd8f154\",\n                    \"actionId\": \"b588eae6-fa32-4eeb-b30e-fa9f7a80da7f\",\n                    \"name\": \"Save content\",\n                    \"order\": 0,\n                    \"clazz\": \"com.dotmarketing.portlets.workflows.actionlet.SaveContentActionlet\",\n                    \"actionlet\": {\n                        \"name\": \"Save content\",\n                        \"parameters\": null,\n                        \"howTo\": \"This actionlet will checkin the content.\",\n                        \"nextStep\": null,\n                        \"localizedName\": \"Save content\",\n                        \"localizedHowto\": \"com.dotmarketing.portlets.workflows.actionlet.SaveContentActionlet.howTo\"\n                    }\n                },\n                {\n                    \"id\": \"789b3b43-0b19-40df-b5e0-e7e161dd1f39\",\n                    \"actionId\": \"334a0f26-76b9-4be7-803b-ab6dc5461023\",\n                    \"name\": \"Unarchive content\",\n                    \"order\": 0,\n                    \"clazz\": \"com.dotmarketing.portlets.workflows.actionlet.UnarchiveContentActionlet\",\n                    \"actionlet\": {\n                        \"name\": \"Unarchive content\",\n                        \"parameters\": null,\n                        \"howTo\": \"This actionlet will un archive the content and return it to a working state\",\n                        \"nextStep\": null,\n                        \"localizedName\": \"Unarchive Content\",\n                        \"localizedHowto\": \"com.dotmarketing.portlets.workflows.actionlet.UnarchiveContentActionlet.howTo\"\n                    }\n                },\n                {\n                    \"id\": \"700330ab-8974-40d5-9131-67aa05731b48\",\n                    \"actionId\": \"0e807408-701d-4e02-b7a0-8279f3668fdd\",\n                    \"name\": \"Publish content\",\n                    \"order\": 0,\n                    \"clazz\": \"com.dotmarketing.portlets.workflows.actionlet.PublishContentActionlet\",\n                    \"actionlet\": {\n                        \"name\": \"Publish content\",\n                        \"parameters\": null,\n                        \"howTo\": \"This actionlet will publish the content.\",\n                        \"nextStep\": null,\n                        \"localizedName\": \"Publish Content\",\n                        \"localizedHowto\": \"com.dotmarketing.portlets.workflows.actionlet.PublishContentActionlet.howTo\"\n                    }\n                }\n            ],\n            \"actionClassParams\": []\n        },\n        \"permissions\": []\n}"
						},
						"url": {
							"raw": "{{serverURL}}/api/v1/workflow/schemes/import",
							"host": [
								"{{serverURL}}"
							],
							"path": [
								"api",
								"v1",
								"workflow",
								"schemes",
								"import"
							]
						},
						"description": "Validate you can import schemes as admin\n"
					},
					"response": []
				},
				{
					"name": "EmptyBody_ShouldRespond400",
					"event": [
						{
							"listen": "test",
							"script": {
								"exec": [
									"pm.test(\"Status code is 400 \", function () {",
									"    pm.response.to.have.status(400);",
									"});",
									"",
									""
								],
								"type": "text/javascript"
							}
						}
					],
					"request": {
						"auth": {
							"type": "basic",
							"basic": [
								{
									"key": "password",
									"value": "chris",
									"type": "string"
								},
								{
									"key": "username",
									"value": "chris@dotcms.com",
									"type": "string"
								},
								{
									"key": "saveHelperData",
									"type": "any"
								},
								{
									"key": "showPassword",
									"value": false,
									"type": "boolean"
								}
							]
						},
						"method": "POST",
						"header": [
							{
								"key": "Content-Type",
								"value": "application/json"
							}
						],
						"body": {
							"mode": "raw",
							"raw": ""
						},
						"url": {
							"raw": "{{serverURL}}/api/v1/workflow/schemes/import",
							"host": [
								"{{serverURL}}"
							],
							"path": [
								"api",
								"v1",
								"workflow",
								"schemes",
								"import"
							]
						},
						"description": "Validate you can import schemes as limited user if you have permissions to the workflow portlet "
					},
					"response": []
				},
				{
					"name": "ImportWithNotifyAssignActionlet",
					"event": [
						{
							"listen": "test",
							"script": {
								"exec": [
									"pm.test(\"Status code is 200\", function () {",
									"    pm.response.to.have.status(200);",
									"});",
									"",
									"",
									"",
									"pm.test(\"Body matches string\", function () {",
									"    pm.expect(pm.response.text()).to.include(\"OK\");",
									"});"
								],
								"type": "text/javascript"
							}
						}
					],
					"request": {
						"auth": {
							"type": "basic",
							"basic": [
								{
									"key": "password",
									"value": "admin",
									"type": "string"
								},
								{
									"key": "username",
									"value": "admin@dotcms.com",
									"type": "string"
								},
								{
									"key": "saveHelperData",
									"type": "any"
								},
								{
									"key": "showPassword",
									"value": false,
									"type": "boolean"
								}
							]
						},
						"method": "POST",
						"header": [
							{
								"key": "Content-Type",
								"value": "application/json"
							}
						],
						"body": {
							"mode": "raw",
							"raw": "{\n    \"workflowObject\": {\n        \"actionClassParams\": [\n            {\n                \"actionClassId\": \"deb0865a-8367-499a-9c80-f70f6cb4a201\",\n                \"id\": \"2163cb23-8b9a-406a-b2fa-7beecd5c63b0\",\n                \"key\": \"emailSubject\",\n                \"value\": \"subject\"\n            },\n            {\n                \"actionClassId\": \"deb0865a-8367-499a-9c80-f70f6cb4a201\",\n                \"id\": \"f98771e9-ca5c-438a-a23b-85594b92af45\",\n                \"key\": \"emailBody\",\n                \"value\": \"msg\"\n            },\n            {\n                \"actionClassId\": \"deb0865a-8367-499a-9c80-f70f6cb4a201\",\n                \"id\": \"d831815e-f9c4-4338-956f-2e8b9e0e371b\",\n                \"key\": \"isHtml\",\n                \"value\": \"true\"\n            }\n        ],\n        \"actionClasses\": [\n            {\n                \"actionId\": \"9148bd02-9d49-4765-8570-17f9a28d64bc\",\n                \"actionlet\": {\n                    \"actionClass\": \"com.dotmarketing.portlets.workflows.actionlet.NotifyAssigneeActionlet\",\n                    \"howTo\": \"This actionlet will send an email to the assignee (or assignees if the next assign is a role).  It uses a default email subject and message, but can be overridden.  Both the subject and message are parsed Velocity, and have access to a $workflow object that gives them $workflow.task, $workflow.nextAssign, $workflow.action, $workflow.step, etc.. \",\n                    \"localizedHowto\": \"com.dotmarketing.portlets.workflows.actionlet.NotifyAssigneeActionlet.howTo\",\n                    \"localizedName\": \"Notify Assignee\",\n                    \"name\": \"Notify Assignee\",\n                    \"nextStep\": null,\n                    \"parameters\": [\n                        {\n                            \"defaultValue\": \"\",\n                            \"displayName\": \"Email Subject\",\n                            \"key\": \"emailSubject\",\n                            \"required\": false\n                        },\n                        {\n                            \"defaultValue\": null,\n                            \"displayName\": \"Email Message\",\n                            \"key\": \"emailBody\",\n                            \"required\": false\n                        },\n                        {\n                            \"defaultValue\": \"true\",\n                            \"displayName\": \"Is Html?\",\n                            \"key\": \"isHtml\",\n                            \"required\": false\n                        }\n                    ]\n                },\n                \"clazz\": \"com.dotmarketing.portlets.workflows.actionlet.NotifyAssigneeActionlet\",\n                \"id\": \"deb0865a-8367-499a-9c80-f70f6cb4a201\",\n                \"name\": \"Notify Assignee\",\n                \"order\": 0\n            }\n        ],\n        \"actionSteps\": [\n            {\n                \"actionId\": \"9148bd02-9d49-4765-8570-17f9a28d64bc\",\n                \"actionOrder\": \"0\",\n                \"stepId\": \"2ad8291f-eee4-4ce7-ab99-1b2186ef4dec\"\n            }\n        ],\n        \"actions\": [\n            {\n                \"assignable\": false,\n                \"commentable\": false,\n                \"condition\": \"\",\n                \"icon\": \"workflowIcon\",\n                \"id\": \"9148bd02-9d49-4765-8570-17f9a28d64bc\",\n                \"name\": \"test\",\n                \"nextAssign\": \"654b0931-1027-41f7-ad4d-173115ed8ec1\",\n                \"nextStep\": \"currentstep\",\n                \"nextStepCurrentStep\": true,\n                \"order\": 0,\n                \"owner\": null,\n                \"roleHierarchyForAssign\": false,\n                \"schemeId\": \"8760ea91-9912-456c-b719-7c63e81fa981\",\n                \"showOn\": []\n            }\n        ],\n        \"schemeSystemActionWorkflowActionMappings\": [],\n        \"schemes\": [\n            {\n                \"archived\": false,\n                \"creationDate\": 1623256714100,\n                \"defaultScheme\": false,\n                \"description\": \"\",\n                \"entryActionId\": null,\n                \"id\": \"8760ea91-9912-456c-b719-7c63e81fa981\",\n                \"mandatory\": false,\n                \"modDate\": 1623203259556,\n                \"name\": \"Test\",\n                \"system\": false\n            }\n        ],\n        \"steps\": [\n            {\n                \"creationDate\": 1623256717104,\n                \"enableEscalation\": false,\n                \"escalationAction\": null,\n                \"escalationTime\": 0,\n                \"id\": \"2ad8291f-eee4-4ce7-ab99-1b2186ef4dec\",\n                \"myOrder\": 0,\n                \"name\": \"step1\",\n                \"resolved\": false,\n                \"schemeId\": \"8760ea91-9912-456c-b719-7c63e81fa981\"\n            }\n        ],\n        \"version\": \"1.0\"\n    },\n    \"permissions\": []\n}"
						},
						"url": {
							"raw": "{{serverURL}}/api/v1/workflow/schemes/import",
							"host": [
								"{{serverURL}}"
							],
							"path": [
								"api",
								"v1",
								"workflow",
								"schemes",
								"import"
							]
						},
						"description": "Validate you can import schemes as admin\n"
					},
					"response": []
				},
				{
					"name": "CopySchemewithNotifyAssignActionlet",
					"event": [
						{
							"listen": "test",
							"script": {
								"exec": [
									"pm.test(\"Status code is 200\", function () {",
									"    pm.response.to.have.status(200);",
									"});",
									"",
									"",
									""
								],
								"type": "text/javascript"
							}
						}
					],
					"request": {
						"auth": {
							"type": "basic",
							"basic": [
								{
									"key": "password",
									"value": "admin",
									"type": "string"
								},
								{
									"key": "username",
									"value": "admin@dotcms.com",
									"type": "string"
								},
								{
									"key": "saveHelperData",
									"type": "any"
								},
								{
									"key": "showPassword",
									"value": false,
									"type": "boolean"
								}
							]
						},
						"method": "POST",
						"header": [
							{
								"key": "Content-Type",
								"value": "application/json"
							}
						],
						"body": {
							"mode": "raw",
							"raw": "{\n       \"name\": \"Copy Workflow\"\n}"
						},
						"url": {
							"raw": "{{serverURL}}/api/v1/workflow/schemes/8760ea91-9912-456c-b719-7c63e81fa981/copy",
							"host": [
								"{{serverURL}}"
							],
							"path": [
								"api",
								"v1",
								"workflow",
								"schemes",
								"8760ea91-9912-456c-b719-7c63e81fa981",
								"copy"
							]
						},
						"description": "Validate you can import schemes as admin\n"
					},
					"response": []
				}
			]
		},
		{
			"name": "ExportScheme",
			"item": [
				{
					"name": "invalidateSession",
					"event": [
						{
							"listen": "test",
							"script": {
								"exec": [
									"pm.test(\"Status code is 200\", function () {",
									"    pm.response.to.have.status(200);",
									"});"
								],
								"type": "text/javascript"
							}
						}
					],
					"request": {
						"method": "GET",
						"header": [],
						"url": {
							"raw": "{{serverURL}}/api/v1/logout",
							"host": [
								"{{serverURL}}"
							],
							"path": [
								"api",
								"v1",
								"logout"
							]
						}
					},
					"response": []
				},
				{
					"name": "User Credentials Validation",
					"event": [
						{
							"listen": "test",
							"script": {
								"type": "text/javascript",
								"exec": [
									"pm.test(\"Status code is 401, Invalid credentials\", function () {",
									"    pm.response.to.have.status(401);",
									"});",
									"",
									"pm.test(\"Correct response\", function () {",
									"    pm.expect(pm.response.text()).to.include(\"Invalid User\");",
									"});"
								]
							}
						}
					],
					"request": {
						"auth": {
							"type": "noauth"
						},
						"method": "GET",
						"header": [],
						"url": {
							"raw": "{{serverURL}}/api/v1/workflow/schemes/d61a59e1a4/export",
							"host": [
								"{{serverURL}}"
							],
							"path": [
								"api",
								"v1",
								"workflow",
								"schemes",
								"d61a59e1a4",
								"export"
							]
						},
						"description": "Validate you can't export without credentials"
					},
					"response": []
				},
				{
					"name": "Sucess Export As Admin",
					"event": [
						{
							"listen": "test",
							"script": {
								"exec": [
									"pm.test(\"Status code is 200\", function () {",
									"    pm.response.to.have.status(200);",
									"});",
									"",
									"pm.test(\"Includes scheme\", function () {",
									"    pm.expect(pm.response.text()).to.include(\"\\\"name\\\":\\\"REST Schema\\\"\");",
									"});",
									"",
									"pm.test(\"Includes step\", function () {",
									"    pm.expect(pm.response.text()).to.include(\"\\\"name\\\":\\\"My REST step\\\"\");",
									"});",
									"",
									"pm.test(\"Includes action\", function () {",
									"    pm.expect(pm.response.text()).to.include(\"\\\"name\\\":\\\"saveContent FROM REST NEW\\\"\");",
									"});"
								],
								"type": "text/javascript"
							}
						}
					],
					"request": {
						"auth": {
							"type": "basic",
							"basic": [
								{
									"key": "password",
									"value": "admin",
									"type": "string"
								},
								{
									"key": "username",
									"value": "admin@dotcms.com",
									"type": "string"
								},
								{
									"key": "saveHelperData",
									"type": "any"
								},
								{
									"key": "showPassword",
									"value": false,
									"type": "boolean"
								}
							]
						},
						"method": "GET",
						"header": [],
						"url": {
							"raw": "{{serverURL}}/api/v1/workflow/schemes/{{schemeId}}/export",
							"host": [
								"{{serverURL}}"
							],
							"path": [
								"api",
								"v1",
								"workflow",
								"schemes",
								"{{schemeId}}",
								"export"
							]
						},
						"description": "Validate you can export schemes as admin user"
					},
					"response": []
				},
				{
					"name": "ShortlyIdValidation",
					"event": [
						{
							"listen": "test",
							"script": {
								"exec": [
									"pm.test(\"Status code is 200\", function () {",
									"    pm.response.to.have.status(200);",
									"});",
									"",
									"pm.test(\"Includes scheme\", function () {",
									"    pm.expect(pm.response.text()).to.include(\"\\\"name\\\":\\\"REST Schema\\\"\");",
									"});",
									"",
									"pm.test(\"Includes step\", function () {",
									"    pm.expect(pm.response.text()).to.include(\"\\\"name\\\":\\\"My REST step\\\"\");",
									"});",
									"",
									"pm.test(\"Includes action\", function () {",
									"    pm.expect(pm.response.text()).to.include(\"\\\"name\\\":\\\"saveContent FROM REST NEW\\\"\");",
									"});"
								],
								"type": "text/javascript"
							}
						}
					],
					"request": {
						"auth": {
							"type": "basic",
							"basic": [
								{
									"key": "password",
									"value": "admin",
									"type": "string"
								},
								{
									"key": "username",
									"value": "admin@dotcms.com",
									"type": "string"
								},
								{
									"key": "saveHelperData",
									"type": "any"
								},
								{
									"key": "showPassword",
									"value": false,
									"type": "boolean"
								}
							]
						},
						"method": "GET",
						"header": [],
						"url": {
							"raw": "{{serverURL}}/api/v1/workflow/schemes/{{schemeIdShorty}}/export",
							"host": [
								"{{serverURL}}"
							],
							"path": [
								"api",
								"v1",
								"workflow",
								"schemes",
								"{{schemeIdShorty}}",
								"export"
							]
						},
						"description": "Validate you can export schemes as admin user"
					},
					"response": []
				}
			]
		},
		{
			"name": "UpdateStep",
			"item": [
				{
					"name": "invalidateSession",
					"event": [
						{
							"listen": "test",
							"script": {
								"exec": [
									"pm.test(\"Status code is 200\", function () {",
									"    pm.response.to.have.status(200);",
									"});"
								],
								"type": "text/javascript"
							}
						}
					],
					"request": {
						"method": "GET",
						"header": [],
						"url": {
							"raw": "{{serverURL}}/api/v1/logout",
							"host": [
								"{{serverURL}}"
							],
							"path": [
								"api",
								"v1",
								"logout"
							]
						}
					},
					"response": []
				},
				{
					"name": "UserCredentialsValidation",
					"event": [
						{
							"listen": "test",
							"script": {
								"type": "text/javascript",
								"exec": [
									"pm.test(\"Status code is 401, You need credentials\", function () {",
									"    pm.response.to.have.status(401);",
									"});",
									"",
									"",
									"",
									"pm.test(\"Valid response\", function () {",
									"    pm.expect(pm.response.text()).to.include(\"Invalid User\");",
									"});pm.test(\"Status code is 401, You need credentials\", function () {",
									"    pm.response.to.have.status(401);",
									"});",
									"",
									"",
									"",
									"pm.test(\"Valid response\", function () {",
									"    pm.expect(pm.response.text()).to.include(\"Invalid User\");",
									"});"
								]
							}
						}
					],
					"request": {
						"auth": {
							"type": "noauth"
						},
						"method": "PUT",
						"header": [
							{
								"key": "Content-Type",
								"value": "application/json"
							}
						],
						"body": {
							"mode": "raw",
							"raw": ""
						},
						"url": {
							"raw": "{{serverURL}}/api/v1/workflow/steps/94178d17-96a0-4e08-b9aa-94214a7fb31e",
							"host": [
								"{{serverURL}}"
							],
							"path": [
								"api",
								"v1",
								"workflow",
								"steps",
								"94178d17-96a0-4e08-b9aa-94214a7fb31e"
							]
						},
						"description": "This method update the some step using the id \n\n@Path(\"/steps/{stepId}\")"
					},
					"response": []
				},
				{
					"name": "SuccessUpdate",
					"event": [
						{
							"listen": "test",
							"script": {
								"exec": [
									"pm.test(\"Status code is 200 \", function () {",
									"    pm.response.to.have.status(200);",
									"});",
									"",
									"",
									"",
									"pm.test(\"Valid response\", function () {",
									"    pm.expect(pm.response.text()).to.include(\"\\\"name\\\":\\\"REST step UPDATED\\\"\");",
									"});"
								],
								"type": "text/javascript"
							}
						}
					],
					"request": {
						"auth": {
							"type": "basic",
							"basic": [
								{
									"key": "password",
									"value": "admin",
									"type": "string"
								},
								{
									"key": "username",
									"value": "admin@dotcms.com",
									"type": "string"
								},
								{
									"key": "saveHelperData",
									"type": "any"
								},
								{
									"key": "showPassword",
									"value": false,
									"type": "boolean"
								}
							]
						},
						"method": "PUT",
						"header": [
							{
								"key": "Content-Type",
								"value": "application/json"
							}
						],
						"body": {
							"mode": "raw",
							"raw": " { \"stepOrder\":5, \"stepName\":\"REST step UPDATED\", \"enableEscalation\":false, \"escalationAction\":\"\", \"escalationTime\":\"0\",\"stepResolved\":false} "
						},
						"url": {
							"raw": "{{serverURL}}/api/v1/workflow/steps/{{stepId}}",
							"host": [
								"{{serverURL}}"
							],
							"path": [
								"api",
								"v1",
								"workflow",
								"steps",
								"{{stepId}}"
							]
						},
						"description": "This method update the some step using the id \n\n@Path(\"/steps/{stepId}\")"
					},
					"response": []
				},
				{
					"name": "InvalidStepId",
					"event": [
						{
							"listen": "test",
							"script": {
								"exec": [
									"pm.test(\"Status code is 404\", function () {",
									"    pm.response.to.have.status(404);",
									"});",
									"",
									"",
									"",
									"pm.test(\"Valid response\", function () {",
									"    pm.expect(pm.response.text()).to.include(\"The Workflow Step does not exist\");",
									"});"
								],
								"type": "text/javascript"
							}
						}
					],
					"request": {
						"auth": {
							"type": "basic",
							"basic": [
								{
									"key": "password",
									"value": "admin",
									"type": "string"
								},
								{
									"key": "username",
									"value": "admin@dotcms.com",
									"type": "string"
								},
								{
									"key": "saveHelperData",
									"type": "any"
								},
								{
									"key": "showPassword",
									"value": false,
									"type": "boolean"
								}
							]
						},
						"method": "PUT",
						"header": [
							{
								"key": "Content-Type",
								"value": "application/json"
							}
						],
						"body": {
							"mode": "raw",
							"raw": " { \"stepOrder\":5, \"stepName\":\"REST\", \"enableEscalation\":false, \"escalationAction\":\"\", \"escalationTime\":\"0\",\"stepResolved\":false} "
						},
						"url": {
							"raw": "{{serverURL}}/api/v1/workflow/steps/ad6b095b6-b65f-4bdb-bbfd-701d663dfee2",
							"host": [
								"{{serverURL}}"
							],
							"path": [
								"api",
								"v1",
								"workflow",
								"steps",
								"ad6b095b6-b65f-4bdb-bbfd-701d663dfee2"
							]
						},
						"description": "This method update the some step using the id \n\n@Path(\"/steps/{stepId}\")"
					},
					"response": []
				},
				{
					"name": "SupportShortlyId",
					"event": [
						{
							"listen": "test",
							"script": {
								"exec": [
									"pm.test(\"Status code is 200 \", function () {",
									"    pm.response.to.have.status(200);",
									"});",
									"",
									"",
									"",
									"pm.test(\"Valid response\", function () {",
									"    pm.expect(pm.response.text()).to.include(\"\\\"name\\\":\\\"REST step Updated again\\\"\");",
									"});"
								],
								"type": "text/javascript"
							}
						}
					],
					"request": {
						"auth": {
							"type": "basic",
							"basic": [
								{
									"key": "password",
									"value": "admin",
									"type": "string"
								},
								{
									"key": "username",
									"value": "admin@dotcms.com",
									"type": "string"
								},
								{
									"key": "saveHelperData",
									"type": "any"
								},
								{
									"key": "showPassword",
									"value": false,
									"type": "boolean"
								}
							]
						},
						"method": "PUT",
						"header": [
							{
								"key": "Content-Type",
								"value": "application/json"
							}
						],
						"body": {
							"mode": "raw",
							"raw": " { \"stepOrder\":5, \"stepName\":\"REST step Updated again\", \"enableEscalation\":false, \"escalationAction\":\"\", \"escalationTime\":\"0\",\"stepResolved\":false} "
						},
						"url": {
							"raw": "{{serverURL}}/api/v1/workflow/steps/{{stepIdShorty}}",
							"host": [
								"{{serverURL}}"
							],
							"path": [
								"api",
								"v1",
								"workflow",
								"steps",
								"{{stepIdShorty}}"
							]
						},
						"description": "This method update the some step using the id \n\n@Path(\"/steps/{stepId}\")"
					},
					"response": []
				},
				{
					"name": "EmptyBody_shouldRespond400",
					"event": [
						{
							"listen": "test",
							"script": {
								"exec": [
									"pm.test(\"Status code is 400 \", function () {",
									"    pm.response.to.have.status(400);",
									"});",
									"",
									"",
									""
								],
								"type": "text/javascript"
							}
						}
					],
					"request": {
						"auth": {
							"type": "basic",
							"basic": [
								{
									"key": "password",
									"value": "admin",
									"type": "string"
								},
								{
									"key": "username",
									"value": "admin@dotcms.com",
									"type": "string"
								},
								{
									"key": "saveHelperData",
									"type": "any"
								},
								{
									"key": "showPassword",
									"value": false,
									"type": "boolean"
								}
							]
						},
						"method": "PUT",
						"header": [
							{
								"key": "Content-Type",
								"value": "application/json"
							}
						],
						"body": {
							"mode": "raw",
							"raw": ""
						},
						"url": {
							"raw": "{{serverURL}}/api/v1/workflow/steps/d6b095b6-b65f-4bdb-bbfd-701d663dfee2",
							"host": [
								"{{serverURL}}"
							],
							"path": [
								"api",
								"v1",
								"workflow",
								"steps",
								"d6b095b6-b65f-4bdb-bbfd-701d663dfee2"
							]
						},
						"description": "This method update the some step using the id \n\n@Path(\"/steps/{stepId}\")"
					},
					"response": []
				}
			]
		},
		{
			"name": "ReorderStep",
			"item": [
				{
					"name": "invalidateSession",
					"event": [
						{
							"listen": "test",
							"script": {
								"exec": [
									"pm.test(\"Status code is 200\", function () {",
									"    pm.response.to.have.status(200);",
									"});"
								],
								"type": "text/javascript"
							}
						}
					],
					"request": {
						"method": "GET",
						"header": [],
						"url": {
							"raw": "{{serverURL}}/api/v1/logout",
							"host": [
								"{{serverURL}}"
							],
							"path": [
								"api",
								"v1",
								"logout"
							]
						}
					},
					"response": []
				},
				{
					"name": "UserCredentialValidation",
					"event": [
						{
							"listen": "test",
							"script": {
								"type": "text/javascript",
								"exec": [
									"pm.test(\"Status code is 401, You need credentials\", function () {",
									"    pm.response.to.have.status(401);",
									"});",
									"",
									"",
									"",
									"pm.test(\"Valid response\", function () {",
									"    pm.expect(pm.response.text()).to.include(\"Invalid User\");",
									"});pm.test(\"Status code is 401, You need credentials\", function () {",
									"    pm.response.to.have.status(401);",
									"});",
									"",
									"",
									"",
									"pm.test(\"Valid response\", function () {",
									"    pm.expect(pm.response.text()).to.include(\"Invalid User\");",
									"});"
								]
							}
						}
					],
					"request": {
						"auth": {
							"type": "noauth"
						},
						"method": "PUT",
						"header": [],
						"url": {
							"raw": "{{serverURL}}/api/v1/workflow/reorder/step/94178d17-96a0-4e08-b9aa-94214a7fb31e/order/0",
							"host": [
								"{{serverURL}}"
							],
							"path": [
								"api",
								"v1",
								"workflow",
								"reorder",
								"step",
								"94178d17-96a0-4e08-b9aa-94214a7fb31e",
								"order",
								"0"
							]
						},
						"description": "Change the order of the steps in a scheme\n\n@Path(\"/reorder/step/{stepId}/order/{order}\")"
					},
					"response": []
				},
				{
					"name": "SuccessReorder",
					"event": [
						{
							"listen": "test",
							"script": {
								"exec": [
									"pm.test(\"Status code is 200 \", function () {",
									"    pm.response.to.have.status(200);",
									"});",
									"",
									"",
									"",
									"pm.test(\"Valid response\", function () {",
									"    pm.expect(pm.response.text()).to.include(\"Ok\");",
									"});"
								],
								"type": "text/javascript"
							}
						}
					],
					"request": {
						"auth": {
							"type": "basic",
							"basic": [
								{
									"key": "password",
									"value": "admin",
									"type": "string"
								},
								{
									"key": "username",
									"value": "admin@dotcms.com",
									"type": "string"
								},
								{
									"key": "saveHelperData",
									"type": "any"
								},
								{
									"key": "showPassword",
									"value": false,
									"type": "boolean"
								}
							]
						},
						"method": "PUT",
						"header": [],
						"url": {
							"raw": "{{serverURL}}/api/v1/workflow/reorder/step/{{stepId}}/order/0",
							"host": [
								"{{serverURL}}"
							],
							"path": [
								"api",
								"v1",
								"workflow",
								"reorder",
								"step",
								"{{stepId}}",
								"order",
								"0"
							]
						},
						"description": "Change the order of the steps in a scheme\n\n@Path(\"/reorder/step/{stepId}/order/{order}\")"
					},
					"response": []
				},
				{
					"name": "InvalidStepId",
					"event": [
						{
							"listen": "test",
							"script": {
								"exec": [
									"pm.test(\"Status code is 404\", function () {",
									"    pm.response.to.have.status(404);",
									"});",
									"",
									"",
									"",
									"pm.test(\"Valid response\", function () {",
									"    pm.expect(pm.response.text()).to.include(\"The Workflow Step does not exist\");",
									"});"
								],
								"type": "text/javascript"
							}
						}
					],
					"request": {
						"auth": {
							"type": "basic",
							"basic": [
								{
									"key": "password",
									"value": "admin",
									"type": "string"
								},
								{
									"key": "username",
									"value": "admin@dotcms.com",
									"type": "string"
								},
								{
									"key": "saveHelperData",
									"type": "any"
								},
								{
									"key": "showPassword",
									"value": false,
									"type": "boolean"
								}
							]
						},
						"method": "PUT",
						"header": [],
						"url": {
							"raw": "{{serverURL}}/api/v1/workflow/reorder/step/adc3c9cd0-8467-404b-bf95-cb7df3fbc293/order/0",
							"host": [
								"{{serverURL}}"
							],
							"path": [
								"api",
								"v1",
								"workflow",
								"reorder",
								"step",
								"adc3c9cd0-8467-404b-bf95-cb7df3fbc293",
								"order",
								"0"
							]
						},
						"description": "Change the order of the steps in a scheme\n\n@Path(\"/reorder/step/{stepId}/order/{order}\")"
					},
					"response": []
				},
				{
					"name": "SupportShortlyId",
					"event": [
						{
							"listen": "test",
							"script": {
								"exec": [
									"pm.test(\"Status code is 200 \", function () {",
									"    pm.response.to.have.status(200);",
									"});",
									"",
									"",
									"",
									"pm.test(\"Valid response\", function () {",
									"    pm.expect(pm.response.text()).to.include(\"Ok\");",
									"});"
								],
								"type": "text/javascript"
							}
						}
					],
					"request": {
						"auth": {
							"type": "basic",
							"basic": [
								{
									"key": "password",
									"value": "admin",
									"type": "string"
								},
								{
									"key": "username",
									"value": "admin@dotcms.com",
									"type": "string"
								},
								{
									"key": "saveHelperData",
									"type": "any"
								},
								{
									"key": "showPassword",
									"value": false,
									"type": "boolean"
								}
							]
						},
						"method": "PUT",
						"header": [],
						"url": {
							"raw": "{{serverURL}}/api/v1/workflow/reorder/step/{{stepIdShorty}}/order/0",
							"host": [
								"{{serverURL}}"
							],
							"path": [
								"api",
								"v1",
								"workflow",
								"reorder",
								"step",
								"{{stepIdShorty}}",
								"order",
								"0"
							]
						},
						"description": "Change the order of the steps in a scheme\n\n@Path(\"/reorder/step/{stepId}/order/{order}\")"
					},
					"response": []
				}
			]
		},
		{
			"name": "UpdateScheme",
			"item": [
				{
					"name": "invalidateSession",
					"event": [
						{
							"listen": "test",
							"script": {
								"exec": [
									"pm.test(\"Status code is 200\", function () {",
									"    pm.response.to.have.status(200);",
									"});"
								],
								"type": "text/javascript"
							}
						}
					],
					"request": {
						"method": "GET",
						"header": [],
						"url": {
							"raw": "{{serverURL}}/api/v1/logout",
							"host": [
								"{{serverURL}}"
							],
							"path": [
								"api",
								"v1",
								"logout"
							]
						}
					},
					"response": []
				},
				{
					"name": "UserCredentialsValidation",
					"event": [
						{
							"listen": "test",
							"script": {
								"type": "text/javascript",
								"exec": [
									"pm.test(\"Status code is 401, You need credentials\", function () {",
									"    pm.response.to.have.status(401);",
									"});",
									"",
									"",
									"",
									"pm.test(\"Valid response\", function () {",
									"    pm.expect(pm.response.text()).to.include(\"Invalid User\");",
									"});pm.test(\"Status code is 401, You need credentials\", function () {",
									"    pm.response.to.have.status(401);",
									"});",
									"",
									"",
									"",
									"pm.test(\"Valid response\", function () {",
									"    pm.expect(pm.response.text()).to.include(\"Invalid User\");",
									"});"
								]
							}
						}
					],
					"request": {
						"auth": {
							"type": "noauth"
						},
						"method": "PUT",
						"header": [
							{
								"key": "Content-Type",
								"value": "application/json"
							}
						],
						"body": {
							"mode": "raw",
							"raw": "{\"schemeName\": \"REST2\", \"schemeDescription\": \"rest1\", \"schemeArchived\": \"false\"}"
						},
						"url": {
							"raw": "{{serverURL}}/api/v1/workflow/schemes/211040db-5d79-4e3c-807a-1f2dec2ff16b",
							"host": [
								"{{serverURL}}"
							],
							"path": [
								"api",
								"v1",
								"workflow",
								"schemes",
								"211040db-5d79-4e3c-807a-1f2dec2ff16b"
							]
						},
						"description": "Updates an existing scheme\n\n@Path(\"/schemes/{schemeId}\")"
					},
					"response": []
				},
				{
					"name": "SuccessUpdate",
					"event": [
						{
							"listen": "test",
							"script": {
								"exec": [
									"pm.test(\"Status code is 200 \", function () {",
									"    pm.response.to.have.status(200);",
									"});",
									"",
									"",
									"",
									"pm.test(\"Valid response\", function () {",
									"    pm.expect(pm.response.text()).to.include(\"\\\"name\\\":\\\"WF_Import_AsAdmin_edited\\\"\");",
									"});"
								],
								"type": "text/javascript"
							}
						}
					],
					"request": {
						"auth": {
							"type": "basic",
							"basic": [
								{
									"key": "password",
									"value": "admin",
									"type": "string"
								},
								{
									"key": "username",
									"value": "admin@dotcms.com",
									"type": "string"
								},
								{
									"key": "saveHelperData",
									"type": "any"
								},
								{
									"key": "showPassword",
									"value": false,
									"type": "boolean"
								}
							]
						},
						"method": "PUT",
						"header": [
							{
								"key": "Content-Type",
								"value": "application/json"
							}
						],
						"body": {
							"mode": "raw",
							"raw": "{\"schemeName\": \"WF_Import_AsAdmin_edited\", \"schemeDescription\": \"AutomaticTest\", \"schemeArchived\": \"false\"}"
						},
						"url": {
							"raw": "{{serverURL}}/api/v1/workflow/schemes/{{schemeId}}",
							"host": [
								"{{serverURL}}"
							],
							"path": [
								"api",
								"v1",
								"workflow",
								"schemes",
								"{{schemeId}}"
							]
						},
						"description": "Updates an existing scheme\n\n@Path(\"/schemes/{schemeId}\")"
					},
					"response": []
				},
				{
					"name": "InvalidSchemeId",
					"event": [
						{
							"listen": "test",
							"script": {
								"exec": [
									"pm.test(\"Status code is 404 \", function () {",
									"    pm.response.to.have.status(404);",
									"});",
									"",
									"",
									"",
									"pm.test(\"Valid response\", function () {",
									"    pm.expect(pm.response.text()).to.include(\"The Workflow Scheme does not exist\");",
									"});"
								],
								"type": "text/javascript"
							}
						}
					],
					"request": {
						"auth": {
							"type": "basic",
							"basic": [
								{
									"key": "password",
									"value": "chris",
									"type": "string"
								},
								{
									"key": "username",
									"value": "chris@dotcms.com",
									"type": "string"
								},
								{
									"key": "saveHelperData",
									"type": "any"
								},
								{
									"key": "showPassword",
									"value": false,
									"type": "boolean"
								}
							]
						},
						"method": "PUT",
						"header": [
							{
								"key": "Content-Type",
								"value": "application/json"
							}
						],
						"body": {
							"mode": "raw",
							"raw": "{\"schemeName\": \"Default Scheme Updated from REST\", \"schemeDescription\": \"AutomaticTest\", \"schemeArchived\": \"false\"}"
						},
						"url": {
							"raw": "{{serverURL}}/api/v1/workflow/schemes/a85c1515c-c4f3-463c-bac2-860b8fcacc34",
							"host": [
								"{{serverURL}}"
							],
							"path": [
								"api",
								"v1",
								"workflow",
								"schemes",
								"a85c1515c-c4f3-463c-bac2-860b8fcacc34"
							]
						},
						"description": "Updates an existing scheme\n\n@Path(\"/schemes/{schemeId}\")"
					},
					"response": []
				},
				{
					"name": "SupportShorty",
					"event": [
						{
							"listen": "test",
							"script": {
								"exec": [
									"pm.test(\"Status code is 200 \", function () {",
									"    pm.response.to.have.status(200);",
									"});",
									"",
									"",
									"",
									"pm.test(\"Valid response\", function () {",
									"    pm.expect(pm.response.text()).to.include(\"\\\"name\\\":\\\"WF_Import_AsAdmin_edited_Shorty\\\"\");",
									"});"
								],
								"type": "text/javascript"
							}
						}
					],
					"request": {
						"auth": {
							"type": "basic",
							"basic": [
								{
									"key": "password",
									"value": "admin",
									"type": "string"
								},
								{
									"key": "username",
									"value": "admin@dotcms.com",
									"type": "string"
								},
								{
									"key": "saveHelperData",
									"type": "any"
								},
								{
									"key": "showPassword",
									"value": false,
									"type": "boolean"
								}
							]
						},
						"method": "PUT",
						"header": [
							{
								"key": "Content-Type",
								"value": "application/json"
							}
						],
						"body": {
							"mode": "raw",
							"raw": "{\"schemeName\": \"WF_Import_AsAdmin_edited_Shorty\", \"schemeDescription\": \"AutomaticTest\", \"schemeArchived\": \"true\"}"
						},
						"url": {
							"raw": "{{serverURL}}/api/v1/workflow/schemes/{{schemeIdShorty}}",
							"host": [
								"{{serverURL}}"
							],
							"path": [
								"api",
								"v1",
								"workflow",
								"schemes",
								"{{schemeIdShorty}}"
							]
						},
						"description": "Updates an existing scheme\n\n@Path(\"/schemes/{schemeId}\")"
					},
					"response": []
				},
				{
					"name": "EmptyBody_ShouldRespond400",
					"event": [
						{
							"listen": "test",
							"script": {
								"exec": [
									"pm.test(\"Status code is 400 \", function () {",
									"    pm.response.to.have.status(400);",
									"});",
									"",
									"",
									""
								],
								"type": "text/javascript"
							}
						}
					],
					"request": {
						"auth": {
							"type": "basic",
							"basic": [
								{
									"key": "password",
									"value": "admin",
									"type": "string"
								},
								{
									"key": "username",
									"value": "admin@dotcms.com",
									"type": "string"
								},
								{
									"key": "saveHelperData",
									"type": "any"
								},
								{
									"key": "showPassword",
									"value": false,
									"type": "boolean"
								}
							]
						},
						"method": "PUT",
						"header": [
							{
								"key": "Content-Type",
								"value": "application/json"
							}
						],
						"body": {
							"mode": "raw",
							"raw": ""
						},
						"url": {
							"raw": "{{serverURL}}/api/v1/workflow/schemes/85c1515c-c4f3-463c-bac2-860b8fcacc34",
							"host": [
								"{{serverURL}}"
							],
							"path": [
								"api",
								"v1",
								"workflow",
								"schemes",
								"85c1515c-c4f3-463c-bac2-860b8fcacc34"
							]
						},
						"description": "Updates an existing scheme\n\n@Path(\"/schemes/{schemeId}\")"
					},
					"response": []
				}
			]
		},
		{
			"name": "ReorderAction",
			"item": [
				{
					"name": "invalidateSession",
					"event": [
						{
							"listen": "test",
							"script": {
								"exec": [
									"pm.test(\"Status code is 200\", function () {",
									"    pm.response.to.have.status(200);",
									"});"
								],
								"type": "text/javascript"
							}
						}
					],
					"request": {
						"method": "GET",
						"header": [],
						"url": {
							"raw": "{{serverURL}}/api/v1/logout",
							"host": [
								"{{serverURL}}"
							],
							"path": [
								"api",
								"v1",
								"logout"
							]
						}
					},
					"response": []
				},
				{
					"name": "UserCredentialValidation",
					"event": [
						{
							"listen": "test",
							"script": {
								"type": "text/javascript",
								"exec": [
									"pm.test(\"Status code is 401, You need credentials\", function () {",
									"    pm.response.to.have.status(401);",
									"});",
									"",
									"",
									"",
									"pm.test(\"Valid response\", function () {",
									"    pm.expect(pm.response.text()).to.include(\"Invalid User\");",
									"});pm.test(\"Status code is 401, You need credentials\", function () {",
									"    pm.response.to.have.status(401);",
									"});",
									"",
									"",
									"",
									"pm.test(\"Valid response\", function () {",
									"    pm.expect(pm.response.text()).to.include(\"Invalid User\");",
									"});"
								]
							}
						}
					],
					"request": {
						"auth": {
							"type": "noauth"
						},
						"method": "PUT",
						"header": [
							{
								"key": "Content-Type",
								"value": "application/json"
							}
						],
						"body": {
							"mode": "raw",
							"raw": "{\"order\" : 3}"
						},
						"url": {
							"raw": "{{serverURL}}/api/v1/workflow/reorder/steps/94178d17-96a0-4e08-b9aa-94214a7fb31e/actions/7075981c-eda2-4896-a65c-71749ee2877e",
							"host": [
								"{{serverURL}}"
							],
							"path": [
								"api",
								"v1",
								"workflow",
								"reorder",
								"steps",
								"94178d17-96a0-4e08-b9aa-94214a7fb31e",
								"actions",
								"7075981c-eda2-4896-a65c-71749ee2877e"
							]
						},
						"description": "Change the order of an action associated to the step\n\n@Path(\"/reorder/steps/{stepId}/actions/{actionId}\")"
					},
					"response": []
				},
				{
					"name": "SuccessRequest",
					"event": [
						{
							"listen": "test",
							"script": {
								"exec": [
									"pm.test(\"Status code is 200 \", function () {",
									"    pm.response.to.have.status(200);",
									"});",
									"",
									"",
									"",
									"pm.test(\"Valid response\", function () {",
									"    pm.expect(pm.response.text()).to.include(\"Ok\");",
									"});"
								],
								"type": "text/javascript"
							}
						}
					],
					"request": {
						"auth": {
							"type": "basic",
							"basic": [
								{
									"key": "password",
									"value": "admin",
									"type": "string"
								},
								{
									"key": "username",
									"value": "admin@dotcms.com",
									"type": "string"
								},
								{
									"key": "saveHelperData",
									"type": "any"
								},
								{
									"key": "showPassword",
									"value": false,
									"type": "boolean"
								}
							]
						},
						"method": "PUT",
						"header": [
							{
								"key": "Content-Type",
								"value": "application/json"
							}
						],
						"body": {
							"mode": "raw",
							"raw": "{\"order\" : 0}"
						},
						"url": {
							"raw": "{{serverURL}}/api/v1/workflow/reorder/steps/{{stepId}}/actions/{{actionId}}",
							"host": [
								"{{serverURL}}"
							],
							"path": [
								"api",
								"v1",
								"workflow",
								"reorder",
								"steps",
								"{{stepId}}",
								"actions",
								"{{actionId}}"
							]
						},
						"description": "Change the order of an action associated to the step\n\n@Path(\"/reorder/steps/{stepId}/actions/{actionId}\")"
					},
					"response": []
				},
				{
					"name": "InvalidOrderValue",
					"event": [
						{
							"listen": "test",
							"script": {
								"type": "text/javascript",
								"exec": [
									"pm.test(\"Status code is 400, Bad request\", function () {",
									"    pm.response.to.have.status(400);",
									"});",
									"",
									"",
									"",
									"pm.test(\"Valid response\", function () {",
									"    pm.expect(pm.response.text()).to.include(\"Numeric value\");",
									"});"
								]
							}
						}
					],
					"request": {
						"auth": {
							"type": "basic",
							"basic": [
								{
									"key": "password",
									"value": "bill",
									"type": "string"
								},
								{
									"key": "username",
									"value": "bill@dotcms.com",
									"type": "string"
								},
								{
									"key": "saveHelperData",
									"type": "any"
								},
								{
									"key": "showPassword",
									"value": false,
									"type": "boolean"
								}
							]
						},
						"method": "PUT",
						"header": [
							{
								"key": "Content-Type",
								"value": "application/json"
							}
						],
						"body": {
							"mode": "raw",
							"raw": "{\"order\" : 123012301203102301230102301230123}"
						},
						"url": {
							"raw": "{{serverURL}}/api/v1/workflow/reorder/steps/1f67a807-5094-4229-9dd7-7b0a4fb57a1e/actions/64fa7b51-bfc4-4686-8775-70a8cd44aee7",
							"host": [
								"{{serverURL}}"
							],
							"path": [
								"api",
								"v1",
								"workflow",
								"reorder",
								"steps",
								"1f67a807-5094-4229-9dd7-7b0a4fb57a1e",
								"actions",
								"64fa7b51-bfc4-4686-8775-70a8cd44aee7"
							]
						},
						"description": "Change the order of an action associated to the step\n\n@Path(\"/reorder/steps/{stepId}/actions/{actionId}\")"
					},
					"response": []
				},
				{
					"name": "InvalidStepId",
					"event": [
						{
							"listen": "test",
							"script": {
								"exec": [
									"pm.test(\"Status code is 404\", function () {",
									"    pm.response.to.have.status(404);",
									"});",
									"",
									"",
									"",
									"pm.test(\"Valid response\", function () {",
									"    pm.expect(pm.response.text()).to.include(\"The Workflow Action does not exist\");",
									"});"
								],
								"type": "text/javascript"
							}
						}
					],
					"request": {
						"auth": {
							"type": "basic",
							"basic": [
								{
									"key": "password",
									"value": "bill",
									"type": "string"
								},
								{
									"key": "username",
									"value": "bill@dotcms.com",
									"type": "string"
								},
								{
									"key": "saveHelperData",
									"type": "any"
								},
								{
									"key": "showPassword",
									"value": false,
									"type": "boolean"
								}
							]
						},
						"method": "PUT",
						"header": [
							{
								"key": "Content-Type",
								"value": "application/json"
							}
						],
						"body": {
							"mode": "raw",
							"raw": "{\"order\" : 1}"
						},
						"url": {
							"raw": "{{serverURL}}/api/v1/workflow/reorder/steps/a1f67a807-5094-4229-9dd7-7b0a4fb57a1e/actions/64fa7b51-bfc4-4686-8775-70a8cd44aee7",
							"host": [
								"{{serverURL}}"
							],
							"path": [
								"api",
								"v1",
								"workflow",
								"reorder",
								"steps",
								"a1f67a807-5094-4229-9dd7-7b0a4fb57a1e",
								"actions",
								"64fa7b51-bfc4-4686-8775-70a8cd44aee7"
							]
						},
						"description": "Change the order of an action associated to the step\n\n@Path(\"/reorder/steps/{stepId}/actions/{actionId}\")"
					},
					"response": []
				},
				{
					"name": "InvalidActionId ",
					"event": [
						{
							"listen": "test",
							"script": {
								"exec": [
									"pm.test(\"Status code is 404\", function () {",
									"    pm.response.to.have.status(404);",
									"});",
									"",
									"",
									"",
									"pm.test(\"Valid response\", function () {",
									"    pm.expect(pm.response.text()).to.include(\"The Workflow Action does not exist\");",
									"});"
								],
								"type": "text/javascript"
							}
						}
					],
					"request": {
						"auth": {
							"type": "basic",
							"basic": [
								{
									"key": "password",
									"value": "bill",
									"type": "string"
								},
								{
									"key": "username",
									"value": "bill@dotcms.com",
									"type": "string"
								},
								{
									"key": "saveHelperData",
									"type": "any"
								},
								{
									"key": "showPassword",
									"value": false,
									"type": "boolean"
								}
							]
						},
						"method": "PUT",
						"header": [
							{
								"key": "Content-Type",
								"value": "application/json"
							}
						],
						"body": {
							"mode": "raw",
							"raw": "{\"order\" : 1}"
						},
						"url": {
							"raw": "{{serverURL}}/api/v1/workflow/reorder/steps/1f67a807-5094-4229-9dd7-7b0a4fb57a1e/actions/a64fa7b51-bfc4-4686-8775-70a8cd44aee7",
							"host": [
								"{{serverURL}}"
							],
							"path": [
								"api",
								"v1",
								"workflow",
								"reorder",
								"steps",
								"1f67a807-5094-4229-9dd7-7b0a4fb57a1e",
								"actions",
								"a64fa7b51-bfc4-4686-8775-70a8cd44aee7"
							]
						},
						"description": "Change the order of an action associated to the step\n\n@Path(\"/reorder/steps/{stepId}/actions/{actionId}\")"
					},
					"response": []
				},
				{
					"name": "SupportShortly",
					"event": [
						{
							"listen": "test",
							"script": {
								"exec": [
									"pm.test(\"Status code is 200 \", function () {",
									"    pm.response.to.have.status(200);",
									"});",
									"",
									"",
									"",
									"pm.test(\"Valid response\", function () {",
									"    pm.expect(pm.response.text()).to.include(\"Ok\");",
									"});"
								],
								"type": "text/javascript"
							}
						}
					],
					"request": {
						"auth": {
							"type": "basic",
							"basic": [
								{
									"key": "password",
									"value": "admin",
									"type": "string"
								},
								{
									"key": "username",
									"value": "admin@dotcms.com",
									"type": "string"
								},
								{
									"key": "saveHelperData",
									"type": "any"
								},
								{
									"key": "showPassword",
									"value": false,
									"type": "boolean"
								}
							]
						},
						"method": "PUT",
						"header": [
							{
								"key": "Content-Type",
								"value": "application/json"
							}
						],
						"body": {
							"mode": "raw",
							"raw": "{\"order\" : 1}"
						},
						"url": {
							"raw": "{{serverURL}}/api/v1/workflow/reorder/steps/{{stepIdShorty}}/actions/{{actionIdShorty}}",
							"host": [
								"{{serverURL}}"
							],
							"path": [
								"api",
								"v1",
								"workflow",
								"reorder",
								"steps",
								"{{stepIdShorty}}",
								"actions",
								"{{actionIdShorty}}"
							]
						},
						"description": "Change the order of an action associated to the step\n\n@Path(\"/reorder/steps/{stepId}/actions/{actionId}\")"
					},
					"response": []
				},
				{
					"name": "EmptyBody_shouldRespond400",
					"event": [
						{
							"listen": "test",
							"script": {
								"exec": [
									"pm.test(\"Status code is 400 \", function () {",
									"    pm.response.to.have.status(400);",
									"});",
									"",
									"",
									""
								],
								"type": "text/javascript"
							}
						}
					],
					"request": {
						"auth": {
							"type": "basic",
							"basic": [
								{
									"key": "password",
									"value": "admin",
									"type": "string"
								},
								{
									"key": "username",
									"value": "admin@dotcms.com",
									"type": "string"
								},
								{
									"key": "saveHelperData",
									"type": "any"
								},
								{
									"key": "showPassword",
									"value": false,
									"type": "boolean"
								}
							]
						},
						"method": "PUT",
						"header": [
							{
								"key": "Content-Type",
								"value": "application/json"
							}
						],
						"body": {
							"mode": "raw",
							"raw": ""
						},
						"url": {
							"raw": "{{serverURL}}/api/v1/workflow/reorder/steps/1f67a807-5094-4229-9dd7-7b0a4fb57a1e/actions/64fa7b51-bfc4-4686-8775-70a8cd44aee7",
							"host": [
								"{{serverURL}}"
							],
							"path": [
								"api",
								"v1",
								"workflow",
								"reorder",
								"steps",
								"1f67a807-5094-4229-9dd7-7b0a4fb57a1e",
								"actions",
								"64fa7b51-bfc4-4686-8775-70a8cd44aee7"
							]
						},
						"description": "Change the order of an action associated to the step\n\n@Path(\"/reorder/steps/{stepId}/actions/{actionId}\")"
					},
					"response": []
				}
			]
		},
		{
			"name": "FireActionById",
			"item": [
				{
					"name": "Fire Destroy",
					"item": [
						{
							"name": "Create ContentType",
							"event": [
								{
									"listen": "test",
									"script": {
										"exec": [
											"var jsonData = pm.response.json();",
											"",
											"pm.collectionVariables.set(\"contentTypeID\", jsonData.entity[0].id);",
											"pm.collectionVariables.set(\"contentTypeVAR\", jsonData.entity[0].variable);",
											"pm.collectionVariables.set(\"contentTypeFieldID\", jsonData.entity[0].fields[0].id);",
											"",
											"pm.test(\"Status code should be ok 200\", function () {",
											"    pm.response.to.have.status(200);",
											"});",
											"",
											"pm.test(\"fields check\", function () {",
											"    pm.expect(jsonData.entity[0].fields.length).to.eql(1);",
											"});",
											"",
											"pm.test(\"description check\", function () {",
											"    pm.expect(jsonData.entity[0].description).to.eql('THE DESCRIPTION');",
											"});"
										],
										"type": "text/javascript"
									}
								}
							],
							"request": {
								"auth": {
									"type": "basic",
									"basic": [
										{
											"key": "password",
											"value": "admin",
											"type": "string"
										},
										{
											"key": "username",
											"value": "admin@dotcms.com",
											"type": "string"
										},
										{
											"key": "saveHelperData",
											"type": "any"
										},
										{
											"key": "showPassword",
											"value": false,
											"type": "boolean"
										}
									]
								},
								"method": "POST",
								"header": [
									{
										"key": "Content-Type",
										"name": "Content-Type",
										"type": "text",
										"value": "application/json"
									}
								],
								"body": {
									"mode": "raw",
									"raw": "{\n    \"clazz\": \"com.dotcms.contenttype.model.type.ImmutableSimpleContentType\", \n    \"defaultType\": false, \n    \"name\": \"Test Content Type\", \n    \"description\": \"THE DESCRIPTION\", \n    \"host\": \"SYSTEM_HOST\", \n    \"owner\": \"dotcms.org.1\", \n    \"fixed\": false, \n    \"system\": false, \n    \"folder\": \"SYSTEM_FOLDER\",\n    \"fields\": [\n            {\n                \"dataType\": \"LONG_TEXT\",\n                \"dbColumn\": \"text_area2\",\n                \"fieldVariables\": [],\n                \"fixed\": false,\n                \"iDate\": 1453474468000,\n                \"clazz\": \"com.dotcms.contenttype.model.field.ImmutableTextField\",\n                \"indexed\": true,\n                \"listed\": false,\n                \"modDate\": 1478557845000,\n                \"name\": \"Title\",\n                \"readOnly\": false,\n                \"required\": false,\n                \"searchable\": true,\n                \"sortOrder\": 3,\n                \"unique\": false,\n                \"variable\": \"title\"\n            }],\n            \"workflow\": [\"d61a59e1-a49c-46f2-a929-db2b4bfa88b2\"]\n}\n"
								},
								"url": {
									"raw": "{{serverURL}}/api/v1/contenttype",
									"host": [
										"{{serverURL}}"
									],
									"path": [
										"api",
										"v1",
										"contenttype"
									]
								},
								"description": "Given a content type payload containing field variables.\nWhen sending a POST.\nExpect that code is 200.\nExpect content type is created with the provided fields.\nExpect that new properties of content types are set (icon and sortOrder)."
							},
							"response": []
						},
						{
							"name": "Create contentlet",
							"event": [
								{
									"listen": "test",
									"script": {
										"exec": [
											"var jsonData = pm.response.json();",
											"",
											"pm.test(\"Status code should be ok 200\", function () {",
											"    pm.response.to.have.status(200);",
											"});",
											"",
											"pm.collectionVariables.set(\"contentletID\", jsonData.entity.identifier);"
										],
										"type": "text/javascript"
									}
								}
							],
							"request": {
								"auth": {
									"type": "basic",
									"basic": [
										{
											"key": "password",
											"value": "admin",
											"type": "string"
										},
										{
											"key": "username",
											"value": "admin@dotcms.com",
											"type": "string"
										}
									]
								},
								"method": "PUT",
								"header": [
									{
										"key": "Content-Type",
										"name": "Content-Type",
										"value": "application/json",
										"type": "text"
									}
								],
								"body": {
									"mode": "raw",
									"raw": "{\n\t\"contentlet\":{\n\t\t\"stName\": \"{{contentTypeVAR}}\",\n\t\t\"title\": \"test\"\n\t}\n}"
								},
								"url": {
									"raw": "http://localhost:8080/api/v1/workflow/actions/default/fire/NEW",
									"protocol": "http",
									"host": [
										"localhost"
									],
									"port": "8080",
									"path": [
										"api",
										"v1",
										"workflow",
										"actions",
										"default",
										"fire",
										"NEW"
									]
								}
							},
							"response": []
						},
						{
							"name": "Archive contentlet",
							"request": {
								"auth": {
									"type": "basic",
									"basic": [
										{
											"key": "password",
											"value": "admin",
											"type": "string"
										},
										{
											"key": "username",
											"value": "admin@dotcms.com",
											"type": "string"
										},
										{
											"key": "saveHelperData",
											"type": "any"
										},
										{
											"key": "showPassword",
											"value": false,
											"type": "boolean"
										}
									]
								},
								"method": "PUT",
								"header": [],
								"body": {
									"mode": "raw",
									"raw": " ",
									"options": {
										"raw": {
											"language": "json"
										}
									}
								},
								"url": {
									"raw": "{{serverURL}}/api/v1/workflow/actions/4da13a42-5d59-480c-ad8f-94a3adf809fe/fire?identifier={{contentletID}}",
									"host": [
										"{{serverURL}}"
									],
									"path": [
										"api",
										"v1",
										"workflow",
										"actions",
										"4da13a42-5d59-480c-ad8f-94a3adf809fe",
										"fire"
									],
									"query": [
										{
											"key": "identifier",
											"value": "{{contentletID}}"
										}
									]
								}
							},
							"response": []
						},
						{
							"name": "Destroy Contentlet",
							"event": [
								{
									"listen": "test",
									"script": {
										"exec": [
											"var jsonData = pm.response.json();",
											"",
											"pm.test(\"Status code should be ok 200\", function () {",
											"    pm.response.to.have.status(200);",
											"});"
										],
										"type": "text/javascript"
									}
								}
							],
							"request": {
								"auth": {
									"type": "basic",
									"basic": [
										{
											"key": "password",
											"value": "admin",
											"type": "string"
										},
										{
											"key": "username",
											"value": "admin@dotcms.com",
											"type": "string"
										},
										{
											"key": "saveHelperData",
											"type": "any"
										},
										{
											"key": "showPassword",
											"value": false,
											"type": "boolean"
										}
									]
								},
								"method": "PUT",
								"header": [],
								"body": {
									"mode": "raw",
									"raw": " {}",
									"options": {
										"raw": {
											"language": "json"
										}
									}
								},
								"url": {
									"raw": "{{serverURL}}/api/v1/workflow/actions/1e0f1c6b-b67f-4c99-983d-db2b4bfa88b2/fire?identifier={{contentletID}}",
									"host": [
										"{{serverURL}}"
									],
									"path": [
										"api",
										"v1",
										"workflow",
										"actions",
										"1e0f1c6b-b67f-4c99-983d-db2b4bfa88b2",
										"fire"
									],
									"query": [
										{
											"key": "identifier",
											"value": "{{contentletID}}"
										}
									]
								}
							},
							"response": []
						}
					]
				},
				{
					"name": "invalidateSession",
					"event": [
						{
							"listen": "test",
							"script": {
								"exec": [
									"pm.test(\"Status code is 200\", function () {",
									"    pm.response.to.have.status(200);",
									"});"
								],
								"type": "text/javascript"
							}
						}
					],
					"request": {
						"method": "GET",
						"header": [],
						"url": {
							"raw": "{{serverURL}}/api/v1/logout",
							"host": [
								"{{serverURL}}"
							],
							"path": [
								"api",
								"v1",
								"logout"
							]
						}
					},
					"response": []
				},
				{
					"name": "SuccessRequest",
					"event": [
						{
							"listen": "test",
							"script": {
								"exec": [
									"pm.test(\"Status code is 200 \", function () {",
									"    pm.response.to.have.status(200);",
									"});",
									"",
									"",
									"",
									"pm.test(\"Valid response\", function () {",
									"    pm.expect(pm.response.text()).to.include(\"SucessRequest\");",
									"});",
									"",
									"var jsonData = pm.response.json();",
									"pm.collectionVariables.set(\"contentletIdentifier\", jsonData.entity.identifier);",
									"pm.collectionVariables.set(\"contentletInode\", jsonData.entity.inode);",
									"pm.collectionVariables.set(\"fireActionLanguageKey\", jsonData.entity.key);",
									"// pm.collectionVariables.set(\"contentletIdShorty\", jsonData.entity.id.replace(\"-\",\"\").substring(0,10));",
									"",
									""
								],
								"type": "text/javascript"
							}
						}
					],
					"request": {
						"auth": {
							"type": "basic",
							"basic": [
								{
									"key": "password",
									"value": "admin",
									"type": "string"
								},
								{
									"key": "username",
									"value": "admin@dotcms.com",
									"type": "string"
								},
								{
									"key": "saveHelperData",
									"type": "any"
								},
								{
									"key": "showPassword",
									"value": false,
									"type": "boolean"
								}
							]
						},
						"method": "PUT",
						"header": [
							{
								"key": "Content-Type",
								"value": "application/json"
							}
						],
						"body": {
							"mode": "raw",
							"raw": "{ \"contentlet\" : {\n  \"stInode\" : \"f4d7c1b8-2c88-4071-abf1-a5328977b07d\",\n  \"languageId\" : 1,\n  \"key\": \"SucessRequest{{$timestamp}}\",\n  \"value\": \"SucessRequest{{$timestamp}}\"\n}\n}"
						},
						"url": {
							"raw": "{{serverURL}}/api/v1/workflow/actions/b9d89c80-3d88-4311-8365-187323c96436/fire",
							"host": [
								"{{serverURL}}"
							],
							"path": [
								"api",
								"v1",
								"workflow",
								"actions",
								"b9d89c80-3d88-4311-8365-187323c96436",
								"fire"
							]
						},
						"description": "Fire any action using the actionId\n\nOptional: If you pass ?inode={inode}, you don't need body here.\n\n@Path(\"/actions/{actionId}/fire\")"
					},
					"response": []
				},
				{
					"name": "InvalidActionId",
					"event": [
						{
							"listen": "test",
							"script": {
								"exec": [
									"pm.test(\"Status code is 404\", function () {",
									"    pm.response.to.have.status(404);",
									"});",
									"",
									"",
									"",
									"pm.test(\"Valid response\", function () {",
									"    pm.expect(pm.response.text()).to.include(\"The Workflow Action does not exist\");",
									"});"
								],
								"type": "text/javascript"
							}
						}
					],
					"request": {
						"auth": {
							"type": "basic",
							"basic": [
								{
									"key": "password",
									"value": "admin",
									"type": "string"
								},
								{
									"key": "username",
									"value": "admin@dotcms.com",
									"type": "string"
								},
								{
									"key": "saveHelperData",
									"type": "any"
								},
								{
									"key": "showPassword",
									"value": false,
									"type": "boolean"
								}
							]
						},
						"method": "PUT",
						"header": [
							{
								"key": "Content-Type",
								"value": "application/json"
							}
						],
						"body": {
							"mode": "raw",
							"raw": "{ \"contentlet\" : {\n  \"stInode\" : \"f4d7c1b8-2c88-4071-abf1-a5328977b07d\",\n  \"languageId\" : 1,\n  \"key\": \"postman\",\n  \"value\": \"postman\"\n}\n}"
						},
						"url": {
							"raw": "{{serverURL}}/api/v1/workflow/actions/ab9d89c80-3d88-4311-8365-187323c96436/fire",
							"host": [
								"{{serverURL}}"
							],
							"path": [
								"api",
								"v1",
								"workflow",
								"actions",
								"ab9d89c80-3d88-4311-8365-187323c96436",
								"fire"
							]
						},
						"description": "Fire any action uysing the actionId\n\nOptional: If you pass ?inode={inode}, you don't need body here. \n\n@Path(\"/actions/{actionId}/fire\")"
					},
					"response": []
				},
				{
					"name": "InvalidContentTypeId",
					"event": [
						{
							"listen": "test",
							"script": {
								"exec": [
									"pm.test(\"Status code is 400\", function () {",
									"    pm.response.to.have.status(400);",
									"});",
									"",
									"",
									"",
									"pm.test(\"Valid response\", function () {",
									"    pm.expect(pm.response.text()).to.include(\"Content Type with id\");",
									"    pm.expect(pm.response.text()).to.include(\"not found\");",
									"});"
								],
								"type": "text/javascript"
							}
						}
					],
					"request": {
						"auth": {
							"type": "basic",
							"basic": [
								{
									"key": "password",
									"value": "chris",
									"type": "string"
								},
								{
									"key": "username",
									"value": "chris@dotcms.com",
									"type": "string"
								},
								{
									"key": "saveHelperData",
									"type": "any"
								},
								{
									"key": "showPassword",
									"value": false,
									"type": "boolean"
								}
							]
						},
						"method": "PUT",
						"header": [
							{
								"key": "Content-Type",
								"value": "application/json"
							}
						],
						"body": {
							"mode": "raw",
							"raw": "{ \"contentlet\" : {\n  \"stInode\" : \"af4d7c1b8-2c88-4071-abf1-a5328977b07d\",\n  \"languageId\" : 1,\n  \"key\": \"postman\",\n  \"value\": \"postman\"\n}\n}"
						},
						"url": {
							"raw": "{{serverURL}}/api/v1/workflow/actions/b9d89c80-3d88-4311-8365-187323c96436/fire",
							"host": [
								"{{serverURL}}"
							],
							"path": [
								"api",
								"v1",
								"workflow",
								"actions",
								"b9d89c80-3d88-4311-8365-187323c96436",
								"fire"
							]
						},
						"description": "Fire any action uysing the actionId\n\nOptional: If you pass ?inode={inode}, you don't need body here. \n\n@Path(\"/actions/{actionId}/fire\")"
					},
					"response": []
				},
				{
					"name": "SupportShorlty",
					"event": [
						{
							"listen": "test",
							"script": {
								"exec": [
									"pm.test(\"Status code is 200 \", function () {",
									"    pm.response.to.have.status(200);",
									"});",
									"",
									"",
									"",
									"pm.test(\"Valid response\", function () {",
									"    pm.expect(pm.response.text()).to.include(\"SupportShorty\");",
									"});"
								],
								"type": "text/javascript"
							}
						}
					],
					"request": {
						"auth": {
							"type": "basic",
							"basic": [
								{
									"key": "password",
									"value": "admin",
									"type": "string"
								},
								{
									"key": "username",
									"value": "admin@dotcms.com",
									"type": "string"
								},
								{
									"key": "saveHelperData",
									"type": "any"
								},
								{
									"key": "showPassword",
									"value": false,
									"type": "boolean"
								}
							]
						},
						"method": "PUT",
						"header": [
							{
								"key": "Content-Type",
								"value": "application/json"
							}
						],
						"body": {
							"mode": "raw",
							"raw": "{ \"contentlet\" : {\n  \"stInode\" : \"f4d7c1b8-2c88-4071-abf1-a5328977b07d\",\n  \"languageId\" : 1,\n  \"key\": \"SupportShorty{{$timestamp}}\",\n  \"value\": \"SupportShorty{{$timestamp}}\"\n}\n}"
						},
						"url": {
							"raw": "{{serverURL}}/api/v1/workflow/actions/b9d89c80-3d8843/fire",
							"host": [
								"{{serverURL}}"
							],
							"path": [
								"api",
								"v1",
								"workflow",
								"actions",
								"b9d89c80-3d8843",
								"fire"
							]
						},
						"description": "Fire any action uysing the actionId\n\nOptional: If you pass ?inode={inode}, you don't need body here. \n\n@Path(\"/actions/{actionId}/fire\")"
					},
					"response": []
				},
				{
					"name": "FireActionWithoutBody",
					"event": [
						{
							"listen": "test",
							"script": {
								"exec": [
									"pm.test(\"Status code is 200 \", function () {",
									"    pm.response.to.have.status(200);",
									"});",
									"",
									"",
									"",
									"pm.test(\"Valid response\", function () {",
									"    pm.expect(pm.response.text()).to.include(\"SucessRequest\");",
									"});"
								],
								"type": "text/javascript"
							}
						}
					],
					"request": {
						"auth": {
							"type": "basic",
							"basic": [
								{
									"key": "password",
									"value": "admin",
									"type": "string"
								},
								{
									"key": "username",
									"value": "admin@dotcms.com",
									"type": "string"
								},
								{
									"key": "saveHelperData",
									"type": "any"
								},
								{
									"key": "showPassword",
									"value": false,
									"type": "boolean"
								}
							]
						},
						"method": "PUT",
						"header": [
							{
								"key": "Content-Type",
								"value": "application/json"
							}
						],
						"body": {
							"mode": "raw",
							"raw": ""
						},
						"url": {
							"raw": "{{serverURL}}/api/v1/workflow/actions/b9d89c80-3d8843/fire?inode={{contentletInode}}",
							"host": [
								"{{serverURL}}"
							],
							"path": [
								"api",
								"v1",
								"workflow",
								"actions",
								"b9d89c80-3d8843",
								"fire"
							],
							"query": [
								{
									"key": "inode",
									"value": "{{contentletInode}}"
								}
							]
						},
						"description": "Fire any action uysing the actionId\n\nOptional: If you pass ?inode={inode}, you don't need body here. \n\n@Path(\"/actions/{actionId}/fire\")"
					},
					"response": []
				},
				{
					"name": "ExistingUniqueContent_ShouldRespond400",
					"event": [
						{
							"listen": "test",
							"script": {
								"exec": [
									"pm.test(\"Status code is 400, BadRequest\", function () {",
									"    pm.response.to.have.status(400);",
									"});",
									"",
									"",
									"",
									"pm.test(\"Valid response\", function () {",
									"    pm.expect(pm.response.text()).to.include(\"unique\");",
									"});"
								],
								"type": "text/javascript"
							}
						}
					],
					"request": {
						"auth": {
							"type": "basic",
							"basic": [
								{
									"key": "password",
									"value": "admin",
									"type": "string"
								},
								{
									"key": "username",
									"value": "admin@dotcms.com",
									"type": "string"
								},
								{
									"key": "saveHelperData",
									"type": "any"
								},
								{
									"key": "showPassword",
									"value": false,
									"type": "boolean"
								}
							]
						},
						"method": "PUT",
						"header": [
							{
								"key": "Content-Type",
								"value": "application/json"
							}
						],
						"body": {
							"mode": "raw",
							"raw": "{ \"contentlet\" : {\n  \"stInode\" : \"f4d7c1b8-2c88-4071-abf1-a5328977b07d\",\n  \"languageId\" : 1,\n  \"key\": \"{{fireActionLanguageKey}}\",\n  \"value\": \"postman3\"\n}\n}"
						},
						"url": {
							"raw": "{{serverURL}}/api/v1/workflow/actions/b9d89c80-3d88-4311-8365-187323c96436/fire",
							"host": [
								"{{serverURL}}"
							],
							"path": [
								"api",
								"v1",
								"workflow",
								"actions",
								"b9d89c80-3d88-4311-8365-187323c96436",
								"fire"
							]
						},
						"description": "Fire any action uysing the actionId\n\nOptional: If you pass ?inode={inode}, you don't need body here. \n\n@Path(\"/actions/{actionId}/fire\")"
					},
					"response": []
				},
				{
					"name": "BadRequest",
					"event": [
						{
							"listen": "test",
							"script": {
								"exec": [
									"pm.test(\"Status code is 400 \", function () {",
									"    pm.response.to.have.status(400);",
									"});",
									"",
									""
								],
								"type": "text/javascript"
							}
						}
					],
					"request": {
						"auth": {
							"type": "basic",
							"basic": [
								{
									"key": "password",
									"value": "admin",
									"type": "string"
								},
								{
									"key": "username",
									"value": "admin@dotcms.com",
									"type": "string"
								},
								{
									"key": "saveHelperData",
									"type": "any"
								},
								{
									"key": "showPassword",
									"value": false,
									"type": "boolean"
								}
							]
						},
						"method": "PUT",
						"header": [
							{
								"key": "Content-Type",
								"value": "application/json"
							}
						],
						"body": {
							"mode": "raw",
							"raw": ""
						},
						"url": {
							"raw": "{{serverURL}}/api/v1/workflow/actions/b9d89c80-3d88-4311-8365-187323c96436/fire",
							"host": [
								"{{serverURL}}"
							],
							"path": [
								"api",
								"v1",
								"workflow",
								"actions",
								"b9d89c80-3d88-4311-8365-187323c96436",
								"fire"
							]
						},
						"description": "Fire any action uysing the actionId\n\nOptional: If you pass ?inode={inode}, you don't need body here. \n\n@Path(\"/actions/{actionId}/fire\")"
					},
					"response": []
				},
				{
					"name": "SuccessRequest_Mutipart",
					"event": [
						{
							"listen": "test",
							"script": {
								"exec": [
									"pm.test(\"Status code is 200 \", function () {",
									"    pm.response.to.have.status(200);",
									"});",
									"",
									"var jsonData = pm.response.json();",
									"",
									"pm.test(\"First binary included\", function () {",
									"    pm.expect(jsonData.entity.asset).include(\"james.jpeg\"); ",
									"});",
									"",
									"",
									"",
									""
								],
								"type": "text/javascript"
							}
						}
					],
					"request": {
						"auth": {
							"type": "basic",
							"basic": [
								{
									"key": "password",
									"value": "admin",
									"type": "string"
								},
								{
									"key": "username",
									"value": "admin@dotcms.com",
									"type": "string"
								},
								{
									"key": "saveHelperData",
									"type": "any"
								},
								{
									"key": "showPassword",
									"value": false,
									"type": "boolean"
								}
							]
						},
						"method": "PUT",
						"header": [
							{
								"key": "Content-Type",
								"value": "application/json"
							}
						],
						"body": {
							"mode": "formdata",
							"formdata": [
								{
									"key": "json",
									"value": "{ \"contentlet\" : {\n  \"stInode\" : \"f2d8a1c7-2b77-2081-bcf1-b5348988c08d\"\n}\n}",
									"type": "text"
								},
								{
									"key": "file",
									"type": "file",
									"src": "resources/WorkflowResource/testImages/james.jpeg"
								},
								{
									"key": "file",
									"type": "file",
									"src": [],
									"disabled": true
								}
							]
						},
						"url": {
							"raw": "{{serverURL}}/api/v1/workflow/actions/b9d89c80-3d88-4311-8365-187323c96436/fire",
							"host": [
								"{{serverURL}}"
							],
							"path": [
								"api",
								"v1",
								"workflow",
								"actions",
								"b9d89c80-3d88-4311-8365-187323c96436",
								"fire"
							]
						},
						"description": "Fire any action using the actionId\n\nOptional: If you pass ?inode={inode}, you don't need body here.\n\n@Path(\"/actions/{actionId}/fire\")"
					},
					"response": []
				}
			]
		},
		{
			"name": "FireDefaultAction",
			"item": [
				{
					"name": "invalidateSession",
					"event": [
						{
							"listen": "test",
							"script": {
								"exec": [
									"pm.test(\"Status code is 200\", function () {",
									"    pm.response.to.have.status(200);",
									"});"
								],
								"type": "text/javascript"
							}
						}
					],
					"request": {
						"method": "GET",
						"header": [],
						"url": {
							"raw": "{{serverURL}}/api/v1/logout",
							"host": [
								"{{serverURL}}"
							],
							"path": [
								"api",
								"v1",
								"logout"
							]
						}
					},
					"response": []
				},
				{
					"name": "SuccessRequest",
					"event": [
						{
							"listen": "test",
							"script": {
								"exec": [
									"pm.test(\"Status code is 200 \", function () {",
									"    pm.response.to.have.status(200);",
									"});",
									"",
									"",
									"",
									"pm.test(\"Valid response\", function () {",
									"    pm.expect(pm.response.text()).to.include(\"SucessRequest\");",
									"});",
									"",
									"var jsonData = pm.response.json();",
									"pm.collectionVariables.set(\"contentletIdentifier\", jsonData.entity.identifier);",
									"pm.collectionVariables.set(\"contentletInode\", jsonData.entity.inode);",
									"pm.collectionVariables.set(\"fireActionLanguageKey\", jsonData.entity.key);",
									"// pm.collectionVariables.set(\"contentletIdShorty\", jsonData.entity.id.replace(\"-\",\"\").substring(0,10));",
									"",
									""
								],
								"type": "text/javascript"
							}
						}
					],
					"request": {
						"auth": {
							"type": "basic",
							"basic": [
								{
									"key": "password",
									"value": "admin",
									"type": "string"
								},
								{
									"key": "username",
									"value": "admin@dotcms.com",
									"type": "string"
								},
								{
									"key": "saveHelperData",
									"type": "any"
								},
								{
									"key": "showPassword",
									"value": false,
									"type": "boolean"
								}
							]
						},
						"method": "PUT",
						"header": [
							{
								"key": "Content-Type",
								"value": "application/json"
							}
						],
						"body": {
							"mode": "raw",
							"raw": "{ \"contentlet\" : {\n  \"stInode\" : \"f4d7c1b8-2c88-4071-abf1-a5328977b07d\",\n  \"languageId\" : 1,\n  \"key\": \"SucessRequest{{$timestamp}}\",\n  \"value\": \"SucessRequest{{$timestamp}}\"\n}\n}"
						},
						"url": {
							"raw": "{{serverURL}}/api/v1/workflow/actions/default/fire/PUBLISH",
							"host": [
								"{{serverURL}}"
							],
							"path": [
								"api",
								"v1",
								"workflow",
								"actions",
								"default",
								"fire",
								"PUBLISH"
							]
						},
						"description": "Fire any action using the actionId\n\nOptional: If you pass ?inode={inode}, you don't need body here.\n\n@Path(\"/actions/{actionId}/fire\")"
					},
					"response": []
				},
				{
					"name": "Fire Publish BaseType Can Not Be Resolved BadRequest",
					"event": [
						{
							"listen": "test",
							"script": {
								"exec": [
									"pm.test(\"Status code is 200 \", function () {",
									"    pm.response.to.have.status(400);",
									"});"
								],
								"type": "text/javascript"
							}
						}
					],
					"request": {
						"auth": {
							"type": "basic",
							"basic": [
								{
									"key": "password",
									"value": "admin",
									"type": "string"
								},
								{
									"key": "username",
									"value": "admin@dotcms.com",
									"type": "string"
								},
								{
									"key": "saveHelperData",
									"type": "any"
								},
								{
									"key": "showPassword",
									"value": false,
									"type": "boolean"
								}
							]
						},
						"method": "PUT",
						"header": [
							{
								"key": "Content-Type",
								"value": "application/json"
							}
						],
						"body": {
							"mode": "raw",
							"raw": "{\n    \"contentlet\":{\n        \"baseType\":\"BaseTypeNotExist\",\n        \"asset\":\"temp_c41afefd64\",\n        \"hostFolder\":\"48190c8c-42c4-46af-8d1a-0cd5db894797\",\n        \"indexPolicy\":\"WAIT_FOR\"\n        }\n}"
						},
						"url": {
							"raw": "{{serverURL}}/api/v1/workflow/actions/default/fire/PUBLISH",
							"host": [
								"{{serverURL}}"
							],
							"path": [
								"api",
								"v1",
								"workflow",
								"actions",
								"default",
								"fire",
								"PUBLISH"
							]
						},
						"description": "Fire a publish action. In the body the contentType is not sent, just the baseType but it doesn't exists so 400."
					},
					"response": []
				},
				{
					"name": "InvalidActionId",
					"event": [
						{
							"listen": "test",
							"script": {
								"exec": [
									"pm.test(\"Status code is 400\", function () {",
									"    pm.response.to.have.status(400);",
									"});",
									"",
									"",
									"",
									"pm.test(\"Valid response\", function () {",
									"    pm.expect(pm.response.text()).to.include(\"No enum constant\");",
									"});"
								],
								"type": "text/javascript"
							}
						}
					],
					"request": {
						"auth": {
							"type": "basic",
							"basic": [
								{
									"key": "password",
									"value": "admin",
									"type": "string"
								},
								{
									"key": "username",
									"value": "admin@dotcms.com",
									"type": "string"
								},
								{
									"key": "saveHelperData",
									"type": "any"
								},
								{
									"key": "showPassword",
									"value": false,
									"type": "boolean"
								}
							]
						},
						"method": "PUT",
						"header": [
							{
								"key": "Content-Type",
								"value": "application/json"
							}
						],
						"body": {
							"mode": "raw",
							"raw": "{ \"contentlet\" : {\n  \"stInode\" : \"f4d7c1b8-2c88-4071-abf1-a5328977b07d\",\n  \"languageId\" : 1,\n  \"key\": \"postman\",\n  \"value\": \"postman\"\n}\n}"
						},
						"url": {
							"raw": "{{serverURL}}/api/v1/workflow/actions/default/fire/NONEXISTING",
							"host": [
								"{{serverURL}}"
							],
							"path": [
								"api",
								"v1",
								"workflow",
								"actions",
								"default",
								"fire",
								"NONEXISTING"
							]
						},
						"description": "Fire any action uysing the actionId\n\nOptional: If you pass ?inode={inode}, you don't need body here. \n\n@Path(\"/actions/{actionId}/fire\")"
					},
					"response": []
				},
				{
					"name": "InvalidContentTypeId",
					"event": [
						{
							"listen": "test",
							"script": {
								"exec": [
									"pm.test(\"Status code is 400\", function () {",
									"    pm.response.to.have.status(400);",
									"});",
									"",
									"",
									"",
									"pm.test(\"Valid response\", function () {",
									"    pm.expect(pm.response.text()).to.include(\"Content Type with id\");",
									"    pm.expect(pm.response.text()).to.include(\"not found\");",
									"});"
								],
								"type": "text/javascript"
							}
						}
					],
					"request": {
						"auth": {
							"type": "basic",
							"basic": [
								{
									"key": "password",
									"value": "chris",
									"type": "string"
								},
								{
									"key": "username",
									"value": "chris@dotcms.com",
									"type": "string"
								},
								{
									"key": "saveHelperData",
									"type": "any"
								},
								{
									"key": "showPassword",
									"value": false,
									"type": "boolean"
								}
							]
						},
						"method": "PUT",
						"header": [
							{
								"key": "Content-Type",
								"value": "application/json"
							}
						],
						"body": {
							"mode": "raw",
							"raw": "{ \"contentlet\" : {\n  \"stInode\" : \"af4d7c1b8-2c88-4071-abf1-a5328977b07d\",\n  \"languageId\" : 1,\n  \"key\": \"postman\",\n  \"value\": \"postman\"\n}\n}"
						},
						"url": {
							"raw": "{{serverURL}}/api/v1/workflow/actions/b9d89c80-3d88-4311-8365-187323c96436/fire",
							"host": [
								"{{serverURL}}"
							],
							"path": [
								"api",
								"v1",
								"workflow",
								"actions",
								"b9d89c80-3d88-4311-8365-187323c96436",
								"fire"
							]
						},
						"description": "Fire any action uysing the actionId\n\nOptional: If you pass ?inode={inode}, you don't need body here. \n\n@Path(\"/actions/{actionId}/fire\")"
					},
					"response": []
				},
				{
					"name": "FireActionWithoutBody",
					"event": [
						{
							"listen": "test",
							"script": {
								"exec": [
									"pm.test(\"Status code is 200 \", function () {",
									"    pm.response.to.have.status(200);",
									"});",
									"",
									"",
									"",
									"pm.test(\"Valid response\", function () {",
									"    pm.expect(pm.response.text()).to.include(\"SucessRequest\");",
									"});"
								],
								"type": "text/javascript"
							}
						}
					],
					"request": {
						"auth": {
							"type": "basic",
							"basic": [
								{
									"key": "password",
									"value": "admin",
									"type": "string"
								},
								{
									"key": "username",
									"value": "admin@dotcms.com",
									"type": "string"
								},
								{
									"key": "saveHelperData",
									"type": "any"
								},
								{
									"key": "showPassword",
									"value": false,
									"type": "boolean"
								}
							]
						},
						"method": "PUT",
						"header": [
							{
								"key": "Content-Type",
								"value": "application/json"
							}
						],
						"body": {
							"mode": "raw",
							"raw": ""
						},
						"url": {
							"raw": "{{serverURL}}/api/v1/workflow/actions/b9d89c80-3d8843/fire?inode={{contentletInode}}",
							"host": [
								"{{serverURL}}"
							],
							"path": [
								"api",
								"v1",
								"workflow",
								"actions",
								"b9d89c80-3d8843",
								"fire"
							],
							"query": [
								{
									"key": "inode",
									"value": "{{contentletInode}}"
								}
							]
						},
						"description": "Fire any action uysing the actionId\n\nOptional: If you pass ?inode={inode}, you don't need body here. \n\n@Path(\"/actions/{actionId}/fire\")"
					},
					"response": []
				},
				{
					"name": "ExistingUniqueContent_ShouldRespond400",
					"event": [
						{
							"listen": "test",
							"script": {
								"exec": [
									"pm.test(\"Status code is 400, BadRequest\", function () {",
									"    pm.response.to.have.status(400);",
									"});",
									"",
									"",
									"",
									"pm.test(\"Valid response\", function () {",
									"    pm.expect(pm.response.text()).to.include(\"unique\");",
									"});"
								],
								"type": "text/javascript"
							}
						}
					],
					"request": {
						"auth": {
							"type": "basic",
							"basic": [
								{
									"key": "password",
									"value": "admin",
									"type": "string"
								},
								{
									"key": "username",
									"value": "admin@dotcms.com",
									"type": "string"
								},
								{
									"key": "saveHelperData",
									"type": "any"
								},
								{
									"key": "showPassword",
									"value": false,
									"type": "boolean"
								}
							]
						},
						"method": "PUT",
						"header": [
							{
								"key": "Content-Type",
								"value": "application/json"
							}
						],
						"body": {
							"mode": "raw",
							"raw": "{ \"contentlet\" : {\n  \"stInode\" : \"f4d7c1b8-2c88-4071-abf1-a5328977b07d\",\n  \"languageId\" : 1,\n  \"key\": \"{{fireActionLanguageKey}}\",\n  \"value\": \"postman3\"\n}\n}"
						},
						"url": {
							"raw": "{{serverURL}}/api/v1/workflow/actions/default/fire/PUBLISH",
							"host": [
								"{{serverURL}}"
							],
							"path": [
								"api",
								"v1",
								"workflow",
								"actions",
								"default",
								"fire",
								"PUBLISH"
							]
						},
						"description": "Fire any action uysing the actionId\n\nOptional: If you pass ?inode={inode}, you don't need body here. \n\n@Path(\"/actions/{actionId}/fire\")"
					},
					"response": []
				},
				{
					"name": "BadRequest",
					"event": [
						{
							"listen": "test",
							"script": {
								"exec": [
									"pm.test(\"Status code is 400 \", function () {",
									"    pm.response.to.have.status(400);",
									"});",
									"",
									""
								],
								"type": "text/javascript"
							}
						}
					],
					"request": {
						"auth": {
							"type": "basic",
							"basic": [
								{
									"key": "password",
									"value": "admin",
									"type": "string"
								},
								{
									"key": "username",
									"value": "admin@dotcms.com",
									"type": "string"
								},
								{
									"key": "saveHelperData",
									"type": "any"
								},
								{
									"key": "showPassword",
									"value": false,
									"type": "boolean"
								}
							]
						},
						"method": "PUT",
						"header": [
							{
								"key": "Content-Type",
								"value": "application/json"
							}
						],
						"body": {
							"mode": "raw",
							"raw": ""
						},
						"url": {
							"raw": "{{serverURL}}/api/v1/workflow/actions/b9d89c80-3d88-4311-8365-187323c96436/fire",
							"host": [
								"{{serverURL}}"
							],
							"path": [
								"api",
								"v1",
								"workflow",
								"actions",
								"b9d89c80-3d88-4311-8365-187323c96436",
								"fire"
							]
						},
						"description": "Fire any action uysing the actionId\n\nOptional: If you pass ?inode={inode}, you don't need body here. \n\n@Path(\"/actions/{actionId}/fire\")"
					},
					"response": []
				},
				{
					"name": "SuccessRequest_Mutipart",
					"event": [
						{
							"listen": "test",
							"script": {
								"exec": [
									"pm.test(\"Status code is 200 \", function () {",
									"    pm.response.to.have.status(200);",
									"});",
									"",
									"var jsonData = pm.response.json();",
									"",
									"pm.test(\"First binary included\", function () {",
									"    pm.expect(jsonData.entity.asset).include(\"james.jpeg\"); ",
									"});",
									"",
									"",
									"",
									""
								],
								"type": "text/javascript"
							}
						}
					],
					"request": {
						"auth": {
							"type": "basic",
							"basic": [
								{
									"key": "password",
									"value": "admin",
									"type": "string"
								},
								{
									"key": "username",
									"value": "admin@dotcms.com",
									"type": "string"
								},
								{
									"key": "saveHelperData",
									"type": "any"
								},
								{
									"key": "showPassword",
									"value": false,
									"type": "boolean"
								}
							]
						},
						"method": "PUT",
						"header": [
							{
								"key": "Content-Type",
								"value": "application/json"
							}
						],
						"body": {
							"mode": "formdata",
							"formdata": [
								{
									"key": "json",
									"value": "{ \"contentlet\" : {\n  \"stInode\" : \"f2d8a1c7-2b77-2081-bcf1-b5348988c08d\"\n}\n}",
									"type": "text"
								},
								{
									"key": "file",
									"type": "file",
									"src": "resources/WorkflowResource/testImages/james.jpeg"
								},
								{
									"key": "file",
									"type": "file",
									"src": [],
									"disabled": true
								}
							]
						},
						"url": {
							"raw": "{{serverURL}}/api/v1/workflow/actions/default/fire/PUBLISH",
							"host": [
								"{{serverURL}}"
							],
							"path": [
								"api",
								"v1",
								"workflow",
								"actions",
								"default",
								"fire",
								"PUBLISH"
							]
						},
						"description": "Fire any action using the actionId\n\nOptional: If you pass ?inode={inode}, you don't need body here.\n\n@Path(\"/actions/{actionId}/fire\")"
					},
					"response": []
				}
			]
		},
		{
			"name": "CopyScheme",
			"item": [
				{
					"name": "invalidateSession",
					"event": [
						{
							"listen": "test",
							"script": {
								"exec": [
									"pm.test(\"Status code is 200\", function () {",
									"    pm.response.to.have.status(200);",
									"});"
								],
								"type": "text/javascript"
							}
						}
					],
					"request": {
						"method": "GET",
						"header": [],
						"url": {
							"raw": "{{serverURL}}/api/v1/logout",
							"host": [
								"{{serverURL}}"
							],
							"path": [
								"api",
								"v1",
								"logout"
							]
						}
					},
					"response": []
				},
				{
					"name": "UserCredentialsValidation",
					"event": [
						{
							"listen": "test",
							"script": {
								"type": "text/javascript",
								"exec": [
									"pm.test(\"Status code is 401, You need credentials\", function () {",
									"    pm.response.to.have.status(401);",
									"});",
									"",
									"",
									"",
									"pm.test(\"Valid response\", function () {",
									"    pm.expect(pm.response.text()).to.include(\"Invalid User\");",
									"});pm.test(\"Status code is 401, You need credentials\", function () {",
									"    pm.response.to.have.status(401);",
									"});",
									"",
									"",
									"",
									"pm.test(\"Valid response\", function () {",
									"    pm.expect(pm.response.text()).to.include(\"Invalid User\");",
									"});"
								]
							}
						}
					],
					"request": {
						"auth": {
							"type": "noauth"
						},
						"method": "POST",
						"header": [],
						"url": {
							"raw": "{{serverURL}}/api/v1/workflow/schemes/d61a59e1a4/copy",
							"host": [
								"{{serverURL}}"
							],
							"path": [
								"api",
								"v1",
								"workflow",
								"schemes",
								"d61a59e1a4",
								"copy"
							]
						},
						"description": "Do a copy of an existing scheme \n\n@Path(\"/schemes/{schemeId}/copy\")"
					},
					"response": []
				},
				{
					"name": "SuccessCopy",
					"event": [
						{
							"listen": "test",
							"script": {
								"exec": [
									"pm.test(\"Status code is 200 \", function () {",
									"    pm.response.to.have.status(200);",
									"});",
									"",
									"",
									"",
									"pm.test(\"Valid response\", function () {",
									"    pm.expect(pm.response.text()).to.include(\"Copy from REST (automatic)\");",
									"});",
									"",
									"",
									"pm.test(\"Valid response\", function () {",
									"    pm.expect(pm.response.text()).to.include(\"creationDate\");",
									"});",
									"",
									""
								],
								"type": "text/javascript"
							}
						}
					],
					"request": {
						"auth": {
							"type": "basic",
							"basic": [
								{
									"key": "password",
									"value": "admin",
									"type": "string"
								},
								{
									"key": "username",
									"value": "admin@dotcms.com",
									"type": "string"
								},
								{
									"key": "saveHelperData",
									"type": "any"
								},
								{
									"key": "showPassword",
									"value": false,
									"type": "boolean"
								}
							]
						},
						"method": "POST",
						"header": [
							{
								"key": "Content-Type",
								"value": "application/json"
							}
						],
						"body": {
							"mode": "raw",
							"raw": ""
						},
						"url": {
							"raw": "{{serverURL}}/api/v1/workflow/schemes/{{schemeId}}/copy?name=Copy from REST (automatic)",
							"host": [
								"{{serverURL}}"
							],
							"path": [
								"api",
								"v1",
								"workflow",
								"schemes",
								"{{schemeId}}",
								"copy"
							],
							"query": [
								{
									"key": "name",
									"value": "Copy from REST (automatic)"
								}
							]
						},
						"description": "Do a copy of an existing scheme \n\n@Path(\"/schemes/{schemeId}/copy\")"
					},
					"response": []
				},
				{
					"name": "InvalidSchemeId",
					"event": [
						{
							"listen": "test",
							"script": {
								"exec": [
									"pm.test(\"Status code is 404\", function () {",
									"    pm.response.to.have.status(404);",
									"});",
									"",
									"",
									"",
									"pm.test(\"Valid response\", function () {",
									"    pm.expect(pm.response.text()).to.include(\"The Workflow Scheme does not exis\");",
									"});"
								],
								"type": "text/javascript"
							}
						}
					],
					"request": {
						"auth": {
							"type": "basic",
							"basic": [
								{
									"key": "password",
									"value": "admin",
									"type": "string"
								},
								{
									"key": "username",
									"value": "admin@dotcms.com",
									"type": "string"
								},
								{
									"key": "saveHelperData",
									"type": "any"
								},
								{
									"key": "showPassword",
									"value": false,
									"type": "boolean"
								}
							]
						},
						"method": "POST",
						"header": [
							{
								"key": "Content-Type",
								"value": "application/json"
							}
						],
						"body": {
							"mode": "raw",
							"raw": ""
						},
						"url": {
							"raw": "{{serverURL}}/api/v1/workflow/schemes/ad61a59e1-a49c-46f2-a929-db2b4bfa88b2/copy?name=Copy from REST (automatic)_limited",
							"host": [
								"{{serverURL}}"
							],
							"path": [
								"api",
								"v1",
								"workflow",
								"schemes",
								"ad61a59e1-a49c-46f2-a929-db2b4bfa88b2",
								"copy"
							],
							"query": [
								{
									"key": "name",
									"value": "Copy from REST (automatic)_limited"
								}
							]
						},
						"description": "Do a copy of an existing scheme \n\n@Path(\"/schemes/{schemeId}/copy\")"
					},
					"response": []
				},
				{
					"name": "CopyWithAlreadyExistingName",
					"event": [
						{
							"listen": "test",
							"script": {
								"exec": [
									"pm.test(\"Status code is 200\", function () {",
									"    pm.response.to.have.status(200);",
									"});",
									"",
									"",
									"",
									"pm.test(\"Valid response\", function () {",
									"    pm.expect(pm.response.text()).to.include(\"Copy from REST (automatic)_limited\");",
									"});"
								],
								"type": "text/javascript"
							}
						}
					],
					"request": {
						"auth": {
							"type": "basic",
							"basic": [
								{
									"key": "password",
									"value": "admin",
									"type": "string"
								},
								{
									"key": "username",
									"value": "admin@dotcms.com",
									"type": "string"
								},
								{
									"key": "saveHelperData",
									"type": "any"
								},
								{
									"key": "showPassword",
									"value": false,
									"type": "boolean"
								}
							]
						},
						"method": "POST",
						"header": [
							{
								"key": "Content-Type",
								"value": "application/json"
							}
						],
						"body": {
							"mode": "raw",
							"raw": ""
						},
						"url": {
							"raw": "{{serverURL}}/api/v1/workflow/schemes/{{schemeId}}/copy?name=Copy from REST (automatic)_limited",
							"host": [
								"{{serverURL}}"
							],
							"path": [
								"api",
								"v1",
								"workflow",
								"schemes",
								"{{schemeId}}",
								"copy"
							],
							"query": [
								{
									"key": "name",
									"value": "Copy from REST (automatic)_limited"
								}
							]
						},
						"description": "Do a copy of an existing scheme \n\n@Path(\"/schemes/{schemeId}/copy\")"
					},
					"response": []
				},
				{
					"name": "CopyWithotNameParam",
					"event": [
						{
							"listen": "test",
							"script": {
								"exec": [
									"pm.test(\"Status code is 200\", function () {",
									"    pm.response.to.have.status(200);",
									"});",
									"",
									"",
									"pm.test(\"Valid response\", function () {",
									"    pm.expect(pm.response.text()).to.include(\"Copy from REST (automatic)_limited\");",
									"});"
								],
								"type": "text/javascript"
							}
						}
					],
					"request": {
						"auth": {
							"type": "basic",
							"basic": [
								{
									"key": "password",
									"value": "admin",
									"type": "string"
								},
								{
									"key": "username",
									"value": "admin@dotcms.com",
									"type": "string"
								},
								{
									"key": "saveHelperData",
									"type": "any"
								},
								{
									"key": "showPassword",
									"value": false,
									"type": "boolean"
								}
							]
						},
						"method": "POST",
						"header": [
							{
								"key": "Content-Type",
								"value": "application/json"
							}
						],
						"body": {
							"mode": "raw",
							"raw": "{ \"name\":\"Copy from REST (automatic)_limited\" }"
						},
						"url": {
							"raw": "{{serverURL}}/api/v1/workflow/schemes/{{schemeId}}/copy",
							"host": [
								"{{serverURL}}"
							],
							"path": [
								"api",
								"v1",
								"workflow",
								"schemes",
								"{{schemeId}}",
								"copy"
							]
						},
						"description": "Do a copy of an existing scheme \n\n@Path(\"/schemes/{schemeId}/copy\")"
					},
					"response": []
				},
				{
					"name": "SupportShortly",
					"event": [
						{
							"listen": "test",
							"script": {
								"exec": [
									"pm.test(\"Status code is 200 \", function () {",
									"    pm.response.to.have.status(200);",
									"});",
									"",
									"",
									"",
									"pm.test(\"Valid response\", function () {",
									"    pm.expect(pm.response.text()).to.include(\"Copy Using ShortlyID\");",
									"});",
									"",
									"",
									"pm.test(\"Valid response\", function () {",
									"    pm.expect(pm.response.text()).to.include(\"creationDate\");",
									"});",
									""
								],
								"type": "text/javascript"
							}
						}
					],
					"request": {
						"auth": {
							"type": "basic",
							"basic": [
								{
									"key": "password",
									"value": "admin",
									"type": "string"
								},
								{
									"key": "username",
									"value": "admin@dotcms.com",
									"type": "string"
								},
								{
									"key": "saveHelperData",
									"type": "any"
								},
								{
									"key": "showPassword",
									"value": false,
									"type": "boolean"
								}
							]
						},
						"method": "POST",
						"header": [
							{
								"key": "Content-Type",
								"value": "application/json"
							}
						],
						"body": {
							"mode": "raw",
							"raw": "{ \"name\":\"Copy from REST (automatic)_limited\" }"
						},
						"url": {
							"raw": "{{serverURL}}/api/v1/workflow/schemes/{{schemeIdShorty}}/copy?name=Copy Using ShortlyID",
							"host": [
								"{{serverURL}}"
							],
							"path": [
								"api",
								"v1",
								"workflow",
								"schemes",
								"{{schemeIdShorty}}",
								"copy"
							],
							"query": [
								{
									"key": "name",
									"value": "Copy Using ShortlyID"
								}
							]
						},
						"description": "Do a copy of an existing scheme \n\n@Path(\"/schemes/{schemeId}/copy\")"
					},
					"response": []
				}
			]
		},
		{
			"name": "DeleteStep",
			"item": [
				{
					"name": "invalidateSession",
					"event": [
						{
							"listen": "test",
							"script": {
								"exec": [
									"pm.test(\"Status code is 200\", function () {",
									"    pm.response.to.have.status(200);",
									"});"
								],
								"type": "text/javascript"
							}
						}
					],
					"request": {
						"method": "GET",
						"header": [],
						"url": {
							"raw": "{{serverURL}}/api/v1/logout",
							"host": [
								"{{serverURL}}"
							],
							"path": [
								"api",
								"v1",
								"logout"
							]
						}
					},
					"response": []
				},
				{
					"name": "UserCredentialsValidation",
					"event": [
						{
							"listen": "test",
							"script": {
								"type": "text/javascript",
								"exec": [
									"pm.test(\"Status code is 401, You need credentials\", function () {",
									"    pm.response.to.have.status(401);",
									"});",
									"",
									"",
									"",
									"pm.test(\"Valid response\", function () {",
									"    pm.expect(pm.response.text()).to.include(\"Invalid User\");",
									"});"
								]
							}
						}
					],
					"request": {
						"auth": {
							"type": "noauth"
						},
						"method": "DELETE",
						"header": [],
						"url": {
							"raw": "{{serverURL}}/api/v1/workflow/steps/c6035d07-8e8f-4a71-ad93-93adabf13906",
							"host": [
								"{{serverURL}}"
							],
							"path": [
								"api",
								"v1",
								"workflow",
								"steps",
								"c6035d07-8e8f-4a71-ad93-93adabf13906"
							]
						},
						"description": "This method deletes a step using the ID\n\n@Path(\"/steps/{stepId}\")\n"
					},
					"response": []
				},
				{
					"name": "SuccessDelete",
					"event": [
						{
							"listen": "test",
							"script": {
								"exec": [
									"pm.test(\"Status code is 200 \", function () {",
									"    pm.response.to.have.status(200);",
									"});",
									"",
									"",
									"",
									"pm.test(\"Valid response\", function () {",
									"    pm.expect(pm.response.text()).to.include(pm.collectionVariables.get(\"stepId\"));",
									"});",
									"",
									"",
									"",
									""
								],
								"type": "text/javascript"
							}
						}
					],
					"request": {
						"auth": {
							"type": "basic",
							"basic": [
								{
									"key": "password",
									"value": "admin",
									"type": "string"
								},
								{
									"key": "username",
									"value": "admin@dotcms.com",
									"type": "string"
								},
								{
									"key": "saveHelperData",
									"type": "any"
								},
								{
									"key": "showPassword",
									"value": false,
									"type": "boolean"
								}
							]
						},
						"method": "DELETE",
						"header": [],
						"url": {
							"raw": "{{serverURL}}/api/v1/workflow/steps/{{stepId}}",
							"host": [
								"{{serverURL}}"
							],
							"path": [
								"api",
								"v1",
								"workflow",
								"steps",
								"{{stepId}}"
							]
						},
						"description": "This method deletes a step using the ID\n\n@Path(\"/steps/{stepId}\")\n"
					},
					"response": []
				},
				{
					"name": "ReferencedStepValidation",
					"event": [
						{
							"listen": "test",
							"script": {
								"type": "text/javascript",
								"exec": [
									"pm.test(\"Status code is 400\", function () {",
									"    pm.response.to.have.status(400);",
									"});",
									"",
									"",
									"",
									"pm.test(\"Valid response\", function () {",
									"    pm.expect(pm.response.text()).to.include(\"is being referenced by\");",
									"});"
								]
							}
						}
					],
					"request": {
						"auth": {
							"type": "basic",
							"basic": [
								{
									"key": "password",
									"value": "admin",
									"type": "string"
								},
								{
									"key": "username",
									"value": "admin@dotcms.com",
									"type": "string"
								},
								{
									"key": "saveHelperData",
									"type": "any"
								},
								{
									"key": "showPassword",
									"value": false,
									"type": "boolean"
								}
							]
						},
						"method": "DELETE",
						"header": [],
						"url": {
							"raw": "{{serverURL}}/api/v1/workflow/steps/ee24a4cb-2d15-4c98-b1bd-6327126451f3",
							"host": [
								"{{serverURL}}"
							],
							"path": [
								"api",
								"v1",
								"workflow",
								"steps",
								"ee24a4cb-2d15-4c98-b1bd-6327126451f3"
							]
						},
						"description": "This method deletes a step using the ID\n\n@Path(\"/steps/{stepId}\")\n"
					},
					"response": []
				},
				{
					"name": "InvalidStepId",
					"event": [
						{
							"listen": "test",
							"script": {
								"exec": [
									"pm.test(\"Status code is 404\", function () {",
									"    pm.response.to.have.status(404);",
									"});",
									"",
									"",
									"",
									"pm.test(\"Valid response\", function () {",
									"    pm.expect(pm.response.text()).to.include(\"The Workflow Step does not exist\");",
									"});"
								],
								"type": "text/javascript"
							}
						}
					],
					"request": {
						"auth": {
							"type": "basic",
							"basic": [
								{
									"key": "password",
									"value": "admin",
									"type": "string"
								},
								{
									"key": "username",
									"value": "admin@dotcms.com",
									"type": "string"
								},
								{
									"key": "saveHelperData",
									"type": "any"
								},
								{
									"key": "showPassword",
									"value": false,
									"type": "boolean"
								}
							]
						},
						"method": "DELETE",
						"header": [],
						"url": {
							"raw": "{{serverURL}}/api/v1/workflow/steps/zee24a4cb-2d15-4c98-b1bd-6327126451f3",
							"host": [
								"{{serverURL}}"
							],
							"path": [
								"api",
								"v1",
								"workflow",
								"steps",
								"zee24a4cb-2d15-4c98-b1bd-6327126451f3"
							]
						},
						"description": "This method deletes a step using the ID\n\n@Path(\"/steps/{stepId}\")\n"
					},
					"response": []
				},
				{
					"name": "GivenValidStep_shouldSave",
					"event": [
						{
							"listen": "test",
							"script": {
								"exec": [
									"pm.test(\"Status code is 200 \", function () {",
									"    pm.response.to.have.status(200);",
									"});",
									"",
									"",
									"",
									"pm.test(\"Valid response\", function () {",
									"    pm.expect(pm.response.text()).to.include(\"\\\"name\\\":\\\"My REST step\\\"\");",
									"});",
									"",
									"var jsonData = pm.response.json();",
									"pm.collectionVariables.set(\"stepId\", jsonData.entity.id);",
									"pm.collectionVariables.set(\"stepIdShorty\", jsonData.entity.id.replace(\"-\",\"\").substring(0,10));"
								],
								"type": "text/javascript"
							}
						}
					],
					"request": {
						"auth": {
							"type": "basic",
							"basic": [
								{
									"key": "password",
									"value": "admin",
									"type": "string"
								},
								{
									"key": "username",
									"value": "admin@dotcms.com",
									"type": "string"
								},
								{
									"key": "saveHelperData",
									"type": "any"
								},
								{
									"key": "showPassword",
									"value": false,
									"type": "boolean"
								}
							]
						},
						"method": "POST",
						"header": [
							{
								"key": "Content-Type",
								"value": "application/json"
							}
						],
						"body": {
							"mode": "raw",
							"raw": " { \"schemeId\" : \"{{schemeId}}\", \"stepName\":\"My REST step\", \"enableEscalation\":false, \"escalationAction\":\"\", \"escalationTime\":\"0\",\"stepResolved\":false} "
						},
						"url": {
							"raw": "{{serverURL}}/api/v1/workflow/steps",
							"host": [
								"{{serverURL}}"
							],
							"path": [
								"api",
								"v1",
								"workflow",
								"steps"
							]
						},
						"description": "Add a new workflow step \n\n@Path(\"/steps\")"
					},
					"response": []
				},
				{
					"name": "SupportShortly",
					"event": [
						{
							"listen": "test",
							"script": {
								"exec": [
									"pm.test(\"Status code is 200 \", function () {",
									"    pm.response.to.have.status(200);",
									"});",
									"",
									"",
									"",
									"pm.test(\"Valid response\", function () {",
									"    pm.expect(pm.response.text()).to.include(pm.collectionVariables.get(\"stepId\"));",
									"});",
									"",
									"",
									"",
									""
								],
								"type": "text/javascript"
							}
						}
					],
					"request": {
						"auth": {
							"type": "basic",
							"basic": [
								{
									"key": "password",
									"value": "admin",
									"type": "string"
								},
								{
									"key": "username",
									"value": "admin@dotcms.com",
									"type": "string"
								},
								{
									"key": "saveHelperData",
									"type": "any"
								},
								{
									"key": "showPassword",
									"value": false,
									"type": "boolean"
								}
							]
						},
						"method": "DELETE",
						"header": [],
						"url": {
							"raw": "{{serverURL}}/api/v1/workflow/steps/{{stepIdShorty}}",
							"host": [
								"{{serverURL}}"
							],
							"path": [
								"api",
								"v1",
								"workflow",
								"steps",
								"{{stepIdShorty}}"
							]
						},
						"description": "This method deletes a step using the ID\n\n@Path(\"/steps/{stepId}\")\n"
					},
					"response": []
				}
			]
		},
		{
			"name": "DeleteAction (Permanently)",
			"item": [
				{
					"name": "invalidateSession",
					"event": [
						{
							"listen": "test",
							"script": {
								"exec": [
									"pm.test(\"Status code is 200\", function () {",
									"    pm.response.to.have.status(200);",
									"});"
								],
								"type": "text/javascript"
							}
						}
					],
					"request": {
						"method": "GET",
						"header": [],
						"url": {
							"raw": "{{serverURL}}/api/v1/logout",
							"host": [
								"{{serverURL}}"
							],
							"path": [
								"api",
								"v1",
								"logout"
							]
						}
					},
					"response": []
				},
				{
					"name": "UserCredentialValidation",
					"event": [
						{
							"listen": "test",
							"script": {
								"type": "text/javascript",
								"exec": [
									"pm.test(\"Status code is 401, You need credentials\", function () {",
									"    pm.response.to.have.status(401);",
									"});",
									"",
									"",
									"",
									"pm.test(\"Valid response\", function () {",
									"    pm.expect(pm.response.text()).to.include(\"Invalid User\");",
									"});pm.test(\"Status code is 401, You need credentials\", function () {",
									"    pm.response.to.have.status(401);",
									"});",
									"",
									"",
									"",
									"pm.test(\"Valid response\", function () {",
									"    pm.expect(pm.response.text()).to.include(\"Invalid User\");",
									"});"
								]
							}
						}
					],
					"request": {
						"auth": {
							"type": "noauth"
						},
						"method": "DELETE",
						"header": [],
						"url": {
							"raw": "{{serverURL}}/api/v1/workflow/actions/9012b349-e8ce-446f-86df-50b4f82a82ff",
							"host": [
								"{{serverURL}}"
							],
							"path": [
								"api",
								"v1",
								"workflow",
								"actions",
								"9012b349-e8ce-446f-86df-50b4f82a82ff"
							]
						},
						"description": "Deletes an action associated to the scheme and all references into steps\n\n@Path(\"/actions/{actionId}\")\n"
					},
					"response": []
				},
				{
					"name": "SuccessRequest",
					"event": [
						{
							"listen": "test",
							"script": {
								"exec": [
									"pm.test(\"Status code is 200 \", function () {",
									"    pm.response.to.have.status(200);",
									"});",
									"",
									"",
									"",
									"pm.test(\"Valid response\", function () {",
									"    pm.expect(pm.response.text()).to.include(\"Ok\");",
									"});"
								],
								"type": "text/javascript"
							}
						}
					],
					"request": {
						"auth": {
							"type": "basic",
							"basic": [
								{
									"key": "password",
									"value": "admin",
									"type": "string"
								},
								{
									"key": "username",
									"value": "admin@dotcms.com",
									"type": "string"
								},
								{
									"key": "saveHelperData",
									"type": "any"
								},
								{
									"key": "showPassword",
									"value": false,
									"type": "boolean"
								}
							]
						},
						"method": "DELETE",
						"header": [],
						"url": {
							"raw": "{{serverURL}}/api/v1/workflow/actions/{{actionId}}",
							"host": [
								"{{serverURL}}"
							],
							"path": [
								"api",
								"v1",
								"workflow",
								"actions",
								"{{actionId}}"
							]
						},
						"description": "Deletes an action associated to the scheme and all references into steps\n\n@Path(\"/actions/{actionId}\")\n"
					},
					"response": []
				},
				{
					"name": "InvalidActionId",
					"event": [
						{
							"listen": "test",
							"script": {
								"exec": [
									"pm.test(\"Status code is 404\", function () {",
									"    pm.response.to.have.status(404);",
									"});",
									"",
									"",
									"",
									"pm.test(\"Valid response\", function () {",
									"    pm.expect(pm.response.text()).to.include(\"The Workflow Action does not exist\");",
									"});"
								],
								"type": "text/javascript"
							}
						}
					],
					"request": {
						"auth": {
							"type": "basic",
							"basic": [
								{
									"key": "password",
									"value": "chris",
									"type": "string"
								},
								{
									"key": "username",
									"value": "chris@dotcms.com",
									"type": "string"
								},
								{
									"key": "saveHelperData",
									"type": "any"
								},
								{
									"key": "showPassword",
									"value": false,
									"type": "boolean"
								}
							]
						},
						"method": "DELETE",
						"header": [],
						"url": {
							"raw": "{{serverURL}}/api/v1/workflow/actions/123",
							"host": [
								"{{serverURL}}"
							],
							"path": [
								"api",
								"v1",
								"workflow",
								"actions",
								"123"
							]
						},
						"description": "Deletes an action associated to the scheme and all references into steps\n\n@Path(\"/actions/{actionId}\")\n"
					},
					"response": []
				},
				{
					"name": "GivenValidStep_shouldSave",
					"event": [
						{
							"listen": "test",
							"script": {
								"exec": [
									"pm.test(\"Status code is 200 \", function () {",
									"    pm.response.to.have.status(200);",
									"});",
									"",
									"",
									"",
									"pm.test(\"Valid response\", function () {",
									"    pm.expect(pm.response.text()).to.include(\"\\\"name\\\":\\\"My REST step\\\"\");",
									"});",
									"",
									"var jsonData = pm.response.json();",
									"pm.collectionVariables.set(\"stepId\", jsonData.entity.id);",
									"pm.collectionVariables.set(\"stepIdShorty\", jsonData.entity.id.replace(\"-\",\"\").substring(0,10));"
								],
								"type": "text/javascript"
							}
						}
					],
					"request": {
						"auth": {
							"type": "basic",
							"basic": [
								{
									"key": "password",
									"value": "admin",
									"type": "string"
								},
								{
									"key": "username",
									"value": "admin@dotcms.com",
									"type": "string"
								},
								{
									"key": "saveHelperData",
									"type": "any"
								},
								{
									"key": "showPassword",
									"value": false,
									"type": "boolean"
								}
							]
						},
						"method": "POST",
						"header": [
							{
								"key": "Content-Type",
								"value": "application/json"
							}
						],
						"body": {
							"mode": "raw",
							"raw": " { \"schemeId\" : \"{{schemeId}}\", \"stepName\":\"My REST step\", \"enableEscalation\":false, \"escalationAction\":\"\", \"escalationTime\":\"0\",\"stepResolved\":false} "
						},
						"url": {
							"raw": "{{serverURL}}/api/v1/workflow/steps",
							"host": [
								"{{serverURL}}"
							],
							"path": [
								"api",
								"v1",
								"workflow",
								"steps"
							]
						},
						"description": "Add a new workflow step \n\n@Path(\"/steps\")"
					},
					"response": []
				},
				{
					"name": "ValidAction_shouldSave",
					"event": [
						{
							"listen": "test",
							"script": {
								"exec": [
									"pm.test(\"Status code is 200 \", function () {",
									"    pm.response.to.have.status(200);",
									"});",
									"",
									"",
									"",
									"pm.test(\"Valid response\", function () {",
									"    pm.expect(pm.response.text()).to.include(\"\\\"name\\\":\\\"saveContent FROM REST NEW\\\"\");",
									"});",
									"",
									"var jsonData = pm.response.json();",
									"pm.collectionVariables.set(\"actionId\", jsonData.entity.id);",
									"pm.collectionVariables.set(\"actionIdShorty\", jsonData.entity.id.replace(\"-\",\"\").substring(0,10));"
								],
								"type": "text/javascript"
							}
						}
					],
					"request": {
						"auth": {
							"type": "basic",
							"basic": [
								{
									"key": "password",
									"value": "admin",
									"type": "string"
								},
								{
									"key": "username",
									"value": "admin@dotcms.com",
									"type": "string"
								},
								{
									"key": "saveHelperData",
									"type": "any"
								},
								{
									"key": "showPassword",
									"value": false,
									"type": "boolean"
								}
							]
						},
						"method": "POST",
						"header": [
							{
								"key": "Content-Type",
								"value": "application/json"
							}
						],
						"body": {
							"mode": "raw",
							"raw": "{\n   \"stepId\": \"{{stepId}}\",\n      \"actionName\": \"saveContent FROM REST NEW\",\n      \"schemeId\": \"{{schemeId}}\",\n      \"actionCondition\": \"\",\n      \"actionNextStep\": \"currentstep\",\n      \"actionNextAssign\": \"654b0931-1027-41f7-ad4d-173115ed8ec1\",\n      \"actionRoleHierarchyForAssign\": false,\n      \"actionAssignable\": false,\n      \"actionCommentable\": true,\n      \"whoCanUse\":[],\n      \"showOn\": [\n        \"UNPUBLISHED\",\n        \"NEW\",\n        \"LOCKED\",\n        \"PUBLISHED\"\n      ]\n}"
						},
						"url": {
							"raw": "{{serverURL}}/api/v1/workflow/actions",
							"host": [
								"{{serverURL}}"
							],
							"path": [
								"api",
								"v1",
								"workflow",
								"actions"
							]
						},
						"description": "Saves an action, by default the action is associated to the schema, however if the stepId is set will be automatically associated to the step too.\n\n@Path(\"/actions\")"
					},
					"response": []
				},
				{
					"name": "SupportShortly",
					"event": [
						{
							"listen": "test",
							"script": {
								"exec": [
									"pm.test(\"Status code is 200\", function () {",
									"    pm.response.to.have.status(200);",
									"});",
									"",
									"",
									"",
									"pm.test(\"Valid response\", function () {",
									"    pm.expect(pm.response.text()).to.include(\"Ok\");",
									"});"
								],
								"type": "text/javascript"
							}
						}
					],
					"request": {
						"auth": {
							"type": "basic",
							"basic": [
								{
									"key": "password",
									"value": "admin",
									"type": "string"
								},
								{
									"key": "username",
									"value": "admin@dotcms.com",
									"type": "string"
								},
								{
									"key": "saveHelperData",
									"type": "any"
								},
								{
									"key": "showPassword",
									"value": false,
									"type": "boolean"
								}
							]
						},
						"method": "DELETE",
						"header": [],
						"url": {
							"raw": "{{serverURL}}/api/v1/workflow/actions/{{actionIdShorty}}",
							"host": [
								"{{serverURL}}"
							],
							"path": [
								"api",
								"v1",
								"workflow",
								"actions",
								"{{actionIdShorty}}"
							]
						},
						"description": "Deletes an action associated to the scheme and all references into steps\n\n@Path(\"/actions/{actionId}\")\n"
					},
					"response": []
				}
			]
		},
		{
			"name": "DeleteAction (from step)",
			"item": [
				{
					"name": "GivenValidStep_shouldSave",
					"event": [
						{
							"listen": "test",
							"script": {
								"exec": [
									"pm.test(\"Status code is 200 \", function () {",
									"    pm.response.to.have.status(200);",
									"});",
									"",
									"",
									"",
									"pm.test(\"Valid response\", function () {",
									"    pm.expect(pm.response.text()).to.include(\"\\\"name\\\":\\\"My REST step\\\"\");",
									"});",
									"",
									"var jsonData = pm.response.json();",
									"pm.collectionVariables.set(\"stepId\", jsonData.entity.id);",
									"pm.collectionVariables.set(\"stepIdShorty\", jsonData.entity.id.replace(\"-\",\"\").substring(0,10));"
								],
								"type": "text/javascript"
							}
						}
					],
					"request": {
						"auth": {
							"type": "basic",
							"basic": [
								{
									"key": "password",
									"value": "admin",
									"type": "string"
								},
								{
									"key": "username",
									"value": "admin@dotcms.com",
									"type": "string"
								},
								{
									"key": "saveHelperData",
									"type": "any"
								},
								{
									"key": "showPassword",
									"value": false,
									"type": "boolean"
								}
							]
						},
						"method": "POST",
						"header": [
							{
								"key": "Content-Type",
								"value": "application/json"
							}
						],
						"body": {
							"mode": "raw",
							"raw": " { \"schemeId\" : \"{{schemeId}}\", \"stepName\":\"My REST step\", \"enableEscalation\":false, \"escalationAction\":\"\", \"escalationTime\":\"0\",\"stepResolved\":false} "
						},
						"url": {
							"raw": "{{serverURL}}/api/v1/workflow/steps",
							"host": [
								"{{serverURL}}"
							],
							"path": [
								"api",
								"v1",
								"workflow",
								"steps"
							]
						},
						"description": "Add a new workflow step \n\n@Path(\"/steps\")"
					},
					"response": []
				},
				{
					"name": "ValidAction_shouldSave",
					"event": [
						{
							"listen": "test",
							"script": {
								"exec": [
									"pm.test(\"Status code is 200 \", function () {",
									"    pm.response.to.have.status(200);",
									"});",
									"",
									"",
									"",
									"pm.test(\"Valid response\", function () {",
									"    pm.expect(pm.response.text()).to.include(\"\\\"name\\\":\\\"saveContent FROM REST NEW\\\"\");",
									"});",
									"",
									"var jsonData = pm.response.json();",
									"pm.collectionVariables.set(\"actionId\", jsonData.entity.id);",
									"pm.collectionVariables.set(\"actionIdShorty\", jsonData.entity.id.replace(\"-\",\"\").substring(0,10));"
								],
								"type": "text/javascript"
							}
						}
					],
					"request": {
						"auth": {
							"type": "basic",
							"basic": [
								{
									"key": "password",
									"value": "admin",
									"type": "string"
								},
								{
									"key": "username",
									"value": "admin@dotcms.com",
									"type": "string"
								},
								{
									"key": "saveHelperData",
									"type": "any"
								},
								{
									"key": "showPassword",
									"value": false,
									"type": "boolean"
								}
							]
						},
						"method": "POST",
						"header": [
							{
								"key": "Content-Type",
								"value": "application/json"
							}
						],
						"body": {
							"mode": "raw",
							"raw": "{\n   \"stepId\": \"{{stepId}}\",\n      \"actionName\": \"saveContent FROM REST NEW\",\n      \"schemeId\": \"{{schemeId}}\",\n      \"actionCondition\": \"\",\n      \"actionNextStep\": \"currentstep\",\n      \"actionNextAssign\": \"654b0931-1027-41f7-ad4d-173115ed8ec1\",\n      \"actionRoleHierarchyForAssign\": false,\n      \"actionAssignable\": false,\n      \"actionCommentable\": true,\n      \"whoCanUse\":[],\n      \"showOn\": [\n        \"UNPUBLISHED\",\n        \"NEW\",\n        \"LOCKED\",\n        \"PUBLISHED\"\n      ]\n}"
						},
						"url": {
							"raw": "{{serverURL}}/api/v1/workflow/actions",
							"host": [
								"{{serverURL}}"
							],
							"path": [
								"api",
								"v1",
								"workflow",
								"actions"
							]
						},
						"description": "Saves an action, by default the action is associated to the schema, however if the stepId is set will be automatically associated to the step too.\n\n@Path(\"/actions\")"
					},
					"response": []
				},
				{
					"name": "invalidateSession",
					"event": [
						{
							"listen": "test",
							"script": {
								"exec": [
									"pm.test(\"Status code is 200\", function () {",
									"    pm.response.to.have.status(200);",
									"});"
								],
								"type": "text/javascript"
							}
						}
					],
					"request": {
						"method": "GET",
						"header": [],
						"url": {
							"raw": "{{serverURL}}/api/v1/logout",
							"host": [
								"{{serverURL}}"
							],
							"path": [
								"api",
								"v1",
								"logout"
							]
						}
					},
					"response": []
				},
				{
					"name": "UserCredentialValidation",
					"event": [
						{
							"listen": "test",
							"script": {
								"type": "text/javascript",
								"exec": [
									"pm.test(\"Status code is 401, You need credentials\", function () {",
									"    pm.response.to.have.status(401);",
									"});",
									"",
									"",
									"",
									"pm.test(\"Valid response\", function () {",
									"    pm.expect(pm.response.text()).to.include(\"Invalid User\");",
									"});pm.test(\"Status code is 401, You need credentials\", function () {",
									"    pm.response.to.have.status(401);",
									"});",
									"",
									"",
									"",
									"pm.test(\"Valid response\", function () {",
									"    pm.expect(pm.response.text()).to.include(\"Invalid User\");",
									"});"
								]
							}
						}
					],
					"request": {
						"auth": {
							"type": "noauth"
						},
						"method": "DELETE",
						"header": [],
						"url": {
							"raw": "{{serverURL}}/api/v1/workflow/steps/0c5018fc-4773-4524-9ba8-328ca4c3d0b2/actions/658278d3-aa3b-4ce4-a028-c9e1656e4f9e",
							"host": [
								"{{serverURL}}"
							],
							"path": [
								"api",
								"v1",
								"workflow",
								"steps",
								"0c5018fc-4773-4524-9ba8-328ca4c3d0b2",
								"actions",
								"658278d3-aa3b-4ce4-a028-c9e1656e4f9e"
							]
						},
						"description": "Deletes an action associated to the step\n\n@Path(\"/steps/{stepId}/actions/{actionId}\")"
					},
					"response": []
				},
				{
					"name": "SuceessDelete",
					"event": [
						{
							"listen": "test",
							"script": {
								"exec": [
									"pm.test(\"Status code is 200 \", function () {",
									"    pm.response.to.have.status(200);",
									"});",
									"",
									"",
									"",
									"pm.test(\"Valid response\", function () {",
									"    pm.expect(pm.response.text()).to.include(\"Ok\");",
									"});"
								],
								"type": "text/javascript"
							}
						}
					],
					"request": {
						"auth": {
							"type": "basic",
							"basic": [
								{
									"key": "password",
									"value": "admin",
									"type": "string"
								},
								{
									"key": "username",
									"value": "admin@dotcms.com",
									"type": "string"
								},
								{
									"key": "saveHelperData",
									"type": "any"
								},
								{
									"key": "showPassword",
									"value": false,
									"type": "boolean"
								}
							]
						},
						"method": "DELETE",
						"header": [],
						"url": {
							"raw": "{{serverURL}}/api/v1/workflow/steps/{{stepId}}/actions/{{actionId}}",
							"host": [
								"{{serverURL}}"
							],
							"path": [
								"api",
								"v1",
								"workflow",
								"steps",
								"{{stepId}}",
								"actions",
								"{{actionId}}"
							]
						},
						"description": "Deletes an action associated to the step\n\n@Path(\"/steps/{stepId}/actions/{actionId}\")"
					},
					"response": []
				},
				{
					"name": "InvalidStepId",
					"event": [
						{
							"listen": "test",
							"script": {
								"exec": [
									"pm.test(\"Status code is 404\", function () {",
									"    pm.response.to.have.status(404);",
									"});",
									"",
									"",
									"",
									"pm.test(\"Valid response\", function () {",
									"    pm.expect(pm.response.text()).to.include(\"The Workflow Step does not exist\");",
									"});"
								],
								"type": "text/javascript"
							}
						}
					],
					"request": {
						"auth": {
							"type": "basic",
							"basic": [
								{
									"key": "password",
									"value": "admin",
									"type": "string"
								},
								{
									"key": "username",
									"value": "admin@dotcms.com",
									"type": "string"
								},
								{
									"key": "saveHelperData",
									"type": "any"
								},
								{
									"key": "showPassword",
									"value": false,
									"type": "boolean"
								}
							]
						},
						"method": "DELETE",
						"header": [],
						"url": {
							"raw": "{{serverURL}}/api/v1/workflow/steps/123/actions/c92f9aa1-9503-4567-ac30-d3242b54d02d",
							"host": [
								"{{serverURL}}"
							],
							"path": [
								"api",
								"v1",
								"workflow",
								"steps",
								"123",
								"actions",
								"c92f9aa1-9503-4567-ac30-d3242b54d02d"
							]
						},
						"description": "Deletes an action associated to the step\n\n@Path(\"/steps/{stepId}/actions/{actionId}\")"
					},
					"response": []
				},
				{
					"name": "InvalidActionId",
					"event": [
						{
							"listen": "test",
							"script": {
								"exec": [
									"pm.test(\"Status code is 404\", function () {",
									"    pm.response.to.have.status(404);",
									"});",
									"",
									"",
									"",
									"pm.test(\"Valid response\", function () {",
									"    pm.expect(pm.response.text()).to.include(\"The Workflow Action does not exist\");",
									"});"
								],
								"type": "text/javascript"
							}
						}
					],
					"request": {
						"auth": {
							"type": "basic",
							"basic": [
								{
									"key": "password",
									"value": "admin",
									"type": "string"
								},
								{
									"key": "username",
									"value": "admin@dotcms.com",
									"type": "string"
								},
								{
									"key": "saveHelperData",
									"type": "any"
								},
								{
									"key": "showPassword",
									"value": false,
									"type": "boolean"
								}
							]
						},
						"method": "DELETE",
						"header": [],
						"url": {
							"raw": "{{serverURL}}/api/v1/workflow/steps/{{stepId}}/actions/123",
							"host": [
								"{{serverURL}}"
							],
							"path": [
								"api",
								"v1",
								"workflow",
								"steps",
								"{{stepId}}",
								"actions",
								"123"
							]
						},
						"description": "Deletes an action associated to the step\n\n@Path(\"/steps/{stepId}/actions/{actionId}\")"
					},
					"response": []
				},
				{
					"name": "GivenValidStep_shouldSave",
					"event": [
						{
							"listen": "test",
							"script": {
								"exec": [
									"pm.test(\"Status code is 200 \", function () {",
									"    pm.response.to.have.status(200);",
									"});",
									"",
									"",
									"",
									"pm.test(\"Valid response\", function () {",
									"    pm.expect(pm.response.text()).to.include(\"\\\"name\\\":\\\"My REST step\\\"\");",
									"});",
									"",
									"var jsonData = pm.response.json();",
									"pm.collectionVariables.set(\"stepId\", jsonData.entity.id);",
									"pm.collectionVariables.set(\"stepIdShorty\", jsonData.entity.id.replace(\"-\",\"\").substring(0,10));"
								],
								"type": "text/javascript"
							}
						}
					],
					"request": {
						"auth": {
							"type": "basic",
							"basic": [
								{
									"key": "password",
									"value": "admin",
									"type": "string"
								},
								{
									"key": "username",
									"value": "admin@dotcms.com",
									"type": "string"
								},
								{
									"key": "saveHelperData",
									"type": "any"
								},
								{
									"key": "showPassword",
									"value": false,
									"type": "boolean"
								}
							]
						},
						"method": "POST",
						"header": [
							{
								"key": "Content-Type",
								"value": "application/json"
							}
						],
						"body": {
							"mode": "raw",
							"raw": " { \"schemeId\" : \"{{schemeId}}\", \"stepName\":\"My REST step\", \"enableEscalation\":false, \"escalationAction\":\"\", \"escalationTime\":\"0\",\"stepResolved\":false} "
						},
						"url": {
							"raw": "{{serverURL}}/api/v1/workflow/steps",
							"host": [
								"{{serverURL}}"
							],
							"path": [
								"api",
								"v1",
								"workflow",
								"steps"
							]
						},
						"description": "Add a new workflow step \n\n@Path(\"/steps\")"
					},
					"response": []
				},
				{
					"name": "ValidAction_shouldSave",
					"event": [
						{
							"listen": "test",
							"script": {
								"exec": [
									"pm.test(\"Status code is 200 \", function () {",
									"    pm.response.to.have.status(200);",
									"});",
									"",
									"",
									"",
									"pm.test(\"Valid response\", function () {",
									"    pm.expect(pm.response.text()).to.include(\"\\\"name\\\":\\\"saveContent FROM REST NEW\\\"\");",
									"});",
									"",
									"var jsonData = pm.response.json();",
									"pm.collectionVariables.set(\"actionId\", jsonData.entity.id);",
									"pm.collectionVariables.set(\"actionIdShorty\", jsonData.entity.id.replace(\"-\",\"\").substring(0,10));"
								],
								"type": "text/javascript"
							}
						}
					],
					"request": {
						"auth": {
							"type": "basic",
							"basic": [
								{
									"key": "password",
									"value": "admin",
									"type": "string"
								},
								{
									"key": "username",
									"value": "admin@dotcms.com",
									"type": "string"
								},
								{
									"key": "saveHelperData",
									"type": "any"
								},
								{
									"key": "showPassword",
									"value": false,
									"type": "boolean"
								}
							]
						},
						"method": "POST",
						"header": [
							{
								"key": "Content-Type",
								"value": "application/json"
							}
						],
						"body": {
							"mode": "raw",
							"raw": "{\n   \"stepId\": \"{{stepId}}\",\n      \"actionName\": \"saveContent FROM REST NEW\",\n      \"schemeId\": \"{{schemeId}}\",\n      \"actionCondition\": \"\",\n      \"actionNextStep\": \"currentstep\",\n      \"actionNextAssign\": \"654b0931-1027-41f7-ad4d-173115ed8ec1\",\n      \"actionRoleHierarchyForAssign\": false,\n      \"actionAssignable\": false,\n      \"actionCommentable\": true,\n      \"whoCanUse\":[],\n      \"showOn\": [\n        \"UNPUBLISHED\",\n        \"NEW\",\n        \"LOCKED\",\n        \"PUBLISHED\"\n      ]\n}"
						},
						"url": {
							"raw": "{{serverURL}}/api/v1/workflow/actions",
							"host": [
								"{{serverURL}}"
							],
							"path": [
								"api",
								"v1",
								"workflow",
								"actions"
							]
						},
						"description": "Saves an action, by default the action is associated to the schema, however if the stepId is set will be automatically associated to the step too.\n\n@Path(\"/actions\")"
					},
					"response": []
				},
				{
					"name": "SupportShortlyId",
					"event": [
						{
							"listen": "test",
							"script": {
								"exec": [
									"pm.test(\"Status code is 200 \", function () {",
									"    pm.response.to.have.status(200);",
									"});",
									"",
									"",
									"",
									"pm.test(\"Valid response\", function () {",
									"    pm.expect(pm.response.text()).to.include(\"Ok\");",
									"});"
								],
								"type": "text/javascript"
							}
						}
					],
					"request": {
						"auth": {
							"type": "basic",
							"basic": [
								{
									"key": "password",
									"value": "admin",
									"type": "string"
								},
								{
									"key": "username",
									"value": "admin@dotcms.com",
									"type": "string"
								},
								{
									"key": "saveHelperData",
									"type": "any"
								},
								{
									"key": "showPassword",
									"value": false,
									"type": "boolean"
								}
							]
						},
						"method": "DELETE",
						"header": [],
						"url": {
							"raw": "{{serverURL}}/api/v1/workflow/steps/{{stepIdShorty}}/actions/{{actionIdShorty}}",
							"host": [
								"{{serverURL}}"
							],
							"path": [
								"api",
								"v1",
								"workflow",
								"steps",
								"{{stepIdShorty}}",
								"actions",
								"{{actionIdShorty}}"
							]
						},
						"description": "Deletes an action associated to the step\n\n@Path(\"/steps/{stepId}/actions/{actionId}\")"
					},
					"response": []
				}
			]
		},
		{
			"name": "DeleteScheme",
			"item": [
				{
					"name": "invalidateSession",
					"event": [
						{
							"listen": "test",
							"script": {
								"exec": [
									"pm.test(\"Status code is 200\", function () {",
									"    pm.response.to.have.status(200);",
									"});"
								],
								"type": "text/javascript"
							}
						}
					],
					"request": {
						"method": "GET",
						"header": [],
						"url": {
							"raw": "{{serverURL}}/api/v1/logout",
							"host": [
								"{{serverURL}}"
							],
							"path": [
								"api",
								"v1",
								"logout"
							]
						}
					},
					"response": []
				},
				{
					"name": "UserCredentialsValidation",
					"event": [
						{
							"listen": "test",
							"script": {
								"type": "text/javascript",
								"exec": [
									"pm.test(\"Status code is 401, You need credentials\", function () {",
									"    pm.response.to.have.status(401);",
									"});",
									"",
									"pm.test(\"Valid response\", function () {",
									"    pm.expect(pm.response.text()).to.include(\"Invalid User\");",
									"});"
								]
							}
						}
					],
					"request": {
						"auth": {
							"type": "noauth"
						},
						"method": "DELETE",
						"header": [],
						"url": {
							"raw": "{{serverURL}}/api/v1/workflow/schemes/85c1515c-c4f3-463c-bac2-860b8fcacc34",
							"host": [
								"{{serverURL}}"
							],
							"path": [
								"api",
								"v1",
								"workflow",
								"schemes",
								"85c1515c-c4f3-463c-bac2-860b8fcacc34"
							]
						},
						"description": "Deletes an existing scheme (the response is async)\n\n@Path(\"/schemes/{schemeId}\")"
					},
					"response": []
				},
				{
					"name": "archiveScheme",
					"event": [
						{
							"listen": "test",
							"script": {
								"exec": [
									"pm.test(\"Status code is 200 \", function () {",
									"    pm.response.to.have.status(200);",
									"});",
									"",
									"",
									"",
									"pm.test(\"Valid response\", function () {",
									"    pm.expect(pm.response.text()).to.include(\"\\\"name\\\":\\\"WF_Import_AsAdmin_edited\\\"\");",
									"});"
								],
								"type": "text/javascript"
							}
						}
					],
					"request": {
						"auth": {
							"type": "basic",
							"basic": [
								{
									"key": "password",
									"value": "admin",
									"type": "string"
								},
								{
									"key": "username",
									"value": "admin@dotcms.com",
									"type": "string"
								},
								{
									"key": "saveHelperData",
									"type": "any"
								},
								{
									"key": "showPassword",
									"value": false,
									"type": "boolean"
								}
							]
						},
						"method": "PUT",
						"header": [
							{
								"key": "Content-Type",
								"value": "application/json"
							}
						],
						"body": {
							"mode": "raw",
							"raw": "{\"schemeName\": \"WF_Import_AsAdmin_edited\", \"schemeDescription\": \"AutomaticTest\", \"schemeArchived\": \"true\"}"
						},
						"url": {
							"raw": "{{serverURL}}/api/v1/workflow/schemes/{{schemeId}}",
							"host": [
								"{{serverURL}}"
							],
							"path": [
								"api",
								"v1",
								"workflow",
								"schemes",
								"{{schemeId}}"
							]
						},
						"description": "Updates an existing scheme\n\n@Path(\"/schemes/{schemeId}\")"
					},
					"response": []
				},
				{
					"name": "SuccessDelete",
					"event": [
						{
							"listen": "test",
							"script": {
								"exec": [
									"pm.test(\"Status code is 200 \", function () {",
									"    pm.response.to.have.status(200);",
									"});",
									"",
									"",
									"",
									"pm.test(\"Valid response\", function () {",
									"    pm.expect(pm.response.text()).to.include(\"id\");",
									"});",
									"",
									"pm.test(\"Valid response\", function () {",
									"    pm.expect(pm.response.text()).to.include(\"name\");",
									"});"
								],
								"type": "text/javascript"
							}
						}
					],
					"request": {
						"auth": {
							"type": "basic",
							"basic": [
								{
									"key": "password",
									"value": "admin",
									"type": "string"
								},
								{
									"key": "username",
									"value": "admin@dotcms.com",
									"type": "string"
								},
								{
									"key": "saveHelperData",
									"type": "any"
								},
								{
									"key": "showPassword",
									"value": false,
									"type": "boolean"
								}
							]
						},
						"method": "DELETE",
						"header": [],
						"url": {
							"raw": "{{serverURL}}/api/v1/workflow/schemes/{{schemeId}}",
							"host": [
								"{{serverURL}}"
							],
							"path": [
								"api",
								"v1",
								"workflow",
								"schemes",
								"{{schemeId}}"
							]
						},
						"description": "Deletes an existing scheme (the response is async)\n\n@Path(\"/schemes/{schemeId}\")"
					},
					"response": []
				},
				{
					"name": "InvalidSchemeId",
					"event": [
						{
							"listen": "test",
							"script": {
								"exec": [
									"pm.test(\"Status code is 404\", function () {",
									"    pm.response.to.have.status(404);",
									"});",
									"",
									"",
									"",
									"pm.test(\"Valid response\", function () {",
									"    pm.expect(pm.response.text()).to.include(\"The Workflow Scheme does not exist\");",
									"});"
								],
								"type": "text/javascript"
							}
						}
					],
					"request": {
						"auth": {
							"type": "basic",
							"basic": [
								{
									"key": "password",
									"value": "admin",
									"type": "string"
								},
								{
									"key": "username",
									"value": "admin@dotcms.com",
									"type": "string"
								},
								{
									"key": "saveHelperData",
									"type": "any"
								},
								{
									"key": "showPassword",
									"value": false,
									"type": "boolean"
								}
							]
						},
						"method": "DELETE",
						"header": [],
						"url": {
							"raw": "{{serverURL}}/api/v1/workflow/schemes/123",
							"host": [
								"{{serverURL}}"
							],
							"path": [
								"api",
								"v1",
								"workflow",
								"schemes",
								"123"
							]
						},
						"description": "Deletes an existing scheme (the response is async)\n\n@Path(\"/schemes/{schemeId}\")"
					},
					"response": []
				},
				{
					"name": "GivenValidScheme_ShouldSave",
					"event": [
						{
							"listen": "test",
							"script": {
								"exec": [
									"pm.test(\"Status code is 200 \", function () {",
									"    pm.response.to.have.status(200);",
									"});",
									"",
									"pm.test(\"Response includes name\", function () {",
									"    pm.expect(pm.response.text()).to.include(\"\\\"name\\\":\\\"REST Schema\\\"\");",
									"});",
									"",
									"var jsonData = pm.response.json();",
									"pm.collectionVariables.set(\"schemeId\", jsonData.entity.id);",
									"pm.collectionVariables.set(\"schemeIdShorty\", jsonData.entity.id.replace(\"-\",\"\").substring(0,10));"
								],
								"type": "text/javascript"
							}
						}
					],
					"request": {
						"auth": {
							"type": "basic",
							"basic": [
								{
									"key": "password",
									"value": "admin",
									"type": "string"
								},
								{
									"key": "username",
									"value": "admin@dotcms.com",
									"type": "string"
								},
								{
									"key": "saveHelperData",
									"type": "any"
								},
								{
									"key": "showPassword",
									"value": false,
									"type": "boolean"
								}
							]
						},
						"method": "POST",
						"header": [
							{
								"key": "Content-Type",
								"value": "application/json"
							}
						],
						"body": {
							"mode": "raw",
							"raw": "{\"schemeName\": \"REST Schema\", \"schemeDescription\": \"rest1\", \"schemeArchived\": \"false\"}"
						},
						"url": {
							"raw": "{{serverURL}}/api/v1/workflow/schemes",
							"host": [
								"{{serverURL}}"
							],
							"path": [
								"api",
								"v1",
								"workflow",
								"schemes"
							]
						},
						"description": "Creates a new scheme \n\n@Path(\"/schemes\")"
					},
					"response": []
				},
				{
					"name": "archiveScheme",
					"event": [
						{
							"listen": "test",
							"script": {
								"exec": [
									"pm.test(\"Status code is 200 \", function () {",
									"    pm.response.to.have.status(200);",
									"});",
									"",
									"",
									"",
									"pm.test(\"Valid response\", function () {",
									"    pm.expect(pm.response.text()).to.include(\"\\\"name\\\":\\\"WF_Import_AsAdmin_edited\\\"\");",
									"});"
								],
								"type": "text/javascript"
							}
						}
					],
					"request": {
						"auth": {
							"type": "basic",
							"basic": [
								{
									"key": "password",
									"value": "admin",
									"type": "string"
								},
								{
									"key": "username",
									"value": "admin@dotcms.com",
									"type": "string"
								},
								{
									"key": "saveHelperData",
									"type": "any"
								},
								{
									"key": "showPassword",
									"value": false,
									"type": "boolean"
								}
							]
						},
						"method": "PUT",
						"header": [
							{
								"key": "Content-Type",
								"value": "application/json"
							}
						],
						"body": {
							"mode": "raw",
							"raw": "{\"schemeName\": \"WF_Import_AsAdmin_edited\", \"schemeDescription\": \"AutomaticTest\", \"schemeArchived\": \"true\"}"
						},
						"url": {
							"raw": "{{serverURL}}/api/v1/workflow/schemes/{{schemeId}}",
							"host": [
								"{{serverURL}}"
							],
							"path": [
								"api",
								"v1",
								"workflow",
								"schemes",
								"{{schemeId}}"
							]
						},
						"description": "Updates an existing scheme\n\n@Path(\"/schemes/{schemeId}\")"
					},
					"response": []
				},
				{
					"name": "SupportShorlty",
					"event": [
						{
							"listen": "test",
							"script": {
								"exec": [
									"pm.test(\"Status code is 200, You need credentials\", function () {",
									"    pm.response.to.have.status(200);",
									"});",
									"",
									"",
									"",
									"pm.test(\"Valid response\", function () {",
									"    pm.expect(pm.response.text()).to.include(\"WF_Import_AsAdmin_edited\");",
									"});"
								],
								"type": "text/javascript"
							}
						}
					],
					"request": {
						"auth": {
							"type": "basic",
							"basic": [
								{
									"key": "password",
									"value": "admin",
									"type": "string"
								},
								{
									"key": "username",
									"value": "admin@dotcms.com",
									"type": "string"
								},
								{
									"key": "saveHelperData",
									"type": "any"
								},
								{
									"key": "showPassword",
									"value": false,
									"type": "boolean"
								}
							]
						},
						"method": "DELETE",
						"header": [],
						"url": {
							"raw": "{{serverURL}}/api/v1/workflow/schemes/{{schemeIdShorty}}",
							"host": [
								"{{serverURL}}"
							],
							"path": [
								"api",
								"v1",
								"workflow",
								"schemes",
								"{{schemeIdShorty}}"
							]
						},
						"description": "Deletes an existing scheme (the response is async)\n\n@Path(\"/schemes/{schemeId}\")"
					},
					"response": []
				}
			],
			"description": "Deletes an existing scheme (the response is async)\n\n@Path(\"/schemes/{schemeId}\")",
			"event": [
				{
					"listen": "prerequest",
					"script": {
						"type": "text/javascript",
						"exec": [
							""
						]
					}
				},
				{
					"listen": "test",
					"script": {
						"type": "text/javascript",
						"exec": [
							""
						]
					}
				}
			]
		},
		{
			"name": "systemActions",
			"item": [
				{
					"name": "Creates a Content Type",
					"event": [
						{
							"listen": "test",
							"script": {
								"exec": [
									"pm.test(\"Status code is 200\", function () {",
									"    pm.response.to.have.status(200);",
									"});",
									"",
									"",
									""
								],
								"type": "text/javascript"
							}
						}
					],
					"request": {
						"auth": {
							"type": "basic",
							"basic": [
								{
									"key": "username",
									"value": "admin@dotcms.com",
									"type": "string"
								},
								{
									"key": "password",
									"value": "admin",
									"type": "string"
								}
							]
						},
						"method": "POST",
						"header": [
							{
								"key": "Content-Type",
								"name": "Content-Type",
								"value": "application/json",
								"type": "text"
							}
						],
						"body": {
							"mode": "raw",
							"raw": "{\n   \"defaultType\":false,\n   \"fixed\":false,\n   \"system\":false,\n   \"clazz\":\"com.dotcms.contenttype.model.type.ImmutableSimpleContentType\",\n   \"description\":\"\",\n   \"host\":\"8a7d5e23-da1e-420a-b4f0-471e7da8ea2d\",\n   \"folder\":\"SYSTEM_FOLDER\",\n   \"name\":\"TestContentTypeSystemActions\",\n   \"systemActionMappings\":{\n      \"NEW\":\"ceca71a0-deee-4999-bd47-b01baa1bcfc8\"\n   },\n   \"workflow\":[\n      \"d61a59e1-a49c-46f2-a929-db2b4bfa88b2\"\n   ]\n}",
							"options": {
								"raw": {
									"language": "json"
								}
							}
						},
						"url": {
							"raw": "{{serverURL}}/api/v1/contenttype/",
							"host": [
								"{{serverURL}}"
							],
							"path": [
								"api",
								"v1",
								"contenttype",
								""
							]
						},
						"description": "Creates a content type to associate a system workflow"
					},
					"response": []
				},
				{
					"name": "Create System Workflow Action for New Content Type",
					"event": [
						{
							"listen": "test",
							"script": {
								"exec": [
									"pm.test(\"Status code is 200\", function () {",
									"    pm.response.to.have.status(200);",
									"});",
									"",
									"",
									""
								],
								"type": "text/javascript"
							}
						}
					],
					"request": {
						"auth": {
							"type": "basic",
							"basic": [
								{
									"key": "username",
									"value": "admin@dotcms.com",
									"type": "string"
								},
								{
									"key": "password",
									"value": "admin",
									"type": "string"
								}
							]
						},
						"method": "PUT",
						"header": [
							{
								"key": "Content-Type",
								"name": "Content-Type",
								"value": "application/json",
								"type": "text"
							}
						],
						"body": {
							"mode": "raw",
							"raw": "{\n\t\"actionId\":\"b9d89c80-3d88-4311-8365-187323c96436\",\n\t\"systemAction\":\"EDIT\",\n\t\"contentTypeVariable\":\"TestContentTypeSystemActions\"\n}",
							"options": {
								"raw": {
									"language": "json"
								}
							}
						},
						"url": {
							"raw": "{{serverURL}}/api/v1/workflow/system/actions",
							"host": [
								"{{serverURL}}"
							],
							"path": [
								"api",
								"v1",
								"workflow",
								"system",
								"actions"
							]
						},
						"description": "Create for the new content type a new mapping for EDIT"
					},
					"response": []
				},
				{
					"name": "Get Content Type System Actions",
					"event": [
						{
							"listen": "test",
							"script": {
								"exec": [
									"pm.test(\"No errors\", function () {",
									"    ",
									"    var jsonData = pm.response.json();",
									"    pm.expect(jsonData.errors.length).to.eql(0);",
									"});",
									"",
									"pm.test(\"Return 2 items\", function () {",
									"    ",
									"    var jsonData = pm.response.json();",
									"    pm.expect(jsonData.entity.length).to.eql(2);",
									"});",
									"",
									"pm.test(\"Has New System Action\", function () {",
									"    ",
									"    var jsonData = pm.response.json();",
									"    pm.expect(jsonData.entity[0].systemAction).to.eql(\"NEW\");",
									"});",
									"",
									"pm.test(\"New  has a Save Action\", function () {",
									"    ",
									"    var jsonData = pm.response.json();",
									"    pm.expect(jsonData.entity[0].workflowAction.id).to.eql(\"ceca71a0-deee-4999-bd47-b01baa1bcfc8\");",
									"});",
									"",
									"pm.test(\"Has Edit System Action\", function () {",
									"    ",
									"    var jsonData = pm.response.json();",
									"    pm.expect(jsonData.entity[1].systemAction).to.eql(\"EDIT\");",
									"});",
									"",
									"pm.test(\"New  has a Save/Publish Action\", function () {",
									"    ",
									"    var jsonData = pm.response.json();",
									"    pm.expect(jsonData.entity[1].workflowAction.id).to.eql(\"b9d89c80-3d88-4311-8365-187323c96436\");",
									"});",
									"",
									""
								],
								"type": "text/javascript"
							}
						}
					],
					"request": {
						"auth": {
							"type": "basic",
							"basic": [
								{
									"key": "username",
									"value": "admin@dotcms.com",
									"type": "string"
								},
								{
									"key": "password",
									"value": "admin",
									"type": "string"
								}
							]
						},
						"method": "GET",
						"header": [],
						"url": {
							"raw": "{{serverURL}}/api/v1/workflow/contenttypes/TestContentTypeSystemActions/system/actions",
							"host": [
								"{{serverURL}}"
							],
							"path": [
								"api",
								"v1",
								"workflow",
								"contenttypes",
								"TestContentTypeSystemActions",
								"system",
								"actions"
							]
						},
						"description": "Get the two content types"
					},
					"response": []
				},
				{
					"name": "Fires a default New Action",
					"event": [
						{
							"listen": "test",
							"script": {
								"exec": [
									"pm.test(\"No errors\", function () {",
									"    ",
									"    var jsonData = pm.response.json();",
									"    pm.expect(jsonData.errors.length).to.eql(0);",
									"});",
									"",
									"pm.test(\"Information Saved Correctly\", function () {",
									"    ",
									"    var jsonData = pm.response.json();",
									"    pm.expect(jsonData.entity.baseType).to.eql(\"CONTENT\");",
									"    pm.expect(jsonData.entity.contentType).to.eql(\"TestContentTypeSystemActions\");",
									"});",
									"",
									"",
									"",
									""
								],
								"type": "text/javascript"
							}
						}
					],
					"request": {
						"auth": {
							"type": "basic",
							"basic": [
								{
									"key": "username",
									"value": "admin@dotcms.com",
									"type": "string"
								},
								{
									"key": "password",
									"value": "admin",
									"type": "string"
								}
							]
						},
						"method": "PUT",
						"header": [
							{
								"key": "Content-Type",
								"name": "Content-Type",
								"value": "application/json",
								"type": "text"
							}
						],
						"body": {
							"mode": "raw",
							"raw": "{\n\t\"comments\":\"Adding New Content type\",\n\t\"contentlet\": {\n\t\t\"contentType\":\"TestContentTypeSystemActions\"\n\t\t\n\t}\n}",
							"options": {
								"raw": {
									"language": "json"
								}
							}
						},
						"url": {
							"raw": "{{serverURL}}/api/v1/workflow/actions/default/fire/NEW",
							"host": [
								"{{serverURL}}"
							],
							"path": [
								"api",
								"v1",
								"workflow",
								"actions",
								"default",
								"fire",
								"NEW"
							]
						}
					},
					"response": []
				},
				{
					"name": "Fires a default EDIT Action",
					"event": [
						{
							"listen": "test",
							"script": {
								"exec": [
									"pm.test(\"No errors\", function () {",
									"    ",
									"    var jsonData = pm.response.json();",
									"    pm.expect(jsonData.errors.length).to.eql(0);",
									"});",
									"",
									"pm.test(\"Information Saved Correctly\", function () {",
									"    ",
									"    var jsonData = pm.response.json();",
									"    pm.expect(jsonData.entity.baseType).to.eql(\"CONTENT\");",
									"    pm.expect(jsonData.entity.contentType).to.eql(\"TestContentTypeSystemActions\");",
									"});",
									"",
									"",
									"",
									""
								],
								"type": "text/javascript"
							}
						}
					],
					"request": {
						"auth": {
							"type": "basic",
							"basic": [
								{
									"key": "username",
									"value": "admin@dotcms.com",
									"type": "string"
								},
								{
									"key": "password",
									"value": "admin",
									"type": "string"
								}
							]
						},
						"method": "PUT",
						"header": [
							{
								"key": "Content-Type",
								"name": "Content-Type",
								"type": "text",
								"value": "application/json"
							}
						],
						"body": {
							"mode": "raw",
							"raw": "{\n\t\"comments\":\"Adding New Content type\",\n\t\"contentlet\": {\n\t\t\"contentType\":\"TestContentTypeSystemActions\"\n\t\t\n\t}\n}",
							"options": {
								"raw": {
									"language": "json"
								}
							}
						},
						"url": {
							"raw": "{{serverURL}}/api/v1/workflow/actions/default/fire/EDIT",
							"host": [
								"{{serverURL}}"
							],
							"path": [
								"api",
								"v1",
								"workflow",
								"actions",
								"default",
								"fire",
								"EDIT"
							]
						},
						"description": "Fires an EDIT default action"
					},
					"response": []
				},
				{
					"name": "Fires a default PUBLISH Action ",
					"event": [
						{
							"listen": "test",
							"script": {
								"exec": [
									"pm.test(\"No errors\", function () {",
									"    ",
									"    var jsonData = pm.response.json();",
									"    pm.expect(jsonData.errors.length).to.eql(0);",
									"});",
									"",
									"pm.test(\"Information Publish Correctly\", function () {",
									"    ",
									"    var jsonData = pm.response.json();",
									"    pm.expect(jsonData.entity.baseType).to.eql(\"CONTENT\");",
									"    pm.expect(jsonData.entity.contentType).to.eql(\"TestContentTypeSystemActions\");",
									"     pm.expect(jsonData.entity.live).to.eql(true);",
									"});",
									"",
									"",
									"",
									""
								],
								"type": "text/javascript"
							}
						}
					],
					"request": {
						"auth": {
							"type": "basic",
							"basic": [
								{
									"key": "username",
									"value": "admin@dotcms.com",
									"type": "string"
								},
								{
									"key": "password",
									"value": "admin",
									"type": "string"
								}
							]
						},
						"method": "PUT",
						"header": [
							{
								"key": "Content-Type",
								"name": "Content-Type",
								"type": "text",
								"value": "application/json"
							}
						],
						"body": {
							"mode": "raw",
							"raw": "{\n\t\"comments\":\"Adding New Content type\",\n\t\"contentlet\": {\n\t\t\"contentType\":\"TestContentTypeSystemActions\"\n\t\t\n\t}\n}",
							"options": {
								"raw": {
									"language": "json"
								}
							}
						},
						"url": {
							"raw": "{{serverURL}}/api/v1/workflow/actions/default/fire/PUBLISH",
							"host": [
								"{{serverURL}}"
							],
							"path": [
								"api",
								"v1",
								"workflow",
								"actions",
								"default",
								"fire",
								"PUBLISH"
							]
						},
						"description": "Fires an PUBLISH default action"
					},
					"response": []
				}
			]
		},
		{
			"name": "mergeAction",
			"item": [
				{
					"name": "AddMergeContentlet",
					"event": [
						{
							"listen": "test",
							"script": {
								"exec": [
									"console.log(\"Running test\")",
									"",
									"pm.test(\"No errors\", function () {",
									"    ",
									"    var jsonData = pm.response.json();",
									"    pm.expect(jsonData.errors.length).to.eql(0);",
									"});",
									"",
									"pm.test(\"Information Saved Correctly\", function () {",
									"    ",
									"    var jsonData = pm.response.json();",
									"    pm.expect(jsonData.entity.baseType).to.eql(\"CONTENT\");",
									"    pm.expect(jsonData.entity.contentType).to.eql(\"webPageContent\");",
									"});",
									"",
									"var requestcounter = pm.environment.get(\"requestcounter\");",
									"console.log(\"requestcounter #: \" + requestcounter)",
									"",
									"if(!requestcounter || requestcounter > 10) {",
									"",
									"    pm.environment.set(\"requestcounter\", 1);",
									"} else {",
									"",
									"    pm.environment.set(\"requestcounter\", requestcounter+1);",
									"}",
									"",
									"if (requestcounter <= 10) {",
									"    ",
									"    console.log(\"Calling AddMergeContentlet again #: \" + requestcounter)",
									"    postman.setNextRequest(\"AddMergeContentlet\");",
									"}",
									"",
									"",
									""
								],
								"type": "text/javascript"
							}
						}
					],
					"request": {
						"auth": {
							"type": "basic",
							"basic": [
								{
									"key": "password",
									"value": "admin",
									"type": "string"
								},
								{
									"key": "username",
									"value": "admin@dotcms.com",
									"type": "string"
								}
							]
						},
						"method": "PUT",
						"header": [],
						"body": {
							"mode": "raw",
							"raw": "{\n\t\"comments\":\"Adding New Generic content\",\n\t\"contentlet\": {\n\t\t\"contentType\":\"webPageContent\",\n        \"title\":\"Test Merge Content\",\n        \"body\":\"Test Merge Body\",\n\t\t\"contentHost\":\"default\"\n\t}\n}",
							"options": {
								"raw": {
									"language": "json"
								}
							}
						},
						"url": {
							"raw": "{{serverURL}}/api/v1/workflow/actions/default/fire/NEW",
							"host": [
								"{{serverURL}}"
							],
							"path": [
								"api",
								"v1",
								"workflow",
								"actions",
								"default",
								"fire",
								"NEW"
							]
						}
					},
					"response": []
				},
				{
					"name": "PublishMerge",
					"event": [
						{
							"listen": "test",
							"script": {
								"exec": [
									"console.log(\"Running test\")",
									"",
									"pm.test(\"No errors\", function () {",
									"    ",
									"    var jsonData = pm.response.json();",
									"    pm.expect(jsonData.errors.length).to.eql(0);",
									"});",
									"",
									"pm.test(\"Information Saved Correctly\", function () {",
									"    ",
									"    var jsonData = pm.response.json();",
									"    pm.expect(jsonData.entity.summary.affected).to.above(0);",
									"});"
								],
								"type": "text/javascript"
							}
						}
					],
					"request": {
						"auth": {
							"type": "basic",
							"basic": [
								{
									"key": "password",
									"value": "admin",
									"type": "string"
								},
								{
									"key": "username",
									"value": "admin@dotcms.com",
									"type": "string"
								}
							]
						},
						"method": "PATCH",
						"header": [],
						"body": {
							"mode": "raw",
							"raw": "{\n\t\"comments\":\"Publish an existing Generic content\",\n    \"query\":\"+contentType:webPageContent AND title:\\\"Test Merge Content\\\"\",\n\t\"contentlet\": {\n        \"title\":\"Test Merge Content Published\"\n\t}\n}",
							"options": {
								"raw": {
									"language": "json"
								}
							}
						},
						"url": {
							"raw": "{{serverURL}}/api/v1/workflow/actions/default/fire/PUBLISH",
							"host": [
								"{{serverURL}}"
							],
							"path": [
								"api",
								"v1",
								"workflow",
								"actions",
								"default",
								"fire",
								"PUBLISH"
							]
						}
					},
					"response": []
				},
				{
					"name": "CreateNewGenericContentlet",
					"event": [
						{
							"listen": "test",
							"script": {
								"exec": [
									"console.log(\"Running test\")",
									"",
									"pm.test(\"No errors\", function () {",
									"    ",
									"    var jsonData = pm.response.json();",
									"    pm.expect(jsonData.errors.length).to.eql(0);",
									"});",
									""
								],
								"type": "text/javascript"
							}
						}
					],
					"request": {
						"auth": {
							"type": "basic",
							"basic": [
								{
									"key": "password",
									"value": "admin",
									"type": "string"
								},
								{
									"key": "username",
									"value": "admin@dotcms.com",
									"type": "string"
								}
							]
						},
						"method": "PUT",
						"header": [],
						"body": {
							"mode": "raw",
							"raw": "{\n\t\"contentlet\": {\n        \"contentType\":\"webPageContent\",\n        \"title\":\"Test title\",\n        \"body\":\"Test body\",\n        \"contentHost\":\"default\"\n\t}\n}",
							"options": {
								"raw": {
									"language": "json"
								}
							}
						},
						"url": {
							"raw": "{{serverURL}}/api/v1/workflow/actions/default/fire/NEW",
							"host": [
								"{{serverURL}}"
							],
							"path": [
								"api",
								"v1",
								"workflow",
								"actions",
								"default",
								"fire",
								"NEW"
							]
						}
					},
					"response": []
				},
				{
					"name": "PublishMergeIndividual",
					"event": [
						{
							"listen": "test",
							"script": {
								"exec": [
									"console.log(\"Running test\")",
									"",
									"pm.test(\"No errors\", function () {",
									"    ",
									"    var jsonData = pm.response.json();",
									"    pm.expect(jsonData.errors.length).to.eql(0);",
									"});",
									"",
									"pm.test(\"Information Saved Correctly\", function () {",
									"    ",
									"    var jsonData = pm.response.json();",
									"    pm.expect(jsonData.entity.summary.affected).to.eql(1);",
									"});"
								],
								"type": "text/javascript"
							}
						}
					],
					"request": {
						"auth": {
							"type": "basic",
							"basic": [
								{
									"key": "password",
									"value": "admin",
									"type": "string"
								},
								{
									"key": "username",
									"value": "admin@dotcms.com",
									"type": "string"
								}
							]
						},
						"method": "PATCH",
						"header": [],
						"body": {
							"mode": "raw",
							"raw": "{\n\t\"comments\":\"Publish an existing Generic content\",\n\t\"contentlet\": {\n        \"title\":\"Test Merge Content Published\"\n\t}\n}",
							"options": {
								"raw": {
									"language": "json"
								}
							}
						},
						"url": {
							"raw": "{{serverURL}}/api/v1/workflow/actions/default/fire/PUBLISH?inode={{genericContentletInode}}",
							"host": [
								"{{serverURL}}"
							],
							"path": [
								"api",
								"v1",
								"workflow",
								"actions",
								"default",
								"fire",
								"PUBLISH"
							],
							"query": [
								{
									"key": "inode",
									"value": "{{genericContentletInode}}"
								}
							]
						}
					},
					"response": []
				},
				{
					"name": "PublishMergeNotExists",
					"event": [
						{
							"listen": "test",
							"script": {
								"exec": [
									"console.log(\"Running test\")",
									"",
									"pm.test(\"No errors\", function () {",
									"    ",
									"    var jsonData = pm.response.json();",
									"    pm.expect(jsonData.errors.length).to.eql(0);",
									"});",
									"",
									"pm.test(\"Information Saved Correctly\", function () {",
									"    ",
									"    var jsonData = pm.response.json();",
									"    pm.expect(jsonData.entity.summary.affected).to.eql(1);",
									"});",
									"",
									"pm.test(\"Content Not Found\", function () {",
									"    ",
									"    var jsonData = pm.response.json();",
									"    pm.expect(jsonData.entity.results[0].xxxx.errorMessage).to.eql(\"Content not found\");",
									"});"
								],
								"type": "text/javascript"
							}
						}
					],
					"request": {
						"auth": {
							"type": "basic",
							"basic": [
								{
									"key": "password",
									"value": "admin",
									"type": "string"
								},
								{
									"key": "username",
									"value": "admin@dotcms.com",
									"type": "string"
								}
							]
						},
						"method": "PATCH",
						"header": [],
						"body": {
							"mode": "raw",
							"raw": "{\n\t\"comments\":\"Publish an existing Generic content\",\n\t\"contentlet\": {\n        \"title\":\"Test Merge Content Published\"\n\t}\n}",
							"options": {
								"raw": {
									"language": "json"
								}
							}
						},
						"url": {
							"raw": "{{serverURL}}/api/v1/workflow/actions/default/fire/PUBLISH?inode=xxxx",
							"host": [
								"{{serverURL}}"
							],
							"path": [
								"api",
								"v1",
								"workflow",
								"actions",
								"default",
								"fire",
								"PUBLISH"
							],
							"query": [
								{
									"key": "inode",
									"value": "xxxx"
								}
							]
						}
					},
					"response": []
				}
			],
			"auth": {
				"type": "basic",
				"basic": [
					{
						"key": "password",
						"value": "admin",
						"type": "string"
					},
					{
						"key": "username",
						"value": "admin@dotcms.com",
						"type": "string"
					}
				]
			},
			"event": [
				{
					"listen": "prerequest",
					"script": {
						"type": "text/javascript",
						"exec": [
							""
						]
					}
				},
				{
					"listen": "test",
					"script": {
						"type": "text/javascript",
						"exec": [
							""
						]
					}
				}
			]
		},
		{
			"name": "saveMultiple",
			"item": [
				{
					"name": "Save Multiple Generic Contentlets",
					"event": [
						{
							"listen": "test",
							"script": {
								"exec": [
									"console.log(\"Running test\")",
									"",
									"pm.test(\"No errors\", function () {",
									"    ",
									"    var jsonData = pm.response.json();",
									"    pm.expect(jsonData.errors.length).to.eql(0);",
									"});",
									"",
									"pm.test(\"Information Saved Correctly\", function () {",
									"    ",
									"    var jsonData = pm.response.json();",
									"    pm.expect(jsonData.entity.summary.affected).to.eql(20);",
									"});"
								],
								"type": "text/javascript"
							}
						}
					],
					"request": {
						"auth": {
							"type": "basic",
							"basic": [
								{
									"key": "password",
									"value": "admin",
									"type": "string"
								},
								{
									"key": "username",
									"value": "admin@dotcms.com",
									"type": "string"
								},
								{
									"key": "saveHelperData",
									"type": "any"
								},
								{
									"key": "showPassword",
									"value": false,
									"type": "boolean"
								}
							]
						},
						"method": "POST",
						"header": [],
						"body": {
							"mode": "raw",
							"raw": "{\n\n    \"contentlets\":[\n        {\n            \"contentType\":\"webPageContent\",\n            \"title\":\"Content1\",\n            \"contentHost\":\"default\",\n            \"body\":\"Body Content1\"\n        },\n        {\n            \"contentType\":\"webPageContent\",\n            \"title\":\"Content2\",\n            \"contentHost\":\"default\",\n            \"body\":\"Body Content2\"\n        },\n        {\n            \"contentType\":\"webPageContent\",\n            \"title\":\"Content3\",\n            \"contentHost\":\"default\",\n            \"body\":\"Body Content3\"\n        },\n        {\n            \"contentType\":\"webPageContent\",\n            \"title\":\"Content4\",\n            \"contentHost\":\"default\",\n            \"body\":\"Body Content4\"\n        },\n         {\n             \"contentType\":\"webPageContent\",\n            \"title\":\"Content5\",\n            \"contentHost\":\"default\",\n            \"body\":\"Body Content5\"\n        },\n        {\n            \"contentType\":\"webPageContent\",\n            \"title\":\"Content6\",\n            \"contentHost\":\"default\",\n            \"body\":\"Body Content6\"\n        },\n        {\n            \"contentType\":\"webPageContent\",\n            \"title\":\"Content7\",\n            \"contentHost\":\"default\",\n            \"body\":\"Body Content7\"\n        },\n        {\n            \"contentType\":\"webPageContent\",\n            \"title\":\"Content8\",\n            \"contentHost\":\"default\",\n            \"body\":\"Body Content8\"\n        },\n         {\n             \"contentType\":\"webPageContent\",\n            \"title\":\"Content9\",\n            \"contentHost\":\"default\",\n            \"body\":\"Body Content9\"\n        },\n        {\n            \"contentType\":\"webPageContent\",\n            \"title\":\"Content10\",\n            \"contentHost\":\"default\",\n            \"body\":\"Body Content10\"\n        },\n        {\n            \"contentType\":\"webPageContent\",\n            \"title\":\"Content11\",\n            \"contentHost\":\"default\",\n            \"body\":\"Body Content11\"\n        },\n        {\n            \"contentType\":\"webPageContent\",\n            \"title\":\"Content12\",\n            \"contentHost\":\"default\",\n            \"body\":\"Body Content12\"\n        },\n         {\n             \"contentType\":\"webPageContent\",\n            \"title\":\"Content13\",\n            \"contentHost\":\"default\",\n            \"body\":\"Body Content13\"\n        },\n        {\n            \"contentType\":\"webPageContent\",\n            \"title\":\"Content14\",\n            \"contentHost\":\"default\",\n            \"body\":\"Body Content14\"\n        },\n        {\n            \"contentType\":\"webPageContent\",\n            \"title\":\"Content15\",\n            \"contentHost\":\"default\",\n            \"body\":\"Body Content15\"\n        },\n        {\n            \"contentType\":\"webPageContent\",\n            \"title\":\"Content16\",\n            \"contentHost\":\"default\",\n            \"body\":\"Body Content16\"\n        },\n         {\n             \"contentType\":\"webPageContent\",\n            \"title\":\"Content17\",\n            \"contentHost\":\"default\",\n            \"body\":\"Body Content17\"\n        },\n        {\n            \"contentType\":\"webPageContent\",\n            \"title\":\"Content18\",\n            \"contentHost\":\"default\",\n            \"body\":\"Body Content18\"\n        },\n        {\n            \"contentType\":\"webPageContent\",\n            \"title\":\"Content19\",\n            \"contentHost\":\"default\",\n            \"body\":\"Body Content19\"\n        },\n        {\n            \"contentType\":\"webPageContent\",\n            \"title\":\"Content20\",\n            \"contentHost\":\"default\",\n            \"body\":\"Body Content20\"\n        }\n        \n    ]\n}",
							"options": {
								"raw": {
									"language": "json"
								}
							}
						},
						"url": {
							"raw": "{{serverURL}}/api/v1/workflow/actions/default/fire/PUBLISH",
							"host": [
								"{{serverURL}}"
							],
							"path": [
								"api",
								"v1",
								"workflow",
								"actions",
								"default",
								"fire",
								"PUBLISH"
							]
						}
					},
					"response": []
				},
				{
					"name": "Save Multiple Generic Contentlets Some Without Content Type",
					"event": [
						{
							"listen": "test",
							"script": {
								"exec": [
									"var jsonData = pm.response.json();",
									"",
									"pm.test(\"Errors\", function () {",
									"    pm.expect(jsonData.entity.summary.failCount).to.eql(1);",
									"});",
									"",
									"pm.test(\"Success\", function () {",
									"    pm.expect(jsonData.entity.summary.successCount).to.eql(1);",
									"});",
									"",
									"pm.test(\"Affected\", function () {",
									"    pm.expect(jsonData.entity.summary.affected).to.eql(2);",
									"});"
								],
								"type": "text/javascript"
							}
						}
					],
					"request": {
						"auth": {
							"type": "basic",
							"basic": [
								{
									"key": "password",
									"value": "admin",
									"type": "string"
								},
								{
									"key": "username",
									"value": "admin@dotcms.com",
									"type": "string"
								},
								{
									"key": "saveHelperData",
									"type": "any"
								},
								{
									"key": "showPassword",
									"value": false,
									"type": "boolean"
								}
							]
						},
						"method": "POST",
						"header": [],
						"body": {
							"mode": "raw",
							"raw": "{\n\n    \"contentlets\":[\n        {\n            \"contentType\":\"webPageContent\",\n            \"title\":\"Content1 SUCCESS\",\n            \"contentHost\":\"default\",\n            \"body\":\"Body Content1\"\n        },\n        {\n            \"title\":\"Content2 FAIL\",\n            \"contentHost\":\"default\",\n            \"body\":\"Body Content2\"\n        }\n    ]\n}",
							"options": {
								"raw": {
									"language": "json"
								}
							}
						},
						"url": {
							"raw": "{{serverURL}}/api/v1/workflow/actions/default/fire/PUBLISH",
							"host": [
								"{{serverURL}}"
							],
							"path": [
								"api",
								"v1",
								"workflow",
								"actions",
								"default",
								"fire",
								"PUBLISH"
							]
						},
						"description": "Creates several contentlets but some of them are sent without ContentType so it should fail"
					},
					"response": []
				},
				{
					"name": "Create Temporal File",
					"event": [
						{
							"listen": "test",
							"script": {
								"exec": [
									"var jsonData = pm.response.json();",
									"",
									"pm.test(\"File name check\", function () {",
									"    pm.expect(jsonData.tempFiles[0].fileName).to.eql('250px-Bocas2.jpg');",
									"});",
									"pm.collectionVariables.set(\"temporalFileOneId\", jsonData.tempFiles[0].id);",
									""
								],
								"type": "text/javascript"
							}
						}
					],
					"request": {
						"auth": {
							"type": "basic",
							"basic": [
								{
									"key": "password",
									"value": "admin",
									"type": "string"
								},
								{
									"key": "username",
									"value": "admin@dotcms.com",
									"type": "string"
								}
							]
						},
						"method": "POST",
						"header": [
							{
								"key": "Content-Type",
								"name": "Content-Type",
								"value": "application/json",
								"type": "text"
							},
							{
								"key": "Origin",
								"value": "{{serverURL}}",
								"type": "text"
							}
						],
						"body": {
							"mode": "raw",
							"raw": "{\n\t\"fileName\":\"250px-Bocas2.jpg\",\n\t\"remoteUrl\": \"https://upload.wikimedia.org/wikipedia/commons/thumb/b/b8/Bocas2.jpg/250px-Bocas2.jpg\"\n}",
							"options": {
								"raw": {
									"language": "json"
								}
							}
						},
						"url": {
							"raw": "{{serverURL}}/api/v1/temp/byUrl",
							"host": [
								"{{serverURL}}"
							],
							"path": [
								"api",
								"v1",
								"temp",
								"byUrl"
							]
						},
						"description": "Creates a temporal file to be uploaded later"
					},
					"response": []
				},
				{
					"name": "Save Multiple With Temp File",
					"event": [
						{
							"listen": "test",
							"script": {
								"exec": [
									"var jsonData = pm.response.json();",
									"",
									"pm.test(\"Errors\", function () {",
									"    pm.expect(jsonData.entity.summary.failCount).to.eql(0);",
									"});",
									"",
									"pm.test(\"Success\", function () {",
									"    pm.expect(jsonData.entity.summary.successCount).to.eql(1);",
									"});",
									"",
									"pm.test(\"Affected\", function () {",
									"    pm.expect(jsonData.entity.summary.affected).to.eql(1);",
									"});"
								],
								"type": "text/javascript"
							}
						}
					],
					"request": {
						"auth": {
							"type": "basic",
							"basic": [
								{
									"key": "password",
									"value": "admin",
									"type": "string"
								},
								{
									"key": "username",
									"value": "admin@dotcms.com",
									"type": "string"
								},
								{
									"key": "saveHelperData",
									"type": "any"
								},
								{
									"key": "showPassword",
									"value": false,
									"type": "boolean"
								}
							]
						},
						"method": "POST",
						"header": [],
						"body": {
							"mode": "raw",
							"raw": "{\n\n    \"contentlets\":[\n        {\n            \"contentType\":\"DotAsset\",\n            \"asset\":\"{{temporalFileOneId}}\",\n            \"hostFolder\":\"default\"\n        }\n    ]\n}",
							"options": {
								"raw": {
									"language": "json"
								}
							}
						},
						"url": {
							"raw": "{{serverURL}}/api/v1/workflow/actions/default/fire/PUBLISH",
							"host": [
								"{{serverURL}}"
							],
							"path": [
								"api",
								"v1",
								"workflow",
								"actions",
								"default",
								"fire",
								"PUBLISH"
							]
						},
						"description": "Creates several contentlets with binary fields on them, to achieve this the file must be uploaded first using the temp resource."
					},
					"response": []
				}
			]
		},
		{
			"name": "Move",
			"item": [
				{
					"name": "Content Already Exist At New Path",
					"item": [
						{
							"name": "CreateMoveSystemWorkflow",
							"event": [
								{
									"listen": "test",
									"script": {
										"exec": [
											"console.log(\"Running test\")",
											"",
											"pm.test(\"No errors\", function () {",
											"    ",
											"    var jsonData = pm.response.json();",
											"    pm.expect(jsonData.errors.length).to.eql(0);",
											"});",
											"",
											"var jsonData = pm.response.json();",
											"pm.collectionVariables.set(\"actionId\", jsonData.entity.id);"
										],
										"type": "text/javascript"
									}
								}
							],
							"request": {
								"auth": {
									"type": "basic",
									"basic": [
										{
											"key": "password",
											"value": "admin",
											"type": "string"
										},
										{
											"key": "username",
											"value": "admin@dotcms.com",
											"type": "string"
										}
									]
								},
								"method": "POST",
								"header": [],
								"body": {
									"mode": "raw",
									"raw": "{\n    \"stepId\": \"dc3c9cd0-8467-404b-bf95-cb7df3fbc293\",\n    \"actionName\": \"Move Test\",\n    \"schemeId\": \"d61a59e1-a49c-46f2-a929-db2b4bfa88b2\",\n    \"actionCondition\": \"\",\n    \"actionNextStep\": \"currentstep\",\n    \"actionNextAssign\": \"654b0931-1027-41f7-ad4d-173115ed8ec1\",\n    \"actionRoleHierarchyForAssign\": false,\n    \"actionAssignable\": false,\n    \"actionCommentable\": true,\n    \"whoCanUse\": [],\n    \"showOn\": [\n        \"UNPUBLISHED\",\n        \"NEW\",\n        \"LOCKED\",\n        \"PUBLISHED\"\n    ]\n}",
									"options": {
										"raw": {
											"language": "json"
										}
									}
								},
								"url": {
									"raw": "{{serverURL}}/api/v1/workflow/actions",
									"host": [
										"{{serverURL}}"
									],
									"path": [
										"api",
										"v1",
										"workflow",
										"actions"
									]
								}
							},
							"response": []
						},
						{
							"name": "Add move actionlet",
							"request": {
								"auth": {
									"type": "basic",
									"basic": [
										{
											"key": "password",
											"value": "admin",
											"type": "string"
										},
										{
											"key": "username",
											"value": "admin@dotcms.com",
											"type": "string"
										}
									]
								},
								"method": "POST",
								"header": [],
								"body": {
									"mode": "raw",
									"raw": "{\n    \"actionletClass\":\"com.dotmarketing.portlets.workflows.actionlet.MoveContentActionlet\"\n}",
									"options": {
										"raw": {
											"language": "json"
										}
									}
								},
								"url": {
									"raw": "{{serverURL}}/api/v1/workflow/actions/{{actionId}}/actionlets",
									"host": [
										"{{serverURL}}"
									],
									"path": [
										"api",
										"v1",
										"workflow",
										"actions",
										"{{actionId}}",
										"actionlets"
									]
								}
							},
							"response": []
						},
						{
							"name": "Create Page One",
							"event": [
								{
									"listen": "test",
									"script": {
										"exec": [
											"pm.test(\"Status code should be 200\", function () {",
											"    pm.response.to.have.status(200);",
											"});",
											"",
											"var jsonData = pm.response.json();",
											"",
											"pm.test(\"Identifier must contains path\", function () {",
											"    pm.expect(jsonData.entity.template).contains(\"//default/application/templates/system/\");",
											"});",
											"",
											"pm.collectionVariables.set(\"pageOneToMoveIdentifier\", jsonData.entity.identifier);"
										],
										"type": "text/javascript"
									}
								}
							],
							"request": {
								"method": "PUT",
								"header": [],
								"body": {
									"mode": "raw",
									"raw": "{\n\t\"contentlet\":{\n\t\t\"stName\": \"htmlpageasset\",\n\t\t\"title\": \"PageAsset ContentAlreadyExists Move\",\n        \"url\": \"pageassetcontentalreadyexistsmove\",\n        \"friendlyName\":\"pageassetsystemtemplate\",\n        \"template\": \"//default/application/templates/system/\",\n        \"sortOrder\": \"0\",\n        \"cachettl\": \"100\",\n        \"hostFolder\":\"8a7d5e23-da1e-420a-b4f0-471e7da8ea2d\"\n\t}\n}",
									"options": {
										"raw": {
											"language": "json"
										}
									}
								},
								"url": {
									"raw": "{{serverURL}}/api/v1/workflow/actions/default/fire/PUBLISH",
									"host": [
										"{{serverURL}}"
									],
									"path": [
										"api",
										"v1",
										"workflow",
										"actions",
										"default",
										"fire",
										"PUBLISH"
									]
								}
							},
							"response": []
						},
						{
							"name": "Fire Move Over Page One",
							"event": [
								{
									"listen": "test",
									"script": {
										"exec": [
											"pm.test(\"Status code is 200 \", function () {",
											"    pm.response.to.have.status(200);",
											"});",
											"",
											"",
											"",
											"",
											"var jsonData = pm.response.json();",
											"",
											"",
											"pm.collectionVariables.set(\"folderId\", jsonData.entity.folder);"
										],
										"type": "text/javascript"
									}
								}
							],
							"request": {
								"auth": {
									"type": "basic",
									"basic": [
										{
											"key": "password",
											"value": "admin",
											"type": "string"
										},
										{
											"key": "username",
											"value": "admin@dotcms.com",
											"type": "string"
										},
										{
											"key": "saveHelperData",
											"type": "any"
										},
										{
											"key": "showPassword",
											"value": false,
											"type": "boolean"
										}
									]
								},
								"method": "PUT",
								"header": [
									{
										"key": "Content-Type",
										"value": "application/json"
									}
								],
								"body": {
									"mode": "raw",
									"raw": "{\n    \"pathToMove\":\"//default/moveto\",\n    \"contentlet\":{}\n}"
								},
								"url": {
									"raw": "{{serverURL}}/api/v1/workflow/actions/{{actionId}}/fire?identifier={{pageOneToMoveIdentifier}}",
									"host": [
										"{{serverURL}}"
									],
									"path": [
										"api",
										"v1",
										"workflow",
										"actions",
										"{{actionId}}",
										"fire"
									],
									"query": [
										{
											"key": "identifier",
											"value": "{{pageOneToMoveIdentifier}}"
										}
									]
								},
								"description": "Fire any action using the actionId\n\nOptional: If you pass ?inode={inode}, you don't need body here.\n\n@Path(\"/actions/{actionId}/fire\")"
							},
							"response": []
						},
						{
							"name": "Create Page Two",
							"event": [
								{
									"listen": "test",
									"script": {
										"exec": [
											"pm.test(\"Status code should be 200\", function () {",
											"    pm.response.to.have.status(200);",
											"});",
											"",
											"var jsonData = pm.response.json();",
											"",
											"pm.test(\"Identifier must contains path\", function () {",
											"    pm.expect(jsonData.entity.template).contains(\"//default/application/templates/system/\");",
											"});",
											"",
											"pm.collectionVariables.set(\"pageTwoToMoveIdentifier\", jsonData.entity.identifier);"
										],
										"type": "text/javascript"
									}
								}
							],
							"request": {
								"method": "PUT",
								"header": [],
								"body": {
									"mode": "raw",
									"raw": "{\n\t\"contentlet\":{\n\t\t\"stName\": \"htmlpageasset\",\n\t\t\"title\": \"PageAsset ContentAlreadyExists Move\",\n        \"url\": \"pageassetcontentalreadyexistsmove\",\n        \"friendlyName\":\"pageassetsystemtemplate\",\n        \"template\": \"//default/application/templates/system/\",\n        \"sortOrder\": \"0\",\n        \"cachettl\": \"100\",\n        \"hostFolder\":\"8a7d5e23-da1e-420a-b4f0-471e7da8ea2d\"\n\t}\n}",
									"options": {
										"raw": {
											"language": "json"
										}
									}
								},
								"url": {
									"raw": "{{serverURL}}/api/v1/workflow/actions/default/fire/PUBLISH",
									"host": [
										"{{serverURL}}"
									],
									"path": [
										"api",
										"v1",
										"workflow",
										"actions",
										"default",
										"fire",
										"PUBLISH"
									]
								}
							},
							"response": []
						},
						{
							"name": "Fire Move Over Page Two",
							"event": [
								{
									"listen": "test",
									"script": {
										"exec": [
											"pm.test(\"Status code is 400 \", function () {",
											"    pm.response.to.have.status(400);",
											"});"
										],
										"type": "text/javascript"
									}
								}
							],
							"request": {
								"auth": {
									"type": "basic",
									"basic": [
										{
											"key": "password",
											"value": "admin",
											"type": "string"
										},
										{
											"key": "username",
											"value": "admin@dotcms.com",
											"type": "string"
										},
										{
											"key": "saveHelperData",
											"type": "any"
										},
										{
											"key": "showPassword",
											"value": false,
											"type": "boolean"
										}
									]
								},
								"method": "PUT",
								"header": [
									{
										"key": "Content-Type",
										"value": "application/json"
									}
								],
								"body": {
									"mode": "raw",
									"raw": "{\n    \"pathToMove\":\"//default/moveto\",\n    \"contentlet\":{}\n}"
								},
								"url": {
									"raw": "{{serverURL}}/api/v1/workflow/actions/{{actionId}}/fire?identifier={{pageTwoToMoveIdentifier}}",
									"host": [
										"{{serverURL}}"
									],
									"path": [
										"api",
										"v1",
										"workflow",
										"actions",
										"{{actionId}}",
										"fire"
									],
									"query": [
										{
											"key": "identifier",
											"value": "{{pageTwoToMoveIdentifier}}"
										}
									]
								},
								"description": "Fire any action using the actionId\n\nOptional: If you pass ?inode={inode}, you don't need body here.\n\n@Path(\"/actions/{actionId}/fire\")"
							},
							"response": []
						}
					],
					"description": "This is for testing the following case:\nIf you try to move a contentlet to a folder but there already exist content with the same name, should throw a 400."
				},
				{
					"name": "Success",
					"item": [
						{
							"name": "CreateMoveSystemWorkflow",
							"event": [
								{
									"listen": "test",
									"script": {
										"exec": [
											"console.log(\"Running test\")",
											"",
											"pm.test(\"No errors\", function () {",
											"    ",
											"    var jsonData = pm.response.json();",
											"    pm.expect(jsonData.errors.length).to.eql(0);",
											"});",
											"",
											"var jsonData = pm.response.json();",
											"pm.collectionVariables.set(\"actionId\", jsonData.entity.id);"
										],
										"type": "text/javascript"
									}
								}
							],
							"request": {
								"auth": {
									"type": "basic",
									"basic": [
										{
											"key": "password",
											"value": "admin",
											"type": "string"
										},
										{
											"key": "username",
											"value": "admin@dotcms.com",
											"type": "string"
										}
									]
								},
								"method": "POST",
								"header": [],
								"body": {
									"mode": "raw",
									"raw": "{\n    \"stepId\": \"dc3c9cd0-8467-404b-bf95-cb7df3fbc293\",\n    \"actionName\": \"Move Test\",\n    \"schemeId\": \"d61a59e1-a49c-46f2-a929-db2b4bfa88b2\",\n    \"actionCondition\": \"\",\n    \"actionNextStep\": \"currentstep\",\n    \"actionNextAssign\": \"654b0931-1027-41f7-ad4d-173115ed8ec1\",\n    \"actionRoleHierarchyForAssign\": false,\n    \"actionAssignable\": false,\n    \"actionCommentable\": true,\n    \"whoCanUse\": [],\n    \"showOn\": [\n        \"UNPUBLISHED\",\n        \"NEW\",\n        \"LOCKED\",\n        \"PUBLISHED\"\n    ]\n}",
									"options": {
										"raw": {
											"language": "json"
										}
									}
								},
								"url": {
									"raw": "{{serverURL}}/api/v1/workflow/actions",
									"host": [
										"{{serverURL}}"
									],
									"path": [
										"api",
										"v1",
										"workflow",
										"actions"
									]
								}
							},
							"response": []
						},
						{
							"name": "Add move actionlet",
							"request": {
								"auth": {
									"type": "basic",
									"basic": [
										{
											"key": "password",
											"value": "admin",
											"type": "string"
										},
										{
											"key": "username",
											"value": "admin@dotcms.com",
											"type": "string"
										}
									]
								},
								"method": "POST",
								"header": [],
								"body": {
									"mode": "raw",
									"raw": "{\n    \"actionletClass\":\"com.dotmarketing.portlets.workflows.actionlet.MoveContentActionlet\"\n}",
									"options": {
										"raw": {
											"language": "json"
										}
									}
								},
								"url": {
									"raw": "{{serverURL}}/api/v1/workflow/actions/{{actionId}}/actionlets",
									"host": [
										"{{serverURL}}"
									],
									"path": [
										"api",
										"v1",
										"workflow",
										"actions",
										"{{actionId}}",
										"actionlets"
									]
								}
							},
							"response": []
						},
						{
							"name": "CreatesTestingContentlet",
							"event": [
								{
									"listen": "test",
									"script": {
										"exec": [
											"pm.test(\"Status code is 200 \", function () {",
											"    pm.response.to.have.status(200);",
											"});",
											"",
											"",
											"var jsonData = pm.response.json();",
											"pm.collectionVariables.set(\"contentletIdentifier\", jsonData.entity.identifier);",
											"pm.collectionVariables.set(\"contentletInode\", jsonData.entity.inode);",
											"",
											""
										],
										"type": "text/javascript"
									}
								}
							],
							"request": {
								"auth": {
									"type": "basic",
									"basic": [
										{
											"key": "password",
											"value": "admin",
											"type": "string"
										},
										{
											"key": "username",
											"value": "admin@dotcms.com",
											"type": "string"
										},
										{
											"key": "saveHelperData",
											"type": "any"
										},
										{
											"key": "showPassword",
											"value": false,
											"type": "boolean"
										}
									]
								},
								"method": "PUT",
								"header": [
									{
										"key": "Content-Type",
										"value": "application/json"
									}
								],
								"body": {
									"mode": "raw",
									"raw": "{\n    \"contentlet\": {\n        \"contentType\": \"webPageContent\",\n        \"title\":\"Test\",\n        \"body\":\"Test\",\n        \"contentHost\":\"SYSTEM_HOST\"\n\n    }\n}"
								},
								"url": {
									"raw": "{{serverURL}}/api/v1/workflow/actions/default/fire/PUBLISH",
									"host": [
										"{{serverURL}}"
									],
									"path": [
										"api",
										"v1",
										"workflow",
										"actions",
										"default",
										"fire",
										"PUBLISH"
									]
								},
								"description": "Fire any action using the actionId\n\nOptional: If you pass ?inode={inode}, you don't need body here.\n\n@Path(\"/actions/{actionId}/fire\")"
							},
							"response": []
						},
						{
							"name": "Fire Move",
							"event": [
								{
									"listen": "test",
									"script": {
										"exec": [
											"pm.test(\"Status code is 200 \", function () {",
											"    pm.response.to.have.status(200);",
											"});",
											"",
											"",
											"",
											"",
											"var jsonData = pm.response.json();",
											"",
											"",
											"pm.collectionVariables.set(\"folderId\", jsonData.entity.folder);"
										],
										"type": "text/javascript"
									}
								}
							],
							"request": {
								"auth": {
									"type": "basic",
									"basic": [
										{
											"key": "password",
											"value": "admin",
											"type": "string"
										},
										{
											"key": "username",
											"value": "admin@dotcms.com",
											"type": "string"
										},
										{
											"key": "saveHelperData",
											"type": "any"
										},
										{
											"key": "showPassword",
											"value": false,
											"type": "boolean"
										}
									]
								},
								"method": "PUT",
								"header": [
									{
										"key": "Content-Type",
										"value": "application/json"
									}
								],
								"body": {
									"mode": "raw",
									"raw": "{\n    \"pathToMove\":\"//default/moveto\",\n    \"contentlet\":{}\n}"
								},
								"url": {
									"raw": "{{serverURL}}/api/v1/workflow/actions/{{actionId}}/fire?identifier={{contentletIdentifier}}",
									"host": [
										"{{serverURL}}"
									],
									"path": [
										"api",
										"v1",
										"workflow",
										"actions",
										"{{actionId}}",
										"fire"
									],
									"query": [
										{
											"key": "identifier",
											"value": "{{contentletIdentifier}}"
										}
									]
								},
								"description": "Fire any action using the actionId\n\nOptional: If you pass ?inode={inode}, you don't need body here.\n\n@Path(\"/actions/{actionId}/fire\")"
							},
							"response": []
						},
						{
							"name": "Check Folder",
							"event": [
								{
									"listen": "test",
									"script": {
										"exec": [
											"pm.test(\"Status code is 200 \", function () {",
											"    pm.response.to.have.status(200);",
											"});",
											"",
											"",
											"var jsonData = pm.response.json();",
											"",
											"pm.test(\"Valid response\", function () {",
											"    pm.expect(jsonData.entity.path).to.eq(\"/moveto/\");",
											"});",
											"",
											""
										],
										"type": "text/javascript"
									}
								}
							],
							"request": {
								"auth": {
									"type": "basic",
									"basic": [
										{
											"key": "password",
											"value": "admin",
											"type": "string"
										},
										{
											"key": "username",
											"value": "admin@dotcms.com",
											"type": "string"
										}
									]
								},
								"method": "GET",
								"header": [],
								"url": {
									"raw": "{{serverURL}}/api/v1/folder/{{folderId}}",
									"host": [
										"{{serverURL}}"
									],
									"path": [
										"api",
										"v1",
										"folder",
										"{{folderId}}"
									]
								}
							},
							"response": []
						}
					]
				}
			]
		},
		{
			"name": "fire",
			"item": [
				{
					"name": "Broken-Binary-Field-Update",
					"item": [
						{
							"name": "create-content-type-with-binaries",
							"event": [
								{
									"listen": "test",
									"script": {
										"exec": [
											"pm.test(\"Status code is 200\", function () {",
											"    pm.response.to.have.status(200);        ",
											"});"
										],
										"type": "text/javascript"
									}
								}
							],
							"request": {
								"auth": {
									"type": "basic",
									"basic": [
										{
											"key": "password",
											"value": "admin",
											"type": "string"
										},
										{
											"key": "username",
											"value": "admin@dotcms.com",
											"type": "string"
										},
										{
											"key": "saveHelperData",
											"type": "any"
										},
										{
											"key": "showPassword",
											"value": false,
											"type": "boolean"
										}
									]
								},
								"method": "POST",
								"header": [],
								"body": {
									"mode": "formdata",
									"formdata": [
										{
											"key": "file",
											"type": "file",
											"src": "resources/issue-21482-01G2AM0CE9G41M4B0P7HAYDNWT.tar.gz"
										}
									]
								},
								"url": {
									"raw": "{{serverURL}}/api/bundle/sync",
									"host": [
										"{{serverURL}}"
									],
									"path": [
										"api",
										"bundle",
										"sync"
									]
								}
							},
							"response": []
						},
						{
							"name": "get-contentlet-identifier-by-contnet-type",
							"event": [
								{
									"listen": "test",
									"script": {
										"exec": [
											"pm.test(\"Status code is 200\", function () {",
											"    pm.response.to.have.status(200); ",
											"    let jsonData = pm.response.json();",
											"    let entiry = (jsonData.entity);",
											"    let identifier = entiry.jsonObjectView.contentlets[0].identifier;       ",
											"    pm.collectionVariables.set(\"identifier21482\", identifier);",
											"});"
										],
										"type": "text/javascript"
									}
								}
							],
							"request": {
								"auth": {
									"type": "basic",
									"basic": [
										{
											"key": "password",
											"value": "admin",
											"type": "string"
										},
										{
											"key": "username",
											"value": "admin@dotcms.com",
											"type": "string"
										},
										{
											"key": "saveHelperData",
											"type": "any"
										},
										{
											"key": "showPassword",
											"value": false,
											"type": "boolean"
										}
									]
								},
								"method": "POST",
								"header": [],
								"body": {
									"mode": "raw",
									"raw": "{\"query\":\"+contentType:Issue21482 +languageId:1 +deleted:false +working:true\",\"sort\":\"modDate desc\",\"offset\":0}",
									"options": {
										"raw": {
											"language": "json"
										}
									}
								},
								"url": {
									"raw": "{{serverURL}}/api/content/_search",
									"host": [
										"{{serverURL}}"
									],
									"path": [
										"api",
										"content",
										"_search"
									]
								}
							},
							"response": []
						},
						{
							"name": "update-contentlet-no-binaries-sent-expect-binaries-not-modified",
							"event": [
								{
									"listen": "test",
									"script": {
										"exec": [
											"pm.test(\"Status code is 200\", function () {",
											"    pm.response.to.have.status(200);    ",
											"    let jsonData = pm.response.json();",
											"    let entiry = (jsonData.entity);",
											"    pm.expect(entiry.image).to.not.eql(undefined);",
											"    pm.expect(entiry.video).to.not.eql(undefined);    ",
											"});"
										],
										"type": "text/javascript"
									}
								}
							],
							"request": {
								"auth": {
									"type": "basic",
									"basic": [
										{
											"key": "password",
											"value": "admin",
											"type": "string"
										},
										{
											"key": "username",
											"value": "admin@dotcms.com",
											"type": "string"
										},
										{
											"key": "saveHelperData",
											"type": "any"
										},
										{
											"key": "showPassword",
											"value": false,
											"type": "boolean"
										}
									]
								},
								"method": "PUT",
								"header": [],
								"body": {
									"mode": "raw",
									"raw": "{\n    \"actionName\": \"publish\",\n    \"comments\": \"Publishing content\",\n    \"contentlet\":{\n       \"title\": \"Iron Maiden - Somewhere in time\",\n       \"contentHost\": \"demo.dotcms.com\",\n       \"identifier\": \"{{identifier21482}}\",              \n       \"contentType\":\"Issue21482\"\n   }\n}",
									"options": {
										"raw": {
											"language": "json"
										}
									}
								},
								"url": {
									"raw": "{{serverURL}}/api/v1/workflow/actions/fire",
									"host": [
										"{{serverURL}}"
									],
									"path": [
										"api",
										"v1",
										"workflow",
										"actions",
										"fire"
									]
								}
							},
							"response": []
						},
						{
							"name": "update-contentlet-remove-one-binary",
							"event": [
								{
									"listen": "test",
									"script": {
										"exec": [
											"pm.test(\"Status code is 200\", function () {",
											"    pm.response.to.have.status(200);    ",
											"    let jsonData = pm.response.json();",
											"    let entiry = (jsonData.entity);",
											"    pm.expect(entiry.image).to.be.eql(undefined);",
											"    pm.expect(entiry.video).to.not.eql(undefined);    ",
											"});"
										],
										"type": "text/javascript"
									}
								}
							],
							"request": {
								"auth": {
									"type": "basic",
									"basic": [
										{
											"key": "password",
											"value": "admin",
											"type": "string"
										},
										{
											"key": "username",
											"value": "admin@dotcms.com",
											"type": "string"
										},
										{
											"key": "saveHelperData",
											"type": "any"
										},
										{
											"key": "showPassword",
											"value": false,
											"type": "boolean"
										}
									]
								},
								"method": "PUT",
								"header": [],
								"body": {
									"mode": "raw",
									"raw": "{\n    \"actionName\": \"publish\",\n    \"comments\": \"Publishing content\",\n    \"contentlet\":{\n       \"title\": \"Iron Maiden - Somewhere in time\",\n       \"contentHost\": \"demo.dotcms.com\",\n       \"identifier\": \"{{identifier21482}}\",              \n       \"contentType\":\"Issue21482\",\n       \"image\":null\n   }\n}",
									"options": {
										"raw": {
											"language": "json"
										}
									}
								},
								"url": {
									"raw": "{{serverURL}}/api/v1/workflow/actions/fire",
									"host": [
										"{{serverURL}}"
									],
									"path": [
										"api",
										"v1",
										"workflow",
										"actions",
										"fire"
									]
								}
							},
							"response": []
						}
					]
				}
			]
		},
		{
			"name": "FireContentWithPermissions",
			"item": [
				{
					"name": "RequestRoles",
					"event": [
						{
							"listen": "test",
							"script": {
								"exec": [
									"pm.test(\"Status code should be 200\", function () {",
									"    pm.response.to.have.status(200);",
									"});",
									"",
									"var jsonData = pm.response.json();",
									"",
									"var resultLength = jsonData.entity.length;",
									"pm.test(\"length check\", function () {",
									"    pm.expect(resultLength).to.greaterThan(1);",
									"});",
									"",
									"pm.collectionVariables.set(\"role1\", jsonData.entity[0].id);",
									"pm.collectionVariables.set(\"role1\", jsonData.entity[1].id);"
								],
								"type": "text/javascript"
							}
						}
					],
					"request": {
						"auth": {
							"type": "basic",
							"basic": [
								{
									"key": "password",
									"value": "admin",
									"type": "string"
								},
								{
									"key": "username",
									"value": "admin@dotcms.com",
									"type": "string"
								}
							]
						},
						"method": "GET",
						"header": [],
						"url": {
							"raw": "{{serverURL}}/api/v1/roles/_search",
							"host": [
								"{{serverURL}}"
							],
							"path": [
								"api",
								"v1",
								"roles",
								"_search"
							]
						}
					},
					"response": []
				},
				{
					"name": "FireWithPermissions",
					"event": [
						{
							"listen": "test",
							"script": {
								"exec": [
									"pm.test(\"Status code should be 200\", function () {",
									"    pm.response.to.have.status(200);",
									"});",
									"",
									"var jsonData = pm.response.json();",
									"",
									"",
									"",
									"pm.collectionVariables.set(\"identifier\", jsonData.entity.identifier);"
								],
								"type": "text/javascript"
							}
						}
					],
					"request": {
						"auth": {
							"type": "basic",
							"basic": [
								{
									"key": "password",
									"value": "admin",
									"type": "string"
								},
								{
									"key": "username",
									"value": "admin@dotcms.com",
									"type": "string"
								}
							]
						},
						"method": "PUT",
						"header": [],
						"body": {
							"mode": "raw",
							"raw": "{\n    \"contentlet\":{\n        \"contentType\":\"webPageContent\",\n        \"title\":\"Test3-11\",\n        \"contentHost\":\"default\",\n        \"body\":\"Test body\"\n    },\n    \"individualPermissions\": {\n        \"READ\":[\"{{role1}}\"],\n        \"WRITE\":[\"{{role1}}\"]\n    }\n}",
							"options": {
								"raw": {
									"language": "json"
								}
							}
						},
						"url": {
							"raw": "{{serverURL}}/api/v1/workflow/actions/default/fire/PUBLISH?indexPolicy=WAIT_FOR",
							"host": [
								"{{serverURL}}"
							],
							"path": [
								"api",
								"v1",
								"workflow",
								"actions",
								"default",
								"fire",
								"PUBLISH"
							],
							"query": [
								{
									"key": "indexPolicy",
									"value": "WAIT_FOR"
								}
							]
						}
					},
					"response": []
				},
				{
					"name": "Check the permissions",
					"event": [
						{
							"listen": "test",
							"script": {
								"exec": [
									"pm.test(\"Status code should be 200\", function () {",
									"    pm.response.to.have.status(200);",
									"});",
									"",
									"var textBody = pm.response.text();",
									"",
									"",
									"pm.test(\"The permission should be EDIT\", function () {",
									"    pm.expect(textBody).to.contains(\"EDIT\");",
									"    pm.expect(textBody).to.contains(\"READ\");",
									"});",
									"",
									"",
									""
								],
								"type": "text/javascript"
							}
						}
					],
					"request": {
						"auth": {
							"type": "basic",
							"basic": [
								{
									"key": "password",
									"value": "admin",
									"type": "string"
								},
								{
									"key": "username",
									"value": "admin@dotcms.com",
									"type": "string"
								}
							]
						},
						"method": "GET",
						"header": [],
						"url": {
							"raw": "http://localhost:8080/api/v1/permissions/_bycontent?contentletId={{identifier}}&type=ALL",
							"protocol": "http",
							"host": [
								"localhost"
							],
							"port": "8080",
							"path": [
								"api",
								"v1",
								"permissions",
								"_bycontent"
							],
							"query": [
								{
									"key": "contentletId",
									"value": "{{identifier}}"
								},
								{
									"key": "type",
									"value": "ALL"
								}
							]
						}
					},
					"response": []
				}
			],
			"description": "This set of test, try the fire with permissions"
		},
		{
			"name": "Categories",
			"item": [
				{
					"name": "create-content-type-with-categories",
					"event": [
						{
							"listen": "test",
							"script": {
								"exec": [
									"pm.test(\"Status code is 200\", function () {",
									"    pm.response.to.have.status(200);        ",
									"    let jsonData = pm.response.json();",
									"    pm.expect(jsonData[\"bundleName\"]).to.eql(\"issue-22756-categories-01GCAK78NPY1JH8TRGX8SWCVN3.tar.gz\");",
									"    pm.expect(jsonData[\"status\"]).to.eql(\"SUCCESS\");",
									"});",
									"",
									""
								],
								"type": "text/javascript"
							}
						}
					],
					"request": {
						"auth": {
							"type": "basic",
							"basic": [
								{
									"key": "password",
									"value": "admin",
									"type": "string"
								},
								{
									"key": "username",
									"value": "admin@dotcms.com",
									"type": "string"
								},
								{
									"key": "saveHelperData",
									"type": "any"
								},
								{
									"key": "showPassword",
									"value": false,
									"type": "boolean"
								}
							]
						},
						"method": "POST",
						"header": [],
						"body": {
							"mode": "formdata",
							"formdata": [
								{
									"key": "file",
									"type": "file",
									"src": "resources/issue-22756-categories-01GCAK78NPY1JH8TRGX8SWCVN3.tar.gz"
								}
							]
						},
						"url": {
							"raw": "{{serverURL}}/api/bundle/sync",
							"host": [
								"{{serverURL}}"
							],
							"path": [
								"api",
								"bundle",
								"sync"
							]
						},
						"description": "This endpoint imports a bundle that contains an instance of a Content Type that contains 2 category fields."
					},
					"response": []
				},
				{
					"name": "get-contentlet-identifier-by-contnet-type",
					"event": [
						{
							"listen": "test",
							"script": {
								"exec": [
									"pm.test(\"Status code is 200\", function () {",
									"    pm.response.to.have.status(200); ",
									"    const jsonData = pm.response.json();",
									"    const entity = (jsonData.entity);",
									"    const identifier = entity.jsonObjectView.contentlets[0].identifier;       ",
									"    pm.collectionVariables.set(\"identifier22756\", identifier);",
									"});"
								],
								"type": "text/javascript"
							}
						}
					],
					"request": {
						"auth": {
							"type": "basic",
							"basic": [
								{
									"key": "password",
									"value": "admin",
									"type": "string"
								},
								{
									"key": "username",
									"value": "admin@dotcms.com",
									"type": "string"
								},
								{
									"key": "saveHelperData",
									"type": "any"
								},
								{
									"key": "showPassword",
									"value": false,
									"type": "boolean"
								}
							]
						},
						"method": "POST",
						"header": [],
						"body": {
							"mode": "raw",
							"raw": "{\"query\":\"+contentType:BikeNameAndCategory +languageId:1 +deleted:false +working:true\",\"sort\":\"modDate desc\",\"offset\":0}",
							"options": {
								"raw": {
									"language": "json"
								}
							}
						},
						"url": {
							"raw": "{{serverURL}}/api/content/_search",
							"host": [
								"{{serverURL}}"
							],
							"path": [
								"api",
								"content",
								"_search"
							]
						},
						"description": "Once the Content type that contains the category fields has been imported this request finds it and gets the identifier from it."
					},
					"response": []
				},
				{
					"name": "update-contentlet-add-category",
					"event": [
						{
							"listen": "test",
							"script": {
								"exec": [
									"pm.test(\"Status code is 200\", function () {",
									"    pm.response.to.have.status(200);    ",
									"    let jsonData = pm.response.json();",
									"    let entity = (jsonData.entity);",
									"    pm.expect(entity.bikeType).to.eql([{\"MTB\":\"MTB\"},{\"Road\":\"Road\"}]);    ",
									"    pm.expect(entity.make).to.eql([{\"Norco\":\"Norco\"}]);    ",
									"});"
								],
								"type": "text/javascript"
							}
						}
					],
					"request": {
						"auth": {
							"type": "basic",
							"basic": [
								{
									"key": "password",
									"value": "admin",
									"type": "string"
								},
								{
									"key": "username",
									"value": "admin@dotcms.com",
									"type": "string"
								},
								{
									"key": "saveHelperData",
									"type": "any"
								},
								{
									"key": "showPassword",
									"value": false,
									"type": "boolean"
								}
							]
						},
						"method": "PUT",
						"header": [],
						"body": {
							"mode": "raw",
							"raw": "{\n    \"actionName\": \"publish\",\n    \"comments\": \"Updated Norco Revolver\",\n    \"contentlet\":{\n       \"title\": \"Update Norco Revolver\",\n       \"contentHost\": \"demo.dotcms.com\",\n       \"identifier\": \"{{identifier22756}}\",              \n       \"contentType\":\"BikeNameAndCategory\",\n       \"bikeType\":[\"MTB\",\"Road\"],\n       \"make\":[\"Norco\"]\n   }\n}",
							"options": {
								"raw": {
									"language": "json"
								}
							}
						},
						"url": {
							"raw": "{{serverURL}}/api/v1/workflow/actions/fire",
							"host": [
								"{{serverURL}}"
							],
							"path": [
								"api",
								"v1",
								"workflow",
								"actions",
								"fire"
							]
						},
						"description": "This is basically the happy path test. We validate that the content-type can be updated passing arrays of valid categories. Then verify the response to check the categories are the expected."
					},
					"response": []
				},
				{
					"name": "update-contentlet-add-category-ignore-fields",
					"event": [
						{
							"listen": "test",
							"script": {
								"exec": [
									"pm.test(\"Status code is 200\", function () {",
									"    pm.response.to.have.status(200);    ",
									"    const jsonData = pm.response.json();",
									"    const entity = (jsonData.entity);",
									"    pm.expect(entity.bikeType).to.eql([{\"MTB\":\"MTB\"},{\"Road\":\"Road\"}]);    ",
									"    pm.expect(entity.make).to.eql([{\"Norco\":\"Norco\"}]);    ",
									"});"
								],
								"type": "text/javascript"
							}
						}
					],
					"request": {
						"auth": {
							"type": "basic",
							"basic": [
								{
									"key": "password",
									"value": "admin",
									"type": "string"
								},
								{
									"key": "username",
									"value": "admin@dotcms.com",
									"type": "string"
								},
								{
									"key": "saveHelperData",
									"type": "any"
								},
								{
									"key": "showPassword",
									"value": false,
									"type": "boolean"
								}
							]
						},
						"method": "PUT",
						"header": [],
						"body": {
							"mode": "raw",
							"raw": "{\n    \"actionName\": \"publish\",\n    \"comments\": \"Updated Norco Revolver\",\n    \"contentlet\":{\n       \"title\": \"Update Norco Revolver\",\n       \"contentHost\": \"demo.dotcms.com\",\n       \"identifier\": \"{{identifier22756}}\",              \n       \"contentType\":\"BikeNameAndCategory\"      \n   }\n}",
							"options": {
								"raw": {
									"language": "json"
								}
							}
						},
						"url": {
							"raw": "{{serverURL}}/api/v1/workflow/actions/fire",
							"host": [
								"{{serverURL}}"
							],
							"path": [
								"api",
								"v1",
								"workflow",
								"actions",
								"fire"
							]
						},
						"description": "This test is meant to send a request without including any of the category fields. The categories on the target content should remain the same."
					},
					"response": []
				},
				{
					"name": "get-contentlet-identifier-by-contnet-type-verify-ignored-fields",
					"event": [
						{
							"listen": "test",
							"script": {
								"exec": [
									"pm.test(\"Status code is 200\", function () {",
									"    pm.response.to.have.status(200); ",
									"    let jsonData = pm.response.json();",
									"    let entiry = (jsonData.entity);",
									"    let contentlets = entiry.jsonObjectView.contentlets;       ",
									"",
									"    let identifier = pm.collectionVariables.get(\"identifier22756\");",
									"",
									"    const result = contentlets.filter(con => con.identifier === identifier); ",
									"    const entity = result[0];",
									"    console.log(entity.bikeType);",
									"    pm.expect(entity.bikeType).to.eql([{\"MTB\":\"MTB\"},{\"Road\":\"Road\"}]);    ",
									"    pm.expect(entity.make).to.eql([{\"Norco\":\"Norco\"}]);    ",
									"",
									"});"
								],
								"type": "text/javascript"
							}
						}
					],
					"request": {
						"auth": {
							"type": "basic",
							"basic": [
								{
									"key": "password",
									"value": "admin",
									"type": "string"
								},
								{
									"key": "username",
									"value": "admin@dotcms.com",
									"type": "string"
								},
								{
									"key": "saveHelperData",
									"type": "any"
								},
								{
									"key": "showPassword",
									"value": false,
									"type": "boolean"
								}
							]
						},
						"method": "POST",
						"header": [],
						"body": {
							"mode": "raw",
							"raw": "{\"query\":\"+contentType:BikeNameAndCategory +languageId:1 +deleted:false +working:true\",\"sort\":\"modDate desc\",\"offset\":0}",
							"options": {
								"raw": {
									"language": "json"
								}
							}
						},
						"url": {
							"raw": "{{serverURL}}/api/content/_search",
							"host": [
								"{{serverURL}}"
							],
							"path": [
								"api",
								"content",
								"_search"
							]
						},
						"description": "This request is intended to fetch the instance of our content with categories and verify it remains unmodified after the last request that had excluded the category fields."
					},
					"response": []
				},
				{
					"name": "update-contentlet-remove-category",
					"event": [
						{
							"listen": "test",
							"script": {
								"exec": [
									"pm.test(\"Status code is 200\", function () {",
									"    pm.response.to.have.status(200);    ",
									"    const jsonData = pm.response.json();",
									"    const entity = (jsonData.entity);",
									"    pm.expect(entity.bikeType).to.eql(undefined);    ",
									"    pm.expect(entity.make).to.eql([{\"Norco\":\"Norco\"}]);    ",
									"});"
								],
								"type": "text/javascript"
							}
						}
					],
					"request": {
						"auth": {
							"type": "basic",
							"basic": [
								{
									"key": "password",
									"value": "admin",
									"type": "string"
								},
								{
									"key": "username",
									"value": "admin@dotcms.com",
									"type": "string"
								},
								{
									"key": "saveHelperData",
									"type": "any"
								},
								{
									"key": "showPassword",
									"value": false,
									"type": "boolean"
								}
							]
						},
						"method": "PUT",
						"header": [],
						"body": {
							"mode": "raw",
							"raw": "{\n    \"actionName\": \"publish\",\n    \"comments\": \"Updated Norco Revolver\",\n    \"contentlet\":{\n       \"title\": \"Update Norco Revolver\",\n       \"contentHost\": \"demo.dotcms.com\",\n       \"identifier\": \"{{identifier22756}}\",              \n       \"contentType\":\"BikeNameAndCategory\",\n       \"bikeType\":[]\n   }\n}",
							"options": {
								"raw": {
									"language": "json"
								}
							}
						},
						"url": {
							"raw": "{{serverURL}}/api/v1/workflow/actions/fire",
							"host": [
								"{{serverURL}}"
							],
							"path": [
								"api",
								"v1",
								"workflow",
								"actions",
								"fire"
							]
						},
						"description": "Now we're gonna try removing the contents from one of the category fields and at the same time we're gonna ignore the second field.\n\nThe expected outcome is: Content withe the \"bikeType\" field cleared and the while \"make\" should still keep their values."
					},
					"response": []
				},
				{
					"name": "update-contentlet-add-invalid-category",
					"event": [
						{
							"listen": "test",
							"script": {
								"exec": [
									"pm.test(\"Status code is 400\", function () {",
									"    pm.response.to.have.status(400);    ",
									"    let jsonData = pm.response.json();    ",
									"    pm.expect(jsonData.message).to.eql(\"Unable to resolve the string value [lol] as a valid form of category name/var/key or identifier.\");    ",
									"});"
								],
								"type": "text/javascript"
							}
						}
					],
					"request": {
						"auth": {
							"type": "basic",
							"basic": [
								{
									"key": "password",
									"value": "admin",
									"type": "string"
								},
								{
									"key": "username",
									"value": "admin@dotcms.com",
									"type": "string"
								},
								{
									"key": "saveHelperData",
									"type": "any"
								},
								{
									"key": "showPassword",
									"value": false,
									"type": "boolean"
								}
							]
						},
						"method": "PUT",
						"header": [],
						"body": {
							"mode": "raw",
							"raw": "{\n    \"actionName\": \"publish\",\n    \"comments\": \"Updated Norco Revolver\",\n    \"contentlet\":{\n       \"title\": \"Update Norco Revolver\",\n       \"contentHost\": \"demo.dotcms.com\",\n       \"identifier\": \"{{identifier22756}}\",              \n       \"contentType\":\"BikeNameAndCategory\",\n       \"bikeType\":[\"lol\"]\n   }\n}",
							"options": {
								"raw": {
									"language": "json"
								}
							}
						},
						"url": {
							"raw": "{{serverURL}}/api/v1/workflow/actions/fire",
							"host": [
								"{{serverURL}}"
							],
							"path": [
								"api",
								"v1",
								"workflow",
								"actions",
								"fire"
							]
						},
						"description": "In this request we want to test that when sending an invalid category name we can expect an invalid request response."
					},
					"response": []
				},
				{
					"name": "update-contentlet-add-category-string",
					"event": [
						{
							"listen": "test",
							"script": {
								"exec": [
									"pm.test(\"Status code is 200\", function () {",
									"    pm.response.to.have.status(200);    ",
									"    const jsonData = pm.response.json();",
									"    const entity = (jsonData.entity);",
									"    pm.expect(entity.bikeType).to.eql([{\"MTB\":\"MTB\"},{\"Road\":\"Road\"}]);    ",
									"});"
								],
								"type": "text/javascript"
							}
						}
					],
					"request": {
						"auth": {
							"type": "basic",
							"basic": [
								{
									"key": "password",
									"value": "admin",
									"type": "string"
								},
								{
									"key": "username",
									"value": "admin@dotcms.com",
									"type": "string"
								},
								{
									"key": "saveHelperData",
									"type": "any"
								},
								{
									"key": "showPassword",
									"value": false,
									"type": "boolean"
								}
							]
						},
						"method": "PUT",
						"header": [],
						"body": {
							"mode": "raw",
							"raw": "{\n    \"actionName\": \"publish\",\n    \"comments\": \"Updated Norco Revolver\",\n    \"contentlet\":{\n       \"title\": \"Update Norco Revolver\",\n       \"contentHost\": \"demo.dotcms.com\",\n       \"identifier\": \"{{identifier22756}}\",              \n       \"contentType\":\"BikeNameAndCategory\",\n       \"bikeType\":\"MTB,Road\"\n   }\n}",
							"options": {
								"raw": {
									"language": "json"
								}
							}
						},
						"url": {
							"raw": "{{serverURL}}/api/v1/workflow/actions/fire",
							"host": [
								"{{serverURL}}"
							],
							"path": [
								"api",
								"v1",
								"workflow",
								"actions",
								"fire"
							]
						},
						"description": "This request is intended to test that we can also update categories sending them on the request as a comma separated string."
					},
					"response": []
				},
				{
					"name": "update-contentlet-add-category-pass-null",
					"event": [
						{
							"listen": "test",
							"script": {
								"exec": [
									"pm.test(\"Status code is 200\", function () {",
									"    pm.response.to.have.status(200);    ",
									"    let jsonData = pm.response.json();",
									"    let entity = (jsonData.entity);",
									"    pm.expect(entity.bikeType).to.eql([{\"MTB\":\"MTB\"},{\"Road\":\"Road\"}]);    ",
									"});"
								],
								"type": "text/javascript"
							}
						}
					],
					"request": {
						"auth": {
							"type": "basic",
							"basic": [
								{
									"key": "password",
									"value": "admin",
									"type": "string"
								},
								{
									"key": "username",
									"value": "admin@dotcms.com",
									"type": "string"
								},
								{
									"key": "saveHelperData",
									"type": "any"
								},
								{
									"key": "showPassword",
									"value": false,
									"type": "boolean"
								}
							]
						},
						"method": "PUT",
						"header": [],
						"body": {
							"mode": "raw",
							"raw": "{\n    \"actionName\": \"publish\",\n    \"comments\": \"Updated Norco Revolver\",\n    \"contentlet\":{\n       \"title\": \"Update Norco Revolver\",\n       \"contentHost\": \"demo.dotcms.com\",\n       \"identifier\": \"{{identifier22756}}\",              \n       \"contentType\":\"BikeNameAndCategory\",\n       \"bikeType\":null,\n       \"make\":null\n   }\n}",
							"options": {
								"raw": {
									"language": "json"
								}
							}
						},
						"url": {
							"raw": "{{serverURL}}/api/v1/workflow/actions/fire",
							"host": [
								"{{serverURL}}"
							],
							"path": [
								"api",
								"v1",
								"workflow",
								"actions",
								"fire"
							]
						},
						"description": "And finally we want to test that sending null as the value on the category field has the same effect as ignoring the field."
					},
					"response": []
				}
<<<<<<< HEAD
			],
			"description": "Refer to issue 22756\n\nBasically we want to import an instance of a content-type that has two category fields in it.\n\nThen we perform various operations\n\n*   We update the content using an array and have updated\n*   We update again the CT but this time we do not send the categories on the request the we look-up the content to verify the result hasn't changed.\n*   Then we send another request intended to wipeout 1 of the categories. then we verify that the one intended to be deleted has been cleared but not the other one.\n*   Following to that we test sending an invalid value on the category field\n*   We also test updating the category field using a String with a valid category instead of a json List\n*   Lastly we send a null value on the category fields and verify this does not affect the field"
=======
			]
		},
		{
			"name": "SaveContentWIthJSONField",
			"item": [
				{
					"name": "pre_ImportBundleWithContentType",
					"event": [
						{
							"listen": "test",
							"script": {
								"exec": [
									"pm.test(\"Bundle uploaded sucessfully\", function () {",
									"    pm.response.to.have.status(200);",
									"",
									"    var jsonData = pm.response.json();",
									"    console.log(jsonData);",
									"",
									"    pm.expect(jsonData[\"bundleName\"]).to.eql(\"experimentType.tar.gz\");",
									"    pm.expect(jsonData[\"status\"]).to.eql(\"SUCCESS\");",
									"});"
								],
								"type": "text/javascript"
							}
						}
					],
					"request": {
						"auth": {
							"type": "basic",
							"basic": [
								{
									"key": "username",
									"value": "admin@dotcms.com",
									"type": "string"
								},
								{
									"key": "password",
									"value": "admin",
									"type": "string"
								}
							]
						},
						"method": "POST",
						"header": [
							{
								"key": "Content-Type",
								"type": "text",
								"value": "application/octet-stream"
							},
							{
								"key": "Content-Disposition",
								"type": "text",
								"value": "attachment"
							}
						],
						"body": {
							"mode": "formdata",
							"formdata": [
								{
									"key": "file",
									"type": "file",
									"src": "resources/WorkflowResource/experimentType.tar.gz"
								}
							]
						},
						"url": {
							"raw": "{{serverURL}}/api/bundle?sync=true",
							"host": [
								"{{serverURL}}"
							],
							"path": [
								"api",
								"bundle"
							],
							"query": [
								{
									"key": "sync",
									"value": "true"
								},
								{
									"key": "AUTH_TOKEN",
									"value": "",
									"disabled": true
								}
							]
						},
						"description": "Imports a Bundle that includes:\n* HTMLPage /blog/index\n* HTMLPage /blog/destinations/costa-rica\n* Contentlet [Blog] Ecotourism in Costa Rica\n* Blog Detail Page /blog/blog-detail"
					},
					"response": []
				},
				{
					"name": "GivenContentWithJSONFIeld_ShouldSave",
					"event": [
						{
							"listen": "test",
							"script": {
								"exec": [
									"pm.test(\"Status code is 200 \", function () {",
									"    pm.response.to.have.status(200);",
									"});",
									"",
									"",
									"",
									"pm.test(\"Valid JSON field in response\", function () {",
									"    var jsonData = pm.response.json();",
									"    pm.expect(jsonData.entity.trafficProportion.type).to.be.eql(\"SPLIT_EVENLY\");",
									"    pm.expect(jsonData.entity.trafficProportion.variants[0].name).to.be.eql(\"default\");",
									"});",
									"",
									"",
									"",
									"",
									""
								],
								"type": "text/javascript"
							}
						}
					],
					"request": {
						"auth": {
							"type": "basic",
							"basic": [
								{
									"key": "password",
									"value": "admin",
									"type": "string"
								},
								{
									"key": "username",
									"value": "admin@dotcms.com",
									"type": "string"
								},
								{
									"key": "saveHelperData",
									"type": "any"
								},
								{
									"key": "showPassword",
									"value": false,
									"type": "boolean"
								}
							]
						},
						"method": "PUT",
						"header": [
							{
								"key": "Content-Type",
								"value": "application/json"
							}
						],
						"body": {
							"mode": "raw",
							"raw": "{ \"contentlet\" : {\n  \"stInode\" : \"28ff0587887d2be07175b8b4fe06129f\",\n  \"languageId\" : 1,\n  \"name\": \"experiment 2\",\n  \"description\": \"exp desc\", \n  \"trafficAllocation\": 50.0, \n  \"trafficProportion\":  {\n        \"variants\": [\n            {\n                \"name\": \"default\",\n                \"trafficPercentage\": 50.0\n            },\n            {\n                \"name\": \"variant1\",\n                \"trafficPercentage\": 50.0\n            }\n        ],\n        \"type\": \"SPLIT_EVENLY\"\n    }\n}\n}"
						},
						"url": {
							"raw": "{{serverURL}}/api/v1/workflow/actions/default/fire/PUBLISH",
							"host": [
								"{{serverURL}}"
							],
							"path": [
								"api",
								"v1",
								"workflow",
								"actions",
								"default",
								"fire",
								"PUBLISH"
							]
						},
						"description": "Fire any action using the actionId\n\nOptional: If you pass ?inode={inode}, you don't need body here.\n\n@Path(\"/actions/{actionId}/fire\")"
					},
					"response": []
				}
			]
>>>>>>> 8324faf1
		}
	],
	"event": [
		{
			"listen": "prerequest",
			"script": {
				"type": "text/javascript",
				"exec": [
					""
				]
			}
		},
		{
			"listen": "test",
			"script": {
				"type": "text/javascript",
				"exec": [
					""
				]
			}
		}
	],
	"variable": [
		{
			"key": "serverURL",
			"value": "http://localhost:8080"
		},
		{
			"key": "actionId",
			"value": "47c38af4-209b-499a-9628-b2a8409cf03c"
		},
		{
			"key": "schemeId",
			"value": "2e96562e-495c-4a29-8cd1-0410608e9a65"
		},
		{
			"key": "schemeIdShorty",
			"value": "2e96562e49"
		},
		{
			"key": "stepId",
			"value": "1c156cd2-eb58-4b57-986b-dc728cc3ea09"
		},
		{
			"key": "stepIdShorty",
			"value": "1c156cd2eb"
		},
		{
			"key": "actionIdShorty",
			"value": "47c38af420"
		},
		{
			"key": "contentletIdentifier",
			"value": "6f88e2ed-71cb-49ad-90a4-8c74d906c3fe"
		},
		{
			"key": "contentletInode",
			"value": "94926188-341a-40a3-8422-03af9e3a3634"
		},
		{
			"key": "contentletIdShorty",
			"value": "14c31e4294"
		},
		{
			"key": "fireActionLanguageKey",
			"value": "SucessRequest1615939422"
		},
		{
			"key": "genericContentletInode",
			"value": "811e3dda-049f-48d9-a96c-10f0dc341047"
		},
		{
			"key": "folderId",
			"value": ""
		},
		{
			"key": "pageOneToMoveIdentifier",
			"value": ""
		},
		{
			"key": "pageTwoToMoveIdentifier",
			"value": ""
		},
		{
			"key": "temporalFileId",
			"value": ""
		},
		{
			"key": "temporalFileTwoId",
			"value": ""
		},
		{
			"key": "temporalFileOneId",
			"value": ""
		},
		{
			"key": "contentletID",
			"value": ""
		},
		{
			"key": "contentTypeID",
			"value": ""
		},
		{
			"key": "contentTypeVAR",
			"value": ""
		},
		{
			"key": "contentTypeFieldID",
			"value": ""
		},
		{
			"key": "identifier21482",
			"value": ""
		},
		{
			"key": "role1",
			"value": ""
		},
		{
			"key": "role2",
			"value": ""
		},
		{
			"key": "identifier",
			"value": ""
		},
		{
			"key": "identifier22756",
			"value": ""
		}
	]
}<|MERGE_RESOLUTION|>--- conflicted
+++ resolved
@@ -15221,10 +15221,6 @@
 					},
 					"response": []
 				}
-<<<<<<< HEAD
-			],
-			"description": "Refer to issue 22756\n\nBasically we want to import an instance of a content-type that has two category fields in it.\n\nThen we perform various operations\n\n*   We update the content using an array and have updated\n*   We update again the CT but this time we do not send the categories on the request the we look-up the content to verify the result hasn't changed.\n*   Then we send another request intended to wipeout 1 of the categories. then we verify that the one intended to be deleted has been cleared but not the other one.\n*   Following to that we test sending an invalid value on the category field\n*   We also test updating the category field using a String with a valid category instead of a json List\n*   Lastly we send a null value on the category fields and verify this does not affect the field"
-=======
 			]
 		},
 		{
@@ -15399,7 +15395,6 @@
 					"response": []
 				}
 			]
->>>>>>> 8324faf1
 		}
 	],
 	"event": [
