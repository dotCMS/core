{
	"info": {
		"_postman_id": "0b8b027e-679d-41f6-805c-4116abd1c1f3",
		"name": "Workflow Resource Tests [/api/v1/workflows]",
		"description": "Test the necesary validations to every end point of the worlflow resource ",
		"schema": "https://schema.getpostman.com/json/collection/v2.1.0/collection.json"
	},
	"item": [
		{
			"name": "Save Scheme [POST /api/v1/workflow/schemes]",
			"item": [
				{
					"name": "invalidateSession",
					"event": [
						{
							"listen": "test",
							"script": {
								"exec": [
									"pm.test(\"Status code is 200\", function () {",
									"    pm.response.to.have.status(200);",
									"});"
								],
								"type": "text/javascript"
							}
						}
					],
					"request": {
						"method": "GET",
						"header": [],
						"url": {
							"raw": "{{serverURL}}/api/v1/logout",
							"host": [
								"{{serverURL}}"
							],
							"path": [
								"api",
								"v1",
								"logout"
							]
						}
					},
					"response": []
				},
				{
					"name": "UserCredentialsValidation",
					"event": [
						{
							"listen": "test",
							"script": {
								"type": "text/javascript",
								"exec": [
									"pm.test(\"Status code is 401, You need credentials\", function () {",
									"    pm.response.to.have.status(401);",
									"});",
									"",
									"",
									"",
									"pm.test(\"Valid response\", function () {",
									"    pm.expect(pm.response.text()).to.include(\"Invalid User\");",
									"});pm.test(\"Status code is 401, You need credentials\", function () {",
									"    pm.response.to.have.status(401);",
									"});",
									"",
									"",
									"",
									"pm.test(\"Valid response\", function () {",
									"    pm.expect(pm.response.text()).to.include(\"Invalid User\");",
									"});"
								]
							}
						}
					],
					"request": {
						"auth": {
							"type": "noauth"
						},
						"method": "POST",
						"header": [
							{
								"key": "Content-Type",
								"value": "application/json"
							}
						],
						"body": {
							"mode": "raw",
							"raw": "{\"schemeName\": \"REST1\", \"schemeDescription\": \"rest1\", \"schemeArchived\": \"false\"}"
						},
						"url": {
							"raw": "{{serverURL}}/api/v1/workflow/schemes",
							"host": [
								"{{serverURL}}"
							],
							"path": [
								"api",
								"v1",
								"workflow",
								"schemes"
							]
						},
						"description": "Creates a new scheme \n\n@Path(\"/schemes\")"
					},
					"response": []
				},
				{
					"name": "GivenValidScheme_ShouldSave",
					"event": [
						{
							"listen": "test",
							"script": {
								"exec": [
									"pm.test(\"Status code is 200 \", function () {",
									"    pm.response.to.have.status(200);",
									"});",
									"",
									"pm.test(\"Response includes name\", function () {",
									"    pm.expect(pm.response.text()).to.include(\"\\\"name\\\":\\\"REST Schema\\\"\");",
									"});",
									"",
									"var jsonData = pm.response.json();",
									"pm.collectionVariables.set(\"schemeId\", jsonData.entity.id);",
									"pm.collectionVariables.set(\"schemeIdShorty\", jsonData.entity.id.replace(\"-\",\"\").substring(0,10));"
								],
								"type": "text/javascript"
							}
						}
					],
					"request": {
						"auth": {
							"type": "basic",
							"basic": [
								{
									"key": "password",
									"value": "admin",
									"type": "string"
								},
								{
									"key": "username",
									"value": "admin@dotcms.com",
									"type": "string"
								},
								{
									"key": "saveHelperData",
									"type": "any"
								},
								{
									"key": "showPassword",
									"value": false,
									"type": "boolean"
								}
							]
						},
						"method": "POST",
						"header": [
							{
								"key": "Content-Type",
								"value": "application/json"
							}
						],
						"body": {
							"mode": "raw",
							"raw": "{\"schemeName\": \"REST Schema\", \"schemeDescription\": \"rest1\", \"schemeArchived\": \"false\"}"
						},
						"url": {
							"raw": "{{serverURL}}/api/v1/workflow/schemes",
							"host": [
								"{{serverURL}}"
							],
							"path": [
								"api",
								"v1",
								"workflow",
								"schemes"
							]
						},
						"description": "Creates a new scheme \n\n@Path(\"/schemes\")"
					},
					"response": []
				},
				{
					"name": "GivenNewSchemeWithExistingName_ShouldSave",
					"event": [
						{
							"listen": "test",
							"script": {
								"exec": [
									"pm.test(\"Status code is 200, Scheme already exist\", function () {",
									"    pm.response.to.have.status(200);",
									"});",
									"",
									"",
									"",
									"pm.test(\"Valid response\", function () {",
									"    pm.expect(pm.response.text()).to.include(\"REST\");",
									"});"
								],
								"type": "text/javascript"
							}
						}
					],
					"request": {
						"auth": {
							"type": "basic",
							"basic": [
								{
									"key": "password",
									"value": "admin",
									"type": "string"
								},
								{
									"key": "username",
									"value": "admin@dotcms.com",
									"type": "string"
								},
								{
									"key": "saveHelperData",
									"type": "any"
								},
								{
									"key": "showPassword",
									"value": false,
									"type": "boolean"
								}
							]
						},
						"method": "POST",
						"header": [
							{
								"key": "Content-Type",
								"value": "application/json"
							}
						],
						"body": {
							"mode": "raw",
							"raw": "{\"schemeName\": \"REST1\", \"schemeDescription\": \"rest1\", \"schemeArchived\": \"false\"}"
						},
						"url": {
							"raw": "{{serverURL}}/api/v1/workflow/schemes",
							"host": [
								"{{serverURL}}"
							],
							"path": [
								"api",
								"v1",
								"workflow",
								"schemes"
							]
						},
						"description": "Creates a new scheme \n\n@Path(\"/schemes\")"
					},
					"response": []
				},
				{
					"name": "invalidateSession",
					"event": [
						{
							"listen": "test",
							"script": {
								"exec": [
									"pm.test(\"Status code is 200\", function () {",
									"    pm.response.to.have.status(200);",
									"});"
								],
								"type": "text/javascript"
							}
						}
					],
					"request": {
						"method": "GET",
						"header": [],
						"url": {
							"raw": "{{serverURL}}/api/v1/logout",
							"host": [
								"{{serverURL}}"
							],
							"path": [
								"api",
								"v1",
								"logout"
							]
						}
					},
					"response": []
				},
				{
					"name": "GivenEmptyBody_ShouldRespondBadRequest",
					"event": [
						{
							"listen": "test",
							"script": {
								"exec": [
									"pm.test(\"Status code is 400 \", function () {",
									"    pm.response.to.have.status(400);",
									"});",
									"",
									"",
									""
								],
								"type": "text/javascript"
							}
						}
					],
					"request": {
						"auth": {
							"type": "basic",
							"basic": [
								{
									"key": "password",
									"value": "admin",
									"type": "string"
								},
								{
									"key": "username",
									"value": "admin@dotcms.com",
									"type": "string"
								},
								{
									"key": "saveHelperData",
									"type": "any"
								},
								{
									"key": "showPassword",
									"value": false,
									"type": "boolean"
								}
							]
						},
						"method": "POST",
						"header": [
							{
								"key": "Content-Type",
								"value": "application/json"
							}
						],
						"body": {
							"mode": "raw",
							"raw": ""
						},
						"url": {
							"raw": "{{serverURL}}/api/v1/workflow/schemes",
							"host": [
								"{{serverURL}}"
							],
							"path": [
								"api",
								"v1",
								"workflow",
								"schemes"
							]
						},
						"description": "Creates a new scheme \n\n@Path(\"/schemes\")"
					},
					"response": []
				}
			],
			"event": [
				{
					"listen": "prerequest",
					"script": {
						"type": "text/javascript",
						"exec": [
							""
						]
					}
				},
				{
					"listen": "test",
					"script": {
						"type": "text/javascript",
						"exec": [
							""
						]
					}
				}
			]
		},
		{
			"name": "Save Step [POST /api/v1/workflow/steps]",
			"item": [
				{
					"name": "invalidateSession",
					"event": [
						{
							"listen": "test",
							"script": {
								"exec": [
									"pm.test(\"Status code is 200\", function () {",
									"    pm.response.to.have.status(200);",
									"});"
								],
								"type": "text/javascript"
							}
						}
					],
					"request": {
						"method": "GET",
						"header": [],
						"url": {
							"raw": "{{serverURL}}/api/v1/logout",
							"host": [
								"{{serverURL}}"
							],
							"path": [
								"api",
								"v1",
								"logout"
							]
						}
					},
					"response": []
				},
				{
					"name": "UserCredentialValidation",
					"event": [
						{
							"listen": "test",
							"script": {
								"type": "text/javascript",
								"exec": [
									"pm.test(\"Status code is 401, You need credentials\", function () {",
									"    pm.response.to.have.status(401);",
									"});",
									"",
									"",
									"",
									"pm.test(\"Valid response\", function () {",
									"    pm.expect(pm.response.text()).to.include(\"Invalid User\");",
									"});pm.test(\"Status code is 401, You need credentials\", function () {",
									"    pm.response.to.have.status(401);",
									"});",
									"",
									"",
									"",
									"pm.test(\"Valid response\", function () {",
									"    pm.expect(pm.response.text()).to.include(\"Invalid User\");",
									"});"
								]
							}
						}
					],
					"request": {
						"auth": {
							"type": "noauth"
						},
						"method": "POST",
						"header": [
							{
								"key": "Content-Type",
								"value": "application/json"
							}
						],
						"body": {
							"mode": "raw",
							"raw": " { \"schemeId\" : \"d61a59e1-a49c-46f2-a929-db2b4bfa88b2\", \"stepName\":\"REST123\", \"enableEscalation\":false, \"escalationAction\":\"\", \"escalationTime\":\"0\",\"stepResolved\":false} "
						},
						"url": {
							"raw": "{{serverURL}}/api/v1/workflow/steps",
							"host": [
								"{{serverURL}}"
							],
							"path": [
								"api",
								"v1",
								"workflow",
								"steps"
							]
						},
						"description": "Add a new workflow step \n\n@Path(\"/steps\")"
					},
					"response": []
				},
				{
					"name": "GivenValidStep_shouldSave",
					"event": [
						{
							"listen": "test",
							"script": {
								"exec": [
									"pm.test(\"Status code is 200 \", function () {",
									"    pm.response.to.have.status(200);",
									"});",
									"",
									"",
									"",
									"pm.test(\"Valid response\", function () {",
									"    pm.expect(pm.response.text()).to.include(\"\\\"name\\\":\\\"My REST step\\\"\");",
									"});",
									"",
									"var jsonData = pm.response.json();",
									"pm.collectionVariables.set(\"stepId\", jsonData.entity.id);",
									"pm.collectionVariables.set(\"stepIdShorty\", jsonData.entity.id.replace(\"-\",\"\").substring(0,10));"
								],
								"type": "text/javascript"
							}
						}
					],
					"request": {
						"auth": {
							"type": "basic",
							"basic": [
								{
									"key": "password",
									"value": "admin",
									"type": "string"
								},
								{
									"key": "username",
									"value": "admin@dotcms.com",
									"type": "string"
								},
								{
									"key": "saveHelperData",
									"type": "any"
								},
								{
									"key": "showPassword",
									"value": false,
									"type": "boolean"
								}
							]
						},
						"method": "POST",
						"header": [
							{
								"key": "Content-Type",
								"value": "application/json"
							}
						],
						"body": {
							"mode": "raw",
							"raw": " { \"schemeId\" : \"{{schemeId}}\", \"stepName\":\"My REST step\", \"enableEscalation\":false, \"escalationAction\":\"\", \"escalationTime\":\"0\",\"stepResolved\":false} "
						},
						"url": {
							"raw": "{{serverURL}}/api/v1/workflow/steps",
							"host": [
								"{{serverURL}}"
							],
							"path": [
								"api",
								"v1",
								"workflow",
								"steps"
							]
						},
						"description": "Add a new workflow step \n\n@Path(\"/steps\")"
					},
					"response": []
				},
				{
					"name": "GivenInvalidSchemeId_ShouldRespond404",
					"event": [
						{
							"listen": "test",
							"script": {
								"exec": [
									"pm.test(\"Status code is 404\", function () {",
									"    pm.response.to.have.status(404);",
									"});",
									"",
									"",
									"",
									"pm.test(\"Valid response\", function () {",
									"    pm.expect(pm.response.text()).to.include(\"The Workflow Scheme does not exist\");",
									"});"
								],
								"type": "text/javascript"
							}
						}
					],
					"request": {
						"auth": {
							"type": "basic",
							"basic": [
								{
									"key": "username",
									"value": "chris@dotcms.com",
									"type": "string"
								},
								{
									"key": "password",
									"value": "chris",
									"type": "string"
								},
								{
									"key": "saveHelperData",
									"type": "any"
								},
								{
									"key": "showPassword",
									"value": false,
									"type": "boolean"
								}
							]
						},
						"method": "POST",
						"header": [
							{
								"key": "Content-Type",
								"value": "application/json"
							}
						],
						"body": {
							"mode": "raw",
							"raw": " { \"schemeId\" : \"ad61a59e1-a49c-46f2-a929-db2b4bfa88b2\", \"stepName\":\"REST123\", \"enableEscalation\":false, \"escalationAction\":\"\", \"escalationTime\":\"0\",\"stepResolved\":false} "
						},
						"url": {
							"raw": "{{serverURL}}/api/v1/workflow/steps",
							"host": [
								"{{serverURL}}"
							],
							"path": [
								"api",
								"v1",
								"workflow",
								"steps"
							]
						},
						"description": "Add a new workflow step \n\n@Path(\"/steps\")"
					},
					"response": []
				},
				{
					"name": "SupportShortly",
					"event": [
						{
							"listen": "test",
							"script": {
								"exec": [
									"pm.test(\"Status code is 200 \", function () {",
									"    pm.response.to.have.status(200);",
									"});",
									"",
									"",
									"",
									"pm.test(\"Valid response\", function () {",
									"    pm.expect(pm.response.text()).to.include(\"\\\"name\\\":\\\"Step shorty schema id\\\"\");",
									"});"
								],
								"type": "text/javascript"
							}
						}
					],
					"request": {
						"auth": {
							"type": "basic",
							"basic": [
								{
									"key": "username",
									"value": "chris@dotcms.com",
									"type": "string"
								},
								{
									"key": "password",
									"value": "chris",
									"type": "string"
								},
								{
									"key": "saveHelperData",
									"type": "any"
								},
								{
									"key": "showPassword",
									"value": false,
									"type": "boolean"
								}
							]
						},
						"method": "POST",
						"header": [
							{
								"key": "Content-Type",
								"value": "application/json"
							}
						],
						"body": {
							"mode": "raw",
							"raw": " { \"schemeId\" : \"{{schemeIdShorty}}\", \"stepName\":\"Step shorty schema id\", \"enableEscalation\":false, \"escalationAction\":\"\", \"escalationTime\":\"0\",\"stepResolved\":false} "
						},
						"url": {
							"raw": "{{serverURL}}/api/v1/workflow/steps",
							"host": [
								"{{serverURL}}"
							],
							"path": [
								"api",
								"v1",
								"workflow",
								"steps"
							]
						},
						"description": "Add a new workflow step \n\n@Path(\"/steps\")"
					},
					"response": []
				},
				{
					"name": "GivenEmptyBody_ShouldRespondBadRequest",
					"event": [
						{
							"listen": "test",
							"script": {
								"exec": [
									"pm.test(\"Status code is 400 \", function () {",
									"    pm.response.to.have.status(400);",
									"});",
									"",
									"",
									""
								],
								"type": "text/javascript"
							}
						}
					],
					"request": {
						"auth": {
							"type": "basic",
							"basic": [
								{
									"key": "password",
									"value": "admin",
									"type": "string"
								},
								{
									"key": "username",
									"value": "admin@dotcms.com",
									"type": "string"
								},
								{
									"key": "saveHelperData",
									"type": "any"
								},
								{
									"key": "showPassword",
									"value": false,
									"type": "boolean"
								}
							]
						},
						"method": "POST",
						"header": [
							{
								"key": "Content-Type",
								"value": "application/json"
							}
						],
						"body": {
							"mode": "raw",
							"raw": ""
						},
						"url": {
							"raw": "{{serverURL}}/api/v1/workflow/steps",
							"host": [
								"{{serverURL}}"
							],
							"path": [
								"api",
								"v1",
								"workflow",
								"steps"
							]
						},
						"description": "Add a new workflow step \n\n@Path(\"/steps\")"
					},
					"response": []
				}
			],
			"event": [
				{
					"listen": "prerequest",
					"script": {
						"type": "text/javascript",
						"exec": [
							""
						]
					}
				},
				{
					"listen": "test",
					"script": {
						"type": "text/javascript",
						"exec": [
							""
						]
					}
				}
			]
		},
		{
			"name": "SaveAction [POST /api/v1/workflow/actions]",
			"item": [
				{
					"name": "invalidateSession",
					"event": [
						{
							"listen": "test",
							"script": {
								"exec": [
									"pm.test(\"Status code is 200\", function () {",
									"    pm.response.to.have.status(200);",
									"});"
								],
								"type": "text/javascript"
							}
						}
					],
					"request": {
						"method": "GET",
						"header": [],
						"url": {
							"raw": "{{serverURL}}/api/v1/logout",
							"host": [
								"{{serverURL}}"
							],
							"path": [
								"api",
								"v1",
								"logout"
							]
						}
					},
					"response": []
				},
				{
					"name": "UserCredentialsValidation",
					"event": [
						{
							"listen": "test",
							"script": {
								"type": "text/javascript",
								"exec": [
									"pm.test(\"Status code is 401, You need credentials\", function () {",
									"    pm.response.to.have.status(401);",
									"});",
									"",
									"",
									"",
									"pm.test(\"Valid response\", function () {",
									"    pm.expect(pm.response.text()).to.include(\"Invalid User\");",
									"});"
								]
							}
						}
					],
					"request": {
						"auth": {
							"type": "noauth"
						},
						"method": "POST",
						"header": [
							{
								"key": "Content-Type",
								"value": "application/json"
							}
						],
						"body": {
							"mode": "raw",
							"raw": "{\n   \"stepId\": \"ee24a4cb-2d15-4c98-b1bd-6327126451f3\",\n      \"actionName\": \"saveContent FROM REST NEW\",\n      \"schemeId\": \"d61a59e1-a49c-46f2-a929-db2b4bfa88b2\",\n      \"actionCondition\": \"\",\n      \"actionNextStep\": \"currentstep\",\n      \"actionNextAssign\": \"654b0931-1027-41f7-ad4d-173115ed8ec1\",\n      \"actionRoleHierarchyForAssign\": false,\n      \"actionAssignable\": false,\n      \"actionCommentable\": true,\n      \"whoCanUse\":[],\n      \"showOn\": [\n        \"UNPUBLISHED\",\n        \"NEW\",\n        \"LOCKED\",\n        \"PUBLISHED\"\n      ]\n}"
						},
						"url": {
							"raw": "{{serverURL}}/api/v1/workflow/actions",
							"host": [
								"{{serverURL}}"
							],
							"path": [
								"api",
								"v1",
								"workflow",
								"actions"
							]
						},
						"description": "Saves an action, by default the action is associated to the schema, however if the stepId is set will be automatically associated to the step too.\n\n@Path(\"/actions\")"
					},
					"response": []
				},
				{
					"name": "ValidAction_shouldSave",
					"event": [
						{
							"listen": "test",
							"script": {
								"exec": [
									"pm.test(\"Status code is 200 \", function () {",
									"    pm.response.to.have.status(200);",
									"});",
									"",
									"",
									"",
									"pm.test(\"Valid response\", function () {",
									"    pm.expect(pm.response.text()).to.include(\"\\\"name\\\":\\\"saveContent FROM REST NEW\\\"\");",
									"});",
									"",
									"var jsonData = pm.response.json();",
									"pm.collectionVariables.set(\"actionId\", jsonData.entity.id);",
									"pm.collectionVariables.set(\"actionIdShorty\", jsonData.entity.id.replace(\"-\",\"\").substring(0,10));"
								],
								"type": "text/javascript"
							}
						}
					],
					"request": {
						"auth": {
							"type": "basic",
							"basic": [
								{
									"key": "password",
									"value": "admin",
									"type": "string"
								},
								{
									"key": "username",
									"value": "admin@dotcms.com",
									"type": "string"
								},
								{
									"key": "saveHelperData",
									"type": "any"
								},
								{
									"key": "showPassword",
									"value": false,
									"type": "boolean"
								}
							]
						},
						"method": "POST",
						"header": [
							{
								"key": "Content-Type",
								"value": "application/json"
							}
						],
						"body": {
							"mode": "raw",
							"raw": "{\n   \"stepId\": \"{{stepId}}\",\n      \"actionName\": \"saveContent FROM REST NEW\",\n      \"schemeId\": \"{{schemeId}}\",\n      \"actionCondition\": \"\",\n      \"actionNextStep\": \"currentstep\",\n      \"actionNextAssign\": \"654b0931-1027-41f7-ad4d-173115ed8ec1\",\n      \"actionRoleHierarchyForAssign\": false,\n      \"actionAssignable\": false,\n      \"actionCommentable\": true,\n      \"whoCanUse\":[],\n      \"showOn\": [\n        \"UNPUBLISHED\",\n        \"NEW\",\n        \"LOCKED\",\n        \"PUBLISHED\"\n      ]\n}"
						},
						"url": {
							"raw": "{{serverURL}}/api/v1/workflow/actions",
							"host": [
								"{{serverURL}}"
							],
							"path": [
								"api",
								"v1",
								"workflow",
								"actions"
							]
						},
						"description": "Saves an action, by default the action is associated to the schema, however if the stepId is set will be automatically associated to the step too.\n\n@Path(\"/actions\")"
					},
					"response": []
				},
				{
					"name": "InvalidStepId_ShouldRespond404",
					"event": [
						{
							"listen": "test",
							"script": {
								"exec": [
									"pm.test(\"Status code is 404\", function () {",
									"    pm.response.to.have.status(404);",
									"});",
									"",
									"",
									"",
									"pm.test(\"Valid response\", function () {",
									"    pm.expect(pm.response.text()).to.include(\"The Workflow Step does not exist\");",
									"});"
								],
								"type": "text/javascript"
							}
						}
					],
					"request": {
						"auth": {
							"type": "basic",
							"basic": [
								{
									"key": "password",
									"value": "chris",
									"type": "string"
								},
								{
									"key": "username",
									"value": "chris@dotcms.com",
									"type": "string"
								},
								{
									"key": "saveHelperData",
									"type": "any"
								},
								{
									"key": "showPassword",
									"value": false,
									"type": "boolean"
								}
							]
						},
						"method": "POST",
						"header": [
							{
								"key": "Content-Type",
								"value": "application/json"
							}
						],
						"body": {
							"mode": "raw",
							"raw": "{\n   \"stepId\": \"aaee24a4cb-2d15-4c98-b1bd-6327126451f3\",\n      \"actionName\": \"saveContent FROM REST NEW\",\n      \"schemeId\": \"d61a59e1-a49c-46f2-a929-db2b4bfa88b2\",\n      \"actionCondition\": \"\",\n      \"actionNextStep\": \"currentstep\",\n      \"actionNextAssign\": \"654b0931-1027-41f7-ad4d-173115ed8ec1\",\n      \"actionRoleHierarchyForAssign\": false,\n      \"actionAssignable\": false,\n      \"actionCommentable\": true,\n      \"whoCanUse\":[],\n      \"showOn\": [\n        \"UNPUBLISHED\",\n        \"NEW\",\n        \"LOCKED\",\n        \"PUBLISHED\"\n      ]\n}"
						},
						"url": {
							"raw": "{{serverURL}}/api/v1/workflow/actions",
							"host": [
								"{{serverURL}}"
							],
							"path": [
								"api",
								"v1",
								"workflow",
								"actions"
							]
						},
						"description": "Saves an action, by default the action is associated to the schema, however if the stepId is set will be automatically associated to the step too.\n\n@Path(\"/actions\")"
					},
					"response": []
				},
				{
					"name": "InvalidSchemeId_ShouldRespond404",
					"event": [
						{
							"listen": "test",
							"script": {
								"exec": [
									"pm.test(\"Status code is 404\", function () {",
									"    pm.response.to.have.status(404);",
									"});",
									"",
									"",
									"",
									"pm.test(\"Valid response\", function () {",
									"    pm.expect(pm.response.text()).to.include(\"The Workflow Scheme does not exist\");",
									"});"
								],
								"type": "text/javascript"
							}
						}
					],
					"request": {
						"auth": {
							"type": "basic",
							"basic": [
								{
									"key": "password",
									"value": "chris",
									"type": "string"
								},
								{
									"key": "username",
									"value": "chris@dotcms.com",
									"type": "string"
								},
								{
									"key": "saveHelperData",
									"type": "any"
								},
								{
									"key": "showPassword",
									"value": false,
									"type": "boolean"
								}
							]
						},
						"method": "POST",
						"header": [
							{
								"key": "Content-Type",
								"value": "application/json"
							}
						],
						"body": {
							"mode": "raw",
							"raw": "{\n   \"stepId\": \"ee24a4cb-2d15-4c98-b1bd-6327126451f3\",\n      \"actionName\": \"saveContent FROM REST NEW\",\n      \"schemeId\": \"ad61a59e1-a49c-46f2-a929-db2b4bfa88b2\",\n      \"actionCondition\": \"\",\n      \"actionNextStep\": \"currentstep\",\n      \"actionNextAssign\": \"654b0931-1027-41f7-ad4d-173115ed8ec1\",\n      \"actionRoleHierarchyForAssign\": false,\n      \"actionAssignable\": false,\n      \"actionCommentable\": true,\n      \"whoCanUse\":[],\n      \"showOn\": [\n        \"UNPUBLISHED\",\n        \"NEW\",\n        \"LOCKED\",\n        \"PUBLISHED\"\n      ]\n}"
						},
						"url": {
							"raw": "{{serverURL}}/api/v1/workflow/actions",
							"host": [
								"{{serverURL}}"
							],
							"path": [
								"api",
								"v1",
								"workflow",
								"actions"
							]
						},
						"description": "Saves an action, by default the action is associated to the schema, however if the stepId is set will be automatically associated to the step too.\n\n@Path(\"/actions\")"
					},
					"response": []
				},
				{
					"name": "ValidActionWithShortyStepIdAndShortySchemeId_ShouldSave",
					"event": [
						{
							"listen": "test",
							"script": {
								"exec": [
									"pm.test(\"Status code is 200 \", function () {",
									"    pm.response.to.have.status(200);",
									"});",
									"",
									"",
									"",
									"pm.test(\"Valid response\", function () {",
									"    pm.expect(pm.response.text()).to.include(\"\\\"name\\\":\\\"saveContent FROM REST NEW\\\"\");",
									"});"
								],
								"type": "text/javascript"
							}
						}
					],
					"request": {
						"auth": {
							"type": "basic",
							"basic": [
								{
									"key": "password",
									"value": "admin",
									"type": "string"
								},
								{
									"key": "username",
									"value": "admin@dotcms.com",
									"type": "string"
								},
								{
									"key": "saveHelperData",
									"type": "any"
								},
								{
									"key": "showPassword",
									"value": false,
									"type": "boolean"
								}
							]
						},
						"method": "POST",
						"header": [
							{
								"key": "Content-Type",
								"value": "application/json"
							}
						],
						"body": {
							"mode": "raw",
							"raw": "{\n   \"stepId\": \"{{stepIdShorty}}\",\n      \"actionName\": \"saveContent FROM REST NEW\",\n      \"schemeId\": \"{{schemeIdShorty}}\",\n      \"actionCondition\": \"\",\n      \"actionNextStep\": \"currentstep\",\n      \"actionNextAssign\": \"654b0931-1027-41f7-ad4d-173115ed8ec1\",\n      \"actionRoleHierarchyForAssign\": false,\n      \"actionAssignable\": false,\n      \"actionCommentable\": true,\n      \"whoCanUse\":[],\n      \"showOn\": [\n        \"UNPUBLISHED\",\n        \"NEW\",\n        \"LOCKED\",\n        \"PUBLISHED\"\n      ]\n}"
						},
						"url": {
							"raw": "{{serverURL}}/api/v1/workflow/actions",
							"host": [
								"{{serverURL}}"
							],
							"path": [
								"api",
								"v1",
								"workflow",
								"actions"
							]
						},
						"description": "Saves an action, by default the action is associated to the schema, however if the stepId is set will be automatically associated to the step too.\n\n@Path(\"/actions\")"
					},
					"response": []
				},
				{
					"name": "EmptyBody_ShouldRespondBadRequest",
					"event": [
						{
							"listen": "test",
							"script": {
								"type": "text/javascript",
								"exec": [
									"pm.test(\"Status code is 400 \", function () {",
									"    pm.response.to.have.status(400);",
									"});",
									"",
									""
								]
							}
						}
					],
					"request": {
						"auth": {
							"type": "basic",
							"basic": [
								{
									"key": "password",
									"value": "admin",
									"type": "string"
								},
								{
									"key": "username",
									"value": "admin@dotcms.com",
									"type": "string"
								},
								{
									"key": "saveHelperData",
									"type": "any"
								},
								{
									"key": "showPassword",
									"value": false,
									"type": "boolean"
								}
							]
						},
						"method": "POST",
						"header": [
							{
								"key": "Content-Type",
								"value": "application/json"
							}
						],
						"body": {
							"mode": "raw",
							"raw": ""
						},
						"url": {
							"raw": "{{serverURL}}/api/v1/workflow/actions",
							"host": [
								"{{serverURL}}"
							],
							"path": [
								"api",
								"v1",
								"workflow",
								"actions"
							]
						},
						"description": "Saves an action, by default the action is associated to the schema, however if the stepId is set will be automatically associated to the step too.\n\n@Path(\"/actions\")"
					},
					"response": []
				}
			],
			"description": "Saves an action, by default the action is associated to the schema, however if the stepId is set will be automatically associated to the step too.\n@Path(\"/actions\")",
			"event": [
				{
					"listen": "prerequest",
					"script": {
						"type": "text/javascript",
						"exec": [
							""
						]
					}
				},
				{
					"listen": "test",
					"script": {
						"type": "text/javascript",
						"exec": [
							""
						]
					}
				}
			]
		},
		{
			"name": "findSchemas [GET /api/v1/workflow/schemes]",
			"item": [
				{
					"name": "invalidateSession",
					"event": [
						{
							"listen": "test",
							"script": {
								"exec": [
									"pm.test(\"Status code is 200\", function () {",
									"    pm.response.to.have.status(200);",
									"});"
								],
								"type": "text/javascript"
							}
						}
					],
					"request": {
						"method": "GET",
						"header": [],
						"url": {
							"raw": "{{serverURL}}/api/v1/logout",
							"host": [
								"{{serverURL}}"
							],
							"path": [
								"api",
								"v1",
								"logout"
							]
						}
					},
					"response": []
				},
				{
					"name": "UserCredentialsValidation",
					"event": [
						{
							"listen": "test",
							"script": {
								"type": "text/javascript",
								"exec": [
									"pm.test(\"Status code is 401, You need credentials\", function () {",
									"    pm.response.to.have.status(401);",
									"});",
									"",
									"",
									"",
									"pm.test(\"Valid response\", function () {",
									"    pm.expect(pm.response.text()).to.include(\"Invalid User\");",
									"});"
								]
							}
						}
					],
					"request": {
						"auth": {
							"type": "noauth"
						},
						"method": "GET",
						"header": [],
						"url": {
							"raw": "{{serverURL}}/api/v1/workflow/schemes",
							"host": [
								"{{serverURL}}"
							],
							"path": [
								"api",
								"v1",
								"workflow",
								"schemes"
							]
						},
						"description": "Validate you can't get workflow data if you don't have credentials"
					},
					"response": []
				},
				{
					"name": "SuccessListOfSchemes",
					"event": [
						{
							"listen": "test",
							"script": {
								"exec": [
									"pm.test(\"Status code is 200\", function () {",
									"    pm.response.to.have.status(200);",
									"});",
									"",
									"",
									"",
									"//Validate that returns the schemes included in the empty starter site ",
									"",
									"pm.test(\"Includes exiting Scheme\", function () {",
									"    pm.expect(pm.response.text()).to.include(\"\\\"name\\\":\\\"REST Schema\\\"\");",
									"});"
								],
								"type": "text/javascript"
							}
						}
					],
					"request": {
						"auth": {
							"type": "basic",
							"basic": [
								{
									"key": "password",
									"value": "admin",
									"type": "string"
								},
								{
									"key": "username",
									"value": "admin@dotcms.com",
									"type": "string"
								},
								{
									"key": "saveHelperData",
									"type": "any"
								},
								{
									"key": "showPassword",
									"value": false,
									"type": "boolean"
								}
							]
						},
						"method": "GET",
						"header": [],
						"url": {
							"raw": "{{serverURL}}/api/v1/workflow/schemes",
							"host": [
								"{{serverURL}}"
							],
							"path": [
								"api",
								"v1",
								"workflow",
								"schemes"
							]
						},
						"description": "Validate you have the list of schemas "
					},
					"response": []
				}
			],
			"description": "Returns all schemes non-archived associated to a content type. 401 if the user does not have permission.\n\n@Path(\"/schemes\")",
			"event": [
				{
					"listen": "prerequest",
					"script": {
						"type": "text/javascript",
						"exec": [
							""
						]
					}
				},
				{
					"listen": "test",
					"script": {
						"type": "text/javascript",
						"exec": [
							""
						]
					}
				}
			]
		},
		{
			"name": "findAllSchemesAndSchemesByContentType",
			"item": [
				{
					"name": "invalidateSession",
					"event": [
						{
							"listen": "test",
							"script": {
								"exec": [
									"pm.test(\"Status code is 200\", function () {",
									"    pm.response.to.have.status(200);",
									"});"
								],
								"type": "text/javascript"
							}
						}
					],
					"request": {
						"method": "GET",
						"header": [],
						"url": {
							"raw": "{{serverURL}}/api/v1/logout",
							"host": [
								"{{serverURL}}"
							],
							"path": [
								"api",
								"v1",
								"logout"
							]
						}
					},
					"response": []
				},
				{
					"name": "UserCredentialsValidation",
					"event": [
						{
							"listen": "test",
							"script": {
								"type": "text/javascript",
								"exec": [
									"pm.test(\"Status code is 401, You need credentials\", function () {",
									"    pm.response.to.have.status(401);",
									"});",
									"",
									"",
									"",
									"pm.test(\"Valid response\", function () {",
									"    pm.expect(pm.response.text()).to.include(\"Invalid User\");",
									"});"
								]
							}
						}
					],
					"request": {
						"auth": {
							"type": "noauth"
						},
						"method": "GET",
						"header": [],
						"url": {
							"raw": "{{serverURL}}/api/v1/workflow/schemes/schemescontenttypes/2a3e91e4-fbbf-4876-8c5b-2233c1739b05",
							"host": [
								"{{serverURL}}"
							],
							"path": [
								"api",
								"v1",
								"workflow",
								"schemes",
								"schemescontenttypes",
								"2a3e91e4-fbbf-4876-8c5b-2233c1739b05"
							]
						},
						"description": "Validate you can't get workflow data if you don't have credentials\n"
					},
					"response": []
				},
				{
					"name": "Validate read permissions to the content type",
					"event": [
						{
							"listen": "test",
							"script": {
								"exec": [
									"pm.test(\"Status code is 200, Content types permissions\", function () {",
									"    pm.response.to.have.status(200);",
									"});",
									"",
									"",
									"pm.test(\"Valid response\", function () {",
									"    pm.expect(pm.response.text()).to.include(\"System Workflow\");",
									"});"
								],
								"type": "text/javascript"
							}
						}
					],
					"request": {
						"auth": {
							"type": "basic",
							"basic": [
								{
									"key": "password",
									"value": "admin",
									"type": "string"
								},
								{
									"key": "username",
									"value": "admin@dotcms.com",
									"type": "string"
								},
								{
									"key": "saveHelperData",
									"type": "any"
								},
								{
									"key": "showPassword",
									"value": false,
									"type": "boolean"
								}
							]
						},
						"method": "GET",
						"header": [],
						"url": {
							"raw": "{{serverURL}}/api/v1/workflow/schemes/schemescontenttypes/2a3e91e4-fbbf-4876-8c5b-2233c1739b05",
							"host": [
								"{{serverURL}}"
							],
							"path": [
								"api",
								"v1",
								"workflow",
								"schemes",
								"schemescontenttypes",
								"2a3e91e4-fbbf-4876-8c5b-2233c1739b05"
							]
						},
						"description": "Validate we return a 401 error in case you try to get shemes info of an unautorized conte type\n\nTo test: \nDelete permissions to the content type (generic) and add just permissions to admin "
					},
					"response": []
				},
				{
					"name": "Invalid cotnet type ID",
					"event": [
						{
							"listen": "test",
							"script": {
								"type": "text/javascript",
								"exec": [
									"pm.test(\"Status code is 404, Content types not found\", function () {",
									"    pm.response.to.have.status(404);",
									"});",
									"",
									"",
									"",
									"pm.test(\"Valid response\", function () {",
									"    pm.expect(pm.response.text()).to.include(\"not found\");",
									"});"
								]
							}
						}
					],
					"request": {
						"auth": {
							"type": "basic",
							"basic": [
								{
									"key": "password",
									"value": "chris",
									"type": "string"
								},
								{
									"key": "username",
									"value": "chris@dotcms.com",
									"type": "string"
								},
								{
									"key": "saveHelperData",
									"type": "any"
								},
								{
									"key": "showPassword",
									"value": false,
									"type": "boolean"
								}
							]
						},
						"method": "GET",
						"header": [],
						"url": {
							"raw": "{{serverURL}}/api/v1/workflow/schemes/schemescontenttypes/2a3e91e4-fbbf-4876-8c5b-2233c1739b0",
							"host": [
								"{{serverURL}}"
							],
							"path": [
								"api",
								"v1",
								"workflow",
								"schemes",
								"schemescontenttypes",
								"2a3e91e4-fbbf-4876-8c5b-2233c1739b0"
							]
						},
						"description": "Validate we return a 401 error in case you try to get shemes info of an unautorized conte type\n\nTo test: \nDelete permissions to the content type (generic) and add just permissions to admin "
					},
					"response": []
				},
				{
					"name": "SucessListOfSchemes",
					"event": [
						{
							"listen": "test",
							"script": {
								"exec": [
									"pm.test(\"Status code is 200\", function () {",
									"    pm.response.to.have.status(200);",
									"});",
									"",
									"",
									"",
									"//Validate that returns the schemes included in the starter site ",
									"",
									"pm.test(\"Includes system workflow\", function () {",
									"    var jsonData = pm.response.json();",
									"    pm.expect(jsonData.entity.contentTypeSchemes[0].name).to.equal(\"System Workflow\");",
									"});",
									""
								],
								"type": "text/javascript"
							}
						}
					],
					"request": {
						"auth": {
							"type": "basic",
							"basic": [
								{
									"key": "password",
									"value": "admin",
									"type": "string"
								},
								{
									"key": "username",
									"value": "admin@dotcms.com",
									"type": "string"
								},
								{
									"key": "saveHelperData",
									"type": "any"
								},
								{
									"key": "showPassword",
									"value": false,
									"type": "boolean"
								}
							]
						},
						"method": "GET",
						"header": [],
						"url": {
							"raw": "{{serverURL}}/api/v1/workflow/schemes/schemescontenttypes/2a3e91e4-fbbf-4876-8c5b-2233c1739b05",
							"host": [
								"{{serverURL}}"
							],
							"path": [
								"api",
								"v1",
								"workflow",
								"schemes",
								"schemescontenttypes",
								"2a3e91e4-fbbf-4876-8c5b-2233c1739b05"
							]
						},
						"description": "Validate you have the list of schemas "
					},
					"response": []
				}
			],
			"description": "Returns all schemes for the content type and include schemes non-archive . 401 if the user does not have permission\n\n@Path(\"/schemes/schemescontenttypes/{contentTypeId}\")",
			"event": [
				{
					"listen": "prerequest",
					"script": {
						"type": "text/javascript",
						"exec": [
							""
						]
					}
				},
				{
					"listen": "test",
					"script": {
						"type": "text/javascript",
						"exec": [
							""
						]
					}
				}
			]
		},
		{
			"name": "findStepsByScheme [GET /api/v1/workflow/schemes/{schemeId}/steps]",
			"item": [
				{
					"name": "invalidateSession",
					"event": [
						{
							"listen": "test",
							"script": {
								"exec": [
									"pm.test(\"Status code is 200\", function () {",
									"    pm.response.to.have.status(200);",
									"});"
								],
								"type": "text/javascript"
							}
						}
					],
					"request": {
						"method": "GET",
						"header": [],
						"url": {
							"raw": "{{serverURL}}/api/v1/logout",
							"host": [
								"{{serverURL}}"
							],
							"path": [
								"api",
								"v1",
								"logout"
							]
						}
					},
					"response": []
				},
				{
					"name": "UserCredentialValidation",
					"event": [
						{
							"listen": "test",
							"script": {
								"type": "text/javascript",
								"exec": [
									"pm.test(\"Status code is 401, You need credentials\", function () {",
									"    pm.response.to.have.status(401);",
									"});",
									"",
									"",
									"",
									"pm.test(\"Valid response\", function () {",
									"    pm.expect(pm.response.text()).to.include(\"Invalid User\");",
									"});"
								]
							}
						}
					],
					"request": {
						"auth": {
							"type": "noauth"
						},
						"method": "GET",
						"header": [],
						"url": {
							"raw": "{{serverURL}}/api/v1/workflow/schemes/d61a59e1-a49c-46f2-a929-db2b4bfa88b2/steps",
							"host": [
								"{{serverURL}}"
							],
							"path": [
								"api",
								"v1",
								"workflow",
								"schemes",
								"d61a59e1-a49c-46f2-a929-db2b4bfa88b2",
								"steps"
							]
						},
						"description": "Return Steps associated to the scheme, 404 if does not exists. 401 if the user does not have permission.\n\n@Path(\"/schemes/{schemeId}/steps\")"
					},
					"response": []
				},
				{
					"name": "SuccessListOfSteps",
					"event": [
						{
							"listen": "test",
							"script": {
								"exec": [
									"pm.test(\"Status code is 200\", function () {",
									"    pm.response.to.have.status(200);",
									"});",
									"",
									"",
									"",
									"//Validate that returns the schemes included in the starter site ",
									"",
									"pm.test(\"Includes existing step\", function () {",
									"    pm.expect(pm.response.text()).to.include(\"\\\"name\\\":\\\"My REST step\\\"\");",
									"});",
									""
								],
								"type": "text/javascript"
							}
						}
					],
					"request": {
						"auth": {
							"type": "basic",
							"basic": [
								{
									"key": "password",
									"value": "admin",
									"type": "string"
								},
								{
									"key": "username",
									"value": "admin@dotcms.com",
									"type": "string"
								},
								{
									"key": "saveHelperData",
									"type": "any"
								},
								{
									"key": "showPassword",
									"value": false,
									"type": "boolean"
								}
							]
						},
						"method": "GET",
						"header": [],
						"url": {
							"raw": "{{serverURL}}/api/v1/workflow/schemes/{{schemeId}}/steps",
							"host": [
								"{{serverURL}}"
							],
							"path": [
								"api",
								"v1",
								"workflow",
								"schemes",
								"{{schemeId}}",
								"steps"
							]
						},
						"description": "Return Steps associated to the scheme, 404 if does not exists. 401 if the user does not have permission.\n\n@Path(\"/schemes/{schemeId}/steps\")"
					},
					"response": []
				},
				{
					"name": "InvalidSchemeId",
					"event": [
						{
							"listen": "test",
							"script": {
								"exec": [
									"pm.test(\"Status code is 404\", function () {",
									"    pm.response.to.have.status(404);",
									"});",
									"",
									"",
									"",
									"//Validate that returns the schemes included in the starter site ",
									"",
									"pm.test(\"Valid Response\", function () {",
									"    pm.expect(pm.response.text()).to.include(\"The Workflow Scheme does not exist\");",
									"});",
									"",
									""
								],
								"type": "text/javascript"
							}
						}
					],
					"request": {
						"auth": {
							"type": "basic",
							"basic": [
								{
									"key": "password",
									"value": "admin",
									"type": "string"
								},
								{
									"key": "username",
									"value": "admin@dotcms.com",
									"type": "string"
								},
								{
									"key": "saveHelperData",
									"type": "any"
								},
								{
									"key": "showPassword",
									"value": false,
									"type": "boolean"
								}
							]
						},
						"method": "GET",
						"header": [],
						"url": {
							"raw": "{{serverURL}}/api/v1/workflow/schemes/ad61a59e1-a49c-46f2-a929-db2b4bfa88b2/steps",
							"host": [
								"{{serverURL}}"
							],
							"path": [
								"api",
								"v1",
								"workflow",
								"schemes",
								"ad61a59e1-a49c-46f2-a929-db2b4bfa88b2",
								"steps"
							]
						},
						"description": "Return Steps associated to the scheme, 404 if does not exists. 401 if the user does not have permission.\n\n@Path(\"/schemes/{schemeId}/steps\")"
					},
					"response": []
				},
				{
					"name": "SupportShortly",
					"event": [
						{
							"listen": "test",
							"script": {
								"exec": [
									"pm.test(\"Status code is 200\", function () {",
									"    pm.response.to.have.status(200);",
									"});",
									"",
									"",
									"",
									"//Validate that returns the schemes included in the starter site ",
									"",
									"pm.test(\"Includes `New` step\", function () {",
									"    pm.expect(pm.response.text()).to.include(\"New\");",
									"});",
									"",
									"pm.test(\"Includes Draft step\", function () {",
									"    pm.expect(pm.response.text()).to.include(\"Draft\");",
									"});",
									"",
									"pm.test(\"Includes Published step\", function () {",
									"    pm.expect(pm.response.text()).to.include(\"Published\");",
									"});",
									"",
									"",
									"pm.test(\"Includes Archived step\", function () {",
									"    pm.expect(pm.response.text()).to.include(\"Archived\");",
									"});"
								],
								"type": "text/javascript"
							}
						}
					],
					"request": {
						"auth": {
							"type": "basic",
							"basic": [
								{
									"key": "password",
									"value": "admin",
									"type": "string"
								},
								{
									"key": "username",
									"value": "admin@dotcms.com",
									"type": "string"
								},
								{
									"key": "saveHelperData",
									"type": "any"
								},
								{
									"key": "showPassword",
									"value": false,
									"type": "boolean"
								}
							]
						},
						"method": "GET",
						"header": [],
						"url": {
							"raw": "{{serverURL}}/api/v1/workflow/schemes/d61a59e1a49c/steps",
							"host": [
								"{{serverURL}}"
							],
							"path": [
								"api",
								"v1",
								"workflow",
								"schemes",
								"d61a59e1a49c",
								"steps"
							]
						},
						"description": "Return Steps associated to the scheme, 404 if does not exists. 401 if the user does not have permission.\n\n@Path(\"/schemes/{schemeId}/steps\")"
					},
					"response": []
				}
			],
			"description": "Return Steps associated to the scheme, 404 if does not exists. 401 if the user does not have permission\n\n@Path(\"/schemes/{schemeId}/steps\")",
			"event": [
				{
					"listen": "prerequest",
					"script": {
						"type": "text/javascript",
						"exec": [
							""
						]
					}
				},
				{
					"listen": "test",
					"script": {
						"type": "text/javascript",
						"exec": [
							""
						]
					}
				}
			]
		},
		{
			"name": "findAvailableActions [GET }/api/v1/workflow/contentlet/{contentId}/actions]",
			"item": [
				{
					"name": "invalidateSession",
					"event": [
						{
							"listen": "test",
							"script": {
								"exec": [
									"pm.test(\"Status code is 200\", function () {",
									"    pm.response.to.have.status(200);",
									"});"
								],
								"type": "text/javascript"
							}
						}
					],
					"request": {
						"method": "GET",
						"header": [],
						"url": {
							"raw": "{{serverURL}}/api/v1/logout",
							"host": [
								"{{serverURL}}"
							],
							"path": [
								"api",
								"v1",
								"logout"
							]
						}
					},
					"response": []
				},
				{
					"name": "UserCredentialValidations",
					"event": [
						{
							"listen": "test",
							"script": {
								"exec": [
									"pm.test(\"Status code is 401, You need credentials\", function () {",
									"    pm.response.to.have.status(401);",
									"});",
									"",
									"",
									"",
									"pm.test(\"Valid response\", function () {",
									"    pm.expect(pm.response.text()).to.include(\"Invalid User\");",
									"});"
								],
								"type": "text/javascript"
							}
						}
					],
					"request": {
						"auth": {
							"type": "noauth"
						},
						"method": "GET",
						"header": [],
						"url": {
							"raw": "{{serverURL}}/api/v1/workflow/contentlet/47327d24-c894-4433-aa4b-0977f458e574/actions",
							"host": [
								"{{serverURL}}"
							],
							"path": [
								"api",
								"v1",
								"workflow",
								"contentlet",
								"47327d24-c894-4433-aa4b-0977f458e574",
								"actions"
							]
						},
						"description": "This method return all the available actions for an inode\n\n@Path(\"/contentlet/{inode}/actions\")"
					},
					"response": []
				},
				{
					"name": "NonExistingInode",
					"event": [
						{
							"listen": "test",
							"script": {
								"exec": [
									"tests[\"Status code is 404\"] = responseCode.code === 404;",
									"var body = JSON.parse(responseBody);",
									"",
									"pm.test(\"Valid response\", function () {",
									"    pm.expect(pm.response.text()).to.include(\"Contentlet identified by inode\");",
									"    pm.expect(pm.response.text()).to.include(\"was Not found\");",
									"});"
								],
								"type": "text/javascript"
							}
						}
					],
					"request": {
						"auth": {
							"type": "basic",
							"basic": [
								{
									"key": "password",
									"value": "admin",
									"type": "string"
								},
								{
									"key": "username",
									"value": "admin@dotcms.com",
									"type": "string"
								},
								{
									"key": "saveHelperData",
									"type": "any"
								},
								{
									"key": "showPassword",
									"value": false,
									"type": "boolean"
								}
							]
						},
						"method": "GET",
						"header": [],
						"url": {
							"raw": "{{serverURL}}/api/v1/workflow/contentlet/123/actions",
							"host": [
								"{{serverURL}}"
							],
							"path": [
								"api",
								"v1",
								"workflow",
								"contentlet",
								"123",
								"actions"
							]
						},
						"description": "This method return all the available actions for an inode\n\n@Path(\"/contentlet/{inode}/actions\")"
					},
					"response": []
				},
				{
					"name": "SuccessRequest",
					"event": [
						{
							"listen": "test",
							"script": {
								"exec": [
									"pm.test(\"Status code is 200 \", function () {",
									"    pm.response.to.have.status(200);",
									"});",
									"",
									"",
									"",
									"pm.test(\"Valid response\", function () {",
									"    pm.expect(pm.response.text()).to.include(\"postman\");",
									"});",
									"",
									"var jsonData = pm.response.json();",
									"pm.collectionVariables.set(\"contentletIdentifier\", jsonData.entity.identifier);",
									"pm.collectionVariables.set(\"contentletInode\", jsonData.entity.inode);",
									"pm.collectionVariables.set(\"contentletIdShorty\", jsonData.entity.inode.replace(\"-\",\"\").substring(0,10));",
									"",
									""
								],
								"type": "text/javascript"
							}
						}
					],
					"request": {
						"auth": {
							"type": "basic",
							"basic": [
								{
									"key": "password",
									"value": "admin",
									"type": "string"
								},
								{
									"key": "username",
									"value": "admin@dotcms.com",
									"type": "string"
								},
								{
									"key": "saveHelperData",
									"type": "any"
								},
								{
									"key": "showPassword",
									"value": false,
									"type": "boolean"
								}
							]
						},
						"method": "PUT",
						"header": [
							{
								"key": "Content-Type",
								"value": "application/json"
							}
						],
						"body": {
							"mode": "raw",
							"raw": "{ \"contentlet\" : {\n  \"stInode\" : \"f4d7c1b8-2c88-4071-abf1-a5328977b07d\",\n  \"languageId\" : 1,\n  \"key\": \"postmanXXY\",\n  \"value\": \"postmanXXY\"\n}\n}"
						},
						"url": {
							"raw": "{{serverURL}}/api/v1/workflow/actions/b9d89c80-3d88-4311-8365-187323c96436/fire",
							"host": [
								"{{serverURL}}"
							],
							"path": [
								"api",
								"v1",
								"workflow",
								"actions",
								"b9d89c80-3d88-4311-8365-187323c96436",
								"fire"
							]
						},
						"description": "Fire any action uysing the actionId\n\nOptional: If you pass ?inode={inode}, you don't need body here. \n\n@Path(\"/actions/{actionId}/fire\")"
					},
					"response": []
				},
				{
					"name": "Valid Inode",
					"event": [
						{
							"listen": "test",
							"script": {
								"exec": [
									"pm.test(\"Status code is 200\", function () {",
									"    pm.response.to.have.status(200);",
									"});",
									"",
									"",
									"",
									"pm.test(\"Valid response\", function () {",
									"    pm.expect(pm.response.text()).to.include(\"Publish\");",
									"});"
								],
								"type": "text/javascript"
							}
						}
					],
					"request": {
						"auth": {
							"type": "basic",
							"basic": [
								{
									"key": "password",
									"value": "admin",
									"type": "string"
								},
								{
									"key": "username",
									"value": "admin@dotcms.com",
									"type": "string"
								},
								{
									"key": "saveHelperData",
									"type": "any"
								},
								{
									"key": "showPassword",
									"value": false,
									"type": "boolean"
								}
							]
						},
						"method": "GET",
						"header": [],
						"url": {
							"raw": "{{serverURL}}/api/v1/workflow/contentlet/{{contentletInode}}/actions",
							"host": [
								"{{serverURL}}"
							],
							"path": [
								"api",
								"v1",
								"workflow",
								"contentlet",
								"{{contentletInode}}",
								"actions"
							]
						},
						"description": "This method return all the available actions for an inode\n\n@Path(\"/contentlet/{inode}/actions\")"
					},
					"response": []
				},
				{
					"name": "ShortlyIdValidation",
					"event": [
						{
							"listen": "test",
							"script": {
								"exec": [
									"pm.test(\"Status code is 200\", function () {",
									"    pm.response.to.have.status(200);",
									"});",
									"",
									"",
									"",
									"pm.test(\"Valid response\", function () {",
									"    pm.expect(pm.response.text()).to.include(\"Publish\");",
									"});"
								],
								"type": "text/javascript"
							}
						}
					],
					"request": {
						"auth": {
							"type": "basic",
							"basic": [
								{
									"key": "password",
									"value": "admin",
									"type": "string"
								},
								{
									"key": "username",
									"value": "admin@dotcms.com",
									"type": "string"
								},
								{
									"key": "saveHelperData",
									"type": "any"
								},
								{
									"key": "showPassword",
									"value": false,
									"type": "boolean"
								}
							]
						},
						"method": "GET",
						"header": [],
						"url": {
							"raw": "{{serverURL}}/api/v1/workflow/contentlet/{{contentletIdShorty}}/actions",
							"host": [
								"{{serverURL}}"
							],
							"path": [
								"api",
								"v1",
								"workflow",
								"contentlet",
								"{{contentletIdShorty}}",
								"actions"
							]
						},
						"description": "This method return all the available actions for an inode\n\n@Path(\"/contentlet/{inode}/actions\")"
					},
					"response": []
				}
			],
			"description": "This method return all the available actions for an inode\n\n@Path(\"/contentlet/{inode}/actions\")\n",
			"event": [
				{
					"listen": "prerequest",
					"script": {
						"type": "text/javascript",
						"exec": [
							""
						]
					}
				},
				{
					"listen": "test",
					"script": {
						"type": "text/javascript",
						"exec": [
							""
						]
					}
				}
			]
		},
		{
			"name": "findAction [GET /api/v1/workflow/actions/{actionId}]",
			"item": [
				{
					"name": "invalidateSession",
					"event": [
						{
							"listen": "test",
							"script": {
								"exec": [
									"pm.test(\"Status code is 200\", function () {",
									"    pm.response.to.have.status(200);",
									"});"
								],
								"type": "text/javascript"
							}
						}
					],
					"request": {
						"method": "GET",
						"header": [],
						"url": {
							"raw": "{{serverURL}}/api/v1/logout",
							"host": [
								"{{serverURL}}"
							],
							"path": [
								"api",
								"v1",
								"logout"
							]
						}
					},
					"response": []
				},
				{
					"name": "UserCredentialsValidation",
					"event": [
						{
							"listen": "test",
							"script": {
								"type": "text/javascript",
								"exec": [
									"pm.test(\"Status code is 401, You need credentials\", function () {",
									"    pm.response.to.have.status(401);",
									"});",
									"",
									"",
									"",
									"pm.test(\"Valid response\", function () {",
									"    pm.expect(pm.response.text()).to.include(\"Invalid User\");",
									"});"
								]
							}
						}
					],
					"request": {
						"auth": {
							"type": "noauth"
						},
						"method": "GET",
						"header": [],
						"url": {
							"raw": "{{serverURL}}/api/v1/workflow/actions/b9d89c80-3d88-4311-8365-187323c96436",
							"host": [
								"{{serverURL}}"
							],
							"path": [
								"api",
								"v1",
								"workflow",
								"actions",
								"b9d89c80-3d88-4311-8365-187323c96436"
							]
						},
						"description": "Returns a single action, 404 if does not exists. 401 if the user does not have permission\n\n@Path(\"/actions/{actionId}\")"
					},
					"response": []
				},
				{
					"name": "NonExistingActionId",
					"event": [
						{
							"listen": "test",
							"script": {
								"exec": [
									"pm.test(\"Status code is 404, The action does not exist\", function () {",
									"    pm.response.to.have.status(404);",
									"});",
									"",
									"",
									"",
									"pm.test(\"Valid response\", function () {",
									"    pm.expect(pm.response.text()).to.include(\"Unable to find Workflow Action (using actionId=b9d89c803)\");",
									"});"
								],
								"type": "text/javascript"
							}
						}
					],
					"request": {
						"auth": {
							"type": "basic",
							"basic": [
								{
									"key": "password",
									"value": "admin",
									"type": "string"
								},
								{
									"key": "username",
									"value": "admin@dotcms.com",
									"type": "string"
								},
								{
									"key": "saveHelperData",
									"type": "any"
								},
								{
									"key": "showPassword",
									"value": false,
									"type": "boolean"
								}
							]
						},
						"method": "GET",
						"header": [],
						"url": {
							"raw": "{{serverURL}}/api/v1/workflow/actions/b9d89c803",
							"host": [
								"{{serverURL}}"
							],
							"path": [
								"api",
								"v1",
								"workflow",
								"actions",
								"b9d89c803"
							]
						},
						"description": "Returns a single action, 404 if does not exists. 401 if the user does not have permission\n\n@Path(\"/actions/{actionId}\")"
					},
					"response": []
				},
				{
					"name": "findAction_GivenExistingActionId_ShouldReturnAction",
					"event": [
						{
							"listen": "test",
							"script": {
								"exec": [
									"pm.test(\"Status code is 200\", function () {",
									"    pm.response.to.have.status(200);",
									"});",
									"",
									"var actionId = pm.collectionVariables.get(\"actionId\");",
									"",
									"pm.test(\"Includes Action Id\", function () {",
									"    pm.expect(pm.response.text()).to.include(\"\\\"id\\\":\\\"\"+actionId+\"\\\"\");",
									"});",
									"",
									"pm.test(\"Includes Action name\", function () {",
									"    pm.expect(pm.response.text()).to.include(\"\\\"name\\\":\\\"saveContent FROM REST NEW\\\"\");",
									"});",
									"",
									"pm.test(\"Includes Scheme Id\", function () {",
									"    pm.expect(pm.response.text()).to.include(\"\\\"schemeId\\\":\\\"\"+pm.collectionVariables.get(\"schemeId\")+\"\\\"\");",
									";",
									"});"
								],
								"type": "text/javascript"
							}
						}
					],
					"request": {
						"auth": {
							"type": "basic",
							"basic": [
								{
									"key": "password",
									"value": "admin",
									"type": "string"
								},
								{
									"key": "username",
									"value": "admin@dotcms.com",
									"type": "string"
								},
								{
									"key": "saveHelperData",
									"type": "any"
								},
								{
									"key": "showPassword",
									"value": false,
									"type": "boolean"
								}
							]
						},
						"method": "GET",
						"header": [],
						"url": {
							"raw": "{{serverURL}}/api/v1/workflow/actions/{{actionId}}",
							"host": [
								"{{serverURL}}"
							],
							"path": [
								"api",
								"v1",
								"workflow",
								"actions",
								"{{actionId}}"
							]
						},
						"description": "Returns a single action, 404 if does not exists. 401 if the user does not have permission\n\n@Path(\"/actions/{actionId}\")"
					},
					"response": []
				},
				{
					"name": "ShortlyIdValidation",
					"event": [
						{
							"listen": "test",
							"script": {
								"exec": [
									"pm.test(\"Status code is 200\", function () {",
									"    pm.response.to.have.status(200);",
									"});",
									"",
									"",
									"",
									"pm.test(\"Valid response\", function () {",
									"    pm.expect(pm.response.text()).to.include(\"\\\"name\\\":\\\"saveContent FROM REST NEW\\\",\");",
									"});"
								],
								"type": "text/javascript"
							}
						}
					],
					"request": {
						"auth": {
							"type": "basic",
							"basic": [
								{
									"key": "password",
									"value": "bill",
									"type": "string"
								},
								{
									"key": "username",
									"value": "bill@dotcms.com",
									"type": "string"
								},
								{
									"key": "saveHelperData",
									"type": "any"
								},
								{
									"key": "showPassword",
									"value": false,
									"type": "boolean"
								}
							]
						},
						"method": "GET",
						"header": [],
						"url": {
							"raw": "{{serverURL}}/api/v1/workflow/actions/{{actionIdShorty}}",
							"host": [
								"{{serverURL}}"
							],
							"path": [
								"api",
								"v1",
								"workflow",
								"actions",
								"{{actionIdShorty}}"
							]
						},
						"description": "Returns a single action, 404 if does not exists. 401 if the user does not have permission\n\n@Path(\"/actions/{actionId}\")"
					},
					"response": []
				}
			]
		},
		{
			"name": "findActionByStep [GET /api/v1/workflow/steps/{{stepId}}/actions/{{actionId}}]",
			"item": [
				{
					"name": "invalidateSession",
					"event": [
						{
							"listen": "test",
							"script": {
								"exec": [
									"pm.test(\"Status code is 200\", function () {",
									"    pm.response.to.have.status(200);",
									"});"
								],
								"type": "text/javascript"
							}
						}
					],
					"request": {
						"method": "GET",
						"header": [],
						"url": {
							"raw": "{{serverURL}}/api/v1/logout",
							"host": [
								"{{serverURL}}"
							],
							"path": [
								"api",
								"v1",
								"logout"
							]
						}
					},
					"response": []
				},
				{
					"name": "UserCredentialsValidation",
					"event": [
						{
							"listen": "test",
							"script": {
								"type": "text/javascript",
								"exec": [
									"pm.test(\"Status code is 401, You need credentials\", function () {",
									"    pm.response.to.have.status(401);",
									"});",
									"",
									"",
									"",
									"pm.test(\"Valid response\", function () {",
									"    pm.expect(pm.response.text()).to.include(\"Invalid User\");",
									"});"
								]
							}
						}
					],
					"request": {
						"auth": {
							"type": "noauth"
						},
						"method": "GET",
						"header": [],
						"url": {
							"raw": "{{serverURL}}/api/v1/workflow/steps/6cb7e3bd-1710-4eed-8838-d3db60f78f19/actions/b9d89c80-3d88-4311-8365-187323c96436",
							"host": [
								"{{serverURL}}"
							],
							"path": [
								"api",
								"v1",
								"workflow",
								"steps",
								"6cb7e3bd-1710-4eed-8838-d3db60f78f19",
								"actions",
								"b9d89c80-3d88-4311-8365-187323c96436"
							]
						},
						"description": "Returns a single action associated to the step, 404 if does not exists. 401 if the user does not have permission.\n\n@Path(\"/steps/{stepId}/actions/{actionId}\")"
					},
					"response": []
				},
				{
					"name": "InvalidStepId_ShouldReturn404",
					"event": [
						{
							"listen": "test",
							"script": {
								"exec": [
									"pm.test(\"Status code is 404, The step does not exist\", function () {",
									"    pm.response.to.have.status(404);",
									"});",
									"",
									"",
									"",
									"pm.test(\"Valid response\", function () {",
									"    pm.expect(pm.response.text()).to.include(\"stepId=\");",
									"});"
								],
								"type": "text/javascript"
							}
						}
					],
					"request": {
						"auth": {
							"type": "basic",
							"basic": [
								{
									"key": "password",
									"value": "admin",
									"type": "string"
								},
								{
									"key": "username",
									"value": "admin@dotcms.com",
									"type": "string"
								},
								{
									"key": "saveHelperData",
									"type": "any"
								},
								{
									"key": "showPassword",
									"value": false,
									"type": "boolean"
								}
							]
						},
						"method": "GET",
						"header": [],
						"url": {
							"raw": "{{serverURL}}/api/v1/workflow/steps/123/actions/{{actionId}}",
							"host": [
								"{{serverURL}}"
							],
							"path": [
								"api",
								"v1",
								"workflow",
								"steps",
								"123",
								"actions",
								"{{actionId}}"
							]
						},
						"description": "Returns a single action associated to the step, 404 if does not exists. 401 if the user does not have permission.\n\n@Path(\"/steps/{stepId}/actions/{actionId}\")"
					},
					"response": []
				},
				{
					"name": "ValidActionId",
					"event": [
						{
							"listen": "test",
							"script": {
								"exec": [
									"pm.test(\"Status code is 404, The action does not exist\", function () {",
									"    pm.response.to.have.status(404);",
									"});",
									"",
									"",
									"",
									"pm.test(\"Valid response\", function () {",
									"    pm.expect(pm.response.text()).to.include(\"Unable to find Workflow Action\");",
									"});"
								],
								"type": "text/javascript"
							}
						}
					],
					"request": {
						"auth": {
							"type": "basic",
							"basic": [
								{
									"key": "password",
									"value": "admin",
									"type": "string"
								},
								{
									"key": "username",
									"value": "admin@dotcms.com",
									"type": "string"
								},
								{
									"key": "saveHelperData",
									"type": "any"
								},
								{
									"key": "showPassword",
									"value": false,
									"type": "boolean"
								}
							]
						},
						"method": "GET",
						"header": [],
						"url": {
							"raw": "{{serverURL}}/api/v1/workflow/steps/{{stepId}}/actions/123",
							"host": [
								"{{serverURL}}"
							],
							"path": [
								"api",
								"v1",
								"workflow",
								"steps",
								"{{stepId}}",
								"actions",
								"123"
							]
						},
						"description": "Returns a single action associated to the step, 404 if does not exists. 401 if the user does not have permission.\n\n@Path(\"/steps/{stepId}/actions/{actionId}\")"
					},
					"response": []
				},
				{
					"name": "ValidStepIdAndActionId_ShouldReturnAction",
					"event": [
						{
							"listen": "test",
							"script": {
								"exec": [
									"pm.test(\"Status code is 200\", function () {",
									"    pm.response.to.have.status(200);",
									"});",
									"",
									"",
									"",
									"pm.test(\"Valid response\", function () {",
									"    pm.expect(pm.response.text()).to.include(\"\\\"name\\\":\\\"saveContent FROM REST NEW\\\"\");",
									"});"
								],
								"type": "text/javascript"
							}
						}
					],
					"request": {
						"auth": {
							"type": "basic",
							"basic": [
								{
									"key": "password",
									"value": "admin",
									"type": "string"
								},
								{
									"key": "username",
									"value": "admin@dotcms.com",
									"type": "string"
								},
								{
									"key": "saveHelperData",
									"type": "any"
								},
								{
									"key": "showPassword",
									"value": false,
									"type": "boolean"
								}
							]
						},
						"method": "GET",
						"header": [],
						"url": {
							"raw": "{{serverURL}}/api/v1/workflow/steps/{{stepId}}/actions/{{actionId}}",
							"host": [
								"{{serverURL}}"
							],
							"path": [
								"api",
								"v1",
								"workflow",
								"steps",
								"{{stepId}}",
								"actions",
								"{{actionId}}"
							]
						},
						"description": "Returns a single action associated to the step, 404 if does not exists. 401 if the user does not have permission.\n\n@Path(\"/steps/{stepId}/actions/{actionId}\")"
					},
					"response": []
				},
				{
					"name": "ShortlyIdvalidation",
					"event": [
						{
							"listen": "test",
							"script": {
								"exec": [
									"pm.test(\"Status code is 200\", function () {",
									"    pm.response.to.have.status(200);",
									"});",
									"",
									"",
									"",
									"pm.test(\"Valid response\", function () {",
									"    pm.expect(pm.response.text()).to.include(\"\\\"name\\\":\\\"saveContent FROM REST NEW\\\"\");",
									"});"
								],
								"type": "text/javascript"
							}
						}
					],
					"request": {
						"auth": {
							"type": "basic",
							"basic": [
								{
									"key": "password",
									"value": "admin",
									"type": "string"
								},
								{
									"key": "username",
									"value": "admin@dotcms.com",
									"type": "string"
								},
								{
									"key": "saveHelperData",
									"type": "any"
								},
								{
									"key": "showPassword",
									"value": false,
									"type": "boolean"
								}
							]
						},
						"method": "GET",
						"header": [],
						"url": {
							"raw": "{{serverURL}}/api/v1/workflow/steps/{{stepIdShorty}}/actions/{{actionIdShorty}}",
							"host": [
								"{{serverURL}}"
							],
							"path": [
								"api",
								"v1",
								"workflow",
								"steps",
								"{{stepIdShorty}}",
								"actions",
								"{{actionIdShorty}}"
							]
						},
						"description": "Returns a single action associated to the step, 404 if does not exists. 401 if the user does not have permission.\n\n@Path(\"/steps/{stepId}/actions/{actionId}\")"
					},
					"response": []
				}
			],
			"description": "Returns a single action associated to the step, 404 if does not exists. 401 if the user does not have permission.\n\n@Path(\"/steps/{stepId}/actions/{actionId}\")",
			"event": [
				{
					"listen": "prerequest",
					"script": {
						"type": "text/javascript",
						"exec": [
							""
						]
					}
				},
				{
					"listen": "test",
					"script": {
						"type": "text/javascript",
						"exec": [
							""
						]
					}
				}
			]
		},
		{
			"name": "findActionsByStep (all the actions)",
			"item": [
				{
					"name": "invalidateSession",
					"event": [
						{
							"listen": "test",
							"script": {
								"exec": [
									"pm.test(\"Status code is 200\", function () {",
									"    pm.response.to.have.status(200);",
									"});"
								],
								"type": "text/javascript"
							}
						}
					],
					"request": {
						"method": "GET",
						"header": [],
						"url": {
							"raw": "{{serverURL}}/api/v1/logout",
							"host": [
								"{{serverURL}}"
							],
							"path": [
								"api",
								"v1",
								"logout"
							]
						}
					},
					"response": []
				},
				{
					"name": "userCredentialsValidation",
					"event": [
						{
							"listen": "test",
							"script": {
								"type": "text/javascript",
								"exec": [
									"pm.test(\"Status code is 401, You need credentials\", function () {",
									"    pm.response.to.have.status(401);",
									"});",
									"",
									"",
									"",
									"pm.test(\"Valid response\", function () {",
									"    pm.expect(pm.response.text()).to.include(\"Invalid User\");",
									"});"
								]
							}
						}
					],
					"request": {
						"auth": {
							"type": "noauth"
						},
						"method": "GET",
						"header": [],
						"url": {
							"raw": "{{serverURL}}/api/v1/workflow/steps/6cb7e3bd-1710-4eed-8838-d3db60f78f19/actions",
							"host": [
								"{{serverURL}}"
							],
							"path": [
								"api",
								"v1",
								"workflow",
								"steps",
								"6cb7e3bd-1710-4eed-8838-d3db60f78f19",
								"actions"
							]
						},
						"description": "Returns a collection of actions associated to the step, if step does not have any will returns 200 and an empty list.\n\n@Path(\"/steps/{stepId}/actions\")"
					},
					"response": []
				},
				{
					"name": "InvalidStep_ShouldRespond404",
					"event": [
						{
							"listen": "test",
							"script": {
								"exec": [
									"pm.test(\"Status code is 404, The step does not exist\", function () {",
									"    pm.response.to.have.status(404);",
									"});",
									"",
									"",
									"",
									"pm.test(\"Valid response\", function () {",
									"    pm.expect(pm.response.text()).to.include(\"The Workflow Step does not exist\");",
									"});"
								],
								"type": "text/javascript"
							}
						}
					],
					"request": {
						"auth": {
							"type": "basic",
							"basic": [
								{
									"key": "password",
									"value": "admin",
									"type": "string"
								},
								{
									"key": "username",
									"value": "admin@dotcms.com",
									"type": "string"
								},
								{
									"key": "saveHelperData",
									"type": "any"
								},
								{
									"key": "showPassword",
									"value": false,
									"type": "boolean"
								}
							]
						},
						"method": "GET",
						"header": [],
						"url": {
							"raw": "{{serverURL}}/api/v1/workflow/steps/123/actions",
							"host": [
								"{{serverURL}}"
							],
							"path": [
								"api",
								"v1",
								"workflow",
								"steps",
								"123",
								"actions"
							]
						},
						"description": "Returns a collection of actions associated to the step, if step does not have any will returns 200 and an empty list.\n\n@Path(\"/steps/{stepId}/actions\")"
					},
					"response": []
				},
				{
					"name": "GivenExistingStepWithActions_ShouldReturnActions",
					"event": [
						{
							"listen": "test",
							"script": {
								"exec": [
									"pm.test(\"Status code is 200\", function () {",
									"    pm.response.to.have.status(200);",
									"});",
									"",
									"",
									"",
									"pm.test(\"Step returned\", function () {",
									"    pm.expect(pm.response.text()).to.include(\"\\\"name\\\":\\\"saveContent FROM REST NEW\\\"\");",
									"});",
									"",
									""
								],
								"type": "text/javascript"
							}
						}
					],
					"request": {
						"auth": {
							"type": "basic",
							"basic": [
								{
									"key": "password",
									"value": "admin",
									"type": "string"
								},
								{
									"key": "username",
									"value": "admin@dotcms.com",
									"type": "string"
								},
								{
									"key": "saveHelperData",
									"type": "any"
								},
								{
									"key": "showPassword",
									"value": false,
									"type": "boolean"
								}
							]
						},
						"method": "GET",
						"header": [],
						"url": {
							"raw": "{{serverURL}}/api/v1/workflow/steps/{{stepId}}/actions",
							"host": [
								"{{serverURL}}"
							],
							"path": [
								"api",
								"v1",
								"workflow",
								"steps",
								"{{stepId}}",
								"actions"
							]
						},
						"description": "Returns a collection of actions associated to the step, if step does not have any will returns 200 and an empty list.\n\n@Path(\"/steps/{stepId}/actions\")"
					},
					"response": []
				},
				{
					"name": "ShortlyIdValidation",
					"event": [
						{
							"listen": "test",
							"script": {
								"exec": [
									"pm.test(\"Status code is 200\", function () {",
									"    pm.response.to.have.status(200);",
									"});",
									"",
									"",
									"",
									"pm.test(\"Step returned\", function () {",
									"    pm.expect(pm.response.text()).to.include(\"\\\"name\\\":\\\"saveContent FROM REST NEW\\\"\");",
									"});",
									"",
									""
								],
								"type": "text/javascript"
							}
						}
					],
					"request": {
						"auth": {
							"type": "basic",
							"basic": [
								{
									"key": "password",
									"value": "admin",
									"type": "string"
								},
								{
									"key": "username",
									"value": "admin@dotcms.com",
									"type": "string"
								},
								{
									"key": "saveHelperData",
									"type": "any"
								},
								{
									"key": "showPassword",
									"value": false,
									"type": "boolean"
								}
							]
						},
						"method": "GET",
						"header": [],
						"url": {
							"raw": "{{serverURL}}/api/v1/workflow/steps/{{stepId}}/actions",
							"host": [
								"{{serverURL}}"
							],
							"path": [
								"api",
								"v1",
								"workflow",
								"steps",
								"{{stepId}}",
								"actions"
							]
						},
						"description": "Returns a collection of actions associated to the step, if step does not have any will returns 200 and an empty list.\n\n@Path(\"/steps/{stepId}/actions\")"
					},
					"response": []
				}
			],
			"description": "Returns a collection of actions associated to the step, if step does not have any will returns 200 and an empty list.\n\n@Path(\"/steps/{stepId}/actions\")",
			"event": [
				{
					"listen": "prerequest",
					"script": {
						"type": "text/javascript",
						"exec": [
							""
						]
					}
				},
				{
					"listen": "test",
					"script": {
						"type": "text/javascript",
						"exec": [
							""
						]
					}
				}
			]
		},
		{
			"name": "findActionByScheme [GET /api/v1/workflow/schemes/{{schemeIdShorty}}/actions]",
			"item": [
				{
					"name": "invalidateSession",
					"event": [
						{
							"listen": "test",
							"script": {
								"exec": [
									"pm.test(\"Status code is 200\", function () {",
									"    pm.response.to.have.status(200);",
									"});"
								],
								"type": "text/javascript"
							}
						}
					],
					"request": {
						"method": "GET",
						"header": [],
						"url": {
							"raw": "{{serverURL}}/api/v1/logout",
							"host": [
								"{{serverURL}}"
							],
							"path": [
								"api",
								"v1",
								"logout"
							]
						}
					},
					"response": []
				},
				{
					"name": "UserCredentialsValidation",
					"event": [
						{
							"listen": "test",
							"script": {
								"exec": [
									"pm.test(\"Status code is 401, You need credentials\", function () {",
									"    pm.response.to.have.status(401);",
									"});",
									"",
									"",
									"",
									"pm.test(\"Valid response\", function () {",
									"    pm.expect(pm.response.text()).to.include(\"Invalid User\");",
									"});"
								],
								"type": "text/javascript"
							}
						}
					],
					"request": {
						"auth": {
							"type": "noauth"
						},
						"method": "GET",
						"header": [],
						"url": {
							"raw": "{{serverURL}}/api/v1/workflow/schemes/{{schemeId}}/actions",
							"host": [
								"{{serverURL}}"
							],
							"path": [
								"api",
								"v1",
								"workflow",
								"schemes",
								"{{schemeId}}",
								"actions"
							]
						},
						"description": "Returns a set of actions associated to the schemeId\n\n@Path(\"/schemes/{schemeId}/actions\")"
					},
					"response": []
				},
				{
					"name": "InvalidSchemeId",
					"event": [
						{
							"listen": "test",
							"script": {
								"exec": [
									"pm.test(\"Status code is 404, The scheme does not exist\", function () {",
									"    pm.response.to.have.status(404);",
									"});",
									"",
									"",
									"",
									"pm.test(\"Valid response\", function () {",
									"    pm.expect(pm.response.text()).to.include(\"The Workflow Scheme does not exist\");",
									"});"
								],
								"type": "text/javascript"
							}
						}
					],
					"request": {
						"auth": {
							"type": "basic",
							"basic": [
								{
									"key": "password",
									"value": "admin",
									"type": "string"
								},
								{
									"key": "username",
									"value": "admin@dotcms.com",
									"type": "string"
								},
								{
									"key": "saveHelperData",
									"type": "any"
								},
								{
									"key": "showPassword",
									"value": false,
									"type": "boolean"
								}
							]
						},
						"method": "GET",
						"header": [],
						"url": {
							"raw": "{{serverURL}}/api/v1/workflow/schemes/d123/actions",
							"host": [
								"{{serverURL}}"
							],
							"path": [
								"api",
								"v1",
								"workflow",
								"schemes",
								"d123",
								"actions"
							]
						},
						"description": "Returns a set of actions associated to the schemeId\n\n@Path(\"/schemes/{schemeId}/actions\")"
					},
					"response": []
				},
				{
					"name": "GivenExistingSchemeWithActions_ShouldReturnActions",
					"event": [
						{
							"listen": "test",
							"script": {
								"exec": [
									"pm.test(\"Status code is 200, Success request\", function () {",
									"    pm.response.to.have.status(200);",
									"});",
									"",
									"",
									"",
									"// Validate every return ",
									"",
									"pm.test(\"Valid response\", function () {",
									"    pm.expect(pm.response.text()).to.include(\"\\\"name\\\":\\\"saveContent FROM REST NEW\\\"\");",
									"});",
									"",
									"",
									"",
									"",
									""
								],
								"type": "text/javascript"
							}
						}
					],
					"request": {
						"auth": {
							"type": "basic",
							"basic": [
								{
									"key": "password",
									"value": "admin",
									"type": "string"
								},
								{
									"key": "username",
									"value": "admin@dotcms.com",
									"type": "string"
								},
								{
									"key": "saveHelperData",
									"type": "any"
								},
								{
									"key": "showPassword",
									"value": false,
									"type": "boolean"
								}
							]
						},
						"method": "GET",
						"header": [],
						"url": {
							"raw": "{{serverURL}}/api/v1/workflow/schemes/{{schemeId}}/actions",
							"host": [
								"{{serverURL}}"
							],
							"path": [
								"api",
								"v1",
								"workflow",
								"schemes",
								"{{schemeId}}",
								"actions"
							]
						},
						"description": "Returns a set of actions associated to the schemeId\n\n@Path(\"/schemes/{schemeId}/actions\")"
					},
					"response": []
				},
				{
					"name": "ShortlyIdValidation",
					"event": [
						{
							"listen": "test",
							"script": {
								"exec": [
									"pm.test(\"Status code is 200, Success request\", function () {",
									"    pm.response.to.have.status(200);",
									"});",
									"",
									"",
									"",
									"// Validate every return ",
									"",
									"pm.test(\"Valid response\", function () {",
									"    pm.expect(pm.response.text()).to.include(\"\\\"name\\\":\\\"saveContent FROM REST NEW\\\"\");",
									"});",
									"",
									"",
									"",
									"",
									""
								],
								"type": "text/javascript"
							}
						}
					],
					"request": {
						"auth": {
							"type": "basic",
							"basic": [
								{
									"key": "password",
									"value": "admin",
									"type": "string"
								},
								{
									"key": "username",
									"value": "admin@dotcms.com",
									"type": "string"
								},
								{
									"key": "saveHelperData",
									"type": "any"
								},
								{
									"key": "showPassword",
									"value": false,
									"type": "boolean"
								}
							]
						},
						"method": "GET",
						"header": [],
						"url": {
							"raw": "{{serverURL}}/api/v1/workflow/schemes/{{schemeIdShorty}}/actions",
							"host": [
								"{{serverURL}}"
							],
							"path": [
								"api",
								"v1",
								"workflow",
								"schemes",
								"{{schemeIdShorty}}",
								"actions"
							]
						},
						"description": "Returns a set of actions associated to the schemeId\n\n@Path(\"/schemes/{schemeId}/actions\")"
					},
					"response": []
				}
			],
			"description": "Returns a set of actions associated to the schemeId\n\n@Path(\"/schemes/{schemeId}/actions\")",
			"event": [
				{
					"listen": "prerequest",
					"script": {
						"type": "text/javascript",
						"exec": [
							""
						]
					}
				},
				{
					"listen": "test",
					"script": {
						"type": "text/javascript",
						"exec": [
							""
						]
					}
				}
			]
		},
		{
			"name": "findStepById [GET /api/v1/workflow/steps/{stepId}]",
			"item": [
				{
					"name": "invalidateSession",
					"event": [
						{
							"listen": "test",
							"script": {
								"exec": [
									"pm.test(\"Status code is 200\", function () {",
									"    pm.response.to.have.status(200);",
									"});"
								],
								"type": "text/javascript"
							}
						}
					],
					"request": {
						"method": "GET",
						"header": [],
						"url": {
							"raw": "{{serverURL}}/api/v1/logout",
							"host": [
								"{{serverURL}}"
							],
							"path": [
								"api",
								"v1",
								"logout"
							]
						}
					},
					"response": []
				},
				{
					"name": "UserCredentialValidation",
					"event": [
						{
							"listen": "test",
							"script": {
								"type": "text/javascript",
								"exec": [
									"pm.test(\"Status code is 401, You need credentials\", function () {",
									"    pm.response.to.have.status(401);",
									"});",
									"",
									"",
									"",
									"pm.test(\"Valid response\", function () {",
									"    pm.expect(pm.response.text()).to.include(\"Invalid User\");",
									"});pm.test(\"Status code is 401, You need credentials\", function () {",
									"    pm.response.to.have.status(401);",
									"});",
									"",
									"",
									"",
									"pm.test(\"Valid response\", function () {",
									"    pm.expect(pm.response.text()).to.include(\"Invalid User\");",
									"});"
								]
							}
						}
					],
					"request": {
						"auth": {
							"type": "noauth"
						},
						"method": "GET",
						"header": [],
						"url": {
							"raw": "{{serverURL}}/api/v1/workflow/steps/94178d17-96a0-4e08-b9aa-94214a7fb31e",
							"host": [
								"{{serverURL}}"
							],
							"path": [
								"api",
								"v1",
								"workflow",
								"steps",
								"94178d17-96a0-4e08-b9aa-94214a7fb31e"
							]
						},
						"description": "Get the step by id \n\n@Path(\"/steps/{stepId}\")"
					},
					"response": []
				},
				{
					"name": "SuccessRequest",
					"event": [
						{
							"listen": "test",
							"script": {
								"exec": [
									"pm.test(\"Status code is 200 \", function () {",
									"    pm.response.to.have.status(200);",
									"});",
									"",
									"",
									"",
									"pm.test(\"Valid response\", function () {",
									"    pm.expect(pm.response.text()).to.include(\"\\\"name\\\":\\\"My REST step\\\"\");",
									"});"
								],
								"type": "text/javascript"
							}
						}
					],
					"request": {
						"auth": {
							"type": "basic",
							"basic": [
								{
									"key": "password",
									"value": "admin",
									"type": "string"
								},
								{
									"key": "username",
									"value": "admin@dotcms.com",
									"type": "string"
								},
								{
									"key": "saveHelperData",
									"type": "any"
								},
								{
									"key": "showPassword",
									"value": false,
									"type": "boolean"
								}
							]
						},
						"method": "GET",
						"header": [],
						"url": {
							"raw": "{{serverURL}}/api/v1/workflow/steps/{{stepId}}",
							"host": [
								"{{serverURL}}"
							],
							"path": [
								"api",
								"v1",
								"workflow",
								"steps",
								"{{stepId}}"
							]
						},
						"description": "Get the step by id \n\n@Path(\"/steps/{stepId}\")"
					},
					"response": []
				},
				{
					"name": "InvalidStepId",
					"event": [
						{
							"listen": "test",
							"script": {
								"exec": [
									"pm.test(\"Status code is 404, The action does not exist\", function () {",
									"    pm.response.to.have.status(404);",
									"});",
									"",
									"",
									"",
									"pm.test(\"Valid response\", function () {",
									"    pm.expect(pm.response.text()).to.include(\"The Workflow Step does not exist\");",
									"});"
								],
								"type": "text/javascript"
							}
						}
					],
					"request": {
						"auth": {
							"type": "basic",
							"basic": [
								{
									"key": "password",
									"value": "admin",
									"type": "string"
								},
								{
									"key": "username",
									"value": "admin@dotcms.com",
									"type": "string"
								},
								{
									"key": "saveHelperData",
									"type": "any"
								},
								{
									"key": "showPassword",
									"value": false,
									"type": "boolean"
								}
							]
						},
						"method": "GET",
						"header": [],
						"url": {
							"raw": "{{serverURL}}/api/v1/workflow/steps/adc3c9cd0-8467-404b-bf95-cb7df3fbc293",
							"host": [
								"{{serverURL}}"
							],
							"path": [
								"api",
								"v1",
								"workflow",
								"steps",
								"adc3c9cd0-8467-404b-bf95-cb7df3fbc293"
							]
						},
						"description": "Get the step by id \n\n@Path(\"/steps/{stepId}\")"
					},
					"response": []
				},
				{
					"name": "ShortyValidation",
					"event": [
						{
							"listen": "test",
							"script": {
								"exec": [
									"pm.test(\"Status code is 200 \", function () {",
									"    pm.response.to.have.status(200);",
									"});",
									"",
									"",
									"",
									"pm.test(\"Valid response\", function () {",
									"    pm.expect(pm.response.text()).to.include(\"\\\"name\\\":\\\"My REST step\\\"\");",
									"});"
								],
								"type": "text/javascript"
							}
						}
					],
					"request": {
						"auth": {
							"type": "basic",
							"basic": [
								{
									"key": "password",
									"value": "admin",
									"type": "string"
								},
								{
									"key": "username",
									"value": "admin@dotcms.com",
									"type": "string"
								},
								{
									"key": "saveHelperData",
									"type": "any"
								},
								{
									"key": "showPassword",
									"value": false,
									"type": "boolean"
								}
							]
						},
						"method": "GET",
						"header": [],
						"url": {
							"raw": "{{serverURL}}/api/v1/workflow/steps/{{stepIdShorty}}",
							"host": [
								"{{serverURL}}"
							],
							"path": [
								"api",
								"v1",
								"workflow",
								"steps",
								"{{stepIdShorty}}"
							]
						},
						"description": "Get the step by id \n\n@Path(\"/steps/{stepId}\")"
					},
					"response": []
				}
			]
		},
		{
			"name": "findAvailableDefaultActionsByContentType",
			"item": [
				{
					"name": "invalidateSession",
					"event": [
						{
							"listen": "test",
							"script": {
								"exec": [
									"pm.test(\"Status code is 200\", function () {",
									"    pm.response.to.have.status(200);",
									"});"
								],
								"type": "text/javascript"
							}
						}
					],
					"request": {
						"method": "GET",
						"header": [],
						"url": {
							"raw": "{{serverURL}}/api/v1/logout",
							"host": [
								"{{serverURL}}"
							],
							"path": [
								"api",
								"v1",
								"logout"
							]
						}
					},
					"response": []
				},
				{
					"name": "UserCredentialsValidation",
					"event": [
						{
							"listen": "test",
							"script": {
								"type": "text/javascript",
								"exec": [
									"pm.test(\"Status code is 401, You need credentials\", function () {",
									"    pm.response.to.have.status(401);",
									"});",
									"",
									"",
									"",
									"pm.test(\"Valid response\", function () {",
									"    pm.expect(pm.response.text()).to.include(\"Invalid User\");",
									"});pm.test(\"Status code is 401, You need credentials\", function () {",
									"    pm.response.to.have.status(401);",
									"});",
									"",
									"",
									"",
									"pm.test(\"Valid response\", function () {   ",
									"    pm.expect(pm.response.text()).to.include(\"Invalid User\");",
									"});"
								]
							}
						}
					],
					"request": {
						"auth": {
							"type": "noauth"
						},
						"method": "GET",
						"header": [],
						"url": {
							"raw": "{{serverURL}}/api/v1/workflow/defaultactions/contenttype/2a3e91e4-fbbf-4876-8c5b-2233c1739b05",
							"host": [
								"{{serverURL}}"
							],
							"path": [
								"api",
								"v1",
								"workflow",
								"defaultactions",
								"contenttype",
								"2a3e91e4-fbbf-4876-8c5b-2233c1739b05"
							]
						},
						"description": "Returns all the possible default actions associated to the content type workflow schemes. 401 if the user does not have permission.\n\n@Path(\"/defaultactions/contenttype/{contentTypeId}\")"
					},
					"response": []
				},
				{
					"name": "SuccessRequest",
					"event": [
						{
							"listen": "test",
							"script": {
								"exec": [
									"pm.test(\"Status code is 200 \", function () {",
									"    pm.response.to.have.status(200);",
									"});",
									"",
									"",
									"",
									"pm.test(\"Valid response\", function () {",
									"    pm.expect(pm.response.text()).to.include(\"Save\");",
									"});"
								],
								"type": "text/javascript"
							}
						}
					],
					"request": {
						"auth": {
							"type": "basic",
							"basic": [
								{
									"key": "password",
									"value": "admin",
									"type": "string"
								},
								{
									"key": "username",
									"value": "admin@dotcms.com",
									"type": "string"
								},
								{
									"key": "saveHelperData",
									"type": "any"
								},
								{
									"key": "showPassword",
									"value": false,
									"type": "boolean"
								}
							]
						},
						"method": "GET",
						"header": [],
						"url": {
							"raw": "{{serverURL}}/api/v1/workflow/defaultactions/contenttype/2a3e91e4-fbbf-4876-8c5b-2233c1739b05",
							"host": [
								"{{serverURL}}"
							],
							"path": [
								"api",
								"v1",
								"workflow",
								"defaultactions",
								"contenttype",
								"2a3e91e4-fbbf-4876-8c5b-2233c1739b05"
							]
						},
						"description": "Returns all the possible default actions associated to the content type workflow schemes. 401 if the user does not have permission.\n\n@Path(\"/defaultactions/contenttype/{contentTypeId}\")"
					},
					"response": []
				},
				{
					"name": "InvalidContentTypeId",
					"event": [
						{
							"listen": "test",
							"script": {
								"exec": [
									"pm.test(\"Status code is 404, The action does not exist\", function () {",
									"    pm.response.to.have.status(404);",
									"});",
									"",
									"",
									"",
									"pm.test(\"Valid response\", function () {",
									"    pm.expect(pm.response.text()).to.include(\"Content Type with id\");",
									"});",
									"",
									"pm.test(\"Valid response\", function () {",
									"    pm.expect(pm.response.text()).to.include(\"not found\");",
									"});",
									"",
									""
								],
								"type": "text/javascript"
							}
						}
					],
					"request": {
						"auth": {
							"type": "basic",
							"basic": [
								{
									"key": "password",
									"value": "admin",
									"type": "string"
								},
								{
									"key": "username",
									"value": "admin@dotcms.com",
									"type": "string"
								},
								{
									"key": "saveHelperData",
									"type": "any"
								},
								{
									"key": "showPassword",
									"value": false,
									"type": "boolean"
								}
							]
						},
						"method": "GET",
						"header": [],
						"url": {
							"raw": "{{serverURL}}/api/v1/workflow/defaultactions/contenttype/a2a3e91e4-fbbf-4876-8c5b-2233c1739b05",
							"host": [
								"{{serverURL}}"
							],
							"path": [
								"api",
								"v1",
								"workflow",
								"defaultactions",
								"contenttype",
								"a2a3e91e4-fbbf-4876-8c5b-2233c1739b05"
							]
						},
						"description": "Returns all the possible default actions associated to the content type workflow schemes. 401 if the user does not have permission.\n\n@Path(\"/defaultactions/contenttype/{contentTypeId}\")"
					},
					"response": []
				}
			],
			"description": "Returns all the possible default actions associated to the content type workflow schemes. 401 if the user does not have permission.\n\n@Path(\"/defaultactions/contenttype/{contentTypeId}\")",
			"event": [
				{
					"listen": "prerequest",
					"script": {
						"type": "text/javascript",
						"exec": [
							""
						]
					}
				},
				{
					"listen": "test",
					"script": {
						"type": "text/javascript",
						"exec": [
							""
						]
					}
				}
			]
		},
		{
			"name": "findAvailableDefaultActionsBySchemes",
			"item": [
				{
					"name": "invalidateSession",
					"event": [
						{
							"listen": "test",
							"script": {
								"exec": [
									"pm.test(\"Status code is 200\", function () {",
									"    pm.response.to.have.status(200);",
									"});"
								],
								"type": "text/javascript"
							}
						}
					],
					"request": {
						"method": "GET",
						"header": [],
						"url": {
							"raw": "{{serverURL}}/api/v1/logout",
							"host": [
								"{{serverURL}}"
							],
							"path": [
								"api",
								"v1",
								"logout"
							]
						}
					},
					"response": []
				},
				{
					"name": "UserCredentialsValidation",
					"event": [
						{
							"listen": "test",
							"script": {
								"type": "text/javascript",
								"exec": [
									"pm.test(\"Status code is 401, You need credentials\", function () {",
									"    pm.response.to.have.status(401);",
									"});",
									"",
									"",
									"",
									"pm.test(\"Valid response\", function () {",
									"    pm.expect(pm.response.text()).to.include(\"Invalid User\");",
									"});pm.test(\"Status code is 401, You need credentials\", function () {",
									"    pm.response.to.have.status(401);",
									"});",
									"",
									"",
									"",
									"pm.test(\"Valid response\", function () {",
									"    pm.expect(pm.response.text()).to.include(\"Invalid User\");",
									"});"
								]
							}
						}
					],
					"request": {
						"auth": {
							"type": "noauth"
						},
						"method": "GET",
						"header": [],
						"url": {
							"raw": "{{serverURL}}/api/v1/workflow/defaultactions/schemes",
							"host": [
								"{{serverURL}}"
							],
							"path": [
								"api",
								"v1",
								"workflow",
								"defaultactions",
								"schemes"
							]
						},
						"description": "Returns all the possible default actions associated to the workflow schemes.\n401 if the user does not have permission.\n\n@Path(\"/defaultactions/schemes\")"
					},
					"response": []
				},
				{
					"name": "SuccessRequest",
					"event": [
						{
							"listen": "test",
							"script": {
								"exec": [
									"pm.test(\"Status code is 200 \", function () {",
									"    pm.response.to.have.status(200);",
									"});",
									"",
									"",
									"",
									"pm.test(\"Valid response\", function () {",
									"    pm.expect(pm.response.text()).to.include(\"\\\"name\\\":\\\"saveContent FROM REST NEW\\\"\");",
									"});"
								],
								"type": "text/javascript"
							}
						}
					],
					"request": {
						"auth": {
							"type": "basic",
							"basic": [
								{
									"key": "password",
									"value": "admin",
									"type": "string"
								},
								{
									"key": "username",
									"value": "admin@dotcms.com",
									"type": "string"
								},
								{
									"key": "saveHelperData",
									"type": "any"
								},
								{
									"key": "showPassword",
									"value": false,
									"type": "boolean"
								}
							]
						},
						"method": "GET",
						"header": [],
						"url": {
							"raw": "{{serverURL}}/api/v1/workflow/defaultactions/schemes?ids={{schemeId}}",
							"host": [
								"{{serverURL}}"
							],
							"path": [
								"api",
								"v1",
								"workflow",
								"defaultactions",
								"schemes"
							],
							"query": [
								{
									"key": "ids",
									"value": "{{schemeId}}"
								}
							]
						},
						"description": "Returns all the possible default actions associated to the workflow schemes.\n401 if the user does not have permission.\n\n@Path(\"/defaultactions/schemes\")"
					},
					"response": []
				},
				{
					"name": "InvalidStepId",
					"event": [
						{
							"listen": "test",
							"script": {
								"exec": [
									"pm.test(\"Status code is 404, The action does not exist\", function () {",
									"    pm.response.to.have.status(404);",
									"});",
									"",
									"",
									"",
									"pm.test(\"Valid response\", function () {",
									"    pm.expect(pm.response.text()).to.include(\"The Workflow Scheme does not exist\");",
									"});"
								],
								"type": "text/javascript"
							}
						}
					],
					"request": {
						"auth": {
							"type": "basic",
							"basic": [
								{
									"key": "password",
									"value": "admin",
									"type": "string"
								},
								{
									"key": "username",
									"value": "admin@dotcms.com",
									"type": "string"
								},
								{
									"key": "saveHelperData",
									"type": "any"
								},
								{
									"key": "showPassword",
									"value": false,
									"type": "boolean"
								}
							]
						},
						"method": "GET",
						"header": [],
						"url": {
							"raw": "{{serverURL}}/api/v1/workflow/defaultactions/schemes?ids=e61a59e1-a49c-46f2-a929-db2b4bfa88b2",
							"host": [
								"{{serverURL}}"
							],
							"path": [
								"api",
								"v1",
								"workflow",
								"defaultactions",
								"schemes"
							],
							"query": [
								{
									"key": "ids",
									"value": "e61a59e1-a49c-46f2-a929-db2b4bfa88b2"
								}
							]
						},
						"description": "Returns all the possible default actions associated to the workflow schemes.\n401 if the user does not have permission.\n\n@Path(\"/defaultactions/schemes\")"
					},
					"response": []
				},
				{
					"name": "ShortlySupport",
					"event": [
						{
							"listen": "test",
							"script": {
								"exec": [
									"pm.test(\"Status code is 200 \", function () {",
									"    pm.response.to.have.status(200);",
									"});",
									"",
									"",
									"",
									"pm.test(\"Valid response\", function () {",
									"    pm.expect(pm.response.text()).to.include(\"\\\"name\\\":\\\"saveContent FROM REST NEW\\\"\");",
									"});"
								],
								"type": "text/javascript"
							}
						}
					],
					"request": {
						"auth": {
							"type": "basic",
							"basic": [
								{
									"key": "password",
									"value": "admin",
									"type": "string"
								},
								{
									"key": "username",
									"value": "admin@dotcms.com",
									"type": "string"
								},
								{
									"key": "saveHelperData",
									"type": "any"
								},
								{
									"key": "showPassword",
									"value": false,
									"type": "boolean"
								}
							]
						},
						"method": "GET",
						"header": [],
						"url": {
							"raw": "{{serverURL}}/api/v1/workflow/defaultactions/schemes?ids={{schemeIdShorty}}",
							"host": [
								"{{serverURL}}"
							],
							"path": [
								"api",
								"v1",
								"workflow",
								"defaultactions",
								"schemes"
							],
							"query": [
								{
									"key": "ids",
									"value": "{{schemeIdShorty}}"
								}
							]
						},
						"description": "Returns all the possible default actions associated to the workflow schemes.\n401 if the user does not have permission.\n\n@Path(\"/defaultactions/schemes\")"
					},
					"response": []
				}
			]
		},
		{
			"name": "findInitialAvailableActionsByContentType",
			"item": [
				{
					"name": "invalidateSession",
					"event": [
						{
							"listen": "test",
							"script": {
								"exec": [
									"pm.test(\"Status code is 200\", function () {",
									"    pm.response.to.have.status(200);",
									"});"
								],
								"type": "text/javascript"
							}
						}
					],
					"request": {
						"method": "GET",
						"header": [],
						"url": {
							"raw": "{{serverURL}}/api/v1/logout",
							"host": [
								"{{serverURL}}"
							],
							"path": [
								"api",
								"v1",
								"logout"
							]
						}
					},
					"response": []
				},
				{
					"name": "UserCredentialValidation",
					"event": [
						{
							"listen": "test",
							"script": {
								"type": "text/javascript",
								"exec": [
									"pm.test(\"Status code is 401, You need credentials\", function () {",
									"    pm.response.to.have.status(401);",
									"});",
									"",
									"",
									"",
									"pm.test(\"Valid response\", function () {",
									"    pm.expect(pm.response.text()).to.include(\"Invalid User\");",
									"});pm.test(\"Status code is 401, You need credentials\", function () {",
									"    pm.response.to.have.status(401);",
									"});",
									"",
									"",
									"",
									"pm.test(\"Valid response\", function () {",
									"    pm.expect(pm.response.text()).to.include(\"Invalid User\");",
									"});"
								]
							}
						}
					],
					"request": {
						"auth": {
							"type": "noauth"
						},
						"method": "GET",
						"header": [],
						"url": {
							"raw": "{{serverURL}}/api/v1/workflow/initialactions/contenttype/2a3e91e4-fbbf-4876-8c5b-2233c1739b05",
							"host": [
								"{{serverURL}}"
							],
							"path": [
								"api",
								"v1",
								"workflow",
								"initialactions",
								"contenttype",
								"2a3e91e4-fbbf-4876-8c5b-2233c1739b05"
							]
						},
						"description": "Finds the available actions of the initial/first step(s) of the workflow scheme(s) associated with a content type Id.\n\n@Path(\"/initialactions/contenttype/{contentTypeId}\")"
					},
					"response": []
				},
				{
					"name": "SuccessRequest",
					"event": [
						{
							"listen": "test",
							"script": {
								"type": "text/javascript",
								"exec": [
									"pm.test(\"Status code is 200 \", function () {",
									"    pm.response.to.have.status(200);",
									"});",
									"",
									"",
									"",
									"pm.test(\"Valid response\", function () {",
									"    pm.expect(pm.response.text()).to.include(\"System Workflow\");",
									"});",
									"",
									"pm.test(\"Valid response\", function () {",
									"    pm.expect(pm.response.text()).to.include(\"Save\");",
									"});",
									""
								]
							}
						}
					],
					"request": {
						"auth": {
							"type": "basic",
							"basic": [
								{
									"key": "password",
									"value": "admin",
									"type": "string"
								},
								{
									"key": "username",
									"value": "admin@dotcms.com",
									"type": "string"
								},
								{
									"key": "saveHelperData",
									"type": "any"
								},
								{
									"key": "showPassword",
									"value": false,
									"type": "boolean"
								}
							]
						},
						"method": "GET",
						"header": [],
						"url": {
							"raw": "{{serverURL}}/api/v1/workflow/initialactions/contenttype/2a3e91e4-fbbf-4876-8c5b-2233c1739b05",
							"host": [
								"{{serverURL}}"
							],
							"path": [
								"api",
								"v1",
								"workflow",
								"initialactions",
								"contenttype",
								"2a3e91e4-fbbf-4876-8c5b-2233c1739b05"
							]
						},
						"description": "Finds the available actions of the initial/first step(s) of the workflow scheme(s) associated with a content type Id.\n\n@Path(\"/initialactions/contenttype/{contentTypeId}\")"
					},
					"response": []
				},
				{
					"name": "InvalidContentTypeId",
					"event": [
						{
							"listen": "test",
							"script": {
								"exec": [
									"pm.test(\"Status code is 404 \", function () {",
									"    pm.response.to.have.status(404);",
									"});",
									"",
									"",
									"",
									"pm.test(\"Valid response\", function () {",
									"    pm.expect(pm.response.text()).to.include(\"Content Type with id:\");",
									"});",
									""
								],
								"type": "text/javascript"
							}
						}
					],
					"request": {
						"auth": {
							"type": "basic",
							"basic": [
								{
									"key": "password",
									"value": "admin",
									"type": "string"
								},
								{
									"key": "username",
									"value": "admin@dotcms.com",
									"type": "string"
								},
								{
									"key": "saveHelperData",
									"type": "any"
								},
								{
									"key": "showPassword",
									"value": false,
									"type": "boolean"
								}
							]
						},
						"method": "GET",
						"header": [],
						"url": {
							"raw": "{{serverURL}}/api/v1/workflow/initialactions/contenttype/a2a3e91e4-fbbf-4876-8c5b-2233c1739b05",
							"host": [
								"{{serverURL}}"
							],
							"path": [
								"api",
								"v1",
								"workflow",
								"initialactions",
								"contenttype",
								"a2a3e91e4-fbbf-4876-8c5b-2233c1739b05"
							]
						},
						"description": "Finds the available actions of the initial/first step(s) of the workflow scheme(s) associated with a content type Id.\n\n@Path(\"/initialactions/contenttype/{contentTypeId}\")"
					},
					"response": []
				}
			]
		},
		{
			"name": "UpdateAction [PUT /api/v1/workflow/actions/{actionId}]",
			"item": [
				{
					"name": "invalidateSession",
					"event": [
						{
							"listen": "test",
							"script": {
								"exec": [
									"pm.test(\"Status code is 200\", function () {",
									"    pm.response.to.have.status(200);",
									"});"
								],
								"type": "text/javascript"
							}
						}
					],
					"request": {
						"method": "GET",
						"header": [],
						"url": {
							"raw": "{{serverURL}}/api/v1/logout",
							"host": [
								"{{serverURL}}"
							],
							"path": [
								"api",
								"v1",
								"logout"
							]
						}
					},
					"response": []
				},
				{
					"name": "UserCredentialsValidation",
					"event": [
						{
							"listen": "test",
							"script": {
								"type": "text/javascript",
								"exec": [
									"pm.test(\"Status code is 401, You need credentials\", function () {",
									"    pm.response.to.have.status(401);",
									"});",
									"",
									"",
									"",
									"pm.test(\"Valid response\", function () {",
									"    pm.expect(pm.response.text()).to.include(\"Invalid User\");",
									"});"
								]
							}
						}
					],
					"request": {
						"auth": {
							"type": "noauth"
						},
						"method": "PUT",
						"header": [
							{
								"key": "Content-Type",
								"value": "application/json"
							}
						],
						"body": {
							"mode": "raw",
							"raw": "{\n   \"stepId\": \"ee24a4cb-2d15-4c98-b1bd-6327126451f3\",\n      \"actionName\": \"Republish\",\n      \"schemeId\": \"d61a59e1-a49c-46f2-a929-db2b4bfa88b2\",\n      \"actionCondition\": \"\",\n      \"actionNextStep\": \"currentstep\",\n      \"actionNextAssign\": \"654b0931-1027-41f7-ad4d-173115ed8ec1\",\n      \"actionRoleHierarchyForAssign\": false,\n      \"actionAssignable\": false,\n      \"actionCommentable\": true,\n      \"whoCanUse\":[],\n      \"showOn\": [\n        \"UNPUBLISHED\",\n        \"NEW\",\n        \"LOCKED\",\n        \"PUBLISHED\"\n      ]\n}"
						},
						"url": {
							"raw": "{{serverURL}}/api/v1/workflow/actions/4958588d-9c8e-40e4-bfcb-4ded",
							"host": [
								"{{serverURL}}"
							],
							"path": [
								"api",
								"v1",
								"workflow",
								"actions",
								"4958588d-9c8e-40e4-bfcb-4ded"
							]
						},
						"description": "This resource updates the workflow action \n404 if the id does not exist \n\n@Path(\"/actions/{actionId}\")"
					},
					"response": []
				},
				{
					"name": "SuccessRequest",
					"event": [
						{
							"listen": "test",
							"script": {
								"exec": [
									"pm.test(\"Status code is 200\", function () {",
									"    pm.response.to.have.status(200);",
									"});",
									"",
									"",
									"pm.test(\"Body matches string\", function () {",
									"    pm.expect(pm.response.text()).to.include(\"Republish\");",
									"});"
								],
								"type": "text/javascript"
							}
						}
					],
					"request": {
						"auth": {
							"type": "basic",
							"basic": [
								{
									"key": "password",
									"value": "admin",
									"type": "string"
								},
								{
									"key": "username",
									"value": "admin@dotcms.com",
									"type": "string"
								},
								{
									"key": "saveHelperData",
									"type": "any"
								},
								{
									"key": "showPassword",
									"value": false,
									"type": "boolean"
								}
							]
						},
						"method": "PUT",
						"header": [
							{
								"key": "Content-Type",
								"value": "application/json"
							}
						],
						"body": {
							"mode": "raw",
							"raw": "{\n   \"stepId\": \"ee24a4cb-2d15-4c98-b1bd-6327126451f3\",\n      \"actionName\": \"Republish\",\n      \"schemeId\": \"d61a59e1-a49c-46f2-a929-db2b4bfa88b2\",\n      \"actionCondition\": \"\",\n      \"actionNextStep\": \"currentstep\",\n      \"actionNextAssign\": \"654b0931-1027-41f7-ad4d-173115ed8ec1\",\n      \"actionRoleHierarchyForAssign\": false,\n      \"actionAssignable\": false,\n      \"actionCommentable\": true,\n      \"whoCanUse\":[],\n      \"showOn\": [\n        \"UNPUBLISHED\",\n        \"NEW\",\n        \"LOCKED\",\n        \"PUBLISHED\"\n      ]\n}"
						},
						"url": {
							"raw": "{{serverURL}}/api/v1/workflow/actions/{{actionId}}",
							"host": [
								"{{serverURL}}"
							],
							"path": [
								"api",
								"v1",
								"workflow",
								"actions",
								"{{actionId}}"
							]
						},
						"description": "This resource updates the workflow action \n404 if the id does not exist \n\n@Path(\"/actions/{actionId}\")"
					},
					"response": []
				},
				{
					"name": "InvalidActionId",
					"event": [
						{
							"listen": "test",
							"script": {
								"exec": [
									"pm.test(\"Status code is 404, Action does not exist\", function () {",
									"    pm.response.to.have.status(404);",
									"});",
									"",
									"",
									"pm.test(\"Body matches string\", function () {",
									"    pm.expect(pm.response.text()).to.include(\"The Workflow Action does not exist\");",
									"});"
								],
								"type": "text/javascript"
							}
						}
					],
					"request": {
						"auth": {
							"type": "basic",
							"basic": [
								{
									"key": "password",
									"value": "admin",
									"type": "string"
								},
								{
									"key": "username",
									"value": "admin@dotcms.com",
									"type": "string"
								},
								{
									"key": "saveHelperData",
									"type": "any"
								},
								{
									"key": "showPassword",
									"value": false,
									"type": "boolean"
								}
							]
						},
						"method": "PUT",
						"header": [
							{
								"key": "Content-Type",
								"value": "application/json"
							}
						],
						"body": {
							"mode": "raw",
							"raw": "{\n   \"stepId\": \"ee24a4cb-2d15-4c98-b1bd-6327126451f3\",\n      \"actionName\": \"Republish-test2\",\n      \"schemeId\": \"d61a59e1-a49c-46f2-a929-db2b4bfa88b2\",\n      \"actionCondition\": \"\",\n      \"actionNextStep\": \"currentstep\",\n      \"actionNextAssign\": \"654b0931-1027-41f7-ad4d-173115ed8ec1\",\n      \"actionRoleHierarchyForAssign\": false,\n      \"actionAssignable\": false,\n      \"actionCommentable\": true,\n      \"whoCanUse\":[],\n      \"showOn\": [\n        \"UNPUBLISHED\",\n        \"NEW\",\n        \"LOCKED\",\n        \"PUBLISHED\"\n      ]\n}"
						},
						"url": {
							"raw": "{{serverURL}}/api/v1/workflow/actions/123",
							"host": [
								"{{serverURL}}"
							],
							"path": [
								"api",
								"v1",
								"workflow",
								"actions",
								"123"
							]
						},
						"description": "This resource updates the workflow action \n404 if the id does not exist \n\n@Path(\"/actions/{actionId}\")"
					},
					"response": []
				},
				{
					"name": "ShortlyId",
					"event": [
						{
							"listen": "test",
							"script": {
								"exec": [
									"pm.test(\"Status code is 200\", function () {",
									"    pm.response.to.have.status(200);",
									"});",
									"",
									"",
									"pm.test(\"Body matches string\", function () {",
									"    pm.expect(pm.response.text()).to.include(\"Republish\");",
									"});",
									"",
									""
								],
								"type": "text/javascript"
							}
						}
					],
					"request": {
						"auth": {
							"type": "basic",
							"basic": [
								{
									"key": "password",
									"value": "admin",
									"type": "string"
								},
								{
									"key": "username",
									"value": "admin@dotcms.com",
									"type": "string"
								},
								{
									"key": "saveHelperData",
									"type": "any"
								},
								{
									"key": "showPassword",
									"value": false,
									"type": "boolean"
								}
							]
						},
						"method": "PUT",
						"header": [
							{
								"key": "Content-Type",
								"value": "application/json"
							}
						],
						"body": {
							"mode": "raw",
							"raw": "{\n      \"actionName\": \"Republish-123fa\",\n      \"schemeId\": \"d61a59e1-a49c-46f2-a929-db2b4bfa88b2\",\n      \"actionCondition\": \"\",\n      \"actionNextStep\": \"currentstep\",\n      \"actionNextAssign\": \"654b0931-1027-41f7-ad4d-173115ed8ec1\",\n      \"actionRoleHierarchyForAssign\": false,\n      \"actionAssignable\": false,\n      \"actionCommentable\": true,\n      \"whoCanUse\":[],\n      \"showOn\": [\n        \"UNPUBLISHED\",\n        \"NEW\",\n        \"LOCKED\",\n        \"PUBLISHED\"\n      ]\n}"
						},
						"url": {
							"raw": "{{serverURL}}/api/v1/workflow/actions/{{actionIdShorty}}",
							"host": [
								"{{serverURL}}"
							],
							"path": [
								"api",
								"v1",
								"workflow",
								"actions",
								"{{actionIdShorty}}"
							]
						},
						"description": "This resource updates the workflow action \n404 if the id does not exist \n\n@Path(\"/actions/{actionId}\")"
					},
					"response": []
				},
				{
					"name": "EmptyBody_ShouldRespond400",
					"event": [
						{
							"listen": "test",
							"script": {
								"exec": [
									"pm.test(\"Status code is 400 \", function () {",
									"    pm.response.to.have.status(400);",
									"});",
									"",
									"",
									""
								],
								"type": "text/javascript"
							}
						}
					],
					"request": {
						"auth": {
							"type": "basic",
							"basic": [
								{
									"key": "password",
									"value": "admin",
									"type": "string"
								},
								{
									"key": "username",
									"value": "admin@dotcms.com",
									"type": "string"
								},
								{
									"key": "saveHelperData",
									"type": "any"
								},
								{
									"key": "showPassword",
									"value": false,
									"type": "boolean"
								}
							]
						},
						"method": "PUT",
						"header": [
							{
								"key": "Content-Type",
								"value": "application/json"
							}
						],
						"body": {
							"mode": "raw",
							"raw": ""
						},
						"url": {
							"raw": "{{serverURL}}/api/v1/workflow/actions/4958588d-9c8e-40e4-bfcb-4ded",
							"host": [
								"{{serverURL}}"
							],
							"path": [
								"api",
								"v1",
								"workflow",
								"actions",
								"4958588d-9c8e-40e4-bfcb-4ded"
							]
						},
						"description": "This resource updates the workflow action \n404 if the id does not exist \n\n@Path(\"/actions/{actionId}\")"
					},
					"response": []
				}
			],
			"description": "This resource updates the workflow action 404 if the id does not exist\n@Path(\"/actions/{actionId}\")",
			"event": [
				{
					"listen": "prerequest",
					"script": {
						"type": "text/javascript",
						"exec": [
							""
						]
					}
				},
				{
					"listen": "test",
					"script": {
						"type": "text/javascript",
						"exec": [
							""
						]
					}
				}
			]
		},
		{
			"name": "SaveActionToStep",
			"item": [
				{
					"name": "invalidateSession",
					"event": [
						{
							"listen": "test",
							"script": {
								"exec": [
									"pm.test(\"Status code is 200\", function () {",
									"    pm.response.to.have.status(200);",
									"});"
								],
								"type": "text/javascript"
							}
						}
					],
					"request": {
						"method": "GET",
						"header": [],
						"url": {
							"raw": "{{serverURL}}/api/v1/logout",
							"host": [
								"{{serverURL}}"
							],
							"path": [
								"api",
								"v1",
								"logout"
							]
						}
					},
					"response": []
				},
				{
					"name": "UserCredentialValidation",
					"event": [
						{
							"listen": "test",
							"script": {
								"type": "text/javascript",
								"exec": [
									"pm.test(\"Status code is 401, You need credentials\", function () {",
									"    pm.response.to.have.status(401);",
									"});",
									"",
									"",
									"",
									"pm.test(\"Valid response\", function () {",
									"    pm.expect(pm.response.text()).to.include(\"Invalid User\");",
									"});pm.test(\"Status code is 401, You need credentials\", function () {",
									"    pm.response.to.have.status(401);",
									"});",
									"",
									"",
									"",
									"pm.test(\"Valid response\", function () {",
									"    pm.expect(pm.response.text()).to.include(\"Invalid User\");",
									"});"
								]
							}
						}
					],
					"request": {
						"auth": {
							"type": "noauth"
						},
						"method": "POST",
						"header": [
							{
								"key": "Content-Type",
								"value": "application/json"
							}
						],
						"body": {
							"mode": "raw",
							"raw": "{ \"actionId\": \"777f1c6b-c877-4a37-ba4b-10627316c2cc\" }"
						},
						"url": {
							"raw": "{{serverURL}}/api/v1/workflow/steps/dc3c9cd0-8467-404b-bf95-cb7df3fbc293/actions",
							"host": [
								"{{serverURL}}"
							],
							"path": [
								"api",
								"v1",
								"workflow",
								"steps",
								"dc3c9cd0-8467-404b-bf95-cb7df3fbc293",
								"actions"
							]
						},
						"description": "This method saves the actions and associate to a specific step\n\n@Path(\"/steps/{stepId}/actions\")"
					},
					"response": []
				},
				{
					"name": "SuccessRequest",
					"event": [
						{
							"listen": "test",
							"script": {
								"exec": [
									"pm.test(\"Status code is 200 \", function () {",
									"    pm.response.to.have.status(200);",
									"});",
									"",
									"",
									"",
									"pm.test(\"Valid response\", function () {",
									"    pm.expect(pm.response.text()).to.include(\"Ok\");",
									"});"
								],
								"type": "text/javascript"
							}
						}
					],
					"request": {
						"auth": {
							"type": "basic",
							"basic": [
								{
									"key": "password",
									"value": "admin",
									"type": "string"
								},
								{
									"key": "username",
									"value": "admin@dotcms.com",
									"type": "string"
								},
								{
									"key": "saveHelperData",
									"type": "any"
								},
								{
									"key": "showPassword",
									"value": false,
									"type": "boolean"
								}
							]
						},
						"method": "POST",
						"header": [
							{
								"key": "Content-Type",
								"value": "application/json"
							}
						],
						"body": {
							"mode": "raw",
							"raw": "{ \"actionId\": \"{{actionId}}\" }"
						},
						"url": {
							"raw": "{{serverURL}}/api/v1/workflow/steps/{{stepId}}/actions",
							"host": [
								"{{serverURL}}"
							],
							"path": [
								"api",
								"v1",
								"workflow",
								"steps",
								"{{stepId}}",
								"actions"
							]
						},
						"description": "This method saves the actions and associate to a specific step\n\n@Path(\"/steps/{stepId}/actions\")"
					},
					"response": []
				},
				{
					"name": "InvalidStepId",
					"event": [
						{
							"listen": "test",
							"script": {
								"exec": [
									"pm.test(\"Status code is 404\", function () {",
									"    pm.response.to.have.status(404);",
									"});",
									"",
									"",
									"",
									"pm.test(\"Valid response\", function () {",
									"    pm.expect(pm.response.text()).to.include(\"The Workflow Step does not exist\");",
									"});"
								],
								"type": "text/javascript"
							}
						}
					],
					"request": {
						"auth": {
							"type": "basic",
							"basic": [
								{
									"key": "password",
									"value": "admin",
									"type": "string"
								},
								{
									"key": "username",
									"value": "admin@dotcms.com",
									"type": "string"
								},
								{
									"key": "saveHelperData",
									"type": "any"
								},
								{
									"key": "showPassword",
									"value": false,
									"type": "boolean"
								}
							]
						},
						"method": "POST",
						"header": [
							{
								"key": "Content-Type",
								"value": "application/json"
							}
						],
						"body": {
							"mode": "raw",
							"raw": "{ \"actionId\": \"777f1c6b-c877-4a37-ba4b-10627316c2cc\" }"
						},
						"url": {
							"raw": "{{serverURL}}/api/v1/workflow/steps/adc3c9cd0-8467-404b-bf95-cb7df3fbc293/actions",
							"host": [
								"{{serverURL}}"
							],
							"path": [
								"api",
								"v1",
								"workflow",
								"steps",
								"adc3c9cd0-8467-404b-bf95-cb7df3fbc293",
								"actions"
							]
						},
						"description": "This method saves the actions and associate to a specific step\n\n@Path(\"/steps/{stepId}/actions\")"
					},
					"response": []
				},
				{
					"name": "InvalidActionId",
					"event": [
						{
							"listen": "test",
							"script": {
								"exec": [
									"pm.test(\"Status code is 404\", function () {",
									"    pm.response.to.have.status(404);",
									"});",
									"",
									"",
									"",
									"pm.test(\"Valid response\", function () {",
									"    pm.expect(pm.response.text()).to.include(\"The Workflow Action does not exist\");",
									"});"
								],
								"type": "text/javascript"
							}
						}
					],
					"request": {
						"auth": {
							"type": "basic",
							"basic": [
								{
									"key": "password",
									"value": "admin",
									"type": "string"
								},
								{
									"key": "username",
									"value": "admin@dotcms.com",
									"type": "string"
								},
								{
									"key": "saveHelperData",
									"type": "any"
								},
								{
									"key": "showPassword",
									"value": false,
									"type": "boolean"
								}
							]
						},
						"method": "POST",
						"header": [
							{
								"key": "Content-Type",
								"value": "application/json"
							}
						],
						"body": {
							"mode": "raw",
							"raw": "{ \"actionId\": \"a777f1c6b-c877-4a37-ba4b-10627316c2cc\" }"
						},
						"url": {
							"raw": "{{serverURL}}/api/v1/workflow/steps/dc3c9cd0-8467-404b-bf95-cb7df3fbc293/actions",
							"host": [
								"{{serverURL}}"
							],
							"path": [
								"api",
								"v1",
								"workflow",
								"steps",
								"dc3c9cd0-8467-404b-bf95-cb7df3fbc293",
								"actions"
							]
						},
						"description": "This method saves the actions and associate to a specific step\n\n@Path(\"/steps/{stepId}/actions\")"
					},
					"response": []
				},
				{
					"name": "SupportShortly",
					"event": [
						{
							"listen": "test",
							"script": {
								"exec": [
									"pm.test(\"Status code is 200 \", function () {",
									"    pm.response.to.have.status(200);",
									"});",
									"",
									"",
									"",
									"pm.test(\"Valid response\", function () {",
									"    pm.expect(pm.response.text()).to.include(\"Ok\");",
									"});"
								],
								"type": "text/javascript"
							}
						}
					],
					"request": {
						"auth": {
							"type": "basic",
							"basic": [
								{
									"key": "password",
									"value": "admin",
									"type": "string"
								},
								{
									"key": "username",
									"value": "admin@dotcms.com",
									"type": "string"
								},
								{
									"key": "saveHelperData",
									"type": "any"
								},
								{
									"key": "showPassword",
									"value": false,
									"type": "boolean"
								}
							]
						},
						"method": "POST",
						"header": [
							{
								"key": "Content-Type",
								"value": "application/json"
							}
						],
						"body": {
							"mode": "raw",
							"raw": "{ \"actionId\": \"{{actionIdShorty}}\" }"
						},
						"url": {
							"raw": "{{serverURL}}/api/v1/workflow/steps/{{stepIdShorty}}/actions",
							"host": [
								"{{serverURL}}"
							],
							"path": [
								"api",
								"v1",
								"workflow",
								"steps",
								"{{stepIdShorty}}",
								"actions"
							]
						},
						"description": "This method saves the actions and associate to a specific step\n\n@Path(\"/steps/{stepId}/actions\")"
					},
					"response": []
				},
				{
					"name": "EmptyBody_ShouldRespond400",
					"event": [
						{
							"listen": "test",
							"script": {
								"exec": [
									"pm.test(\"Status code is 400 \", function () {",
									"    pm.response.to.have.status(400);",
									"});",
									"",
									"",
									"",
									""
								],
								"type": "text/javascript"
							}
						}
					],
					"request": {
						"auth": {
							"type": "basic",
							"basic": [
								{
									"key": "password",
									"value": "admin",
									"type": "string"
								},
								{
									"key": "username",
									"value": "admin@dotcms.com",
									"type": "string"
								},
								{
									"key": "saveHelperData",
									"type": "any"
								},
								{
									"key": "showPassword",
									"value": false,
									"type": "boolean"
								}
							]
						},
						"method": "POST",
						"header": [
							{
								"key": "Content-Type",
								"value": "application/json"
							}
						],
						"body": {
							"mode": "raw",
							"raw": ""
						},
						"url": {
							"raw": "{{serverURL}}/api/v1/workflow/steps/dc3c9cd0-8467-404b-bf95-cb7df3fbc293/actions",
							"host": [
								"{{serverURL}}"
							],
							"path": [
								"api",
								"v1",
								"workflow",
								"steps",
								"dc3c9cd0-8467-404b-bf95-cb7df3fbc293",
								"actions"
							]
						},
						"description": "This method saves the actions and associate to a specific step\n\n@Path(\"/steps/{stepId}/actions\")"
					},
					"response": []
				}
			]
		},
		{
			"name": "ImportScheme",
			"item": [
				{
					"name": "invalidateSession",
					"event": [
						{
							"listen": "test",
							"script": {
								"exec": [
									"pm.test(\"Status code is 200\", function () {",
									"    pm.response.to.have.status(200);",
									"});"
								],
								"type": "text/javascript"
							}
						}
					],
					"request": {
						"method": "GET",
						"header": [],
						"url": {
							"raw": "{{serverURL}}/api/v1/logout",
							"host": [
								"{{serverURL}}"
							],
							"path": [
								"api",
								"v1",
								"logout"
							]
						}
					},
					"response": []
				},
				{
					"name": "User Credentials Validations",
					"event": [
						{
							"listen": "test",
							"script": {
								"type": "text/javascript",
								"exec": [
									"pm.test(\"Status code is 401, Invalid Credentials\", function () {",
									"    pm.response.to.have.status(401);",
									"});",
									"",
									"pm.test(\"Valid response\", function () {",
									"    pm.expect(pm.response.text()).to.include(\"Invalid User\");",
									"});"
								]
							}
						}
					],
					"request": {
						"auth": {
							"type": "noauth"
						},
						"method": "POST",
						"header": [
							{
								"key": "Content-Type",
								"value": "application/json"
							}
						],
						"body": {
							"mode": "raw",
							"raw": "    {\n        \"workflowObject\": {\n            \"schemes\": [\n                {\n                    \n                    \"creationDate\": 1523640559394,\n                    \"name\": \"Test1\",\n                    \"description\": \"\",\n                    \"archived\": false,\n                    \"mandatory\": false,\n                    \"defaultScheme\": false,\n                    \"modDate\": 1523640423771,\n                    \"entryActionId\": null,\n                    \"system\": false\n                }\n            ],\n            \"steps\": [\n                {\n                    \"id\": \"01d5d41a-007e-463d-a5b5-c35ea27b1a30\",\n                    \"creationDate\": 1523643857447,\n                    \"name\": \"Step1\",\n                    \"schemeId\": \"766d9cef-e138-4fe0-9acc-b8e7e40bbed3\",\n                    \"myOrder\": 0,\n                    \"resolved\": false,\n                    \"enableEscalation\": false,\n                    \"escalationAction\": null,\n                    \"escalationTime\": 0\n                },\n                {\n                    \"id\": \"2cbf9872-0ed3-407b-b803-70a9a161a7db\",\n                    \"creationDate\": 1523643857447,\n                    \"name\": \"step2\",\n                    \"schemeId\": \"766d9cef-e138-4fe0-9acc-b8e7e40bbed3\",\n                    \"myOrder\": 1,\n                    \"resolved\": false,\n                    \"enableEscalation\": false,\n                    \"escalationAction\": null,\n                    \"escalationTime\": 0\n                }\n            ],\n            \"actions\": [\n                {\n                    \"id\": \"81522b66-221b-4496-aec6-0e4c484973f7\",\n                    \"name\": \"Save it\",\n                    \"schemeId\": \"766d9cef-e138-4fe0-9acc-b8e7e40bbed3\",\n                    \"condition\": \"\",\n                    \"nextStep\": \"2cbf9872-0ed3-407b-b803-70a9a161a7db\",\n                    \"nextAssign\": \"e7d4e34e-5127-45fc-8123-d48b62d510e3\",\n                    \"icon\": \"workflowIcon\",\n                    \"roleHierarchyForAssign\": false,\n                    \"assignable\": false,\n                    \"commentable\": false,\n                    \"order\": 0,\n                    \"owner\": null,\n                    \"nextStepCurrentStep\": false,\n                    \"showOn\": [\n                        \"LOCKED\",\n                        \"NEW\",\n                        \"UNLOCKED\"\n                    ]\n                },\n                {\n                    \"id\": \"687c0729-95fe-4e1d-b37c-e9f70615df23\",\n                    \"name\": \"TEst\",\n                    \"schemeId\": \"766d9cef-e138-4fe0-9acc-b8e7e40bbed3\",\n                    \"condition\": \"\",\n                    \"nextStep\": \"currentstep\",\n                    \"nextAssign\": \"e7d4e34e-5127-45fc-8123-d48b62d510e3\",\n                    \"icon\": \"workflowIcon\",\n                    \"roleHierarchyForAssign\": false,\n                    \"assignable\": false,\n                    \"commentable\": false,\n                    \"order\": 0,\n                    \"owner\": null,\n                    \"nextStepCurrentStep\": true,\n                    \"showOn\": [\n                        \"LOCKED\",\n                        \"UNLOCKED\"\n                    ]\n                }\n            ],\n            \"actionSteps\": [\n                {\n                    \"stepId\": \"01d5d41a-007e-463d-a5b5-c35ea27b1a30\",\n                    \"actionId\": \"81522b66-221b-4496-aec6-0e4c484973f7\",\n                    \"actionOrder\": \"0\"\n                },\n                {\n                    \"stepId\": \"2cbf9872-0ed3-407b-b803-70a9a161a7db\",\n                    \"actionId\": \"687c0729-95fe-4e1d-b37c-e9f70615df23\",\n                    \"actionOrder\": \"0\"\n                }\n            ],\n            \"actionClasses\": [\n                {\n                    \"id\": \"2298b780-e1d3-4916-b981-e22fd5553086\",\n                    \"actionId\": \"81522b66-221b-4496-aec6-0e4c484973f7\",\n                    \"name\": \"Save content\",\n                    \"order\": 0,\n                    \"clazz\": \"com.dotmarketing.portlets.workflows.actionlet.SaveContentActionlet\",\n                    \"actionlet\": {\n                        \"name\": \"Save content\",\n                        \"parameters\": null,\n                        \"nextStep\": null,\n                        \"howTo\": \"This actionlet will checkin the content.\",\n                        \"localizedName\": \"Save content\",\n                        \"localizedHowto\": \"com.dotmarketing.portlets.workflows.actionlet.SaveContentActionlet.howTo\"\n                    }\n                }\n            ],\n            \"actionClassParams\": []\n        },\n        \"permissions\": []\n}\n    \n"
						},
						"url": {
							"raw": "{{serverURL}}/api/v1/workflow/schemes/import",
							"host": [
								"{{serverURL}}"
							],
							"path": [
								"api",
								"v1",
								"workflow",
								"schemes",
								"import"
							]
						},
						"description": "Validate you can't import schemes without credentials"
					},
					"response": []
				},
				{
					"name": "SucessImportAsAdmin",
					"event": [
						{
							"listen": "test",
							"script": {
								"exec": [
									"pm.test(\"Status code is 200\", function () {",
									"    pm.response.to.have.status(200);",
									"});",
									"",
									"",
									"",
									"pm.test(\"Body matches string\", function () {",
									"    pm.expect(pm.response.text()).to.include(\"OK\");",
									"});"
								],
								"type": "text/javascript"
							}
						}
					],
					"request": {
						"auth": {
							"type": "basic",
							"basic": [
								{
									"key": "password",
									"value": "admin",
									"type": "string"
								},
								{
									"key": "username",
									"value": "admin@dotcms.com",
									"type": "string"
								},
								{
									"key": "saveHelperData",
									"type": "any"
								},
								{
									"key": "showPassword",
									"value": false,
									"type": "boolean"
								}
							]
						},
						"method": "POST",
						"header": [
							{
								"key": "Content-Type",
								"value": "application/json"
							}
						],
						"body": {
							"mode": "raw",
							"raw": "{\n        \"workflowObject\": {\n            \"version\": \"1.0\",\n            \"schemes\": [\n                {\n                    \"id\": \"42771904-b7d9-42b7-b038-8e077fabcf3f\",\n                    \"creationDate\": 1527632337579,\n                    \"name\": \"WF_Import_AsAdmin\",\n                    \"description\": \"REST_1\",\n                    \"archived\": false,\n                    \"mandatory\": false,\n                    \"defaultScheme\": false,\n                    \"modDate\": 1527632329252,\n                    \"entryActionId\": null,\n                    \"system\": false\n                }\n            ],\n            \"steps\": [\n                {\n                    \"id\": \"4ec41c51-4006-4713-a28d-d42a719934ac\",\n                    \"creationDate\": 1527632495697,\n                    \"name\": \"Step1\",\n                    \"schemeId\": \"42771904-b7d9-42b7-b038-8e077fabcf3f\",\n                    \"myOrder\": 0,\n                    \"resolved\": false,\n                    \"enableEscalation\": false,\n                    \"escalationAction\": null,\n                    \"escalationTime\": 0\n                },\n                {\n                    \"id\": \"5fa5a384-53c0-4c47-8ba1-5751e003b7b4\",\n                    \"creationDate\": 1527632495698,\n                    \"name\": \"Step2\",\n                    \"schemeId\": \"42771904-b7d9-42b7-b038-8e077fabcf3f\",\n                    \"myOrder\": 1,\n                    \"resolved\": false,\n                    \"enableEscalation\": false,\n                    \"escalationAction\": null,\n                    \"escalationTime\": 0\n                },\n                {\n                    \"id\": \"a0f9a62c-182a-4571-b136-6a807550e597\",\n                    \"creationDate\": 1527632495699,\n                    \"name\": \"Step3\",\n                    \"schemeId\": \"42771904-b7d9-42b7-b038-8e077fabcf3f\",\n                    \"myOrder\": 2,\n                    \"resolved\": false,\n                    \"enableEscalation\": false,\n                    \"escalationAction\": null,\n                    \"escalationTime\": 0\n                },\n                {\n                    \"id\": \"09d794cb-c13a-4379-9553-cdef3842d98c\",\n                    \"creationDate\": 1527632495700,\n                    \"name\": \"Step4\",\n                    \"schemeId\": \"42771904-b7d9-42b7-b038-8e077fabcf3f\",\n                    \"myOrder\": 3,\n                    \"resolved\": false,\n                    \"enableEscalation\": false,\n                    \"escalationAction\": null,\n                    \"escalationTime\": 0\n                }\n            ],\n            \"actions\": [\n                {\n                    \"id\": \"1e916358-b9bf-4331-b28b-7af41eefc970\",\n                    \"name\": \"Archive\",\n                    \"schemeId\": \"42771904-b7d9-42b7-b038-8e077fabcf3f\",\n                    \"condition\": \"\",\n                    \"nextStep\": \"09d794cb-c13a-4379-9553-cdef3842d98c\",\n                    \"nextAssign\": \"e7d4e34e-5127-45fc-8123-d48b62d510e3\",\n                    \"icon\": \"workflowIcon\",\n                    \"roleHierarchyForAssign\": false,\n                    \"assignable\": false,\n                    \"commentable\": false,\n                    \"order\": 0,\n                    \"owner\": null,\n                    \"nextStepCurrentStep\": false,\n                    \"showOn\": [\n                        \"UNPUBLISHED\",\n                        \"UNLOCKED\",\n                        \"LOCKED\"\n                    ]\n                },\n                {\n                    \"id\": \"e93c8802-2033-4c3b-88f9-8125301d9816\",\n                    \"name\": \"Publish\",\n                    \"schemeId\": \"42771904-b7d9-42b7-b038-8e077fabcf3f\",\n                    \"condition\": \"\",\n                    \"nextStep\": \"a0f9a62c-182a-4571-b136-6a807550e597\",\n                    \"nextAssign\": \"e7d4e34e-5127-45fc-8123-d48b62d510e3\",\n                    \"icon\": \"workflowIcon\",\n                    \"roleHierarchyForAssign\": false,\n                    \"assignable\": false,\n                    \"commentable\": false,\n                    \"order\": 0,\n                    \"owner\": null,\n                    \"nextStepCurrentStep\": false,\n                    \"showOn\": [\n                        \"UNPUBLISHED\",\n                        \"UNLOCKED\",\n                        \"LOCKED\"\n                    ]\n                },\n                {\n                    \"id\": \"b588eae6-fa32-4eeb-b30e-fa9f7a80da7f\",\n                    \"name\": \"Save\",\n                    \"schemeId\": \"42771904-b7d9-42b7-b038-8e077fabcf3f\",\n                    \"condition\": \"\",\n                    \"nextStep\": \"5fa5a384-53c0-4c47-8ba1-5751e003b7b4\",\n                    \"nextAssign\": \"e7d4e34e-5127-45fc-8123-d48b62d510e3\",\n                    \"icon\": \"workflowIcon\",\n                    \"roleHierarchyForAssign\": false,\n                    \"assignable\": false,\n                    \"commentable\": false,\n                    \"order\": 0,\n                    \"owner\": null,\n                    \"nextStepCurrentStep\": false,\n                    \"showOn\": [\n                        \"NEW\",\n                        \"UNLOCKED\",\n                        \"LOCKED\"\n                    ]\n                },\n                {\n                    \"id\": \"334a0f26-76b9-4be7-803b-ab6dc5461023\",\n                    \"name\": \"Un-Archive\",\n                    \"schemeId\": \"42771904-b7d9-42b7-b038-8e077fabcf3f\",\n                    \"condition\": \"\",\n                    \"nextStep\": \"currentstep\",\n                    \"nextAssign\": \"e7d4e34e-5127-45fc-8123-d48b62d510e3\",\n                    \"icon\": \"workflowIcon\",\n                    \"roleHierarchyForAssign\": false,\n                    \"assignable\": false,\n                    \"commentable\": false,\n                    \"order\": 0,\n                    \"owner\": null,\n                    \"nextStepCurrentStep\": true,\n                    \"showOn\": [\n                        \"UNLOCKED\",\n                        \"LOCKED\",\n                        \"ARCHIVED\"\n                    ]\n                },\n                {\n                    \"id\": \"0e807408-701d-4e02-b7a0-8279f3668fdd\",\n                    \"name\": \"Unpublish\",\n                    \"schemeId\": \"42771904-b7d9-42b7-b038-8e077fabcf3f\",\n                    \"condition\": \"\",\n                    \"nextStep\": \"5fa5a384-53c0-4c47-8ba1-5751e003b7b4\",\n                    \"nextAssign\": \"e7d4e34e-5127-45fc-8123-d48b62d510e3\",\n                    \"icon\": \"workflowIcon\",\n                    \"roleHierarchyForAssign\": false,\n                    \"assignable\": false,\n                    \"commentable\": false,\n                    \"order\": 0,\n                    \"owner\": null,\n                    \"nextStepCurrentStep\": false,\n                    \"showOn\": [\n                        \"UNLOCKED\",\n                        \"LOCKED\",\n                        \"PUBLISHED\"\n                    ]\n                }\n            ],\n            \"actionSteps\": [\n                {\n                    \"stepId\": \"4ec41c51-4006-4713-a28d-d42a719934ac\",\n                    \"actionId\": \"b588eae6-fa32-4eeb-b30e-fa9f7a80da7f\",\n                    \"actionOrder\": \"0\"\n                },\n                {\n                    \"stepId\": \"5fa5a384-53c0-4c47-8ba1-5751e003b7b4\",\n                    \"actionId\": \"1e916358-b9bf-4331-b28b-7af41eefc970\",\n                    \"actionOrder\": \"0\"\n                },\n                {\n                    \"stepId\": \"5fa5a384-53c0-4c47-8ba1-5751e003b7b4\",\n                    \"actionId\": \"e93c8802-2033-4c3b-88f9-8125301d9816\",\n                    \"actionOrder\": \"1\"\n                },\n                {\n                    \"stepId\": \"a0f9a62c-182a-4571-b136-6a807550e597\",\n                    \"actionId\": \"0e807408-701d-4e02-b7a0-8279f3668fdd\",\n                    \"actionOrder\": \"0\"\n                },\n                {\n                    \"stepId\": \"09d794cb-c13a-4379-9553-cdef3842d98c\",\n                    \"actionId\": \"334a0f26-76b9-4be7-803b-ab6dc5461023\",\n                    \"actionOrder\": \"0\"\n                }\n            ],\n            \"actionClasses\": [\n                {\n                    \"id\": \"889a58e3-2c22-4164-b3c1-62fbf93b5949\",\n                    \"actionId\": \"1e916358-b9bf-4331-b28b-7af41eefc970\",\n                    \"name\": \"Archive content\",\n                    \"order\": 0,\n                    \"clazz\": \"com.dotmarketing.portlets.workflows.actionlet.ArchiveContentActionlet\",\n                    \"actionlet\": {\n                        \"name\": \"Archive content\",\n                        \"parameters\": null,\n                        \"howTo\": \"This actionlet will archive the content.\",\n                        \"localizedName\": \"Archive Content\",\n                        \"localizedHowto\": \"com.dotmarketing.portlets.workflows.actionlet.ArchiveContentActionlet.howTo\"\n                    }\n                },\n                {\n                    \"id\": \"51610a9a-9be6-489b-ba75-336bf632fc13\",\n                    \"actionId\": \"e93c8802-2033-4c3b-88f9-8125301d9816\",\n                    \"name\": \"Publish content\",\n                    \"order\": 0,\n                    \"clazz\": \"com.dotmarketing.portlets.workflows.actionlet.PublishContentActionlet\",\n                    \"actionlet\": {\n                        \"name\": \"Publish content\",\n                        \"parameters\": null,\n                        \"howTo\": \"This actionlet will publish the content.\",\n                        \"nextStep\": null,\n                        \"localizedName\": \"Publish Content\",\n                        \"localizedHowto\": \"com.dotmarketing.portlets.workflows.actionlet.PublishContentActionlet.howTo\"\n                    }\n                },\n                {\n                    \"id\": \"f52163e8-c4a1-4862-be40-0c530cd8f154\",\n                    \"actionId\": \"b588eae6-fa32-4eeb-b30e-fa9f7a80da7f\",\n                    \"name\": \"Save content\",\n                    \"order\": 0,\n                    \"clazz\": \"com.dotmarketing.portlets.workflows.actionlet.SaveContentActionlet\",\n                    \"actionlet\": {\n                        \"name\": \"Save content\",\n                        \"parameters\": null,\n                        \"howTo\": \"This actionlet will checkin the content.\",\n                        \"nextStep\": null,\n                        \"localizedName\": \"Save content\",\n                        \"localizedHowto\": \"com.dotmarketing.portlets.workflows.actionlet.SaveContentActionlet.howTo\"\n                    }\n                },\n                {\n                    \"id\": \"789b3b43-0b19-40df-b5e0-e7e161dd1f39\",\n                    \"actionId\": \"334a0f26-76b9-4be7-803b-ab6dc5461023\",\n                    \"name\": \"Unarchive content\",\n                    \"order\": 0,\n                    \"clazz\": \"com.dotmarketing.portlets.workflows.actionlet.UnarchiveContentActionlet\",\n                    \"actionlet\": {\n                        \"name\": \"Unarchive content\",\n                        \"parameters\": null,\n                        \"howTo\": \"This actionlet will un archive the content and return it to a working state\",\n                        \"nextStep\": null,\n                        \"localizedName\": \"Unarchive Content\",\n                        \"localizedHowto\": \"com.dotmarketing.portlets.workflows.actionlet.UnarchiveContentActionlet.howTo\"\n                    }\n                },\n                {\n                    \"id\": \"700330ab-8974-40d5-9131-67aa05731b48\",\n                    \"actionId\": \"0e807408-701d-4e02-b7a0-8279f3668fdd\",\n                    \"name\": \"Publish content\",\n                    \"order\": 0,\n                    \"clazz\": \"com.dotmarketing.portlets.workflows.actionlet.PublishContentActionlet\",\n                    \"actionlet\": {\n                        \"name\": \"Publish content\",\n                        \"parameters\": null,\n                        \"howTo\": \"This actionlet will publish the content.\",\n                        \"nextStep\": null,\n                        \"localizedName\": \"Publish Content\",\n                        \"localizedHowto\": \"com.dotmarketing.portlets.workflows.actionlet.PublishContentActionlet.howTo\"\n                    }\n                }\n            ],\n            \"actionClassParams\": []\n        },\n        \"permissions\": []\n}"
						},
						"url": {
							"raw": "{{serverURL}}/api/v1/workflow/schemes/import",
							"host": [
								"{{serverURL}}"
							],
							"path": [
								"api",
								"v1",
								"workflow",
								"schemes",
								"import"
							]
						},
						"description": "Validate you can import schemes as admin\n"
					},
					"response": []
				},
				{
					"name": "ImportSchemaExistingId_ShouldRespond400",
					"event": [
						{
							"listen": "test",
							"script": {
								"exec": [
									"pm.test(\"Status code is 400\", function () {",
									"    pm.response.to.have.status(400);",
									"});",
									"",
									"",
									"",
									"pm.test(\"Already existing id\", function () {",
									"    pm.expect(pm.response.text()).to.include(\"Already exist a scheme with the same id\");",
									"});"
								],
								"type": "text/javascript"
							}
						}
					],
					"request": {
						"auth": {
							"type": "basic",
							"basic": [
								{
									"key": "password",
									"value": "admin",
									"type": "string"
								},
								{
									"key": "username",
									"value": "admin@dotcms.com",
									"type": "string"
								},
								{
									"key": "saveHelperData",
									"type": "any"
								},
								{
									"key": "showPassword",
									"value": false,
									"type": "boolean"
								}
							]
						},
						"method": "POST",
						"header": [
							{
								"key": "Content-Type",
								"value": "application/json"
							}
						],
						"body": {
							"mode": "raw",
							"raw": "{\n        \"workflowObject\": {\n            \"version\": \"1.0\",\n            \"schemes\": [\n                {\n                    \"id\": \"42771904-b7d9-42b7-b038-8e077fabcf3f\",\n                    \"creationDate\": 1527632337579,\n                    \"name\": \"WF_Import_AsAdmin\",\n                    \"description\": \"REST_1\",\n                    \"archived\": false,\n                    \"mandatory\": false,\n                    \"defaultScheme\": false,\n                    \"modDate\": 1527632329252,\n                    \"entryActionId\": null,\n                    \"system\": false\n                }\n            ],\n            \"steps\": [\n                {\n                    \"id\": \"4ec41c51-4006-4713-a28d-d42a719934ac\",\n                    \"creationDate\": 1527632495697,\n                    \"name\": \"Step1\",\n                    \"schemeId\": \"42771904-b7d9-42b7-b038-8e077fabcf3f\",\n                    \"myOrder\": 0,\n                    \"resolved\": false,\n                    \"enableEscalation\": false,\n                    \"escalationAction\": null,\n                    \"escalationTime\": 0\n                },\n                {\n                    \"id\": \"5fa5a384-53c0-4c47-8ba1-5751e003b7b4\",\n                    \"creationDate\": 1527632495698,\n                    \"name\": \"Step2\",\n                    \"schemeId\": \"42771904-b7d9-42b7-b038-8e077fabcf3f\",\n                    \"myOrder\": 1,\n                    \"resolved\": false,\n                    \"enableEscalation\": false,\n                    \"escalationAction\": null,\n                    \"escalationTime\": 0\n                },\n                {\n                    \"id\": \"a0f9a62c-182a-4571-b136-6a807550e597\",\n                    \"creationDate\": 1527632495699,\n                    \"name\": \"Step3\",\n                    \"schemeId\": \"42771904-b7d9-42b7-b038-8e077fabcf3f\",\n                    \"myOrder\": 2,\n                    \"resolved\": false,\n                    \"enableEscalation\": false,\n                    \"escalationAction\": null,\n                    \"escalationTime\": 0\n                },\n                {\n                    \"id\": \"09d794cb-c13a-4379-9553-cdef3842d98c\",\n                    \"creationDate\": 1527632495700,\n                    \"name\": \"Step4\",\n                    \"schemeId\": \"42771904-b7d9-42b7-b038-8e077fabcf3f\",\n                    \"myOrder\": 3,\n                    \"resolved\": false,\n                    \"enableEscalation\": false,\n                    \"escalationAction\": null,\n                    \"escalationTime\": 0\n                }\n            ],\n            \"actions\": [\n                {\n                    \"id\": \"1e916358-b9bf-4331-b28b-7af41eefc970\",\n                    \"name\": \"Archive\",\n                    \"schemeId\": \"42771904-b7d9-42b7-b038-8e077fabcf3f\",\n                    \"condition\": \"\",\n                    \"nextStep\": \"09d794cb-c13a-4379-9553-cdef3842d98c\",\n                    \"nextAssign\": \"e7d4e34e-5127-45fc-8123-d48b62d510e3\",\n                    \"icon\": \"workflowIcon\",\n                    \"roleHierarchyForAssign\": false,\n                    \"assignable\": false,\n                    \"commentable\": false,\n                    \"order\": 0,\n                    \"owner\": null,\n                    \"nextStepCurrentStep\": false,\n                    \"showOn\": [\n                        \"UNPUBLISHED\",\n                        \"UNLOCKED\",\n                        \"LOCKED\"\n                    ]\n                },\n                {\n                    \"id\": \"e93c8802-2033-4c3b-88f9-8125301d9816\",\n                    \"name\": \"Publish\",\n                    \"schemeId\": \"42771904-b7d9-42b7-b038-8e077fabcf3f\",\n                    \"condition\": \"\",\n                    \"nextStep\": \"a0f9a62c-182a-4571-b136-6a807550e597\",\n                    \"nextAssign\": \"e7d4e34e-5127-45fc-8123-d48b62d510e3\",\n                    \"icon\": \"workflowIcon\",\n                    \"roleHierarchyForAssign\": false,\n                    \"assignable\": false,\n                    \"commentable\": false,\n                    \"order\": 0,\n                    \"owner\": null,\n                    \"nextStepCurrentStep\": false,\n                    \"showOn\": [\n                        \"UNPUBLISHED\",\n                        \"UNLOCKED\",\n                        \"LOCKED\"\n                    ]\n                },\n                {\n                    \"id\": \"b588eae6-fa32-4eeb-b30e-fa9f7a80da7f\",\n                    \"name\": \"Save\",\n                    \"schemeId\": \"42771904-b7d9-42b7-b038-8e077fabcf3f\",\n                    \"condition\": \"\",\n                    \"nextStep\": \"5fa5a384-53c0-4c47-8ba1-5751e003b7b4\",\n                    \"nextAssign\": \"e7d4e34e-5127-45fc-8123-d48b62d510e3\",\n                    \"icon\": \"workflowIcon\",\n                    \"roleHierarchyForAssign\": false,\n                    \"assignable\": false,\n                    \"commentable\": false,\n                    \"order\": 0,\n                    \"owner\": null,\n                    \"nextStepCurrentStep\": false,\n                    \"showOn\": [\n                        \"NEW\",\n                        \"UNLOCKED\",\n                        \"LOCKED\"\n                    ]\n                },\n                {\n                    \"id\": \"334a0f26-76b9-4be7-803b-ab6dc5461023\",\n                    \"name\": \"Un-Archive\",\n                    \"schemeId\": \"42771904-b7d9-42b7-b038-8e077fabcf3f\",\n                    \"condition\": \"\",\n                    \"nextStep\": \"currentstep\",\n                    \"nextAssign\": \"e7d4e34e-5127-45fc-8123-d48b62d510e3\",\n                    \"icon\": \"workflowIcon\",\n                    \"roleHierarchyForAssign\": false,\n                    \"assignable\": false,\n                    \"commentable\": false,\n                    \"order\": 0,\n                    \"owner\": null,\n                    \"nextStepCurrentStep\": true,\n                    \"showOn\": [\n                        \"UNLOCKED\",\n                        \"LOCKED\",\n                        \"ARCHIVED\"\n                    ]\n                },\n                {\n                    \"id\": \"0e807408-701d-4e02-b7a0-8279f3668fdd\",\n                    \"name\": \"Unpublish\",\n                    \"schemeId\": \"42771904-b7d9-42b7-b038-8e077fabcf3f\",\n                    \"condition\": \"\",\n                    \"nextStep\": \"5fa5a384-53c0-4c47-8ba1-5751e003b7b4\",\n                    \"nextAssign\": \"e7d4e34e-5127-45fc-8123-d48b62d510e3\",\n                    \"icon\": \"workflowIcon\",\n                    \"roleHierarchyForAssign\": false,\n                    \"assignable\": false,\n                    \"commentable\": false,\n                    \"order\": 0,\n                    \"owner\": null,\n                    \"nextStepCurrentStep\": false,\n                    \"showOn\": [\n                        \"UNLOCKED\",\n                        \"LOCKED\",\n                        \"PUBLISHED\"\n                    ]\n                }\n            ],\n            \"actionSteps\": [\n                {\n                    \"stepId\": \"4ec41c51-4006-4713-a28d-d42a719934ac\",\n                    \"actionId\": \"b588eae6-fa32-4eeb-b30e-fa9f7a80da7f\",\n                    \"actionOrder\": \"0\"\n                },\n                {\n                    \"stepId\": \"5fa5a384-53c0-4c47-8ba1-5751e003b7b4\",\n                    \"actionId\": \"1e916358-b9bf-4331-b28b-7af41eefc970\",\n                    \"actionOrder\": \"0\"\n                },\n                {\n                    \"stepId\": \"5fa5a384-53c0-4c47-8ba1-5751e003b7b4\",\n                    \"actionId\": \"e93c8802-2033-4c3b-88f9-8125301d9816\",\n                    \"actionOrder\": \"1\"\n                },\n                {\n                    \"stepId\": \"a0f9a62c-182a-4571-b136-6a807550e597\",\n                    \"actionId\": \"0e807408-701d-4e02-b7a0-8279f3668fdd\",\n                    \"actionOrder\": \"0\"\n                },\n                {\n                    \"stepId\": \"09d794cb-c13a-4379-9553-cdef3842d98c\",\n                    \"actionId\": \"334a0f26-76b9-4be7-803b-ab6dc5461023\",\n                    \"actionOrder\": \"0\"\n                }\n            ],\n            \"actionClasses\": [\n                {\n                    \"id\": \"889a58e3-2c22-4164-b3c1-62fbf93b5949\",\n                    \"actionId\": \"1e916358-b9bf-4331-b28b-7af41eefc970\",\n                    \"name\": \"Archive content\",\n                    \"order\": 0,\n                    \"clazz\": \"com.dotmarketing.portlets.workflows.actionlet.ArchiveContentActionlet\",\n                    \"actionlet\": {\n                        \"name\": \"Archive content\",\n                        \"parameters\": null,\n                        \"howTo\": \"This actionlet will archive the content.\",\n                        \"localizedName\": \"Archive Content\",\n                        \"localizedHowto\": \"com.dotmarketing.portlets.workflows.actionlet.ArchiveContentActionlet.howTo\"\n                    }\n                },\n                {\n                    \"id\": \"51610a9a-9be6-489b-ba75-336bf632fc13\",\n                    \"actionId\": \"e93c8802-2033-4c3b-88f9-8125301d9816\",\n                    \"name\": \"Publish content\",\n                    \"order\": 0,\n                    \"clazz\": \"com.dotmarketing.portlets.workflows.actionlet.PublishContentActionlet\",\n                    \"actionlet\": {\n                        \"name\": \"Publish content\",\n                        \"parameters\": null,\n                        \"howTo\": \"This actionlet will publish the content.\",\n                        \"nextStep\": null,\n                        \"localizedName\": \"Publish Content\",\n                        \"localizedHowto\": \"com.dotmarketing.portlets.workflows.actionlet.PublishContentActionlet.howTo\"\n                    }\n                },\n                {\n                    \"id\": \"f52163e8-c4a1-4862-be40-0c530cd8f154\",\n                    \"actionId\": \"b588eae6-fa32-4eeb-b30e-fa9f7a80da7f\",\n                    \"name\": \"Save content\",\n                    \"order\": 0,\n                    \"clazz\": \"com.dotmarketing.portlets.workflows.actionlet.SaveContentActionlet\",\n                    \"actionlet\": {\n                        \"name\": \"Save content\",\n                        \"parameters\": null,\n                        \"howTo\": \"This actionlet will checkin the content.\",\n                        \"nextStep\": null,\n                        \"localizedName\": \"Save content\",\n                        \"localizedHowto\": \"com.dotmarketing.portlets.workflows.actionlet.SaveContentActionlet.howTo\"\n                    }\n                },\n                {\n                    \"id\": \"789b3b43-0b19-40df-b5e0-e7e161dd1f39\",\n                    \"actionId\": \"334a0f26-76b9-4be7-803b-ab6dc5461023\",\n                    \"name\": \"Unarchive content\",\n                    \"order\": 0,\n                    \"clazz\": \"com.dotmarketing.portlets.workflows.actionlet.UnarchiveContentActionlet\",\n                    \"actionlet\": {\n                        \"name\": \"Unarchive content\",\n                        \"parameters\": null,\n                        \"howTo\": \"This actionlet will un archive the content and return it to a working state\",\n                        \"nextStep\": null,\n                        \"localizedName\": \"Unarchive Content\",\n                        \"localizedHowto\": \"com.dotmarketing.portlets.workflows.actionlet.UnarchiveContentActionlet.howTo\"\n                    }\n                },\n                {\n                    \"id\": \"700330ab-8974-40d5-9131-67aa05731b48\",\n                    \"actionId\": \"0e807408-701d-4e02-b7a0-8279f3668fdd\",\n                    \"name\": \"Publish content\",\n                    \"order\": 0,\n                    \"clazz\": \"com.dotmarketing.portlets.workflows.actionlet.PublishContentActionlet\",\n                    \"actionlet\": {\n                        \"name\": \"Publish content\",\n                        \"parameters\": null,\n                        \"howTo\": \"This actionlet will publish the content.\",\n                        \"nextStep\": null,\n                        \"localizedName\": \"Publish Content\",\n                        \"localizedHowto\": \"com.dotmarketing.portlets.workflows.actionlet.PublishContentActionlet.howTo\"\n                    }\n                }\n            ],\n            \"actionClassParams\": []\n        },\n        \"permissions\": []\n}"
						},
						"url": {
							"raw": "{{serverURL}}/api/v1/workflow/schemes/import",
							"host": [
								"{{serverURL}}"
							],
							"path": [
								"api",
								"v1",
								"workflow",
								"schemes",
								"import"
							]
						},
						"description": "Validate you can import schemes as admin\n"
					},
					"response": []
				},
				{
					"name": "EmptyBody_ShouldRespond400",
					"event": [
						{
							"listen": "test",
							"script": {
								"exec": [
									"pm.test(\"Status code is 400 \", function () {",
									"    pm.response.to.have.status(400);",
									"});",
									"",
									""
								],
								"type": "text/javascript"
							}
						}
					],
					"request": {
						"auth": {
							"type": "basic",
							"basic": [
								{
									"key": "password",
									"value": "chris",
									"type": "string"
								},
								{
									"key": "username",
									"value": "chris@dotcms.com",
									"type": "string"
								},
								{
									"key": "saveHelperData",
									"type": "any"
								},
								{
									"key": "showPassword",
									"value": false,
									"type": "boolean"
								}
							]
						},
						"method": "POST",
						"header": [
							{
								"key": "Content-Type",
								"value": "application/json"
							}
						],
						"body": {
							"mode": "raw",
							"raw": ""
						},
						"url": {
							"raw": "{{serverURL}}/api/v1/workflow/schemes/import",
							"host": [
								"{{serverURL}}"
							],
							"path": [
								"api",
								"v1",
								"workflow",
								"schemes",
								"import"
							]
						},
						"description": "Validate you can import schemes as limited user if you have permissions to the workflow portlet "
					},
					"response": []
				},
				{
					"name": "ImportWithNotifyAssignActionlet",
					"event": [
						{
							"listen": "test",
							"script": {
								"exec": [
									"pm.test(\"Status code is 200\", function () {",
									"    pm.response.to.have.status(200);",
									"});",
									"",
									"",
									"",
									"pm.test(\"Body matches string\", function () {",
									"    pm.expect(pm.response.text()).to.include(\"OK\");",
									"});"
								],
								"type": "text/javascript"
							}
						}
					],
					"request": {
						"auth": {
							"type": "basic",
							"basic": [
								{
									"key": "password",
									"value": "admin",
									"type": "string"
								},
								{
									"key": "username",
									"value": "admin@dotcms.com",
									"type": "string"
								},
								{
									"key": "saveHelperData",
									"type": "any"
								},
								{
									"key": "showPassword",
									"value": false,
									"type": "boolean"
								}
							]
						},
						"method": "POST",
						"header": [
							{
								"key": "Content-Type",
								"value": "application/json"
							}
						],
						"body": {
							"mode": "raw",
							"raw": "{\n    \"workflowObject\": {\n        \"actionClassParams\": [\n            {\n                \"actionClassId\": \"deb0865a-8367-499a-9c80-f70f6cb4a201\",\n                \"id\": \"2163cb23-8b9a-406a-b2fa-7beecd5c63b0\",\n                \"key\": \"emailSubject\",\n                \"value\": \"subject\"\n            },\n            {\n                \"actionClassId\": \"deb0865a-8367-499a-9c80-f70f6cb4a201\",\n                \"id\": \"f98771e9-ca5c-438a-a23b-85594b92af45\",\n                \"key\": \"emailBody\",\n                \"value\": \"msg\"\n            },\n            {\n                \"actionClassId\": \"deb0865a-8367-499a-9c80-f70f6cb4a201\",\n                \"id\": \"d831815e-f9c4-4338-956f-2e8b9e0e371b\",\n                \"key\": \"isHtml\",\n                \"value\": \"true\"\n            }\n        ],\n        \"actionClasses\": [\n            {\n                \"actionId\": \"9148bd02-9d49-4765-8570-17f9a28d64bc\",\n                \"actionlet\": {\n                    \"actionClass\": \"com.dotmarketing.portlets.workflows.actionlet.NotifyAssigneeActionlet\",\n                    \"howTo\": \"This actionlet will send an email to the assignee (or assignees if the next assign is a role).  It uses a default email subject and message, but can be overridden.  Both the subject and message are parsed Velocity, and have access to a $workflow object that gives them $workflow.task, $workflow.nextAssign, $workflow.action, $workflow.step, etc.. \",\n                    \"localizedHowto\": \"com.dotmarketing.portlets.workflows.actionlet.NotifyAssigneeActionlet.howTo\",\n                    \"localizedName\": \"Notify Assignee\",\n                    \"name\": \"Notify Assignee\",\n                    \"nextStep\": null,\n                    \"parameters\": [\n                        {\n                            \"defaultValue\": \"\",\n                            \"displayName\": \"Email Subject\",\n                            \"key\": \"emailSubject\",\n                            \"required\": false\n                        },\n                        {\n                            \"defaultValue\": null,\n                            \"displayName\": \"Email Message\",\n                            \"key\": \"emailBody\",\n                            \"required\": false\n                        },\n                        {\n                            \"defaultValue\": \"true\",\n                            \"displayName\": \"Is Html?\",\n                            \"key\": \"isHtml\",\n                            \"required\": false\n                        }\n                    ]\n                },\n                \"clazz\": \"com.dotmarketing.portlets.workflows.actionlet.NotifyAssigneeActionlet\",\n                \"id\": \"deb0865a-8367-499a-9c80-f70f6cb4a201\",\n                \"name\": \"Notify Assignee\",\n                \"order\": 0\n            }\n        ],\n        \"actionSteps\": [\n            {\n                \"actionId\": \"9148bd02-9d49-4765-8570-17f9a28d64bc\",\n                \"actionOrder\": \"0\",\n                \"stepId\": \"2ad8291f-eee4-4ce7-ab99-1b2186ef4dec\"\n            }\n        ],\n        \"actions\": [\n            {\n                \"assignable\": false,\n                \"commentable\": false,\n                \"condition\": \"\",\n                \"icon\": \"workflowIcon\",\n                \"id\": \"9148bd02-9d49-4765-8570-17f9a28d64bc\",\n                \"name\": \"test\",\n                \"nextAssign\": \"654b0931-1027-41f7-ad4d-173115ed8ec1\",\n                \"nextStep\": \"currentstep\",\n                \"nextStepCurrentStep\": true,\n                \"order\": 0,\n                \"owner\": null,\n                \"roleHierarchyForAssign\": false,\n                \"schemeId\": \"8760ea91-9912-456c-b719-7c63e81fa981\",\n                \"showOn\": []\n            }\n        ],\n        \"schemeSystemActionWorkflowActionMappings\": [],\n        \"schemes\": [\n            {\n                \"archived\": false,\n                \"creationDate\": 1623256714100,\n                \"defaultScheme\": false,\n                \"description\": \"\",\n                \"entryActionId\": null,\n                \"id\": \"8760ea91-9912-456c-b719-7c63e81fa981\",\n                \"mandatory\": false,\n                \"modDate\": 1623203259556,\n                \"name\": \"Test\",\n                \"system\": false\n            }\n        ],\n        \"steps\": [\n            {\n                \"creationDate\": 1623256717104,\n                \"enableEscalation\": false,\n                \"escalationAction\": null,\n                \"escalationTime\": 0,\n                \"id\": \"2ad8291f-eee4-4ce7-ab99-1b2186ef4dec\",\n                \"myOrder\": 0,\n                \"name\": \"step1\",\n                \"resolved\": false,\n                \"schemeId\": \"8760ea91-9912-456c-b719-7c63e81fa981\"\n            }\n        ],\n        \"version\": \"1.0\"\n    },\n    \"permissions\": []\n}"
						},
						"url": {
							"raw": "{{serverURL}}/api/v1/workflow/schemes/import",
							"host": [
								"{{serverURL}}"
							],
							"path": [
								"api",
								"v1",
								"workflow",
								"schemes",
								"import"
							]
						},
						"description": "Validate you can import schemes as admin\n"
					},
					"response": []
				},
				{
					"name": "CopySchemewithNotifyAssignActionlet",
					"event": [
						{
							"listen": "test",
							"script": {
								"exec": [
									"pm.test(\"Status code is 200\", function () {",
									"    pm.response.to.have.status(200);",
									"});",
									"",
									"",
<<<<<<< HEAD
									"",
									"pm.test(\"Body matches string\", function () {",
									"    pm.expect(pm.response.text()).to.include(\"OK\");",
									"});"
=======
									""
>>>>>>> 8fea49a0
								],
								"type": "text/javascript"
							}
						}
					],
					"request": {
						"auth": {
							"type": "basic",
							"basic": [
								{
									"key": "password",
									"value": "admin",
									"type": "string"
								},
								{
									"key": "username",
									"value": "admin@dotcms.com",
									"type": "string"
								},
								{
									"key": "saveHelperData",
									"type": "any"
								},
								{
									"key": "showPassword",
									"value": false,
									"type": "boolean"
								}
							]
						},
						"method": "POST",
						"header": [
							{
								"key": "Content-Type",
								"value": "application/json"
							}
						],
						"body": {
							"mode": "raw",
							"raw": "{\n       \"name\": \"Copy Workflow\"\n}"
						},
						"url": {
							"raw": "{{serverURL}}/api/v1/workflow/schemes/8760ea91-9912-456c-b719-7c63e81fa981/copy",
							"host": [
								"{{serverURL}}"
							],
							"path": [
								"api",
								"v1",
								"workflow",
								"schemes",
								"8760ea91-9912-456c-b719-7c63e81fa981",
								"copy"
							]
						},
						"description": "Validate you can import schemes as admin\n"
					},
					"response": []
				}
			]
		},
		{
			"name": "ExportScheme",
			"item": [
				{
					"name": "invalidateSession",
					"event": [
						{
							"listen": "test",
							"script": {
								"exec": [
									"pm.test(\"Status code is 200\", function () {",
									"    pm.response.to.have.status(200);",
									"});"
								],
								"type": "text/javascript"
							}
						}
					],
					"request": {
						"method": "GET",
						"header": [],
						"url": {
							"raw": "{{serverURL}}/api/v1/logout",
							"host": [
								"{{serverURL}}"
							],
							"path": [
								"api",
								"v1",
								"logout"
							]
						}
					},
					"response": []
				},
				{
					"name": "User Credentials Validation",
					"event": [
						{
							"listen": "test",
							"script": {
								"type": "text/javascript",
								"exec": [
									"pm.test(\"Status code is 401, Invalid credentials\", function () {",
									"    pm.response.to.have.status(401);",
									"});",
									"",
									"pm.test(\"Correct response\", function () {",
									"    pm.expect(pm.response.text()).to.include(\"Invalid User\");",
									"});"
								]
							}
						}
					],
					"request": {
						"auth": {
							"type": "noauth"
						},
						"method": "GET",
						"header": [],
						"url": {
							"raw": "{{serverURL}}/api/v1/workflow/schemes/d61a59e1a4/export",
							"host": [
								"{{serverURL}}"
							],
							"path": [
								"api",
								"v1",
								"workflow",
								"schemes",
								"d61a59e1a4",
								"export"
							]
						},
						"description": "Validate you can't export without credentials"
					},
					"response": []
				},
				{
					"name": "Sucess Export As Admin",
					"event": [
						{
							"listen": "test",
							"script": {
								"exec": [
									"pm.test(\"Status code is 200\", function () {",
									"    pm.response.to.have.status(200);",
									"});",
									"",
									"pm.test(\"Includes scheme\", function () {",
									"    pm.expect(pm.response.text()).to.include(\"\\\"name\\\":\\\"REST Schema\\\"\");",
									"});",
									"",
									"pm.test(\"Includes step\", function () {",
									"    pm.expect(pm.response.text()).to.include(\"\\\"name\\\":\\\"My REST step\\\"\");",
									"});",
									"",
									"pm.test(\"Includes action\", function () {",
									"    pm.expect(pm.response.text()).to.include(\"\\\"name\\\":\\\"saveContent FROM REST NEW\\\"\");",
									"});"
								],
								"type": "text/javascript"
							}
						}
					],
					"request": {
						"auth": {
							"type": "basic",
							"basic": [
								{
									"key": "password",
									"value": "admin",
									"type": "string"
								},
								{
									"key": "username",
									"value": "admin@dotcms.com",
									"type": "string"
								},
								{
									"key": "saveHelperData",
									"type": "any"
								},
								{
									"key": "showPassword",
									"value": false,
									"type": "boolean"
								}
							]
						},
						"method": "GET",
						"header": [],
						"url": {
							"raw": "{{serverURL}}/api/v1/workflow/schemes/{{schemeId}}/export",
							"host": [
								"{{serverURL}}"
							],
							"path": [
								"api",
								"v1",
								"workflow",
								"schemes",
								"{{schemeId}}",
								"export"
							]
						},
						"description": "Validate you can export schemes as admin user"
					},
					"response": []
				},
				{
					"name": "ShortlyIdValidation",
					"event": [
						{
							"listen": "test",
							"script": {
								"exec": [
									"pm.test(\"Status code is 200\", function () {",
									"    pm.response.to.have.status(200);",
									"});",
									"",
									"pm.test(\"Includes scheme\", function () {",
									"    pm.expect(pm.response.text()).to.include(\"\\\"name\\\":\\\"REST Schema\\\"\");",
									"});",
									"",
									"pm.test(\"Includes step\", function () {",
									"    pm.expect(pm.response.text()).to.include(\"\\\"name\\\":\\\"My REST step\\\"\");",
									"});",
									"",
									"pm.test(\"Includes action\", function () {",
									"    pm.expect(pm.response.text()).to.include(\"\\\"name\\\":\\\"saveContent FROM REST NEW\\\"\");",
									"});"
								],
								"type": "text/javascript"
							}
						}
					],
					"request": {
						"auth": {
							"type": "basic",
							"basic": [
								{
									"key": "password",
									"value": "admin",
									"type": "string"
								},
								{
									"key": "username",
									"value": "admin@dotcms.com",
									"type": "string"
								},
								{
									"key": "saveHelperData",
									"type": "any"
								},
								{
									"key": "showPassword",
									"value": false,
									"type": "boolean"
								}
							]
						},
						"method": "GET",
						"header": [],
						"url": {
							"raw": "{{serverURL}}/api/v1/workflow/schemes/{{schemeIdShorty}}/export",
							"host": [
								"{{serverURL}}"
							],
							"path": [
								"api",
								"v1",
								"workflow",
								"schemes",
								"{{schemeIdShorty}}",
								"export"
							]
						},
						"description": "Validate you can export schemes as admin user"
					},
					"response": []
				}
			]
		},
		{
			"name": "UpdateStep",
			"item": [
				{
					"name": "invalidateSession",
					"event": [
						{
							"listen": "test",
							"script": {
								"exec": [
									"pm.test(\"Status code is 200\", function () {",
									"    pm.response.to.have.status(200);",
									"});"
								],
								"type": "text/javascript"
							}
						}
					],
					"request": {
						"method": "GET",
						"header": [],
						"url": {
							"raw": "{{serverURL}}/api/v1/logout",
							"host": [
								"{{serverURL}}"
							],
							"path": [
								"api",
								"v1",
								"logout"
							]
						}
					},
					"response": []
				},
				{
					"name": "UserCredentialsValidation",
					"event": [
						{
							"listen": "test",
							"script": {
								"type": "text/javascript",
								"exec": [
									"pm.test(\"Status code is 401, You need credentials\", function () {",
									"    pm.response.to.have.status(401);",
									"});",
									"",
									"",
									"",
									"pm.test(\"Valid response\", function () {",
									"    pm.expect(pm.response.text()).to.include(\"Invalid User\");",
									"});pm.test(\"Status code is 401, You need credentials\", function () {",
									"    pm.response.to.have.status(401);",
									"});",
									"",
									"",
									"",
									"pm.test(\"Valid response\", function () {",
									"    pm.expect(pm.response.text()).to.include(\"Invalid User\");",
									"});"
								]
							}
						}
					],
					"request": {
						"auth": {
							"type": "noauth"
						},
						"method": "PUT",
						"header": [
							{
								"key": "Content-Type",
								"value": "application/json"
							}
						],
						"body": {
							"mode": "raw",
							"raw": ""
						},
						"url": {
							"raw": "{{serverURL}}/api/v1/workflow/steps/94178d17-96a0-4e08-b9aa-94214a7fb31e",
							"host": [
								"{{serverURL}}"
							],
							"path": [
								"api",
								"v1",
								"workflow",
								"steps",
								"94178d17-96a0-4e08-b9aa-94214a7fb31e"
							]
						},
						"description": "This method update the some step using the id \n\n@Path(\"/steps/{stepId}\")"
					},
					"response": []
				},
				{
					"name": "SuccessUpdate",
					"event": [
						{
							"listen": "test",
							"script": {
								"exec": [
									"pm.test(\"Status code is 200 \", function () {",
									"    pm.response.to.have.status(200);",
									"});",
									"",
									"",
									"",
									"pm.test(\"Valid response\", function () {",
									"    pm.expect(pm.response.text()).to.include(\"\\\"name\\\":\\\"REST step UPDATED\\\"\");",
									"});"
								],
								"type": "text/javascript"
							}
						}
					],
					"request": {
						"auth": {
							"type": "basic",
							"basic": [
								{
									"key": "password",
									"value": "admin",
									"type": "string"
								},
								{
									"key": "username",
									"value": "admin@dotcms.com",
									"type": "string"
								},
								{
									"key": "saveHelperData",
									"type": "any"
								},
								{
									"key": "showPassword",
									"value": false,
									"type": "boolean"
								}
							]
						},
						"method": "PUT",
						"header": [
							{
								"key": "Content-Type",
								"value": "application/json"
							}
						],
						"body": {
							"mode": "raw",
							"raw": " { \"stepOrder\":5, \"stepName\":\"REST step UPDATED\", \"enableEscalation\":false, \"escalationAction\":\"\", \"escalationTime\":\"0\",\"stepResolved\":false} "
						},
						"url": {
							"raw": "{{serverURL}}/api/v1/workflow/steps/{{stepId}}",
							"host": [
								"{{serverURL}}"
							],
							"path": [
								"api",
								"v1",
								"workflow",
								"steps",
								"{{stepId}}"
							]
						},
						"description": "This method update the some step using the id \n\n@Path(\"/steps/{stepId}\")"
					},
					"response": []
				},
				{
					"name": "InvalidStepId",
					"event": [
						{
							"listen": "test",
							"script": {
								"exec": [
									"pm.test(\"Status code is 404\", function () {",
									"    pm.response.to.have.status(404);",
									"});",
									"",
									"",
									"",
									"pm.test(\"Valid response\", function () {",
									"    pm.expect(pm.response.text()).to.include(\"The Workflow Step does not exist\");",
									"});"
								],
								"type": "text/javascript"
							}
						}
					],
					"request": {
						"auth": {
							"type": "basic",
							"basic": [
								{
									"key": "password",
									"value": "admin",
									"type": "string"
								},
								{
									"key": "username",
									"value": "admin@dotcms.com",
									"type": "string"
								},
								{
									"key": "saveHelperData",
									"type": "any"
								},
								{
									"key": "showPassword",
									"value": false,
									"type": "boolean"
								}
							]
						},
						"method": "PUT",
						"header": [
							{
								"key": "Content-Type",
								"value": "application/json"
							}
						],
						"body": {
							"mode": "raw",
							"raw": " { \"stepOrder\":5, \"stepName\":\"REST\", \"enableEscalation\":false, \"escalationAction\":\"\", \"escalationTime\":\"0\",\"stepResolved\":false} "
						},
						"url": {
							"raw": "{{serverURL}}/api/v1/workflow/steps/ad6b095b6-b65f-4bdb-bbfd-701d663dfee2",
							"host": [
								"{{serverURL}}"
							],
							"path": [
								"api",
								"v1",
								"workflow",
								"steps",
								"ad6b095b6-b65f-4bdb-bbfd-701d663dfee2"
							]
						},
						"description": "This method update the some step using the id \n\n@Path(\"/steps/{stepId}\")"
					},
					"response": []
				},
				{
					"name": "SupportShortlyId",
					"event": [
						{
							"listen": "test",
							"script": {
								"exec": [
									"pm.test(\"Status code is 200 \", function () {",
									"    pm.response.to.have.status(200);",
									"});",
									"",
									"",
									"",
									"pm.test(\"Valid response\", function () {",
									"    pm.expect(pm.response.text()).to.include(\"\\\"name\\\":\\\"REST step Updated again\\\"\");",
									"});"
								],
								"type": "text/javascript"
							}
						}
					],
					"request": {
						"auth": {
							"type": "basic",
							"basic": [
								{
									"key": "password",
									"value": "admin",
									"type": "string"
								},
								{
									"key": "username",
									"value": "admin@dotcms.com",
									"type": "string"
								},
								{
									"key": "saveHelperData",
									"type": "any"
								},
								{
									"key": "showPassword",
									"value": false,
									"type": "boolean"
								}
							]
						},
						"method": "PUT",
						"header": [
							{
								"key": "Content-Type",
								"value": "application/json"
							}
						],
						"body": {
							"mode": "raw",
							"raw": " { \"stepOrder\":5, \"stepName\":\"REST step Updated again\", \"enableEscalation\":false, \"escalationAction\":\"\", \"escalationTime\":\"0\",\"stepResolved\":false} "
						},
						"url": {
							"raw": "{{serverURL}}/api/v1/workflow/steps/{{stepIdShorty}}",
							"host": [
								"{{serverURL}}"
							],
							"path": [
								"api",
								"v1",
								"workflow",
								"steps",
								"{{stepIdShorty}}"
							]
						},
						"description": "This method update the some step using the id \n\n@Path(\"/steps/{stepId}\")"
					},
					"response": []
				},
				{
					"name": "EmptyBody_shouldRespond400",
					"event": [
						{
							"listen": "test",
							"script": {
								"exec": [
									"pm.test(\"Status code is 400 \", function () {",
									"    pm.response.to.have.status(400);",
									"});",
									"",
									"",
									""
								],
								"type": "text/javascript"
							}
						}
					],
					"request": {
						"auth": {
							"type": "basic",
							"basic": [
								{
									"key": "password",
									"value": "admin",
									"type": "string"
								},
								{
									"key": "username",
									"value": "admin@dotcms.com",
									"type": "string"
								},
								{
									"key": "saveHelperData",
									"type": "any"
								},
								{
									"key": "showPassword",
									"value": false,
									"type": "boolean"
								}
							]
						},
						"method": "PUT",
						"header": [
							{
								"key": "Content-Type",
								"value": "application/json"
							}
						],
						"body": {
							"mode": "raw",
							"raw": ""
						},
						"url": {
							"raw": "{{serverURL}}/api/v1/workflow/steps/d6b095b6-b65f-4bdb-bbfd-701d663dfee2",
							"host": [
								"{{serverURL}}"
							],
							"path": [
								"api",
								"v1",
								"workflow",
								"steps",
								"d6b095b6-b65f-4bdb-bbfd-701d663dfee2"
							]
						},
						"description": "This method update the some step using the id \n\n@Path(\"/steps/{stepId}\")"
					},
					"response": []
				}
			]
		},
		{
			"name": "ReorderStep",
			"item": [
				{
					"name": "invalidateSession",
					"event": [
						{
							"listen": "test",
							"script": {
								"exec": [
									"pm.test(\"Status code is 200\", function () {",
									"    pm.response.to.have.status(200);",
									"});"
								],
								"type": "text/javascript"
							}
						}
					],
					"request": {
						"method": "GET",
						"header": [],
						"url": {
							"raw": "{{serverURL}}/api/v1/logout",
							"host": [
								"{{serverURL}}"
							],
							"path": [
								"api",
								"v1",
								"logout"
							]
						}
					},
					"response": []
				},
				{
					"name": "UserCredentialValidation",
					"event": [
						{
							"listen": "test",
							"script": {
								"type": "text/javascript",
								"exec": [
									"pm.test(\"Status code is 401, You need credentials\", function () {",
									"    pm.response.to.have.status(401);",
									"});",
									"",
									"",
									"",
									"pm.test(\"Valid response\", function () {",
									"    pm.expect(pm.response.text()).to.include(\"Invalid User\");",
									"});pm.test(\"Status code is 401, You need credentials\", function () {",
									"    pm.response.to.have.status(401);",
									"});",
									"",
									"",
									"",
									"pm.test(\"Valid response\", function () {",
									"    pm.expect(pm.response.text()).to.include(\"Invalid User\");",
									"});"
								]
							}
						}
					],
					"request": {
						"auth": {
							"type": "noauth"
						},
						"method": "PUT",
						"header": [],
						"url": {
							"raw": "{{serverURL}}/api/v1/workflow/reorder/step/94178d17-96a0-4e08-b9aa-94214a7fb31e/order/0",
							"host": [
								"{{serverURL}}"
							],
							"path": [
								"api",
								"v1",
								"workflow",
								"reorder",
								"step",
								"94178d17-96a0-4e08-b9aa-94214a7fb31e",
								"order",
								"0"
							]
						},
						"description": "Change the order of the steps in a scheme\n\n@Path(\"/reorder/step/{stepId}/order/{order}\")"
					},
					"response": []
				},
				{
					"name": "SuccessReorder",
					"event": [
						{
							"listen": "test",
							"script": {
								"exec": [
									"pm.test(\"Status code is 200 \", function () {",
									"    pm.response.to.have.status(200);",
									"});",
									"",
									"",
									"",
									"pm.test(\"Valid response\", function () {",
									"    pm.expect(pm.response.text()).to.include(\"Ok\");",
									"});"
								],
								"type": "text/javascript"
							}
						}
					],
					"request": {
						"auth": {
							"type": "basic",
							"basic": [
								{
									"key": "password",
									"value": "admin",
									"type": "string"
								},
								{
									"key": "username",
									"value": "admin@dotcms.com",
									"type": "string"
								},
								{
									"key": "saveHelperData",
									"type": "any"
								},
								{
									"key": "showPassword",
									"value": false,
									"type": "boolean"
								}
							]
						},
						"method": "PUT",
						"header": [],
						"url": {
							"raw": "{{serverURL}}/api/v1/workflow/reorder/step/{{stepId}}/order/0",
							"host": [
								"{{serverURL}}"
							],
							"path": [
								"api",
								"v1",
								"workflow",
								"reorder",
								"step",
								"{{stepId}}",
								"order",
								"0"
							]
						},
						"description": "Change the order of the steps in a scheme\n\n@Path(\"/reorder/step/{stepId}/order/{order}\")"
					},
					"response": []
				},
				{
					"name": "InvalidStepId",
					"event": [
						{
							"listen": "test",
							"script": {
								"exec": [
									"pm.test(\"Status code is 404\", function () {",
									"    pm.response.to.have.status(404);",
									"});",
									"",
									"",
									"",
									"pm.test(\"Valid response\", function () {",
									"    pm.expect(pm.response.text()).to.include(\"The Workflow Step does not exist\");",
									"});"
								],
								"type": "text/javascript"
							}
						}
					],
					"request": {
						"auth": {
							"type": "basic",
							"basic": [
								{
									"key": "password",
									"value": "admin",
									"type": "string"
								},
								{
									"key": "username",
									"value": "admin@dotcms.com",
									"type": "string"
								},
								{
									"key": "saveHelperData",
									"type": "any"
								},
								{
									"key": "showPassword",
									"value": false,
									"type": "boolean"
								}
							]
						},
						"method": "PUT",
						"header": [],
						"url": {
							"raw": "{{serverURL}}/api/v1/workflow/reorder/step/adc3c9cd0-8467-404b-bf95-cb7df3fbc293/order/0",
							"host": [
								"{{serverURL}}"
							],
							"path": [
								"api",
								"v1",
								"workflow",
								"reorder",
								"step",
								"adc3c9cd0-8467-404b-bf95-cb7df3fbc293",
								"order",
								"0"
							]
						},
						"description": "Change the order of the steps in a scheme\n\n@Path(\"/reorder/step/{stepId}/order/{order}\")"
					},
					"response": []
				},
				{
					"name": "SupportShortlyId",
					"event": [
						{
							"listen": "test",
							"script": {
								"exec": [
									"pm.test(\"Status code is 200 \", function () {",
									"    pm.response.to.have.status(200);",
									"});",
									"",
									"",
									"",
									"pm.test(\"Valid response\", function () {",
									"    pm.expect(pm.response.text()).to.include(\"Ok\");",
									"});"
								],
								"type": "text/javascript"
							}
						}
					],
					"request": {
						"auth": {
							"type": "basic",
							"basic": [
								{
									"key": "password",
									"value": "admin",
									"type": "string"
								},
								{
									"key": "username",
									"value": "admin@dotcms.com",
									"type": "string"
								},
								{
									"key": "saveHelperData",
									"type": "any"
								},
								{
									"key": "showPassword",
									"value": false,
									"type": "boolean"
								}
							]
						},
						"method": "PUT",
						"header": [],
						"url": {
							"raw": "{{serverURL}}/api/v1/workflow/reorder/step/{{stepIdShorty}}/order/0",
							"host": [
								"{{serverURL}}"
							],
							"path": [
								"api",
								"v1",
								"workflow",
								"reorder",
								"step",
								"{{stepIdShorty}}",
								"order",
								"0"
							]
						},
						"description": "Change the order of the steps in a scheme\n\n@Path(\"/reorder/step/{stepId}/order/{order}\")"
					},
					"response": []
				}
			]
		},
		{
			"name": "UpdateScheme",
			"item": [
				{
					"name": "invalidateSession",
					"event": [
						{
							"listen": "test",
							"script": {
								"exec": [
									"pm.test(\"Status code is 200\", function () {",
									"    pm.response.to.have.status(200);",
									"});"
								],
								"type": "text/javascript"
							}
						}
					],
					"request": {
						"method": "GET",
						"header": [],
						"url": {
							"raw": "{{serverURL}}/api/v1/logout",
							"host": [
								"{{serverURL}}"
							],
							"path": [
								"api",
								"v1",
								"logout"
							]
						}
					},
					"response": []
				},
				{
					"name": "UserCredentialsValidation",
					"event": [
						{
							"listen": "test",
							"script": {
								"type": "text/javascript",
								"exec": [
									"pm.test(\"Status code is 401, You need credentials\", function () {",
									"    pm.response.to.have.status(401);",
									"});",
									"",
									"",
									"",
									"pm.test(\"Valid response\", function () {",
									"    pm.expect(pm.response.text()).to.include(\"Invalid User\");",
									"});pm.test(\"Status code is 401, You need credentials\", function () {",
									"    pm.response.to.have.status(401);",
									"});",
									"",
									"",
									"",
									"pm.test(\"Valid response\", function () {",
									"    pm.expect(pm.response.text()).to.include(\"Invalid User\");",
									"});"
								]
							}
						}
					],
					"request": {
						"auth": {
							"type": "noauth"
						},
						"method": "PUT",
						"header": [
							{
								"key": "Content-Type",
								"value": "application/json"
							}
						],
						"body": {
							"mode": "raw",
							"raw": "{\"schemeName\": \"REST2\", \"schemeDescription\": \"rest1\", \"schemeArchived\": \"false\"}"
						},
						"url": {
							"raw": "{{serverURL}}/api/v1/workflow/schemes/211040db-5d79-4e3c-807a-1f2dec2ff16b",
							"host": [
								"{{serverURL}}"
							],
							"path": [
								"api",
								"v1",
								"workflow",
								"schemes",
								"211040db-5d79-4e3c-807a-1f2dec2ff16b"
							]
						},
						"description": "Updates an existing scheme\n\n@Path(\"/schemes/{schemeId}\")"
					},
					"response": []
				},
				{
					"name": "SuccessUpdate",
					"event": [
						{
							"listen": "test",
							"script": {
								"exec": [
									"pm.test(\"Status code is 200 \", function () {",
									"    pm.response.to.have.status(200);",
									"});",
									"",
									"",
									"",
									"pm.test(\"Valid response\", function () {",
									"    pm.expect(pm.response.text()).to.include(\"\\\"name\\\":\\\"WF_Import_AsAdmin_edited\\\"\");",
									"});"
								],
								"type": "text/javascript"
							}
						}
					],
					"request": {
						"auth": {
							"type": "basic",
							"basic": [
								{
									"key": "password",
									"value": "admin",
									"type": "string"
								},
								{
									"key": "username",
									"value": "admin@dotcms.com",
									"type": "string"
								},
								{
									"key": "saveHelperData",
									"type": "any"
								},
								{
									"key": "showPassword",
									"value": false,
									"type": "boolean"
								}
							]
						},
						"method": "PUT",
						"header": [
							{
								"key": "Content-Type",
								"value": "application/json"
							}
						],
						"body": {
							"mode": "raw",
							"raw": "{\"schemeName\": \"WF_Import_AsAdmin_edited\", \"schemeDescription\": \"AutomaticTest\", \"schemeArchived\": \"false\"}"
						},
						"url": {
							"raw": "{{serverURL}}/api/v1/workflow/schemes/{{schemeId}}",
							"host": [
								"{{serverURL}}"
							],
							"path": [
								"api",
								"v1",
								"workflow",
								"schemes",
								"{{schemeId}}"
							]
						},
						"description": "Updates an existing scheme\n\n@Path(\"/schemes/{schemeId}\")"
					},
					"response": []
				},
				{
					"name": "InvalidSchemeId",
					"event": [
						{
							"listen": "test",
							"script": {
								"exec": [
									"pm.test(\"Status code is 404 \", function () {",
									"    pm.response.to.have.status(404);",
									"});",
									"",
									"",
									"",
									"pm.test(\"Valid response\", function () {",
									"    pm.expect(pm.response.text()).to.include(\"The Workflow Scheme does not exist\");",
									"});"
								],
								"type": "text/javascript"
							}
						}
					],
					"request": {
						"auth": {
							"type": "basic",
							"basic": [
								{
									"key": "password",
									"value": "chris",
									"type": "string"
								},
								{
									"key": "username",
									"value": "chris@dotcms.com",
									"type": "string"
								},
								{
									"key": "saveHelperData",
									"type": "any"
								},
								{
									"key": "showPassword",
									"value": false,
									"type": "boolean"
								}
							]
						},
						"method": "PUT",
						"header": [
							{
								"key": "Content-Type",
								"value": "application/json"
							}
						],
						"body": {
							"mode": "raw",
							"raw": "{\"schemeName\": \"Default Scheme Updated from REST\", \"schemeDescription\": \"AutomaticTest\", \"schemeArchived\": \"false\"}"
						},
						"url": {
							"raw": "{{serverURL}}/api/v1/workflow/schemes/a85c1515c-c4f3-463c-bac2-860b8fcacc34",
							"host": [
								"{{serverURL}}"
							],
							"path": [
								"api",
								"v1",
								"workflow",
								"schemes",
								"a85c1515c-c4f3-463c-bac2-860b8fcacc34"
							]
						},
						"description": "Updates an existing scheme\n\n@Path(\"/schemes/{schemeId}\")"
					},
					"response": []
				},
				{
					"name": "SupportShorty",
					"event": [
						{
							"listen": "test",
							"script": {
								"exec": [
									"pm.test(\"Status code is 200 \", function () {",
									"    pm.response.to.have.status(200);",
									"});",
									"",
									"",
									"",
									"pm.test(\"Valid response\", function () {",
									"    pm.expect(pm.response.text()).to.include(\"\\\"name\\\":\\\"WF_Import_AsAdmin_edited_Shorty\\\"\");",
									"});"
								],
								"type": "text/javascript"
							}
						}
					],
					"request": {
						"auth": {
							"type": "basic",
							"basic": [
								{
									"key": "password",
									"value": "admin",
									"type": "string"
								},
								{
									"key": "username",
									"value": "admin@dotcms.com",
									"type": "string"
								},
								{
									"key": "saveHelperData",
									"type": "any"
								},
								{
									"key": "showPassword",
									"value": false,
									"type": "boolean"
								}
							]
						},
						"method": "PUT",
						"header": [
							{
								"key": "Content-Type",
								"value": "application/json"
							}
						],
						"body": {
							"mode": "raw",
							"raw": "{\"schemeName\": \"WF_Import_AsAdmin_edited_Shorty\", \"schemeDescription\": \"AutomaticTest\", \"schemeArchived\": \"true\"}"
						},
						"url": {
							"raw": "{{serverURL}}/api/v1/workflow/schemes/{{schemeIdShorty}}",
							"host": [
								"{{serverURL}}"
							],
							"path": [
								"api",
								"v1",
								"workflow",
								"schemes",
								"{{schemeIdShorty}}"
							]
						},
						"description": "Updates an existing scheme\n\n@Path(\"/schemes/{schemeId}\")"
					},
					"response": []
				},
				{
					"name": "EmptyBody_ShouldRespond400",
					"event": [
						{
							"listen": "test",
							"script": {
								"exec": [
									"pm.test(\"Status code is 400 \", function () {",
									"    pm.response.to.have.status(400);",
									"});",
									"",
									"",
									""
								],
								"type": "text/javascript"
							}
						}
					],
					"request": {
						"auth": {
							"type": "basic",
							"basic": [
								{
									"key": "password",
									"value": "admin",
									"type": "string"
								},
								{
									"key": "username",
									"value": "admin@dotcms.com",
									"type": "string"
								},
								{
									"key": "saveHelperData",
									"type": "any"
								},
								{
									"key": "showPassword",
									"value": false,
									"type": "boolean"
								}
							]
						},
						"method": "PUT",
						"header": [
							{
								"key": "Content-Type",
								"value": "application/json"
							}
						],
						"body": {
							"mode": "raw",
							"raw": ""
						},
						"url": {
							"raw": "{{serverURL}}/api/v1/workflow/schemes/85c1515c-c4f3-463c-bac2-860b8fcacc34",
							"host": [
								"{{serverURL}}"
							],
							"path": [
								"api",
								"v1",
								"workflow",
								"schemes",
								"85c1515c-c4f3-463c-bac2-860b8fcacc34"
							]
						},
						"description": "Updates an existing scheme\n\n@Path(\"/schemes/{schemeId}\")"
					},
					"response": []
				}
			]
		},
		{
			"name": "ReorderAction",
			"item": [
				{
					"name": "invalidateSession",
					"event": [
						{
							"listen": "test",
							"script": {
								"exec": [
									"pm.test(\"Status code is 200\", function () {",
									"    pm.response.to.have.status(200);",
									"});"
								],
								"type": "text/javascript"
							}
						}
					],
					"request": {
						"method": "GET",
						"header": [],
						"url": {
							"raw": "{{serverURL}}/api/v1/logout",
							"host": [
								"{{serverURL}}"
							],
							"path": [
								"api",
								"v1",
								"logout"
							]
						}
					},
					"response": []
				},
				{
					"name": "UserCredentialValidation",
					"event": [
						{
							"listen": "test",
							"script": {
								"type": "text/javascript",
								"exec": [
									"pm.test(\"Status code is 401, You need credentials\", function () {",
									"    pm.response.to.have.status(401);",
									"});",
									"",
									"",
									"",
									"pm.test(\"Valid response\", function () {",
									"    pm.expect(pm.response.text()).to.include(\"Invalid User\");",
									"});pm.test(\"Status code is 401, You need credentials\", function () {",
									"    pm.response.to.have.status(401);",
									"});",
									"",
									"",
									"",
									"pm.test(\"Valid response\", function () {",
									"    pm.expect(pm.response.text()).to.include(\"Invalid User\");",
									"});"
								]
							}
						}
					],
					"request": {
						"auth": {
							"type": "noauth"
						},
						"method": "PUT",
						"header": [
							{
								"key": "Content-Type",
								"value": "application/json"
							}
						],
						"body": {
							"mode": "raw",
							"raw": "{\"order\" : 3}"
						},
						"url": {
							"raw": "{{serverURL}}/api/v1/workflow/reorder/steps/94178d17-96a0-4e08-b9aa-94214a7fb31e/actions/7075981c-eda2-4896-a65c-71749ee2877e",
							"host": [
								"{{serverURL}}"
							],
							"path": [
								"api",
								"v1",
								"workflow",
								"reorder",
								"steps",
								"94178d17-96a0-4e08-b9aa-94214a7fb31e",
								"actions",
								"7075981c-eda2-4896-a65c-71749ee2877e"
							]
						},
						"description": "Change the order of an action associated to the step\n\n@Path(\"/reorder/steps/{stepId}/actions/{actionId}\")"
					},
					"response": []
				},
				{
					"name": "SuccessRequest",
					"event": [
						{
							"listen": "test",
							"script": {
								"exec": [
									"pm.test(\"Status code is 200 \", function () {",
									"    pm.response.to.have.status(200);",
									"});",
									"",
									"",
									"",
									"pm.test(\"Valid response\", function () {",
									"    pm.expect(pm.response.text()).to.include(\"Ok\");",
									"});"
								],
								"type": "text/javascript"
							}
						}
					],
					"request": {
						"auth": {
							"type": "basic",
							"basic": [
								{
									"key": "password",
									"value": "admin",
									"type": "string"
								},
								{
									"key": "username",
									"value": "admin@dotcms.com",
									"type": "string"
								},
								{
									"key": "saveHelperData",
									"type": "any"
								},
								{
									"key": "showPassword",
									"value": false,
									"type": "boolean"
								}
							]
						},
						"method": "PUT",
						"header": [
							{
								"key": "Content-Type",
								"value": "application/json"
							}
						],
						"body": {
							"mode": "raw",
							"raw": "{\"order\" : 0}"
						},
						"url": {
							"raw": "{{serverURL}}/api/v1/workflow/reorder/steps/{{stepId}}/actions/{{actionId}}",
							"host": [
								"{{serverURL}}"
							],
							"path": [
								"api",
								"v1",
								"workflow",
								"reorder",
								"steps",
								"{{stepId}}",
								"actions",
								"{{actionId}}"
							]
						},
						"description": "Change the order of an action associated to the step\n\n@Path(\"/reorder/steps/{stepId}/actions/{actionId}\")"
					},
					"response": []
				},
				{
					"name": "InvalidOrderValue",
					"event": [
						{
							"listen": "test",
							"script": {
								"type": "text/javascript",
								"exec": [
									"pm.test(\"Status code is 400, Bad request\", function () {",
									"    pm.response.to.have.status(400);",
									"});",
									"",
									"",
									"",
									"pm.test(\"Valid response\", function () {",
									"    pm.expect(pm.response.text()).to.include(\"Numeric value\");",
									"});"
								]
							}
						}
					],
					"request": {
						"auth": {
							"type": "basic",
							"basic": [
								{
									"key": "password",
									"value": "bill",
									"type": "string"
								},
								{
									"key": "username",
									"value": "bill@dotcms.com",
									"type": "string"
								},
								{
									"key": "saveHelperData",
									"type": "any"
								},
								{
									"key": "showPassword",
									"value": false,
									"type": "boolean"
								}
							]
						},
						"method": "PUT",
						"header": [
							{
								"key": "Content-Type",
								"value": "application/json"
							}
						],
						"body": {
							"mode": "raw",
							"raw": "{\"order\" : 123012301203102301230102301230123}"
						},
						"url": {
							"raw": "{{serverURL}}/api/v1/workflow/reorder/steps/1f67a807-5094-4229-9dd7-7b0a4fb57a1e/actions/64fa7b51-bfc4-4686-8775-70a8cd44aee7",
							"host": [
								"{{serverURL}}"
							],
							"path": [
								"api",
								"v1",
								"workflow",
								"reorder",
								"steps",
								"1f67a807-5094-4229-9dd7-7b0a4fb57a1e",
								"actions",
								"64fa7b51-bfc4-4686-8775-70a8cd44aee7"
							]
						},
						"description": "Change the order of an action associated to the step\n\n@Path(\"/reorder/steps/{stepId}/actions/{actionId}\")"
					},
					"response": []
				},
				{
					"name": "InvalidStepId",
					"event": [
						{
							"listen": "test",
							"script": {
								"exec": [
									"pm.test(\"Status code is 404\", function () {",
									"    pm.response.to.have.status(404);",
									"});",
									"",
									"",
									"",
									"pm.test(\"Valid response\", function () {",
									"    pm.expect(pm.response.text()).to.include(\"The Workflow Action does not exist\");",
									"});"
								],
								"type": "text/javascript"
							}
						}
					],
					"request": {
						"auth": {
							"type": "basic",
							"basic": [
								{
									"key": "password",
									"value": "bill",
									"type": "string"
								},
								{
									"key": "username",
									"value": "bill@dotcms.com",
									"type": "string"
								},
								{
									"key": "saveHelperData",
									"type": "any"
								},
								{
									"key": "showPassword",
									"value": false,
									"type": "boolean"
								}
							]
						},
						"method": "PUT",
						"header": [
							{
								"key": "Content-Type",
								"value": "application/json"
							}
						],
						"body": {
							"mode": "raw",
							"raw": "{\"order\" : 1}"
						},
						"url": {
							"raw": "{{serverURL}}/api/v1/workflow/reorder/steps/a1f67a807-5094-4229-9dd7-7b0a4fb57a1e/actions/64fa7b51-bfc4-4686-8775-70a8cd44aee7",
							"host": [
								"{{serverURL}}"
							],
							"path": [
								"api",
								"v1",
								"workflow",
								"reorder",
								"steps",
								"a1f67a807-5094-4229-9dd7-7b0a4fb57a1e",
								"actions",
								"64fa7b51-bfc4-4686-8775-70a8cd44aee7"
							]
						},
						"description": "Change the order of an action associated to the step\n\n@Path(\"/reorder/steps/{stepId}/actions/{actionId}\")"
					},
					"response": []
				},
				{
					"name": "InvalidActionId ",
					"event": [
						{
							"listen": "test",
							"script": {
								"exec": [
									"pm.test(\"Status code is 404\", function () {",
									"    pm.response.to.have.status(404);",
									"});",
									"",
									"",
									"",
									"pm.test(\"Valid response\", function () {",
									"    pm.expect(pm.response.text()).to.include(\"The Workflow Action does not exist\");",
									"});"
								],
								"type": "text/javascript"
							}
						}
					],
					"request": {
						"auth": {
							"type": "basic",
							"basic": [
								{
									"key": "password",
									"value": "bill",
									"type": "string"
								},
								{
									"key": "username",
									"value": "bill@dotcms.com",
									"type": "string"
								},
								{
									"key": "saveHelperData",
									"type": "any"
								},
								{
									"key": "showPassword",
									"value": false,
									"type": "boolean"
								}
							]
						},
						"method": "PUT",
						"header": [
							{
								"key": "Content-Type",
								"value": "application/json"
							}
						],
						"body": {
							"mode": "raw",
							"raw": "{\"order\" : 1}"
						},
						"url": {
							"raw": "{{serverURL}}/api/v1/workflow/reorder/steps/1f67a807-5094-4229-9dd7-7b0a4fb57a1e/actions/a64fa7b51-bfc4-4686-8775-70a8cd44aee7",
							"host": [
								"{{serverURL}}"
							],
							"path": [
								"api",
								"v1",
								"workflow",
								"reorder",
								"steps",
								"1f67a807-5094-4229-9dd7-7b0a4fb57a1e",
								"actions",
								"a64fa7b51-bfc4-4686-8775-70a8cd44aee7"
							]
						},
						"description": "Change the order of an action associated to the step\n\n@Path(\"/reorder/steps/{stepId}/actions/{actionId}\")"
					},
					"response": []
				},
				{
					"name": "SupportShortly",
					"event": [
						{
							"listen": "test",
							"script": {
								"exec": [
									"pm.test(\"Status code is 200 \", function () {",
									"    pm.response.to.have.status(200);",
									"});",
									"",
									"",
									"",
									"pm.test(\"Valid response\", function () {",
									"    pm.expect(pm.response.text()).to.include(\"Ok\");",
									"});"
								],
								"type": "text/javascript"
							}
						}
					],
					"request": {
						"auth": {
							"type": "basic",
							"basic": [
								{
									"key": "password",
									"value": "admin",
									"type": "string"
								},
								{
									"key": "username",
									"value": "admin@dotcms.com",
									"type": "string"
								},
								{
									"key": "saveHelperData",
									"type": "any"
								},
								{
									"key": "showPassword",
									"value": false,
									"type": "boolean"
								}
							]
						},
						"method": "PUT",
						"header": [
							{
								"key": "Content-Type",
								"value": "application/json"
							}
						],
						"body": {
							"mode": "raw",
							"raw": "{\"order\" : 1}"
						},
						"url": {
							"raw": "{{serverURL}}/api/v1/workflow/reorder/steps/{{stepIdShorty}}/actions/{{actionIdShorty}}",
							"host": [
								"{{serverURL}}"
							],
							"path": [
								"api",
								"v1",
								"workflow",
								"reorder",
								"steps",
								"{{stepIdShorty}}",
								"actions",
								"{{actionIdShorty}}"
							]
						},
						"description": "Change the order of an action associated to the step\n\n@Path(\"/reorder/steps/{stepId}/actions/{actionId}\")"
					},
					"response": []
				},
				{
					"name": "EmptyBody_shouldRespond400",
					"event": [
						{
							"listen": "test",
							"script": {
								"exec": [
									"pm.test(\"Status code is 400 \", function () {",
									"    pm.response.to.have.status(400);",
									"});",
									"",
									"",
									""
								],
								"type": "text/javascript"
							}
						}
					],
					"request": {
						"auth": {
							"type": "basic",
							"basic": [
								{
									"key": "password",
									"value": "admin",
									"type": "string"
								},
								{
									"key": "username",
									"value": "admin@dotcms.com",
									"type": "string"
								},
								{
									"key": "saveHelperData",
									"type": "any"
								},
								{
									"key": "showPassword",
									"value": false,
									"type": "boolean"
								}
							]
						},
						"method": "PUT",
						"header": [
							{
								"key": "Content-Type",
								"value": "application/json"
							}
						],
						"body": {
							"mode": "raw",
							"raw": ""
						},
						"url": {
							"raw": "{{serverURL}}/api/v1/workflow/reorder/steps/1f67a807-5094-4229-9dd7-7b0a4fb57a1e/actions/64fa7b51-bfc4-4686-8775-70a8cd44aee7",
							"host": [
								"{{serverURL}}"
							],
							"path": [
								"api",
								"v1",
								"workflow",
								"reorder",
								"steps",
								"1f67a807-5094-4229-9dd7-7b0a4fb57a1e",
								"actions",
								"64fa7b51-bfc4-4686-8775-70a8cd44aee7"
							]
						},
						"description": "Change the order of an action associated to the step\n\n@Path(\"/reorder/steps/{stepId}/actions/{actionId}\")"
					},
					"response": []
				}
			]
		},
		{
			"name": "FireActionById",
			"item": [
				{
					"name": "invalidateSession",
					"event": [
						{
							"listen": "test",
							"script": {
								"exec": [
									"pm.test(\"Status code is 200\", function () {",
									"    pm.response.to.have.status(200);",
									"});"
								],
								"type": "text/javascript"
							}
						}
					],
					"request": {
						"method": "GET",
						"header": [],
						"url": {
							"raw": "{{serverURL}}/api/v1/logout",
							"host": [
								"{{serverURL}}"
							],
							"path": [
								"api",
								"v1",
								"logout"
							]
						}
					},
					"response": []
				},
				{
					"name": "SuccessRequest",
					"event": [
						{
							"listen": "test",
							"script": {
								"exec": [
									"pm.test(\"Status code is 200 \", function () {",
									"    pm.response.to.have.status(200);",
									"});",
									"",
									"",
									"",
									"pm.test(\"Valid response\", function () {",
									"    pm.expect(pm.response.text()).to.include(\"SucessRequest\");",
									"});",
									"",
									"var jsonData = pm.response.json();",
									"pm.collectionVariables.set(\"contentletIdentifier\", jsonData.entity.identifier);",
									"pm.collectionVariables.set(\"contentletInode\", jsonData.entity.inode);",
									"pm.collectionVariables.set(\"fireActionLanguageKey\", jsonData.entity.key);",
									"// pm.collectionVariables.set(\"contentletIdShorty\", jsonData.entity.id.replace(\"-\",\"\").substring(0,10));",
									"",
									""
								],
								"type": "text/javascript"
							}
						}
					],
					"request": {
						"auth": {
							"type": "basic",
							"basic": [
								{
									"key": "password",
									"value": "admin",
									"type": "string"
								},
								{
									"key": "username",
									"value": "admin@dotcms.com",
									"type": "string"
								},
								{
									"key": "saveHelperData",
									"type": "any"
								},
								{
									"key": "showPassword",
									"value": false,
									"type": "boolean"
								}
							]
						},
						"method": "PUT",
						"header": [
							{
								"key": "Content-Type",
								"value": "application/json"
							}
						],
						"body": {
							"mode": "raw",
							"raw": "{ \"contentlet\" : {\n  \"stInode\" : \"f4d7c1b8-2c88-4071-abf1-a5328977b07d\",\n  \"languageId\" : 1,\n  \"key\": \"SucessRequest{{$timestamp}}\",\n  \"value\": \"SucessRequest{{$timestamp}}\"\n}\n}"
						},
						"url": {
							"raw": "{{serverURL}}/api/v1/workflow/actions/b9d89c80-3d88-4311-8365-187323c96436/fire",
							"host": [
								"{{serverURL}}"
							],
							"path": [
								"api",
								"v1",
								"workflow",
								"actions",
								"b9d89c80-3d88-4311-8365-187323c96436",
								"fire"
							]
						},
						"description": "Fire any action using the actionId\n\nOptional: If you pass ?inode={inode}, you don't need body here.\n\n@Path(\"/actions/{actionId}/fire\")"
					},
					"response": []
				},
				{
					"name": "InvalidActionId",
					"event": [
						{
							"listen": "test",
							"script": {
								"exec": [
									"pm.test(\"Status code is 404\", function () {",
									"    pm.response.to.have.status(404);",
									"});",
									"",
									"",
									"",
									"pm.test(\"Valid response\", function () {",
									"    pm.expect(pm.response.text()).to.include(\"The Workflow Action does not exist\");",
									"});"
								],
								"type": "text/javascript"
							}
						}
					],
					"request": {
						"auth": {
							"type": "basic",
							"basic": [
								{
									"key": "password",
									"value": "admin",
									"type": "string"
								},
								{
									"key": "username",
									"value": "admin@dotcms.com",
									"type": "string"
								},
								{
									"key": "saveHelperData",
									"type": "any"
								},
								{
									"key": "showPassword",
									"value": false,
									"type": "boolean"
								}
							]
						},
						"method": "PUT",
						"header": [
							{
								"key": "Content-Type",
								"value": "application/json"
							}
						],
						"body": {
							"mode": "raw",
							"raw": "{ \"contentlet\" : {\n  \"stInode\" : \"f4d7c1b8-2c88-4071-abf1-a5328977b07d\",\n  \"languageId\" : 1,\n  \"key\": \"postman\",\n  \"value\": \"postman\"\n}\n}"
						},
						"url": {
							"raw": "{{serverURL}}/api/v1/workflow/actions/ab9d89c80-3d88-4311-8365-187323c96436/fire",
							"host": [
								"{{serverURL}}"
							],
							"path": [
								"api",
								"v1",
								"workflow",
								"actions",
								"ab9d89c80-3d88-4311-8365-187323c96436",
								"fire"
							]
						},
						"description": "Fire any action uysing the actionId\n\nOptional: If you pass ?inode={inode}, you don't need body here. \n\n@Path(\"/actions/{actionId}/fire\")"
					},
					"response": []
				},
				{
					"name": "InvalidContentTypeId",
					"event": [
						{
							"listen": "test",
							"script": {
								"exec": [
									"pm.test(\"Status code is 400\", function () {",
									"    pm.response.to.have.status(400);",
									"});",
									"",
									"",
									"",
									"pm.test(\"Valid response\", function () {",
									"    pm.expect(pm.response.text()).to.include(\"Content Type with id\");",
									"    pm.expect(pm.response.text()).to.include(\"not found\");",
									"});"
								],
								"type": "text/javascript"
							}
						}
					],
					"request": {
						"auth": {
							"type": "basic",
							"basic": [
								{
									"key": "password",
									"value": "chris",
									"type": "string"
								},
								{
									"key": "username",
									"value": "chris@dotcms.com",
									"type": "string"
								},
								{
									"key": "saveHelperData",
									"type": "any"
								},
								{
									"key": "showPassword",
									"value": false,
									"type": "boolean"
								}
							]
						},
						"method": "PUT",
						"header": [
							{
								"key": "Content-Type",
								"value": "application/json"
							}
						],
						"body": {
							"mode": "raw",
							"raw": "{ \"contentlet\" : {\n  \"stInode\" : \"af4d7c1b8-2c88-4071-abf1-a5328977b07d\",\n  \"languageId\" : 1,\n  \"key\": \"postman\",\n  \"value\": \"postman\"\n}\n}"
						},
						"url": {
							"raw": "{{serverURL}}/api/v1/workflow/actions/b9d89c80-3d88-4311-8365-187323c96436/fire",
							"host": [
								"{{serverURL}}"
							],
							"path": [
								"api",
								"v1",
								"workflow",
								"actions",
								"b9d89c80-3d88-4311-8365-187323c96436",
								"fire"
							]
						},
						"description": "Fire any action uysing the actionId\n\nOptional: If you pass ?inode={inode}, you don't need body here. \n\n@Path(\"/actions/{actionId}/fire\")"
					},
					"response": []
				},
				{
					"name": "SupportShorlty",
					"event": [
						{
							"listen": "test",
							"script": {
								"exec": [
									"pm.test(\"Status code is 200 \", function () {",
									"    pm.response.to.have.status(200);",
									"});",
									"",
									"",
									"",
									"pm.test(\"Valid response\", function () {",
									"    pm.expect(pm.response.text()).to.include(\"SupportShorty\");",
									"});"
								],
								"type": "text/javascript"
							}
						}
					],
					"request": {
						"auth": {
							"type": "basic",
							"basic": [
								{
									"key": "password",
									"value": "admin",
									"type": "string"
								},
								{
									"key": "username",
									"value": "admin@dotcms.com",
									"type": "string"
								},
								{
									"key": "saveHelperData",
									"type": "any"
								},
								{
									"key": "showPassword",
									"value": false,
									"type": "boolean"
								}
							]
						},
						"method": "PUT",
						"header": [
							{
								"key": "Content-Type",
								"value": "application/json"
							}
						],
						"body": {
							"mode": "raw",
							"raw": "{ \"contentlet\" : {\n  \"stInode\" : \"f4d7c1b8-2c88-4071-abf1-a5328977b07d\",\n  \"languageId\" : 1,\n  \"key\": \"SupportShorty{{$timestamp}}\",\n  \"value\": \"SupportShorty{{$timestamp}}\"\n}\n}"
						},
						"url": {
							"raw": "{{serverURL}}/api/v1/workflow/actions/b9d89c80-3d8843/fire",
							"host": [
								"{{serverURL}}"
							],
							"path": [
								"api",
								"v1",
								"workflow",
								"actions",
								"b9d89c80-3d8843",
								"fire"
							]
						},
						"description": "Fire any action uysing the actionId\n\nOptional: If you pass ?inode={inode}, you don't need body here. \n\n@Path(\"/actions/{actionId}/fire\")"
					},
					"response": []
				},
				{
					"name": "FireActionWithoutBody",
					"event": [
						{
							"listen": "test",
							"script": {
								"exec": [
									"pm.test(\"Status code is 200 \", function () {",
									"    pm.response.to.have.status(200);",
									"});",
									"",
									"",
									"",
									"pm.test(\"Valid response\", function () {",
									"    pm.expect(pm.response.text()).to.include(\"SucessRequest\");",
									"});"
								],
								"type": "text/javascript"
							}
						}
					],
					"request": {
						"auth": {
							"type": "basic",
							"basic": [
								{
									"key": "password",
									"value": "admin",
									"type": "string"
								},
								{
									"key": "username",
									"value": "admin@dotcms.com",
									"type": "string"
								},
								{
									"key": "saveHelperData",
									"type": "any"
								},
								{
									"key": "showPassword",
									"value": false,
									"type": "boolean"
								}
							]
						},
						"method": "PUT",
						"header": [
							{
								"key": "Content-Type",
								"value": "application/json"
							}
						],
						"body": {
							"mode": "raw",
							"raw": ""
						},
						"url": {
							"raw": "{{serverURL}}/api/v1/workflow/actions/b9d89c80-3d8843/fire?inode={{contentletInode}}",
							"host": [
								"{{serverURL}}"
							],
							"path": [
								"api",
								"v1",
								"workflow",
								"actions",
								"b9d89c80-3d8843",
								"fire"
							],
							"query": [
								{
									"key": "inode",
									"value": "{{contentletInode}}"
								}
							]
						},
						"description": "Fire any action uysing the actionId\n\nOptional: If you pass ?inode={inode}, you don't need body here. \n\n@Path(\"/actions/{actionId}/fire\")"
					},
					"response": []
				},
				{
					"name": "ExistingUniqueContent_ShouldRespond400",
					"event": [
						{
							"listen": "test",
							"script": {
								"exec": [
									"pm.test(\"Status code is 400, BadRequest\", function () {",
									"    pm.response.to.have.status(400);",
									"});",
									"",
									"",
									"",
									"pm.test(\"Valid response\", function () {",
									"    pm.expect(pm.response.text()).to.include(\"unique\");",
									"});"
								],
								"type": "text/javascript"
							}
						}
					],
					"request": {
						"auth": {
							"type": "basic",
							"basic": [
								{
									"key": "password",
									"value": "admin",
									"type": "string"
								},
								{
									"key": "username",
									"value": "admin@dotcms.com",
									"type": "string"
								},
								{
									"key": "saveHelperData",
									"type": "any"
								},
								{
									"key": "showPassword",
									"value": false,
									"type": "boolean"
								}
							]
						},
						"method": "PUT",
						"header": [
							{
								"key": "Content-Type",
								"value": "application/json"
							}
						],
						"body": {
							"mode": "raw",
							"raw": "{ \"contentlet\" : {\n  \"stInode\" : \"f4d7c1b8-2c88-4071-abf1-a5328977b07d\",\n  \"languageId\" : 1,\n  \"key\": \"{{fireActionLanguageKey}}\",\n  \"value\": \"postman3\"\n}\n}"
						},
						"url": {
							"raw": "{{serverURL}}/api/v1/workflow/actions/b9d89c80-3d88-4311-8365-187323c96436/fire",
							"host": [
								"{{serverURL}}"
							],
							"path": [
								"api",
								"v1",
								"workflow",
								"actions",
								"b9d89c80-3d88-4311-8365-187323c96436",
								"fire"
							]
						},
						"description": "Fire any action uysing the actionId\n\nOptional: If you pass ?inode={inode}, you don't need body here. \n\n@Path(\"/actions/{actionId}/fire\")"
					},
					"response": []
				},
				{
					"name": "BadRequest",
					"event": [
						{
							"listen": "test",
							"script": {
								"exec": [
									"pm.test(\"Status code is 400 \", function () {",
									"    pm.response.to.have.status(400);",
									"});",
									"",
									""
								],
								"type": "text/javascript"
							}
						}
					],
					"request": {
						"auth": {
							"type": "basic",
							"basic": [
								{
									"key": "password",
									"value": "admin",
									"type": "string"
								},
								{
									"key": "username",
									"value": "admin@dotcms.com",
									"type": "string"
								},
								{
									"key": "saveHelperData",
									"type": "any"
								},
								{
									"key": "showPassword",
									"value": false,
									"type": "boolean"
								}
							]
						},
						"method": "PUT",
						"header": [
							{
								"key": "Content-Type",
								"value": "application/json"
							}
						],
						"body": {
							"mode": "raw",
							"raw": ""
						},
						"url": {
							"raw": "{{serverURL}}/api/v1/workflow/actions/b9d89c80-3d88-4311-8365-187323c96436/fire",
							"host": [
								"{{serverURL}}"
							],
							"path": [
								"api",
								"v1",
								"workflow",
								"actions",
								"b9d89c80-3d88-4311-8365-187323c96436",
								"fire"
							]
						},
						"description": "Fire any action uysing the actionId\n\nOptional: If you pass ?inode={inode}, you don't need body here. \n\n@Path(\"/actions/{actionId}/fire\")"
					},
					"response": []
				},
				{
					"name": "SuccessRequest_Mutipart",
					"event": [
						{
							"listen": "test",
							"script": {
								"exec": [
									"pm.test(\"Status code is 200 \", function () {",
									"    pm.response.to.have.status(200);",
									"});",
									"",
									"var jsonData = pm.response.json();",
									"",
									"pm.test(\"First binary included\", function () {",
									"    pm.expect(jsonData.entity.asset).include(\"james.jpeg\"); ",
									"});",
									"",
									"",
									"",
									""
								],
								"type": "text/javascript"
							}
						}
					],
					"request": {
						"auth": {
							"type": "basic",
							"basic": [
								{
									"key": "password",
									"value": "admin",
									"type": "string"
								},
								{
									"key": "username",
									"value": "admin@dotcms.com",
									"type": "string"
								},
								{
									"key": "saveHelperData",
									"type": "any"
								},
								{
									"key": "showPassword",
									"value": false,
									"type": "boolean"
								}
							]
						},
						"method": "PUT",
						"header": [
							{
								"key": "Content-Type",
								"value": "application/json"
							}
						],
						"body": {
							"mode": "formdata",
							"formdata": [
								{
									"key": "json",
									"value": "{ \"contentlet\" : {\n  \"stInode\" : \"f2d8a1c7-2b77-2081-bcf1-b5348988c08d\"\n}\n}",
									"type": "text"
								},
								{
									"key": "file",
									"type": "file",
									"src": "resources/WorkflowResource/testImages/james.jpeg"
								},
								{
									"key": "file",
									"type": "file",
									"src": [],
									"disabled": true
								}
							]
						},
						"url": {
							"raw": "{{serverURL}}/api/v1/workflow/actions/b9d89c80-3d88-4311-8365-187323c96436/fire",
							"host": [
								"{{serverURL}}"
							],
							"path": [
								"api",
								"v1",
								"workflow",
								"actions",
								"b9d89c80-3d88-4311-8365-187323c96436",
								"fire"
							]
						},
						"description": "Fire any action using the actionId\n\nOptional: If you pass ?inode={inode}, you don't need body here.\n\n@Path(\"/actions/{actionId}/fire\")"
					},
					"response": []
				}
			]
		},
		{
			"name": "FireDefaultAction",
			"item": [
				{
					"name": "invalidateSession",
					"event": [
						{
							"listen": "test",
							"script": {
								"exec": [
									"pm.test(\"Status code is 200\", function () {",
									"    pm.response.to.have.status(200);",
									"});"
								],
								"type": "text/javascript"
							}
						}
					],
					"request": {
						"method": "GET",
						"header": [],
						"url": {
							"raw": "{{serverURL}}/api/v1/logout",
							"host": [
								"{{serverURL}}"
							],
							"path": [
								"api",
								"v1",
								"logout"
							]
						}
					},
					"response": []
				},
				{
					"name": "SuccessRequest",
					"event": [
						{
							"listen": "test",
							"script": {
								"exec": [
									"pm.test(\"Status code is 200 \", function () {",
									"    pm.response.to.have.status(200);",
									"});",
									"",
									"",
									"",
									"pm.test(\"Valid response\", function () {",
									"    pm.expect(pm.response.text()).to.include(\"SucessRequest\");",
									"});",
									"",
									"var jsonData = pm.response.json();",
									"pm.collectionVariables.set(\"contentletIdentifier\", jsonData.entity.identifier);",
									"pm.collectionVariables.set(\"contentletInode\", jsonData.entity.inode);",
									"pm.collectionVariables.set(\"fireActionLanguageKey\", jsonData.entity.key);",
									"// pm.collectionVariables.set(\"contentletIdShorty\", jsonData.entity.id.replace(\"-\",\"\").substring(0,10));",
									"",
									""
								],
								"type": "text/javascript"
							}
						}
					],
					"request": {
						"auth": {
							"type": "basic",
							"basic": [
								{
									"key": "password",
									"value": "admin",
									"type": "string"
								},
								{
									"key": "username",
									"value": "admin@dotcms.com",
									"type": "string"
								},
								{
									"key": "saveHelperData",
									"type": "any"
								},
								{
									"key": "showPassword",
									"value": false,
									"type": "boolean"
								}
							]
						},
						"method": "PUT",
						"header": [
							{
								"key": "Content-Type",
								"value": "application/json"
							}
						],
						"body": {
							"mode": "raw",
							"raw": "{ \"contentlet\" : {\n  \"stInode\" : \"f4d7c1b8-2c88-4071-abf1-a5328977b07d\",\n  \"languageId\" : 1,\n  \"key\": \"SucessRequest{{$timestamp}}\",\n  \"value\": \"SucessRequest{{$timestamp}}\"\n}\n}"
						},
						"url": {
							"raw": "{{serverURL}}/api/v1/workflow/actions/default/fire/PUBLISH",
							"host": [
								"{{serverURL}}"
							],
							"path": [
								"api",
								"v1",
								"workflow",
								"actions",
								"default",
								"fire",
								"PUBLISH"
							]
						},
						"description": "Fire any action using the actionId\n\nOptional: If you pass ?inode={inode}, you don't need body here.\n\n@Path(\"/actions/{actionId}/fire\")"
					},
					"response": []
				},
				{
					"name": "InvalidActionId",
					"event": [
						{
							"listen": "test",
							"script": {
								"exec": [
									"pm.test(\"Status code is 400\", function () {",
									"    pm.response.to.have.status(400);",
									"});",
									"",
									"",
									"",
									"pm.test(\"Valid response\", function () {",
									"    pm.expect(pm.response.text()).to.include(\"No enum constant\");",
									"});"
								],
								"type": "text/javascript"
							}
						}
					],
					"request": {
						"auth": {
							"type": "basic",
							"basic": [
								{
									"key": "password",
									"value": "admin",
									"type": "string"
								},
								{
									"key": "username",
									"value": "admin@dotcms.com",
									"type": "string"
								},
								{
									"key": "saveHelperData",
									"type": "any"
								},
								{
									"key": "showPassword",
									"value": false,
									"type": "boolean"
								}
							]
						},
						"method": "PUT",
						"header": [
							{
								"key": "Content-Type",
								"value": "application/json"
							}
						],
						"body": {
							"mode": "raw",
							"raw": "{ \"contentlet\" : {\n  \"stInode\" : \"f4d7c1b8-2c88-4071-abf1-a5328977b07d\",\n  \"languageId\" : 1,\n  \"key\": \"postman\",\n  \"value\": \"postman\"\n}\n}"
						},
						"url": {
							"raw": "{{serverURL}}/api/v1/workflow/actions/default/fire/NONEXISTING",
							"host": [
								"{{serverURL}}"
							],
							"path": [
								"api",
								"v1",
								"workflow",
								"actions",
								"default",
								"fire",
								"NONEXISTING"
							]
						},
						"description": "Fire any action uysing the actionId\n\nOptional: If you pass ?inode={inode}, you don't need body here. \n\n@Path(\"/actions/{actionId}/fire\")"
					},
					"response": []
				},
				{
					"name": "InvalidContentTypeId",
					"event": [
						{
							"listen": "test",
							"script": {
								"exec": [
									"pm.test(\"Status code is 400\", function () {",
									"    pm.response.to.have.status(400);",
									"});",
									"",
									"",
									"",
									"pm.test(\"Valid response\", function () {",
									"    pm.expect(pm.response.text()).to.include(\"Content Type with id\");",
									"    pm.expect(pm.response.text()).to.include(\"not found\");",
									"});"
								],
								"type": "text/javascript"
							}
						}
					],
					"request": {
						"auth": {
							"type": "basic",
							"basic": [
								{
									"key": "password",
									"value": "chris",
									"type": "string"
								},
								{
									"key": "username",
									"value": "chris@dotcms.com",
									"type": "string"
								},
								{
									"key": "saveHelperData",
									"type": "any"
								},
								{
									"key": "showPassword",
									"value": false,
									"type": "boolean"
								}
							]
						},
						"method": "PUT",
						"header": [
							{
								"key": "Content-Type",
								"value": "application/json"
							}
						],
						"body": {
							"mode": "raw",
							"raw": "{ \"contentlet\" : {\n  \"stInode\" : \"af4d7c1b8-2c88-4071-abf1-a5328977b07d\",\n  \"languageId\" : 1,\n  \"key\": \"postman\",\n  \"value\": \"postman\"\n}\n}"
						},
						"url": {
							"raw": "{{serverURL}}/api/v1/workflow/actions/b9d89c80-3d88-4311-8365-187323c96436/fire",
							"host": [
								"{{serverURL}}"
							],
							"path": [
								"api",
								"v1",
								"workflow",
								"actions",
								"b9d89c80-3d88-4311-8365-187323c96436",
								"fire"
							]
						},
						"description": "Fire any action uysing the actionId\n\nOptional: If you pass ?inode={inode}, you don't need body here. \n\n@Path(\"/actions/{actionId}/fire\")"
					},
					"response": []
				},
				{
					"name": "FireActionWithoutBody",
					"event": [
						{
							"listen": "test",
							"script": {
								"exec": [
									"pm.test(\"Status code is 200 \", function () {",
									"    pm.response.to.have.status(200);",
									"});",
									"",
									"",
									"",
									"pm.test(\"Valid response\", function () {",
									"    pm.expect(pm.response.text()).to.include(\"SucessRequest\");",
									"});"
								],
								"type": "text/javascript"
							}
						}
					],
					"request": {
						"auth": {
							"type": "basic",
							"basic": [
								{
									"key": "password",
									"value": "admin",
									"type": "string"
								},
								{
									"key": "username",
									"value": "admin@dotcms.com",
									"type": "string"
								},
								{
									"key": "saveHelperData",
									"type": "any"
								},
								{
									"key": "showPassword",
									"value": false,
									"type": "boolean"
								}
							]
						},
						"method": "PUT",
						"header": [
							{
								"key": "Content-Type",
								"value": "application/json"
							}
						],
						"body": {
							"mode": "raw",
							"raw": ""
						},
						"url": {
							"raw": "{{serverURL}}/api/v1/workflow/actions/b9d89c80-3d8843/fire?inode={{contentletInode}}",
							"host": [
								"{{serverURL}}"
							],
							"path": [
								"api",
								"v1",
								"workflow",
								"actions",
								"b9d89c80-3d8843",
								"fire"
							],
							"query": [
								{
									"key": "inode",
									"value": "{{contentletInode}}"
								}
							]
						},
						"description": "Fire any action uysing the actionId\n\nOptional: If you pass ?inode={inode}, you don't need body here. \n\n@Path(\"/actions/{actionId}/fire\")"
					},
					"response": []
				},
				{
					"name": "ExistingUniqueContent_ShouldRespond400",
					"event": [
						{
							"listen": "test",
							"script": {
								"exec": [
									"pm.test(\"Status code is 400, BadRequest\", function () {",
									"    pm.response.to.have.status(400);",
									"});",
									"",
									"",
									"",
									"pm.test(\"Valid response\", function () {",
									"    pm.expect(pm.response.text()).to.include(\"unique\");",
									"});"
								],
								"type": "text/javascript"
							}
						}
					],
					"request": {
						"auth": {
							"type": "basic",
							"basic": [
								{
									"key": "password",
									"value": "admin",
									"type": "string"
								},
								{
									"key": "username",
									"value": "admin@dotcms.com",
									"type": "string"
								},
								{
									"key": "saveHelperData",
									"type": "any"
								},
								{
									"key": "showPassword",
									"value": false,
									"type": "boolean"
								}
							]
						},
						"method": "PUT",
						"header": [
							{
								"key": "Content-Type",
								"value": "application/json"
							}
						],
						"body": {
							"mode": "raw",
							"raw": "{ \"contentlet\" : {\n  \"stInode\" : \"f4d7c1b8-2c88-4071-abf1-a5328977b07d\",\n  \"languageId\" : 1,\n  \"key\": \"{{fireActionLanguageKey}}\",\n  \"value\": \"postman3\"\n}\n}"
						},
						"url": {
							"raw": "{{serverURL}}/api/v1/workflow/actions/default/fire/PUBLISH",
							"host": [
								"{{serverURL}}"
							],
							"path": [
								"api",
								"v1",
								"workflow",
								"actions",
								"default",
								"fire",
								"PUBLISH"
							]
						},
						"description": "Fire any action uysing the actionId\n\nOptional: If you pass ?inode={inode}, you don't need body here. \n\n@Path(\"/actions/{actionId}/fire\")"
					},
					"response": []
				},
				{
					"name": "BadRequest",
					"event": [
						{
							"listen": "test",
							"script": {
								"exec": [
									"pm.test(\"Status code is 400 \", function () {",
									"    pm.response.to.have.status(400);",
									"});",
									"",
									""
								],
								"type": "text/javascript"
							}
						}
					],
					"request": {
						"auth": {
							"type": "basic",
							"basic": [
								{
									"key": "password",
									"value": "admin",
									"type": "string"
								},
								{
									"key": "username",
									"value": "admin@dotcms.com",
									"type": "string"
								},
								{
									"key": "saveHelperData",
									"type": "any"
								},
								{
									"key": "showPassword",
									"value": false,
									"type": "boolean"
								}
							]
						},
						"method": "PUT",
						"header": [
							{
								"key": "Content-Type",
								"value": "application/json"
							}
						],
						"body": {
							"mode": "raw",
							"raw": ""
						},
						"url": {
							"raw": "{{serverURL}}/api/v1/workflow/actions/b9d89c80-3d88-4311-8365-187323c96436/fire",
							"host": [
								"{{serverURL}}"
							],
							"path": [
								"api",
								"v1",
								"workflow",
								"actions",
								"b9d89c80-3d88-4311-8365-187323c96436",
								"fire"
							]
						},
						"description": "Fire any action uysing the actionId\n\nOptional: If you pass ?inode={inode}, you don't need body here. \n\n@Path(\"/actions/{actionId}/fire\")"
					},
					"response": []
				},
				{
					"name": "SuccessRequest_Mutipart",
					"event": [
						{
							"listen": "test",
							"script": {
								"exec": [
									"pm.test(\"Status code is 200 \", function () {",
									"    pm.response.to.have.status(200);",
									"});",
									"",
									"var jsonData = pm.response.json();",
									"",
									"pm.test(\"First binary included\", function () {",
									"    pm.expect(jsonData.entity.asset).include(\"james.jpeg\"); ",
									"});",
									"",
									"",
									"",
									""
								],
								"type": "text/javascript"
							}
						}
					],
					"request": {
						"auth": {
							"type": "basic",
							"basic": [
								{
									"key": "password",
									"value": "admin",
									"type": "string"
								},
								{
									"key": "username",
									"value": "admin@dotcms.com",
									"type": "string"
								},
								{
									"key": "saveHelperData",
									"type": "any"
								},
								{
									"key": "showPassword",
									"value": false,
									"type": "boolean"
								}
							]
						},
						"method": "PUT",
						"header": [
							{
								"key": "Content-Type",
								"value": "application/json"
							}
						],
						"body": {
							"mode": "formdata",
							"formdata": [
								{
									"key": "json",
									"value": "{ \"contentlet\" : {\n  \"stInode\" : \"f2d8a1c7-2b77-2081-bcf1-b5348988c08d\"\n}\n}",
									"type": "text"
								},
								{
									"key": "file",
									"type": "file",
									"src": "resources/WorkflowResource/testImages/james.jpeg"
								},
								{
									"key": "file",
									"type": "file",
									"src": [],
									"disabled": true
								}
							]
						},
						"url": {
							"raw": "{{serverURL}}/api/v1/workflow/actions/default/fire/PUBLISH",
							"host": [
								"{{serverURL}}"
							],
							"path": [
								"api",
								"v1",
								"workflow",
								"actions",
								"default",
								"fire",
								"PUBLISH"
							]
						},
						"description": "Fire any action using the actionId\n\nOptional: If you pass ?inode={inode}, you don't need body here.\n\n@Path(\"/actions/{actionId}/fire\")"
					},
					"response": []
				}
			]
		},
		{
			"name": "CopyScheme",
			"item": [
				{
					"name": "invalidateSession",
					"event": [
						{
							"listen": "test",
							"script": {
								"exec": [
									"pm.test(\"Status code is 200\", function () {",
									"    pm.response.to.have.status(200);",
									"});"
								],
								"type": "text/javascript"
							}
						}
					],
					"request": {
						"method": "GET",
						"header": [],
						"url": {
							"raw": "{{serverURL}}/api/v1/logout",
							"host": [
								"{{serverURL}}"
							],
							"path": [
								"api",
								"v1",
								"logout"
							]
						}
					},
					"response": []
				},
				{
					"name": "UserCredentialsValidation",
					"event": [
						{
							"listen": "test",
							"script": {
								"type": "text/javascript",
								"exec": [
									"pm.test(\"Status code is 401, You need credentials\", function () {",
									"    pm.response.to.have.status(401);",
									"});",
									"",
									"",
									"",
									"pm.test(\"Valid response\", function () {",
									"    pm.expect(pm.response.text()).to.include(\"Invalid User\");",
									"});pm.test(\"Status code is 401, You need credentials\", function () {",
									"    pm.response.to.have.status(401);",
									"});",
									"",
									"",
									"",
									"pm.test(\"Valid response\", function () {",
									"    pm.expect(pm.response.text()).to.include(\"Invalid User\");",
									"});"
								]
							}
						}
					],
					"request": {
						"auth": {
							"type": "noauth"
						},
						"method": "POST",
						"header": [],
						"url": {
							"raw": "{{serverURL}}/api/v1/workflow/schemes/d61a59e1a4/copy",
							"host": [
								"{{serverURL}}"
							],
							"path": [
								"api",
								"v1",
								"workflow",
								"schemes",
								"d61a59e1a4",
								"copy"
							]
						},
						"description": "Do a copy of an existing scheme \n\n@Path(\"/schemes/{schemeId}/copy\")"
					},
					"response": []
				},
				{
					"name": "SuccessCopy",
					"event": [
						{
							"listen": "test",
							"script": {
								"exec": [
									"pm.test(\"Status code is 200 \", function () {",
									"    pm.response.to.have.status(200);",
									"});",
									"",
									"",
									"",
									"pm.test(\"Valid response\", function () {",
									"    pm.expect(pm.response.text()).to.include(\"Copy from REST (automatic)\");",
									"});",
									"",
									"",
									"pm.test(\"Valid response\", function () {",
									"    pm.expect(pm.response.text()).to.include(\"creationDate\");",
									"});",
									"",
									""
								],
								"type": "text/javascript"
							}
						}
					],
					"request": {
						"auth": {
							"type": "basic",
							"basic": [
								{
									"key": "password",
									"value": "admin",
									"type": "string"
								},
								{
									"key": "username",
									"value": "admin@dotcms.com",
									"type": "string"
								},
								{
									"key": "saveHelperData",
									"type": "any"
								},
								{
									"key": "showPassword",
									"value": false,
									"type": "boolean"
								}
							]
						},
						"method": "POST",
						"header": [
							{
								"key": "Content-Type",
								"value": "application/json"
							}
						],
						"body": {
							"mode": "raw",
							"raw": ""
						},
						"url": {
							"raw": "{{serverURL}}/api/v1/workflow/schemes/{{schemeId}}/copy?name=Copy from REST (automatic)",
							"host": [
								"{{serverURL}}"
							],
							"path": [
								"api",
								"v1",
								"workflow",
								"schemes",
								"{{schemeId}}",
								"copy"
							],
							"query": [
								{
									"key": "name",
									"value": "Copy from REST (automatic)"
								}
							]
						},
						"description": "Do a copy of an existing scheme \n\n@Path(\"/schemes/{schemeId}/copy\")"
					},
					"response": []
				},
				{
					"name": "InvalidSchemeId",
					"event": [
						{
							"listen": "test",
							"script": {
								"exec": [
									"pm.test(\"Status code is 404\", function () {",
									"    pm.response.to.have.status(404);",
									"});",
									"",
									"",
									"",
									"pm.test(\"Valid response\", function () {",
									"    pm.expect(pm.response.text()).to.include(\"The Workflow Scheme does not exis\");",
									"});"
								],
								"type": "text/javascript"
							}
						}
					],
					"request": {
						"auth": {
							"type": "basic",
							"basic": [
								{
									"key": "password",
									"value": "admin",
									"type": "string"
								},
								{
									"key": "username",
									"value": "admin@dotcms.com",
									"type": "string"
								},
								{
									"key": "saveHelperData",
									"type": "any"
								},
								{
									"key": "showPassword",
									"value": false,
									"type": "boolean"
								}
							]
						},
						"method": "POST",
						"header": [
							{
								"key": "Content-Type",
								"value": "application/json"
							}
						],
						"body": {
							"mode": "raw",
							"raw": ""
						},
						"url": {
							"raw": "{{serverURL}}/api/v1/workflow/schemes/ad61a59e1-a49c-46f2-a929-db2b4bfa88b2/copy?name=Copy from REST (automatic)_limited",
							"host": [
								"{{serverURL}}"
							],
							"path": [
								"api",
								"v1",
								"workflow",
								"schemes",
								"ad61a59e1-a49c-46f2-a929-db2b4bfa88b2",
								"copy"
							],
							"query": [
								{
									"key": "name",
									"value": "Copy from REST (automatic)_limited"
								}
							]
						},
						"description": "Do a copy of an existing scheme \n\n@Path(\"/schemes/{schemeId}/copy\")"
					},
					"response": []
				},
				{
					"name": "CopyWithAlreadyExistingName",
					"event": [
						{
							"listen": "test",
							"script": {
								"exec": [
									"pm.test(\"Status code is 200\", function () {",
									"    pm.response.to.have.status(200);",
									"});",
									"",
									"",
									"",
									"pm.test(\"Valid response\", function () {",
									"    pm.expect(pm.response.text()).to.include(\"Copy from REST (automatic)_limited\");",
									"});"
								],
								"type": "text/javascript"
							}
						}
					],
					"request": {
						"auth": {
							"type": "basic",
							"basic": [
								{
									"key": "password",
									"value": "admin",
									"type": "string"
								},
								{
									"key": "username",
									"value": "admin@dotcms.com",
									"type": "string"
								},
								{
									"key": "saveHelperData",
									"type": "any"
								},
								{
									"key": "showPassword",
									"value": false,
									"type": "boolean"
								}
							]
						},
						"method": "POST",
						"header": [
							{
								"key": "Content-Type",
								"value": "application/json"
							}
						],
						"body": {
							"mode": "raw",
							"raw": ""
						},
						"url": {
							"raw": "{{serverURL}}/api/v1/workflow/schemes/{{schemeId}}/copy?name=Copy from REST (automatic)_limited",
							"host": [
								"{{serverURL}}"
							],
							"path": [
								"api",
								"v1",
								"workflow",
								"schemes",
								"{{schemeId}}",
								"copy"
							],
							"query": [
								{
									"key": "name",
									"value": "Copy from REST (automatic)_limited"
								}
							]
						},
						"description": "Do a copy of an existing scheme \n\n@Path(\"/schemes/{schemeId}/copy\")"
					},
					"response": []
				},
				{
					"name": "CopyWithotNameParam",
					"event": [
						{
							"listen": "test",
							"script": {
								"exec": [
									"pm.test(\"Status code is 200\", function () {",
									"    pm.response.to.have.status(200);",
									"});",
									"",
									"",
									"pm.test(\"Valid response\", function () {",
									"    pm.expect(pm.response.text()).to.include(\"Copy from REST (automatic)_limited\");",
									"});"
								],
								"type": "text/javascript"
							}
						}
					],
					"request": {
						"auth": {
							"type": "basic",
							"basic": [
								{
									"key": "password",
									"value": "admin",
									"type": "string"
								},
								{
									"key": "username",
									"value": "admin@dotcms.com",
									"type": "string"
								},
								{
									"key": "saveHelperData",
									"type": "any"
								},
								{
									"key": "showPassword",
									"value": false,
									"type": "boolean"
								}
							]
						},
						"method": "POST",
						"header": [
							{
								"key": "Content-Type",
								"value": "application/json"
							}
						],
						"body": {
							"mode": "raw",
							"raw": "{ \"name\":\"Copy from REST (automatic)_limited\" }"
						},
						"url": {
							"raw": "{{serverURL}}/api/v1/workflow/schemes/{{schemeId}}/copy",
							"host": [
								"{{serverURL}}"
							],
							"path": [
								"api",
								"v1",
								"workflow",
								"schemes",
								"{{schemeId}}",
								"copy"
							]
						},
						"description": "Do a copy of an existing scheme \n\n@Path(\"/schemes/{schemeId}/copy\")"
					},
					"response": []
				},
				{
					"name": "SupportShortly",
					"event": [
						{
							"listen": "test",
							"script": {
								"exec": [
									"pm.test(\"Status code is 200 \", function () {",
									"    pm.response.to.have.status(200);",
									"});",
									"",
									"",
									"",
									"pm.test(\"Valid response\", function () {",
									"    pm.expect(pm.response.text()).to.include(\"Copy Using ShortlyID\");",
									"});",
									"",
									"",
									"pm.test(\"Valid response\", function () {",
									"    pm.expect(pm.response.text()).to.include(\"creationDate\");",
									"});",
									""
								],
								"type": "text/javascript"
							}
						}
					],
					"request": {
						"auth": {
							"type": "basic",
							"basic": [
								{
									"key": "password",
									"value": "admin",
									"type": "string"
								},
								{
									"key": "username",
									"value": "admin@dotcms.com",
									"type": "string"
								},
								{
									"key": "saveHelperData",
									"type": "any"
								},
								{
									"key": "showPassword",
									"value": false,
									"type": "boolean"
								}
							]
						},
						"method": "POST",
						"header": [
							{
								"key": "Content-Type",
								"value": "application/json"
							}
						],
						"body": {
							"mode": "raw",
							"raw": "{ \"name\":\"Copy from REST (automatic)_limited\" }"
						},
						"url": {
							"raw": "{{serverURL}}/api/v1/workflow/schemes/{{schemeIdShorty}}/copy?name=Copy Using ShortlyID",
							"host": [
								"{{serverURL}}"
							],
							"path": [
								"api",
								"v1",
								"workflow",
								"schemes",
								"{{schemeIdShorty}}",
								"copy"
							],
							"query": [
								{
									"key": "name",
									"value": "Copy Using ShortlyID"
								}
							]
						},
						"description": "Do a copy of an existing scheme \n\n@Path(\"/schemes/{schemeId}/copy\")"
					},
					"response": []
				}
			]
		},
		{
			"name": "DeleteStep",
			"item": [
				{
					"name": "invalidateSession",
					"event": [
						{
							"listen": "test",
							"script": {
								"exec": [
									"pm.test(\"Status code is 200\", function () {",
									"    pm.response.to.have.status(200);",
									"});"
								],
								"type": "text/javascript"
							}
						}
					],
					"request": {
						"method": "GET",
						"header": [],
						"url": {
							"raw": "{{serverURL}}/api/v1/logout",
							"host": [
								"{{serverURL}}"
							],
							"path": [
								"api",
								"v1",
								"logout"
							]
						}
					},
					"response": []
				},
				{
					"name": "UserCredentialsValidation",
					"event": [
						{
							"listen": "test",
							"script": {
								"type": "text/javascript",
								"exec": [
									"pm.test(\"Status code is 401, You need credentials\", function () {",
									"    pm.response.to.have.status(401);",
									"});",
									"",
									"",
									"",
									"pm.test(\"Valid response\", function () {",
									"    pm.expect(pm.response.text()).to.include(\"Invalid User\");",
									"});"
								]
							}
						}
					],
					"request": {
						"auth": {
							"type": "noauth"
						},
						"method": "DELETE",
						"header": [],
						"url": {
							"raw": "{{serverURL}}/api/v1/workflow/steps/c6035d07-8e8f-4a71-ad93-93adabf13906",
							"host": [
								"{{serverURL}}"
							],
							"path": [
								"api",
								"v1",
								"workflow",
								"steps",
								"c6035d07-8e8f-4a71-ad93-93adabf13906"
							]
						},
						"description": "This method deletes a step using the ID\n\n@Path(\"/steps/{stepId}\")\n"
					},
					"response": []
				},
				{
					"name": "SuccessDelete",
					"event": [
						{
							"listen": "test",
							"script": {
								"exec": [
									"pm.test(\"Status code is 200 \", function () {",
									"    pm.response.to.have.status(200);",
									"});",
									"",
									"",
									"",
									"pm.test(\"Valid response\", function () {",
									"    pm.expect(pm.response.text()).to.include(pm.collectionVariables.get(\"stepId\"));",
									"});",
									"",
									"",
									"",
									""
								],
								"type": "text/javascript"
							}
						}
					],
					"request": {
						"auth": {
							"type": "basic",
							"basic": [
								{
									"key": "password",
									"value": "admin",
									"type": "string"
								},
								{
									"key": "username",
									"value": "admin@dotcms.com",
									"type": "string"
								},
								{
									"key": "saveHelperData",
									"type": "any"
								},
								{
									"key": "showPassword",
									"value": false,
									"type": "boolean"
								}
							]
						},
						"method": "DELETE",
						"header": [],
						"url": {
							"raw": "{{serverURL}}/api/v1/workflow/steps/{{stepId}}",
							"host": [
								"{{serverURL}}"
							],
							"path": [
								"api",
								"v1",
								"workflow",
								"steps",
								"{{stepId}}"
							]
						},
						"description": "This method deletes a step using the ID\n\n@Path(\"/steps/{stepId}\")\n"
					},
					"response": []
				},
				{
					"name": "ReferencedStepValidation",
					"event": [
						{
							"listen": "test",
							"script": {
								"type": "text/javascript",
								"exec": [
									"pm.test(\"Status code is 400\", function () {",
									"    pm.response.to.have.status(400);",
									"});",
									"",
									"",
									"",
									"pm.test(\"Valid response\", function () {",
									"    pm.expect(pm.response.text()).to.include(\"is being referenced by\");",
									"});"
								]
							}
						}
					],
					"request": {
						"auth": {
							"type": "basic",
							"basic": [
								{
									"key": "password",
									"value": "admin",
									"type": "string"
								},
								{
									"key": "username",
									"value": "admin@dotcms.com",
									"type": "string"
								},
								{
									"key": "saveHelperData",
									"type": "any"
								},
								{
									"key": "showPassword",
									"value": false,
									"type": "boolean"
								}
							]
						},
						"method": "DELETE",
						"header": [],
						"url": {
							"raw": "{{serverURL}}/api/v1/workflow/steps/ee24a4cb-2d15-4c98-b1bd-6327126451f3",
							"host": [
								"{{serverURL}}"
							],
							"path": [
								"api",
								"v1",
								"workflow",
								"steps",
								"ee24a4cb-2d15-4c98-b1bd-6327126451f3"
							]
						},
						"description": "This method deletes a step using the ID\n\n@Path(\"/steps/{stepId}\")\n"
					},
					"response": []
				},
				{
					"name": "InvalidStepId",
					"event": [
						{
							"listen": "test",
							"script": {
								"exec": [
									"pm.test(\"Status code is 404\", function () {",
									"    pm.response.to.have.status(404);",
									"});",
									"",
									"",
									"",
									"pm.test(\"Valid response\", function () {",
									"    pm.expect(pm.response.text()).to.include(\"The Workflow Step does not exist\");",
									"});"
								],
								"type": "text/javascript"
							}
						}
					],
					"request": {
						"auth": {
							"type": "basic",
							"basic": [
								{
									"key": "password",
									"value": "admin",
									"type": "string"
								},
								{
									"key": "username",
									"value": "admin@dotcms.com",
									"type": "string"
								},
								{
									"key": "saveHelperData",
									"type": "any"
								},
								{
									"key": "showPassword",
									"value": false,
									"type": "boolean"
								}
							]
						},
						"method": "DELETE",
						"header": [],
						"url": {
							"raw": "{{serverURL}}/api/v1/workflow/steps/zee24a4cb-2d15-4c98-b1bd-6327126451f3",
							"host": [
								"{{serverURL}}"
							],
							"path": [
								"api",
								"v1",
								"workflow",
								"steps",
								"zee24a4cb-2d15-4c98-b1bd-6327126451f3"
							]
						},
						"description": "This method deletes a step using the ID\n\n@Path(\"/steps/{stepId}\")\n"
					},
					"response": []
				},
				{
					"name": "GivenValidStep_shouldSave",
					"event": [
						{
							"listen": "test",
							"script": {
								"exec": [
									"pm.test(\"Status code is 200 \", function () {",
									"    pm.response.to.have.status(200);",
									"});",
									"",
									"",
									"",
									"pm.test(\"Valid response\", function () {",
									"    pm.expect(pm.response.text()).to.include(\"\\\"name\\\":\\\"My REST step\\\"\");",
									"});",
									"",
									"var jsonData = pm.response.json();",
									"pm.collectionVariables.set(\"stepId\", jsonData.entity.id);",
									"pm.collectionVariables.set(\"stepIdShorty\", jsonData.entity.id.replace(\"-\",\"\").substring(0,10));"
								],
								"type": "text/javascript"
							}
						}
					],
					"request": {
						"auth": {
							"type": "basic",
							"basic": [
								{
									"key": "password",
									"value": "admin",
									"type": "string"
								},
								{
									"key": "username",
									"value": "admin@dotcms.com",
									"type": "string"
								},
								{
									"key": "saveHelperData",
									"type": "any"
								},
								{
									"key": "showPassword",
									"value": false,
									"type": "boolean"
								}
							]
						},
						"method": "POST",
						"header": [
							{
								"key": "Content-Type",
								"value": "application/json"
							}
						],
						"body": {
							"mode": "raw",
							"raw": " { \"schemeId\" : \"{{schemeId}}\", \"stepName\":\"My REST step\", \"enableEscalation\":false, \"escalationAction\":\"\", \"escalationTime\":\"0\",\"stepResolved\":false} "
						},
						"url": {
							"raw": "{{serverURL}}/api/v1/workflow/steps",
							"host": [
								"{{serverURL}}"
							],
							"path": [
								"api",
								"v1",
								"workflow",
								"steps"
							]
						},
						"description": "Add a new workflow step \n\n@Path(\"/steps\")"
					},
					"response": []
				},
				{
					"name": "SupportShortly",
					"event": [
						{
							"listen": "test",
							"script": {
								"exec": [
									"pm.test(\"Status code is 200 \", function () {",
									"    pm.response.to.have.status(200);",
									"});",
									"",
									"",
									"",
									"pm.test(\"Valid response\", function () {",
									"    pm.expect(pm.response.text()).to.include(pm.collectionVariables.get(\"stepId\"));",
									"});",
									"",
									"",
									"",
									""
								],
								"type": "text/javascript"
							}
						}
					],
					"request": {
						"auth": {
							"type": "basic",
							"basic": [
								{
									"key": "password",
									"value": "admin",
									"type": "string"
								},
								{
									"key": "username",
									"value": "admin@dotcms.com",
									"type": "string"
								},
								{
									"key": "saveHelperData",
									"type": "any"
								},
								{
									"key": "showPassword",
									"value": false,
									"type": "boolean"
								}
							]
						},
						"method": "DELETE",
						"header": [],
						"url": {
							"raw": "{{serverURL}}/api/v1/workflow/steps/{{stepIdShorty}}",
							"host": [
								"{{serverURL}}"
							],
							"path": [
								"api",
								"v1",
								"workflow",
								"steps",
								"{{stepIdShorty}}"
							]
						},
						"description": "This method deletes a step using the ID\n\n@Path(\"/steps/{stepId}\")\n"
					},
					"response": []
				}
			]
		},
		{
			"name": "DeleteAction (Permanently)",
			"item": [
				{
					"name": "invalidateSession",
					"event": [
						{
							"listen": "test",
							"script": {
								"exec": [
									"pm.test(\"Status code is 200\", function () {",
									"    pm.response.to.have.status(200);",
									"});"
								],
								"type": "text/javascript"
							}
						}
					],
					"request": {
						"method": "GET",
						"header": [],
						"url": {
							"raw": "{{serverURL}}/api/v1/logout",
							"host": [
								"{{serverURL}}"
							],
							"path": [
								"api",
								"v1",
								"logout"
							]
						}
					},
					"response": []
				},
				{
					"name": "UserCredentialValidation",
					"event": [
						{
							"listen": "test",
							"script": {
								"type": "text/javascript",
								"exec": [
									"pm.test(\"Status code is 401, You need credentials\", function () {",
									"    pm.response.to.have.status(401);",
									"});",
									"",
									"",
									"",
									"pm.test(\"Valid response\", function () {",
									"    pm.expect(pm.response.text()).to.include(\"Invalid User\");",
									"});pm.test(\"Status code is 401, You need credentials\", function () {",
									"    pm.response.to.have.status(401);",
									"});",
									"",
									"",
									"",
									"pm.test(\"Valid response\", function () {",
									"    pm.expect(pm.response.text()).to.include(\"Invalid User\");",
									"});"
								]
							}
						}
					],
					"request": {
						"auth": {
							"type": "noauth"
						},
						"method": "DELETE",
						"header": [],
						"url": {
							"raw": "{{serverURL}}/api/v1/workflow/actions/9012b349-e8ce-446f-86df-50b4f82a82ff",
							"host": [
								"{{serverURL}}"
							],
							"path": [
								"api",
								"v1",
								"workflow",
								"actions",
								"9012b349-e8ce-446f-86df-50b4f82a82ff"
							]
						},
						"description": "Deletes an action associated to the scheme and all references into steps\n\n@Path(\"/actions/{actionId}\")\n"
					},
					"response": []
				},
				{
					"name": "SuccessRequest",
					"event": [
						{
							"listen": "test",
							"script": {
								"exec": [
									"pm.test(\"Status code is 200 \", function () {",
									"    pm.response.to.have.status(200);",
									"});",
									"",
									"",
									"",
									"pm.test(\"Valid response\", function () {",
									"    pm.expect(pm.response.text()).to.include(\"Ok\");",
									"});"
								],
								"type": "text/javascript"
							}
						}
					],
					"request": {
						"auth": {
							"type": "basic",
							"basic": [
								{
									"key": "password",
									"value": "admin",
									"type": "string"
								},
								{
									"key": "username",
									"value": "admin@dotcms.com",
									"type": "string"
								},
								{
									"key": "saveHelperData",
									"type": "any"
								},
								{
									"key": "showPassword",
									"value": false,
									"type": "boolean"
								}
							]
						},
						"method": "DELETE",
						"header": [],
						"url": {
							"raw": "{{serverURL}}/api/v1/workflow/actions/{{actionId}}",
							"host": [
								"{{serverURL}}"
							],
							"path": [
								"api",
								"v1",
								"workflow",
								"actions",
								"{{actionId}}"
							]
						},
						"description": "Deletes an action associated to the scheme and all references into steps\n\n@Path(\"/actions/{actionId}\")\n"
					},
					"response": []
				},
				{
					"name": "InvalidActionId",
					"event": [
						{
							"listen": "test",
							"script": {
								"exec": [
									"pm.test(\"Status code is 404\", function () {",
									"    pm.response.to.have.status(404);",
									"});",
									"",
									"",
									"",
									"pm.test(\"Valid response\", function () {",
									"    pm.expect(pm.response.text()).to.include(\"The Workflow Action does not exist\");",
									"});"
								],
								"type": "text/javascript"
							}
						}
					],
					"request": {
						"auth": {
							"type": "basic",
							"basic": [
								{
									"key": "password",
									"value": "chris",
									"type": "string"
								},
								{
									"key": "username",
									"value": "chris@dotcms.com",
									"type": "string"
								},
								{
									"key": "saveHelperData",
									"type": "any"
								},
								{
									"key": "showPassword",
									"value": false,
									"type": "boolean"
								}
							]
						},
						"method": "DELETE",
						"header": [],
						"url": {
							"raw": "{{serverURL}}/api/v1/workflow/actions/123",
							"host": [
								"{{serverURL}}"
							],
							"path": [
								"api",
								"v1",
								"workflow",
								"actions",
								"123"
							]
						},
						"description": "Deletes an action associated to the scheme and all references into steps\n\n@Path(\"/actions/{actionId}\")\n"
					},
					"response": []
				},
				{
					"name": "GivenValidStep_shouldSave",
					"event": [
						{
							"listen": "test",
							"script": {
								"exec": [
									"pm.test(\"Status code is 200 \", function () {",
									"    pm.response.to.have.status(200);",
									"});",
									"",
									"",
									"",
									"pm.test(\"Valid response\", function () {",
									"    pm.expect(pm.response.text()).to.include(\"\\\"name\\\":\\\"My REST step\\\"\");",
									"});",
									"",
									"var jsonData = pm.response.json();",
									"pm.collectionVariables.set(\"stepId\", jsonData.entity.id);",
									"pm.collectionVariables.set(\"stepIdShorty\", jsonData.entity.id.replace(\"-\",\"\").substring(0,10));"
								],
								"type": "text/javascript"
							}
						}
					],
					"request": {
						"auth": {
							"type": "basic",
							"basic": [
								{
									"key": "password",
									"value": "admin",
									"type": "string"
								},
								{
									"key": "username",
									"value": "admin@dotcms.com",
									"type": "string"
								},
								{
									"key": "saveHelperData",
									"type": "any"
								},
								{
									"key": "showPassword",
									"value": false,
									"type": "boolean"
								}
							]
						},
						"method": "POST",
						"header": [
							{
								"key": "Content-Type",
								"value": "application/json"
							}
						],
						"body": {
							"mode": "raw",
							"raw": " { \"schemeId\" : \"{{schemeId}}\", \"stepName\":\"My REST step\", \"enableEscalation\":false, \"escalationAction\":\"\", \"escalationTime\":\"0\",\"stepResolved\":false} "
						},
						"url": {
							"raw": "{{serverURL}}/api/v1/workflow/steps",
							"host": [
								"{{serverURL}}"
							],
							"path": [
								"api",
								"v1",
								"workflow",
								"steps"
							]
						},
						"description": "Add a new workflow step \n\n@Path(\"/steps\")"
					},
					"response": []
				},
				{
					"name": "ValidAction_shouldSave",
					"event": [
						{
							"listen": "test",
							"script": {
								"exec": [
									"pm.test(\"Status code is 200 \", function () {",
									"    pm.response.to.have.status(200);",
									"});",
									"",
									"",
									"",
									"pm.test(\"Valid response\", function () {",
									"    pm.expect(pm.response.text()).to.include(\"\\\"name\\\":\\\"saveContent FROM REST NEW\\\"\");",
									"});",
									"",
									"var jsonData = pm.response.json();",
									"pm.collectionVariables.set(\"actionId\", jsonData.entity.id);",
									"pm.collectionVariables.set(\"actionIdShorty\", jsonData.entity.id.replace(\"-\",\"\").substring(0,10));"
								],
								"type": "text/javascript"
							}
						}
					],
					"request": {
						"auth": {
							"type": "basic",
							"basic": [
								{
									"key": "password",
									"value": "admin",
									"type": "string"
								},
								{
									"key": "username",
									"value": "admin@dotcms.com",
									"type": "string"
								},
								{
									"key": "saveHelperData",
									"type": "any"
								},
								{
									"key": "showPassword",
									"value": false,
									"type": "boolean"
								}
							]
						},
						"method": "POST",
						"header": [
							{
								"key": "Content-Type",
								"value": "application/json"
							}
						],
						"body": {
							"mode": "raw",
							"raw": "{\n   \"stepId\": \"{{stepId}}\",\n      \"actionName\": \"saveContent FROM REST NEW\",\n      \"schemeId\": \"{{schemeId}}\",\n      \"actionCondition\": \"\",\n      \"actionNextStep\": \"currentstep\",\n      \"actionNextAssign\": \"654b0931-1027-41f7-ad4d-173115ed8ec1\",\n      \"actionRoleHierarchyForAssign\": false,\n      \"actionAssignable\": false,\n      \"actionCommentable\": true,\n      \"whoCanUse\":[],\n      \"showOn\": [\n        \"UNPUBLISHED\",\n        \"NEW\",\n        \"LOCKED\",\n        \"PUBLISHED\"\n      ]\n}"
						},
						"url": {
							"raw": "{{serverURL}}/api/v1/workflow/actions",
							"host": [
								"{{serverURL}}"
							],
							"path": [
								"api",
								"v1",
								"workflow",
								"actions"
							]
						},
						"description": "Saves an action, by default the action is associated to the schema, however if the stepId is set will be automatically associated to the step too.\n\n@Path(\"/actions\")"
					},
					"response": []
				},
				{
					"name": "SupportShortly",
					"event": [
						{
							"listen": "test",
							"script": {
								"exec": [
									"pm.test(\"Status code is 200\", function () {",
									"    pm.response.to.have.status(200);",
									"});",
									"",
									"",
									"",
									"pm.test(\"Valid response\", function () {",
									"    pm.expect(pm.response.text()).to.include(\"Ok\");",
									"});"
								],
								"type": "text/javascript"
							}
						}
					],
					"request": {
						"auth": {
							"type": "basic",
							"basic": [
								{
									"key": "password",
									"value": "admin",
									"type": "string"
								},
								{
									"key": "username",
									"value": "admin@dotcms.com",
									"type": "string"
								},
								{
									"key": "saveHelperData",
									"type": "any"
								},
								{
									"key": "showPassword",
									"value": false,
									"type": "boolean"
								}
							]
						},
						"method": "DELETE",
						"header": [],
						"url": {
							"raw": "{{serverURL}}/api/v1/workflow/actions/{{actionIdShorty}}",
							"host": [
								"{{serverURL}}"
							],
							"path": [
								"api",
								"v1",
								"workflow",
								"actions",
								"{{actionIdShorty}}"
							]
						},
						"description": "Deletes an action associated to the scheme and all references into steps\n\n@Path(\"/actions/{actionId}\")\n"
					},
					"response": []
				}
			]
		},
		{
			"name": "DeleteAction (from step)",
			"item": [
				{
					"name": "GivenValidStep_shouldSave",
					"event": [
						{
							"listen": "test",
							"script": {
								"exec": [
									"pm.test(\"Status code is 200 \", function () {",
									"    pm.response.to.have.status(200);",
									"});",
									"",
									"",
									"",
									"pm.test(\"Valid response\", function () {",
									"    pm.expect(pm.response.text()).to.include(\"\\\"name\\\":\\\"My REST step\\\"\");",
									"});",
									"",
									"var jsonData = pm.response.json();",
									"pm.collectionVariables.set(\"stepId\", jsonData.entity.id);",
									"pm.collectionVariables.set(\"stepIdShorty\", jsonData.entity.id.replace(\"-\",\"\").substring(0,10));"
								],
								"type": "text/javascript"
							}
						}
					],
					"request": {
						"auth": {
							"type": "basic",
							"basic": [
								{
									"key": "password",
									"value": "admin",
									"type": "string"
								},
								{
									"key": "username",
									"value": "admin@dotcms.com",
									"type": "string"
								},
								{
									"key": "saveHelperData",
									"type": "any"
								},
								{
									"key": "showPassword",
									"value": false,
									"type": "boolean"
								}
							]
						},
						"method": "POST",
						"header": [
							{
								"key": "Content-Type",
								"value": "application/json"
							}
						],
						"body": {
							"mode": "raw",
							"raw": " { \"schemeId\" : \"{{schemeId}}\", \"stepName\":\"My REST step\", \"enableEscalation\":false, \"escalationAction\":\"\", \"escalationTime\":\"0\",\"stepResolved\":false} "
						},
						"url": {
							"raw": "{{serverURL}}/api/v1/workflow/steps",
							"host": [
								"{{serverURL}}"
							],
							"path": [
								"api",
								"v1",
								"workflow",
								"steps"
							]
						},
						"description": "Add a new workflow step \n\n@Path(\"/steps\")"
					},
					"response": []
				},
				{
					"name": "ValidAction_shouldSave",
					"event": [
						{
							"listen": "test",
							"script": {
								"exec": [
									"pm.test(\"Status code is 200 \", function () {",
									"    pm.response.to.have.status(200);",
									"});",
									"",
									"",
									"",
									"pm.test(\"Valid response\", function () {",
									"    pm.expect(pm.response.text()).to.include(\"\\\"name\\\":\\\"saveContent FROM REST NEW\\\"\");",
									"});",
									"",
									"var jsonData = pm.response.json();",
									"pm.collectionVariables.set(\"actionId\", jsonData.entity.id);",
									"pm.collectionVariables.set(\"actionIdShorty\", jsonData.entity.id.replace(\"-\",\"\").substring(0,10));"
								],
								"type": "text/javascript"
							}
						}
					],
					"request": {
						"auth": {
							"type": "basic",
							"basic": [
								{
									"key": "password",
									"value": "admin",
									"type": "string"
								},
								{
									"key": "username",
									"value": "admin@dotcms.com",
									"type": "string"
								},
								{
									"key": "saveHelperData",
									"type": "any"
								},
								{
									"key": "showPassword",
									"value": false,
									"type": "boolean"
								}
							]
						},
						"method": "POST",
						"header": [
							{
								"key": "Content-Type",
								"value": "application/json"
							}
						],
						"body": {
							"mode": "raw",
							"raw": "{\n   \"stepId\": \"{{stepId}}\",\n      \"actionName\": \"saveContent FROM REST NEW\",\n      \"schemeId\": \"{{schemeId}}\",\n      \"actionCondition\": \"\",\n      \"actionNextStep\": \"currentstep\",\n      \"actionNextAssign\": \"654b0931-1027-41f7-ad4d-173115ed8ec1\",\n      \"actionRoleHierarchyForAssign\": false,\n      \"actionAssignable\": false,\n      \"actionCommentable\": true,\n      \"whoCanUse\":[],\n      \"showOn\": [\n        \"UNPUBLISHED\",\n        \"NEW\",\n        \"LOCKED\",\n        \"PUBLISHED\"\n      ]\n}"
						},
						"url": {
							"raw": "{{serverURL}}/api/v1/workflow/actions",
							"host": [
								"{{serverURL}}"
							],
							"path": [
								"api",
								"v1",
								"workflow",
								"actions"
							]
						},
						"description": "Saves an action, by default the action is associated to the schema, however if the stepId is set will be automatically associated to the step too.\n\n@Path(\"/actions\")"
					},
					"response": []
				},
				{
					"name": "invalidateSession",
					"event": [
						{
							"listen": "test",
							"script": {
								"exec": [
									"pm.test(\"Status code is 200\", function () {",
									"    pm.response.to.have.status(200);",
									"});"
								],
								"type": "text/javascript"
							}
						}
					],
					"request": {
						"method": "GET",
						"header": [],
						"url": {
							"raw": "{{serverURL}}/api/v1/logout",
							"host": [
								"{{serverURL}}"
							],
							"path": [
								"api",
								"v1",
								"logout"
							]
						}
					},
					"response": []
				},
				{
					"name": "UserCredentialValidation",
					"event": [
						{
							"listen": "test",
							"script": {
								"type": "text/javascript",
								"exec": [
									"pm.test(\"Status code is 401, You need credentials\", function () {",
									"    pm.response.to.have.status(401);",
									"});",
									"",
									"",
									"",
									"pm.test(\"Valid response\", function () {",
									"    pm.expect(pm.response.text()).to.include(\"Invalid User\");",
									"});pm.test(\"Status code is 401, You need credentials\", function () {",
									"    pm.response.to.have.status(401);",
									"});",
									"",
									"",
									"",
									"pm.test(\"Valid response\", function () {",
									"    pm.expect(pm.response.text()).to.include(\"Invalid User\");",
									"});"
								]
							}
						}
					],
					"request": {
						"auth": {
							"type": "noauth"
						},
						"method": "DELETE",
						"header": [],
						"url": {
							"raw": "{{serverURL}}/api/v1/workflow/steps/0c5018fc-4773-4524-9ba8-328ca4c3d0b2/actions/658278d3-aa3b-4ce4-a028-c9e1656e4f9e",
							"host": [
								"{{serverURL}}"
							],
							"path": [
								"api",
								"v1",
								"workflow",
								"steps",
								"0c5018fc-4773-4524-9ba8-328ca4c3d0b2",
								"actions",
								"658278d3-aa3b-4ce4-a028-c9e1656e4f9e"
							]
						},
						"description": "Deletes an action associated to the step\n\n@Path(\"/steps/{stepId}/actions/{actionId}\")"
					},
					"response": []
				},
				{
					"name": "SuceessDelete",
					"event": [
						{
							"listen": "test",
							"script": {
								"exec": [
									"pm.test(\"Status code is 200 \", function () {",
									"    pm.response.to.have.status(200);",
									"});",
									"",
									"",
									"",
									"pm.test(\"Valid response\", function () {",
									"    pm.expect(pm.response.text()).to.include(\"Ok\");",
									"});"
								],
								"type": "text/javascript"
							}
						}
					],
					"request": {
						"auth": {
							"type": "basic",
							"basic": [
								{
									"key": "password",
									"value": "admin",
									"type": "string"
								},
								{
									"key": "username",
									"value": "admin@dotcms.com",
									"type": "string"
								},
								{
									"key": "saveHelperData",
									"type": "any"
								},
								{
									"key": "showPassword",
									"value": false,
									"type": "boolean"
								}
							]
						},
						"method": "DELETE",
						"header": [],
						"url": {
							"raw": "{{serverURL}}/api/v1/workflow/steps/{{stepId}}/actions/{{actionId}}",
							"host": [
								"{{serverURL}}"
							],
							"path": [
								"api",
								"v1",
								"workflow",
								"steps",
								"{{stepId}}",
								"actions",
								"{{actionId}}"
							]
						},
						"description": "Deletes an action associated to the step\n\n@Path(\"/steps/{stepId}/actions/{actionId}\")"
					},
					"response": []
				},
				{
					"name": "InvalidStepId",
					"event": [
						{
							"listen": "test",
							"script": {
								"exec": [
									"pm.test(\"Status code is 404\", function () {",
									"    pm.response.to.have.status(404);",
									"});",
									"",
									"",
									"",
									"pm.test(\"Valid response\", function () {",
									"    pm.expect(pm.response.text()).to.include(\"The Workflow Step does not exist\");",
									"});"
								],
								"type": "text/javascript"
							}
						}
					],
					"request": {
						"auth": {
							"type": "basic",
							"basic": [
								{
									"key": "password",
									"value": "admin",
									"type": "string"
								},
								{
									"key": "username",
									"value": "admin@dotcms.com",
									"type": "string"
								},
								{
									"key": "saveHelperData",
									"type": "any"
								},
								{
									"key": "showPassword",
									"value": false,
									"type": "boolean"
								}
							]
						},
						"method": "DELETE",
						"header": [],
						"url": {
							"raw": "{{serverURL}}/api/v1/workflow/steps/123/actions/c92f9aa1-9503-4567-ac30-d3242b54d02d",
							"host": [
								"{{serverURL}}"
							],
							"path": [
								"api",
								"v1",
								"workflow",
								"steps",
								"123",
								"actions",
								"c92f9aa1-9503-4567-ac30-d3242b54d02d"
							]
						},
						"description": "Deletes an action associated to the step\n\n@Path(\"/steps/{stepId}/actions/{actionId}\")"
					},
					"response": []
				},
				{
					"name": "InvalidActionId",
					"event": [
						{
							"listen": "test",
							"script": {
								"exec": [
									"pm.test(\"Status code is 404\", function () {",
									"    pm.response.to.have.status(404);",
									"});",
									"",
									"",
									"",
									"pm.test(\"Valid response\", function () {",
									"    pm.expect(pm.response.text()).to.include(\"The Workflow Action does not exist\");",
									"});"
								],
								"type": "text/javascript"
							}
						}
					],
					"request": {
						"auth": {
							"type": "basic",
							"basic": [
								{
									"key": "password",
									"value": "admin",
									"type": "string"
								},
								{
									"key": "username",
									"value": "admin@dotcms.com",
									"type": "string"
								},
								{
									"key": "saveHelperData",
									"type": "any"
								},
								{
									"key": "showPassword",
									"value": false,
									"type": "boolean"
								}
							]
						},
						"method": "DELETE",
						"header": [],
						"url": {
							"raw": "{{serverURL}}/api/v1/workflow/steps/{{stepId}}/actions/123",
							"host": [
								"{{serverURL}}"
							],
							"path": [
								"api",
								"v1",
								"workflow",
								"steps",
								"{{stepId}}",
								"actions",
								"123"
							]
						},
						"description": "Deletes an action associated to the step\n\n@Path(\"/steps/{stepId}/actions/{actionId}\")"
					},
					"response": []
				},
				{
					"name": "GivenValidStep_shouldSave",
					"event": [
						{
							"listen": "test",
							"script": {
								"exec": [
									"pm.test(\"Status code is 200 \", function () {",
									"    pm.response.to.have.status(200);",
									"});",
									"",
									"",
									"",
									"pm.test(\"Valid response\", function () {",
									"    pm.expect(pm.response.text()).to.include(\"\\\"name\\\":\\\"My REST step\\\"\");",
									"});",
									"",
									"var jsonData = pm.response.json();",
									"pm.collectionVariables.set(\"stepId\", jsonData.entity.id);",
									"pm.collectionVariables.set(\"stepIdShorty\", jsonData.entity.id.replace(\"-\",\"\").substring(0,10));"
								],
								"type": "text/javascript"
							}
						}
					],
					"request": {
						"auth": {
							"type": "basic",
							"basic": [
								{
									"key": "password",
									"value": "admin",
									"type": "string"
								},
								{
									"key": "username",
									"value": "admin@dotcms.com",
									"type": "string"
								},
								{
									"key": "saveHelperData",
									"type": "any"
								},
								{
									"key": "showPassword",
									"value": false,
									"type": "boolean"
								}
							]
						},
						"method": "POST",
						"header": [
							{
								"key": "Content-Type",
								"value": "application/json"
							}
						],
						"body": {
							"mode": "raw",
							"raw": " { \"schemeId\" : \"{{schemeId}}\", \"stepName\":\"My REST step\", \"enableEscalation\":false, \"escalationAction\":\"\", \"escalationTime\":\"0\",\"stepResolved\":false} "
						},
						"url": {
							"raw": "{{serverURL}}/api/v1/workflow/steps",
							"host": [
								"{{serverURL}}"
							],
							"path": [
								"api",
								"v1",
								"workflow",
								"steps"
							]
						},
						"description": "Add a new workflow step \n\n@Path(\"/steps\")"
					},
					"response": []
				},
				{
					"name": "ValidAction_shouldSave",
					"event": [
						{
							"listen": "test",
							"script": {
								"exec": [
									"pm.test(\"Status code is 200 \", function () {",
									"    pm.response.to.have.status(200);",
									"});",
									"",
									"",
									"",
									"pm.test(\"Valid response\", function () {",
									"    pm.expect(pm.response.text()).to.include(\"\\\"name\\\":\\\"saveContent FROM REST NEW\\\"\");",
									"});",
									"",
									"var jsonData = pm.response.json();",
									"pm.collectionVariables.set(\"actionId\", jsonData.entity.id);",
									"pm.collectionVariables.set(\"actionIdShorty\", jsonData.entity.id.replace(\"-\",\"\").substring(0,10));"
								],
								"type": "text/javascript"
							}
						}
					],
					"request": {
						"auth": {
							"type": "basic",
							"basic": [
								{
									"key": "password",
									"value": "admin",
									"type": "string"
								},
								{
									"key": "username",
									"value": "admin@dotcms.com",
									"type": "string"
								},
								{
									"key": "saveHelperData",
									"type": "any"
								},
								{
									"key": "showPassword",
									"value": false,
									"type": "boolean"
								}
							]
						},
						"method": "POST",
						"header": [
							{
								"key": "Content-Type",
								"value": "application/json"
							}
						],
						"body": {
							"mode": "raw",
							"raw": "{\n   \"stepId\": \"{{stepId}}\",\n      \"actionName\": \"saveContent FROM REST NEW\",\n      \"schemeId\": \"{{schemeId}}\",\n      \"actionCondition\": \"\",\n      \"actionNextStep\": \"currentstep\",\n      \"actionNextAssign\": \"654b0931-1027-41f7-ad4d-173115ed8ec1\",\n      \"actionRoleHierarchyForAssign\": false,\n      \"actionAssignable\": false,\n      \"actionCommentable\": true,\n      \"whoCanUse\":[],\n      \"showOn\": [\n        \"UNPUBLISHED\",\n        \"NEW\",\n        \"LOCKED\",\n        \"PUBLISHED\"\n      ]\n}"
						},
						"url": {
							"raw": "{{serverURL}}/api/v1/workflow/actions",
							"host": [
								"{{serverURL}}"
							],
							"path": [
								"api",
								"v1",
								"workflow",
								"actions"
							]
						},
						"description": "Saves an action, by default the action is associated to the schema, however if the stepId is set will be automatically associated to the step too.\n\n@Path(\"/actions\")"
					},
					"response": []
				},
				{
					"name": "SupportShortlyId",
					"event": [
						{
							"listen": "test",
							"script": {
								"exec": [
									"pm.test(\"Status code is 200 \", function () {",
									"    pm.response.to.have.status(200);",
									"});",
									"",
									"",
									"",
									"pm.test(\"Valid response\", function () {",
									"    pm.expect(pm.response.text()).to.include(\"Ok\");",
									"});"
								],
								"type": "text/javascript"
							}
						}
					],
					"request": {
						"auth": {
							"type": "basic",
							"basic": [
								{
									"key": "password",
									"value": "admin",
									"type": "string"
								},
								{
									"key": "username",
									"value": "admin@dotcms.com",
									"type": "string"
								},
								{
									"key": "saveHelperData",
									"type": "any"
								},
								{
									"key": "showPassword",
									"value": false,
									"type": "boolean"
								}
							]
						},
						"method": "DELETE",
						"header": [],
						"url": {
							"raw": "{{serverURL}}/api/v1/workflow/steps/{{stepIdShorty}}/actions/{{actionIdShorty}}",
							"host": [
								"{{serverURL}}"
							],
							"path": [
								"api",
								"v1",
								"workflow",
								"steps",
								"{{stepIdShorty}}",
								"actions",
								"{{actionIdShorty}}"
							]
						},
						"description": "Deletes an action associated to the step\n\n@Path(\"/steps/{stepId}/actions/{actionId}\")"
					},
					"response": []
				}
			]
		},
		{
			"name": "DeleteScheme",
			"item": [
				{
					"name": "invalidateSession",
					"event": [
						{
							"listen": "test",
							"script": {
								"exec": [
									"pm.test(\"Status code is 200\", function () {",
									"    pm.response.to.have.status(200);",
									"});"
								],
								"type": "text/javascript"
							}
						}
					],
					"request": {
						"method": "GET",
						"header": [],
						"url": {
							"raw": "{{serverURL}}/api/v1/logout",
							"host": [
								"{{serverURL}}"
							],
							"path": [
								"api",
								"v1",
								"logout"
							]
						}
					},
					"response": []
				},
				{
					"name": "UserCredentialsValidation",
					"event": [
						{
							"listen": "test",
							"script": {
								"type": "text/javascript",
								"exec": [
									"pm.test(\"Status code is 401, You need credentials\", function () {",
									"    pm.response.to.have.status(401);",
									"});",
									"",
									"pm.test(\"Valid response\", function () {",
									"    pm.expect(pm.response.text()).to.include(\"Invalid User\");",
									"});"
								]
							}
						}
					],
					"request": {
						"auth": {
							"type": "noauth"
						},
						"method": "DELETE",
						"header": [],
						"url": {
							"raw": "{{serverURL}}/api/v1/workflow/schemes/85c1515c-c4f3-463c-bac2-860b8fcacc34",
							"host": [
								"{{serverURL}}"
							],
							"path": [
								"api",
								"v1",
								"workflow",
								"schemes",
								"85c1515c-c4f3-463c-bac2-860b8fcacc34"
							]
						},
						"description": "Deletes an existing scheme (the response is async)\n\n@Path(\"/schemes/{schemeId}\")"
					},
					"response": []
				},
				{
					"name": "archiveScheme",
					"event": [
						{
							"listen": "test",
							"script": {
								"exec": [
									"pm.test(\"Status code is 200 \", function () {",
									"    pm.response.to.have.status(200);",
									"});",
									"",
									"",
									"",
									"pm.test(\"Valid response\", function () {",
									"    pm.expect(pm.response.text()).to.include(\"\\\"name\\\":\\\"WF_Import_AsAdmin_edited\\\"\");",
									"});"
								],
								"type": "text/javascript"
							}
						}
					],
					"request": {
						"auth": {
							"type": "basic",
							"basic": [
								{
									"key": "password",
									"value": "admin",
									"type": "string"
								},
								{
									"key": "username",
									"value": "admin@dotcms.com",
									"type": "string"
								},
								{
									"key": "saveHelperData",
									"type": "any"
								},
								{
									"key": "showPassword",
									"value": false,
									"type": "boolean"
								}
							]
						},
						"method": "PUT",
						"header": [
							{
								"key": "Content-Type",
								"value": "application/json"
							}
						],
						"body": {
							"mode": "raw",
							"raw": "{\"schemeName\": \"WF_Import_AsAdmin_edited\", \"schemeDescription\": \"AutomaticTest\", \"schemeArchived\": \"true\"}"
						},
						"url": {
							"raw": "{{serverURL}}/api/v1/workflow/schemes/{{schemeId}}",
							"host": [
								"{{serverURL}}"
							],
							"path": [
								"api",
								"v1",
								"workflow",
								"schemes",
								"{{schemeId}}"
							]
						},
						"description": "Updates an existing scheme\n\n@Path(\"/schemes/{schemeId}\")"
					},
					"response": []
				},
				{
					"name": "SuccessDelete",
					"event": [
						{
							"listen": "test",
							"script": {
								"exec": [
									"pm.test(\"Status code is 200 \", function () {",
									"    pm.response.to.have.status(200);",
									"});",
									"",
									"",
									"",
									"pm.test(\"Valid response\", function () {",
									"    pm.expect(pm.response.text()).to.include(\"id\");",
									"});",
									"",
									"pm.test(\"Valid response\", function () {",
									"    pm.expect(pm.response.text()).to.include(\"name\");",
									"});"
								],
								"type": "text/javascript"
							}
						}
					],
					"request": {
						"auth": {
							"type": "basic",
							"basic": [
								{
									"key": "password",
									"value": "admin",
									"type": "string"
								},
								{
									"key": "username",
									"value": "admin@dotcms.com",
									"type": "string"
								},
								{
									"key": "saveHelperData",
									"type": "any"
								},
								{
									"key": "showPassword",
									"value": false,
									"type": "boolean"
								}
							]
						},
						"method": "DELETE",
						"header": [],
						"url": {
							"raw": "{{serverURL}}/api/v1/workflow/schemes/{{schemeId}}",
							"host": [
								"{{serverURL}}"
							],
							"path": [
								"api",
								"v1",
								"workflow",
								"schemes",
								"{{schemeId}}"
							]
						},
						"description": "Deletes an existing scheme (the response is async)\n\n@Path(\"/schemes/{schemeId}\")"
					},
					"response": []
				},
				{
					"name": "InvalidSchemeId",
					"event": [
						{
							"listen": "test",
							"script": {
								"exec": [
									"pm.test(\"Status code is 404\", function () {",
									"    pm.response.to.have.status(404);",
									"});",
									"",
									"",
									"",
									"pm.test(\"Valid response\", function () {",
									"    pm.expect(pm.response.text()).to.include(\"The Workflow Scheme does not exist\");",
									"});"
								],
								"type": "text/javascript"
							}
						}
					],
					"request": {
						"auth": {
							"type": "basic",
							"basic": [
								{
									"key": "password",
									"value": "admin",
									"type": "string"
								},
								{
									"key": "username",
									"value": "admin@dotcms.com",
									"type": "string"
								},
								{
									"key": "saveHelperData",
									"type": "any"
								},
								{
									"key": "showPassword",
									"value": false,
									"type": "boolean"
								}
							]
						},
						"method": "DELETE",
						"header": [],
						"url": {
							"raw": "{{serverURL}}/api/v1/workflow/schemes/123",
							"host": [
								"{{serverURL}}"
							],
							"path": [
								"api",
								"v1",
								"workflow",
								"schemes",
								"123"
							]
						},
						"description": "Deletes an existing scheme (the response is async)\n\n@Path(\"/schemes/{schemeId}\")"
					},
					"response": []
				},
				{
					"name": "GivenValidScheme_ShouldSave",
					"event": [
						{
							"listen": "test",
							"script": {
								"exec": [
									"pm.test(\"Status code is 200 \", function () {",
									"    pm.response.to.have.status(200);",
									"});",
									"",
									"pm.test(\"Response includes name\", function () {",
									"    pm.expect(pm.response.text()).to.include(\"\\\"name\\\":\\\"REST Schema\\\"\");",
									"});",
									"",
									"var jsonData = pm.response.json();",
									"pm.collectionVariables.set(\"schemeId\", jsonData.entity.id);",
									"pm.collectionVariables.set(\"schemeIdShorty\", jsonData.entity.id.replace(\"-\",\"\").substring(0,10));"
								],
								"type": "text/javascript"
							}
						}
					],
					"request": {
						"auth": {
							"type": "basic",
							"basic": [
								{
									"key": "password",
									"value": "admin",
									"type": "string"
								},
								{
									"key": "username",
									"value": "admin@dotcms.com",
									"type": "string"
								},
								{
									"key": "saveHelperData",
									"type": "any"
								},
								{
									"key": "showPassword",
									"value": false,
									"type": "boolean"
								}
							]
						},
						"method": "POST",
						"header": [
							{
								"key": "Content-Type",
								"value": "application/json"
							}
						],
						"body": {
							"mode": "raw",
							"raw": "{\"schemeName\": \"REST Schema\", \"schemeDescription\": \"rest1\", \"schemeArchived\": \"false\"}"
						},
						"url": {
							"raw": "{{serverURL}}/api/v1/workflow/schemes",
							"host": [
								"{{serverURL}}"
							],
							"path": [
								"api",
								"v1",
								"workflow",
								"schemes"
							]
						},
						"description": "Creates a new scheme \n\n@Path(\"/schemes\")"
					},
					"response": []
				},
				{
					"name": "archiveScheme",
					"event": [
						{
							"listen": "test",
							"script": {
								"exec": [
									"pm.test(\"Status code is 200 \", function () {",
									"    pm.response.to.have.status(200);",
									"});",
									"",
									"",
									"",
									"pm.test(\"Valid response\", function () {",
									"    pm.expect(pm.response.text()).to.include(\"\\\"name\\\":\\\"WF_Import_AsAdmin_edited\\\"\");",
									"});"
								],
								"type": "text/javascript"
							}
						}
					],
					"request": {
						"auth": {
							"type": "basic",
							"basic": [
								{
									"key": "password",
									"value": "admin",
									"type": "string"
								},
								{
									"key": "username",
									"value": "admin@dotcms.com",
									"type": "string"
								},
								{
									"key": "saveHelperData",
									"type": "any"
								},
								{
									"key": "showPassword",
									"value": false,
									"type": "boolean"
								}
							]
						},
						"method": "PUT",
						"header": [
							{
								"key": "Content-Type",
								"value": "application/json"
							}
						],
						"body": {
							"mode": "raw",
							"raw": "{\"schemeName\": \"WF_Import_AsAdmin_edited\", \"schemeDescription\": \"AutomaticTest\", \"schemeArchived\": \"true\"}"
						},
						"url": {
							"raw": "{{serverURL}}/api/v1/workflow/schemes/{{schemeId}}",
							"host": [
								"{{serverURL}}"
							],
							"path": [
								"api",
								"v1",
								"workflow",
								"schemes",
								"{{schemeId}}"
							]
						},
						"description": "Updates an existing scheme\n\n@Path(\"/schemes/{schemeId}\")"
					},
					"response": []
				},
				{
					"name": "SupportShorlty",
					"event": [
						{
							"listen": "test",
							"script": {
								"exec": [
									"pm.test(\"Status code is 200, You need credentials\", function () {",
									"    pm.response.to.have.status(200);",
									"});",
									"",
									"",
									"",
									"pm.test(\"Valid response\", function () {",
									"    pm.expect(pm.response.text()).to.include(\"WF_Import_AsAdmin_edited\");",
									"});"
								],
								"type": "text/javascript"
							}
						}
					],
					"request": {
						"auth": {
							"type": "basic",
							"basic": [
								{
									"key": "password",
									"value": "admin",
									"type": "string"
								},
								{
									"key": "username",
									"value": "admin@dotcms.com",
									"type": "string"
								},
								{
									"key": "saveHelperData",
									"type": "any"
								},
								{
									"key": "showPassword",
									"value": false,
									"type": "boolean"
								}
							]
						},
						"method": "DELETE",
						"header": [],
						"url": {
							"raw": "{{serverURL}}/api/v1/workflow/schemes/{{schemeIdShorty}}",
							"host": [
								"{{serverURL}}"
							],
							"path": [
								"api",
								"v1",
								"workflow",
								"schemes",
								"{{schemeIdShorty}}"
							]
						},
						"description": "Deletes an existing scheme (the response is async)\n\n@Path(\"/schemes/{schemeId}\")"
					},
					"response": []
				}
			],
			"description": "Deletes an existing scheme (the response is async)\n\n@Path(\"/schemes/{schemeId}\")",
			"event": [
				{
					"listen": "prerequest",
					"script": {
						"type": "text/javascript",
						"exec": [
							""
						]
					}
				},
				{
					"listen": "test",
					"script": {
						"type": "text/javascript",
						"exec": [
							""
						]
					}
				}
			]
		},
		{
			"name": "systemActions",
			"item": [
				{
					"name": "Creates a Content Type",
					"event": [
						{
							"listen": "test",
							"script": {
								"exec": [
									"pm.test(\"Status code is 200\", function () {",
									"    pm.response.to.have.status(200);",
									"});",
									"",
									"",
									""
								],
								"type": "text/javascript"
							}
						}
					],
					"request": {
						"auth": {
							"type": "basic",
							"basic": [
								{
									"key": "username",
									"value": "admin@dotcms.com",
									"type": "string"
								},
								{
									"key": "password",
									"value": "admin",
									"type": "string"
								}
							]
						},
						"method": "POST",
						"header": [
							{
								"key": "Content-Type",
								"name": "Content-Type",
								"value": "application/json",
								"type": "text"
							}
						],
						"body": {
							"mode": "raw",
							"raw": "{\n   \"defaultType\":false,\n   \"fixed\":false,\n   \"system\":false,\n   \"clazz\":\"com.dotcms.contenttype.model.type.ImmutableSimpleContentType\",\n   \"description\":\"\",\n   \"host\":\"8a7d5e23-da1e-420a-b4f0-471e7da8ea2d\",\n   \"folder\":\"SYSTEM_FOLDER\",\n   \"name\":\"TestContentTypeSystemActions\",\n   \"systemActionMappings\":{\n      \"NEW\":\"ceca71a0-deee-4999-bd47-b01baa1bcfc8\"\n   },\n   \"workflow\":[\n      \"d61a59e1-a49c-46f2-a929-db2b4bfa88b2\"\n   ]\n}",
							"options": {
								"raw": {
									"language": "json"
								}
							}
						},
						"url": {
							"raw": "{{serverURL}}/api/v1/contenttype/",
							"host": [
								"{{serverURL}}"
							],
							"path": [
								"api",
								"v1",
								"contenttype",
								""
							]
						},
						"description": "Creates a content type to associate a system workflow"
					},
					"response": []
				},
				{
					"name": "Create System Workflow Action for New Content Type",
					"event": [
						{
							"listen": "test",
							"script": {
								"exec": [
									"pm.test(\"Status code is 200\", function () {",
									"    pm.response.to.have.status(200);",
									"});",
									"",
									"",
									""
								],
								"type": "text/javascript"
							}
						}
					],
					"request": {
						"auth": {
							"type": "basic",
							"basic": [
								{
									"key": "username",
									"value": "admin@dotcms.com",
									"type": "string"
								},
								{
									"key": "password",
									"value": "admin",
									"type": "string"
								}
							]
						},
						"method": "PUT",
						"header": [
							{
								"key": "Content-Type",
								"name": "Content-Type",
								"value": "application/json",
								"type": "text"
							}
						],
						"body": {
							"mode": "raw",
							"raw": "{\n\t\"actionId\":\"b9d89c80-3d88-4311-8365-187323c96436\",\n\t\"systemAction\":\"EDIT\",\n\t\"contentTypeVariable\":\"TestContentTypeSystemActions\"\n}",
							"options": {
								"raw": {
									"language": "json"
								}
							}
						},
						"url": {
							"raw": "{{serverURL}}/api/v1/workflow/system/actions",
							"host": [
								"{{serverURL}}"
							],
							"path": [
								"api",
								"v1",
								"workflow",
								"system",
								"actions"
							]
						},
						"description": "Create for the new content type a new mapping for EDIT"
					},
					"response": []
				},
				{
					"name": "Get Content Type System Actions",
					"event": [
						{
							"listen": "test",
							"script": {
								"exec": [
									"pm.test(\"No errors\", function () {",
									"    ",
									"    var jsonData = pm.response.json();",
									"    pm.expect(jsonData.errors.length).to.eql(0);",
									"});",
									"",
									"pm.test(\"Return 2 items\", function () {",
									"    ",
									"    var jsonData = pm.response.json();",
									"    pm.expect(jsonData.entity.length).to.eql(2);",
									"});",
									"",
									"pm.test(\"Has New System Action\", function () {",
									"    ",
									"    var jsonData = pm.response.json();",
									"    pm.expect(jsonData.entity[0].systemAction).to.eql(\"NEW\");",
									"});",
									"",
									"pm.test(\"New  has a Save Action\", function () {",
									"    ",
									"    var jsonData = pm.response.json();",
									"    pm.expect(jsonData.entity[0].workflowAction.id).to.eql(\"ceca71a0-deee-4999-bd47-b01baa1bcfc8\");",
									"});",
									"",
									"pm.test(\"Has Edit System Action\", function () {",
									"    ",
									"    var jsonData = pm.response.json();",
									"    pm.expect(jsonData.entity[1].systemAction).to.eql(\"EDIT\");",
									"});",
									"",
									"pm.test(\"New  has a Save/Publish Action\", function () {",
									"    ",
									"    var jsonData = pm.response.json();",
									"    pm.expect(jsonData.entity[1].workflowAction.id).to.eql(\"b9d89c80-3d88-4311-8365-187323c96436\");",
									"});",
									"",
									""
								],
								"type": "text/javascript"
							}
						}
					],
					"request": {
						"auth": {
							"type": "basic",
							"basic": [
								{
									"key": "username",
									"value": "admin@dotcms.com",
									"type": "string"
								},
								{
									"key": "password",
									"value": "admin",
									"type": "string"
								}
							]
						},
						"method": "GET",
						"header": [],
						"url": {
							"raw": "{{serverURL}}/api/v1/workflow/contenttypes/TestContentTypeSystemActions/system/actions",
							"host": [
								"{{serverURL}}"
							],
							"path": [
								"api",
								"v1",
								"workflow",
								"contenttypes",
								"TestContentTypeSystemActions",
								"system",
								"actions"
							]
						},
						"description": "Get the two content types"
					},
					"response": []
				},
				{
					"name": "Fires a default New Action",
					"event": [
						{
							"listen": "test",
							"script": {
								"exec": [
									"pm.test(\"No errors\", function () {",
									"    ",
									"    var jsonData = pm.response.json();",
									"    pm.expect(jsonData.errors.length).to.eql(0);",
									"});",
									"",
									"pm.test(\"Information Saved Correctly\", function () {",
									"    ",
									"    var jsonData = pm.response.json();",
									"    pm.expect(jsonData.entity.baseType).to.eql(\"CONTENT\");",
									"    pm.expect(jsonData.entity.contentType).to.eql(\"TestContentTypeSystemActions\");",
									"});",
									"",
									"",
									"",
									""
								],
								"type": "text/javascript"
							}
						}
					],
					"request": {
						"auth": {
							"type": "basic",
							"basic": [
								{
									"key": "username",
									"value": "admin@dotcms.com",
									"type": "string"
								},
								{
									"key": "password",
									"value": "admin",
									"type": "string"
								}
							]
						},
						"method": "PUT",
						"header": [
							{
								"key": "Content-Type",
								"name": "Content-Type",
								"value": "application/json",
								"type": "text"
							}
						],
						"body": {
							"mode": "raw",
							"raw": "{\n\t\"comments\":\"Adding New Content type\",\n\t\"contentlet\": {\n\t\t\"contentType\":\"TestContentTypeSystemActions\"\n\t\t\n\t}\n}",
							"options": {
								"raw": {
									"language": "json"
								}
							}
						},
						"url": {
							"raw": "{{serverURL}}/api/v1/workflow/actions/default/fire/NEW",
							"host": [
								"{{serverURL}}"
							],
							"path": [
								"api",
								"v1",
								"workflow",
								"actions",
								"default",
								"fire",
								"NEW"
							]
						}
					},
					"response": []
				},
				{
					"name": "Fires a default EDIT Action",
					"event": [
						{
							"listen": "test",
							"script": {
								"exec": [
									"pm.test(\"No errors\", function () {",
									"    ",
									"    var jsonData = pm.response.json();",
									"    pm.expect(jsonData.errors.length).to.eql(0);",
									"});",
									"",
									"pm.test(\"Information Saved Correctly\", function () {",
									"    ",
									"    var jsonData = pm.response.json();",
									"    pm.expect(jsonData.entity.baseType).to.eql(\"CONTENT\");",
									"    pm.expect(jsonData.entity.contentType).to.eql(\"TestContentTypeSystemActions\");",
									"});",
									"",
									"",
									"",
									""
								],
								"type": "text/javascript"
							}
						}
					],
					"request": {
						"auth": {
							"type": "basic",
							"basic": [
								{
									"key": "username",
									"value": "admin@dotcms.com",
									"type": "string"
								},
								{
									"key": "password",
									"value": "admin",
									"type": "string"
								}
							]
						},
						"method": "PUT",
						"header": [
							{
								"key": "Content-Type",
								"name": "Content-Type",
								"type": "text",
								"value": "application/json"
							}
						],
						"body": {
							"mode": "raw",
							"raw": "{\n\t\"comments\":\"Adding New Content type\",\n\t\"contentlet\": {\n\t\t\"contentType\":\"TestContentTypeSystemActions\"\n\t\t\n\t}\n}",
							"options": {
								"raw": {
									"language": "json"
								}
							}
						},
						"url": {
							"raw": "{{serverURL}}/api/v1/workflow/actions/default/fire/EDIT",
							"host": [
								"{{serverURL}}"
							],
							"path": [
								"api",
								"v1",
								"workflow",
								"actions",
								"default",
								"fire",
								"EDIT"
							]
						},
						"description": "Fires an EDIT default action"
					},
					"response": []
				},
				{
					"name": "Fires a default PUBLISH Action ",
					"event": [
						{
							"listen": "test",
							"script": {
								"exec": [
									"pm.test(\"No errors\", function () {",
									"    ",
									"    var jsonData = pm.response.json();",
									"    pm.expect(jsonData.errors.length).to.eql(0);",
									"});",
									"",
									"pm.test(\"Information Publish Correctly\", function () {",
									"    ",
									"    var jsonData = pm.response.json();",
									"    pm.expect(jsonData.entity.baseType).to.eql(\"CONTENT\");",
									"    pm.expect(jsonData.entity.contentType).to.eql(\"TestContentTypeSystemActions\");",
									"     pm.expect(jsonData.entity.live).to.eql(true);",
									"});",
									"",
									"",
									"",
									""
								],
								"type": "text/javascript"
							}
						}
					],
					"request": {
						"auth": {
							"type": "basic",
							"basic": [
								{
									"key": "username",
									"value": "admin@dotcms.com",
									"type": "string"
								},
								{
									"key": "password",
									"value": "admin",
									"type": "string"
								}
							]
						},
						"method": "PUT",
						"header": [
							{
								"key": "Content-Type",
								"name": "Content-Type",
								"type": "text",
								"value": "application/json"
							}
						],
						"body": {
							"mode": "raw",
							"raw": "{\n\t\"comments\":\"Adding New Content type\",\n\t\"contentlet\": {\n\t\t\"contentType\":\"TestContentTypeSystemActions\"\n\t\t\n\t}\n}",
							"options": {
								"raw": {
									"language": "json"
								}
							}
						},
						"url": {
							"raw": "{{serverURL}}/api/v1/workflow/actions/default/fire/PUBLISH",
							"host": [
								"{{serverURL}}"
							],
							"path": [
								"api",
								"v1",
								"workflow",
								"actions",
								"default",
								"fire",
								"PUBLISH"
							]
						},
						"description": "Fires an PUBLISH default action"
					},
					"response": []
				}
			]
		},
		{
			"name": "mergeAction",
			"item": [
				{
					"name": "AddMergeContentlet",
					"event": [
						{
							"listen": "test",
							"script": {
								"exec": [
									"console.log(\"Running test\")",
									"",
									"pm.test(\"No errors\", function () {",
									"    ",
									"    var jsonData = pm.response.json();",
									"    pm.expect(jsonData.errors.length).to.eql(0);",
									"});",
									"",
									"pm.test(\"Information Saved Correctly\", function () {",
									"    ",
									"    var jsonData = pm.response.json();",
									"    pm.expect(jsonData.entity.baseType).to.eql(\"CONTENT\");",
									"    pm.expect(jsonData.entity.contentType).to.eql(\"webPageContent\");",
									"});",
									"",
									"var requestcounter = pm.environment.get(\"requestcounter\");",
									"console.log(\"requestcounter #: \" + requestcounter)",
									"",
									"if(!requestcounter || requestcounter > 10) {",
									"",
									"    pm.environment.set(\"requestcounter\", 1);",
									"} else {",
									"",
									"    pm.environment.set(\"requestcounter\", requestcounter+1);",
									"}",
									"",
									"if (requestcounter <= 10) {",
									"    ",
									"    console.log(\"Calling AddMergeContentlet again #: \" + requestcounter)",
									"    postman.setNextRequest(\"AddMergeContentlet\");",
									"}",
									"",
									"",
									""
								],
								"type": "text/javascript"
							}
						}
					],
					"request": {
						"auth": {
							"type": "basic",
							"basic": [
								{
									"key": "password",
									"value": "admin",
									"type": "string"
								},
								{
									"key": "username",
									"value": "admin@dotcms.com",
									"type": "string"
								}
							]
						},
						"method": "PUT",
						"header": [],
						"body": {
							"mode": "raw",
							"raw": "{\n\t\"comments\":\"Adding New Generic content\",\n\t\"contentlet\": {\n\t\t\"contentType\":\"webPageContent\",\n        \"title\":\"Test Merge Content\",\n        \"body\":\"Test Merge Body\",\n\t\t\"contentHost\":\"default\"\n\t}\n}",
							"options": {
								"raw": {
									"language": "json"
								}
							}
						},
						"url": {
							"raw": "{{serverURL}}/api/v1/workflow/actions/default/fire/NEW",
							"host": [
								"{{serverURL}}"
							],
							"path": [
								"api",
								"v1",
								"workflow",
								"actions",
								"default",
								"fire",
								"NEW"
							]
						}
					},
					"response": []
				},
				{
					"name": "PublishMerge",
					"event": [
						{
							"listen": "test",
							"script": {
								"exec": [
									"console.log(\"Running test\")",
									"",
									"pm.test(\"No errors\", function () {",
									"    ",
									"    var jsonData = pm.response.json();",
									"    pm.expect(jsonData.errors.length).to.eql(0);",
									"});",
									"",
									"pm.test(\"Information Saved Correctly\", function () {",
									"    ",
									"    var jsonData = pm.response.json();",
									"    pm.expect(jsonData.entity.summary.affected).to.above(0);",
									"});"
								],
								"type": "text/javascript"
							}
						}
					],
					"request": {
						"auth": {
							"type": "basic",
							"basic": [
								{
									"key": "password",
									"value": "admin",
									"type": "string"
								},
								{
									"key": "username",
									"value": "admin@dotcms.com",
									"type": "string"
								}
							]
						},
						"method": "PATCH",
						"header": [],
						"body": {
							"mode": "raw",
							"raw": "{\n\t\"comments\":\"Publish an existing Generic content\",\n    \"query\":\"+contentType:webPageContent AND title:\\\"Test Merge Content\\\"\",\n\t\"contentlet\": {\n        \"title\":\"Test Merge Content Published\"\n\t}\n}",
							"options": {
								"raw": {
									"language": "json"
								}
							}
						},
						"url": {
							"raw": "{{serverURL}}/api/v1/workflow/actions/default/fire/PUBLISH",
							"host": [
								"{{serverURL}}"
							],
							"path": [
								"api",
								"v1",
								"workflow",
								"actions",
								"default",
								"fire",
								"PUBLISH"
							]
						}
					},
					"response": []
				},
				{
					"name": "CreateNewGenericContentlet",
					"event": [
						{
							"listen": "test",
							"script": {
								"exec": [
									"console.log(\"Running test\")",
									"",
									"pm.test(\"No errors\", function () {",
									"    ",
									"    var jsonData = pm.response.json();",
									"    pm.expect(jsonData.errors.length).to.eql(0);",
									"});",
									""
								],
								"type": "text/javascript"
							}
						}
					],
					"request": {
						"auth": {
							"type": "basic",
							"basic": [
								{
									"key": "password",
									"value": "admin",
									"type": "string"
								},
								{
									"key": "username",
									"value": "admin@dotcms.com",
									"type": "string"
								}
							]
						},
						"method": "PUT",
						"header": [],
						"body": {
							"mode": "raw",
							"raw": "{\n\t\"contentlet\": {\n        \"contentType\":\"webPageContent\",\n        \"title\":\"Test title\",\n        \"body\":\"Test body\",\n        \"contentHost\":\"default\"\n\t}\n}",
							"options": {
								"raw": {
									"language": "json"
								}
							}
						},
						"url": {
							"raw": "{{serverURL}}/api/v1/workflow/actions/default/fire/NEW",
							"host": [
								"{{serverURL}}"
							],
							"path": [
								"api",
								"v1",
								"workflow",
								"actions",
								"default",
								"fire",
								"NEW"
							]
						}
					},
					"response": []
				},
				{
					"name": "PublishMergeIndividual",
					"event": [
						{
							"listen": "test",
							"script": {
								"exec": [
									"console.log(\"Running test\")",
									"",
									"pm.test(\"No errors\", function () {",
									"    ",
									"    var jsonData = pm.response.json();",
									"    pm.expect(jsonData.errors.length).to.eql(0);",
									"});",
									"",
									"pm.test(\"Information Saved Correctly\", function () {",
									"    ",
									"    var jsonData = pm.response.json();",
									"    pm.expect(jsonData.entity.summary.affected).to.eql(1);",
									"});"
								],
								"type": "text/javascript"
							}
						}
					],
					"request": {
						"auth": {
							"type": "basic",
							"basic": [
								{
									"key": "password",
									"value": "admin",
									"type": "string"
								},
								{
									"key": "username",
									"value": "admin@dotcms.com",
									"type": "string"
								}
							]
						},
						"method": "PATCH",
						"header": [],
						"body": {
							"mode": "raw",
							"raw": "{\n\t\"comments\":\"Publish an existing Generic content\",\n\t\"contentlet\": {\n        \"title\":\"Test Merge Content Published\"\n\t}\n}",
							"options": {
								"raw": {
									"language": "json"
								}
							}
						},
						"url": {
							"raw": "{{serverURL}}/api/v1/workflow/actions/default/fire/PUBLISH?inode={{genericContentletInode}}",
							"host": [
								"{{serverURL}}"
							],
							"path": [
								"api",
								"v1",
								"workflow",
								"actions",
								"default",
								"fire",
								"PUBLISH"
							],
							"query": [
								{
									"key": "inode",
									"value": "{{genericContentletInode}}"
								}
							]
						}
					},
					"response": []
				},
				{
					"name": "PublishMergeNotExists",
					"event": [
						{
							"listen": "test",
							"script": {
								"exec": [
									"console.log(\"Running test\")",
									"",
									"pm.test(\"No errors\", function () {",
									"    ",
									"    var jsonData = pm.response.json();",
									"    pm.expect(jsonData.errors.length).to.eql(0);",
									"});",
									"",
									"pm.test(\"Information Saved Correctly\", function () {",
									"    ",
									"    var jsonData = pm.response.json();",
									"    pm.expect(jsonData.entity.summary.affected).to.eql(1);",
									"});",
									"",
									"pm.test(\"Content Not Found\", function () {",
									"    ",
									"    var jsonData = pm.response.json();",
									"    pm.expect(jsonData.entity.results[0].xxxx.errorMessage).to.eql(\"Content not found\");",
									"});"
								],
								"type": "text/javascript"
							}
						}
					],
					"request": {
						"auth": {
							"type": "basic",
							"basic": [
								{
									"key": "password",
									"value": "admin",
									"type": "string"
								},
								{
									"key": "username",
									"value": "admin@dotcms.com",
									"type": "string"
								}
							]
						},
						"method": "PATCH",
						"header": [],
						"body": {
							"mode": "raw",
							"raw": "{\n\t\"comments\":\"Publish an existing Generic content\",\n\t\"contentlet\": {\n        \"title\":\"Test Merge Content Published\"\n\t}\n}",
							"options": {
								"raw": {
									"language": "json"
								}
							}
						},
						"url": {
							"raw": "{{serverURL}}/api/v1/workflow/actions/default/fire/PUBLISH?inode=xxxx",
							"host": [
								"{{serverURL}}"
							],
							"path": [
								"api",
								"v1",
								"workflow",
								"actions",
								"default",
								"fire",
								"PUBLISH"
							],
							"query": [
								{
									"key": "inode",
									"value": "xxxx"
								}
							]
						}
					},
					"response": []
				}
			],
			"auth": {
				"type": "basic",
				"basic": [
					{
						"key": "password",
						"value": "admin",
						"type": "string"
					},
					{
						"key": "username",
						"value": "admin@dotcms.com",
						"type": "string"
					}
				]
			},
			"event": [
				{
					"listen": "prerequest",
					"script": {
						"type": "text/javascript",
						"exec": [
							""
						]
					}
				},
				{
					"listen": "test",
					"script": {
						"type": "text/javascript",
						"exec": [
							""
						]
					}
				}
			]
		},
		{
			"name": "saveMultiple",
			"item": [
				{
					"name": "Save Multiple Generic Contentlets",
					"event": [
						{
							"listen": "test",
							"script": {
								"exec": [
									"console.log(\"Running test\")",
									"",
									"pm.test(\"No errors\", function () {",
									"    ",
									"    var jsonData = pm.response.json();",
									"    pm.expect(jsonData.errors.length).to.eql(0);",
									"});",
									"",
									"pm.test(\"Information Saved Correctly\", function () {",
									"    ",
									"    var jsonData = pm.response.json();",
									"    pm.expect(jsonData.entity.summary.affected).to.eql(20);",
									"});"
								],
								"type": "text/javascript"
							}
						}
					],
					"request": {
						"method": "POST",
						"header": [],
						"body": {
							"mode": "raw",
							"raw": "{\n\n    \"contentlets\":[\n        {\n            \"contentType\":\"webPageContent\",\n            \"title\":\"Content1\",\n            \"contentHost\":\"default\",\n            \"body\":\"Body Content1\"\n        },\n        {\n            \"contentType\":\"webPageContent\",\n            \"title\":\"Content2\",\n            \"contentHost\":\"default\",\n            \"body\":\"Body Content2\"\n        },\n        {\n            \"contentType\":\"webPageContent\",\n            \"title\":\"Content3\",\n            \"contentHost\":\"default\",\n            \"body\":\"Body Content3\"\n        },\n        {\n            \"contentType\":\"webPageContent\",\n            \"title\":\"Content4\",\n            \"contentHost\":\"default\",\n            \"body\":\"Body Content4\"\n        },\n         {\n             \"contentType\":\"webPageContent\",\n            \"title\":\"Content5\",\n            \"contentHost\":\"default\",\n            \"body\":\"Body Content5\"\n        },\n        {\n            \"contentType\":\"webPageContent\",\n            \"title\":\"Content6\",\n            \"contentHost\":\"default\",\n            \"body\":\"Body Content6\"\n        },\n        {\n            \"contentType\":\"webPageContent\",\n            \"title\":\"Content7\",\n            \"contentHost\":\"default\",\n            \"body\":\"Body Content7\"\n        },\n        {\n            \"contentType\":\"webPageContent\",\n            \"title\":\"Content8\",\n            \"contentHost\":\"default\",\n            \"body\":\"Body Content8\"\n        },\n         {\n             \"contentType\":\"webPageContent\",\n            \"title\":\"Content9\",\n            \"contentHost\":\"default\",\n            \"body\":\"Body Content9\"\n        },\n        {\n            \"contentType\":\"webPageContent\",\n            \"title\":\"Content10\",\n            \"contentHost\":\"default\",\n            \"body\":\"Body Content10\"\n        },\n        {\n            \"contentType\":\"webPageContent\",\n            \"title\":\"Content11\",\n            \"contentHost\":\"default\",\n            \"body\":\"Body Content11\"\n        },\n        {\n            \"contentType\":\"webPageContent\",\n            \"title\":\"Content12\",\n            \"contentHost\":\"default\",\n            \"body\":\"Body Content12\"\n        },\n         {\n             \"contentType\":\"webPageContent\",\n            \"title\":\"Content13\",\n            \"contentHost\":\"default\",\n            \"body\":\"Body Content13\"\n        },\n        {\n            \"contentType\":\"webPageContent\",\n            \"title\":\"Content14\",\n            \"contentHost\":\"default\",\n            \"body\":\"Body Content14\"\n        },\n        {\n            \"contentType\":\"webPageContent\",\n            \"title\":\"Content15\",\n            \"contentHost\":\"default\",\n            \"body\":\"Body Content15\"\n        },\n        {\n            \"contentType\":\"webPageContent\",\n            \"title\":\"Content16\",\n            \"contentHost\":\"default\",\n            \"body\":\"Body Content16\"\n        },\n         {\n             \"contentType\":\"webPageContent\",\n            \"title\":\"Content17\",\n            \"contentHost\":\"default\",\n            \"body\":\"Body Content17\"\n        },\n        {\n            \"contentType\":\"webPageContent\",\n            \"title\":\"Content18\",\n            \"contentHost\":\"default\",\n            \"body\":\"Body Content18\"\n        },\n        {\n            \"contentType\":\"webPageContent\",\n            \"title\":\"Content19\",\n            \"contentHost\":\"default\",\n            \"body\":\"Body Content19\"\n        },\n        {\n            \"contentType\":\"webPageContent\",\n            \"title\":\"Content20\",\n            \"contentHost\":\"default\",\n            \"body\":\"Body Content20\"\n        }\n        \n    ]\n}",
							"options": {
								"raw": {
									"language": "json"
								}
							}
						},
						"url": {
							"raw": "{{serverURL}}/api/v1/workflow/actions/default/fire/PUBLISH",
							"host": [
								"{{serverURL}}"
							],
							"path": [
								"api",
								"v1",
								"workflow",
								"actions",
								"default",
								"fire",
								"PUBLISH"
							]
						}
					},
					"response": []
				}
			]
		}
	],
	"event": [
		{
			"listen": "prerequest",
			"script": {
				"type": "text/javascript",
				"exec": [
					""
				]
			}
		},
		{
			"listen": "test",
			"script": {
				"type": "text/javascript",
				"exec": [
					""
				]
			}
		}
	],
	"variable": [
		{
			"key": "serverURL",
			"value": "http://localhost:8080"
		},
		{
			"key": "actionId",
			"value": "47c38af4-209b-499a-9628-b2a8409cf03c"
		},
		{
			"key": "schemeId",
			"value": "2e96562e-495c-4a29-8cd1-0410608e9a65"
		},
		{
			"key": "schemeIdShorty",
			"value": "2e96562e49"
		},
		{
			"key": "stepId",
			"value": "1c156cd2-eb58-4b57-986b-dc728cc3ea09"
		},
		{
			"key": "stepIdShorty",
			"value": "1c156cd2eb"
		},
		{
			"key": "actionIdShorty",
			"value": "47c38af420"
		},
		{
			"key": "contentletIdentifier",
			"value": "6f88e2ed-71cb-49ad-90a4-8c74d906c3fe"
		},
		{
			"key": "contentletInode",
			"value": "94926188-341a-40a3-8422-03af9e3a3634"
		},
		{
			"key": "contentletIdShorty",
			"value": "14c31e4294"
		},
		{
			"key": "fireActionLanguageKey",
			"value": "SucessRequest1615939422"
		},
		{
			"key": "genericContentletInode",
			"value": "811e3dda-049f-48d9-a96c-10f0dc341047"
		}
	]
}<|MERGE_RESOLUTION|>--- conflicted
+++ resolved
@@ -6038,14 +6038,7 @@
 									"});",
 									"",
 									"",
-<<<<<<< HEAD
-									"",
-									"pm.test(\"Body matches string\", function () {",
-									"    pm.expect(pm.response.text()).to.include(\"OK\");",
-									"});"
-=======
 									""
->>>>>>> 8fea49a0
 								],
 								"type": "text/javascript"
 							}
