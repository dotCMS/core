{
	"info": {
<<<<<<< HEAD
		"_postman_id": "13a54d9b-56e5-4639-95d1-b3221db1df36",
		"name": "Workflow Resource Tests [/api/v1/workflows]",
		"description": "Test the necesary validations to every end point of the worlflow resource ",
		"schema": "https://schema.getpostman.com/json/collection/v2.1.0/collection.json",
		"_exporter_id": "10041132"
=======
		"_postman_id": "efea2057-c5d8-4f9c-8bf6-6adb554c3006",
		"name": "Workflow Resource Tests [/api/v1/workflows]",
		"description": "Test the necesary validations to every end point of the worlflow resource ",
		"schema": "https://schema.getpostman.com/json/collection/v2.1.0/collection.json",
		"_exporter_id": "4500400"
>>>>>>> ffd2ddbb
	},
	"item": [
		{
			"name": "Save Scheme [POST /api/v1/workflow/schemes]",
			"item": [
				{
					"name": "invalidateSession",
					"event": [
						{
							"listen": "test",
							"script": {
								"exec": [
									"pm.test(\"Status code is 200\", function () {",
									"    pm.response.to.have.status(200);",
									"});"
								],
								"type": "text/javascript"
							}
						}
					],
					"request": {
						"method": "GET",
						"header": [],
						"url": {
							"raw": "{{serverURL}}/api/v1/logout",
							"host": [
								"{{serverURL}}"
							],
							"path": [
								"api",
								"v1",
								"logout"
							]
						}
					},
					"response": []
				},
				{
					"name": "UserCredentialsValidation",
					"event": [
						{
							"listen": "test",
							"script": {
								"type": "text/javascript",
								"exec": [
									"pm.test(\"Status code is 401, You need credentials\", function () {",
									"    pm.response.to.have.status(401);",
									"});",
									"",
									"",
									"",
									"pm.test(\"Valid response\", function () {",
									"    pm.expect(pm.response.text()).to.include(\"Invalid User\");",
									"});pm.test(\"Status code is 401, You need credentials\", function () {",
									"    pm.response.to.have.status(401);",
									"});",
									"",
									"",
									"",
									"pm.test(\"Valid response\", function () {",
									"    pm.expect(pm.response.text()).to.include(\"Invalid User\");",
									"});"
								]
							}
						}
					],
					"request": {
						"auth": {
							"type": "noauth"
						},
						"method": "POST",
						"header": [
							{
								"key": "Content-Type",
								"value": "application/json"
							}
						],
						"body": {
							"mode": "raw",
							"raw": "{\"schemeName\": \"REST1\", \"schemeDescription\": \"rest1\", \"schemeArchived\": \"false\"}"
						},
						"url": {
							"raw": "{{serverURL}}/api/v1/workflow/schemes",
							"host": [
								"{{serverURL}}"
							],
							"path": [
								"api",
								"v1",
								"workflow",
								"schemes"
							]
						},
						"description": "Creates a new scheme \n\n@Path(\"/schemes\")"
					},
					"response": []
				},
				{
					"name": "GivenValidScheme_ShouldSave",
					"event": [
						{
							"listen": "test",
							"script": {
								"exec": [
									"pm.test(\"Status code is 200 \", function () {",
									"    pm.response.to.have.status(200);",
									"});",
									"",
									"pm.test(\"Response includes name\", function () {",
									"    pm.expect(pm.response.text()).to.include(\"\\\"name\\\":\\\"REST Schema\\\"\");",
									"});",
									"",
									"var jsonData = pm.response.json();",
									"pm.collectionVariables.set(\"schemeId\", jsonData.entity.id);",
									"pm.collectionVariables.set(\"schemeIdShorty\", jsonData.entity.id.replace(\"-\",\"\").substring(0,10));"
								],
								"type": "text/javascript"
							}
						}
					],
					"request": {
						"auth": {
							"type": "basic",
							"basic": [
								{
									"key": "password",
									"value": "admin",
									"type": "string"
								},
								{
									"key": "username",
									"value": "admin@dotcms.com",
									"type": "string"
								},
								{
									"key": "saveHelperData",
									"type": "any"
								},
								{
									"key": "showPassword",
									"value": false,
									"type": "boolean"
								}
							]
						},
						"method": "POST",
						"header": [
							{
								"key": "Content-Type",
								"value": "application/json"
							}
						],
						"body": {
							"mode": "raw",
							"raw": "{\"schemeName\": \"REST Schema\", \"schemeDescription\": \"rest1\", \"schemeArchived\": \"false\"}"
						},
						"url": {
							"raw": "{{serverURL}}/api/v1/workflow/schemes",
							"host": [
								"{{serverURL}}"
							],
							"path": [
								"api",
								"v1",
								"workflow",
								"schemes"
							]
						},
						"description": "Creates a new scheme \n\n@Path(\"/schemes\")"
					},
					"response": []
				},
				{
					"name": "GivenNewSchemeWithExistingName_ShouldSave",
					"event": [
						{
							"listen": "test",
							"script": {
								"exec": [
									"pm.test(\"Status code is 200, Scheme already exist\", function () {",
									"    pm.response.to.have.status(200);",
									"});",
									"",
									"",
									"",
									"pm.test(\"Valid response\", function () {",
									"    pm.expect(pm.response.text()).to.include(\"REST\");",
									"});"
								],
								"type": "text/javascript"
							}
						}
					],
					"request": {
						"auth": {
							"type": "basic",
							"basic": [
								{
									"key": "password",
									"value": "admin",
									"type": "string"
								},
								{
									"key": "username",
									"value": "admin@dotcms.com",
									"type": "string"
								},
								{
									"key": "saveHelperData",
									"type": "any"
								},
								{
									"key": "showPassword",
									"value": false,
									"type": "boolean"
								}
							]
						},
						"method": "POST",
						"header": [
							{
								"key": "Content-Type",
								"value": "application/json"
							}
						],
						"body": {
							"mode": "raw",
							"raw": "{\"schemeName\": \"REST1\", \"schemeDescription\": \"rest1\", \"schemeArchived\": \"false\"}"
						},
						"url": {
							"raw": "{{serverURL}}/api/v1/workflow/schemes",
							"host": [
								"{{serverURL}}"
							],
							"path": [
								"api",
								"v1",
								"workflow",
								"schemes"
							]
						},
						"description": "Creates a new scheme \n\n@Path(\"/schemes\")"
					},
					"response": []
				},
				{
					"name": "invalidateSession",
					"event": [
						{
							"listen": "test",
							"script": {
								"exec": [
									"pm.test(\"Status code is 200\", function () {",
									"    pm.response.to.have.status(200);",
									"});"
								],
								"type": "text/javascript"
							}
						}
					],
					"request": {
						"method": "GET",
						"header": [],
						"url": {
							"raw": "{{serverURL}}/api/v1/logout",
							"host": [
								"{{serverURL}}"
							],
							"path": [
								"api",
								"v1",
								"logout"
							]
						}
					},
					"response": []
				},
				{
					"name": "GivenEmptyBody_ShouldRespondBadRequest",
					"event": [
						{
							"listen": "test",
							"script": {
								"exec": [
									"pm.test(\"Status code is 400 \", function () {",
									"    pm.response.to.have.status(400);",
									"});",
									"",
									"",
									""
								],
								"type": "text/javascript"
							}
						}
					],
					"request": {
						"auth": {
							"type": "basic",
							"basic": [
								{
									"key": "password",
									"value": "admin",
									"type": "string"
								},
								{
									"key": "username",
									"value": "admin@dotcms.com",
									"type": "string"
								},
								{
									"key": "saveHelperData",
									"type": "any"
								},
								{
									"key": "showPassword",
									"value": false,
									"type": "boolean"
								}
							]
						},
						"method": "POST",
						"header": [
							{
								"key": "Content-Type",
								"value": "application/json"
							}
						],
						"body": {
							"mode": "raw",
							"raw": ""
						},
						"url": {
							"raw": "{{serverURL}}/api/v1/workflow/schemes",
							"host": [
								"{{serverURL}}"
							],
							"path": [
								"api",
								"v1",
								"workflow",
								"schemes"
							]
						},
						"description": "Creates a new scheme \n\n@Path(\"/schemes\")"
					},
					"response": []
				}
			],
			"event": [
				{
					"listen": "prerequest",
					"script": {
						"type": "text/javascript",
						"exec": [
							""
						]
					}
				},
				{
					"listen": "test",
					"script": {
						"type": "text/javascript",
						"exec": [
							""
						]
					}
				}
			]
		},
		{
			"name": "Save Step [POST /api/v1/workflow/steps]",
			"item": [
				{
					"name": "invalidateSession",
					"event": [
						{
							"listen": "test",
							"script": {
								"exec": [
									"pm.test(\"Status code is 200\", function () {",
									"    pm.response.to.have.status(200);",
									"});"
								],
								"type": "text/javascript"
							}
						}
					],
					"request": {
						"method": "GET",
						"header": [],
						"url": {
							"raw": "{{serverURL}}/api/v1/logout",
							"host": [
								"{{serverURL}}"
							],
							"path": [
								"api",
								"v1",
								"logout"
							]
						}
					},
					"response": []
				},
				{
					"name": "UserCredentialValidation",
					"event": [
						{
							"listen": "test",
							"script": {
								"type": "text/javascript",
								"exec": [
									"pm.test(\"Status code is 401, You need credentials\", function () {",
									"    pm.response.to.have.status(401);",
									"});",
									"",
									"",
									"",
									"pm.test(\"Valid response\", function () {",
									"    pm.expect(pm.response.text()).to.include(\"Invalid User\");",
									"});pm.test(\"Status code is 401, You need credentials\", function () {",
									"    pm.response.to.have.status(401);",
									"});",
									"",
									"",
									"",
									"pm.test(\"Valid response\", function () {",
									"    pm.expect(pm.response.text()).to.include(\"Invalid User\");",
									"});"
								]
							}
						}
					],
					"request": {
						"auth": {
							"type": "noauth"
						},
						"method": "POST",
						"header": [
							{
								"key": "Content-Type",
								"value": "application/json"
							}
						],
						"body": {
							"mode": "raw",
							"raw": " { \"schemeId\" : \"d61a59e1-a49c-46f2-a929-db2b4bfa88b2\", \"stepName\":\"REST123\", \"enableEscalation\":false, \"escalationAction\":\"\", \"escalationTime\":\"0\",\"stepResolved\":false} "
						},
						"url": {
							"raw": "{{serverURL}}/api/v1/workflow/steps",
							"host": [
								"{{serverURL}}"
							],
							"path": [
								"api",
								"v1",
								"workflow",
								"steps"
							]
						},
						"description": "Add a new workflow step \n\n@Path(\"/steps\")"
					},
					"response": []
				},
				{
					"name": "GivenValidStep_shouldSave",
					"event": [
						{
							"listen": "test",
							"script": {
								"exec": [
									"pm.test(\"Status code is 200 \", function () {",
									"    pm.response.to.have.status(200);",
									"});",
									"",
									"",
									"",
									"pm.test(\"Valid response\", function () {",
									"    pm.expect(pm.response.text()).to.include(\"\\\"name\\\":\\\"My REST step\\\"\");",
									"});",
									"",
									"var jsonData = pm.response.json();",
									"pm.collectionVariables.set(\"stepId\", jsonData.entity.id);",
									"pm.collectionVariables.set(\"stepIdShorty\", jsonData.entity.id.replace(\"-\",\"\").substring(0,10));"
								],
								"type": "text/javascript"
							}
						}
					],
					"request": {
						"auth": {
							"type": "basic",
							"basic": [
								{
									"key": "password",
									"value": "admin",
									"type": "string"
								},
								{
									"key": "username",
									"value": "admin@dotcms.com",
									"type": "string"
								},
								{
									"key": "saveHelperData",
									"type": "any"
								},
								{
									"key": "showPassword",
									"value": false,
									"type": "boolean"
								}
							]
						},
						"method": "POST",
						"header": [
							{
								"key": "Content-Type",
								"value": "application/json"
							}
						],
						"body": {
							"mode": "raw",
							"raw": " { \"schemeId\" : \"{{schemeId}}\", \"stepName\":\"My REST step\", \"enableEscalation\":false, \"escalationAction\":\"\", \"escalationTime\":\"0\",\"stepResolved\":false} "
						},
						"url": {
							"raw": "{{serverURL}}/api/v1/workflow/steps",
							"host": [
								"{{serverURL}}"
							],
							"path": [
								"api",
								"v1",
								"workflow",
								"steps"
							]
						},
						"description": "Add a new workflow step \n\n@Path(\"/steps\")"
					},
					"response": []
				},
				{
					"name": "GivenInvalidSchemeId_ShouldRespond404",
					"event": [
						{
							"listen": "test",
							"script": {
								"exec": [
									"pm.test(\"Status code is 404\", function () {",
									"    pm.response.to.have.status(404);",
									"});",
									"",
									"",
									"",
									"pm.test(\"Valid response\", function () {",
									"    pm.expect(pm.response.text()).to.include(\"The Workflow Scheme does not exist\");",
									"});"
								],
								"type": "text/javascript"
							}
						}
					],
					"request": {
						"auth": {
							"type": "basic",
							"basic": [
								{
									"key": "username",
									"value": "chris@dotcms.com",
									"type": "string"
								},
								{
									"key": "password",
									"value": "chris",
									"type": "string"
								},
								{
									"key": "saveHelperData",
									"type": "any"
								},
								{
									"key": "showPassword",
									"value": false,
									"type": "boolean"
								}
							]
						},
						"method": "POST",
						"header": [
							{
								"key": "Content-Type",
								"value": "application/json"
							}
						],
						"body": {
							"mode": "raw",
							"raw": " { \"schemeId\" : \"ad61a59e1-a49c-46f2-a929-db2b4bfa88b2\", \"stepName\":\"REST123\", \"enableEscalation\":false, \"escalationAction\":\"\", \"escalationTime\":\"0\",\"stepResolved\":false} "
						},
						"url": {
							"raw": "{{serverURL}}/api/v1/workflow/steps",
							"host": [
								"{{serverURL}}"
							],
							"path": [
								"api",
								"v1",
								"workflow",
								"steps"
							]
						},
						"description": "Add a new workflow step \n\n@Path(\"/steps\")"
					},
					"response": []
				},
				{
					"name": "SupportShortly",
					"event": [
						{
							"listen": "test",
							"script": {
								"exec": [
									"pm.test(\"Status code is 200 \", function () {",
									"    pm.response.to.have.status(200);",
									"});",
									"",
									"",
									"",
									"pm.test(\"Valid response\", function () {",
									"    pm.expect(pm.response.text()).to.include(\"\\\"name\\\":\\\"Step shorty schema id\\\"\");",
									"});"
								],
								"type": "text/javascript"
							}
						}
					],
					"request": {
						"auth": {
							"type": "basic",
							"basic": [
								{
									"key": "username",
									"value": "chris@dotcms.com",
									"type": "string"
								},
								{
									"key": "password",
									"value": "chris",
									"type": "string"
								},
								{
									"key": "saveHelperData",
									"type": "any"
								},
								{
									"key": "showPassword",
									"value": false,
									"type": "boolean"
								}
							]
						},
						"method": "POST",
						"header": [
							{
								"key": "Content-Type",
								"value": "application/json"
							}
						],
						"body": {
							"mode": "raw",
							"raw": " { \"schemeId\" : \"{{schemeIdShorty}}\", \"stepName\":\"Step shorty schema id\", \"enableEscalation\":false, \"escalationAction\":\"\", \"escalationTime\":\"0\",\"stepResolved\":false} "
						},
						"url": {
							"raw": "{{serverURL}}/api/v1/workflow/steps",
							"host": [
								"{{serverURL}}"
							],
							"path": [
								"api",
								"v1",
								"workflow",
								"steps"
							]
						},
						"description": "Add a new workflow step \n\n@Path(\"/steps\")"
					},
					"response": []
				},
				{
					"name": "GivenEmptyBody_ShouldRespondBadRequest",
					"event": [
						{
							"listen": "test",
							"script": {
								"exec": [
									"pm.test(\"Status code is 400 \", function () {",
									"    pm.response.to.have.status(400);",
									"});",
									"",
									"",
									""
								],
								"type": "text/javascript"
							}
						}
					],
					"request": {
						"auth": {
							"type": "basic",
							"basic": [
								{
									"key": "password",
									"value": "admin",
									"type": "string"
								},
								{
									"key": "username",
									"value": "admin@dotcms.com",
									"type": "string"
								},
								{
									"key": "saveHelperData",
									"type": "any"
								},
								{
									"key": "showPassword",
									"value": false,
									"type": "boolean"
								}
							]
						},
						"method": "POST",
						"header": [
							{
								"key": "Content-Type",
								"value": "application/json"
							}
						],
						"body": {
							"mode": "raw",
							"raw": ""
						},
						"url": {
							"raw": "{{serverURL}}/api/v1/workflow/steps",
							"host": [
								"{{serverURL}}"
							],
							"path": [
								"api",
								"v1",
								"workflow",
								"steps"
							]
						},
						"description": "Add a new workflow step \n\n@Path(\"/steps\")"
					},
					"response": []
				}
			],
			"event": [
				{
					"listen": "prerequest",
					"script": {
						"type": "text/javascript",
						"exec": [
							""
						]
					}
				},
				{
					"listen": "test",
					"script": {
						"type": "text/javascript",
						"exec": [
							""
						]
					}
				}
			]
		},
		{
			"name": "SaveAction [POST /api/v1/workflow/actions]",
			"item": [
				{
					"name": "invalidateSession",
					"event": [
						{
							"listen": "test",
							"script": {
								"exec": [
									"pm.test(\"Status code is 200\", function () {",
									"    pm.response.to.have.status(200);",
									"});"
								],
								"type": "text/javascript"
							}
						}
					],
					"request": {
						"method": "GET",
						"header": [],
						"url": {
							"raw": "{{serverURL}}/api/v1/logout",
							"host": [
								"{{serverURL}}"
							],
							"path": [
								"api",
								"v1",
								"logout"
							]
						}
					},
					"response": []
				},
				{
					"name": "UserCredentialsValidation",
					"event": [
						{
							"listen": "test",
							"script": {
								"type": "text/javascript",
								"exec": [
									"pm.test(\"Status code is 401, You need credentials\", function () {",
									"    pm.response.to.have.status(401);",
									"});",
									"",
									"",
									"",
									"pm.test(\"Valid response\", function () {",
									"    pm.expect(pm.response.text()).to.include(\"Invalid User\");",
									"});"
								]
							}
						}
					],
					"request": {
						"auth": {
							"type": "noauth"
						},
						"method": "POST",
						"header": [
							{
								"key": "Content-Type",
								"value": "application/json"
							}
						],
						"body": {
							"mode": "raw",
							"raw": "{\n   \"stepId\": \"ee24a4cb-2d15-4c98-b1bd-6327126451f3\",\n      \"actionName\": \"saveContent FROM REST NEW\",\n      \"schemeId\": \"d61a59e1-a49c-46f2-a929-db2b4bfa88b2\",\n      \"actionCondition\": \"\",\n      \"actionNextStep\": \"currentstep\",\n      \"actionNextAssign\": \"654b0931-1027-41f7-ad4d-173115ed8ec1\",\n      \"actionRoleHierarchyForAssign\": false,\n      \"actionAssignable\": false,\n      \"actionCommentable\": true,\n      \"whoCanUse\":[],\n      \"showOn\": [\n        \"UNPUBLISHED\",\n        \"NEW\",\n        \"LOCKED\",\n        \"PUBLISHED\"\n      ]\n}"
						},
						"url": {
							"raw": "{{serverURL}}/api/v1/workflow/actions",
							"host": [
								"{{serverURL}}"
							],
							"path": [
								"api",
								"v1",
								"workflow",
								"actions"
							]
						},
						"description": "Saves an action, by default the action is associated to the schema, however if the stepId is set will be automatically associated to the step too.\n\n@Path(\"/actions\")"
					},
					"response": []
				},
				{
					"name": "ValidAction_shouldSave",
					"event": [
						{
							"listen": "test",
							"script": {
								"exec": [
									"pm.test(\"Status code is 200 \", function () {",
									"    pm.response.to.have.status(200);",
									"});",
									"",
									"",
									"",
									"pm.test(\"Valid response\", function () {",
									"    pm.expect(pm.response.text()).to.include(\"\\\"name\\\":\\\"saveContent FROM REST NEW\\\"\");",
									"});",
									"",
									"var jsonData = pm.response.json();",
									"pm.collectionVariables.set(\"actionId\", jsonData.entity.id);",
									"pm.collectionVariables.set(\"actionIdShorty\", jsonData.entity.id.replace(\"-\",\"\").substring(0,10));"
								],
								"type": "text/javascript"
							}
						}
					],
					"request": {
						"auth": {
							"type": "basic",
							"basic": [
								{
									"key": "password",
									"value": "admin",
									"type": "string"
								},
								{
									"key": "username",
									"value": "admin@dotcms.com",
									"type": "string"
								},
								{
									"key": "saveHelperData",
									"type": "any"
								},
								{
									"key": "showPassword",
									"value": false,
									"type": "boolean"
								}
							]
						},
						"method": "POST",
						"header": [
							{
								"key": "Content-Type",
								"value": "application/json"
							}
						],
						"body": {
							"mode": "raw",
							"raw": "{\n   \"stepId\": \"{{stepId}}\",\n      \"actionName\": \"saveContent FROM REST NEW\",\n      \"schemeId\": \"{{schemeId}}\",\n      \"actionCondition\": \"\",\n      \"actionNextStep\": \"currentstep\",\n      \"actionNextAssign\": \"654b0931-1027-41f7-ad4d-173115ed8ec1\",\n      \"actionRoleHierarchyForAssign\": false,\n      \"actionAssignable\": false,\n      \"actionCommentable\": true,\n      \"whoCanUse\":[],\n      \"showOn\": [\n        \"UNPUBLISHED\",\n        \"NEW\",\n        \"LOCKED\",\n        \"PUBLISHED\"\n      ]\n}"
						},
						"url": {
							"raw": "{{serverURL}}/api/v1/workflow/actions",
							"host": [
								"{{serverURL}}"
							],
							"path": [
								"api",
								"v1",
								"workflow",
								"actions"
							]
						},
						"description": "Saves an action, by default the action is associated to the schema, however if the stepId is set will be automatically associated to the step too.\n\n@Path(\"/actions\")"
					},
					"response": []
				},
				{
					"name": "InvalidStepId_ShouldRespond404",
					"event": [
						{
							"listen": "test",
							"script": {
								"exec": [
									"pm.test(\"Status code is 404\", function () {",
									"    pm.response.to.have.status(404);",
									"});",
									"",
									"",
									"",
									"pm.test(\"Valid response\", function () {",
									"    pm.expect(pm.response.text()).to.include(\"The Workflow Step does not exist\");",
									"});"
								],
								"type": "text/javascript"
							}
						}
					],
					"request": {
						"auth": {
							"type": "basic",
							"basic": [
								{
									"key": "password",
									"value": "chris",
									"type": "string"
								},
								{
									"key": "username",
									"value": "chris@dotcms.com",
									"type": "string"
								},
								{
									"key": "saveHelperData",
									"type": "any"
								},
								{
									"key": "showPassword",
									"value": false,
									"type": "boolean"
								}
							]
						},
						"method": "POST",
						"header": [
							{
								"key": "Content-Type",
								"value": "application/json"
							}
						],
						"body": {
							"mode": "raw",
							"raw": "{\n   \"stepId\": \"aaee24a4cb-2d15-4c98-b1bd-6327126451f3\",\n      \"actionName\": \"saveContent FROM REST NEW\",\n      \"schemeId\": \"d61a59e1-a49c-46f2-a929-db2b4bfa88b2\",\n      \"actionCondition\": \"\",\n      \"actionNextStep\": \"currentstep\",\n      \"actionNextAssign\": \"654b0931-1027-41f7-ad4d-173115ed8ec1\",\n      \"actionRoleHierarchyForAssign\": false,\n      \"actionAssignable\": false,\n      \"actionCommentable\": true,\n      \"whoCanUse\":[],\n      \"showOn\": [\n        \"UNPUBLISHED\",\n        \"NEW\",\n        \"LOCKED\",\n        \"PUBLISHED\"\n      ]\n}"
						},
						"url": {
							"raw": "{{serverURL}}/api/v1/workflow/actions",
							"host": [
								"{{serverURL}}"
							],
							"path": [
								"api",
								"v1",
								"workflow",
								"actions"
							]
						},
						"description": "Saves an action, by default the action is associated to the schema, however if the stepId is set will be automatically associated to the step too.\n\n@Path(\"/actions\")"
					},
					"response": []
				},
				{
					"name": "InvalidSchemeId_ShouldRespond404",
					"event": [
						{
							"listen": "test",
							"script": {
								"exec": [
									"pm.test(\"Status code is 404\", function () {",
									"    pm.response.to.have.status(404);",
									"});",
									"",
									"",
									"",
									"pm.test(\"Valid response\", function () {",
									"    pm.expect(pm.response.text()).to.include(\"The Workflow Scheme does not exist\");",
									"});"
								],
								"type": "text/javascript"
							}
						}
					],
					"request": {
						"auth": {
							"type": "basic",
							"basic": [
								{
									"key": "password",
									"value": "chris",
									"type": "string"
								},
								{
									"key": "username",
									"value": "chris@dotcms.com",
									"type": "string"
								},
								{
									"key": "saveHelperData",
									"type": "any"
								},
								{
									"key": "showPassword",
									"value": false,
									"type": "boolean"
								}
							]
						},
						"method": "POST",
						"header": [
							{
								"key": "Content-Type",
								"value": "application/json"
							}
						],
						"body": {
							"mode": "raw",
							"raw": "{\n   \"stepId\": \"ee24a4cb-2d15-4c98-b1bd-6327126451f3\",\n      \"actionName\": \"saveContent FROM REST NEW\",\n      \"schemeId\": \"ad61a59e1-a49c-46f2-a929-db2b4bfa88b2\",\n      \"actionCondition\": \"\",\n      \"actionNextStep\": \"currentstep\",\n      \"actionNextAssign\": \"654b0931-1027-41f7-ad4d-173115ed8ec1\",\n      \"actionRoleHierarchyForAssign\": false,\n      \"actionAssignable\": false,\n      \"actionCommentable\": true,\n      \"whoCanUse\":[],\n      \"showOn\": [\n        \"UNPUBLISHED\",\n        \"NEW\",\n        \"LOCKED\",\n        \"PUBLISHED\"\n      ]\n}"
						},
						"url": {
							"raw": "{{serverURL}}/api/v1/workflow/actions",
							"host": [
								"{{serverURL}}"
							],
							"path": [
								"api",
								"v1",
								"workflow",
								"actions"
							]
						},
						"description": "Saves an action, by default the action is associated to the schema, however if the stepId is set will be automatically associated to the step too.\n\n@Path(\"/actions\")"
					},
					"response": []
				},
				{
					"name": "ValidActionWithShortyStepIdAndShortySchemeId_ShouldSave",
					"event": [
						{
							"listen": "test",
							"script": {
								"exec": [
									"pm.test(\"Status code is 200 \", function () {",
									"    pm.response.to.have.status(200);",
									"});",
									"",
									"",
									"",
									"pm.test(\"Valid response\", function () {",
									"    pm.expect(pm.response.text()).to.include(\"\\\"name\\\":\\\"saveContent FROM REST NEW\\\"\");",
									"});"
								],
								"type": "text/javascript"
							}
						}
					],
					"request": {
						"auth": {
							"type": "basic",
							"basic": [
								{
									"key": "password",
									"value": "admin",
									"type": "string"
								},
								{
									"key": "username",
									"value": "admin@dotcms.com",
									"type": "string"
								},
								{
									"key": "saveHelperData",
									"type": "any"
								},
								{
									"key": "showPassword",
									"value": false,
									"type": "boolean"
								}
							]
						},
						"method": "POST",
						"header": [
							{
								"key": "Content-Type",
								"value": "application/json"
							}
						],
						"body": {
							"mode": "raw",
							"raw": "{\n   \"stepId\": \"{{stepIdShorty}}\",\n      \"actionName\": \"saveContent FROM REST NEW\",\n      \"schemeId\": \"{{schemeIdShorty}}\",\n      \"actionCondition\": \"\",\n      \"actionNextStep\": \"currentstep\",\n      \"actionNextAssign\": \"654b0931-1027-41f7-ad4d-173115ed8ec1\",\n      \"actionRoleHierarchyForAssign\": false,\n      \"actionAssignable\": false,\n      \"actionCommentable\": true,\n      \"whoCanUse\":[],\n      \"showOn\": [\n        \"UNPUBLISHED\",\n        \"NEW\",\n        \"LOCKED\",\n        \"PUBLISHED\"\n      ]\n}"
						},
						"url": {
							"raw": "{{serverURL}}/api/v1/workflow/actions",
							"host": [
								"{{serverURL}}"
							],
							"path": [
								"api",
								"v1",
								"workflow",
								"actions"
							]
						},
						"description": "Saves an action, by default the action is associated to the schema, however if the stepId is set will be automatically associated to the step too.\n\n@Path(\"/actions\")"
					},
					"response": []
				},
				{
					"name": "EmptyBody_ShouldRespondBadRequest",
					"event": [
						{
							"listen": "test",
							"script": {
								"type": "text/javascript",
								"exec": [
									"pm.test(\"Status code is 400 \", function () {",
									"    pm.response.to.have.status(400);",
									"});",
									"",
									""
								]
							}
						}
					],
					"request": {
						"auth": {
							"type": "basic",
							"basic": [
								{
									"key": "password",
									"value": "admin",
									"type": "string"
								},
								{
									"key": "username",
									"value": "admin@dotcms.com",
									"type": "string"
								},
								{
									"key": "saveHelperData",
									"type": "any"
								},
								{
									"key": "showPassword",
									"value": false,
									"type": "boolean"
								}
							]
						},
						"method": "POST",
						"header": [
							{
								"key": "Content-Type",
								"value": "application/json"
							}
						],
						"body": {
							"mode": "raw",
							"raw": ""
						},
						"url": {
							"raw": "{{serverURL}}/api/v1/workflow/actions",
							"host": [
								"{{serverURL}}"
							],
							"path": [
								"api",
								"v1",
								"workflow",
								"actions"
							]
						},
						"description": "Saves an action, by default the action is associated to the schema, however if the stepId is set will be automatically associated to the step too.\n\n@Path(\"/actions\")"
					},
					"response": []
				}
			],
			"description": "Saves an action, by default the action is associated to the schema, however if the stepId is set will be automatically associated to the step too.\n@Path(\"/actions\")",
			"event": [
				{
					"listen": "prerequest",
					"script": {
						"type": "text/javascript",
						"exec": [
							""
						]
					}
				},
				{
					"listen": "test",
					"script": {
						"type": "text/javascript",
						"exec": [
							""
						]
					}
				}
			]
		},
		{
			"name": "findSchemas [GET /api/v1/workflow/schemes]",
			"item": [
				{
					"name": "invalidateSession",
					"event": [
						{
							"listen": "test",
							"script": {
								"exec": [
									"pm.test(\"Status code is 200\", function () {",
									"    pm.response.to.have.status(200);",
									"});"
								],
								"type": "text/javascript"
							}
						}
					],
					"request": {
						"method": "GET",
						"header": [],
						"url": {
							"raw": "{{serverURL}}/api/v1/logout",
							"host": [
								"{{serverURL}}"
							],
							"path": [
								"api",
								"v1",
								"logout"
							]
						}
					},
					"response": []
				},
				{
					"name": "UserCredentialsValidation",
					"event": [
						{
							"listen": "test",
							"script": {
								"type": "text/javascript",
								"exec": [
									"pm.test(\"Status code is 401, You need credentials\", function () {",
									"    pm.response.to.have.status(401);",
									"});",
									"",
									"",
									"",
									"pm.test(\"Valid response\", function () {",
									"    pm.expect(pm.response.text()).to.include(\"Invalid User\");",
									"});"
								]
							}
						}
					],
					"request": {
						"auth": {
							"type": "noauth"
						},
						"method": "GET",
						"header": [],
						"url": {
							"raw": "{{serverURL}}/api/v1/workflow/schemes",
							"host": [
								"{{serverURL}}"
							],
							"path": [
								"api",
								"v1",
								"workflow",
								"schemes"
							]
						},
						"description": "Validate you can't get workflow data if you don't have credentials"
					},
					"response": []
				},
				{
					"name": "SuccessListOfSchemes",
					"event": [
						{
							"listen": "test",
							"script": {
								"exec": [
									"pm.test(\"Status code is 200\", function () {",
									"    pm.response.to.have.status(200);",
									"});",
									"",
									"",
									"",
									"//Validate that returns the schemes included in the empty starter site ",
									"",
									"pm.test(\"Includes exiting Scheme\", function () {",
									"    pm.expect(pm.response.text()).to.include(\"\\\"name\\\":\\\"REST Schema\\\"\");",
									"});"
								],
								"type": "text/javascript"
							}
						}
					],
					"request": {
						"auth": {
							"type": "basic",
							"basic": [
								{
									"key": "password",
									"value": "admin",
									"type": "string"
								},
								{
									"key": "username",
									"value": "admin@dotcms.com",
									"type": "string"
								},
								{
									"key": "saveHelperData",
									"type": "any"
								},
								{
									"key": "showPassword",
									"value": false,
									"type": "boolean"
								}
							]
						},
						"method": "GET",
						"header": [],
						"url": {
							"raw": "{{serverURL}}/api/v1/workflow/schemes",
							"host": [
								"{{serverURL}}"
							],
							"path": [
								"api",
								"v1",
								"workflow",
								"schemes"
							]
						},
						"description": "Validate you have the list of schemas "
					},
					"response": []
				}
			],
			"description": "Returns all schemes non-archived associated to a content type. 401 if the user does not have permission.\n\n@Path(\"/schemes\")",
			"event": [
				{
					"listen": "prerequest",
					"script": {
						"type": "text/javascript",
						"exec": [
							""
						]
					}
				},
				{
					"listen": "test",
					"script": {
						"type": "text/javascript",
						"exec": [
							""
						]
					}
				}
			]
		},
		{
			"name": "findAllSchemesAndSchemesByContentType",
			"item": [
				{
					"name": "invalidateSession",
					"event": [
						{
							"listen": "test",
							"script": {
								"exec": [
									"pm.test(\"Status code is 200\", function () {",
									"    pm.response.to.have.status(200);",
									"});"
								],
								"type": "text/javascript"
							}
						}
					],
					"request": {
						"method": "GET",
						"header": [],
						"url": {
							"raw": "{{serverURL}}/api/v1/logout",
							"host": [
								"{{serverURL}}"
							],
							"path": [
								"api",
								"v1",
								"logout"
							]
						}
					},
					"response": []
				},
				{
					"name": "UserCredentialsValidation",
					"event": [
						{
							"listen": "test",
							"script": {
								"type": "text/javascript",
								"exec": [
									"pm.test(\"Status code is 401, You need credentials\", function () {",
									"    pm.response.to.have.status(401);",
									"});",
									"",
									"",
									"",
									"pm.test(\"Valid response\", function () {",
									"    pm.expect(pm.response.text()).to.include(\"Invalid User\");",
									"});"
								]
							}
						}
					],
					"request": {
						"auth": {
							"type": "noauth"
						},
						"method": "GET",
						"header": [],
						"url": {
							"raw": "{{serverURL}}/api/v1/workflow/schemes/schemescontenttypes/2a3e91e4-fbbf-4876-8c5b-2233c1739b05",
							"host": [
								"{{serverURL}}"
							],
							"path": [
								"api",
								"v1",
								"workflow",
								"schemes",
								"schemescontenttypes",
								"2a3e91e4-fbbf-4876-8c5b-2233c1739b05"
							]
						},
						"description": "Validate you can't get workflow data if you don't have credentials\n"
					},
					"response": []
				},
				{
					"name": "Validate read permissions to the content type",
					"event": [
						{
							"listen": "test",
							"script": {
								"exec": [
									"pm.test(\"Status code is 200, Content types permissions\", function () {",
									"    pm.response.to.have.status(200);",
									"});",
									"",
									"",
									"pm.test(\"Valid response\", function () {",
									"    pm.expect(pm.response.text()).to.include(\"System Workflow\");",
									"});"
								],
								"type": "text/javascript"
							}
						}
					],
					"request": {
						"auth": {
							"type": "basic",
							"basic": [
								{
									"key": "password",
									"value": "admin",
									"type": "string"
								},
								{
									"key": "username",
									"value": "admin@dotcms.com",
									"type": "string"
								},
								{
									"key": "saveHelperData",
									"type": "any"
								},
								{
									"key": "showPassword",
									"value": false,
									"type": "boolean"
								}
							]
						},
						"method": "GET",
						"header": [],
						"url": {
							"raw": "{{serverURL}}/api/v1/workflow/schemes/schemescontenttypes/2a3e91e4-fbbf-4876-8c5b-2233c1739b05",
							"host": [
								"{{serverURL}}"
							],
							"path": [
								"api",
								"v1",
								"workflow",
								"schemes",
								"schemescontenttypes",
								"2a3e91e4-fbbf-4876-8c5b-2233c1739b05"
							]
						},
						"description": "Validate we return a 401 error in case you try to get shemes info of an unautorized conte type\n\nTo test: \nDelete permissions to the content type (generic) and add just permissions to admin "
					},
					"response": []
				},
				{
					"name": "Invalid cotnet type ID",
					"event": [
						{
							"listen": "test",
							"script": {
								"type": "text/javascript",
								"exec": [
									"pm.test(\"Status code is 404, Content types not found\", function () {",
									"    pm.response.to.have.status(404);",
									"});",
									"",
									"",
									"",
									"pm.test(\"Valid response\", function () {",
									"    pm.expect(pm.response.text()).to.include(\"not found\");",
									"});"
								]
							}
						}
					],
					"request": {
						"auth": {
							"type": "basic",
							"basic": [
								{
									"key": "password",
									"value": "chris",
									"type": "string"
								},
								{
									"key": "username",
									"value": "chris@dotcms.com",
									"type": "string"
								},
								{
									"key": "saveHelperData",
									"type": "any"
								},
								{
									"key": "showPassword",
									"value": false,
									"type": "boolean"
								}
							]
						},
						"method": "GET",
						"header": [],
						"url": {
							"raw": "{{serverURL}}/api/v1/workflow/schemes/schemescontenttypes/2a3e91e4-fbbf-4876-8c5b-2233c1739b0",
							"host": [
								"{{serverURL}}"
							],
							"path": [
								"api",
								"v1",
								"workflow",
								"schemes",
								"schemescontenttypes",
								"2a3e91e4-fbbf-4876-8c5b-2233c1739b0"
							]
						},
						"description": "Validate we return a 401 error in case you try to get shemes info of an unautorized conte type\n\nTo test: \nDelete permissions to the content type (generic) and add just permissions to admin "
					},
					"response": []
				},
				{
					"name": "SucessListOfSchemes",
					"event": [
						{
							"listen": "test",
							"script": {
								"exec": [
									"pm.test(\"Status code is 200\", function () {",
									"    pm.response.to.have.status(200);",
									"});",
									"",
									"",
									"",
									"//Validate that returns the schemes included in the starter site ",
									"",
									"pm.test(\"Includes system workflow\", function () {",
									"    var jsonData = pm.response.json();",
									"    pm.expect(jsonData.entity.contentTypeSchemes[0].name).to.equal(\"System Workflow\");",
									"});",
									""
								],
								"type": "text/javascript"
							}
						}
					],
					"request": {
						"auth": {
							"type": "basic",
							"basic": [
								{
									"key": "password",
									"value": "admin",
									"type": "string"
								},
								{
									"key": "username",
									"value": "admin@dotcms.com",
									"type": "string"
								},
								{
									"key": "saveHelperData",
									"type": "any"
								},
								{
									"key": "showPassword",
									"value": false,
									"type": "boolean"
								}
							]
						},
						"method": "GET",
						"header": [],
						"url": {
							"raw": "{{serverURL}}/api/v1/workflow/schemes/schemescontenttypes/2a3e91e4-fbbf-4876-8c5b-2233c1739b05",
							"host": [
								"{{serverURL}}"
							],
							"path": [
								"api",
								"v1",
								"workflow",
								"schemes",
								"schemescontenttypes",
								"2a3e91e4-fbbf-4876-8c5b-2233c1739b05"
							]
						},
						"description": "Validate you have the list of schemas "
					},
					"response": []
				}
			],
			"description": "Returns all schemes for the content type and include schemes non-archive . 401 if the user does not have permission\n\n@Path(\"/schemes/schemescontenttypes/{contentTypeId}\")",
			"event": [
				{
					"listen": "prerequest",
					"script": {
						"type": "text/javascript",
						"exec": [
							""
						]
					}
				},
				{
					"listen": "test",
					"script": {
						"type": "text/javascript",
						"exec": [
							""
						]
					}
				}
			]
		},
		{
			"name": "findStepsByScheme [GET /api/v1/workflow/schemes/{schemeId}/steps]",
			"item": [
				{
					"name": "invalidateSession",
					"event": [
						{
							"listen": "test",
							"script": {
								"exec": [
									"pm.test(\"Status code is 200\", function () {",
									"    pm.response.to.have.status(200);",
									"});"
								],
								"type": "text/javascript"
							}
						}
					],
					"request": {
						"method": "GET",
						"header": [],
						"url": {
							"raw": "{{serverURL}}/api/v1/logout",
							"host": [
								"{{serverURL}}"
							],
							"path": [
								"api",
								"v1",
								"logout"
							]
						}
					},
					"response": []
				},
				{
					"name": "UserCredentialValidation",
					"event": [
						{
							"listen": "test",
							"script": {
								"type": "text/javascript",
								"exec": [
									"pm.test(\"Status code is 401, You need credentials\", function () {",
									"    pm.response.to.have.status(401);",
									"});",
									"",
									"",
									"",
									"pm.test(\"Valid response\", function () {",
									"    pm.expect(pm.response.text()).to.include(\"Invalid User\");",
									"});"
								]
							}
						}
					],
					"request": {
						"auth": {
							"type": "noauth"
						},
						"method": "GET",
						"header": [],
						"url": {
							"raw": "{{serverURL}}/api/v1/workflow/schemes/d61a59e1-a49c-46f2-a929-db2b4bfa88b2/steps",
							"host": [
								"{{serverURL}}"
							],
							"path": [
								"api",
								"v1",
								"workflow",
								"schemes",
								"d61a59e1-a49c-46f2-a929-db2b4bfa88b2",
								"steps"
							]
						},
						"description": "Return Steps associated to the scheme, 404 if does not exists. 401 if the user does not have permission.\n\n@Path(\"/schemes/{schemeId}/steps\")"
					},
					"response": []
				},
				{
					"name": "SuccessListOfSteps",
					"event": [
						{
							"listen": "test",
							"script": {
								"exec": [
									"pm.test(\"Status code is 200\", function () {",
									"    pm.response.to.have.status(200);",
									"});",
									"",
									"",
									"",
									"//Validate that returns the schemes included in the starter site ",
									"",
									"pm.test(\"Includes existing step\", function () {",
									"    pm.expect(pm.response.text()).to.include(\"\\\"name\\\":\\\"My REST step\\\"\");",
									"});",
									""
								],
								"type": "text/javascript"
							}
						}
					],
					"request": {
						"auth": {
							"type": "basic",
							"basic": [
								{
									"key": "password",
									"value": "admin",
									"type": "string"
								},
								{
									"key": "username",
									"value": "admin@dotcms.com",
									"type": "string"
								},
								{
									"key": "saveHelperData",
									"type": "any"
								},
								{
									"key": "showPassword",
									"value": false,
									"type": "boolean"
								}
							]
						},
						"method": "GET",
						"header": [],
						"url": {
							"raw": "{{serverURL}}/api/v1/workflow/schemes/{{schemeId}}/steps",
							"host": [
								"{{serverURL}}"
							],
							"path": [
								"api",
								"v1",
								"workflow",
								"schemes",
								"{{schemeId}}",
								"steps"
							]
						},
						"description": "Return Steps associated to the scheme, 404 if does not exists. 401 if the user does not have permission.\n\n@Path(\"/schemes/{schemeId}/steps\")"
					},
					"response": []
				},
				{
					"name": "InvalidSchemeId",
					"event": [
						{
							"listen": "test",
							"script": {
								"exec": [
									"pm.test(\"Status code is 404\", function () {",
									"    pm.response.to.have.status(404);",
									"});",
									"",
									"",
									"",
									"//Validate that returns the schemes included in the starter site ",
									"",
									"pm.test(\"Valid Response\", function () {",
									"    pm.expect(pm.response.text()).to.include(\"The Workflow Scheme does not exist\");",
									"});",
									"",
									""
								],
								"type": "text/javascript"
							}
						}
					],
					"request": {
						"auth": {
							"type": "basic",
							"basic": [
								{
									"key": "password",
									"value": "admin",
									"type": "string"
								},
								{
									"key": "username",
									"value": "admin@dotcms.com",
									"type": "string"
								},
								{
									"key": "saveHelperData",
									"type": "any"
								},
								{
									"key": "showPassword",
									"value": false,
									"type": "boolean"
								}
							]
						},
						"method": "GET",
						"header": [],
						"url": {
							"raw": "{{serverURL}}/api/v1/workflow/schemes/ad61a59e1-a49c-46f2-a929-db2b4bfa88b2/steps",
							"host": [
								"{{serverURL}}"
							],
							"path": [
								"api",
								"v1",
								"workflow",
								"schemes",
								"ad61a59e1-a49c-46f2-a929-db2b4bfa88b2",
								"steps"
							]
						},
						"description": "Return Steps associated to the scheme, 404 if does not exists. 401 if the user does not have permission.\n\n@Path(\"/schemes/{schemeId}/steps\")"
					},
					"response": []
				},
				{
					"name": "SupportShortly",
					"event": [
						{
							"listen": "test",
							"script": {
								"exec": [
									"pm.test(\"Status code is 200\", function () {",
									"    pm.response.to.have.status(200);",
									"});",
									"",
									"",
									"",
									"//Validate that returns the schemes included in the starter site ",
									"",
									"pm.test(\"Includes `New` step\", function () {",
									"    pm.expect(pm.response.text()).to.include(\"New\");",
									"});",
									"",
									"pm.test(\"Includes Draft step\", function () {",
									"    pm.expect(pm.response.text()).to.include(\"Draft\");",
									"});",
									"",
									"pm.test(\"Includes Published step\", function () {",
									"    pm.expect(pm.response.text()).to.include(\"Published\");",
									"});",
									"",
									"",
									"pm.test(\"Includes Archived step\", function () {",
									"    pm.expect(pm.response.text()).to.include(\"Archived\");",
									"});"
								],
								"type": "text/javascript"
							}
						}
					],
					"request": {
						"auth": {
							"type": "basic",
							"basic": [
								{
									"key": "password",
									"value": "admin",
									"type": "string"
								},
								{
									"key": "username",
									"value": "admin@dotcms.com",
									"type": "string"
								},
								{
									"key": "saveHelperData",
									"type": "any"
								},
								{
									"key": "showPassword",
									"value": false,
									"type": "boolean"
								}
							]
						},
						"method": "GET",
						"header": [],
						"url": {
							"raw": "{{serverURL}}/api/v1/workflow/schemes/d61a59e1a49c/steps",
							"host": [
								"{{serverURL}}"
							],
							"path": [
								"api",
								"v1",
								"workflow",
								"schemes",
								"d61a59e1a49c",
								"steps"
							]
						},
						"description": "Return Steps associated to the scheme, 404 if does not exists. 401 if the user does not have permission.\n\n@Path(\"/schemes/{schemeId}/steps\")"
					},
					"response": []
				}
			],
			"description": "Return Steps associated to the scheme, 404 if does not exists. 401 if the user does not have permission\n\n@Path(\"/schemes/{schemeId}/steps\")",
			"event": [
				{
					"listen": "prerequest",
					"script": {
						"type": "text/javascript",
						"exec": [
							""
						]
					}
				},
				{
					"listen": "test",
					"script": {
						"type": "text/javascript",
						"exec": [
							""
						]
					}
				}
			]
		},
		{
			"name": "findAvailableActions [GET }/api/v1/workflow/contentlet/{contentId}/actions]",
			"item": [
				{
					"name": "invalidateSession",
					"event": [
						{
							"listen": "test",
							"script": {
								"exec": [
									"pm.test(\"Status code is 200\", function () {",
									"    pm.response.to.have.status(200);",
									"});"
								],
								"type": "text/javascript"
							}
						}
					],
					"request": {
						"method": "GET",
						"header": [],
						"url": {
							"raw": "{{serverURL}}/api/v1/logout",
							"host": [
								"{{serverURL}}"
							],
							"path": [
								"api",
								"v1",
								"logout"
							]
						}
					},
					"response": []
				},
				{
					"name": "UserCredentialValidations",
					"event": [
						{
							"listen": "test",
							"script": {
								"exec": [
									"pm.test(\"Status code is 401, You need credentials\", function () {",
									"    pm.response.to.have.status(401);",
									"});",
									"",
									"",
									"",
									"pm.test(\"Valid response\", function () {",
									"    pm.expect(pm.response.text()).to.include(\"Invalid User\");",
									"});"
								],
								"type": "text/javascript"
							}
						}
					],
					"request": {
						"auth": {
							"type": "noauth"
						},
						"method": "GET",
						"header": [],
						"url": {
							"raw": "{{serverURL}}/api/v1/workflow/contentlet/47327d24-c894-4433-aa4b-0977f458e574/actions",
							"host": [
								"{{serverURL}}"
							],
							"path": [
								"api",
								"v1",
								"workflow",
								"contentlet",
								"47327d24-c894-4433-aa4b-0977f458e574",
								"actions"
							]
						},
						"description": "This method return all the available actions for an inode\n\n@Path(\"/contentlet/{inode}/actions\")"
					},
					"response": []
				},
				{
					"name": "NonExistingInode",
					"event": [
						{
							"listen": "test",
							"script": {
								"exec": [
									"tests[\"Status code is 404\"] = responseCode.code === 404;",
									"var body = JSON.parse(responseBody);",
									"",
									"pm.test(\"Valid response\", function () {",
									"    pm.expect(pm.response.text()).to.include(\"Contentlet identified by inode\");",
									"    pm.expect(pm.response.text()).to.include(\"was Not found\");",
									"});"
								],
								"type": "text/javascript"
							}
						}
					],
					"request": {
						"auth": {
							"type": "basic",
							"basic": [
								{
									"key": "password",
									"value": "admin",
									"type": "string"
								},
								{
									"key": "username",
									"value": "admin@dotcms.com",
									"type": "string"
								},
								{
									"key": "saveHelperData",
									"type": "any"
								},
								{
									"key": "showPassword",
									"value": false,
									"type": "boolean"
								}
							]
						},
						"method": "GET",
						"header": [],
						"url": {
							"raw": "{{serverURL}}/api/v1/workflow/contentlet/123/actions",
							"host": [
								"{{serverURL}}"
							],
							"path": [
								"api",
								"v1",
								"workflow",
								"contentlet",
								"123",
								"actions"
							]
						},
						"description": "This method return all the available actions for an inode\n\n@Path(\"/contentlet/{inode}/actions\")"
					},
					"response": []
				},
				{
					"name": "SuccessRequest",
					"event": [
						{
							"listen": "test",
							"script": {
								"exec": [
									"pm.test(\"Status code is 200 \", function () {",
									"    pm.response.to.have.status(200);",
									"});",
									"",
									"",
									"",
									"pm.test(\"Valid response\", function () {",
									"    pm.expect(pm.response.text()).to.include(\"postman\");",
									"});",
									"",
									"var jsonData = pm.response.json();",
									"pm.collectionVariables.set(\"contentletIdentifier\", jsonData.entity.identifier);",
									"pm.collectionVariables.set(\"contentletInode\", jsonData.entity.inode);",
									"pm.collectionVariables.set(\"contentletIdShorty\", jsonData.entity.inode.replace(\"-\",\"\").substring(0,10));",
									"",
									""
								],
								"type": "text/javascript"
							}
						}
					],
					"request": {
						"auth": {
							"type": "basic",
							"basic": [
								{
									"key": "password",
									"value": "admin",
									"type": "string"
								},
								{
									"key": "username",
									"value": "admin@dotcms.com",
									"type": "string"
								},
								{
									"key": "saveHelperData",
									"type": "any"
								},
								{
									"key": "showPassword",
									"value": false,
									"type": "boolean"
								}
							]
						},
						"method": "PUT",
						"header": [
							{
								"key": "Content-Type",
								"value": "application/json"
							}
						],
						"body": {
							"mode": "raw",
							"raw": "{ \"contentlet\" : {\n  \"stInode\" : \"f4d7c1b8-2c88-4071-abf1-a5328977b07d\",\n  \"languageId\" : 1,\n  \"key\": \"postmanXXY\",\n  \"value\": \"postmanXXY\"\n}\n}"
						},
						"url": {
							"raw": "{{serverURL}}/api/v1/workflow/actions/b9d89c80-3d88-4311-8365-187323c96436/fire",
							"host": [
								"{{serverURL}}"
							],
							"path": [
								"api",
								"v1",
								"workflow",
								"actions",
								"b9d89c80-3d88-4311-8365-187323c96436",
								"fire"
							]
						},
						"description": "Fire any action uysing the actionId\n\nOptional: If you pass ?inode={inode}, you don't need body here. \n\n@Path(\"/actions/{actionId}/fire\")"
					},
					"response": []
				},
				{
					"name": "Valid Inode",
					"event": [
						{
							"listen": "test",
							"script": {
								"exec": [
									"pm.test(\"Status code is 200\", function () {",
									"    pm.response.to.have.status(200);",
									"});",
									"",
									"",
									"",
									"pm.test(\"Valid response\", function () {",
									"    pm.expect(pm.response.text()).to.include(\"Publish\");",
									"});"
								],
								"type": "text/javascript"
							}
						}
					],
					"request": {
						"auth": {
							"type": "basic",
							"basic": [
								{
									"key": "password",
									"value": "admin",
									"type": "string"
								},
								{
									"key": "username",
									"value": "admin@dotcms.com",
									"type": "string"
								},
								{
									"key": "saveHelperData",
									"type": "any"
								},
								{
									"key": "showPassword",
									"value": false,
									"type": "boolean"
								}
							]
						},
						"method": "GET",
						"header": [],
						"url": {
							"raw": "{{serverURL}}/api/v1/workflow/contentlet/{{contentletInode}}/actions",
							"host": [
								"{{serverURL}}"
							],
							"path": [
								"api",
								"v1",
								"workflow",
								"contentlet",
								"{{contentletInode}}",
								"actions"
							]
						},
						"description": "This method return all the available actions for an inode\n\n@Path(\"/contentlet/{inode}/actions\")"
					},
					"response": []
				},
				{
					"name": "ShortlyIdValidation",
					"event": [
						{
							"listen": "test",
							"script": {
								"exec": [
									"pm.test(\"Status code is 200\", function () {",
									"    pm.response.to.have.status(200);",
									"});",
									"",
									"",
									"",
									"pm.test(\"Valid response\", function () {",
									"    pm.expect(pm.response.text()).to.include(\"Publish\");",
									"});"
								],
								"type": "text/javascript"
							}
						}
					],
					"request": {
						"auth": {
							"type": "basic",
							"basic": [
								{
									"key": "password",
									"value": "admin",
									"type": "string"
								},
								{
									"key": "username",
									"value": "admin@dotcms.com",
									"type": "string"
								},
								{
									"key": "saveHelperData",
									"type": "any"
								},
								{
									"key": "showPassword",
									"value": false,
									"type": "boolean"
								}
							]
						},
						"method": "GET",
						"header": [],
						"url": {
							"raw": "{{serverURL}}/api/v1/workflow/contentlet/{{contentletIdShorty}}/actions",
							"host": [
								"{{serverURL}}"
							],
							"path": [
								"api",
								"v1",
								"workflow",
								"contentlet",
								"{{contentletIdShorty}}",
								"actions"
							]
						},
						"description": "This method return all the available actions for an inode\n\n@Path(\"/contentlet/{inode}/actions\")"
					},
					"response": []
				}
			],
			"description": "This method return all the available actions for an inode\n\n@Path(\"/contentlet/{inode}/actions\")\n",
			"event": [
				{
					"listen": "prerequest",
					"script": {
						"type": "text/javascript",
						"exec": [
							""
						]
					}
				},
				{
					"listen": "test",
					"script": {
						"type": "text/javascript",
						"exec": [
							""
						]
					}
				}
			]
		},
		{
			"name": "findAction [GET /api/v1/workflow/actions/{actionId}]",
			"item": [
				{
					"name": "invalidateSession",
					"event": [
						{
							"listen": "test",
							"script": {
								"exec": [
									"pm.test(\"Status code is 200\", function () {",
									"    pm.response.to.have.status(200);",
									"});"
								],
								"type": "text/javascript"
							}
						}
					],
					"request": {
						"method": "GET",
						"header": [],
						"url": {
							"raw": "{{serverURL}}/api/v1/logout",
							"host": [
								"{{serverURL}}"
							],
							"path": [
								"api",
								"v1",
								"logout"
							]
						}
					},
					"response": []
				},
				{
					"name": "UserCredentialsValidation",
					"event": [
						{
							"listen": "test",
							"script": {
								"type": "text/javascript",
								"exec": [
									"pm.test(\"Status code is 401, You need credentials\", function () {",
									"    pm.response.to.have.status(401);",
									"});",
									"",
									"",
									"",
									"pm.test(\"Valid response\", function () {",
									"    pm.expect(pm.response.text()).to.include(\"Invalid User\");",
									"});"
								]
							}
						}
					],
					"request": {
						"auth": {
							"type": "noauth"
						},
						"method": "GET",
						"header": [],
						"url": {
							"raw": "{{serverURL}}/api/v1/workflow/actions/b9d89c80-3d88-4311-8365-187323c96436",
							"host": [
								"{{serverURL}}"
							],
							"path": [
								"api",
								"v1",
								"workflow",
								"actions",
								"b9d89c80-3d88-4311-8365-187323c96436"
							]
						},
						"description": "Returns a single action, 404 if does not exists. 401 if the user does not have permission\n\n@Path(\"/actions/{actionId}\")"
					},
					"response": []
				},
				{
					"name": "NonExistingActionId",
					"event": [
						{
							"listen": "test",
							"script": {
								"exec": [
									"pm.test(\"Status code is 404, The action does not exist\", function () {",
									"    pm.response.to.have.status(404);",
									"});",
									"",
									"",
									"",
									"pm.test(\"Valid response\", function () {",
									"    pm.expect(pm.response.text()).to.include(\"Unable to find Workflow Action (using actionId=b9d89c803)\");",
									"});"
								],
								"type": "text/javascript"
							}
						}
					],
					"request": {
						"auth": {
							"type": "basic",
							"basic": [
								{
									"key": "password",
									"value": "admin",
									"type": "string"
								},
								{
									"key": "username",
									"value": "admin@dotcms.com",
									"type": "string"
								},
								{
									"key": "saveHelperData",
									"type": "any"
								},
								{
									"key": "showPassword",
									"value": false,
									"type": "boolean"
								}
							]
						},
						"method": "GET",
						"header": [],
						"url": {
							"raw": "{{serverURL}}/api/v1/workflow/actions/b9d89c803",
							"host": [
								"{{serverURL}}"
							],
							"path": [
								"api",
								"v1",
								"workflow",
								"actions",
								"b9d89c803"
							]
						},
						"description": "Returns a single action, 404 if does not exists. 401 if the user does not have permission\n\n@Path(\"/actions/{actionId}\")"
					},
					"response": []
				},
				{
					"name": "findAction_GivenExistingActionId_ShouldReturnAction",
					"event": [
						{
							"listen": "test",
							"script": {
								"exec": [
									"pm.test(\"Status code is 200\", function () {",
									"    pm.response.to.have.status(200);",
									"});",
									"",
									"var actionId = pm.collectionVariables.get(\"actionId\");",
									"",
									"pm.test(\"Includes Action Id\", function () {",
									"    pm.expect(pm.response.text()).to.include(\"\\\"id\\\":\\\"\"+actionId+\"\\\"\");",
									"});",
									"",
									"pm.test(\"Includes Action name\", function () {",
									"    pm.expect(pm.response.text()).to.include(\"\\\"name\\\":\\\"saveContent FROM REST NEW\\\"\");",
									"});",
									"",
									"pm.test(\"Includes Scheme Id\", function () {",
									"    pm.expect(pm.response.text()).to.include(\"\\\"schemeId\\\":\\\"\"+pm.collectionVariables.get(\"schemeId\")+\"\\\"\");",
									";",
									"});"
								],
								"type": "text/javascript"
							}
						}
					],
					"request": {
						"auth": {
							"type": "basic",
							"basic": [
								{
									"key": "password",
									"value": "admin",
									"type": "string"
								},
								{
									"key": "username",
									"value": "admin@dotcms.com",
									"type": "string"
								},
								{
									"key": "saveHelperData",
									"type": "any"
								},
								{
									"key": "showPassword",
									"value": false,
									"type": "boolean"
								}
							]
						},
						"method": "GET",
						"header": [],
						"url": {
							"raw": "{{serverURL}}/api/v1/workflow/actions/{{actionId}}",
							"host": [
								"{{serverURL}}"
							],
							"path": [
								"api",
								"v1",
								"workflow",
								"actions",
								"{{actionId}}"
							]
						},
						"description": "Returns a single action, 404 if does not exists. 401 if the user does not have permission\n\n@Path(\"/actions/{actionId}\")"
					},
					"response": []
				},
				{
					"name": "ShortlyIdValidation",
					"event": [
						{
							"listen": "test",
							"script": {
								"exec": [
									"pm.test(\"Status code is 200\", function () {",
									"    pm.response.to.have.status(200);",
									"});",
									"",
									"",
									"",
									"pm.test(\"Valid response\", function () {",
									"    pm.expect(pm.response.text()).to.include(\"\\\"name\\\":\\\"saveContent FROM REST NEW\\\",\");",
									"});"
								],
								"type": "text/javascript"
							}
						}
					],
					"request": {
						"auth": {
							"type": "basic",
							"basic": [
								{
									"key": "password",
									"value": "bill",
									"type": "string"
								},
								{
									"key": "username",
									"value": "bill@dotcms.com",
									"type": "string"
								},
								{
									"key": "saveHelperData",
									"type": "any"
								},
								{
									"key": "showPassword",
									"value": false,
									"type": "boolean"
								}
							]
						},
						"method": "GET",
						"header": [],
						"url": {
							"raw": "{{serverURL}}/api/v1/workflow/actions/{{actionIdShorty}}",
							"host": [
								"{{serverURL}}"
							],
							"path": [
								"api",
								"v1",
								"workflow",
								"actions",
								"{{actionIdShorty}}"
							]
						},
						"description": "Returns a single action, 404 if does not exists. 401 if the user does not have permission\n\n@Path(\"/actions/{actionId}\")"
					},
					"response": []
				}
			]
		},
		{
			"name": "findActionByStep [GET /api/v1/workflow/steps/{{stepId}}/actions/{{actionId}}]",
			"item": [
				{
					"name": "invalidateSession",
					"event": [
						{
							"listen": "test",
							"script": {
								"exec": [
									"pm.test(\"Status code is 200\", function () {",
									"    pm.response.to.have.status(200);",
									"});"
								],
								"type": "text/javascript"
							}
						}
					],
					"request": {
						"method": "GET",
						"header": [],
						"url": {
							"raw": "{{serverURL}}/api/v1/logout",
							"host": [
								"{{serverURL}}"
							],
							"path": [
								"api",
								"v1",
								"logout"
							]
						}
					},
					"response": []
				},
				{
					"name": "UserCredentialsValidation",
					"event": [
						{
							"listen": "test",
							"script": {
								"type": "text/javascript",
								"exec": [
									"pm.test(\"Status code is 401, You need credentials\", function () {",
									"    pm.response.to.have.status(401);",
									"});",
									"",
									"",
									"",
									"pm.test(\"Valid response\", function () {",
									"    pm.expect(pm.response.text()).to.include(\"Invalid User\");",
									"});"
								]
							}
						}
					],
					"request": {
						"auth": {
							"type": "noauth"
						},
						"method": "GET",
						"header": [],
						"url": {
							"raw": "{{serverURL}}/api/v1/workflow/steps/6cb7e3bd-1710-4eed-8838-d3db60f78f19/actions/b9d89c80-3d88-4311-8365-187323c96436",
							"host": [
								"{{serverURL}}"
							],
							"path": [
								"api",
								"v1",
								"workflow",
								"steps",
								"6cb7e3bd-1710-4eed-8838-d3db60f78f19",
								"actions",
								"b9d89c80-3d88-4311-8365-187323c96436"
							]
						},
						"description": "Returns a single action associated to the step, 404 if does not exists. 401 if the user does not have permission.\n\n@Path(\"/steps/{stepId}/actions/{actionId}\")"
					},
					"response": []
				},
				{
					"name": "InvalidStepId_ShouldReturn404",
					"event": [
						{
							"listen": "test",
							"script": {
								"exec": [
									"pm.test(\"Status code is 404, The step does not exist\", function () {",
									"    pm.response.to.have.status(404);",
									"});",
									"",
									"",
									"",
									"pm.test(\"Valid response\", function () {",
									"    pm.expect(pm.response.text()).to.include(\"stepId=\");",
									"});"
								],
								"type": "text/javascript"
							}
						}
					],
					"request": {
						"auth": {
							"type": "basic",
							"basic": [
								{
									"key": "password",
									"value": "admin",
									"type": "string"
								},
								{
									"key": "username",
									"value": "admin@dotcms.com",
									"type": "string"
								},
								{
									"key": "saveHelperData",
									"type": "any"
								},
								{
									"key": "showPassword",
									"value": false,
									"type": "boolean"
								}
							]
						},
						"method": "GET",
						"header": [],
						"url": {
							"raw": "{{serverURL}}/api/v1/workflow/steps/123/actions/{{actionId}}",
							"host": [
								"{{serverURL}}"
							],
							"path": [
								"api",
								"v1",
								"workflow",
								"steps",
								"123",
								"actions",
								"{{actionId}}"
							]
						},
						"description": "Returns a single action associated to the step, 404 if does not exists. 401 if the user does not have permission.\n\n@Path(\"/steps/{stepId}/actions/{actionId}\")"
					},
					"response": []
				},
				{
					"name": "ValidActionId",
					"event": [
						{
							"listen": "test",
							"script": {
								"exec": [
									"pm.test(\"Status code is 404, The action does not exist\", function () {",
									"    pm.response.to.have.status(404);",
									"});",
									"",
									"",
									"",
									"pm.test(\"Valid response\", function () {",
									"    pm.expect(pm.response.text()).to.include(\"Unable to find Workflow Action\");",
									"});"
								],
								"type": "text/javascript"
							}
						}
					],
					"request": {
						"auth": {
							"type": "basic",
							"basic": [
								{
									"key": "password",
									"value": "admin",
									"type": "string"
								},
								{
									"key": "username",
									"value": "admin@dotcms.com",
									"type": "string"
								},
								{
									"key": "saveHelperData",
									"type": "any"
								},
								{
									"key": "showPassword",
									"value": false,
									"type": "boolean"
								}
							]
						},
						"method": "GET",
						"header": [],
						"url": {
							"raw": "{{serverURL}}/api/v1/workflow/steps/{{stepId}}/actions/123",
							"host": [
								"{{serverURL}}"
							],
							"path": [
								"api",
								"v1",
								"workflow",
								"steps",
								"{{stepId}}",
								"actions",
								"123"
							]
						},
						"description": "Returns a single action associated to the step, 404 if does not exists. 401 if the user does not have permission.\n\n@Path(\"/steps/{stepId}/actions/{actionId}\")"
					},
					"response": []
				},
				{
					"name": "ValidStepIdAndActionId_ShouldReturnAction",
					"event": [
						{
							"listen": "test",
							"script": {
								"exec": [
									"pm.test(\"Status code is 200\", function () {",
									"    pm.response.to.have.status(200);",
									"});",
									"",
									"",
									"",
									"pm.test(\"Valid response\", function () {",
									"    pm.expect(pm.response.text()).to.include(\"\\\"name\\\":\\\"saveContent FROM REST NEW\\\"\");",
									"});"
								],
								"type": "text/javascript"
							}
						}
					],
					"request": {
						"auth": {
							"type": "basic",
							"basic": [
								{
									"key": "password",
									"value": "admin",
									"type": "string"
								},
								{
									"key": "username",
									"value": "admin@dotcms.com",
									"type": "string"
								},
								{
									"key": "saveHelperData",
									"type": "any"
								},
								{
									"key": "showPassword",
									"value": false,
									"type": "boolean"
								}
							]
						},
						"method": "GET",
						"header": [],
						"url": {
							"raw": "{{serverURL}}/api/v1/workflow/steps/{{stepId}}/actions/{{actionId}}",
							"host": [
								"{{serverURL}}"
							],
							"path": [
								"api",
								"v1",
								"workflow",
								"steps",
								"{{stepId}}",
								"actions",
								"{{actionId}}"
							]
						},
						"description": "Returns a single action associated to the step, 404 if does not exists. 401 if the user does not have permission.\n\n@Path(\"/steps/{stepId}/actions/{actionId}\")"
					},
					"response": []
				},
				{
					"name": "ShortlyIdvalidation",
					"event": [
						{
							"listen": "test",
							"script": {
								"exec": [
									"pm.test(\"Status code is 200\", function () {",
									"    pm.response.to.have.status(200);",
									"});",
									"",
									"",
									"",
									"pm.test(\"Valid response\", function () {",
									"    pm.expect(pm.response.text()).to.include(\"\\\"name\\\":\\\"saveContent FROM REST NEW\\\"\");",
									"});"
								],
								"type": "text/javascript"
							}
						}
					],
					"request": {
						"auth": {
							"type": "basic",
							"basic": [
								{
									"key": "password",
									"value": "admin",
									"type": "string"
								},
								{
									"key": "username",
									"value": "admin@dotcms.com",
									"type": "string"
								},
								{
									"key": "saveHelperData",
									"type": "any"
								},
								{
									"key": "showPassword",
									"value": false,
									"type": "boolean"
								}
							]
						},
						"method": "GET",
						"header": [],
						"url": {
							"raw": "{{serverURL}}/api/v1/workflow/steps/{{stepIdShorty}}/actions/{{actionIdShorty}}",
							"host": [
								"{{serverURL}}"
							],
							"path": [
								"api",
								"v1",
								"workflow",
								"steps",
								"{{stepIdShorty}}",
								"actions",
								"{{actionIdShorty}}"
							]
						},
						"description": "Returns a single action associated to the step, 404 if does not exists. 401 if the user does not have permission.\n\n@Path(\"/steps/{stepId}/actions/{actionId}\")"
					},
					"response": []
				}
			],
			"description": "Returns a single action associated to the step, 404 if does not exists. 401 if the user does not have permission.\n\n@Path(\"/steps/{stepId}/actions/{actionId}\")",
			"event": [
				{
					"listen": "prerequest",
					"script": {
						"type": "text/javascript",
						"exec": [
							""
						]
					}
				},
				{
					"listen": "test",
					"script": {
						"type": "text/javascript",
						"exec": [
							""
						]
					}
				}
			]
		},
		{
			"name": "findActionsByStep (all the actions)",
			"item": [
				{
					"name": "invalidateSession",
					"event": [
						{
							"listen": "test",
							"script": {
								"exec": [
									"pm.test(\"Status code is 200\", function () {",
									"    pm.response.to.have.status(200);",
									"});"
								],
								"type": "text/javascript"
							}
						}
					],
					"request": {
						"method": "GET",
						"header": [],
						"url": {
							"raw": "{{serverURL}}/api/v1/logout",
							"host": [
								"{{serverURL}}"
							],
							"path": [
								"api",
								"v1",
								"logout"
							]
						}
					},
					"response": []
				},
				{
					"name": "userCredentialsValidation",
					"event": [
						{
							"listen": "test",
							"script": {
								"type": "text/javascript",
								"exec": [
									"pm.test(\"Status code is 401, You need credentials\", function () {",
									"    pm.response.to.have.status(401);",
									"});",
									"",
									"",
									"",
									"pm.test(\"Valid response\", function () {",
									"    pm.expect(pm.response.text()).to.include(\"Invalid User\");",
									"});"
								]
							}
						}
					],
					"request": {
						"auth": {
							"type": "noauth"
						},
						"method": "GET",
						"header": [],
						"url": {
							"raw": "{{serverURL}}/api/v1/workflow/steps/6cb7e3bd-1710-4eed-8838-d3db60f78f19/actions",
							"host": [
								"{{serverURL}}"
							],
							"path": [
								"api",
								"v1",
								"workflow",
								"steps",
								"6cb7e3bd-1710-4eed-8838-d3db60f78f19",
								"actions"
							]
						},
						"description": "Returns a collection of actions associated to the step, if step does not have any will returns 200 and an empty list.\n\n@Path(\"/steps/{stepId}/actions\")"
					},
					"response": []
				},
				{
					"name": "InvalidStep_ShouldRespond404",
					"event": [
						{
							"listen": "test",
							"script": {
								"exec": [
									"pm.test(\"Status code is 404, The step does not exist\", function () {",
									"    pm.response.to.have.status(404);",
									"});",
									"",
									"",
									"",
									"pm.test(\"Valid response\", function () {",
									"    pm.expect(pm.response.text()).to.include(\"The Workflow Step does not exist\");",
									"});"
								],
								"type": "text/javascript"
							}
						}
					],
					"request": {
						"auth": {
							"type": "basic",
							"basic": [
								{
									"key": "password",
									"value": "admin",
									"type": "string"
								},
								{
									"key": "username",
									"value": "admin@dotcms.com",
									"type": "string"
								},
								{
									"key": "saveHelperData",
									"type": "any"
								},
								{
									"key": "showPassword",
									"value": false,
									"type": "boolean"
								}
							]
						},
						"method": "GET",
						"header": [],
						"url": {
							"raw": "{{serverURL}}/api/v1/workflow/steps/123/actions",
							"host": [
								"{{serverURL}}"
							],
							"path": [
								"api",
								"v1",
								"workflow",
								"steps",
								"123",
								"actions"
							]
						},
						"description": "Returns a collection of actions associated to the step, if step does not have any will returns 200 and an empty list.\n\n@Path(\"/steps/{stepId}/actions\")"
					},
					"response": []
				},
				{
					"name": "GivenExistingStepWithActions_ShouldReturnActions",
					"event": [
						{
							"listen": "test",
							"script": {
								"exec": [
									"pm.test(\"Status code is 200\", function () {",
									"    pm.response.to.have.status(200);",
									"});",
									"",
									"",
									"",
									"pm.test(\"Step returned\", function () {",
									"    pm.expect(pm.response.text()).to.include(\"\\\"name\\\":\\\"saveContent FROM REST NEW\\\"\");",
									"});",
									"",
									""
								],
								"type": "text/javascript"
							}
						}
					],
					"request": {
						"auth": {
							"type": "basic",
							"basic": [
								{
									"key": "password",
									"value": "admin",
									"type": "string"
								},
								{
									"key": "username",
									"value": "admin@dotcms.com",
									"type": "string"
								},
								{
									"key": "saveHelperData",
									"type": "any"
								},
								{
									"key": "showPassword",
									"value": false,
									"type": "boolean"
								}
							]
						},
						"method": "GET",
						"header": [],
						"url": {
							"raw": "{{serverURL}}/api/v1/workflow/steps/{{stepId}}/actions",
							"host": [
								"{{serverURL}}"
							],
							"path": [
								"api",
								"v1",
								"workflow",
								"steps",
								"{{stepId}}",
								"actions"
							]
						},
						"description": "Returns a collection of actions associated to the step, if step does not have any will returns 200 and an empty list.\n\n@Path(\"/steps/{stepId}/actions\")"
					},
					"response": []
				},
				{
					"name": "ShortlyIdValidation",
					"event": [
						{
							"listen": "test",
							"script": {
								"exec": [
									"pm.test(\"Status code is 200\", function () {",
									"    pm.response.to.have.status(200);",
									"});",
									"",
									"",
									"",
									"pm.test(\"Step returned\", function () {",
									"    pm.expect(pm.response.text()).to.include(\"\\\"name\\\":\\\"saveContent FROM REST NEW\\\"\");",
									"});",
									"",
									""
								],
								"type": "text/javascript"
							}
						}
					],
					"request": {
						"auth": {
							"type": "basic",
							"basic": [
								{
									"key": "password",
									"value": "admin",
									"type": "string"
								},
								{
									"key": "username",
									"value": "admin@dotcms.com",
									"type": "string"
								},
								{
									"key": "saveHelperData",
									"type": "any"
								},
								{
									"key": "showPassword",
									"value": false,
									"type": "boolean"
								}
							]
						},
						"method": "GET",
						"header": [],
						"url": {
							"raw": "{{serverURL}}/api/v1/workflow/steps/{{stepId}}/actions",
							"host": [
								"{{serverURL}}"
							],
							"path": [
								"api",
								"v1",
								"workflow",
								"steps",
								"{{stepId}}",
								"actions"
							]
						},
						"description": "Returns a collection of actions associated to the step, if step does not have any will returns 200 and an empty list.\n\n@Path(\"/steps/{stepId}/actions\")"
					},
					"response": []
				}
			],
			"description": "Returns a collection of actions associated to the step, if step does not have any will returns 200 and an empty list.\n\n@Path(\"/steps/{stepId}/actions\")",
			"event": [
				{
					"listen": "prerequest",
					"script": {
						"type": "text/javascript",
						"exec": [
							""
						]
					}
				},
				{
					"listen": "test",
					"script": {
						"type": "text/javascript",
						"exec": [
							""
						]
					}
				}
			]
		},
		{
			"name": "findActionByScheme [GET /api/v1/workflow/schemes/{{schemeIdShorty}}/actions]",
			"item": [
				{
					"name": "invalidateSession",
					"event": [
						{
							"listen": "test",
							"script": {
								"exec": [
									"pm.test(\"Status code is 200\", function () {",
									"    pm.response.to.have.status(200);",
									"});"
								],
								"type": "text/javascript"
							}
						}
					],
					"request": {
						"method": "GET",
						"header": [],
						"url": {
							"raw": "{{serverURL}}/api/v1/logout",
							"host": [
								"{{serverURL}}"
							],
							"path": [
								"api",
								"v1",
								"logout"
							]
						}
					},
					"response": []
				},
				{
					"name": "UserCredentialsValidation",
					"event": [
						{
							"listen": "test",
							"script": {
								"exec": [
									"pm.test(\"Status code is 401, You need credentials\", function () {",
									"    pm.response.to.have.status(401);",
									"});",
									"",
									"",
									"",
									"pm.test(\"Valid response\", function () {",
									"    pm.expect(pm.response.text()).to.include(\"Invalid User\");",
									"});"
								],
								"type": "text/javascript"
							}
						}
					],
					"request": {
						"auth": {
							"type": "noauth"
						},
						"method": "GET",
						"header": [],
						"url": {
							"raw": "{{serverURL}}/api/v1/workflow/schemes/{{schemeId}}/actions",
							"host": [
								"{{serverURL}}"
							],
							"path": [
								"api",
								"v1",
								"workflow",
								"schemes",
								"{{schemeId}}",
								"actions"
							]
						},
						"description": "Returns a set of actions associated to the schemeId\n\n@Path(\"/schemes/{schemeId}/actions\")"
					},
					"response": []
				},
				{
					"name": "InvalidSchemeId",
					"event": [
						{
							"listen": "test",
							"script": {
								"exec": [
									"pm.test(\"Status code is 404, The scheme does not exist\", function () {",
									"    pm.response.to.have.status(404);",
									"});",
									"",
									"",
									"",
									"pm.test(\"Valid response\", function () {",
									"    pm.expect(pm.response.text()).to.include(\"The Workflow Scheme does not exist\");",
									"});"
								],
								"type": "text/javascript"
							}
						}
					],
					"request": {
						"auth": {
							"type": "basic",
							"basic": [
								{
									"key": "password",
									"value": "admin",
									"type": "string"
								},
								{
									"key": "username",
									"value": "admin@dotcms.com",
									"type": "string"
								},
								{
									"key": "saveHelperData",
									"type": "any"
								},
								{
									"key": "showPassword",
									"value": false,
									"type": "boolean"
								}
							]
						},
						"method": "GET",
						"header": [],
						"url": {
							"raw": "{{serverURL}}/api/v1/workflow/schemes/d123/actions",
							"host": [
								"{{serverURL}}"
							],
							"path": [
								"api",
								"v1",
								"workflow",
								"schemes",
								"d123",
								"actions"
							]
						},
						"description": "Returns a set of actions associated to the schemeId\n\n@Path(\"/schemes/{schemeId}/actions\")"
					},
					"response": []
				},
				{
					"name": "GivenExistingSchemeWithActions_ShouldReturnActions",
					"event": [
						{
							"listen": "test",
							"script": {
								"exec": [
									"pm.test(\"Status code is 200, Success request\", function () {",
									"    pm.response.to.have.status(200);",
									"});",
									"",
									"",
									"",
									"// Validate every return ",
									"",
									"pm.test(\"Valid response\", function () {",
									"    pm.expect(pm.response.text()).to.include(\"\\\"name\\\":\\\"saveContent FROM REST NEW\\\"\");",
									"});",
									"",
									"",
									"",
									"",
									""
								],
								"type": "text/javascript"
							}
						}
					],
					"request": {
						"auth": {
							"type": "basic",
							"basic": [
								{
									"key": "password",
									"value": "admin",
									"type": "string"
								},
								{
									"key": "username",
									"value": "admin@dotcms.com",
									"type": "string"
								},
								{
									"key": "saveHelperData",
									"type": "any"
								},
								{
									"key": "showPassword",
									"value": false,
									"type": "boolean"
								}
							]
						},
						"method": "GET",
						"header": [],
						"url": {
							"raw": "{{serverURL}}/api/v1/workflow/schemes/{{schemeId}}/actions",
							"host": [
								"{{serverURL}}"
							],
							"path": [
								"api",
								"v1",
								"workflow",
								"schemes",
								"{{schemeId}}",
								"actions"
							]
						},
						"description": "Returns a set of actions associated to the schemeId\n\n@Path(\"/schemes/{schemeId}/actions\")"
					},
					"response": []
				},
				{
					"name": "ShortlyIdValidation",
					"event": [
						{
							"listen": "test",
							"script": {
								"exec": [
									"pm.test(\"Status code is 200, Success request\", function () {",
									"    pm.response.to.have.status(200);",
									"});",
									"",
									"",
									"",
									"// Validate every return ",
									"",
									"pm.test(\"Valid response\", function () {",
									"    pm.expect(pm.response.text()).to.include(\"\\\"name\\\":\\\"saveContent FROM REST NEW\\\"\");",
									"});",
									"",
									"",
									"",
									"",
									""
								],
								"type": "text/javascript"
							}
						}
					],
					"request": {
						"auth": {
							"type": "basic",
							"basic": [
								{
									"key": "password",
									"value": "admin",
									"type": "string"
								},
								{
									"key": "username",
									"value": "admin@dotcms.com",
									"type": "string"
								},
								{
									"key": "saveHelperData",
									"type": "any"
								},
								{
									"key": "showPassword",
									"value": false,
									"type": "boolean"
								}
							]
						},
						"method": "GET",
						"header": [],
						"url": {
							"raw": "{{serverURL}}/api/v1/workflow/schemes/{{schemeIdShorty}}/actions",
							"host": [
								"{{serverURL}}"
							],
							"path": [
								"api",
								"v1",
								"workflow",
								"schemes",
								"{{schemeIdShorty}}",
								"actions"
							]
						},
						"description": "Returns a set of actions associated to the schemeId\n\n@Path(\"/schemes/{schemeId}/actions\")"
					},
					"response": []
				}
			],
			"description": "Returns a set of actions associated to the schemeId\n\n@Path(\"/schemes/{schemeId}/actions\")",
			"event": [
				{
					"listen": "prerequest",
					"script": {
						"type": "text/javascript",
						"exec": [
							""
						]
					}
				},
				{
					"listen": "test",
					"script": {
						"type": "text/javascript",
						"exec": [
							""
						]
					}
				}
			]
		},
		{
			"name": "findStepById [GET /api/v1/workflow/steps/{stepId}]",
			"item": [
				{
					"name": "invalidateSession",
					"event": [
						{
							"listen": "test",
							"script": {
								"exec": [
									"pm.test(\"Status code is 200\", function () {",
									"    pm.response.to.have.status(200);",
									"});"
								],
								"type": "text/javascript"
							}
						}
					],
					"request": {
						"method": "GET",
						"header": [],
						"url": {
							"raw": "{{serverURL}}/api/v1/logout",
							"host": [
								"{{serverURL}}"
							],
							"path": [
								"api",
								"v1",
								"logout"
							]
						}
					},
					"response": []
				},
				{
					"name": "UserCredentialValidation",
					"event": [
						{
							"listen": "test",
							"script": {
								"type": "text/javascript",
								"exec": [
									"pm.test(\"Status code is 401, You need credentials\", function () {",
									"    pm.response.to.have.status(401);",
									"});",
									"",
									"",
									"",
									"pm.test(\"Valid response\", function () {",
									"    pm.expect(pm.response.text()).to.include(\"Invalid User\");",
									"});pm.test(\"Status code is 401, You need credentials\", function () {",
									"    pm.response.to.have.status(401);",
									"});",
									"",
									"",
									"",
									"pm.test(\"Valid response\", function () {",
									"    pm.expect(pm.response.text()).to.include(\"Invalid User\");",
									"});"
								]
							}
						}
					],
					"request": {
						"auth": {
							"type": "noauth"
						},
						"method": "GET",
						"header": [],
						"url": {
							"raw": "{{serverURL}}/api/v1/workflow/steps/94178d17-96a0-4e08-b9aa-94214a7fb31e",
							"host": [
								"{{serverURL}}"
							],
							"path": [
								"api",
								"v1",
								"workflow",
								"steps",
								"94178d17-96a0-4e08-b9aa-94214a7fb31e"
							]
						},
						"description": "Get the step by id \n\n@Path(\"/steps/{stepId}\")"
					},
					"response": []
				},
				{
					"name": "SuccessRequest",
					"event": [
						{
							"listen": "test",
							"script": {
								"exec": [
									"pm.test(\"Status code is 200 \", function () {",
									"    pm.response.to.have.status(200);",
									"});",
									"",
									"",
									"",
									"pm.test(\"Valid response\", function () {",
									"    pm.expect(pm.response.text()).to.include(\"\\\"name\\\":\\\"My REST step\\\"\");",
									"});"
								],
								"type": "text/javascript"
							}
						}
					],
					"request": {
						"auth": {
							"type": "basic",
							"basic": [
								{
									"key": "password",
									"value": "admin",
									"type": "string"
								},
								{
									"key": "username",
									"value": "admin@dotcms.com",
									"type": "string"
								},
								{
									"key": "saveHelperData",
									"type": "any"
								},
								{
									"key": "showPassword",
									"value": false,
									"type": "boolean"
								}
							]
						},
						"method": "GET",
						"header": [],
						"url": {
							"raw": "{{serverURL}}/api/v1/workflow/steps/{{stepId}}",
							"host": [
								"{{serverURL}}"
							],
							"path": [
								"api",
								"v1",
								"workflow",
								"steps",
								"{{stepId}}"
							]
						},
						"description": "Get the step by id \n\n@Path(\"/steps/{stepId}\")"
					},
					"response": []
				},
				{
					"name": "InvalidStepId",
					"event": [
						{
							"listen": "test",
							"script": {
								"exec": [
									"pm.test(\"Status code is 404, The action does not exist\", function () {",
									"    pm.response.to.have.status(404);",
									"});",
									"",
									"",
									"",
									"pm.test(\"Valid response\", function () {",
									"    pm.expect(pm.response.text()).to.include(\"The Workflow Step does not exist\");",
									"});"
								],
								"type": "text/javascript"
							}
						}
					],
					"request": {
						"auth": {
							"type": "basic",
							"basic": [
								{
									"key": "password",
									"value": "admin",
									"type": "string"
								},
								{
									"key": "username",
									"value": "admin@dotcms.com",
									"type": "string"
								},
								{
									"key": "saveHelperData",
									"type": "any"
								},
								{
									"key": "showPassword",
									"value": false,
									"type": "boolean"
								}
							]
						},
						"method": "GET",
						"header": [],
						"url": {
							"raw": "{{serverURL}}/api/v1/workflow/steps/adc3c9cd0-8467-404b-bf95-cb7df3fbc293",
							"host": [
								"{{serverURL}}"
							],
							"path": [
								"api",
								"v1",
								"workflow",
								"steps",
								"adc3c9cd0-8467-404b-bf95-cb7df3fbc293"
							]
						},
						"description": "Get the step by id \n\n@Path(\"/steps/{stepId}\")"
					},
					"response": []
				},
				{
					"name": "ShortyValidation",
					"event": [
						{
							"listen": "test",
							"script": {
								"exec": [
									"pm.test(\"Status code is 200 \", function () {",
									"    pm.response.to.have.status(200);",
									"});",
									"",
									"",
									"",
									"pm.test(\"Valid response\", function () {",
									"    pm.expect(pm.response.text()).to.include(\"\\\"name\\\":\\\"My REST step\\\"\");",
									"});"
								],
								"type": "text/javascript"
							}
						}
					],
					"request": {
						"auth": {
							"type": "basic",
							"basic": [
								{
									"key": "password",
									"value": "admin",
									"type": "string"
								},
								{
									"key": "username",
									"value": "admin@dotcms.com",
									"type": "string"
								},
								{
									"key": "saveHelperData",
									"type": "any"
								},
								{
									"key": "showPassword",
									"value": false,
									"type": "boolean"
								}
							]
						},
						"method": "GET",
						"header": [],
						"url": {
							"raw": "{{serverURL}}/api/v1/workflow/steps/{{stepIdShorty}}",
							"host": [
								"{{serverURL}}"
							],
							"path": [
								"api",
								"v1",
								"workflow",
								"steps",
								"{{stepIdShorty}}"
							]
						},
						"description": "Get the step by id \n\n@Path(\"/steps/{stepId}\")"
					},
					"response": []
				}
			]
		},
		{
			"name": "findAvailableDefaultActionsByContentType",
			"item": [
				{
					"name": "invalidateSession",
					"event": [
						{
							"listen": "test",
							"script": {
								"exec": [
									"pm.test(\"Status code is 200\", function () {",
									"    pm.response.to.have.status(200);",
									"});"
								],
								"type": "text/javascript"
							}
						}
					],
					"request": {
						"method": "GET",
						"header": [],
						"url": {
							"raw": "{{serverURL}}/api/v1/logout",
							"host": [
								"{{serverURL}}"
							],
							"path": [
								"api",
								"v1",
								"logout"
							]
						}
					},
					"response": []
				},
				{
					"name": "UserCredentialsValidation",
					"event": [
						{
							"listen": "test",
							"script": {
								"type": "text/javascript",
								"exec": [
									"pm.test(\"Status code is 401, You need credentials\", function () {",
									"    pm.response.to.have.status(401);",
									"});",
									"",
									"",
									"",
									"pm.test(\"Valid response\", function () {",
									"    pm.expect(pm.response.text()).to.include(\"Invalid User\");",
									"});pm.test(\"Status code is 401, You need credentials\", function () {",
									"    pm.response.to.have.status(401);",
									"});",
									"",
									"",
									"",
									"pm.test(\"Valid response\", function () {   ",
									"    pm.expect(pm.response.text()).to.include(\"Invalid User\");",
									"});"
								]
							}
						}
					],
					"request": {
						"auth": {
							"type": "noauth"
						},
						"method": "GET",
						"header": [],
						"url": {
							"raw": "{{serverURL}}/api/v1/workflow/defaultactions/contenttype/2a3e91e4-fbbf-4876-8c5b-2233c1739b05",
							"host": [
								"{{serverURL}}"
							],
							"path": [
								"api",
								"v1",
								"workflow",
								"defaultactions",
								"contenttype",
								"2a3e91e4-fbbf-4876-8c5b-2233c1739b05"
							]
						},
						"description": "Returns all the possible default actions associated to the content type workflow schemes. 401 if the user does not have permission.\n\n@Path(\"/defaultactions/contenttype/{contentTypeId}\")"
					},
					"response": []
				},
				{
					"name": "SuccessRequest",
					"event": [
						{
							"listen": "test",
							"script": {
								"exec": [
									"pm.test(\"Status code is 200 \", function () {",
									"    pm.response.to.have.status(200);",
									"});",
									"",
									"",
									"",
									"pm.test(\"Valid response\", function () {",
									"    pm.expect(pm.response.text()).to.include(\"Save\");",
									"});"
								],
								"type": "text/javascript"
							}
						}
					],
					"request": {
						"auth": {
							"type": "basic",
							"basic": [
								{
									"key": "password",
									"value": "admin",
									"type": "string"
								},
								{
									"key": "username",
									"value": "admin@dotcms.com",
									"type": "string"
								},
								{
									"key": "saveHelperData",
									"type": "any"
								},
								{
									"key": "showPassword",
									"value": false,
									"type": "boolean"
								}
							]
						},
						"method": "GET",
						"header": [],
						"url": {
							"raw": "{{serverURL}}/api/v1/workflow/defaultactions/contenttype/2a3e91e4-fbbf-4876-8c5b-2233c1739b05",
							"host": [
								"{{serverURL}}"
							],
							"path": [
								"api",
								"v1",
								"workflow",
								"defaultactions",
								"contenttype",
								"2a3e91e4-fbbf-4876-8c5b-2233c1739b05"
							]
						},
						"description": "Returns all the possible default actions associated to the content type workflow schemes. 401 if the user does not have permission.\n\n@Path(\"/defaultactions/contenttype/{contentTypeId}\")"
					},
					"response": []
				},
				{
					"name": "InvalidContentTypeId",
					"event": [
						{
							"listen": "test",
							"script": {
								"exec": [
									"pm.test(\"Status code is 404, The action does not exist\", function () {",
									"    pm.response.to.have.status(404);",
									"});",
									"",
									"",
									"",
									"pm.test(\"Valid response\", function () {",
									"    pm.expect(pm.response.text()).to.include(\"Content Type with id\");",
									"});",
									"",
									"pm.test(\"Valid response\", function () {",
									"    pm.expect(pm.response.text()).to.include(\"not found\");",
									"});",
									"",
									""
								],
								"type": "text/javascript"
							}
						}
					],
					"request": {
						"auth": {
							"type": "basic",
							"basic": [
								{
									"key": "password",
									"value": "admin",
									"type": "string"
								},
								{
									"key": "username",
									"value": "admin@dotcms.com",
									"type": "string"
								},
								{
									"key": "saveHelperData",
									"type": "any"
								},
								{
									"key": "showPassword",
									"value": false,
									"type": "boolean"
								}
							]
						},
						"method": "GET",
						"header": [],
						"url": {
							"raw": "{{serverURL}}/api/v1/workflow/defaultactions/contenttype/a2a3e91e4-fbbf-4876-8c5b-2233c1739b05",
							"host": [
								"{{serverURL}}"
							],
							"path": [
								"api",
								"v1",
								"workflow",
								"defaultactions",
								"contenttype",
								"a2a3e91e4-fbbf-4876-8c5b-2233c1739b05"
							]
						},
						"description": "Returns all the possible default actions associated to the content type workflow schemes. 401 if the user does not have permission.\n\n@Path(\"/defaultactions/contenttype/{contentTypeId}\")"
					},
					"response": []
				}
			],
			"description": "Returns all the possible default actions associated to the content type workflow schemes. 401 if the user does not have permission.\n\n@Path(\"/defaultactions/contenttype/{contentTypeId}\")",
			"event": [
				{
					"listen": "prerequest",
					"script": {
						"type": "text/javascript",
						"exec": [
							""
						]
					}
				},
				{
					"listen": "test",
					"script": {
						"type": "text/javascript",
						"exec": [
							""
						]
					}
				}
			]
		},
		{
			"name": "findAvailableDefaultActionsBySchemes",
			"item": [
				{
					"name": "invalidateSession",
					"event": [
						{
							"listen": "test",
							"script": {
								"exec": [
									"pm.test(\"Status code is 200\", function () {",
									"    pm.response.to.have.status(200);",
									"});"
								],
								"type": "text/javascript"
							}
						}
					],
					"request": {
						"method": "GET",
						"header": [],
						"url": {
							"raw": "{{serverURL}}/api/v1/logout",
							"host": [
								"{{serverURL}}"
							],
							"path": [
								"api",
								"v1",
								"logout"
							]
						}
					},
					"response": []
				},
				{
					"name": "UserCredentialsValidation",
					"event": [
						{
							"listen": "test",
							"script": {
								"type": "text/javascript",
								"exec": [
									"pm.test(\"Status code is 401, You need credentials\", function () {",
									"    pm.response.to.have.status(401);",
									"});",
									"",
									"",
									"",
									"pm.test(\"Valid response\", function () {",
									"    pm.expect(pm.response.text()).to.include(\"Invalid User\");",
									"});pm.test(\"Status code is 401, You need credentials\", function () {",
									"    pm.response.to.have.status(401);",
									"});",
									"",
									"",
									"",
									"pm.test(\"Valid response\", function () {",
									"    pm.expect(pm.response.text()).to.include(\"Invalid User\");",
									"});"
								]
							}
						}
					],
					"request": {
						"auth": {
							"type": "noauth"
						},
						"method": "GET",
						"header": [],
						"url": {
							"raw": "{{serverURL}}/api/v1/workflow/defaultactions/schemes",
							"host": [
								"{{serverURL}}"
							],
							"path": [
								"api",
								"v1",
								"workflow",
								"defaultactions",
								"schemes"
							]
						},
						"description": "Returns all the possible default actions associated to the workflow schemes.\n401 if the user does not have permission.\n\n@Path(\"/defaultactions/schemes\")"
					},
					"response": []
				},
				{
					"name": "SuccessRequest",
					"event": [
						{
							"listen": "test",
							"script": {
								"exec": [
									"pm.test(\"Status code is 200 \", function () {",
									"    pm.response.to.have.status(200);",
									"});",
									"",
									"",
									"",
									"pm.test(\"Valid response\", function () {",
									"    pm.expect(pm.response.text()).to.include(\"\\\"name\\\":\\\"saveContent FROM REST NEW\\\"\");",
									"});"
								],
								"type": "text/javascript"
							}
						}
					],
					"request": {
						"auth": {
							"type": "basic",
							"basic": [
								{
									"key": "password",
									"value": "admin",
									"type": "string"
								},
								{
									"key": "username",
									"value": "admin@dotcms.com",
									"type": "string"
								},
								{
									"key": "saveHelperData",
									"type": "any"
								},
								{
									"key": "showPassword",
									"value": false,
									"type": "boolean"
								}
							]
						},
						"method": "GET",
						"header": [],
						"url": {
							"raw": "{{serverURL}}/api/v1/workflow/defaultactions/schemes?ids={{schemeId}}",
							"host": [
								"{{serverURL}}"
							],
							"path": [
								"api",
								"v1",
								"workflow",
								"defaultactions",
								"schemes"
							],
							"query": [
								{
									"key": "ids",
									"value": "{{schemeId}}"
								}
							]
						},
						"description": "Returns all the possible default actions associated to the workflow schemes.\n401 if the user does not have permission.\n\n@Path(\"/defaultactions/schemes\")"
					},
					"response": []
				},
				{
					"name": "InvalidStepId",
					"event": [
						{
							"listen": "test",
							"script": {
								"exec": [
									"pm.test(\"Status code is 404, The action does not exist\", function () {",
									"    pm.response.to.have.status(404);",
									"});",
									"",
									"",
									"",
									"pm.test(\"Valid response\", function () {",
									"    pm.expect(pm.response.text()).to.include(\"The Workflow Scheme does not exist\");",
									"});"
								],
								"type": "text/javascript"
							}
						}
					],
					"request": {
						"auth": {
							"type": "basic",
							"basic": [
								{
									"key": "password",
									"value": "admin",
									"type": "string"
								},
								{
									"key": "username",
									"value": "admin@dotcms.com",
									"type": "string"
								},
								{
									"key": "saveHelperData",
									"type": "any"
								},
								{
									"key": "showPassword",
									"value": false,
									"type": "boolean"
								}
							]
						},
						"method": "GET",
						"header": [],
						"url": {
							"raw": "{{serverURL}}/api/v1/workflow/defaultactions/schemes?ids=e61a59e1-a49c-46f2-a929-db2b4bfa88b2",
							"host": [
								"{{serverURL}}"
							],
							"path": [
								"api",
								"v1",
								"workflow",
								"defaultactions",
								"schemes"
							],
							"query": [
								{
									"key": "ids",
									"value": "e61a59e1-a49c-46f2-a929-db2b4bfa88b2"
								}
							]
						},
						"description": "Returns all the possible default actions associated to the workflow schemes.\n401 if the user does not have permission.\n\n@Path(\"/defaultactions/schemes\")"
					},
					"response": []
				},
				{
					"name": "ShortlySupport",
					"event": [
						{
							"listen": "test",
							"script": {
								"exec": [
									"pm.test(\"Status code is 200 \", function () {",
									"    pm.response.to.have.status(200);",
									"});",
									"",
									"",
									"",
									"pm.test(\"Valid response\", function () {",
									"    pm.expect(pm.response.text()).to.include(\"\\\"name\\\":\\\"saveContent FROM REST NEW\\\"\");",
									"});"
								],
								"type": "text/javascript"
							}
						}
					],
					"request": {
						"auth": {
							"type": "basic",
							"basic": [
								{
									"key": "password",
									"value": "admin",
									"type": "string"
								},
								{
									"key": "username",
									"value": "admin@dotcms.com",
									"type": "string"
								},
								{
									"key": "saveHelperData",
									"type": "any"
								},
								{
									"key": "showPassword",
									"value": false,
									"type": "boolean"
								}
							]
						},
						"method": "GET",
						"header": [],
						"url": {
							"raw": "{{serverURL}}/api/v1/workflow/defaultactions/schemes?ids={{schemeIdShorty}}",
							"host": [
								"{{serverURL}}"
							],
							"path": [
								"api",
								"v1",
								"workflow",
								"defaultactions",
								"schemes"
							],
							"query": [
								{
									"key": "ids",
									"value": "{{schemeIdShorty}}"
								}
							]
						},
						"description": "Returns all the possible default actions associated to the workflow schemes.\n401 if the user does not have permission.\n\n@Path(\"/defaultactions/schemes\")"
					},
					"response": []
				}
			]
		},
		{
			"name": "findInitialAvailableActionsByContentType",
			"item": [
				{
					"name": "invalidateSession",
					"event": [
						{
							"listen": "test",
							"script": {
								"exec": [
									"pm.test(\"Status code is 200\", function () {",
									"    pm.response.to.have.status(200);",
									"});"
								],
								"type": "text/javascript"
							}
						}
					],
					"request": {
						"method": "GET",
						"header": [],
						"url": {
							"raw": "{{serverURL}}/api/v1/logout",
							"host": [
								"{{serverURL}}"
							],
							"path": [
								"api",
								"v1",
								"logout"
							]
						}
					},
					"response": []
				},
				{
					"name": "UserCredentialValidation",
					"event": [
						{
							"listen": "test",
							"script": {
								"type": "text/javascript",
								"exec": [
									"pm.test(\"Status code is 401, You need credentials\", function () {",
									"    pm.response.to.have.status(401);",
									"});",
									"",
									"",
									"",
									"pm.test(\"Valid response\", function () {",
									"    pm.expect(pm.response.text()).to.include(\"Invalid User\");",
									"});pm.test(\"Status code is 401, You need credentials\", function () {",
									"    pm.response.to.have.status(401);",
									"});",
									"",
									"",
									"",
									"pm.test(\"Valid response\", function () {",
									"    pm.expect(pm.response.text()).to.include(\"Invalid User\");",
									"});"
								]
							}
						}
					],
					"request": {
						"auth": {
							"type": "noauth"
						},
						"method": "GET",
						"header": [],
						"url": {
							"raw": "{{serverURL}}/api/v1/workflow/initialactions/contenttype/2a3e91e4-fbbf-4876-8c5b-2233c1739b05",
							"host": [
								"{{serverURL}}"
							],
							"path": [
								"api",
								"v1",
								"workflow",
								"initialactions",
								"contenttype",
								"2a3e91e4-fbbf-4876-8c5b-2233c1739b05"
							]
						},
						"description": "Finds the available actions of the initial/first step(s) of the workflow scheme(s) associated with a content type Id.\n\n@Path(\"/initialactions/contenttype/{contentTypeId}\")"
					},
					"response": []
				},
				{
					"name": "SuccessRequest",
					"event": [
						{
							"listen": "test",
							"script": {
								"type": "text/javascript",
								"exec": [
									"pm.test(\"Status code is 200 \", function () {",
									"    pm.response.to.have.status(200);",
									"});",
									"",
									"",
									"",
									"pm.test(\"Valid response\", function () {",
									"    pm.expect(pm.response.text()).to.include(\"System Workflow\");",
									"});",
									"",
									"pm.test(\"Valid response\", function () {",
									"    pm.expect(pm.response.text()).to.include(\"Save\");",
									"});",
									""
								]
							}
						}
					],
					"request": {
						"auth": {
							"type": "basic",
							"basic": [
								{
									"key": "password",
									"value": "admin",
									"type": "string"
								},
								{
									"key": "username",
									"value": "admin@dotcms.com",
									"type": "string"
								},
								{
									"key": "saveHelperData",
									"type": "any"
								},
								{
									"key": "showPassword",
									"value": false,
									"type": "boolean"
								}
							]
						},
						"method": "GET",
						"header": [],
						"url": {
							"raw": "{{serverURL}}/api/v1/workflow/initialactions/contenttype/2a3e91e4-fbbf-4876-8c5b-2233c1739b05",
							"host": [
								"{{serverURL}}"
							],
							"path": [
								"api",
								"v1",
								"workflow",
								"initialactions",
								"contenttype",
								"2a3e91e4-fbbf-4876-8c5b-2233c1739b05"
							]
						},
						"description": "Finds the available actions of the initial/first step(s) of the workflow scheme(s) associated with a content type Id.\n\n@Path(\"/initialactions/contenttype/{contentTypeId}\")"
					},
					"response": []
				},
				{
					"name": "InvalidContentTypeId",
					"event": [
						{
							"listen": "test",
							"script": {
								"exec": [
									"pm.test(\"Status code is 404 \", function () {",
									"    pm.response.to.have.status(404);",
									"});",
									"",
									"",
									"",
									"pm.test(\"Valid response\", function () {",
									"    pm.expect(pm.response.text()).to.include(\"Content Type with id:\");",
									"});",
									""
								],
								"type": "text/javascript"
							}
						}
					],
					"request": {
						"auth": {
							"type": "basic",
							"basic": [
								{
									"key": "password",
									"value": "admin",
									"type": "string"
								},
								{
									"key": "username",
									"value": "admin@dotcms.com",
									"type": "string"
								},
								{
									"key": "saveHelperData",
									"type": "any"
								},
								{
									"key": "showPassword",
									"value": false,
									"type": "boolean"
								}
							]
						},
						"method": "GET",
						"header": [],
						"url": {
							"raw": "{{serverURL}}/api/v1/workflow/initialactions/contenttype/a2a3e91e4-fbbf-4876-8c5b-2233c1739b05",
							"host": [
								"{{serverURL}}"
							],
							"path": [
								"api",
								"v1",
								"workflow",
								"initialactions",
								"contenttype",
								"a2a3e91e4-fbbf-4876-8c5b-2233c1739b05"
							]
						},
						"description": "Finds the available actions of the initial/first step(s) of the workflow scheme(s) associated with a content type Id.\n\n@Path(\"/initialactions/contenttype/{contentTypeId}\")"
					},
					"response": []
				}
			]
		},
		{
			"name": "UpdateAction [PUT /api/v1/workflow/actions/{actionId}]",
			"item": [
				{
					"name": "invalidateSession",
					"event": [
						{
							"listen": "test",
							"script": {
								"exec": [
									"pm.test(\"Status code is 200\", function () {",
									"    pm.response.to.have.status(200);",
									"});"
								],
								"type": "text/javascript"
							}
						}
					],
					"request": {
						"method": "GET",
						"header": [],
						"url": {
							"raw": "{{serverURL}}/api/v1/logout",
							"host": [
								"{{serverURL}}"
							],
							"path": [
								"api",
								"v1",
								"logout"
							]
						}
					},
					"response": []
				},
				{
					"name": "UserCredentialsValidation",
					"event": [
						{
							"listen": "test",
							"script": {
								"type": "text/javascript",
								"exec": [
									"pm.test(\"Status code is 401, You need credentials\", function () {",
									"    pm.response.to.have.status(401);",
									"});",
									"",
									"",
									"",
									"pm.test(\"Valid response\", function () {",
									"    pm.expect(pm.response.text()).to.include(\"Invalid User\");",
									"});"
								]
							}
						}
					],
					"request": {
						"auth": {
							"type": "noauth"
						},
						"method": "PUT",
						"header": [
							{
								"key": "Content-Type",
								"value": "application/json"
							}
						],
						"body": {
							"mode": "raw",
							"raw": "{\n   \"stepId\": \"ee24a4cb-2d15-4c98-b1bd-6327126451f3\",\n      \"actionName\": \"Republish\",\n      \"schemeId\": \"d61a59e1-a49c-46f2-a929-db2b4bfa88b2\",\n      \"actionCondition\": \"\",\n      \"actionNextStep\": \"currentstep\",\n      \"actionNextAssign\": \"654b0931-1027-41f7-ad4d-173115ed8ec1\",\n      \"actionRoleHierarchyForAssign\": false,\n      \"actionAssignable\": false,\n      \"actionCommentable\": true,\n      \"whoCanUse\":[],\n      \"showOn\": [\n        \"UNPUBLISHED\",\n        \"NEW\",\n        \"LOCKED\",\n        \"PUBLISHED\"\n      ]\n}"
						},
						"url": {
							"raw": "{{serverURL}}/api/v1/workflow/actions/4958588d-9c8e-40e4-bfcb-4ded",
							"host": [
								"{{serverURL}}"
							],
							"path": [
								"api",
								"v1",
								"workflow",
								"actions",
								"4958588d-9c8e-40e4-bfcb-4ded"
							]
						},
						"description": "This resource updates the workflow action \n404 if the id does not exist \n\n@Path(\"/actions/{actionId}\")"
					},
					"response": []
				},
				{
					"name": "SuccessRequest",
					"event": [
						{
							"listen": "test",
							"script": {
								"exec": [
									"pm.test(\"Status code is 200\", function () {",
									"    pm.response.to.have.status(200);",
									"});",
									"",
									"",
									"pm.test(\"Body matches string\", function () {",
									"    pm.expect(pm.response.text()).to.include(\"Republish\");",
									"});"
								],
								"type": "text/javascript"
							}
						}
					],
					"request": {
						"auth": {
							"type": "basic",
							"basic": [
								{
									"key": "password",
									"value": "admin",
									"type": "string"
								},
								{
									"key": "username",
									"value": "admin@dotcms.com",
									"type": "string"
								},
								{
									"key": "saveHelperData",
									"type": "any"
								},
								{
									"key": "showPassword",
									"value": false,
									"type": "boolean"
								}
							]
						},
						"method": "PUT",
						"header": [
							{
								"key": "Content-Type",
								"value": "application/json"
							}
						],
						"body": {
							"mode": "raw",
							"raw": "{\n   \"stepId\": \"ee24a4cb-2d15-4c98-b1bd-6327126451f3\",\n      \"actionName\": \"Republish\",\n      \"schemeId\": \"d61a59e1-a49c-46f2-a929-db2b4bfa88b2\",\n      \"actionCondition\": \"\",\n      \"actionNextStep\": \"currentstep\",\n      \"actionNextAssign\": \"654b0931-1027-41f7-ad4d-173115ed8ec1\",\n      \"actionRoleHierarchyForAssign\": false,\n      \"actionAssignable\": false,\n      \"actionCommentable\": true,\n      \"whoCanUse\":[],\n      \"showOn\": [\n        \"UNPUBLISHED\",\n        \"NEW\",\n        \"LOCKED\",\n        \"PUBLISHED\"\n      ]\n}"
						},
						"url": {
							"raw": "{{serverURL}}/api/v1/workflow/actions/{{actionId}}",
							"host": [
								"{{serverURL}}"
							],
							"path": [
								"api",
								"v1",
								"workflow",
								"actions",
								"{{actionId}}"
							]
						},
						"description": "This resource updates the workflow action \n404 if the id does not exist \n\n@Path(\"/actions/{actionId}\")"
					},
					"response": []
				},
				{
					"name": "InvalidActionId",
					"event": [
						{
							"listen": "test",
							"script": {
								"exec": [
									"pm.test(\"Status code is 404, Action does not exist\", function () {",
									"    pm.response.to.have.status(404);",
									"});",
									"",
									"",
									"pm.test(\"Body matches string\", function () {",
									"    pm.expect(pm.response.text()).to.include(\"The Workflow Action does not exist\");",
									"});"
								],
								"type": "text/javascript"
							}
						}
					],
					"request": {
						"auth": {
							"type": "basic",
							"basic": [
								{
									"key": "password",
									"value": "admin",
									"type": "string"
								},
								{
									"key": "username",
									"value": "admin@dotcms.com",
									"type": "string"
								},
								{
									"key": "saveHelperData",
									"type": "any"
								},
								{
									"key": "showPassword",
									"value": false,
									"type": "boolean"
								}
							]
						},
						"method": "PUT",
						"header": [
							{
								"key": "Content-Type",
								"value": "application/json"
							}
						],
						"body": {
							"mode": "raw",
							"raw": "{\n   \"stepId\": \"ee24a4cb-2d15-4c98-b1bd-6327126451f3\",\n      \"actionName\": \"Republish-test2\",\n      \"schemeId\": \"d61a59e1-a49c-46f2-a929-db2b4bfa88b2\",\n      \"actionCondition\": \"\",\n      \"actionNextStep\": \"currentstep\",\n      \"actionNextAssign\": \"654b0931-1027-41f7-ad4d-173115ed8ec1\",\n      \"actionRoleHierarchyForAssign\": false,\n      \"actionAssignable\": false,\n      \"actionCommentable\": true,\n      \"whoCanUse\":[],\n      \"showOn\": [\n        \"UNPUBLISHED\",\n        \"NEW\",\n        \"LOCKED\",\n        \"PUBLISHED\"\n      ]\n}"
						},
						"url": {
							"raw": "{{serverURL}}/api/v1/workflow/actions/123",
							"host": [
								"{{serverURL}}"
							],
							"path": [
								"api",
								"v1",
								"workflow",
								"actions",
								"123"
							]
						},
						"description": "This resource updates the workflow action \n404 if the id does not exist \n\n@Path(\"/actions/{actionId}\")"
					},
					"response": []
				},
				{
					"name": "ShortlyId",
					"event": [
						{
							"listen": "test",
							"script": {
								"exec": [
									"pm.test(\"Status code is 200\", function () {",
									"    pm.response.to.have.status(200);",
									"});",
									"",
									"",
									"pm.test(\"Body matches string\", function () {",
									"    pm.expect(pm.response.text()).to.include(\"Republish\");",
									"});",
									"",
									""
								],
								"type": "text/javascript"
							}
						}
					],
					"request": {
						"auth": {
							"type": "basic",
							"basic": [
								{
									"key": "password",
									"value": "admin",
									"type": "string"
								},
								{
									"key": "username",
									"value": "admin@dotcms.com",
									"type": "string"
								},
								{
									"key": "saveHelperData",
									"type": "any"
								},
								{
									"key": "showPassword",
									"value": false,
									"type": "boolean"
								}
							]
						},
						"method": "PUT",
						"header": [
							{
								"key": "Content-Type",
								"value": "application/json"
							}
						],
						"body": {
							"mode": "raw",
							"raw": "{\n      \"actionName\": \"Republish-123fa\",\n      \"schemeId\": \"d61a59e1-a49c-46f2-a929-db2b4bfa88b2\",\n      \"actionCondition\": \"\",\n      \"actionNextStep\": \"currentstep\",\n      \"actionNextAssign\": \"654b0931-1027-41f7-ad4d-173115ed8ec1\",\n      \"actionRoleHierarchyForAssign\": false,\n      \"actionAssignable\": false,\n      \"actionCommentable\": true,\n      \"whoCanUse\":[],\n      \"showOn\": [\n        \"UNPUBLISHED\",\n        \"NEW\",\n        \"LOCKED\",\n        \"PUBLISHED\"\n      ]\n}"
						},
						"url": {
							"raw": "{{serverURL}}/api/v1/workflow/actions/{{actionIdShorty}}",
							"host": [
								"{{serverURL}}"
							],
							"path": [
								"api",
								"v1",
								"workflow",
								"actions",
								"{{actionIdShorty}}"
							]
						},
						"description": "This resource updates the workflow action \n404 if the id does not exist \n\n@Path(\"/actions/{actionId}\")"
					},
					"response": []
				},
				{
					"name": "EmptyBody_ShouldRespond400",
					"event": [
						{
							"listen": "test",
							"script": {
								"exec": [
									"pm.test(\"Status code is 400 \", function () {",
									"    pm.response.to.have.status(400);",
									"});",
									"",
									"",
									""
								],
								"type": "text/javascript"
							}
						}
					],
					"request": {
						"auth": {
							"type": "basic",
							"basic": [
								{
									"key": "password",
									"value": "admin",
									"type": "string"
								},
								{
									"key": "username",
									"value": "admin@dotcms.com",
									"type": "string"
								},
								{
									"key": "saveHelperData",
									"type": "any"
								},
								{
									"key": "showPassword",
									"value": false,
									"type": "boolean"
								}
							]
						},
						"method": "PUT",
						"header": [
							{
								"key": "Content-Type",
								"value": "application/json"
							}
						],
						"body": {
							"mode": "raw",
							"raw": ""
						},
						"url": {
							"raw": "{{serverURL}}/api/v1/workflow/actions/4958588d-9c8e-40e4-bfcb-4ded",
							"host": [
								"{{serverURL}}"
							],
							"path": [
								"api",
								"v1",
								"workflow",
								"actions",
								"4958588d-9c8e-40e4-bfcb-4ded"
							]
						},
						"description": "This resource updates the workflow action \n404 if the id does not exist \n\n@Path(\"/actions/{actionId}\")"
					},
					"response": []
				}
			],
			"description": "This resource updates the workflow action 404 if the id does not exist\n@Path(\"/actions/{actionId}\")",
			"event": [
				{
					"listen": "prerequest",
					"script": {
						"type": "text/javascript",
						"exec": [
							""
						]
					}
				},
				{
					"listen": "test",
					"script": {
						"type": "text/javascript",
						"exec": [
							""
						]
					}
				}
			]
		},
		{
			"name": "SaveActionToStep",
			"item": [
				{
					"name": "invalidateSession",
					"event": [
						{
							"listen": "test",
							"script": {
								"exec": [
									"pm.test(\"Status code is 200\", function () {",
									"    pm.response.to.have.status(200);",
									"});"
								],
								"type": "text/javascript"
							}
						}
					],
					"request": {
						"method": "GET",
						"header": [],
						"url": {
							"raw": "{{serverURL}}/api/v1/logout",
							"host": [
								"{{serverURL}}"
							],
							"path": [
								"api",
								"v1",
								"logout"
							]
						}
					},
					"response": []
				},
				{
					"name": "UserCredentialValidation",
					"event": [
						{
							"listen": "test",
							"script": {
								"type": "text/javascript",
								"exec": [
									"pm.test(\"Status code is 401, You need credentials\", function () {",
									"    pm.response.to.have.status(401);",
									"});",
									"",
									"",
									"",
									"pm.test(\"Valid response\", function () {",
									"    pm.expect(pm.response.text()).to.include(\"Invalid User\");",
									"});pm.test(\"Status code is 401, You need credentials\", function () {",
									"    pm.response.to.have.status(401);",
									"});",
									"",
									"",
									"",
									"pm.test(\"Valid response\", function () {",
									"    pm.expect(pm.response.text()).to.include(\"Invalid User\");",
									"});"
								]
							}
						}
					],
					"request": {
						"auth": {
							"type": "noauth"
						},
						"method": "POST",
						"header": [
							{
								"key": "Content-Type",
								"value": "application/json"
							}
						],
						"body": {
							"mode": "raw",
							"raw": "{ \"actionId\": \"777f1c6b-c877-4a37-ba4b-10627316c2cc\" }"
						},
						"url": {
							"raw": "{{serverURL}}/api/v1/workflow/steps/dc3c9cd0-8467-404b-bf95-cb7df3fbc293/actions",
							"host": [
								"{{serverURL}}"
							],
							"path": [
								"api",
								"v1",
								"workflow",
								"steps",
								"dc3c9cd0-8467-404b-bf95-cb7df3fbc293",
								"actions"
							]
						},
						"description": "This method saves the actions and associate to a specific step\n\n@Path(\"/steps/{stepId}/actions\")"
					},
					"response": []
				},
				{
					"name": "SuccessRequest",
					"event": [
						{
							"listen": "test",
							"script": {
								"exec": [
									"pm.test(\"Status code is 200 \", function () {",
									"    pm.response.to.have.status(200);",
									"});",
									"",
									"",
									"",
									"pm.test(\"Valid response\", function () {",
									"    pm.expect(pm.response.text()).to.include(\"Ok\");",
									"});"
								],
								"type": "text/javascript"
							}
						}
					],
					"request": {
						"auth": {
							"type": "basic",
							"basic": [
								{
									"key": "password",
									"value": "admin",
									"type": "string"
								},
								{
									"key": "username",
									"value": "admin@dotcms.com",
									"type": "string"
								},
								{
									"key": "saveHelperData",
									"type": "any"
								},
								{
									"key": "showPassword",
									"value": false,
									"type": "boolean"
								}
							]
						},
						"method": "POST",
						"header": [
							{
								"key": "Content-Type",
								"value": "application/json"
							}
						],
						"body": {
							"mode": "raw",
							"raw": "{ \"actionId\": \"{{actionId}}\" }"
						},
						"url": {
							"raw": "{{serverURL}}/api/v1/workflow/steps/{{stepId}}/actions",
							"host": [
								"{{serverURL}}"
							],
							"path": [
								"api",
								"v1",
								"workflow",
								"steps",
								"{{stepId}}",
								"actions"
							]
						},
						"description": "This method saves the actions and associate to a specific step\n\n@Path(\"/steps/{stepId}/actions\")"
					},
					"response": []
				},
				{
					"name": "InvalidStepId",
					"event": [
						{
							"listen": "test",
							"script": {
								"exec": [
									"pm.test(\"Status code is 404\", function () {",
									"    pm.response.to.have.status(404);",
									"});",
									"",
									"",
									"",
									"pm.test(\"Valid response\", function () {",
									"    pm.expect(pm.response.text()).to.include(\"The Workflow Step does not exist\");",
									"});"
								],
								"type": "text/javascript"
							}
						}
					],
					"request": {
						"auth": {
							"type": "basic",
							"basic": [
								{
									"key": "password",
									"value": "admin",
									"type": "string"
								},
								{
									"key": "username",
									"value": "admin@dotcms.com",
									"type": "string"
								},
								{
									"key": "saveHelperData",
									"type": "any"
								},
								{
									"key": "showPassword",
									"value": false,
									"type": "boolean"
								}
							]
						},
						"method": "POST",
						"header": [
							{
								"key": "Content-Type",
								"value": "application/json"
							}
						],
						"body": {
							"mode": "raw",
							"raw": "{ \"actionId\": \"777f1c6b-c877-4a37-ba4b-10627316c2cc\" }"
						},
						"url": {
							"raw": "{{serverURL}}/api/v1/workflow/steps/adc3c9cd0-8467-404b-bf95-cb7df3fbc293/actions",
							"host": [
								"{{serverURL}}"
							],
							"path": [
								"api",
								"v1",
								"workflow",
								"steps",
								"adc3c9cd0-8467-404b-bf95-cb7df3fbc293",
								"actions"
							]
						},
						"description": "This method saves the actions and associate to a specific step\n\n@Path(\"/steps/{stepId}/actions\")"
					},
					"response": []
				},
				{
					"name": "InvalidActionId",
					"event": [
						{
							"listen": "test",
							"script": {
								"exec": [
									"pm.test(\"Status code is 404\", function () {",
									"    pm.response.to.have.status(404);",
									"});",
									"",
									"",
									"",
									"pm.test(\"Valid response\", function () {",
									"    pm.expect(pm.response.text()).to.include(\"The Workflow Action does not exist\");",
									"});"
								],
								"type": "text/javascript"
							}
						}
					],
					"request": {
						"auth": {
							"type": "basic",
							"basic": [
								{
									"key": "password",
									"value": "admin",
									"type": "string"
								},
								{
									"key": "username",
									"value": "admin@dotcms.com",
									"type": "string"
								},
								{
									"key": "saveHelperData",
									"type": "any"
								},
								{
									"key": "showPassword",
									"value": false,
									"type": "boolean"
								}
							]
						},
						"method": "POST",
						"header": [
							{
								"key": "Content-Type",
								"value": "application/json"
							}
						],
						"body": {
							"mode": "raw",
							"raw": "{ \"actionId\": \"a777f1c6b-c877-4a37-ba4b-10627316c2cc\" }"
						},
						"url": {
							"raw": "{{serverURL}}/api/v1/workflow/steps/dc3c9cd0-8467-404b-bf95-cb7df3fbc293/actions",
							"host": [
								"{{serverURL}}"
							],
							"path": [
								"api",
								"v1",
								"workflow",
								"steps",
								"dc3c9cd0-8467-404b-bf95-cb7df3fbc293",
								"actions"
							]
						},
						"description": "This method saves the actions and associate to a specific step\n\n@Path(\"/steps/{stepId}/actions\")"
					},
					"response": []
				},
				{
					"name": "SupportShortly",
					"event": [
						{
							"listen": "test",
							"script": {
								"exec": [
									"pm.test(\"Status code is 200 \", function () {",
									"    pm.response.to.have.status(200);",
									"});",
									"",
									"",
									"",
									"pm.test(\"Valid response\", function () {",
									"    pm.expect(pm.response.text()).to.include(\"Ok\");",
									"});"
								],
								"type": "text/javascript"
							}
						}
					],
					"request": {
						"auth": {
							"type": "basic",
							"basic": [
								{
									"key": "password",
									"value": "admin",
									"type": "string"
								},
								{
									"key": "username",
									"value": "admin@dotcms.com",
									"type": "string"
								},
								{
									"key": "saveHelperData",
									"type": "any"
								},
								{
									"key": "showPassword",
									"value": false,
									"type": "boolean"
								}
							]
						},
						"method": "POST",
						"header": [
							{
								"key": "Content-Type",
								"value": "application/json"
							}
						],
						"body": {
							"mode": "raw",
							"raw": "{ \"actionId\": \"{{actionIdShorty}}\" }"
						},
						"url": {
							"raw": "{{serverURL}}/api/v1/workflow/steps/{{stepIdShorty}}/actions",
							"host": [
								"{{serverURL}}"
							],
							"path": [
								"api",
								"v1",
								"workflow",
								"steps",
								"{{stepIdShorty}}",
								"actions"
							]
						},
						"description": "This method saves the actions and associate to a specific step\n\n@Path(\"/steps/{stepId}/actions\")"
					},
					"response": []
				},
				{
					"name": "EmptyBody_ShouldRespond400",
					"event": [
						{
							"listen": "test",
							"script": {
								"exec": [
									"pm.test(\"Status code is 400 \", function () {",
									"    pm.response.to.have.status(400);",
									"});",
									"",
									"",
									"",
									""
								],
								"type": "text/javascript"
							}
						}
					],
					"request": {
						"auth": {
							"type": "basic",
							"basic": [
								{
									"key": "password",
									"value": "admin",
									"type": "string"
								},
								{
									"key": "username",
									"value": "admin@dotcms.com",
									"type": "string"
								},
								{
									"key": "saveHelperData",
									"type": "any"
								},
								{
									"key": "showPassword",
									"value": false,
									"type": "boolean"
								}
							]
						},
						"method": "POST",
						"header": [
							{
								"key": "Content-Type",
								"value": "application/json"
							}
						],
						"body": {
							"mode": "raw",
							"raw": ""
						},
						"url": {
							"raw": "{{serverURL}}/api/v1/workflow/steps/dc3c9cd0-8467-404b-bf95-cb7df3fbc293/actions",
							"host": [
								"{{serverURL}}"
							],
							"path": [
								"api",
								"v1",
								"workflow",
								"steps",
								"dc3c9cd0-8467-404b-bf95-cb7df3fbc293",
								"actions"
							]
						},
						"description": "This method saves the actions and associate to a specific step\n\n@Path(\"/steps/{stepId}/actions\")"
					},
					"response": []
				}
			]
		},
		{
			"name": "ImportScheme",
			"item": [
				{
					"name": "invalidateSession",
					"event": [
						{
							"listen": "test",
							"script": {
								"exec": [
									"pm.test(\"Status code is 200\", function () {",
									"    pm.response.to.have.status(200);",
									"});"
								],
								"type": "text/javascript"
							}
						}
					],
					"request": {
						"method": "GET",
						"header": [],
						"url": {
							"raw": "{{serverURL}}/api/v1/logout",
							"host": [
								"{{serverURL}}"
							],
							"path": [
								"api",
								"v1",
								"logout"
							]
						}
					},
					"response": []
				},
				{
					"name": "User Credentials Validations",
					"event": [
						{
							"listen": "test",
							"script": {
								"type": "text/javascript",
								"exec": [
									"pm.test(\"Status code is 401, Invalid Credentials\", function () {",
									"    pm.response.to.have.status(401);",
									"});",
									"",
									"pm.test(\"Valid response\", function () {",
									"    pm.expect(pm.response.text()).to.include(\"Invalid User\");",
									"});"
								]
							}
						}
					],
					"request": {
						"auth": {
							"type": "noauth"
						},
						"method": "POST",
						"header": [
							{
								"key": "Content-Type",
								"value": "application/json"
							}
						],
						"body": {
							"mode": "raw",
							"raw": "    {\n        \"workflowObject\": {\n            \"schemes\": [\n                {\n                    \n                    \"creationDate\": 1523640559394,\n                    \"name\": \"Test1\",\n                    \"description\": \"\",\n                    \"archived\": false,\n                    \"mandatory\": false,\n                    \"defaultScheme\": false,\n                    \"modDate\": 1523640423771,\n                    \"entryActionId\": null,\n                    \"system\": false\n                }\n            ],\n            \"steps\": [\n                {\n                    \"id\": \"01d5d41a-007e-463d-a5b5-c35ea27b1a30\",\n                    \"creationDate\": 1523643857447,\n                    \"name\": \"Step1\",\n                    \"schemeId\": \"766d9cef-e138-4fe0-9acc-b8e7e40bbed3\",\n                    \"myOrder\": 0,\n                    \"resolved\": false,\n                    \"enableEscalation\": false,\n                    \"escalationAction\": null,\n                    \"escalationTime\": 0\n                },\n                {\n                    \"id\": \"2cbf9872-0ed3-407b-b803-70a9a161a7db\",\n                    \"creationDate\": 1523643857447,\n                    \"name\": \"step2\",\n                    \"schemeId\": \"766d9cef-e138-4fe0-9acc-b8e7e40bbed3\",\n                    \"myOrder\": 1,\n                    \"resolved\": false,\n                    \"enableEscalation\": false,\n                    \"escalationAction\": null,\n                    \"escalationTime\": 0\n                }\n            ],\n            \"actions\": [\n                {\n                    \"id\": \"81522b66-221b-4496-aec6-0e4c484973f7\",\n                    \"name\": \"Save it\",\n                    \"schemeId\": \"766d9cef-e138-4fe0-9acc-b8e7e40bbed3\",\n                    \"condition\": \"\",\n                    \"nextStep\": \"2cbf9872-0ed3-407b-b803-70a9a161a7db\",\n                    \"nextAssign\": \"e7d4e34e-5127-45fc-8123-d48b62d510e3\",\n                    \"icon\": \"workflowIcon\",\n                    \"roleHierarchyForAssign\": false,\n                    \"assignable\": false,\n                    \"commentable\": false,\n                    \"order\": 0,\n                    \"owner\": null,\n                    \"nextStepCurrentStep\": false,\n                    \"showOn\": [\n                        \"LOCKED\",\n                        \"NEW\",\n                        \"UNLOCKED\"\n                    ]\n                },\n                {\n                    \"id\": \"687c0729-95fe-4e1d-b37c-e9f70615df23\",\n                    \"name\": \"TEst\",\n                    \"schemeId\": \"766d9cef-e138-4fe0-9acc-b8e7e40bbed3\",\n                    \"condition\": \"\",\n                    \"nextStep\": \"currentstep\",\n                    \"nextAssign\": \"e7d4e34e-5127-45fc-8123-d48b62d510e3\",\n                    \"icon\": \"workflowIcon\",\n                    \"roleHierarchyForAssign\": false,\n                    \"assignable\": false,\n                    \"commentable\": false,\n                    \"order\": 0,\n                    \"owner\": null,\n                    \"nextStepCurrentStep\": true,\n                    \"showOn\": [\n                        \"LOCKED\",\n                        \"UNLOCKED\"\n                    ]\n                }\n            ],\n            \"actionSteps\": [\n                {\n                    \"stepId\": \"01d5d41a-007e-463d-a5b5-c35ea27b1a30\",\n                    \"actionId\": \"81522b66-221b-4496-aec6-0e4c484973f7\",\n                    \"actionOrder\": \"0\"\n                },\n                {\n                    \"stepId\": \"2cbf9872-0ed3-407b-b803-70a9a161a7db\",\n                    \"actionId\": \"687c0729-95fe-4e1d-b37c-e9f70615df23\",\n                    \"actionOrder\": \"0\"\n                }\n            ],\n            \"actionClasses\": [\n                {\n                    \"id\": \"2298b780-e1d3-4916-b981-e22fd5553086\",\n                    \"actionId\": \"81522b66-221b-4496-aec6-0e4c484973f7\",\n                    \"name\": \"Save content\",\n                    \"order\": 0,\n                    \"clazz\": \"com.dotmarketing.portlets.workflows.actionlet.SaveContentActionlet\",\n                    \"actionlet\": {\n                        \"name\": \"Save content\",\n                        \"parameters\": null,\n                        \"nextStep\": null,\n                        \"howTo\": \"This actionlet will checkin the content.\",\n                        \"localizedName\": \"Save content\",\n                        \"localizedHowto\": \"com.dotmarketing.portlets.workflows.actionlet.SaveContentActionlet.howTo\"\n                    }\n                }\n            ],\n            \"actionClassParams\": []\n        },\n        \"permissions\": []\n}\n    \n"
						},
						"url": {
							"raw": "{{serverURL}}/api/v1/workflow/schemes/import",
							"host": [
								"{{serverURL}}"
							],
							"path": [
								"api",
								"v1",
								"workflow",
								"schemes",
								"import"
							]
						},
						"description": "Validate you can't import schemes without credentials"
					},
					"response": []
				},
				{
					"name": "SucessImportAsAdmin",
					"event": [
						{
							"listen": "test",
							"script": {
								"exec": [
									"pm.test(\"Status code is 200\", function () {",
									"    pm.response.to.have.status(200);",
									"});",
									"",
									"",
									"",
									"pm.test(\"Body matches string\", function () {",
									"    pm.expect(pm.response.text()).to.include(\"OK\");",
									"});"
								],
								"type": "text/javascript"
							}
						}
					],
					"request": {
						"auth": {
							"type": "basic",
							"basic": [
								{
									"key": "password",
									"value": "admin",
									"type": "string"
								},
								{
									"key": "username",
									"value": "admin@dotcms.com",
									"type": "string"
								},
								{
									"key": "saveHelperData",
									"type": "any"
								},
								{
									"key": "showPassword",
									"value": false,
									"type": "boolean"
								}
							]
						},
						"method": "POST",
						"header": [
							{
								"key": "Content-Type",
								"value": "application/json"
							}
						],
						"body": {
							"mode": "raw",
							"raw": "{\n        \"workflowObject\": {\n            \"version\": \"1.0\",\n            \"schemes\": [\n                {\n                    \"id\": \"42771904-b7d9-42b7-b038-8e077fabcf3f\",\n                    \"creationDate\": 1527632337579,\n                    \"name\": \"WF_Import_AsAdmin\",\n                    \"description\": \"REST_1\",\n                    \"archived\": false,\n                    \"mandatory\": false,\n                    \"defaultScheme\": false,\n                    \"modDate\": 1527632329252,\n                    \"entryActionId\": null,\n                    \"system\": false\n                }\n            ],\n            \"steps\": [\n                {\n                    \"id\": \"4ec41c51-4006-4713-a28d-d42a719934ac\",\n                    \"creationDate\": 1527632495697,\n                    \"name\": \"Step1\",\n                    \"schemeId\": \"42771904-b7d9-42b7-b038-8e077fabcf3f\",\n                    \"myOrder\": 0,\n                    \"resolved\": false,\n                    \"enableEscalation\": false,\n                    \"escalationAction\": null,\n                    \"escalationTime\": 0\n                },\n                {\n                    \"id\": \"5fa5a384-53c0-4c47-8ba1-5751e003b7b4\",\n                    \"creationDate\": 1527632495698,\n                    \"name\": \"Step2\",\n                    \"schemeId\": \"42771904-b7d9-42b7-b038-8e077fabcf3f\",\n                    \"myOrder\": 1,\n                    \"resolved\": false,\n                    \"enableEscalation\": false,\n                    \"escalationAction\": null,\n                    \"escalationTime\": 0\n                },\n                {\n                    \"id\": \"a0f9a62c-182a-4571-b136-6a807550e597\",\n                    \"creationDate\": 1527632495699,\n                    \"name\": \"Step3\",\n                    \"schemeId\": \"42771904-b7d9-42b7-b038-8e077fabcf3f\",\n                    \"myOrder\": 2,\n                    \"resolved\": false,\n                    \"enableEscalation\": false,\n                    \"escalationAction\": null,\n                    \"escalationTime\": 0\n                },\n                {\n                    \"id\": \"09d794cb-c13a-4379-9553-cdef3842d98c\",\n                    \"creationDate\": 1527632495700,\n                    \"name\": \"Step4\",\n                    \"schemeId\": \"42771904-b7d9-42b7-b038-8e077fabcf3f\",\n                    \"myOrder\": 3,\n                    \"resolved\": false,\n                    \"enableEscalation\": false,\n                    \"escalationAction\": null,\n                    \"escalationTime\": 0\n                }\n            ],\n            \"actions\": [\n                {\n                    \"id\": \"1e916358-b9bf-4331-b28b-7af41eefc970\",\n                    \"name\": \"Archive\",\n                    \"schemeId\": \"42771904-b7d9-42b7-b038-8e077fabcf3f\",\n                    \"condition\": \"\",\n                    \"nextStep\": \"09d794cb-c13a-4379-9553-cdef3842d98c\",\n                    \"nextAssign\": \"e7d4e34e-5127-45fc-8123-d48b62d510e3\",\n                    \"icon\": \"workflowIcon\",\n                    \"roleHierarchyForAssign\": false,\n                    \"assignable\": false,\n                    \"commentable\": false,\n                    \"order\": 0,\n                    \"owner\": null,\n                    \"nextStepCurrentStep\": false,\n                    \"showOn\": [\n                        \"UNPUBLISHED\",\n                        \"UNLOCKED\",\n                        \"LOCKED\"\n                    ]\n                },\n                {\n                    \"id\": \"e93c8802-2033-4c3b-88f9-8125301d9816\",\n                    \"name\": \"Publish\",\n                    \"schemeId\": \"42771904-b7d9-42b7-b038-8e077fabcf3f\",\n                    \"condition\": \"\",\n                    \"nextStep\": \"a0f9a62c-182a-4571-b136-6a807550e597\",\n                    \"nextAssign\": \"e7d4e34e-5127-45fc-8123-d48b62d510e3\",\n                    \"icon\": \"workflowIcon\",\n                    \"roleHierarchyForAssign\": false,\n                    \"assignable\": false,\n                    \"commentable\": false,\n                    \"order\": 0,\n                    \"owner\": null,\n                    \"nextStepCurrentStep\": false,\n                    \"showOn\": [\n                        \"UNPUBLISHED\",\n                        \"UNLOCKED\",\n                        \"LOCKED\"\n                    ]\n                },\n                {\n                    \"id\": \"b588eae6-fa32-4eeb-b30e-fa9f7a80da7f\",\n                    \"name\": \"Save\",\n                    \"schemeId\": \"42771904-b7d9-42b7-b038-8e077fabcf3f\",\n                    \"condition\": \"\",\n                    \"nextStep\": \"5fa5a384-53c0-4c47-8ba1-5751e003b7b4\",\n                    \"nextAssign\": \"e7d4e34e-5127-45fc-8123-d48b62d510e3\",\n                    \"icon\": \"workflowIcon\",\n                    \"roleHierarchyForAssign\": false,\n                    \"assignable\": false,\n                    \"commentable\": false,\n                    \"order\": 0,\n                    \"owner\": null,\n                    \"nextStepCurrentStep\": false,\n                    \"showOn\": [\n                        \"NEW\",\n                        \"UNLOCKED\",\n                        \"LOCKED\"\n                    ]\n                },\n                {\n                    \"id\": \"334a0f26-76b9-4be7-803b-ab6dc5461023\",\n                    \"name\": \"Un-Archive\",\n                    \"schemeId\": \"42771904-b7d9-42b7-b038-8e077fabcf3f\",\n                    \"condition\": \"\",\n                    \"nextStep\": \"currentstep\",\n                    \"nextAssign\": \"e7d4e34e-5127-45fc-8123-d48b62d510e3\",\n                    \"icon\": \"workflowIcon\",\n                    \"roleHierarchyForAssign\": false,\n                    \"assignable\": false,\n                    \"commentable\": false,\n                    \"order\": 0,\n                    \"owner\": null,\n                    \"nextStepCurrentStep\": true,\n                    \"showOn\": [\n                        \"UNLOCKED\",\n                        \"LOCKED\",\n                        \"ARCHIVED\"\n                    ]\n                },\n                {\n                    \"id\": \"0e807408-701d-4e02-b7a0-8279f3668fdd\",\n                    \"name\": \"Unpublish\",\n                    \"schemeId\": \"42771904-b7d9-42b7-b038-8e077fabcf3f\",\n                    \"condition\": \"\",\n                    \"nextStep\": \"5fa5a384-53c0-4c47-8ba1-5751e003b7b4\",\n                    \"nextAssign\": \"e7d4e34e-5127-45fc-8123-d48b62d510e3\",\n                    \"icon\": \"workflowIcon\",\n                    \"roleHierarchyForAssign\": false,\n                    \"assignable\": false,\n                    \"commentable\": false,\n                    \"order\": 0,\n                    \"owner\": null,\n                    \"nextStepCurrentStep\": false,\n                    \"showOn\": [\n                        \"UNLOCKED\",\n                        \"LOCKED\",\n                        \"PUBLISHED\"\n                    ]\n                }\n            ],\n            \"actionSteps\": [\n                {\n                    \"stepId\": \"4ec41c51-4006-4713-a28d-d42a719934ac\",\n                    \"actionId\": \"b588eae6-fa32-4eeb-b30e-fa9f7a80da7f\",\n                    \"actionOrder\": \"0\"\n                },\n                {\n                    \"stepId\": \"5fa5a384-53c0-4c47-8ba1-5751e003b7b4\",\n                    \"actionId\": \"1e916358-b9bf-4331-b28b-7af41eefc970\",\n                    \"actionOrder\": \"0\"\n                },\n                {\n                    \"stepId\": \"5fa5a384-53c0-4c47-8ba1-5751e003b7b4\",\n                    \"actionId\": \"e93c8802-2033-4c3b-88f9-8125301d9816\",\n                    \"actionOrder\": \"1\"\n                },\n                {\n                    \"stepId\": \"a0f9a62c-182a-4571-b136-6a807550e597\",\n                    \"actionId\": \"0e807408-701d-4e02-b7a0-8279f3668fdd\",\n                    \"actionOrder\": \"0\"\n                },\n                {\n                    \"stepId\": \"09d794cb-c13a-4379-9553-cdef3842d98c\",\n                    \"actionId\": \"334a0f26-76b9-4be7-803b-ab6dc5461023\",\n                    \"actionOrder\": \"0\"\n                }\n            ],\n            \"actionClasses\": [\n                {\n                    \"id\": \"889a58e3-2c22-4164-b3c1-62fbf93b5949\",\n                    \"actionId\": \"1e916358-b9bf-4331-b28b-7af41eefc970\",\n                    \"name\": \"Archive content\",\n                    \"order\": 0,\n                    \"clazz\": \"com.dotmarketing.portlets.workflows.actionlet.ArchiveContentActionlet\",\n                    \"actionlet\": {\n                        \"name\": \"Archive content\",\n                        \"parameters\": null,\n                        \"howTo\": \"This actionlet will archive the content.\",\n                        \"localizedName\": \"Archive Content\",\n                        \"localizedHowto\": \"com.dotmarketing.portlets.workflows.actionlet.ArchiveContentActionlet.howTo\"\n                    }\n                },\n                {\n                    \"id\": \"51610a9a-9be6-489b-ba75-336bf632fc13\",\n                    \"actionId\": \"e93c8802-2033-4c3b-88f9-8125301d9816\",\n                    \"name\": \"Publish content\",\n                    \"order\": 0,\n                    \"clazz\": \"com.dotmarketing.portlets.workflows.actionlet.PublishContentActionlet\",\n                    \"actionlet\": {\n                        \"name\": \"Publish content\",\n                        \"parameters\": null,\n                        \"howTo\": \"This actionlet will publish the content.\",\n                        \"nextStep\": null,\n                        \"localizedName\": \"Publish Content\",\n                        \"localizedHowto\": \"com.dotmarketing.portlets.workflows.actionlet.PublishContentActionlet.howTo\"\n                    }\n                },\n                {\n                    \"id\": \"f52163e8-c4a1-4862-be40-0c530cd8f154\",\n                    \"actionId\": \"b588eae6-fa32-4eeb-b30e-fa9f7a80da7f\",\n                    \"name\": \"Save content\",\n                    \"order\": 0,\n                    \"clazz\": \"com.dotmarketing.portlets.workflows.actionlet.SaveContentActionlet\",\n                    \"actionlet\": {\n                        \"name\": \"Save content\",\n                        \"parameters\": null,\n                        \"howTo\": \"This actionlet will checkin the content.\",\n                        \"nextStep\": null,\n                        \"localizedName\": \"Save content\",\n                        \"localizedHowto\": \"com.dotmarketing.portlets.workflows.actionlet.SaveContentActionlet.howTo\"\n                    }\n                },\n                {\n                    \"id\": \"789b3b43-0b19-40df-b5e0-e7e161dd1f39\",\n                    \"actionId\": \"334a0f26-76b9-4be7-803b-ab6dc5461023\",\n                    \"name\": \"Unarchive content\",\n                    \"order\": 0,\n                    \"clazz\": \"com.dotmarketing.portlets.workflows.actionlet.UnarchiveContentActionlet\",\n                    \"actionlet\": {\n                        \"name\": \"Unarchive content\",\n                        \"parameters\": null,\n                        \"howTo\": \"This actionlet will un archive the content and return it to a working state\",\n                        \"nextStep\": null,\n                        \"localizedName\": \"Unarchive Content\",\n                        \"localizedHowto\": \"com.dotmarketing.portlets.workflows.actionlet.UnarchiveContentActionlet.howTo\"\n                    }\n                },\n                {\n                    \"id\": \"700330ab-8974-40d5-9131-67aa05731b48\",\n                    \"actionId\": \"0e807408-701d-4e02-b7a0-8279f3668fdd\",\n                    \"name\": \"Publish content\",\n                    \"order\": 0,\n                    \"clazz\": \"com.dotmarketing.portlets.workflows.actionlet.PublishContentActionlet\",\n                    \"actionlet\": {\n                        \"name\": \"Publish content\",\n                        \"parameters\": null,\n                        \"howTo\": \"This actionlet will publish the content.\",\n                        \"nextStep\": null,\n                        \"localizedName\": \"Publish Content\",\n                        \"localizedHowto\": \"com.dotmarketing.portlets.workflows.actionlet.PublishContentActionlet.howTo\"\n                    }\n                }\n            ],\n            \"actionClassParams\": []\n        },\n        \"permissions\": []\n}"
						},
						"url": {
							"raw": "{{serverURL}}/api/v1/workflow/schemes/import",
							"host": [
								"{{serverURL}}"
							],
							"path": [
								"api",
								"v1",
								"workflow",
								"schemes",
								"import"
							]
						},
						"description": "Validate you can import schemes as admin\n"
					},
					"response": []
				},
				{
					"name": "ImportSchemaExistingId_ShouldRespond400",
					"event": [
						{
							"listen": "test",
							"script": {
								"exec": [
									"pm.test(\"Status code is 400\", function () {",
									"    pm.response.to.have.status(400);",
									"});",
									"",
									"",
									"",
									"pm.test(\"Already existing id\", function () {",
									"    pm.expect(pm.response.text()).to.include(\"Already exist a scheme with the same id\");",
									"});"
								],
								"type": "text/javascript"
							}
						}
					],
					"request": {
						"auth": {
							"type": "basic",
							"basic": [
								{
									"key": "password",
									"value": "admin",
									"type": "string"
								},
								{
									"key": "username",
									"value": "admin@dotcms.com",
									"type": "string"
								},
								{
									"key": "saveHelperData",
									"type": "any"
								},
								{
									"key": "showPassword",
									"value": false,
									"type": "boolean"
								}
							]
						},
						"method": "POST",
						"header": [
							{
								"key": "Content-Type",
								"value": "application/json"
							}
						],
						"body": {
							"mode": "raw",
							"raw": "{\n        \"workflowObject\": {\n            \"version\": \"1.0\",\n            \"schemes\": [\n                {\n                    \"id\": \"42771904-b7d9-42b7-b038-8e077fabcf3f\",\n                    \"creationDate\": 1527632337579,\n                    \"name\": \"WF_Import_AsAdmin\",\n                    \"description\": \"REST_1\",\n                    \"archived\": false,\n                    \"mandatory\": false,\n                    \"defaultScheme\": false,\n                    \"modDate\": 1527632329252,\n                    \"entryActionId\": null,\n                    \"system\": false\n                }\n            ],\n            \"steps\": [\n                {\n                    \"id\": \"4ec41c51-4006-4713-a28d-d42a719934ac\",\n                    \"creationDate\": 1527632495697,\n                    \"name\": \"Step1\",\n                    \"schemeId\": \"42771904-b7d9-42b7-b038-8e077fabcf3f\",\n                    \"myOrder\": 0,\n                    \"resolved\": false,\n                    \"enableEscalation\": false,\n                    \"escalationAction\": null,\n                    \"escalationTime\": 0\n                },\n                {\n                    \"id\": \"5fa5a384-53c0-4c47-8ba1-5751e003b7b4\",\n                    \"creationDate\": 1527632495698,\n                    \"name\": \"Step2\",\n                    \"schemeId\": \"42771904-b7d9-42b7-b038-8e077fabcf3f\",\n                    \"myOrder\": 1,\n                    \"resolved\": false,\n                    \"enableEscalation\": false,\n                    \"escalationAction\": null,\n                    \"escalationTime\": 0\n                },\n                {\n                    \"id\": \"a0f9a62c-182a-4571-b136-6a807550e597\",\n                    \"creationDate\": 1527632495699,\n                    \"name\": \"Step3\",\n                    \"schemeId\": \"42771904-b7d9-42b7-b038-8e077fabcf3f\",\n                    \"myOrder\": 2,\n                    \"resolved\": false,\n                    \"enableEscalation\": false,\n                    \"escalationAction\": null,\n                    \"escalationTime\": 0\n                },\n                {\n                    \"id\": \"09d794cb-c13a-4379-9553-cdef3842d98c\",\n                    \"creationDate\": 1527632495700,\n                    \"name\": \"Step4\",\n                    \"schemeId\": \"42771904-b7d9-42b7-b038-8e077fabcf3f\",\n                    \"myOrder\": 3,\n                    \"resolved\": false,\n                    \"enableEscalation\": false,\n                    \"escalationAction\": null,\n                    \"escalationTime\": 0\n                }\n            ],\n            \"actions\": [\n                {\n                    \"id\": \"1e916358-b9bf-4331-b28b-7af41eefc970\",\n                    \"name\": \"Archive\",\n                    \"schemeId\": \"42771904-b7d9-42b7-b038-8e077fabcf3f\",\n                    \"condition\": \"\",\n                    \"nextStep\": \"09d794cb-c13a-4379-9553-cdef3842d98c\",\n                    \"nextAssign\": \"e7d4e34e-5127-45fc-8123-d48b62d510e3\",\n                    \"icon\": \"workflowIcon\",\n                    \"roleHierarchyForAssign\": false,\n                    \"assignable\": false,\n                    \"commentable\": false,\n                    \"order\": 0,\n                    \"owner\": null,\n                    \"nextStepCurrentStep\": false,\n                    \"showOn\": [\n                        \"UNPUBLISHED\",\n                        \"UNLOCKED\",\n                        \"LOCKED\"\n                    ]\n                },\n                {\n                    \"id\": \"e93c8802-2033-4c3b-88f9-8125301d9816\",\n                    \"name\": \"Publish\",\n                    \"schemeId\": \"42771904-b7d9-42b7-b038-8e077fabcf3f\",\n                    \"condition\": \"\",\n                    \"nextStep\": \"a0f9a62c-182a-4571-b136-6a807550e597\",\n                    \"nextAssign\": \"e7d4e34e-5127-45fc-8123-d48b62d510e3\",\n                    \"icon\": \"workflowIcon\",\n                    \"roleHierarchyForAssign\": false,\n                    \"assignable\": false,\n                    \"commentable\": false,\n                    \"order\": 0,\n                    \"owner\": null,\n                    \"nextStepCurrentStep\": false,\n                    \"showOn\": [\n                        \"UNPUBLISHED\",\n                        \"UNLOCKED\",\n                        \"LOCKED\"\n                    ]\n                },\n                {\n                    \"id\": \"b588eae6-fa32-4eeb-b30e-fa9f7a80da7f\",\n                    \"name\": \"Save\",\n                    \"schemeId\": \"42771904-b7d9-42b7-b038-8e077fabcf3f\",\n                    \"condition\": \"\",\n                    \"nextStep\": \"5fa5a384-53c0-4c47-8ba1-5751e003b7b4\",\n                    \"nextAssign\": \"e7d4e34e-5127-45fc-8123-d48b62d510e3\",\n                    \"icon\": \"workflowIcon\",\n                    \"roleHierarchyForAssign\": false,\n                    \"assignable\": false,\n                    \"commentable\": false,\n                    \"order\": 0,\n                    \"owner\": null,\n                    \"nextStepCurrentStep\": false,\n                    \"showOn\": [\n                        \"NEW\",\n                        \"UNLOCKED\",\n                        \"LOCKED\"\n                    ]\n                },\n                {\n                    \"id\": \"334a0f26-76b9-4be7-803b-ab6dc5461023\",\n                    \"name\": \"Un-Archive\",\n                    \"schemeId\": \"42771904-b7d9-42b7-b038-8e077fabcf3f\",\n                    \"condition\": \"\",\n                    \"nextStep\": \"currentstep\",\n                    \"nextAssign\": \"e7d4e34e-5127-45fc-8123-d48b62d510e3\",\n                    \"icon\": \"workflowIcon\",\n                    \"roleHierarchyForAssign\": false,\n                    \"assignable\": false,\n                    \"commentable\": false,\n                    \"order\": 0,\n                    \"owner\": null,\n                    \"nextStepCurrentStep\": true,\n                    \"showOn\": [\n                        \"UNLOCKED\",\n                        \"LOCKED\",\n                        \"ARCHIVED\"\n                    ]\n                },\n                {\n                    \"id\": \"0e807408-701d-4e02-b7a0-8279f3668fdd\",\n                    \"name\": \"Unpublish\",\n                    \"schemeId\": \"42771904-b7d9-42b7-b038-8e077fabcf3f\",\n                    \"condition\": \"\",\n                    \"nextStep\": \"5fa5a384-53c0-4c47-8ba1-5751e003b7b4\",\n                    \"nextAssign\": \"e7d4e34e-5127-45fc-8123-d48b62d510e3\",\n                    \"icon\": \"workflowIcon\",\n                    \"roleHierarchyForAssign\": false,\n                    \"assignable\": false,\n                    \"commentable\": false,\n                    \"order\": 0,\n                    \"owner\": null,\n                    \"nextStepCurrentStep\": false,\n                    \"showOn\": [\n                        \"UNLOCKED\",\n                        \"LOCKED\",\n                        \"PUBLISHED\"\n                    ]\n                }\n            ],\n            \"actionSteps\": [\n                {\n                    \"stepId\": \"4ec41c51-4006-4713-a28d-d42a719934ac\",\n                    \"actionId\": \"b588eae6-fa32-4eeb-b30e-fa9f7a80da7f\",\n                    \"actionOrder\": \"0\"\n                },\n                {\n                    \"stepId\": \"5fa5a384-53c0-4c47-8ba1-5751e003b7b4\",\n                    \"actionId\": \"1e916358-b9bf-4331-b28b-7af41eefc970\",\n                    \"actionOrder\": \"0\"\n                },\n                {\n                    \"stepId\": \"5fa5a384-53c0-4c47-8ba1-5751e003b7b4\",\n                    \"actionId\": \"e93c8802-2033-4c3b-88f9-8125301d9816\",\n                    \"actionOrder\": \"1\"\n                },\n                {\n                    \"stepId\": \"a0f9a62c-182a-4571-b136-6a807550e597\",\n                    \"actionId\": \"0e807408-701d-4e02-b7a0-8279f3668fdd\",\n                    \"actionOrder\": \"0\"\n                },\n                {\n                    \"stepId\": \"09d794cb-c13a-4379-9553-cdef3842d98c\",\n                    \"actionId\": \"334a0f26-76b9-4be7-803b-ab6dc5461023\",\n                    \"actionOrder\": \"0\"\n                }\n            ],\n            \"actionClasses\": [\n                {\n                    \"id\": \"889a58e3-2c22-4164-b3c1-62fbf93b5949\",\n                    \"actionId\": \"1e916358-b9bf-4331-b28b-7af41eefc970\",\n                    \"name\": \"Archive content\",\n                    \"order\": 0,\n                    \"clazz\": \"com.dotmarketing.portlets.workflows.actionlet.ArchiveContentActionlet\",\n                    \"actionlet\": {\n                        \"name\": \"Archive content\",\n                        \"parameters\": null,\n                        \"howTo\": \"This actionlet will archive the content.\",\n                        \"localizedName\": \"Archive Content\",\n                        \"localizedHowto\": \"com.dotmarketing.portlets.workflows.actionlet.ArchiveContentActionlet.howTo\"\n                    }\n                },\n                {\n                    \"id\": \"51610a9a-9be6-489b-ba75-336bf632fc13\",\n                    \"actionId\": \"e93c8802-2033-4c3b-88f9-8125301d9816\",\n                    \"name\": \"Publish content\",\n                    \"order\": 0,\n                    \"clazz\": \"com.dotmarketing.portlets.workflows.actionlet.PublishContentActionlet\",\n                    \"actionlet\": {\n                        \"name\": \"Publish content\",\n                        \"parameters\": null,\n                        \"howTo\": \"This actionlet will publish the content.\",\n                        \"nextStep\": null,\n                        \"localizedName\": \"Publish Content\",\n                        \"localizedHowto\": \"com.dotmarketing.portlets.workflows.actionlet.PublishContentActionlet.howTo\"\n                    }\n                },\n                {\n                    \"id\": \"f52163e8-c4a1-4862-be40-0c530cd8f154\",\n                    \"actionId\": \"b588eae6-fa32-4eeb-b30e-fa9f7a80da7f\",\n                    \"name\": \"Save content\",\n                    \"order\": 0,\n                    \"clazz\": \"com.dotmarketing.portlets.workflows.actionlet.SaveContentActionlet\",\n                    \"actionlet\": {\n                        \"name\": \"Save content\",\n                        \"parameters\": null,\n                        \"howTo\": \"This actionlet will checkin the content.\",\n                        \"nextStep\": null,\n                        \"localizedName\": \"Save content\",\n                        \"localizedHowto\": \"com.dotmarketing.portlets.workflows.actionlet.SaveContentActionlet.howTo\"\n                    }\n                },\n                {\n                    \"id\": \"789b3b43-0b19-40df-b5e0-e7e161dd1f39\",\n                    \"actionId\": \"334a0f26-76b9-4be7-803b-ab6dc5461023\",\n                    \"name\": \"Unarchive content\",\n                    \"order\": 0,\n                    \"clazz\": \"com.dotmarketing.portlets.workflows.actionlet.UnarchiveContentActionlet\",\n                    \"actionlet\": {\n                        \"name\": \"Unarchive content\",\n                        \"parameters\": null,\n                        \"howTo\": \"This actionlet will un archive the content and return it to a working state\",\n                        \"nextStep\": null,\n                        \"localizedName\": \"Unarchive Content\",\n                        \"localizedHowto\": \"com.dotmarketing.portlets.workflows.actionlet.UnarchiveContentActionlet.howTo\"\n                    }\n                },\n                {\n                    \"id\": \"700330ab-8974-40d5-9131-67aa05731b48\",\n                    \"actionId\": \"0e807408-701d-4e02-b7a0-8279f3668fdd\",\n                    \"name\": \"Publish content\",\n                    \"order\": 0,\n                    \"clazz\": \"com.dotmarketing.portlets.workflows.actionlet.PublishContentActionlet\",\n                    \"actionlet\": {\n                        \"name\": \"Publish content\",\n                        \"parameters\": null,\n                        \"howTo\": \"This actionlet will publish the content.\",\n                        \"nextStep\": null,\n                        \"localizedName\": \"Publish Content\",\n                        \"localizedHowto\": \"com.dotmarketing.portlets.workflows.actionlet.PublishContentActionlet.howTo\"\n                    }\n                }\n            ],\n            \"actionClassParams\": []\n        },\n        \"permissions\": []\n}"
						},
						"url": {
							"raw": "{{serverURL}}/api/v1/workflow/schemes/import",
							"host": [
								"{{serverURL}}"
							],
							"path": [
								"api",
								"v1",
								"workflow",
								"schemes",
								"import"
							]
						},
						"description": "Validate you can import schemes as admin\n"
					},
					"response": []
				},
				{
					"name": "EmptyBody_ShouldRespond400",
					"event": [
						{
							"listen": "test",
							"script": {
								"exec": [
									"pm.test(\"Status code is 400 \", function () {",
									"    pm.response.to.have.status(400);",
									"});",
									"",
									""
								],
								"type": "text/javascript"
							}
						}
					],
					"request": {
						"auth": {
							"type": "basic",
							"basic": [
								{
									"key": "password",
									"value": "chris",
									"type": "string"
								},
								{
									"key": "username",
									"value": "chris@dotcms.com",
									"type": "string"
								},
								{
									"key": "saveHelperData",
									"type": "any"
								},
								{
									"key": "showPassword",
									"value": false,
									"type": "boolean"
								}
							]
						},
						"method": "POST",
						"header": [
							{
								"key": "Content-Type",
								"value": "application/json"
							}
						],
						"body": {
							"mode": "raw",
							"raw": ""
						},
						"url": {
							"raw": "{{serverURL}}/api/v1/workflow/schemes/import",
							"host": [
								"{{serverURL}}"
							],
							"path": [
								"api",
								"v1",
								"workflow",
								"schemes",
								"import"
							]
						},
						"description": "Validate you can import schemes as limited user if you have permissions to the workflow portlet "
					},
					"response": []
				},
				{
					"name": "ImportWithNotifyAssignActionlet",
					"event": [
						{
							"listen": "test",
							"script": {
								"exec": [
									"pm.test(\"Status code is 200\", function () {",
									"    pm.response.to.have.status(200);",
									"});",
									"",
									"",
									"",
									"pm.test(\"Body matches string\", function () {",
									"    pm.expect(pm.response.text()).to.include(\"OK\");",
									"});"
								],
								"type": "text/javascript"
							}
						}
					],
					"request": {
						"auth": {
							"type": "basic",
							"basic": [
								{
									"key": "password",
									"value": "admin",
									"type": "string"
								},
								{
									"key": "username",
									"value": "admin@dotcms.com",
									"type": "string"
								},
								{
									"key": "saveHelperData",
									"type": "any"
								},
								{
									"key": "showPassword",
									"value": false,
									"type": "boolean"
								}
							]
						},
						"method": "POST",
						"header": [
							{
								"key": "Content-Type",
								"value": "application/json"
							}
						],
						"body": {
							"mode": "raw",
							"raw": "{\n    \"workflowObject\": {\n        \"actionClassParams\": [\n            {\n                \"actionClassId\": \"deb0865a-8367-499a-9c80-f70f6cb4a201\",\n                \"id\": \"2163cb23-8b9a-406a-b2fa-7beecd5c63b0\",\n                \"key\": \"emailSubject\",\n                \"value\": \"subject\"\n            },\n            {\n                \"actionClassId\": \"deb0865a-8367-499a-9c80-f70f6cb4a201\",\n                \"id\": \"f98771e9-ca5c-438a-a23b-85594b92af45\",\n                \"key\": \"emailBody\",\n                \"value\": \"msg\"\n            },\n            {\n                \"actionClassId\": \"deb0865a-8367-499a-9c80-f70f6cb4a201\",\n                \"id\": \"d831815e-f9c4-4338-956f-2e8b9e0e371b\",\n                \"key\": \"isHtml\",\n                \"value\": \"true\"\n            }\n        ],\n        \"actionClasses\": [\n            {\n                \"actionId\": \"9148bd02-9d49-4765-8570-17f9a28d64bc\",\n                \"actionlet\": {\n                    \"actionClass\": \"com.dotmarketing.portlets.workflows.actionlet.NotifyAssigneeActionlet\",\n                    \"howTo\": \"This actionlet will send an email to the assignee (or assignees if the next assign is a role).  It uses a default email subject and message, but can be overridden.  Both the subject and message are parsed Velocity, and have access to a $workflow object that gives them $workflow.task, $workflow.nextAssign, $workflow.action, $workflow.step, etc.. \",\n                    \"localizedHowto\": \"com.dotmarketing.portlets.workflows.actionlet.NotifyAssigneeActionlet.howTo\",\n                    \"localizedName\": \"Notify Assignee\",\n                    \"name\": \"Notify Assignee\",\n                    \"nextStep\": null,\n                    \"parameters\": [\n                        {\n                            \"defaultValue\": \"\",\n                            \"displayName\": \"Email Subject\",\n                            \"key\": \"emailSubject\",\n                            \"required\": false\n                        },\n                        {\n                            \"defaultValue\": null,\n                            \"displayName\": \"Email Message\",\n                            \"key\": \"emailBody\",\n                            \"required\": false\n                        },\n                        {\n                            \"defaultValue\": \"true\",\n                            \"displayName\": \"Is Html?\",\n                            \"key\": \"isHtml\",\n                            \"required\": false\n                        }\n                    ]\n                },\n                \"clazz\": \"com.dotmarketing.portlets.workflows.actionlet.NotifyAssigneeActionlet\",\n                \"id\": \"deb0865a-8367-499a-9c80-f70f6cb4a201\",\n                \"name\": \"Notify Assignee\",\n                \"order\": 0\n            }\n        ],\n        \"actionSteps\": [\n            {\n                \"actionId\": \"9148bd02-9d49-4765-8570-17f9a28d64bc\",\n                \"actionOrder\": \"0\",\n                \"stepId\": \"2ad8291f-eee4-4ce7-ab99-1b2186ef4dec\"\n            }\n        ],\n        \"actions\": [\n            {\n                \"assignable\": false,\n                \"commentable\": false,\n                \"condition\": \"\",\n                \"icon\": \"workflowIcon\",\n                \"id\": \"9148bd02-9d49-4765-8570-17f9a28d64bc\",\n                \"name\": \"test\",\n                \"nextAssign\": \"654b0931-1027-41f7-ad4d-173115ed8ec1\",\n                \"nextStep\": \"currentstep\",\n                \"nextStepCurrentStep\": true,\n                \"order\": 0,\n                \"owner\": null,\n                \"roleHierarchyForAssign\": false,\n                \"schemeId\": \"8760ea91-9912-456c-b719-7c63e81fa981\",\n                \"showOn\": []\n            }\n        ],\n        \"schemeSystemActionWorkflowActionMappings\": [],\n        \"schemes\": [\n            {\n                \"archived\": false,\n                \"creationDate\": 1623256714100,\n                \"defaultScheme\": false,\n                \"description\": \"\",\n                \"entryActionId\": null,\n                \"id\": \"8760ea91-9912-456c-b719-7c63e81fa981\",\n                \"mandatory\": false,\n                \"modDate\": 1623203259556,\n                \"name\": \"Test\",\n                \"system\": false\n            }\n        ],\n        \"steps\": [\n            {\n                \"creationDate\": 1623256717104,\n                \"enableEscalation\": false,\n                \"escalationAction\": null,\n                \"escalationTime\": 0,\n                \"id\": \"2ad8291f-eee4-4ce7-ab99-1b2186ef4dec\",\n                \"myOrder\": 0,\n                \"name\": \"step1\",\n                \"resolved\": false,\n                \"schemeId\": \"8760ea91-9912-456c-b719-7c63e81fa981\"\n            }\n        ],\n        \"version\": \"1.0\"\n    },\n    \"permissions\": []\n}"
						},
						"url": {
							"raw": "{{serverURL}}/api/v1/workflow/schemes/import",
							"host": [
								"{{serverURL}}"
							],
							"path": [
								"api",
								"v1",
								"workflow",
								"schemes",
								"import"
							]
						},
						"description": "Validate you can import schemes as admin\n"
					},
					"response": []
				},
				{
					"name": "CopySchemewithNotifyAssignActionlet",
					"event": [
						{
							"listen": "test",
							"script": {
								"exec": [
									"pm.test(\"Status code is 200\", function () {",
									"    pm.response.to.have.status(200);",
									"});",
									"",
									"",
									""
								],
								"type": "text/javascript"
							}
						}
					],
					"request": {
						"auth": {
							"type": "basic",
							"basic": [
								{
									"key": "password",
									"value": "admin",
									"type": "string"
								},
								{
									"key": "username",
									"value": "admin@dotcms.com",
									"type": "string"
								},
								{
									"key": "saveHelperData",
									"type": "any"
								},
								{
									"key": "showPassword",
									"value": false,
									"type": "boolean"
								}
							]
						},
						"method": "POST",
						"header": [
							{
								"key": "Content-Type",
								"value": "application/json"
							}
						],
						"body": {
							"mode": "raw",
							"raw": "{\n       \"name\": \"Copy Workflow\"\n}"
						},
						"url": {
							"raw": "{{serverURL}}/api/v1/workflow/schemes/8760ea91-9912-456c-b719-7c63e81fa981/copy",
							"host": [
								"{{serverURL}}"
							],
							"path": [
								"api",
								"v1",
								"workflow",
								"schemes",
								"8760ea91-9912-456c-b719-7c63e81fa981",
								"copy"
							]
						},
						"description": "Validate you can import schemes as admin\n"
					},
					"response": []
				}
			]
		},
		{
			"name": "ExportScheme",
			"item": [
				{
					"name": "invalidateSession",
					"event": [
						{
							"listen": "test",
							"script": {
								"exec": [
									"pm.test(\"Status code is 200\", function () {",
									"    pm.response.to.have.status(200);",
									"});"
								],
								"type": "text/javascript"
							}
						}
					],
					"request": {
						"method": "GET",
						"header": [],
						"url": {
							"raw": "{{serverURL}}/api/v1/logout",
							"host": [
								"{{serverURL}}"
							],
							"path": [
								"api",
								"v1",
								"logout"
							]
						}
					},
					"response": []
				},
				{
					"name": "User Credentials Validation",
					"event": [
						{
							"listen": "test",
							"script": {
								"type": "text/javascript",
								"exec": [
									"pm.test(\"Status code is 401, Invalid credentials\", function () {",
									"    pm.response.to.have.status(401);",
									"});",
									"",
									"pm.test(\"Correct response\", function () {",
									"    pm.expect(pm.response.text()).to.include(\"Invalid User\");",
									"});"
								]
							}
						}
					],
					"request": {
						"auth": {
							"type": "noauth"
						},
						"method": "GET",
						"header": [],
						"url": {
							"raw": "{{serverURL}}/api/v1/workflow/schemes/d61a59e1a4/export",
							"host": [
								"{{serverURL}}"
							],
							"path": [
								"api",
								"v1",
								"workflow",
								"schemes",
								"d61a59e1a4",
								"export"
							]
						},
						"description": "Validate you can't export without credentials"
					},
					"response": []
				},
				{
					"name": "Sucess Export As Admin",
					"event": [
						{
							"listen": "test",
							"script": {
								"exec": [
									"pm.test(\"Status code is 200\", function () {",
									"    pm.response.to.have.status(200);",
									"});",
									"",
									"pm.test(\"Includes scheme\", function () {",
									"    pm.expect(pm.response.text()).to.include(\"\\\"name\\\":\\\"REST Schema\\\"\");",
									"});",
									"",
									"pm.test(\"Includes step\", function () {",
									"    pm.expect(pm.response.text()).to.include(\"\\\"name\\\":\\\"My REST step\\\"\");",
									"});",
									"",
									"pm.test(\"Includes action\", function () {",
									"    pm.expect(pm.response.text()).to.include(\"\\\"name\\\":\\\"saveContent FROM REST NEW\\\"\");",
									"});"
								],
								"type": "text/javascript"
							}
						}
					],
					"request": {
						"auth": {
							"type": "basic",
							"basic": [
								{
									"key": "password",
									"value": "admin",
									"type": "string"
								},
								{
									"key": "username",
									"value": "admin@dotcms.com",
									"type": "string"
								},
								{
									"key": "saveHelperData",
									"type": "any"
								},
								{
									"key": "showPassword",
									"value": false,
									"type": "boolean"
								}
							]
						},
						"method": "GET",
						"header": [],
						"url": {
							"raw": "{{serverURL}}/api/v1/workflow/schemes/{{schemeId}}/export",
							"host": [
								"{{serverURL}}"
							],
							"path": [
								"api",
								"v1",
								"workflow",
								"schemes",
								"{{schemeId}}",
								"export"
							]
						},
						"description": "Validate you can export schemes as admin user"
					},
					"response": []
				},
				{
					"name": "ShortlyIdValidation",
					"event": [
						{
							"listen": "test",
							"script": {
								"exec": [
									"pm.test(\"Status code is 200\", function () {",
									"    pm.response.to.have.status(200);",
									"});",
									"",
									"pm.test(\"Includes scheme\", function () {",
									"    pm.expect(pm.response.text()).to.include(\"\\\"name\\\":\\\"REST Schema\\\"\");",
									"});",
									"",
									"pm.test(\"Includes step\", function () {",
									"    pm.expect(pm.response.text()).to.include(\"\\\"name\\\":\\\"My REST step\\\"\");",
									"});",
									"",
									"pm.test(\"Includes action\", function () {",
									"    pm.expect(pm.response.text()).to.include(\"\\\"name\\\":\\\"saveContent FROM REST NEW\\\"\");",
									"});"
								],
								"type": "text/javascript"
							}
						}
					],
					"request": {
						"auth": {
							"type": "basic",
							"basic": [
								{
									"key": "password",
									"value": "admin",
									"type": "string"
								},
								{
									"key": "username",
									"value": "admin@dotcms.com",
									"type": "string"
								},
								{
									"key": "saveHelperData",
									"type": "any"
								},
								{
									"key": "showPassword",
									"value": false,
									"type": "boolean"
								}
							]
						},
						"method": "GET",
						"header": [],
						"url": {
							"raw": "{{serverURL}}/api/v1/workflow/schemes/{{schemeIdShorty}}/export",
							"host": [
								"{{serverURL}}"
							],
							"path": [
								"api",
								"v1",
								"workflow",
								"schemes",
								"{{schemeIdShorty}}",
								"export"
							]
						},
						"description": "Validate you can export schemes as admin user"
					},
					"response": []
				}
			]
		},
		{
			"name": "UpdateStep",
			"item": [
				{
					"name": "invalidateSession",
					"event": [
						{
							"listen": "test",
							"script": {
								"exec": [
									"pm.test(\"Status code is 200\", function () {",
									"    pm.response.to.have.status(200);",
									"});"
								],
								"type": "text/javascript"
							}
						}
					],
					"request": {
						"method": "GET",
						"header": [],
						"url": {
							"raw": "{{serverURL}}/api/v1/logout",
							"host": [
								"{{serverURL}}"
							],
							"path": [
								"api",
								"v1",
								"logout"
							]
						}
					},
					"response": []
				},
				{
					"name": "UserCredentialsValidation",
					"event": [
						{
							"listen": "test",
							"script": {
								"type": "text/javascript",
								"exec": [
									"pm.test(\"Status code is 401, You need credentials\", function () {",
									"    pm.response.to.have.status(401);",
									"});",
									"",
									"",
									"",
									"pm.test(\"Valid response\", function () {",
									"    pm.expect(pm.response.text()).to.include(\"Invalid User\");",
									"});pm.test(\"Status code is 401, You need credentials\", function () {",
									"    pm.response.to.have.status(401);",
									"});",
									"",
									"",
									"",
									"pm.test(\"Valid response\", function () {",
									"    pm.expect(pm.response.text()).to.include(\"Invalid User\");",
									"});"
								]
							}
						}
					],
					"request": {
						"auth": {
							"type": "noauth"
						},
						"method": "PUT",
						"header": [
							{
								"key": "Content-Type",
								"value": "application/json"
							}
						],
						"body": {
							"mode": "raw",
							"raw": ""
						},
						"url": {
							"raw": "{{serverURL}}/api/v1/workflow/steps/94178d17-96a0-4e08-b9aa-94214a7fb31e",
							"host": [
								"{{serverURL}}"
							],
							"path": [
								"api",
								"v1",
								"workflow",
								"steps",
								"94178d17-96a0-4e08-b9aa-94214a7fb31e"
							]
						},
						"description": "This method update the some step using the id \n\n@Path(\"/steps/{stepId}\")"
					},
					"response": []
				},
				{
					"name": "SuccessUpdate",
					"event": [
						{
							"listen": "test",
							"script": {
								"exec": [
									"pm.test(\"Status code is 200 \", function () {",
									"    pm.response.to.have.status(200);",
									"});",
									"",
									"",
									"",
									"pm.test(\"Valid response\", function () {",
									"    pm.expect(pm.response.text()).to.include(\"\\\"name\\\":\\\"REST step UPDATED\\\"\");",
									"});"
								],
								"type": "text/javascript"
							}
						}
					],
					"request": {
						"auth": {
							"type": "basic",
							"basic": [
								{
									"key": "password",
									"value": "admin",
									"type": "string"
								},
								{
									"key": "username",
									"value": "admin@dotcms.com",
									"type": "string"
								},
								{
									"key": "saveHelperData",
									"type": "any"
								},
								{
									"key": "showPassword",
									"value": false,
									"type": "boolean"
								}
							]
						},
						"method": "PUT",
						"header": [
							{
								"key": "Content-Type",
								"value": "application/json"
							}
						],
						"body": {
							"mode": "raw",
							"raw": " { \"stepOrder\":5, \"stepName\":\"REST step UPDATED\", \"enableEscalation\":false, \"escalationAction\":\"\", \"escalationTime\":\"0\",\"stepResolved\":false} "
						},
						"url": {
							"raw": "{{serverURL}}/api/v1/workflow/steps/{{stepId}}",
							"host": [
								"{{serverURL}}"
							],
							"path": [
								"api",
								"v1",
								"workflow",
								"steps",
								"{{stepId}}"
							]
						},
						"description": "This method update the some step using the id \n\n@Path(\"/steps/{stepId}\")"
					},
					"response": []
				},
				{
					"name": "InvalidStepId",
					"event": [
						{
							"listen": "test",
							"script": {
								"exec": [
									"pm.test(\"Status code is 404\", function () {",
									"    pm.response.to.have.status(404);",
									"});",
									"",
									"",
									"",
									"pm.test(\"Valid response\", function () {",
									"    pm.expect(pm.response.text()).to.include(\"The Workflow Step does not exist\");",
									"});"
								],
								"type": "text/javascript"
							}
						}
					],
					"request": {
						"auth": {
							"type": "basic",
							"basic": [
								{
									"key": "password",
									"value": "admin",
									"type": "string"
								},
								{
									"key": "username",
									"value": "admin@dotcms.com",
									"type": "string"
								},
								{
									"key": "saveHelperData",
									"type": "any"
								},
								{
									"key": "showPassword",
									"value": false,
									"type": "boolean"
								}
							]
						},
						"method": "PUT",
						"header": [
							{
								"key": "Content-Type",
								"value": "application/json"
							}
						],
						"body": {
							"mode": "raw",
							"raw": " { \"stepOrder\":5, \"stepName\":\"REST\", \"enableEscalation\":false, \"escalationAction\":\"\", \"escalationTime\":\"0\",\"stepResolved\":false} "
						},
						"url": {
							"raw": "{{serverURL}}/api/v1/workflow/steps/ad6b095b6-b65f-4bdb-bbfd-701d663dfee2",
							"host": [
								"{{serverURL}}"
							],
							"path": [
								"api",
								"v1",
								"workflow",
								"steps",
								"ad6b095b6-b65f-4bdb-bbfd-701d663dfee2"
							]
						},
						"description": "This method update the some step using the id \n\n@Path(\"/steps/{stepId}\")"
					},
					"response": []
				},
				{
					"name": "SupportShortlyId",
					"event": [
						{
							"listen": "test",
							"script": {
								"exec": [
									"pm.test(\"Status code is 200 \", function () {",
									"    pm.response.to.have.status(200);",
									"});",
									"",
									"",
									"",
									"pm.test(\"Valid response\", function () {",
									"    pm.expect(pm.response.text()).to.include(\"\\\"name\\\":\\\"REST step Updated again\\\"\");",
									"});"
								],
								"type": "text/javascript"
							}
						}
					],
					"request": {
						"auth": {
							"type": "basic",
							"basic": [
								{
									"key": "password",
									"value": "admin",
									"type": "string"
								},
								{
									"key": "username",
									"value": "admin@dotcms.com",
									"type": "string"
								},
								{
									"key": "saveHelperData",
									"type": "any"
								},
								{
									"key": "showPassword",
									"value": false,
									"type": "boolean"
								}
							]
						},
						"method": "PUT",
						"header": [
							{
								"key": "Content-Type",
								"value": "application/json"
							}
						],
						"body": {
							"mode": "raw",
							"raw": " { \"stepOrder\":5, \"stepName\":\"REST step Updated again\", \"enableEscalation\":false, \"escalationAction\":\"\", \"escalationTime\":\"0\",\"stepResolved\":false} "
						},
						"url": {
							"raw": "{{serverURL}}/api/v1/workflow/steps/{{stepIdShorty}}",
							"host": [
								"{{serverURL}}"
							],
							"path": [
								"api",
								"v1",
								"workflow",
								"steps",
								"{{stepIdShorty}}"
							]
						},
						"description": "This method update the some step using the id \n\n@Path(\"/steps/{stepId}\")"
					},
					"response": []
				},
				{
					"name": "EmptyBody_shouldRespond400",
					"event": [
						{
							"listen": "test",
							"script": {
								"exec": [
									"pm.test(\"Status code is 400 \", function () {",
									"    pm.response.to.have.status(400);",
									"});",
									"",
									"",
									""
								],
								"type": "text/javascript"
							}
						}
					],
					"request": {
						"auth": {
							"type": "basic",
							"basic": [
								{
									"key": "password",
									"value": "admin",
									"type": "string"
								},
								{
									"key": "username",
									"value": "admin@dotcms.com",
									"type": "string"
								},
								{
									"key": "saveHelperData",
									"type": "any"
								},
								{
									"key": "showPassword",
									"value": false,
									"type": "boolean"
								}
							]
						},
						"method": "PUT",
						"header": [
							{
								"key": "Content-Type",
								"value": "application/json"
							}
						],
						"body": {
							"mode": "raw",
							"raw": ""
						},
						"url": {
							"raw": "{{serverURL}}/api/v1/workflow/steps/d6b095b6-b65f-4bdb-bbfd-701d663dfee2",
							"host": [
								"{{serverURL}}"
							],
							"path": [
								"api",
								"v1",
								"workflow",
								"steps",
								"d6b095b6-b65f-4bdb-bbfd-701d663dfee2"
							]
						},
						"description": "This method update the some step using the id \n\n@Path(\"/steps/{stepId}\")"
					},
					"response": []
				}
			]
		},
		{
			"name": "ReorderStep",
			"item": [
				{
					"name": "invalidateSession",
					"event": [
						{
							"listen": "test",
							"script": {
								"exec": [
									"pm.test(\"Status code is 200\", function () {",
									"    pm.response.to.have.status(200);",
									"});"
								],
								"type": "text/javascript"
							}
						}
					],
					"request": {
						"method": "GET",
						"header": [],
						"url": {
							"raw": "{{serverURL}}/api/v1/logout",
							"host": [
								"{{serverURL}}"
							],
							"path": [
								"api",
								"v1",
								"logout"
							]
						}
					},
					"response": []
				},
				{
					"name": "UserCredentialValidation",
					"event": [
						{
							"listen": "test",
							"script": {
								"type": "text/javascript",
								"exec": [
									"pm.test(\"Status code is 401, You need credentials\", function () {",
									"    pm.response.to.have.status(401);",
									"});",
									"",
									"",
									"",
									"pm.test(\"Valid response\", function () {",
									"    pm.expect(pm.response.text()).to.include(\"Invalid User\");",
									"});pm.test(\"Status code is 401, You need credentials\", function () {",
									"    pm.response.to.have.status(401);",
									"});",
									"",
									"",
									"",
									"pm.test(\"Valid response\", function () {",
									"    pm.expect(pm.response.text()).to.include(\"Invalid User\");",
									"});"
								]
							}
						}
					],
					"request": {
						"auth": {
							"type": "noauth"
						},
						"method": "PUT",
						"header": [],
						"url": {
							"raw": "{{serverURL}}/api/v1/workflow/reorder/step/94178d17-96a0-4e08-b9aa-94214a7fb31e/order/0",
							"host": [
								"{{serverURL}}"
							],
							"path": [
								"api",
								"v1",
								"workflow",
								"reorder",
								"step",
								"94178d17-96a0-4e08-b9aa-94214a7fb31e",
								"order",
								"0"
							]
						},
						"description": "Change the order of the steps in a scheme\n\n@Path(\"/reorder/step/{stepId}/order/{order}\")"
					},
					"response": []
				},
				{
					"name": "SuccessReorder",
					"event": [
						{
							"listen": "test",
							"script": {
								"exec": [
									"pm.test(\"Status code is 200 \", function () {",
									"    pm.response.to.have.status(200);",
									"});",
									"",
									"",
									"",
									"pm.test(\"Valid response\", function () {",
									"    pm.expect(pm.response.text()).to.include(\"Ok\");",
									"});"
								],
								"type": "text/javascript"
							}
						}
					],
					"request": {
						"auth": {
							"type": "basic",
							"basic": [
								{
									"key": "password",
									"value": "admin",
									"type": "string"
								},
								{
									"key": "username",
									"value": "admin@dotcms.com",
									"type": "string"
								},
								{
									"key": "saveHelperData",
									"type": "any"
								},
								{
									"key": "showPassword",
									"value": false,
									"type": "boolean"
								}
							]
						},
						"method": "PUT",
						"header": [],
						"url": {
							"raw": "{{serverURL}}/api/v1/workflow/reorder/step/{{stepId}}/order/0",
							"host": [
								"{{serverURL}}"
							],
							"path": [
								"api",
								"v1",
								"workflow",
								"reorder",
								"step",
								"{{stepId}}",
								"order",
								"0"
							]
						},
						"description": "Change the order of the steps in a scheme\n\n@Path(\"/reorder/step/{stepId}/order/{order}\")"
					},
					"response": []
				},
				{
					"name": "InvalidStepId",
					"event": [
						{
							"listen": "test",
							"script": {
								"exec": [
									"pm.test(\"Status code is 404\", function () {",
									"    pm.response.to.have.status(404);",
									"});",
									"",
									"",
									"",
									"pm.test(\"Valid response\", function () {",
									"    pm.expect(pm.response.text()).to.include(\"The Workflow Step does not exist\");",
									"});"
								],
								"type": "text/javascript"
							}
						}
					],
					"request": {
						"auth": {
							"type": "basic",
							"basic": [
								{
									"key": "password",
									"value": "admin",
									"type": "string"
								},
								{
									"key": "username",
									"value": "admin@dotcms.com",
									"type": "string"
								},
								{
									"key": "saveHelperData",
									"type": "any"
								},
								{
									"key": "showPassword",
									"value": false,
									"type": "boolean"
								}
							]
						},
						"method": "PUT",
						"header": [],
						"url": {
							"raw": "{{serverURL}}/api/v1/workflow/reorder/step/adc3c9cd0-8467-404b-bf95-cb7df3fbc293/order/0",
							"host": [
								"{{serverURL}}"
							],
							"path": [
								"api",
								"v1",
								"workflow",
								"reorder",
								"step",
								"adc3c9cd0-8467-404b-bf95-cb7df3fbc293",
								"order",
								"0"
							]
						},
						"description": "Change the order of the steps in a scheme\n\n@Path(\"/reorder/step/{stepId}/order/{order}\")"
					},
					"response": []
				},
				{
					"name": "SupportShortlyId",
					"event": [
						{
							"listen": "test",
							"script": {
								"exec": [
									"pm.test(\"Status code is 200 \", function () {",
									"    pm.response.to.have.status(200);",
									"});",
									"",
									"",
									"",
									"pm.test(\"Valid response\", function () {",
									"    pm.expect(pm.response.text()).to.include(\"Ok\");",
									"});"
								],
								"type": "text/javascript"
							}
						}
					],
					"request": {
						"auth": {
							"type": "basic",
							"basic": [
								{
									"key": "password",
									"value": "admin",
									"type": "string"
								},
								{
									"key": "username",
									"value": "admin@dotcms.com",
									"type": "string"
								},
								{
									"key": "saveHelperData",
									"type": "any"
								},
								{
									"key": "showPassword",
									"value": false,
									"type": "boolean"
								}
							]
						},
						"method": "PUT",
						"header": [],
						"url": {
							"raw": "{{serverURL}}/api/v1/workflow/reorder/step/{{stepIdShorty}}/order/0",
							"host": [
								"{{serverURL}}"
							],
							"path": [
								"api",
								"v1",
								"workflow",
								"reorder",
								"step",
								"{{stepIdShorty}}",
								"order",
								"0"
							]
						},
						"description": "Change the order of the steps in a scheme\n\n@Path(\"/reorder/step/{stepId}/order/{order}\")"
					},
					"response": []
				}
			]
		},
		{
			"name": "UpdateScheme",
			"item": [
				{
					"name": "invalidateSession",
					"event": [
						{
							"listen": "test",
							"script": {
								"exec": [
									"pm.test(\"Status code is 200\", function () {",
									"    pm.response.to.have.status(200);",
									"});"
								],
								"type": "text/javascript"
							}
						}
					],
					"request": {
						"method": "GET",
						"header": [],
						"url": {
							"raw": "{{serverURL}}/api/v1/logout",
							"host": [
								"{{serverURL}}"
							],
							"path": [
								"api",
								"v1",
								"logout"
							]
						}
					},
					"response": []
				},
				{
					"name": "UserCredentialsValidation",
					"event": [
						{
							"listen": "test",
							"script": {
								"type": "text/javascript",
								"exec": [
									"pm.test(\"Status code is 401, You need credentials\", function () {",
									"    pm.response.to.have.status(401);",
									"});",
									"",
									"",
									"",
									"pm.test(\"Valid response\", function () {",
									"    pm.expect(pm.response.text()).to.include(\"Invalid User\");",
									"});pm.test(\"Status code is 401, You need credentials\", function () {",
									"    pm.response.to.have.status(401);",
									"});",
									"",
									"",
									"",
									"pm.test(\"Valid response\", function () {",
									"    pm.expect(pm.response.text()).to.include(\"Invalid User\");",
									"});"
								]
							}
						}
					],
					"request": {
						"auth": {
							"type": "noauth"
						},
						"method": "PUT",
						"header": [
							{
								"key": "Content-Type",
								"value": "application/json"
							}
						],
						"body": {
							"mode": "raw",
							"raw": "{\"schemeName\": \"REST2\", \"schemeDescription\": \"rest1\", \"schemeArchived\": \"false\"}"
						},
						"url": {
							"raw": "{{serverURL}}/api/v1/workflow/schemes/211040db-5d79-4e3c-807a-1f2dec2ff16b",
							"host": [
								"{{serverURL}}"
							],
							"path": [
								"api",
								"v1",
								"workflow",
								"schemes",
								"211040db-5d79-4e3c-807a-1f2dec2ff16b"
							]
						},
						"description": "Updates an existing scheme\n\n@Path(\"/schemes/{schemeId}\")"
					},
					"response": []
				},
				{
					"name": "SuccessUpdate",
					"event": [
						{
							"listen": "test",
							"script": {
								"exec": [
									"pm.test(\"Status code is 200 \", function () {",
									"    pm.response.to.have.status(200);",
									"});",
									"",
									"",
									"",
									"pm.test(\"Valid response\", function () {",
									"    pm.expect(pm.response.text()).to.include(\"\\\"name\\\":\\\"WF_Import_AsAdmin_edited\\\"\");",
									"});"
								],
								"type": "text/javascript"
							}
						}
					],
					"request": {
						"auth": {
							"type": "basic",
							"basic": [
								{
									"key": "password",
									"value": "admin",
									"type": "string"
								},
								{
									"key": "username",
									"value": "admin@dotcms.com",
									"type": "string"
								},
								{
									"key": "saveHelperData",
									"type": "any"
								},
								{
									"key": "showPassword",
									"value": false,
									"type": "boolean"
								}
							]
						},
						"method": "PUT",
						"header": [
							{
								"key": "Content-Type",
								"value": "application/json"
							}
						],
						"body": {
							"mode": "raw",
							"raw": "{\"schemeName\": \"WF_Import_AsAdmin_edited\", \"schemeDescription\": \"AutomaticTest\", \"schemeArchived\": \"false\"}"
						},
						"url": {
							"raw": "{{serverURL}}/api/v1/workflow/schemes/{{schemeId}}",
							"host": [
								"{{serverURL}}"
							],
							"path": [
								"api",
								"v1",
								"workflow",
								"schemes",
								"{{schemeId}}"
							]
						},
						"description": "Updates an existing scheme\n\n@Path(\"/schemes/{schemeId}\")"
					},
					"response": []
				},
				{
					"name": "InvalidSchemeId",
					"event": [
						{
							"listen": "test",
							"script": {
								"exec": [
									"pm.test(\"Status code is 404 \", function () {",
									"    pm.response.to.have.status(404);",
									"});",
									"",
									"",
									"",
									"pm.test(\"Valid response\", function () {",
									"    pm.expect(pm.response.text()).to.include(\"The Workflow Scheme does not exist\");",
									"});"
								],
								"type": "text/javascript"
							}
						}
					],
					"request": {
						"auth": {
							"type": "basic",
							"basic": [
								{
									"key": "password",
									"value": "chris",
									"type": "string"
								},
								{
									"key": "username",
									"value": "chris@dotcms.com",
									"type": "string"
								},
								{
									"key": "saveHelperData",
									"type": "any"
								},
								{
									"key": "showPassword",
									"value": false,
									"type": "boolean"
								}
							]
						},
						"method": "PUT",
						"header": [
							{
								"key": "Content-Type",
								"value": "application/json"
							}
						],
						"body": {
							"mode": "raw",
							"raw": "{\"schemeName\": \"Default Scheme Updated from REST\", \"schemeDescription\": \"AutomaticTest\", \"schemeArchived\": \"false\"}"
						},
						"url": {
							"raw": "{{serverURL}}/api/v1/workflow/schemes/a85c1515c-c4f3-463c-bac2-860b8fcacc34",
							"host": [
								"{{serverURL}}"
							],
							"path": [
								"api",
								"v1",
								"workflow",
								"schemes",
								"a85c1515c-c4f3-463c-bac2-860b8fcacc34"
							]
						},
						"description": "Updates an existing scheme\n\n@Path(\"/schemes/{schemeId}\")"
					},
					"response": []
				},
				{
					"name": "SupportShorty",
					"event": [
						{
							"listen": "test",
							"script": {
								"exec": [
									"pm.test(\"Status code is 200 \", function () {",
									"    pm.response.to.have.status(200);",
									"});",
									"",
									"",
									"",
									"pm.test(\"Valid response\", function () {",
									"    pm.expect(pm.response.text()).to.include(\"\\\"name\\\":\\\"WF_Import_AsAdmin_edited_Shorty\\\"\");",
									"});"
								],
								"type": "text/javascript"
							}
						}
					],
					"request": {
						"auth": {
							"type": "basic",
							"basic": [
								{
									"key": "password",
									"value": "admin",
									"type": "string"
								},
								{
									"key": "username",
									"value": "admin@dotcms.com",
									"type": "string"
								},
								{
									"key": "saveHelperData",
									"type": "any"
								},
								{
									"key": "showPassword",
									"value": false,
									"type": "boolean"
								}
							]
						},
						"method": "PUT",
						"header": [
							{
								"key": "Content-Type",
								"value": "application/json"
							}
						],
						"body": {
							"mode": "raw",
							"raw": "{\"schemeName\": \"WF_Import_AsAdmin_edited_Shorty\", \"schemeDescription\": \"AutomaticTest\", \"schemeArchived\": \"true\"}"
						},
						"url": {
							"raw": "{{serverURL}}/api/v1/workflow/schemes/{{schemeIdShorty}}",
							"host": [
								"{{serverURL}}"
							],
							"path": [
								"api",
								"v1",
								"workflow",
								"schemes",
								"{{schemeIdShorty}}"
							]
						},
						"description": "Updates an existing scheme\n\n@Path(\"/schemes/{schemeId}\")"
					},
					"response": []
				},
				{
					"name": "EmptyBody_ShouldRespond400",
					"event": [
						{
							"listen": "test",
							"script": {
								"exec": [
									"pm.test(\"Status code is 400 \", function () {",
									"    pm.response.to.have.status(400);",
									"});",
									"",
									"",
									""
								],
								"type": "text/javascript"
							}
						}
					],
					"request": {
						"auth": {
							"type": "basic",
							"basic": [
								{
									"key": "password",
									"value": "admin",
									"type": "string"
								},
								{
									"key": "username",
									"value": "admin@dotcms.com",
									"type": "string"
								},
								{
									"key": "saveHelperData",
									"type": "any"
								},
								{
									"key": "showPassword",
									"value": false,
									"type": "boolean"
								}
							]
						},
						"method": "PUT",
						"header": [
							{
								"key": "Content-Type",
								"value": "application/json"
							}
						],
						"body": {
							"mode": "raw",
							"raw": ""
						},
						"url": {
							"raw": "{{serverURL}}/api/v1/workflow/schemes/85c1515c-c4f3-463c-bac2-860b8fcacc34",
							"host": [
								"{{serverURL}}"
							],
							"path": [
								"api",
								"v1",
								"workflow",
								"schemes",
								"85c1515c-c4f3-463c-bac2-860b8fcacc34"
							]
						},
						"description": "Updates an existing scheme\n\n@Path(\"/schemes/{schemeId}\")"
					},
					"response": []
				}
			]
		},
		{
			"name": "ReorderAction",
			"item": [
				{
					"name": "invalidateSession",
					"event": [
						{
							"listen": "test",
							"script": {
								"exec": [
									"pm.test(\"Status code is 200\", function () {",
									"    pm.response.to.have.status(200);",
									"});"
								],
								"type": "text/javascript"
							}
						}
					],
					"request": {
						"method": "GET",
						"header": [],
						"url": {
							"raw": "{{serverURL}}/api/v1/logout",
							"host": [
								"{{serverURL}}"
							],
							"path": [
								"api",
								"v1",
								"logout"
							]
						}
					},
					"response": []
				},
				{
					"name": "UserCredentialValidation",
					"event": [
						{
							"listen": "test",
							"script": {
								"type": "text/javascript",
								"exec": [
									"pm.test(\"Status code is 401, You need credentials\", function () {",
									"    pm.response.to.have.status(401);",
									"});",
									"",
									"",
									"",
									"pm.test(\"Valid response\", function () {",
									"    pm.expect(pm.response.text()).to.include(\"Invalid User\");",
									"});pm.test(\"Status code is 401, You need credentials\", function () {",
									"    pm.response.to.have.status(401);",
									"});",
									"",
									"",
									"",
									"pm.test(\"Valid response\", function () {",
									"    pm.expect(pm.response.text()).to.include(\"Invalid User\");",
									"});"
								]
							}
						}
					],
					"request": {
						"auth": {
							"type": "noauth"
						},
						"method": "PUT",
						"header": [
							{
								"key": "Content-Type",
								"value": "application/json"
							}
						],
						"body": {
							"mode": "raw",
							"raw": "{\"order\" : 3}"
						},
						"url": {
							"raw": "{{serverURL}}/api/v1/workflow/reorder/steps/94178d17-96a0-4e08-b9aa-94214a7fb31e/actions/7075981c-eda2-4896-a65c-71749ee2877e",
							"host": [
								"{{serverURL}}"
							],
							"path": [
								"api",
								"v1",
								"workflow",
								"reorder",
								"steps",
								"94178d17-96a0-4e08-b9aa-94214a7fb31e",
								"actions",
								"7075981c-eda2-4896-a65c-71749ee2877e"
							]
						},
						"description": "Change the order of an action associated to the step\n\n@Path(\"/reorder/steps/{stepId}/actions/{actionId}\")"
					},
					"response": []
				},
				{
					"name": "SuccessRequest",
					"event": [
						{
							"listen": "test",
							"script": {
								"exec": [
									"pm.test(\"Status code is 200 \", function () {",
									"    pm.response.to.have.status(200);",
									"});",
									"",
									"",
									"",
									"pm.test(\"Valid response\", function () {",
									"    pm.expect(pm.response.text()).to.include(\"Ok\");",
									"});"
								],
								"type": "text/javascript"
							}
						}
					],
					"request": {
						"auth": {
							"type": "basic",
							"basic": [
								{
									"key": "password",
									"value": "admin",
									"type": "string"
								},
								{
									"key": "username",
									"value": "admin@dotcms.com",
									"type": "string"
								},
								{
									"key": "saveHelperData",
									"type": "any"
								},
								{
									"key": "showPassword",
									"value": false,
									"type": "boolean"
								}
							]
						},
						"method": "PUT",
						"header": [
							{
								"key": "Content-Type",
								"value": "application/json"
							}
						],
						"body": {
							"mode": "raw",
							"raw": "{\"order\" : 0}"
						},
						"url": {
							"raw": "{{serverURL}}/api/v1/workflow/reorder/steps/{{stepId}}/actions/{{actionId}}",
							"host": [
								"{{serverURL}}"
							],
							"path": [
								"api",
								"v1",
								"workflow",
								"reorder",
								"steps",
								"{{stepId}}",
								"actions",
								"{{actionId}}"
							]
						},
						"description": "Change the order of an action associated to the step\n\n@Path(\"/reorder/steps/{stepId}/actions/{actionId}\")"
					},
					"response": []
				},
				{
					"name": "InvalidOrderValue",
					"event": [
						{
							"listen": "test",
							"script": {
								"type": "text/javascript",
								"exec": [
									"pm.test(\"Status code is 400, Bad request\", function () {",
									"    pm.response.to.have.status(400);",
									"});",
									"",
									"",
									"",
									"pm.test(\"Valid response\", function () {",
									"    pm.expect(pm.response.text()).to.include(\"Numeric value\");",
									"});"
								]
							}
						}
					],
					"request": {
						"auth": {
							"type": "basic",
							"basic": [
								{
									"key": "password",
									"value": "bill",
									"type": "string"
								},
								{
									"key": "username",
									"value": "bill@dotcms.com",
									"type": "string"
								},
								{
									"key": "saveHelperData",
									"type": "any"
								},
								{
									"key": "showPassword",
									"value": false,
									"type": "boolean"
								}
							]
						},
						"method": "PUT",
						"header": [
							{
								"key": "Content-Type",
								"value": "application/json"
							}
						],
						"body": {
							"mode": "raw",
							"raw": "{\"order\" : 123012301203102301230102301230123}"
						},
						"url": {
							"raw": "{{serverURL}}/api/v1/workflow/reorder/steps/1f67a807-5094-4229-9dd7-7b0a4fb57a1e/actions/64fa7b51-bfc4-4686-8775-70a8cd44aee7",
							"host": [
								"{{serverURL}}"
							],
							"path": [
								"api",
								"v1",
								"workflow",
								"reorder",
								"steps",
								"1f67a807-5094-4229-9dd7-7b0a4fb57a1e",
								"actions",
								"64fa7b51-bfc4-4686-8775-70a8cd44aee7"
							]
						},
						"description": "Change the order of an action associated to the step\n\n@Path(\"/reorder/steps/{stepId}/actions/{actionId}\")"
					},
					"response": []
				},
				{
					"name": "InvalidStepId",
					"event": [
						{
							"listen": "test",
							"script": {
								"exec": [
									"pm.test(\"Status code is 404\", function () {",
									"    pm.response.to.have.status(404);",
									"});",
									"",
									"",
									"",
									"pm.test(\"Valid response\", function () {",
									"    pm.expect(pm.response.text()).to.include(\"The Workflow Action does not exist\");",
									"});"
								],
								"type": "text/javascript"
							}
						}
					],
					"request": {
						"auth": {
							"type": "basic",
							"basic": [
								{
									"key": "password",
									"value": "bill",
									"type": "string"
								},
								{
									"key": "username",
									"value": "bill@dotcms.com",
									"type": "string"
								},
								{
									"key": "saveHelperData",
									"type": "any"
								},
								{
									"key": "showPassword",
									"value": false,
									"type": "boolean"
								}
							]
						},
						"method": "PUT",
						"header": [
							{
								"key": "Content-Type",
								"value": "application/json"
							}
						],
						"body": {
							"mode": "raw",
							"raw": "{\"order\" : 1}"
						},
						"url": {
							"raw": "{{serverURL}}/api/v1/workflow/reorder/steps/a1f67a807-5094-4229-9dd7-7b0a4fb57a1e/actions/64fa7b51-bfc4-4686-8775-70a8cd44aee7",
							"host": [
								"{{serverURL}}"
							],
							"path": [
								"api",
								"v1",
								"workflow",
								"reorder",
								"steps",
								"a1f67a807-5094-4229-9dd7-7b0a4fb57a1e",
								"actions",
								"64fa7b51-bfc4-4686-8775-70a8cd44aee7"
							]
						},
						"description": "Change the order of an action associated to the step\n\n@Path(\"/reorder/steps/{stepId}/actions/{actionId}\")"
					},
					"response": []
				},
				{
					"name": "InvalidActionId ",
					"event": [
						{
							"listen": "test",
							"script": {
								"exec": [
									"pm.test(\"Status code is 404\", function () {",
									"    pm.response.to.have.status(404);",
									"});",
									"",
									"",
									"",
									"pm.test(\"Valid response\", function () {",
									"    pm.expect(pm.response.text()).to.include(\"The Workflow Action does not exist\");",
									"});"
								],
								"type": "text/javascript"
							}
						}
					],
					"request": {
						"auth": {
							"type": "basic",
							"basic": [
								{
									"key": "password",
									"value": "bill",
									"type": "string"
								},
								{
									"key": "username",
									"value": "bill@dotcms.com",
									"type": "string"
								},
								{
									"key": "saveHelperData",
									"type": "any"
								},
								{
									"key": "showPassword",
									"value": false,
									"type": "boolean"
								}
							]
						},
						"method": "PUT",
						"header": [
							{
								"key": "Content-Type",
								"value": "application/json"
							}
						],
						"body": {
							"mode": "raw",
							"raw": "{\"order\" : 1}"
						},
						"url": {
							"raw": "{{serverURL}}/api/v1/workflow/reorder/steps/1f67a807-5094-4229-9dd7-7b0a4fb57a1e/actions/a64fa7b51-bfc4-4686-8775-70a8cd44aee7",
							"host": [
								"{{serverURL}}"
							],
							"path": [
								"api",
								"v1",
								"workflow",
								"reorder",
								"steps",
								"1f67a807-5094-4229-9dd7-7b0a4fb57a1e",
								"actions",
								"a64fa7b51-bfc4-4686-8775-70a8cd44aee7"
							]
						},
						"description": "Change the order of an action associated to the step\n\n@Path(\"/reorder/steps/{stepId}/actions/{actionId}\")"
					},
					"response": []
				},
				{
					"name": "SupportShortly",
					"event": [
						{
							"listen": "test",
							"script": {
								"exec": [
									"pm.test(\"Status code is 200 \", function () {",
									"    pm.response.to.have.status(200);",
									"});",
									"",
									"",
									"",
									"pm.test(\"Valid response\", function () {",
									"    pm.expect(pm.response.text()).to.include(\"Ok\");",
									"});"
								],
								"type": "text/javascript"
							}
						}
					],
					"request": {
						"auth": {
							"type": "basic",
							"basic": [
								{
									"key": "password",
									"value": "admin",
									"type": "string"
								},
								{
									"key": "username",
									"value": "admin@dotcms.com",
									"type": "string"
								},
								{
									"key": "saveHelperData",
									"type": "any"
								},
								{
									"key": "showPassword",
									"value": false,
									"type": "boolean"
								}
							]
						},
						"method": "PUT",
						"header": [
							{
								"key": "Content-Type",
								"value": "application/json"
							}
						],
						"body": {
							"mode": "raw",
							"raw": "{\"order\" : 1}"
						},
						"url": {
							"raw": "{{serverURL}}/api/v1/workflow/reorder/steps/{{stepIdShorty}}/actions/{{actionIdShorty}}",
							"host": [
								"{{serverURL}}"
							],
							"path": [
								"api",
								"v1",
								"workflow",
								"reorder",
								"steps",
								"{{stepIdShorty}}",
								"actions",
								"{{actionIdShorty}}"
							]
						},
						"description": "Change the order of an action associated to the step\n\n@Path(\"/reorder/steps/{stepId}/actions/{actionId}\")"
					},
					"response": []
				},
				{
					"name": "EmptyBody_shouldRespond400",
					"event": [
						{
							"listen": "test",
							"script": {
								"exec": [
									"pm.test(\"Status code is 400 \", function () {",
									"    pm.response.to.have.status(400);",
									"});",
									"",
									"",
									""
								],
								"type": "text/javascript"
							}
						}
					],
					"request": {
						"auth": {
							"type": "basic",
							"basic": [
								{
									"key": "password",
									"value": "admin",
									"type": "string"
								},
								{
									"key": "username",
									"value": "admin@dotcms.com",
									"type": "string"
								},
								{
									"key": "saveHelperData",
									"type": "any"
								},
								{
									"key": "showPassword",
									"value": false,
									"type": "boolean"
								}
							]
						},
						"method": "PUT",
						"header": [
							{
								"key": "Content-Type",
								"value": "application/json"
							}
						],
						"body": {
							"mode": "raw",
							"raw": ""
						},
						"url": {
							"raw": "{{serverURL}}/api/v1/workflow/reorder/steps/1f67a807-5094-4229-9dd7-7b0a4fb57a1e/actions/64fa7b51-bfc4-4686-8775-70a8cd44aee7",
							"host": [
								"{{serverURL}}"
							],
							"path": [
								"api",
								"v1",
								"workflow",
								"reorder",
								"steps",
								"1f67a807-5094-4229-9dd7-7b0a4fb57a1e",
								"actions",
								"64fa7b51-bfc4-4686-8775-70a8cd44aee7"
							]
						},
						"description": "Change the order of an action associated to the step\n\n@Path(\"/reorder/steps/{stepId}/actions/{actionId}\")"
					},
					"response": []
				}
			]
		},
		{
			"name": "FireActionById",
			"item": [
				{
					"name": "Fire Destroy",
					"item": [
						{
							"name": "Create ContentType",
							"event": [
								{
									"listen": "test",
									"script": {
										"exec": [
											"var jsonData = pm.response.json();",
											"",
											"pm.collectionVariables.set(\"contentTypeID\", jsonData.entity[0].id);",
											"pm.collectionVariables.set(\"contentTypeVAR\", jsonData.entity[0].variable);",
											"pm.collectionVariables.set(\"contentTypeFieldID\", jsonData.entity[0].fields[0].id);",
											"",
											"pm.test(\"Status code should be ok 200\", function () {",
											"    pm.response.to.have.status(200);",
											"});",
											"",
											"pm.test(\"fields check\", function () {",
											"    pm.expect(jsonData.entity[0].fields.length).to.eql(1);",
											"});",
											"",
											"pm.test(\"description check\", function () {",
											"    pm.expect(jsonData.entity[0].description).to.eql('THE DESCRIPTION');",
											"});"
										],
										"type": "text/javascript"
									}
								}
							],
							"request": {
								"auth": {
									"type": "basic",
									"basic": [
										{
											"key": "password",
											"value": "admin",
											"type": "string"
										},
										{
											"key": "username",
											"value": "admin@dotcms.com",
											"type": "string"
										},
										{
											"key": "saveHelperData",
											"type": "any"
										},
										{
											"key": "showPassword",
											"value": false,
											"type": "boolean"
										}
									]
								},
								"method": "POST",
								"header": [
									{
										"key": "Content-Type",
										"name": "Content-Type",
										"type": "text",
										"value": "application/json"
									}
								],
								"body": {
									"mode": "raw",
									"raw": "{\n    \"clazz\": \"com.dotcms.contenttype.model.type.ImmutableSimpleContentType\", \n    \"defaultType\": false, \n    \"name\": \"Test Content Type\", \n    \"description\": \"THE DESCRIPTION\", \n    \"host\": \"SYSTEM_HOST\", \n    \"owner\": \"dotcms.org.1\", \n    \"fixed\": false, \n    \"system\": false, \n    \"folder\": \"SYSTEM_FOLDER\",\n    \"fields\": [\n            {\n                \"dataType\": \"LONG_TEXT\",\n                \"dbColumn\": \"text_area2\",\n                \"fieldVariables\": [],\n                \"fixed\": false,\n                \"iDate\": 1453474468000,\n                \"clazz\": \"com.dotcms.contenttype.model.field.ImmutableTextField\",\n                \"indexed\": true,\n                \"listed\": false,\n                \"modDate\": 1478557845000,\n                \"name\": \"Title\",\n                \"readOnly\": false,\n                \"required\": false,\n                \"searchable\": true,\n                \"sortOrder\": 3,\n                \"unique\": false,\n                \"variable\": \"title\"\n            }],\n            \"workflow\": [\"d61a59e1-a49c-46f2-a929-db2b4bfa88b2\"]\n}\n"
								},
								"url": {
									"raw": "{{serverURL}}/api/v1/contenttype",
									"host": [
										"{{serverURL}}"
									],
									"path": [
										"api",
										"v1",
										"contenttype"
									]
								},
								"description": "Given a content type payload containing field variables.\nWhen sending a POST.\nExpect that code is 200.\nExpect content type is created with the provided fields.\nExpect that new properties of content types are set (icon and sortOrder)."
							},
							"response": []
						},
						{
							"name": "Create contentlet",
							"event": [
								{
									"listen": "test",
									"script": {
										"exec": [
											"var jsonData = pm.response.json();",
											"",
											"pm.test(\"Status code should be ok 200\", function () {",
											"    pm.response.to.have.status(200);",
											"});",
											"",
											"pm.collectionVariables.set(\"contentletID\", jsonData.entity.identifier);"
										],
										"type": "text/javascript"
									}
								}
							],
							"request": {
								"auth": {
									"type": "basic",
									"basic": [
										{
											"key": "password",
											"value": "admin",
											"type": "string"
										},
										{
											"key": "username",
											"value": "admin@dotcms.com",
											"type": "string"
										}
									]
								},
								"method": "PUT",
								"header": [
									{
										"key": "Content-Type",
										"name": "Content-Type",
										"value": "application/json",
										"type": "text"
									}
								],
								"body": {
									"mode": "raw",
									"raw": "{\n\t\"contentlet\":{\n\t\t\"stName\": \"{{contentTypeVAR}}\",\n\t\t\"title\": \"test\"\n\t}\n}"
								},
								"url": {
									"raw": "http://localhost:8080/api/v1/workflow/actions/default/fire/NEW",
									"protocol": "http",
									"host": [
										"localhost"
									],
									"port": "8080",
									"path": [
										"api",
										"v1",
										"workflow",
										"actions",
										"default",
										"fire",
										"NEW"
									]
								}
							},
							"response": []
						},
						{
							"name": "Archive contentlet",
							"request": {
								"auth": {
									"type": "basic",
									"basic": [
										{
											"key": "password",
											"value": "admin",
											"type": "string"
										},
										{
											"key": "username",
											"value": "admin@dotcms.com",
											"type": "string"
										},
										{
											"key": "saveHelperData",
											"type": "any"
										},
										{
											"key": "showPassword",
											"value": false,
											"type": "boolean"
										}
									]
								},
								"method": "PUT",
								"header": [],
								"body": {
									"mode": "raw",
									"raw": " ",
									"options": {
										"raw": {
											"language": "json"
										}
									}
								},
								"url": {
									"raw": "{{serverURL}}/api/v1/workflow/actions/4da13a42-5d59-480c-ad8f-94a3adf809fe/fire?identifier={{contentletID}}",
									"host": [
										"{{serverURL}}"
									],
									"path": [
										"api",
										"v1",
										"workflow",
										"actions",
										"4da13a42-5d59-480c-ad8f-94a3adf809fe",
										"fire"
									],
									"query": [
										{
											"key": "identifier",
											"value": "{{contentletID}}"
										}
									]
								}
							},
							"response": []
						},
						{
							"name": "Destroy Contentlet",
							"event": [
								{
									"listen": "test",
									"script": {
										"exec": [
											"var jsonData = pm.response.json();",
											"",
											"pm.test(\"Status code should be ok 200\", function () {",
											"    pm.response.to.have.status(200);",
											"});"
										],
										"type": "text/javascript"
									}
								}
							],
							"request": {
								"auth": {
									"type": "basic",
									"basic": [
										{
											"key": "password",
											"value": "admin",
											"type": "string"
										},
										{
											"key": "username",
											"value": "admin@dotcms.com",
											"type": "string"
										},
										{
											"key": "saveHelperData",
											"type": "any"
										},
										{
											"key": "showPassword",
											"value": false,
											"type": "boolean"
										}
									]
								},
								"method": "PUT",
								"header": [],
								"body": {
									"mode": "raw",
									"raw": " {}",
									"options": {
										"raw": {
											"language": "json"
										}
									}
								},
								"url": {
									"raw": "{{serverURL}}/api/v1/workflow/actions/1e0f1c6b-b67f-4c99-983d-db2b4bfa88b2/fire?identifier={{contentletID}}",
									"host": [
										"{{serverURL}}"
									],
									"path": [
										"api",
										"v1",
										"workflow",
										"actions",
										"1e0f1c6b-b67f-4c99-983d-db2b4bfa88b2",
										"fire"
									],
									"query": [
										{
											"key": "identifier",
											"value": "{{contentletID}}"
										}
									]
								}
							},
							"response": []
						}
					]
				},
				{
					"name": "invalidateSession",
					"event": [
						{
							"listen": "test",
							"script": {
								"exec": [
									"pm.test(\"Status code is 200\", function () {",
									"    pm.response.to.have.status(200);",
									"});"
								],
								"type": "text/javascript"
							}
						}
					],
					"request": {
						"method": "GET",
						"header": [],
						"url": {
							"raw": "{{serverURL}}/api/v1/logout",
							"host": [
								"{{serverURL}}"
							],
							"path": [
								"api",
								"v1",
								"logout"
							]
						}
					},
					"response": []
				},
				{
					"name": "SuccessRequest",
					"event": [
						{
							"listen": "test",
							"script": {
								"exec": [
									"pm.test(\"Status code is 200 \", function () {",
									"    pm.response.to.have.status(200);",
									"});",
									"",
									"",
									"",
									"pm.test(\"Valid response\", function () {",
									"    pm.expect(pm.response.text()).to.include(\"SucessRequest\");",
									"});",
									"",
									"var jsonData = pm.response.json();",
									"pm.collectionVariables.set(\"contentletIdentifier\", jsonData.entity.identifier);",
									"pm.collectionVariables.set(\"contentletInode\", jsonData.entity.inode);",
									"pm.collectionVariables.set(\"fireActionLanguageKey\", jsonData.entity.key);",
									"// pm.collectionVariables.set(\"contentletIdShorty\", jsonData.entity.id.replace(\"-\",\"\").substring(0,10));",
									"",
									""
								],
								"type": "text/javascript"
							}
						}
					],
					"request": {
						"auth": {
							"type": "basic",
							"basic": [
								{
									"key": "password",
									"value": "admin",
									"type": "string"
								},
								{
									"key": "username",
									"value": "admin@dotcms.com",
									"type": "string"
								},
								{
									"key": "saveHelperData",
									"type": "any"
								},
								{
									"key": "showPassword",
									"value": false,
									"type": "boolean"
								}
							]
						},
						"method": "PUT",
						"header": [
							{
								"key": "Content-Type",
								"value": "application/json"
							}
						],
						"body": {
							"mode": "raw",
							"raw": "{ \"contentlet\" : {\n  \"stInode\" : \"f4d7c1b8-2c88-4071-abf1-a5328977b07d\",\n  \"languageId\" : 1,\n  \"key\": \"SucessRequest{{$timestamp}}\",\n  \"value\": \"SucessRequest{{$timestamp}}\"\n}\n}"
						},
						"url": {
							"raw": "{{serverURL}}/api/v1/workflow/actions/b9d89c80-3d88-4311-8365-187323c96436/fire",
							"host": [
								"{{serverURL}}"
							],
							"path": [
								"api",
								"v1",
								"workflow",
								"actions",
								"b9d89c80-3d88-4311-8365-187323c96436",
								"fire"
							]
						},
						"description": "Fire any action using the actionId\n\nOptional: If you pass ?inode={inode}, you don't need body here.\n\n@Path(\"/actions/{actionId}/fire\")"
					},
					"response": []
				},
				{
					"name": "InvalidActionId",
					"event": [
						{
							"listen": "test",
							"script": {
								"exec": [
									"pm.test(\"Status code is 404\", function () {",
									"    pm.response.to.have.status(404);",
									"});",
									"",
									"",
									"",
									"pm.test(\"Valid response\", function () {",
									"    pm.expect(pm.response.text()).to.include(\"The Workflow Action does not exist\");",
									"});"
								],
								"type": "text/javascript"
							}
						}
					],
					"request": {
						"auth": {
							"type": "basic",
							"basic": [
								{
									"key": "password",
									"value": "admin",
									"type": "string"
								},
								{
									"key": "username",
									"value": "admin@dotcms.com",
									"type": "string"
								},
								{
									"key": "saveHelperData",
									"type": "any"
								},
								{
									"key": "showPassword",
									"value": false,
									"type": "boolean"
								}
							]
						},
						"method": "PUT",
						"header": [
							{
								"key": "Content-Type",
								"value": "application/json"
							}
						],
						"body": {
							"mode": "raw",
							"raw": "{ \"contentlet\" : {\n  \"stInode\" : \"f4d7c1b8-2c88-4071-abf1-a5328977b07d\",\n  \"languageId\" : 1,\n  \"key\": \"postman\",\n  \"value\": \"postman\"\n}\n}"
						},
						"url": {
							"raw": "{{serverURL}}/api/v1/workflow/actions/ab9d89c80-3d88-4311-8365-187323c96436/fire",
							"host": [
								"{{serverURL}}"
							],
							"path": [
								"api",
								"v1",
								"workflow",
								"actions",
								"ab9d89c80-3d88-4311-8365-187323c96436",
								"fire"
							]
						},
						"description": "Fire any action uysing the actionId\n\nOptional: If you pass ?inode={inode}, you don't need body here. \n\n@Path(\"/actions/{actionId}/fire\")"
					},
					"response": []
				},
				{
					"name": "InvalidContentTypeId",
					"event": [
						{
							"listen": "test",
							"script": {
								"exec": [
									"pm.test(\"Status code is 400\", function () {",
									"    pm.response.to.have.status(400);",
									"});",
									"",
									"",
									"",
									"pm.test(\"Valid response\", function () {",
									"    pm.expect(pm.response.text()).to.include(\"Content Type with id\");",
									"    pm.expect(pm.response.text()).to.include(\"not found\");",
									"});"
								],
								"type": "text/javascript"
							}
						}
					],
					"request": {
						"auth": {
							"type": "basic",
							"basic": [
								{
									"key": "password",
									"value": "chris",
									"type": "string"
								},
								{
									"key": "username",
									"value": "chris@dotcms.com",
									"type": "string"
								},
								{
									"key": "saveHelperData",
									"type": "any"
								},
								{
									"key": "showPassword",
									"value": false,
									"type": "boolean"
								}
							]
						},
						"method": "PUT",
						"header": [
							{
								"key": "Content-Type",
								"value": "application/json"
							}
						],
						"body": {
							"mode": "raw",
							"raw": "{ \"contentlet\" : {\n  \"stInode\" : \"af4d7c1b8-2c88-4071-abf1-a5328977b07d\",\n  \"languageId\" : 1,\n  \"key\": \"postman\",\n  \"value\": \"postman\"\n}\n}"
						},
						"url": {
							"raw": "{{serverURL}}/api/v1/workflow/actions/b9d89c80-3d88-4311-8365-187323c96436/fire",
							"host": [
								"{{serverURL}}"
							],
							"path": [
								"api",
								"v1",
								"workflow",
								"actions",
								"b9d89c80-3d88-4311-8365-187323c96436",
								"fire"
							]
						},
						"description": "Fire any action uysing the actionId\n\nOptional: If you pass ?inode={inode}, you don't need body here. \n\n@Path(\"/actions/{actionId}/fire\")"
					},
					"response": []
				},
				{
					"name": "SupportShorlty",
					"event": [
						{
							"listen": "test",
							"script": {
								"exec": [
									"pm.test(\"Status code is 200 \", function () {",
									"    pm.response.to.have.status(200);",
									"});",
									"",
									"",
									"",
									"pm.test(\"Valid response\", function () {",
									"    pm.expect(pm.response.text()).to.include(\"SupportShorty\");",
									"});"
								],
								"type": "text/javascript"
							}
						}
					],
					"request": {
						"auth": {
							"type": "basic",
							"basic": [
								{
									"key": "password",
									"value": "admin",
									"type": "string"
								},
								{
									"key": "username",
									"value": "admin@dotcms.com",
									"type": "string"
								},
								{
									"key": "saveHelperData",
									"type": "any"
								},
								{
									"key": "showPassword",
									"value": false,
									"type": "boolean"
								}
							]
						},
						"method": "PUT",
						"header": [
							{
								"key": "Content-Type",
								"value": "application/json"
							}
						],
						"body": {
							"mode": "raw",
							"raw": "{ \"contentlet\" : {\n  \"stInode\" : \"f4d7c1b8-2c88-4071-abf1-a5328977b07d\",\n  \"languageId\" : 1,\n  \"key\": \"SupportShorty{{$timestamp}}\",\n  \"value\": \"SupportShorty{{$timestamp}}\"\n}\n}"
						},
						"url": {
							"raw": "{{serverURL}}/api/v1/workflow/actions/b9d89c80-3d8843/fire",
							"host": [
								"{{serverURL}}"
							],
							"path": [
								"api",
								"v1",
								"workflow",
								"actions",
								"b9d89c80-3d8843",
								"fire"
							]
						},
						"description": "Fire any action uysing the actionId\n\nOptional: If you pass ?inode={inode}, you don't need body here. \n\n@Path(\"/actions/{actionId}/fire\")"
					},
					"response": []
				},
				{
					"name": "FireActionWithoutBody",
					"event": [
						{
							"listen": "test",
							"script": {
								"exec": [
									"pm.test(\"Status code is 200 \", function () {",
									"    pm.response.to.have.status(200);",
									"});",
									"",
									"",
									"",
									"pm.test(\"Valid response\", function () {",
									"    pm.expect(pm.response.text()).to.include(\"SucessRequest\");",
									"});"
								],
								"type": "text/javascript"
							}
						}
					],
					"request": {
						"auth": {
							"type": "basic",
							"basic": [
								{
									"key": "password",
									"value": "admin",
									"type": "string"
								},
								{
									"key": "username",
									"value": "admin@dotcms.com",
									"type": "string"
								},
								{
									"key": "saveHelperData",
									"type": "any"
								},
								{
									"key": "showPassword",
									"value": false,
									"type": "boolean"
								}
							]
						},
						"method": "PUT",
						"header": [
							{
								"key": "Content-Type",
								"value": "application/json"
							}
						],
						"body": {
							"mode": "raw",
							"raw": ""
						},
						"url": {
							"raw": "{{serverURL}}/api/v1/workflow/actions/b9d89c80-3d8843/fire?inode={{contentletInode}}",
							"host": [
								"{{serverURL}}"
							],
							"path": [
								"api",
								"v1",
								"workflow",
								"actions",
								"b9d89c80-3d8843",
								"fire"
							],
							"query": [
								{
									"key": "inode",
									"value": "{{contentletInode}}"
								}
							]
						},
						"description": "Fire any action uysing the actionId\n\nOptional: If you pass ?inode={inode}, you don't need body here. \n\n@Path(\"/actions/{actionId}/fire\")"
					},
					"response": []
				},
				{
					"name": "ExistingUniqueContent_ShouldRespond400",
					"event": [
						{
							"listen": "test",
							"script": {
								"exec": [
									"pm.test(\"Status code is 400, BadRequest\", function () {",
									"    pm.response.to.have.status(400);",
									"});",
									"",
									"",
									"",
									"pm.test(\"Valid response\", function () {",
									"    pm.expect(pm.response.text()).to.include(\"unique\");",
									"});"
								],
								"type": "text/javascript"
							}
						}
					],
					"request": {
						"auth": {
							"type": "basic",
							"basic": [
								{
									"key": "password",
									"value": "admin",
									"type": "string"
								},
								{
									"key": "username",
									"value": "admin@dotcms.com",
									"type": "string"
								},
								{
									"key": "saveHelperData",
									"type": "any"
								},
								{
									"key": "showPassword",
									"value": false,
									"type": "boolean"
								}
							]
						},
						"method": "PUT",
						"header": [
							{
								"key": "Content-Type",
								"value": "application/json"
							}
						],
						"body": {
							"mode": "raw",
							"raw": "{ \"contentlet\" : {\n  \"stInode\" : \"f4d7c1b8-2c88-4071-abf1-a5328977b07d\",\n  \"languageId\" : 1,\n  \"key\": \"{{fireActionLanguageKey}}\",\n  \"value\": \"postman3\"\n}\n}"
						},
						"url": {
							"raw": "{{serverURL}}/api/v1/workflow/actions/b9d89c80-3d88-4311-8365-187323c96436/fire",
							"host": [
								"{{serverURL}}"
							],
							"path": [
								"api",
								"v1",
								"workflow",
								"actions",
								"b9d89c80-3d88-4311-8365-187323c96436",
								"fire"
							]
						},
						"description": "Fire any action uysing the actionId\n\nOptional: If you pass ?inode={inode}, you don't need body here. \n\n@Path(\"/actions/{actionId}/fire\")"
					},
					"response": []
				},
				{
					"name": "BadRequest",
					"event": [
						{
							"listen": "test",
							"script": {
								"exec": [
									"pm.test(\"Status code is 400 \", function () {",
									"    pm.response.to.have.status(400);",
									"});",
									"",
									""
								],
								"type": "text/javascript"
							}
						}
					],
					"request": {
						"auth": {
							"type": "basic",
							"basic": [
								{
									"key": "password",
									"value": "admin",
									"type": "string"
								},
								{
									"key": "username",
									"value": "admin@dotcms.com",
									"type": "string"
								},
								{
									"key": "saveHelperData",
									"type": "any"
								},
								{
									"key": "showPassword",
									"value": false,
									"type": "boolean"
								}
							]
						},
						"method": "PUT",
						"header": [
							{
								"key": "Content-Type",
								"value": "application/json"
							}
						],
						"body": {
							"mode": "raw",
							"raw": ""
						},
						"url": {
							"raw": "{{serverURL}}/api/v1/workflow/actions/b9d89c80-3d88-4311-8365-187323c96436/fire",
							"host": [
								"{{serverURL}}"
							],
							"path": [
								"api",
								"v1",
								"workflow",
								"actions",
								"b9d89c80-3d88-4311-8365-187323c96436",
								"fire"
							]
						},
						"description": "Fire any action uysing the actionId\n\nOptional: If you pass ?inode={inode}, you don't need body here. \n\n@Path(\"/actions/{actionId}/fire\")"
					},
					"response": []
				},
				{
					"name": "SuccessRequest_Mutipart",
					"event": [
						{
							"listen": "test",
							"script": {
								"exec": [
									"pm.test(\"Status code is 200 \", function () {",
									"    pm.response.to.have.status(200);",
									"});",
									"",
									"var jsonData = pm.response.json();",
									"",
									"pm.test(\"First binary included\", function () {",
									"    pm.expect(jsonData.entity.asset).include(\"james.jpeg\"); ",
									"});",
									"",
									"",
									"",
									""
								],
								"type": "text/javascript"
							}
						}
					],
					"request": {
						"auth": {
							"type": "basic",
							"basic": [
								{
									"key": "password",
									"value": "admin",
									"type": "string"
								},
								{
									"key": "username",
									"value": "admin@dotcms.com",
									"type": "string"
								},
								{
									"key": "saveHelperData",
									"type": "any"
								},
								{
									"key": "showPassword",
									"value": false,
									"type": "boolean"
								}
							]
						},
						"method": "PUT",
						"header": [
							{
								"key": "Content-Type",
								"value": "application/json"
							}
						],
						"body": {
							"mode": "formdata",
							"formdata": [
								{
									"key": "json",
									"value": "{ \"contentlet\" : {\n  \"stInode\" : \"f2d8a1c7-2b77-2081-bcf1-b5348988c08d\"\n}\n}",
									"type": "text"
								},
								{
									"key": "file",
									"type": "file",
									"src": "resources/WorkflowResource/testImages/james.jpeg"
								},
								{
									"key": "file",
									"type": "file",
									"src": [],
									"disabled": true
								}
							]
						},
						"url": {
							"raw": "{{serverURL}}/api/v1/workflow/actions/b9d89c80-3d88-4311-8365-187323c96436/fire",
							"host": [
								"{{serverURL}}"
							],
							"path": [
								"api",
								"v1",
								"workflow",
								"actions",
								"b9d89c80-3d88-4311-8365-187323c96436",
								"fire"
							]
						},
						"description": "Fire any action using the actionId\n\nOptional: If you pass ?inode={inode}, you don't need body here.\n\n@Path(\"/actions/{actionId}/fire\")"
					},
					"response": []
				}
			]
		},
		{
			"name": "FireDefaultAction",
			"item": [
				{
					"name": "invalidateSession",
					"event": [
						{
							"listen": "test",
							"script": {
								"exec": [
									"pm.test(\"Status code is 200\", function () {",
									"    pm.response.to.have.status(200);",
									"});"
								],
								"type": "text/javascript"
							}
						}
					],
					"request": {
						"method": "GET",
						"header": [],
						"url": {
							"raw": "{{serverURL}}/api/v1/logout",
							"host": [
								"{{serverURL}}"
							],
							"path": [
								"api",
								"v1",
								"logout"
							]
						}
					},
					"response": []
				},
				{
					"name": "SuccessRequest",
					"event": [
						{
							"listen": "test",
							"script": {
								"exec": [
									"pm.test(\"Status code is 200 \", function () {",
									"    pm.response.to.have.status(200);",
									"});",
									"",
									"",
									"",
									"pm.test(\"Valid response\", function () {",
									"    pm.expect(pm.response.text()).to.include(\"SucessRequest\");",
									"});",
									"",
									"var jsonData = pm.response.json();",
									"pm.collectionVariables.set(\"contentletIdentifier\", jsonData.entity.identifier);",
									"pm.collectionVariables.set(\"contentletInode\", jsonData.entity.inode);",
									"pm.collectionVariables.set(\"fireActionLanguageKey\", jsonData.entity.key);",
									"// pm.collectionVariables.set(\"contentletIdShorty\", jsonData.entity.id.replace(\"-\",\"\").substring(0,10));",
									"",
									""
								],
								"type": "text/javascript"
							}
						}
					],
					"request": {
						"auth": {
							"type": "basic",
							"basic": [
								{
									"key": "password",
									"value": "admin",
									"type": "string"
								},
								{
									"key": "username",
									"value": "admin@dotcms.com",
									"type": "string"
								},
								{
									"key": "saveHelperData",
									"type": "any"
								},
								{
									"key": "showPassword",
									"value": false,
									"type": "boolean"
								}
							]
						},
						"method": "PUT",
						"header": [
							{
								"key": "Content-Type",
								"value": "application/json"
							}
						],
						"body": {
							"mode": "raw",
							"raw": "{ \"contentlet\" : {\n  \"stInode\" : \"f4d7c1b8-2c88-4071-abf1-a5328977b07d\",\n  \"languageId\" : 1,\n  \"key\": \"SucessRequest{{$timestamp}}\",\n  \"value\": \"SucessRequest{{$timestamp}}\"\n}\n}"
						},
						"url": {
							"raw": "{{serverURL}}/api/v1/workflow/actions/default/fire/PUBLISH",
							"host": [
								"{{serverURL}}"
							],
							"path": [
								"api",
								"v1",
								"workflow",
								"actions",
								"default",
								"fire",
								"PUBLISH"
							]
						},
						"description": "Fire any action using the actionId\n\nOptional: If you pass ?inode={inode}, you don't need body here.\n\n@Path(\"/actions/{actionId}/fire\")"
					},
					"response": []
				},
				{
					"name": "Fire Publish BaseType Can Not Be Resolved BadRequest",
					"event": [
						{
							"listen": "test",
							"script": {
								"exec": [
									"pm.test(\"Status code is 200 \", function () {",
									"    pm.response.to.have.status(400);",
									"});"
								],
								"type": "text/javascript"
							}
						}
					],
					"request": {
						"auth": {
							"type": "basic",
							"basic": [
								{
									"key": "password",
									"value": "admin",
									"type": "string"
								},
								{
									"key": "username",
									"value": "admin@dotcms.com",
									"type": "string"
								},
								{
									"key": "saveHelperData",
									"type": "any"
								},
								{
									"key": "showPassword",
									"value": false,
									"type": "boolean"
								}
							]
						},
						"method": "PUT",
						"header": [
							{
								"key": "Content-Type",
								"value": "application/json"
							}
						],
						"body": {
							"mode": "raw",
							"raw": "{\n    \"contentlet\":{\n        \"baseType\":\"BaseTypeNotExist\",\n        \"asset\":\"temp_c41afefd64\",\n        \"hostFolder\":\"48190c8c-42c4-46af-8d1a-0cd5db894797\",\n        \"indexPolicy\":\"WAIT_FOR\"\n        }\n}"
						},
						"url": {
							"raw": "{{serverURL}}/api/v1/workflow/actions/default/fire/PUBLISH",
							"host": [
								"{{serverURL}}"
							],
							"path": [
								"api",
								"v1",
								"workflow",
								"actions",
								"default",
								"fire",
								"PUBLISH"
							]
						},
						"description": "Fire a publish action. In the body the contentType is not sent, just the baseType but it doesn't exists so 400."
					},
					"response": []
				},
				{
					"name": "InvalidActionId",
					"event": [
						{
							"listen": "test",
							"script": {
								"exec": [
									"pm.test(\"Status code is 400\", function () {",
									"    pm.response.to.have.status(400);",
									"});",
									"",
									"",
									"",
									"pm.test(\"Valid response\", function () {",
									"    pm.expect(pm.response.text()).to.include(\"No enum constant\");",
									"});"
								],
								"type": "text/javascript"
							}
						}
					],
					"request": {
						"auth": {
							"type": "basic",
							"basic": [
								{
									"key": "password",
									"value": "admin",
									"type": "string"
								},
								{
									"key": "username",
									"value": "admin@dotcms.com",
									"type": "string"
								},
								{
									"key": "saveHelperData",
									"type": "any"
								},
								{
									"key": "showPassword",
									"value": false,
									"type": "boolean"
								}
							]
						},
						"method": "PUT",
						"header": [
							{
								"key": "Content-Type",
								"value": "application/json"
							}
						],
						"body": {
							"mode": "raw",
							"raw": "{ \"contentlet\" : {\n  \"stInode\" : \"f4d7c1b8-2c88-4071-abf1-a5328977b07d\",\n  \"languageId\" : 1,\n  \"key\": \"postman\",\n  \"value\": \"postman\"\n}\n}"
						},
						"url": {
							"raw": "{{serverURL}}/api/v1/workflow/actions/default/fire/NONEXISTING",
							"host": [
								"{{serverURL}}"
							],
							"path": [
								"api",
								"v1",
								"workflow",
								"actions",
								"default",
								"fire",
								"NONEXISTING"
							]
						},
						"description": "Fire any action uysing the actionId\n\nOptional: If you pass ?inode={inode}, you don't need body here. \n\n@Path(\"/actions/{actionId}/fire\")"
					},
					"response": []
				},
				{
					"name": "InvalidContentTypeId",
					"event": [
						{
							"listen": "test",
							"script": {
								"exec": [
									"pm.test(\"Status code is 400\", function () {",
									"    pm.response.to.have.status(400);",
									"});",
									"",
									"",
									"",
									"pm.test(\"Valid response\", function () {",
									"    pm.expect(pm.response.text()).to.include(\"Content Type with id\");",
									"    pm.expect(pm.response.text()).to.include(\"not found\");",
									"});"
								],
								"type": "text/javascript"
							}
						}
					],
					"request": {
						"auth": {
							"type": "basic",
							"basic": [
								{
									"key": "password",
									"value": "chris",
									"type": "string"
								},
								{
									"key": "username",
									"value": "chris@dotcms.com",
									"type": "string"
								},
								{
									"key": "saveHelperData",
									"type": "any"
								},
								{
									"key": "showPassword",
									"value": false,
									"type": "boolean"
								}
							]
						},
						"method": "PUT",
						"header": [
							{
								"key": "Content-Type",
								"value": "application/json"
							}
						],
						"body": {
							"mode": "raw",
							"raw": "{ \"contentlet\" : {\n  \"stInode\" : \"af4d7c1b8-2c88-4071-abf1-a5328977b07d\",\n  \"languageId\" : 1,\n  \"key\": \"postman\",\n  \"value\": \"postman\"\n}\n}"
						},
						"url": {
							"raw": "{{serverURL}}/api/v1/workflow/actions/b9d89c80-3d88-4311-8365-187323c96436/fire",
							"host": [
								"{{serverURL}}"
							],
							"path": [
								"api",
								"v1",
								"workflow",
								"actions",
								"b9d89c80-3d88-4311-8365-187323c96436",
								"fire"
							]
						},
						"description": "Fire any action uysing the actionId\n\nOptional: If you pass ?inode={inode}, you don't need body here. \n\n@Path(\"/actions/{actionId}/fire\")"
					},
					"response": []
				},
				{
					"name": "FireActionWithoutBody",
					"event": [
						{
							"listen": "test",
							"script": {
								"exec": [
									"pm.test(\"Status code is 200 \", function () {",
									"    pm.response.to.have.status(200);",
									"});",
									"",
									"",
									"",
									"pm.test(\"Valid response\", function () {",
									"    pm.expect(pm.response.text()).to.include(\"SucessRequest\");",
									"});"
								],
								"type": "text/javascript"
							}
						}
					],
					"request": {
						"auth": {
							"type": "basic",
							"basic": [
								{
									"key": "password",
									"value": "admin",
									"type": "string"
								},
								{
									"key": "username",
									"value": "admin@dotcms.com",
									"type": "string"
								},
								{
									"key": "saveHelperData",
									"type": "any"
								},
								{
									"key": "showPassword",
									"value": false,
									"type": "boolean"
								}
							]
						},
						"method": "PUT",
						"header": [
							{
								"key": "Content-Type",
								"value": "application/json"
							}
						],
						"body": {
							"mode": "raw",
							"raw": ""
						},
						"url": {
							"raw": "{{serverURL}}/api/v1/workflow/actions/b9d89c80-3d8843/fire?inode={{contentletInode}}",
							"host": [
								"{{serverURL}}"
							],
							"path": [
								"api",
								"v1",
								"workflow",
								"actions",
								"b9d89c80-3d8843",
								"fire"
							],
							"query": [
								{
									"key": "inode",
									"value": "{{contentletInode}}"
								}
							]
						},
						"description": "Fire any action uysing the actionId\n\nOptional: If you pass ?inode={inode}, you don't need body here. \n\n@Path(\"/actions/{actionId}/fire\")"
					},
					"response": []
				},
				{
					"name": "ExistingUniqueContent_ShouldRespond400",
					"event": [
						{
							"listen": "test",
							"script": {
								"exec": [
									"pm.test(\"Status code is 400, BadRequest\", function () {",
									"    pm.response.to.have.status(400);",
									"});",
									"",
									"",
									"",
									"pm.test(\"Valid response\", function () {",
									"    pm.expect(pm.response.text()).to.include(\"unique\");",
									"});"
								],
								"type": "text/javascript"
							}
						}
					],
					"request": {
						"auth": {
							"type": "basic",
							"basic": [
								{
									"key": "password",
									"value": "admin",
									"type": "string"
								},
								{
									"key": "username",
									"value": "admin@dotcms.com",
									"type": "string"
								},
								{
									"key": "saveHelperData",
									"type": "any"
								},
								{
									"key": "showPassword",
									"value": false,
									"type": "boolean"
								}
							]
						},
						"method": "PUT",
						"header": [
							{
								"key": "Content-Type",
								"value": "application/json"
							}
						],
						"body": {
							"mode": "raw",
							"raw": "{ \"contentlet\" : {\n  \"stInode\" : \"f4d7c1b8-2c88-4071-abf1-a5328977b07d\",\n  \"languageId\" : 1,\n  \"key\": \"{{fireActionLanguageKey}}\",\n  \"value\": \"postman3\"\n}\n}"
						},
						"url": {
							"raw": "{{serverURL}}/api/v1/workflow/actions/default/fire/PUBLISH",
							"host": [
								"{{serverURL}}"
							],
							"path": [
								"api",
								"v1",
								"workflow",
								"actions",
								"default",
								"fire",
								"PUBLISH"
							]
						},
						"description": "Fire any action uysing the actionId\n\nOptional: If you pass ?inode={inode}, you don't need body here. \n\n@Path(\"/actions/{actionId}/fire\")"
					},
					"response": []
				},
				{
					"name": "BadRequest",
					"event": [
						{
							"listen": "test",
							"script": {
								"exec": [
									"pm.test(\"Status code is 400 \", function () {",
									"    pm.response.to.have.status(400);",
									"});",
									"",
									""
								],
								"type": "text/javascript"
							}
						}
					],
					"request": {
						"auth": {
							"type": "basic",
							"basic": [
								{
									"key": "password",
									"value": "admin",
									"type": "string"
								},
								{
									"key": "username",
									"value": "admin@dotcms.com",
									"type": "string"
								},
								{
									"key": "saveHelperData",
									"type": "any"
								},
								{
									"key": "showPassword",
									"value": false,
									"type": "boolean"
								}
							]
						},
						"method": "PUT",
						"header": [
							{
								"key": "Content-Type",
								"value": "application/json"
							}
						],
						"body": {
							"mode": "raw",
							"raw": ""
						},
						"url": {
							"raw": "{{serverURL}}/api/v1/workflow/actions/b9d89c80-3d88-4311-8365-187323c96436/fire",
							"host": [
								"{{serverURL}}"
							],
							"path": [
								"api",
								"v1",
								"workflow",
								"actions",
								"b9d89c80-3d88-4311-8365-187323c96436",
								"fire"
							]
						},
						"description": "Fire any action uysing the actionId\n\nOptional: If you pass ?inode={inode}, you don't need body here. \n\n@Path(\"/actions/{actionId}/fire\")"
					},
					"response": []
				},
				{
					"name": "SuccessRequest_Mutipart",
					"event": [
						{
							"listen": "test",
							"script": {
								"exec": [
									"pm.test(\"Status code is 200 \", function () {",
									"    pm.response.to.have.status(200);",
									"});",
									"",
									"var jsonData = pm.response.json();",
									"",
									"pm.test(\"First binary included\", function () {",
									"    pm.expect(jsonData.entity.asset).include(\"james.jpeg\"); ",
									"});",
									"",
									"",
									"",
									""
								],
								"type": "text/javascript"
							}
						}
					],
					"request": {
						"auth": {
							"type": "basic",
							"basic": [
								{
									"key": "password",
									"value": "admin",
									"type": "string"
								},
								{
									"key": "username",
									"value": "admin@dotcms.com",
									"type": "string"
								},
								{
									"key": "saveHelperData",
									"type": "any"
								},
								{
									"key": "showPassword",
									"value": false,
									"type": "boolean"
								}
							]
						},
						"method": "PUT",
						"header": [
							{
								"key": "Content-Type",
								"value": "application/json"
							}
						],
						"body": {
							"mode": "formdata",
							"formdata": [
								{
									"key": "json",
									"value": "{ \"contentlet\" : {\n  \"stInode\" : \"f2d8a1c7-2b77-2081-bcf1-b5348988c08d\"\n}\n}",
									"type": "text"
								},
								{
									"key": "file",
									"type": "file",
									"src": "resources/WorkflowResource/testImages/james.jpeg"
								},
								{
									"key": "file",
									"type": "file",
									"src": [],
									"disabled": true
								}
							]
						},
						"url": {
							"raw": "{{serverURL}}/api/v1/workflow/actions/default/fire/PUBLISH",
							"host": [
								"{{serverURL}}"
							],
							"path": [
								"api",
								"v1",
								"workflow",
								"actions",
								"default",
								"fire",
								"PUBLISH"
							]
						},
						"description": "Fire any action using the actionId\n\nOptional: If you pass ?inode={inode}, you don't need body here.\n\n@Path(\"/actions/{actionId}/fire\")"
					},
					"response": []
				}
			]
		},
		{
			"name": "CopyScheme",
			"item": [
				{
					"name": "invalidateSession",
					"event": [
						{
							"listen": "test",
							"script": {
								"exec": [
									"pm.test(\"Status code is 200\", function () {",
									"    pm.response.to.have.status(200);",
									"});"
								],
								"type": "text/javascript"
							}
						}
					],
					"request": {
						"method": "GET",
						"header": [],
						"url": {
							"raw": "{{serverURL}}/api/v1/logout",
							"host": [
								"{{serverURL}}"
							],
							"path": [
								"api",
								"v1",
								"logout"
							]
						}
					},
					"response": []
				},
				{
					"name": "UserCredentialsValidation",
					"event": [
						{
							"listen": "test",
							"script": {
								"type": "text/javascript",
								"exec": [
									"pm.test(\"Status code is 401, You need credentials\", function () {",
									"    pm.response.to.have.status(401);",
									"});",
									"",
									"",
									"",
									"pm.test(\"Valid response\", function () {",
									"    pm.expect(pm.response.text()).to.include(\"Invalid User\");",
									"});pm.test(\"Status code is 401, You need credentials\", function () {",
									"    pm.response.to.have.status(401);",
									"});",
									"",
									"",
									"",
									"pm.test(\"Valid response\", function () {",
									"    pm.expect(pm.response.text()).to.include(\"Invalid User\");",
									"});"
								]
							}
						}
					],
					"request": {
						"auth": {
							"type": "noauth"
						},
						"method": "POST",
						"header": [],
						"url": {
							"raw": "{{serverURL}}/api/v1/workflow/schemes/d61a59e1a4/copy",
							"host": [
								"{{serverURL}}"
							],
							"path": [
								"api",
								"v1",
								"workflow",
								"schemes",
								"d61a59e1a4",
								"copy"
							]
						},
						"description": "Do a copy of an existing scheme \n\n@Path(\"/schemes/{schemeId}/copy\")"
					},
					"response": []
				},
				{
					"name": "SuccessCopy",
					"event": [
						{
							"listen": "test",
							"script": {
								"exec": [
									"pm.test(\"Status code is 200 \", function () {",
									"    pm.response.to.have.status(200);",
									"});",
									"",
									"",
									"",
									"pm.test(\"Valid response\", function () {",
									"    pm.expect(pm.response.text()).to.include(\"Copy from REST (automatic)\");",
									"});",
									"",
									"",
									"pm.test(\"Valid response\", function () {",
									"    pm.expect(pm.response.text()).to.include(\"creationDate\");",
									"});",
									"",
									""
								],
								"type": "text/javascript"
							}
						}
					],
					"request": {
						"auth": {
							"type": "basic",
							"basic": [
								{
									"key": "password",
									"value": "admin",
									"type": "string"
								},
								{
									"key": "username",
									"value": "admin@dotcms.com",
									"type": "string"
								},
								{
									"key": "saveHelperData",
									"type": "any"
								},
								{
									"key": "showPassword",
									"value": false,
									"type": "boolean"
								}
							]
						},
						"method": "POST",
						"header": [
							{
								"key": "Content-Type",
								"value": "application/json"
							}
						],
						"body": {
							"mode": "raw",
							"raw": ""
						},
						"url": {
							"raw": "{{serverURL}}/api/v1/workflow/schemes/{{schemeId}}/copy?name=Copy from REST (automatic)",
							"host": [
								"{{serverURL}}"
							],
							"path": [
								"api",
								"v1",
								"workflow",
								"schemes",
								"{{schemeId}}",
								"copy"
							],
							"query": [
								{
									"key": "name",
									"value": "Copy from REST (automatic)"
								}
							]
						},
						"description": "Do a copy of an existing scheme \n\n@Path(\"/schemes/{schemeId}/copy\")"
					},
					"response": []
				},
				{
					"name": "InvalidSchemeId",
					"event": [
						{
							"listen": "test",
							"script": {
								"exec": [
									"pm.test(\"Status code is 404\", function () {",
									"    pm.response.to.have.status(404);",
									"});",
									"",
									"",
									"",
									"pm.test(\"Valid response\", function () {",
									"    pm.expect(pm.response.text()).to.include(\"The Workflow Scheme does not exis\");",
									"});"
								],
								"type": "text/javascript"
							}
						}
					],
					"request": {
						"auth": {
							"type": "basic",
							"basic": [
								{
									"key": "password",
									"value": "admin",
									"type": "string"
								},
								{
									"key": "username",
									"value": "admin@dotcms.com",
									"type": "string"
								},
								{
									"key": "saveHelperData",
									"type": "any"
								},
								{
									"key": "showPassword",
									"value": false,
									"type": "boolean"
								}
							]
						},
						"method": "POST",
						"header": [
							{
								"key": "Content-Type",
								"value": "application/json"
							}
						],
						"body": {
							"mode": "raw",
							"raw": ""
						},
						"url": {
							"raw": "{{serverURL}}/api/v1/workflow/schemes/ad61a59e1-a49c-46f2-a929-db2b4bfa88b2/copy?name=Copy from REST (automatic)_limited",
							"host": [
								"{{serverURL}}"
							],
							"path": [
								"api",
								"v1",
								"workflow",
								"schemes",
								"ad61a59e1-a49c-46f2-a929-db2b4bfa88b2",
								"copy"
							],
							"query": [
								{
									"key": "name",
									"value": "Copy from REST (automatic)_limited"
								}
							]
						},
						"description": "Do a copy of an existing scheme \n\n@Path(\"/schemes/{schemeId}/copy\")"
					},
					"response": []
				},
				{
					"name": "CopyWithAlreadyExistingName",
					"event": [
						{
							"listen": "test",
							"script": {
								"exec": [
									"pm.test(\"Status code is 200\", function () {",
									"    pm.response.to.have.status(200);",
									"});",
									"",
									"",
									"",
									"pm.test(\"Valid response\", function () {",
									"    pm.expect(pm.response.text()).to.include(\"Copy from REST (automatic)_limited\");",
									"});"
								],
								"type": "text/javascript"
							}
						}
					],
					"request": {
						"auth": {
							"type": "basic",
							"basic": [
								{
									"key": "password",
									"value": "admin",
									"type": "string"
								},
								{
									"key": "username",
									"value": "admin@dotcms.com",
									"type": "string"
								},
								{
									"key": "saveHelperData",
									"type": "any"
								},
								{
									"key": "showPassword",
									"value": false,
									"type": "boolean"
								}
							]
						},
						"method": "POST",
						"header": [
							{
								"key": "Content-Type",
								"value": "application/json"
							}
						],
						"body": {
							"mode": "raw",
							"raw": ""
						},
						"url": {
							"raw": "{{serverURL}}/api/v1/workflow/schemes/{{schemeId}}/copy?name=Copy from REST (automatic)_limited",
							"host": [
								"{{serverURL}}"
							],
							"path": [
								"api",
								"v1",
								"workflow",
								"schemes",
								"{{schemeId}}",
								"copy"
							],
							"query": [
								{
									"key": "name",
									"value": "Copy from REST (automatic)_limited"
								}
							]
						},
						"description": "Do a copy of an existing scheme \n\n@Path(\"/schemes/{schemeId}/copy\")"
					},
					"response": []
				},
				{
					"name": "CopyWithotNameParam",
					"event": [
						{
							"listen": "test",
							"script": {
								"exec": [
									"pm.test(\"Status code is 200\", function () {",
									"    pm.response.to.have.status(200);",
									"});",
									"",
									"",
									"pm.test(\"Valid response\", function () {",
									"    pm.expect(pm.response.text()).to.include(\"Copy from REST (automatic)_limited\");",
									"});"
								],
								"type": "text/javascript"
							}
						}
					],
					"request": {
						"auth": {
							"type": "basic",
							"basic": [
								{
									"key": "password",
									"value": "admin",
									"type": "string"
								},
								{
									"key": "username",
									"value": "admin@dotcms.com",
									"type": "string"
								},
								{
									"key": "saveHelperData",
									"type": "any"
								},
								{
									"key": "showPassword",
									"value": false,
									"type": "boolean"
								}
							]
						},
						"method": "POST",
						"header": [
							{
								"key": "Content-Type",
								"value": "application/json"
							}
						],
						"body": {
							"mode": "raw",
							"raw": "{ \"name\":\"Copy from REST (automatic)_limited\" }"
						},
						"url": {
							"raw": "{{serverURL}}/api/v1/workflow/schemes/{{schemeId}}/copy",
							"host": [
								"{{serverURL}}"
							],
							"path": [
								"api",
								"v1",
								"workflow",
								"schemes",
								"{{schemeId}}",
								"copy"
							]
						},
						"description": "Do a copy of an existing scheme \n\n@Path(\"/schemes/{schemeId}/copy\")"
					},
					"response": []
				},
				{
					"name": "SupportShortly",
					"event": [
						{
							"listen": "test",
							"script": {
								"exec": [
									"pm.test(\"Status code is 200 \", function () {",
									"    pm.response.to.have.status(200);",
									"});",
									"",
									"",
									"",
									"pm.test(\"Valid response\", function () {",
									"    pm.expect(pm.response.text()).to.include(\"Copy Using ShortlyID\");",
									"});",
									"",
									"",
									"pm.test(\"Valid response\", function () {",
									"    pm.expect(pm.response.text()).to.include(\"creationDate\");",
									"});",
									""
								],
								"type": "text/javascript"
							}
						}
					],
					"request": {
						"auth": {
							"type": "basic",
							"basic": [
								{
									"key": "password",
									"value": "admin",
									"type": "string"
								},
								{
									"key": "username",
									"value": "admin@dotcms.com",
									"type": "string"
								},
								{
									"key": "saveHelperData",
									"type": "any"
								},
								{
									"key": "showPassword",
									"value": false,
									"type": "boolean"
								}
							]
						},
						"method": "POST",
						"header": [
							{
								"key": "Content-Type",
								"value": "application/json"
							}
						],
						"body": {
							"mode": "raw",
							"raw": "{ \"name\":\"Copy from REST (automatic)_limited\" }"
						},
						"url": {
							"raw": "{{serverURL}}/api/v1/workflow/schemes/{{schemeIdShorty}}/copy?name=Copy Using ShortlyID",
							"host": [
								"{{serverURL}}"
							],
							"path": [
								"api",
								"v1",
								"workflow",
								"schemes",
								"{{schemeIdShorty}}",
								"copy"
							],
							"query": [
								{
									"key": "name",
									"value": "Copy Using ShortlyID"
								}
							]
						},
						"description": "Do a copy of an existing scheme \n\n@Path(\"/schemes/{schemeId}/copy\")"
					},
					"response": []
				}
			]
		},
		{
			"name": "DeleteStep",
			"item": [
				{
					"name": "invalidateSession",
					"event": [
						{
							"listen": "test",
							"script": {
								"exec": [
									"pm.test(\"Status code is 200\", function () {",
									"    pm.response.to.have.status(200);",
									"});"
								],
								"type": "text/javascript"
							}
						}
					],
					"request": {
						"method": "GET",
						"header": [],
						"url": {
							"raw": "{{serverURL}}/api/v1/logout",
							"host": [
								"{{serverURL}}"
							],
							"path": [
								"api",
								"v1",
								"logout"
							]
						}
					},
					"response": []
				},
				{
					"name": "UserCredentialsValidation",
					"event": [
						{
							"listen": "test",
							"script": {
								"type": "text/javascript",
								"exec": [
									"pm.test(\"Status code is 401, You need credentials\", function () {",
									"    pm.response.to.have.status(401);",
									"});",
									"",
									"",
									"",
									"pm.test(\"Valid response\", function () {",
									"    pm.expect(pm.response.text()).to.include(\"Invalid User\");",
									"});"
								]
							}
						}
					],
					"request": {
						"auth": {
							"type": "noauth"
						},
						"method": "DELETE",
						"header": [],
						"url": {
							"raw": "{{serverURL}}/api/v1/workflow/steps/c6035d07-8e8f-4a71-ad93-93adabf13906",
							"host": [
								"{{serverURL}}"
							],
							"path": [
								"api",
								"v1",
								"workflow",
								"steps",
								"c6035d07-8e8f-4a71-ad93-93adabf13906"
							]
						},
						"description": "This method deletes a step using the ID\n\n@Path(\"/steps/{stepId}\")\n"
					},
					"response": []
				},
				{
					"name": "SuccessDelete",
					"event": [
						{
							"listen": "test",
							"script": {
								"exec": [
									"pm.test(\"Status code is 200 \", function () {",
									"    pm.response.to.have.status(200);",
									"});",
									"",
									"",
									"",
									"pm.test(\"Valid response\", function () {",
									"    pm.expect(pm.response.text()).to.include(pm.collectionVariables.get(\"stepId\"));",
									"});",
									"",
									"",
									"",
									""
								],
								"type": "text/javascript"
							}
						}
					],
					"request": {
						"auth": {
							"type": "basic",
							"basic": [
								{
									"key": "password",
									"value": "admin",
									"type": "string"
								},
								{
									"key": "username",
									"value": "admin@dotcms.com",
									"type": "string"
								},
								{
									"key": "saveHelperData",
									"type": "any"
								},
								{
									"key": "showPassword",
									"value": false,
									"type": "boolean"
								}
							]
						},
						"method": "DELETE",
						"header": [],
						"url": {
							"raw": "{{serverURL}}/api/v1/workflow/steps/{{stepId}}",
							"host": [
								"{{serverURL}}"
							],
							"path": [
								"api",
								"v1",
								"workflow",
								"steps",
								"{{stepId}}"
							]
						},
						"description": "This method deletes a step using the ID\n\n@Path(\"/steps/{stepId}\")\n"
					},
					"response": []
				},
				{
					"name": "ReferencedStepValidation",
					"event": [
						{
							"listen": "test",
							"script": {
								"type": "text/javascript",
								"exec": [
									"pm.test(\"Status code is 400\", function () {",
									"    pm.response.to.have.status(400);",
									"});",
									"",
									"",
									"",
									"pm.test(\"Valid response\", function () {",
									"    pm.expect(pm.response.text()).to.include(\"is being referenced by\");",
									"});"
								]
							}
						}
					],
					"request": {
						"auth": {
							"type": "basic",
							"basic": [
								{
									"key": "password",
									"value": "admin",
									"type": "string"
								},
								{
									"key": "username",
									"value": "admin@dotcms.com",
									"type": "string"
								},
								{
									"key": "saveHelperData",
									"type": "any"
								},
								{
									"key": "showPassword",
									"value": false,
									"type": "boolean"
								}
							]
						},
						"method": "DELETE",
						"header": [],
						"url": {
							"raw": "{{serverURL}}/api/v1/workflow/steps/ee24a4cb-2d15-4c98-b1bd-6327126451f3",
							"host": [
								"{{serverURL}}"
							],
							"path": [
								"api",
								"v1",
								"workflow",
								"steps",
								"ee24a4cb-2d15-4c98-b1bd-6327126451f3"
							]
						},
						"description": "This method deletes a step using the ID\n\n@Path(\"/steps/{stepId}\")\n"
					},
					"response": []
				},
				{
					"name": "InvalidStepId",
					"event": [
						{
							"listen": "test",
							"script": {
								"exec": [
									"pm.test(\"Status code is 404\", function () {",
									"    pm.response.to.have.status(404);",
									"});",
									"",
									"",
									"",
									"pm.test(\"Valid response\", function () {",
									"    pm.expect(pm.response.text()).to.include(\"The Workflow Step does not exist\");",
									"});"
								],
								"type": "text/javascript"
							}
						}
					],
					"request": {
						"auth": {
							"type": "basic",
							"basic": [
								{
									"key": "password",
									"value": "admin",
									"type": "string"
								},
								{
									"key": "username",
									"value": "admin@dotcms.com",
									"type": "string"
								},
								{
									"key": "saveHelperData",
									"type": "any"
								},
								{
									"key": "showPassword",
									"value": false,
									"type": "boolean"
								}
							]
						},
						"method": "DELETE",
						"header": [],
						"url": {
							"raw": "{{serverURL}}/api/v1/workflow/steps/zee24a4cb-2d15-4c98-b1bd-6327126451f3",
							"host": [
								"{{serverURL}}"
							],
							"path": [
								"api",
								"v1",
								"workflow",
								"steps",
								"zee24a4cb-2d15-4c98-b1bd-6327126451f3"
							]
						},
						"description": "This method deletes a step using the ID\n\n@Path(\"/steps/{stepId}\")\n"
					},
					"response": []
				},
				{
					"name": "GivenValidStep_shouldSave",
					"event": [
						{
							"listen": "test",
							"script": {
								"exec": [
									"pm.test(\"Status code is 200 \", function () {",
									"    pm.response.to.have.status(200);",
									"});",
									"",
									"",
									"",
									"pm.test(\"Valid response\", function () {",
									"    pm.expect(pm.response.text()).to.include(\"\\\"name\\\":\\\"My REST step\\\"\");",
									"});",
									"",
									"var jsonData = pm.response.json();",
									"pm.collectionVariables.set(\"stepId\", jsonData.entity.id);",
									"pm.collectionVariables.set(\"stepIdShorty\", jsonData.entity.id.replace(\"-\",\"\").substring(0,10));"
								],
								"type": "text/javascript"
							}
						}
					],
					"request": {
						"auth": {
							"type": "basic",
							"basic": [
								{
									"key": "password",
									"value": "admin",
									"type": "string"
								},
								{
									"key": "username",
									"value": "admin@dotcms.com",
									"type": "string"
								},
								{
									"key": "saveHelperData",
									"type": "any"
								},
								{
									"key": "showPassword",
									"value": false,
									"type": "boolean"
								}
							]
						},
						"method": "POST",
						"header": [
							{
								"key": "Content-Type",
								"value": "application/json"
							}
						],
						"body": {
							"mode": "raw",
							"raw": " { \"schemeId\" : \"{{schemeId}}\", \"stepName\":\"My REST step\", \"enableEscalation\":false, \"escalationAction\":\"\", \"escalationTime\":\"0\",\"stepResolved\":false} "
						},
						"url": {
							"raw": "{{serverURL}}/api/v1/workflow/steps",
							"host": [
								"{{serverURL}}"
							],
							"path": [
								"api",
								"v1",
								"workflow",
								"steps"
							]
						},
						"description": "Add a new workflow step \n\n@Path(\"/steps\")"
					},
					"response": []
				},
				{
					"name": "SupportShortly",
					"event": [
						{
							"listen": "test",
							"script": {
								"exec": [
									"pm.test(\"Status code is 200 \", function () {",
									"    pm.response.to.have.status(200);",
									"});",
									"",
									"",
									"",
									"pm.test(\"Valid response\", function () {",
									"    pm.expect(pm.response.text()).to.include(pm.collectionVariables.get(\"stepId\"));",
									"});",
									"",
									"",
									"",
									""
								],
								"type": "text/javascript"
							}
						}
					],
					"request": {
						"auth": {
							"type": "basic",
							"basic": [
								{
									"key": "password",
									"value": "admin",
									"type": "string"
								},
								{
									"key": "username",
									"value": "admin@dotcms.com",
									"type": "string"
								},
								{
									"key": "saveHelperData",
									"type": "any"
								},
								{
									"key": "showPassword",
									"value": false,
									"type": "boolean"
								}
							]
						},
						"method": "DELETE",
						"header": [],
						"url": {
							"raw": "{{serverURL}}/api/v1/workflow/steps/{{stepIdShorty}}",
							"host": [
								"{{serverURL}}"
							],
							"path": [
								"api",
								"v1",
								"workflow",
								"steps",
								"{{stepIdShorty}}"
							]
						},
						"description": "This method deletes a step using the ID\n\n@Path(\"/steps/{stepId}\")\n"
					},
					"response": []
				}
			]
		},
		{
			"name": "DeleteAction (Permanently)",
			"item": [
				{
					"name": "invalidateSession",
					"event": [
						{
							"listen": "test",
							"script": {
								"exec": [
									"pm.test(\"Status code is 200\", function () {",
									"    pm.response.to.have.status(200);",
									"});"
								],
								"type": "text/javascript"
							}
						}
					],
					"request": {
						"method": "GET",
						"header": [],
						"url": {
							"raw": "{{serverURL}}/api/v1/logout",
							"host": [
								"{{serverURL}}"
							],
							"path": [
								"api",
								"v1",
								"logout"
							]
						}
					},
					"response": []
				},
				{
					"name": "UserCredentialValidation",
					"event": [
						{
							"listen": "test",
							"script": {
								"type": "text/javascript",
								"exec": [
									"pm.test(\"Status code is 401, You need credentials\", function () {",
									"    pm.response.to.have.status(401);",
									"});",
									"",
									"",
									"",
									"pm.test(\"Valid response\", function () {",
									"    pm.expect(pm.response.text()).to.include(\"Invalid User\");",
									"});pm.test(\"Status code is 401, You need credentials\", function () {",
									"    pm.response.to.have.status(401);",
									"});",
									"",
									"",
									"",
									"pm.test(\"Valid response\", function () {",
									"    pm.expect(pm.response.text()).to.include(\"Invalid User\");",
									"});"
								]
							}
						}
					],
					"request": {
						"auth": {
							"type": "noauth"
						},
						"method": "DELETE",
						"header": [],
						"url": {
							"raw": "{{serverURL}}/api/v1/workflow/actions/9012b349-e8ce-446f-86df-50b4f82a82ff",
							"host": [
								"{{serverURL}}"
							],
							"path": [
								"api",
								"v1",
								"workflow",
								"actions",
								"9012b349-e8ce-446f-86df-50b4f82a82ff"
							]
						},
						"description": "Deletes an action associated to the scheme and all references into steps\n\n@Path(\"/actions/{actionId}\")\n"
					},
					"response": []
				},
				{
					"name": "SuccessRequest",
					"event": [
						{
							"listen": "test",
							"script": {
								"exec": [
									"pm.test(\"Status code is 200 \", function () {",
									"    pm.response.to.have.status(200);",
									"});",
									"",
									"",
									"",
									"pm.test(\"Valid response\", function () {",
									"    pm.expect(pm.response.text()).to.include(\"Ok\");",
									"});"
								],
								"type": "text/javascript"
							}
						}
					],
					"request": {
						"auth": {
							"type": "basic",
							"basic": [
								{
									"key": "password",
									"value": "admin",
									"type": "string"
								},
								{
									"key": "username",
									"value": "admin@dotcms.com",
									"type": "string"
								},
								{
									"key": "saveHelperData",
									"type": "any"
								},
								{
									"key": "showPassword",
									"value": false,
									"type": "boolean"
								}
							]
						},
						"method": "DELETE",
						"header": [],
						"url": {
							"raw": "{{serverURL}}/api/v1/workflow/actions/{{actionId}}",
							"host": [
								"{{serverURL}}"
							],
							"path": [
								"api",
								"v1",
								"workflow",
								"actions",
								"{{actionId}}"
							]
						},
						"description": "Deletes an action associated to the scheme and all references into steps\n\n@Path(\"/actions/{actionId}\")\n"
					},
					"response": []
				},
				{
					"name": "InvalidActionId",
					"event": [
						{
							"listen": "test",
							"script": {
								"exec": [
									"pm.test(\"Status code is 404\", function () {",
									"    pm.response.to.have.status(404);",
									"});",
									"",
									"",
									"",
									"pm.test(\"Valid response\", function () {",
									"    pm.expect(pm.response.text()).to.include(\"The Workflow Action does not exist\");",
									"});"
								],
								"type": "text/javascript"
							}
						}
					],
					"request": {
						"auth": {
							"type": "basic",
							"basic": [
								{
									"key": "password",
									"value": "chris",
									"type": "string"
								},
								{
									"key": "username",
									"value": "chris@dotcms.com",
									"type": "string"
								},
								{
									"key": "saveHelperData",
									"type": "any"
								},
								{
									"key": "showPassword",
									"value": false,
									"type": "boolean"
								}
							]
						},
						"method": "DELETE",
						"header": [],
						"url": {
							"raw": "{{serverURL}}/api/v1/workflow/actions/123",
							"host": [
								"{{serverURL}}"
							],
							"path": [
								"api",
								"v1",
								"workflow",
								"actions",
								"123"
							]
						},
						"description": "Deletes an action associated to the scheme and all references into steps\n\n@Path(\"/actions/{actionId}\")\n"
					},
					"response": []
				},
				{
					"name": "GivenValidStep_shouldSave",
					"event": [
						{
							"listen": "test",
							"script": {
								"exec": [
									"pm.test(\"Status code is 200 \", function () {",
									"    pm.response.to.have.status(200);",
									"});",
									"",
									"",
									"",
									"pm.test(\"Valid response\", function () {",
									"    pm.expect(pm.response.text()).to.include(\"\\\"name\\\":\\\"My REST step\\\"\");",
									"});",
									"",
									"var jsonData = pm.response.json();",
									"pm.collectionVariables.set(\"stepId\", jsonData.entity.id);",
									"pm.collectionVariables.set(\"stepIdShorty\", jsonData.entity.id.replace(\"-\",\"\").substring(0,10));"
								],
								"type": "text/javascript"
							}
						}
					],
					"request": {
						"auth": {
							"type": "basic",
							"basic": [
								{
									"key": "password",
									"value": "admin",
									"type": "string"
								},
								{
									"key": "username",
									"value": "admin@dotcms.com",
									"type": "string"
								},
								{
									"key": "saveHelperData",
									"type": "any"
								},
								{
									"key": "showPassword",
									"value": false,
									"type": "boolean"
								}
							]
						},
						"method": "POST",
						"header": [
							{
								"key": "Content-Type",
								"value": "application/json"
							}
						],
						"body": {
							"mode": "raw",
							"raw": " { \"schemeId\" : \"{{schemeId}}\", \"stepName\":\"My REST step\", \"enableEscalation\":false, \"escalationAction\":\"\", \"escalationTime\":\"0\",\"stepResolved\":false} "
						},
						"url": {
							"raw": "{{serverURL}}/api/v1/workflow/steps",
							"host": [
								"{{serverURL}}"
							],
							"path": [
								"api",
								"v1",
								"workflow",
								"steps"
							]
						},
						"description": "Add a new workflow step \n\n@Path(\"/steps\")"
					},
					"response": []
				},
				{
					"name": "ValidAction_shouldSave",
					"event": [
						{
							"listen": "test",
							"script": {
								"exec": [
									"pm.test(\"Status code is 200 \", function () {",
									"    pm.response.to.have.status(200);",
									"});",
									"",
									"",
									"",
									"pm.test(\"Valid response\", function () {",
									"    pm.expect(pm.response.text()).to.include(\"\\\"name\\\":\\\"saveContent FROM REST NEW\\\"\");",
									"});",
									"",
									"var jsonData = pm.response.json();",
									"pm.collectionVariables.set(\"actionId\", jsonData.entity.id);",
									"pm.collectionVariables.set(\"actionIdShorty\", jsonData.entity.id.replace(\"-\",\"\").substring(0,10));"
								],
								"type": "text/javascript"
							}
						}
					],
					"request": {
						"auth": {
							"type": "basic",
							"basic": [
								{
									"key": "password",
									"value": "admin",
									"type": "string"
								},
								{
									"key": "username",
									"value": "admin@dotcms.com",
									"type": "string"
								},
								{
									"key": "saveHelperData",
									"type": "any"
								},
								{
									"key": "showPassword",
									"value": false,
									"type": "boolean"
								}
							]
						},
						"method": "POST",
						"header": [
							{
								"key": "Content-Type",
								"value": "application/json"
							}
						],
						"body": {
							"mode": "raw",
							"raw": "{\n   \"stepId\": \"{{stepId}}\",\n      \"actionName\": \"saveContent FROM REST NEW\",\n      \"schemeId\": \"{{schemeId}}\",\n      \"actionCondition\": \"\",\n      \"actionNextStep\": \"currentstep\",\n      \"actionNextAssign\": \"654b0931-1027-41f7-ad4d-173115ed8ec1\",\n      \"actionRoleHierarchyForAssign\": false,\n      \"actionAssignable\": false,\n      \"actionCommentable\": true,\n      \"whoCanUse\":[],\n      \"showOn\": [\n        \"UNPUBLISHED\",\n        \"NEW\",\n        \"LOCKED\",\n        \"PUBLISHED\"\n      ]\n}"
						},
						"url": {
							"raw": "{{serverURL}}/api/v1/workflow/actions",
							"host": [
								"{{serverURL}}"
							],
							"path": [
								"api",
								"v1",
								"workflow",
								"actions"
							]
						},
						"description": "Saves an action, by default the action is associated to the schema, however if the stepId is set will be automatically associated to the step too.\n\n@Path(\"/actions\")"
					},
					"response": []
				},
				{
					"name": "SupportShortly",
					"event": [
						{
							"listen": "test",
							"script": {
								"exec": [
									"pm.test(\"Status code is 200\", function () {",
									"    pm.response.to.have.status(200);",
									"});",
									"",
									"",
									"",
									"pm.test(\"Valid response\", function () {",
									"    pm.expect(pm.response.text()).to.include(\"Ok\");",
									"});"
								],
								"type": "text/javascript"
							}
						}
					],
					"request": {
						"auth": {
							"type": "basic",
							"basic": [
								{
									"key": "password",
									"value": "admin",
									"type": "string"
								},
								{
									"key": "username",
									"value": "admin@dotcms.com",
									"type": "string"
								},
								{
									"key": "saveHelperData",
									"type": "any"
								},
								{
									"key": "showPassword",
									"value": false,
									"type": "boolean"
								}
							]
						},
						"method": "DELETE",
						"header": [],
						"url": {
							"raw": "{{serverURL}}/api/v1/workflow/actions/{{actionIdShorty}}",
							"host": [
								"{{serverURL}}"
							],
							"path": [
								"api",
								"v1",
								"workflow",
								"actions",
								"{{actionIdShorty}}"
							]
						},
						"description": "Deletes an action associated to the scheme and all references into steps\n\n@Path(\"/actions/{actionId}\")\n"
					},
					"response": []
				}
			]
		},
		{
			"name": "DeleteAction (from step)",
			"item": [
				{
					"name": "GivenValidStep_shouldSave",
					"event": [
						{
							"listen": "test",
							"script": {
								"exec": [
									"pm.test(\"Status code is 200 \", function () {",
									"    pm.response.to.have.status(200);",
									"});",
									"",
									"",
									"",
									"pm.test(\"Valid response\", function () {",
									"    pm.expect(pm.response.text()).to.include(\"\\\"name\\\":\\\"My REST step\\\"\");",
									"});",
									"",
									"var jsonData = pm.response.json();",
									"pm.collectionVariables.set(\"stepId\", jsonData.entity.id);",
									"pm.collectionVariables.set(\"stepIdShorty\", jsonData.entity.id.replace(\"-\",\"\").substring(0,10));"
								],
								"type": "text/javascript"
							}
						}
					],
					"request": {
						"auth": {
							"type": "basic",
							"basic": [
								{
									"key": "password",
									"value": "admin",
									"type": "string"
								},
								{
									"key": "username",
									"value": "admin@dotcms.com",
									"type": "string"
								},
								{
									"key": "saveHelperData",
									"type": "any"
								},
								{
									"key": "showPassword",
									"value": false,
									"type": "boolean"
								}
							]
						},
						"method": "POST",
						"header": [
							{
								"key": "Content-Type",
								"value": "application/json"
							}
						],
						"body": {
							"mode": "raw",
							"raw": " { \"schemeId\" : \"{{schemeId}}\", \"stepName\":\"My REST step\", \"enableEscalation\":false, \"escalationAction\":\"\", \"escalationTime\":\"0\",\"stepResolved\":false} "
						},
						"url": {
							"raw": "{{serverURL}}/api/v1/workflow/steps",
							"host": [
								"{{serverURL}}"
							],
							"path": [
								"api",
								"v1",
								"workflow",
								"steps"
							]
						},
						"description": "Add a new workflow step \n\n@Path(\"/steps\")"
					},
					"response": []
				},
				{
					"name": "ValidAction_shouldSave",
					"event": [
						{
							"listen": "test",
							"script": {
								"exec": [
									"pm.test(\"Status code is 200 \", function () {",
									"    pm.response.to.have.status(200);",
									"});",
									"",
									"",
									"",
									"pm.test(\"Valid response\", function () {",
									"    pm.expect(pm.response.text()).to.include(\"\\\"name\\\":\\\"saveContent FROM REST NEW\\\"\");",
									"});",
									"",
									"var jsonData = pm.response.json();",
									"pm.collectionVariables.set(\"actionId\", jsonData.entity.id);",
									"pm.collectionVariables.set(\"actionIdShorty\", jsonData.entity.id.replace(\"-\",\"\").substring(0,10));"
								],
								"type": "text/javascript"
							}
						}
					],
					"request": {
						"auth": {
							"type": "basic",
							"basic": [
								{
									"key": "password",
									"value": "admin",
									"type": "string"
								},
								{
									"key": "username",
									"value": "admin@dotcms.com",
									"type": "string"
								},
								{
									"key": "saveHelperData",
									"type": "any"
								},
								{
									"key": "showPassword",
									"value": false,
									"type": "boolean"
								}
							]
						},
						"method": "POST",
						"header": [
							{
								"key": "Content-Type",
								"value": "application/json"
							}
						],
						"body": {
							"mode": "raw",
							"raw": "{\n   \"stepId\": \"{{stepId}}\",\n      \"actionName\": \"saveContent FROM REST NEW\",\n      \"schemeId\": \"{{schemeId}}\",\n      \"actionCondition\": \"\",\n      \"actionNextStep\": \"currentstep\",\n      \"actionNextAssign\": \"654b0931-1027-41f7-ad4d-173115ed8ec1\",\n      \"actionRoleHierarchyForAssign\": false,\n      \"actionAssignable\": false,\n      \"actionCommentable\": true,\n      \"whoCanUse\":[],\n      \"showOn\": [\n        \"UNPUBLISHED\",\n        \"NEW\",\n        \"LOCKED\",\n        \"PUBLISHED\"\n      ]\n}"
						},
						"url": {
							"raw": "{{serverURL}}/api/v1/workflow/actions",
							"host": [
								"{{serverURL}}"
							],
							"path": [
								"api",
								"v1",
								"workflow",
								"actions"
							]
						},
						"description": "Saves an action, by default the action is associated to the schema, however if the stepId is set will be automatically associated to the step too.\n\n@Path(\"/actions\")"
					},
					"response": []
				},
				{
					"name": "invalidateSession",
					"event": [
						{
							"listen": "test",
							"script": {
								"exec": [
									"pm.test(\"Status code is 200\", function () {",
									"    pm.response.to.have.status(200);",
									"});"
								],
								"type": "text/javascript"
							}
						}
					],
					"request": {
						"method": "GET",
						"header": [],
						"url": {
							"raw": "{{serverURL}}/api/v1/logout",
							"host": [
								"{{serverURL}}"
							],
							"path": [
								"api",
								"v1",
								"logout"
							]
						}
					},
					"response": []
				},
				{
					"name": "UserCredentialValidation",
					"event": [
						{
							"listen": "test",
							"script": {
								"type": "text/javascript",
								"exec": [
									"pm.test(\"Status code is 401, You need credentials\", function () {",
									"    pm.response.to.have.status(401);",
									"});",
									"",
									"",
									"",
									"pm.test(\"Valid response\", function () {",
									"    pm.expect(pm.response.text()).to.include(\"Invalid User\");",
									"});pm.test(\"Status code is 401, You need credentials\", function () {",
									"    pm.response.to.have.status(401);",
									"});",
									"",
									"",
									"",
									"pm.test(\"Valid response\", function () {",
									"    pm.expect(pm.response.text()).to.include(\"Invalid User\");",
									"});"
								]
							}
						}
					],
					"request": {
						"auth": {
							"type": "noauth"
						},
						"method": "DELETE",
						"header": [],
						"url": {
							"raw": "{{serverURL}}/api/v1/workflow/steps/0c5018fc-4773-4524-9ba8-328ca4c3d0b2/actions/658278d3-aa3b-4ce4-a028-c9e1656e4f9e",
							"host": [
								"{{serverURL}}"
							],
							"path": [
								"api",
								"v1",
								"workflow",
								"steps",
								"0c5018fc-4773-4524-9ba8-328ca4c3d0b2",
								"actions",
								"658278d3-aa3b-4ce4-a028-c9e1656e4f9e"
							]
						},
						"description": "Deletes an action associated to the step\n\n@Path(\"/steps/{stepId}/actions/{actionId}\")"
					},
					"response": []
				},
				{
					"name": "SuceessDelete",
					"event": [
						{
							"listen": "test",
							"script": {
								"exec": [
									"pm.test(\"Status code is 200 \", function () {",
									"    pm.response.to.have.status(200);",
									"});",
									"",
									"",
									"",
									"pm.test(\"Valid response\", function () {",
									"    pm.expect(pm.response.text()).to.include(\"Ok\");",
									"});"
								],
								"type": "text/javascript"
							}
						}
					],
					"request": {
						"auth": {
							"type": "basic",
							"basic": [
								{
									"key": "password",
									"value": "admin",
									"type": "string"
								},
								{
									"key": "username",
									"value": "admin@dotcms.com",
									"type": "string"
								},
								{
									"key": "saveHelperData",
									"type": "any"
								},
								{
									"key": "showPassword",
									"value": false,
									"type": "boolean"
								}
							]
						},
						"method": "DELETE",
						"header": [],
						"url": {
							"raw": "{{serverURL}}/api/v1/workflow/steps/{{stepId}}/actions/{{actionId}}",
							"host": [
								"{{serverURL}}"
							],
							"path": [
								"api",
								"v1",
								"workflow",
								"steps",
								"{{stepId}}",
								"actions",
								"{{actionId}}"
							]
						},
						"description": "Deletes an action associated to the step\n\n@Path(\"/steps/{stepId}/actions/{actionId}\")"
					},
					"response": []
				},
				{
					"name": "InvalidStepId",
					"event": [
						{
							"listen": "test",
							"script": {
								"exec": [
									"pm.test(\"Status code is 404\", function () {",
									"    pm.response.to.have.status(404);",
									"});",
									"",
									"",
									"",
									"pm.test(\"Valid response\", function () {",
									"    pm.expect(pm.response.text()).to.include(\"The Workflow Step does not exist\");",
									"});"
								],
								"type": "text/javascript"
							}
						}
					],
					"request": {
						"auth": {
							"type": "basic",
							"basic": [
								{
									"key": "password",
									"value": "admin",
									"type": "string"
								},
								{
									"key": "username",
									"value": "admin@dotcms.com",
									"type": "string"
								},
								{
									"key": "saveHelperData",
									"type": "any"
								},
								{
									"key": "showPassword",
									"value": false,
									"type": "boolean"
								}
							]
						},
						"method": "DELETE",
						"header": [],
						"url": {
							"raw": "{{serverURL}}/api/v1/workflow/steps/123/actions/c92f9aa1-9503-4567-ac30-d3242b54d02d",
							"host": [
								"{{serverURL}}"
							],
							"path": [
								"api",
								"v1",
								"workflow",
								"steps",
								"123",
								"actions",
								"c92f9aa1-9503-4567-ac30-d3242b54d02d"
							]
						},
						"description": "Deletes an action associated to the step\n\n@Path(\"/steps/{stepId}/actions/{actionId}\")"
					},
					"response": []
				},
				{
					"name": "InvalidActionId",
					"event": [
						{
							"listen": "test",
							"script": {
								"exec": [
									"pm.test(\"Status code is 404\", function () {",
									"    pm.response.to.have.status(404);",
									"});",
									"",
									"",
									"",
									"pm.test(\"Valid response\", function () {",
									"    pm.expect(pm.response.text()).to.include(\"The Workflow Action does not exist\");",
									"});"
								],
								"type": "text/javascript"
							}
						}
					],
					"request": {
						"auth": {
							"type": "basic",
							"basic": [
								{
									"key": "password",
									"value": "admin",
									"type": "string"
								},
								{
									"key": "username",
									"value": "admin@dotcms.com",
									"type": "string"
								},
								{
									"key": "saveHelperData",
									"type": "any"
								},
								{
									"key": "showPassword",
									"value": false,
									"type": "boolean"
								}
							]
						},
						"method": "DELETE",
						"header": [],
						"url": {
							"raw": "{{serverURL}}/api/v1/workflow/steps/{{stepId}}/actions/123",
							"host": [
								"{{serverURL}}"
							],
							"path": [
								"api",
								"v1",
								"workflow",
								"steps",
								"{{stepId}}",
								"actions",
								"123"
							]
						},
						"description": "Deletes an action associated to the step\n\n@Path(\"/steps/{stepId}/actions/{actionId}\")"
					},
					"response": []
				},
				{
					"name": "GivenValidStep_shouldSave",
					"event": [
						{
							"listen": "test",
							"script": {
								"exec": [
									"pm.test(\"Status code is 200 \", function () {",
									"    pm.response.to.have.status(200);",
									"});",
									"",
									"",
									"",
									"pm.test(\"Valid response\", function () {",
									"    pm.expect(pm.response.text()).to.include(\"\\\"name\\\":\\\"My REST step\\\"\");",
									"});",
									"",
									"var jsonData = pm.response.json();",
									"pm.collectionVariables.set(\"stepId\", jsonData.entity.id);",
									"pm.collectionVariables.set(\"stepIdShorty\", jsonData.entity.id.replace(\"-\",\"\").substring(0,10));"
								],
								"type": "text/javascript"
							}
						}
					],
					"request": {
						"auth": {
							"type": "basic",
							"basic": [
								{
									"key": "password",
									"value": "admin",
									"type": "string"
								},
								{
									"key": "username",
									"value": "admin@dotcms.com",
									"type": "string"
								},
								{
									"key": "saveHelperData",
									"type": "any"
								},
								{
									"key": "showPassword",
									"value": false,
									"type": "boolean"
								}
							]
						},
						"method": "POST",
						"header": [
							{
								"key": "Content-Type",
								"value": "application/json"
							}
						],
						"body": {
							"mode": "raw",
							"raw": " { \"schemeId\" : \"{{schemeId}}\", \"stepName\":\"My REST step\", \"enableEscalation\":false, \"escalationAction\":\"\", \"escalationTime\":\"0\",\"stepResolved\":false} "
						},
						"url": {
							"raw": "{{serverURL}}/api/v1/workflow/steps",
							"host": [
								"{{serverURL}}"
							],
							"path": [
								"api",
								"v1",
								"workflow",
								"steps"
							]
						},
						"description": "Add a new workflow step \n\n@Path(\"/steps\")"
					},
					"response": []
				},
				{
					"name": "ValidAction_shouldSave",
					"event": [
						{
							"listen": "test",
							"script": {
								"exec": [
									"pm.test(\"Status code is 200 \", function () {",
									"    pm.response.to.have.status(200);",
									"});",
									"",
									"",
									"",
									"pm.test(\"Valid response\", function () {",
									"    pm.expect(pm.response.text()).to.include(\"\\\"name\\\":\\\"saveContent FROM REST NEW\\\"\");",
									"});",
									"",
									"var jsonData = pm.response.json();",
									"pm.collectionVariables.set(\"actionId\", jsonData.entity.id);",
									"pm.collectionVariables.set(\"actionIdShorty\", jsonData.entity.id.replace(\"-\",\"\").substring(0,10));"
								],
								"type": "text/javascript"
							}
						}
					],
					"request": {
						"auth": {
							"type": "basic",
							"basic": [
								{
									"key": "password",
									"value": "admin",
									"type": "string"
								},
								{
									"key": "username",
									"value": "admin@dotcms.com",
									"type": "string"
								},
								{
									"key": "saveHelperData",
									"type": "any"
								},
								{
									"key": "showPassword",
									"value": false,
									"type": "boolean"
								}
							]
						},
						"method": "POST",
						"header": [
							{
								"key": "Content-Type",
								"value": "application/json"
							}
						],
						"body": {
							"mode": "raw",
							"raw": "{\n   \"stepId\": \"{{stepId}}\",\n      \"actionName\": \"saveContent FROM REST NEW\",\n      \"schemeId\": \"{{schemeId}}\",\n      \"actionCondition\": \"\",\n      \"actionNextStep\": \"currentstep\",\n      \"actionNextAssign\": \"654b0931-1027-41f7-ad4d-173115ed8ec1\",\n      \"actionRoleHierarchyForAssign\": false,\n      \"actionAssignable\": false,\n      \"actionCommentable\": true,\n      \"whoCanUse\":[],\n      \"showOn\": [\n        \"UNPUBLISHED\",\n        \"NEW\",\n        \"LOCKED\",\n        \"PUBLISHED\"\n      ]\n}"
						},
						"url": {
							"raw": "{{serverURL}}/api/v1/workflow/actions",
							"host": [
								"{{serverURL}}"
							],
							"path": [
								"api",
								"v1",
								"workflow",
								"actions"
							]
						},
						"description": "Saves an action, by default the action is associated to the schema, however if the stepId is set will be automatically associated to the step too.\n\n@Path(\"/actions\")"
					},
					"response": []
				},
				{
					"name": "SupportShortlyId",
					"event": [
						{
							"listen": "test",
							"script": {
								"exec": [
									"pm.test(\"Status code is 200 \", function () {",
									"    pm.response.to.have.status(200);",
									"});",
									"",
									"",
									"",
									"pm.test(\"Valid response\", function () {",
									"    pm.expect(pm.response.text()).to.include(\"Ok\");",
									"});"
								],
								"type": "text/javascript"
							}
						}
					],
					"request": {
						"auth": {
							"type": "basic",
							"basic": [
								{
									"key": "password",
									"value": "admin",
									"type": "string"
								},
								{
									"key": "username",
									"value": "admin@dotcms.com",
									"type": "string"
								},
								{
									"key": "saveHelperData",
									"type": "any"
								},
								{
									"key": "showPassword",
									"value": false,
									"type": "boolean"
								}
							]
						},
						"method": "DELETE",
						"header": [],
						"url": {
							"raw": "{{serverURL}}/api/v1/workflow/steps/{{stepIdShorty}}/actions/{{actionIdShorty}}",
							"host": [
								"{{serverURL}}"
							],
							"path": [
								"api",
								"v1",
								"workflow",
								"steps",
								"{{stepIdShorty}}",
								"actions",
								"{{actionIdShorty}}"
							]
						},
						"description": "Deletes an action associated to the step\n\n@Path(\"/steps/{stepId}/actions/{actionId}\")"
					},
					"response": []
				}
			]
		},
		{
			"name": "DeleteScheme",
			"item": [
				{
					"name": "invalidateSession",
					"event": [
						{
							"listen": "test",
							"script": {
								"exec": [
									"pm.test(\"Status code is 200\", function () {",
									"    pm.response.to.have.status(200);",
									"});"
								],
								"type": "text/javascript"
							}
						}
					],
					"request": {
						"method": "GET",
						"header": [],
						"url": {
							"raw": "{{serverURL}}/api/v1/logout",
							"host": [
								"{{serverURL}}"
							],
							"path": [
								"api",
								"v1",
								"logout"
							]
						}
					},
					"response": []
				},
				{
					"name": "UserCredentialsValidation",
					"event": [
						{
							"listen": "test",
							"script": {
								"type": "text/javascript",
								"exec": [
									"pm.test(\"Status code is 401, You need credentials\", function () {",
									"    pm.response.to.have.status(401);",
									"});",
									"",
									"pm.test(\"Valid response\", function () {",
									"    pm.expect(pm.response.text()).to.include(\"Invalid User\");",
									"});"
								]
							}
						}
					],
					"request": {
						"auth": {
							"type": "noauth"
						},
						"method": "DELETE",
						"header": [],
						"url": {
							"raw": "{{serverURL}}/api/v1/workflow/schemes/85c1515c-c4f3-463c-bac2-860b8fcacc34",
							"host": [
								"{{serverURL}}"
							],
							"path": [
								"api",
								"v1",
								"workflow",
								"schemes",
								"85c1515c-c4f3-463c-bac2-860b8fcacc34"
							]
						},
						"description": "Deletes an existing scheme (the response is async)\n\n@Path(\"/schemes/{schemeId}\")"
					},
					"response": []
				},
				{
					"name": "archiveScheme",
					"event": [
						{
							"listen": "test",
							"script": {
								"exec": [
									"pm.test(\"Status code is 200 \", function () {",
									"    pm.response.to.have.status(200);",
									"});",
									"",
									"",
									"",
									"pm.test(\"Valid response\", function () {",
									"    pm.expect(pm.response.text()).to.include(\"\\\"name\\\":\\\"WF_Import_AsAdmin_edited\\\"\");",
									"});"
								],
								"type": "text/javascript"
							}
						}
					],
					"request": {
						"auth": {
							"type": "basic",
							"basic": [
								{
									"key": "password",
									"value": "admin",
									"type": "string"
								},
								{
									"key": "username",
									"value": "admin@dotcms.com",
									"type": "string"
								},
								{
									"key": "saveHelperData",
									"type": "any"
								},
								{
									"key": "showPassword",
									"value": false,
									"type": "boolean"
								}
							]
						},
						"method": "PUT",
						"header": [
							{
								"key": "Content-Type",
								"value": "application/json"
							}
						],
						"body": {
							"mode": "raw",
							"raw": "{\"schemeName\": \"WF_Import_AsAdmin_edited\", \"schemeDescription\": \"AutomaticTest\", \"schemeArchived\": \"true\"}"
						},
						"url": {
							"raw": "{{serverURL}}/api/v1/workflow/schemes/{{schemeId}}",
							"host": [
								"{{serverURL}}"
							],
							"path": [
								"api",
								"v1",
								"workflow",
								"schemes",
								"{{schemeId}}"
							]
						},
						"description": "Updates an existing scheme\n\n@Path(\"/schemes/{schemeId}\")"
					},
					"response": []
				},
				{
					"name": "SuccessDelete",
					"event": [
						{
							"listen": "test",
							"script": {
								"exec": [
									"pm.test(\"Status code is 200 \", function () {",
									"    pm.response.to.have.status(200);",
									"});",
									"",
									"",
									"",
									"pm.test(\"Valid response\", function () {",
									"    pm.expect(pm.response.text()).to.include(\"id\");",
									"});",
									"",
									"pm.test(\"Valid response\", function () {",
									"    pm.expect(pm.response.text()).to.include(\"name\");",
									"});"
								],
								"type": "text/javascript"
							}
						}
					],
					"request": {
						"auth": {
							"type": "basic",
							"basic": [
								{
									"key": "password",
									"value": "admin",
									"type": "string"
								},
								{
									"key": "username",
									"value": "admin@dotcms.com",
									"type": "string"
								},
								{
									"key": "saveHelperData",
									"type": "any"
								},
								{
									"key": "showPassword",
									"value": false,
									"type": "boolean"
								}
							]
						},
						"method": "DELETE",
						"header": [],
						"url": {
							"raw": "{{serverURL}}/api/v1/workflow/schemes/{{schemeId}}",
							"host": [
								"{{serverURL}}"
							],
							"path": [
								"api",
								"v1",
								"workflow",
								"schemes",
								"{{schemeId}}"
							]
						},
						"description": "Deletes an existing scheme (the response is async)\n\n@Path(\"/schemes/{schemeId}\")"
					},
					"response": []
				},
				{
					"name": "InvalidSchemeId",
					"event": [
						{
							"listen": "test",
							"script": {
								"exec": [
									"pm.test(\"Status code is 404\", function () {",
									"    pm.response.to.have.status(404);",
									"});",
									"",
									"",
									"",
									"pm.test(\"Valid response\", function () {",
									"    pm.expect(pm.response.text()).to.include(\"The Workflow Scheme does not exist\");",
									"});"
								],
								"type": "text/javascript"
							}
						}
					],
					"request": {
						"auth": {
							"type": "basic",
							"basic": [
								{
									"key": "password",
									"value": "admin",
									"type": "string"
								},
								{
									"key": "username",
									"value": "admin@dotcms.com",
									"type": "string"
								},
								{
									"key": "saveHelperData",
									"type": "any"
								},
								{
									"key": "showPassword",
									"value": false,
									"type": "boolean"
								}
							]
						},
						"method": "DELETE",
						"header": [],
						"url": {
							"raw": "{{serverURL}}/api/v1/workflow/schemes/123",
							"host": [
								"{{serverURL}}"
							],
							"path": [
								"api",
								"v1",
								"workflow",
								"schemes",
								"123"
							]
						},
						"description": "Deletes an existing scheme (the response is async)\n\n@Path(\"/schemes/{schemeId}\")"
					},
					"response": []
				},
				{
					"name": "GivenValidScheme_ShouldSave",
					"event": [
						{
							"listen": "test",
							"script": {
								"exec": [
									"pm.test(\"Status code is 200 \", function () {",
									"    pm.response.to.have.status(200);",
									"});",
									"",
									"pm.test(\"Response includes name\", function () {",
									"    pm.expect(pm.response.text()).to.include(\"\\\"name\\\":\\\"REST Schema\\\"\");",
									"});",
									"",
									"var jsonData = pm.response.json();",
									"pm.collectionVariables.set(\"schemeId\", jsonData.entity.id);",
									"pm.collectionVariables.set(\"schemeIdShorty\", jsonData.entity.id.replace(\"-\",\"\").substring(0,10));"
								],
								"type": "text/javascript"
							}
						}
					],
					"request": {
						"auth": {
							"type": "basic",
							"basic": [
								{
									"key": "password",
									"value": "admin",
									"type": "string"
								},
								{
									"key": "username",
									"value": "admin@dotcms.com",
									"type": "string"
								},
								{
									"key": "saveHelperData",
									"type": "any"
								},
								{
									"key": "showPassword",
									"value": false,
									"type": "boolean"
								}
							]
						},
						"method": "POST",
						"header": [
							{
								"key": "Content-Type",
								"value": "application/json"
							}
						],
						"body": {
							"mode": "raw",
							"raw": "{\"schemeName\": \"REST Schema\", \"schemeDescription\": \"rest1\", \"schemeArchived\": \"false\"}"
						},
						"url": {
							"raw": "{{serverURL}}/api/v1/workflow/schemes",
							"host": [
								"{{serverURL}}"
							],
							"path": [
								"api",
								"v1",
								"workflow",
								"schemes"
							]
						},
						"description": "Creates a new scheme \n\n@Path(\"/schemes\")"
					},
					"response": []
				},
				{
					"name": "archiveScheme",
					"event": [
						{
							"listen": "test",
							"script": {
								"exec": [
									"pm.test(\"Status code is 200 \", function () {",
									"    pm.response.to.have.status(200);",
									"});",
									"",
									"",
									"",
									"pm.test(\"Valid response\", function () {",
									"    pm.expect(pm.response.text()).to.include(\"\\\"name\\\":\\\"WF_Import_AsAdmin_edited\\\"\");",
									"});"
								],
								"type": "text/javascript"
							}
						}
					],
					"request": {
						"auth": {
							"type": "basic",
							"basic": [
								{
									"key": "password",
									"value": "admin",
									"type": "string"
								},
								{
									"key": "username",
									"value": "admin@dotcms.com",
									"type": "string"
								},
								{
									"key": "saveHelperData",
									"type": "any"
								},
								{
									"key": "showPassword",
									"value": false,
									"type": "boolean"
								}
							]
						},
						"method": "PUT",
						"header": [
							{
								"key": "Content-Type",
								"value": "application/json"
							}
						],
						"body": {
							"mode": "raw",
							"raw": "{\"schemeName\": \"WF_Import_AsAdmin_edited\", \"schemeDescription\": \"AutomaticTest\", \"schemeArchived\": \"true\"}"
						},
						"url": {
							"raw": "{{serverURL}}/api/v1/workflow/schemes/{{schemeId}}",
							"host": [
								"{{serverURL}}"
							],
							"path": [
								"api",
								"v1",
								"workflow",
								"schemes",
								"{{schemeId}}"
							]
						},
						"description": "Updates an existing scheme\n\n@Path(\"/schemes/{schemeId}\")"
					},
					"response": []
				},
				{
					"name": "SupportShorlty",
					"event": [
						{
							"listen": "test",
							"script": {
								"exec": [
									"pm.test(\"Status code is 200, You need credentials\", function () {",
									"    pm.response.to.have.status(200);",
									"});",
									"",
									"",
									"",
									"pm.test(\"Valid response\", function () {",
									"    pm.expect(pm.response.text()).to.include(\"WF_Import_AsAdmin_edited\");",
									"});"
								],
								"type": "text/javascript"
							}
						}
					],
					"request": {
						"auth": {
							"type": "basic",
							"basic": [
								{
									"key": "password",
									"value": "admin",
									"type": "string"
								},
								{
									"key": "username",
									"value": "admin@dotcms.com",
									"type": "string"
								},
								{
									"key": "saveHelperData",
									"type": "any"
								},
								{
									"key": "showPassword",
									"value": false,
									"type": "boolean"
								}
							]
						},
						"method": "DELETE",
						"header": [],
						"url": {
							"raw": "{{serverURL}}/api/v1/workflow/schemes/{{schemeIdShorty}}",
							"host": [
								"{{serverURL}}"
							],
							"path": [
								"api",
								"v1",
								"workflow",
								"schemes",
								"{{schemeIdShorty}}"
							]
						},
						"description": "Deletes an existing scheme (the response is async)\n\n@Path(\"/schemes/{schemeId}\")"
					},
					"response": []
				}
			],
			"description": "Deletes an existing scheme (the response is async)\n\n@Path(\"/schemes/{schemeId}\")",
			"event": [
				{
					"listen": "prerequest",
					"script": {
						"type": "text/javascript",
						"exec": [
							""
						]
					}
				},
				{
					"listen": "test",
					"script": {
						"type": "text/javascript",
						"exec": [
							""
						]
					}
				}
			]
		},
		{
			"name": "systemActions",
			"item": [
				{
					"name": "Creates a Content Type",
					"event": [
						{
							"listen": "test",
							"script": {
								"exec": [
									"pm.test(\"Status code is 200\", function () {",
									"    pm.response.to.have.status(200);",
									"});",
									"",
									"",
									""
								],
								"type": "text/javascript"
							}
						}
					],
					"request": {
						"auth": {
							"type": "basic",
							"basic": [
								{
									"key": "username",
									"value": "admin@dotcms.com",
									"type": "string"
								},
								{
									"key": "password",
									"value": "admin",
									"type": "string"
								}
							]
						},
						"method": "POST",
						"header": [
							{
								"key": "Content-Type",
								"name": "Content-Type",
								"value": "application/json",
								"type": "text"
							}
						],
						"body": {
							"mode": "raw",
							"raw": "{\n   \"defaultType\":false,\n   \"fixed\":false,\n   \"system\":false,\n   \"clazz\":\"com.dotcms.contenttype.model.type.ImmutableSimpleContentType\",\n   \"description\":\"\",\n   \"host\":\"8a7d5e23-da1e-420a-b4f0-471e7da8ea2d\",\n   \"folder\":\"SYSTEM_FOLDER\",\n   \"name\":\"TestContentTypeSystemActions\",\n   \"systemActionMappings\":{\n      \"NEW\":\"ceca71a0-deee-4999-bd47-b01baa1bcfc8\"\n   },\n   \"workflow\":[\n      \"d61a59e1-a49c-46f2-a929-db2b4bfa88b2\"\n   ]\n}",
							"options": {
								"raw": {
									"language": "json"
								}
							}
						},
						"url": {
							"raw": "{{serverURL}}/api/v1/contenttype/",
							"host": [
								"{{serverURL}}"
							],
							"path": [
								"api",
								"v1",
								"contenttype",
								""
							]
						},
						"description": "Creates a content type to associate a system workflow"
					},
					"response": []
				},
				{
					"name": "Create System Workflow Action for New Content Type",
					"event": [
						{
							"listen": "test",
							"script": {
								"exec": [
									"pm.test(\"Status code is 200\", function () {",
									"    pm.response.to.have.status(200);",
									"});",
									"",
									"",
									""
								],
								"type": "text/javascript"
							}
						}
					],
					"request": {
						"auth": {
							"type": "basic",
							"basic": [
								{
									"key": "username",
									"value": "admin@dotcms.com",
									"type": "string"
								},
								{
									"key": "password",
									"value": "admin",
									"type": "string"
								}
							]
						},
						"method": "PUT",
						"header": [
							{
								"key": "Content-Type",
								"name": "Content-Type",
								"value": "application/json",
								"type": "text"
							}
						],
						"body": {
							"mode": "raw",
							"raw": "{\n\t\"actionId\":\"b9d89c80-3d88-4311-8365-187323c96436\",\n\t\"systemAction\":\"EDIT\",\n\t\"contentTypeVariable\":\"TestContentTypeSystemActions\"\n}",
							"options": {
								"raw": {
									"language": "json"
								}
							}
						},
						"url": {
							"raw": "{{serverURL}}/api/v1/workflow/system/actions",
							"host": [
								"{{serverURL}}"
							],
							"path": [
								"api",
								"v1",
								"workflow",
								"system",
								"actions"
							]
						},
						"description": "Create for the new content type a new mapping for EDIT"
					},
					"response": []
				},
				{
					"name": "Get Content Type System Actions",
					"event": [
						{
							"listen": "test",
							"script": {
								"exec": [
									"pm.test(\"No errors\", function () {",
									"    ",
									"    var jsonData = pm.response.json();",
									"    pm.expect(jsonData.errors.length).to.eql(0);",
									"});",
									"",
									"pm.test(\"Return 2 items\", function () {",
									"    ",
									"    var jsonData = pm.response.json();",
									"    pm.expect(jsonData.entity.length).to.eql(2);",
									"});",
									"",
									"pm.test(\"Has New System Action\", function () {",
									"    ",
									"    var jsonData = pm.response.json();",
									"    pm.expect(jsonData.entity[0].systemAction).to.eql(\"NEW\");",
									"});",
									"",
									"pm.test(\"New  has a Save Action\", function () {",
									"    ",
									"    var jsonData = pm.response.json();",
									"    pm.expect(jsonData.entity[0].workflowAction.id).to.eql(\"ceca71a0-deee-4999-bd47-b01baa1bcfc8\");",
									"});",
									"",
									"pm.test(\"Has Edit System Action\", function () {",
									"    ",
									"    var jsonData = pm.response.json();",
									"    pm.expect(jsonData.entity[1].systemAction).to.eql(\"EDIT\");",
									"});",
									"",
									"pm.test(\"New  has a Save/Publish Action\", function () {",
									"    ",
									"    var jsonData = pm.response.json();",
									"    pm.expect(jsonData.entity[1].workflowAction.id).to.eql(\"b9d89c80-3d88-4311-8365-187323c96436\");",
									"});",
									"",
									""
								],
								"type": "text/javascript"
							}
						}
					],
					"request": {
						"auth": {
							"type": "basic",
							"basic": [
								{
									"key": "username",
									"value": "admin@dotcms.com",
									"type": "string"
								},
								{
									"key": "password",
									"value": "admin",
									"type": "string"
								}
							]
						},
						"method": "GET",
						"header": [],
						"url": {
							"raw": "{{serverURL}}/api/v1/workflow/contenttypes/TestContentTypeSystemActions/system/actions",
							"host": [
								"{{serverURL}}"
							],
							"path": [
								"api",
								"v1",
								"workflow",
								"contenttypes",
								"TestContentTypeSystemActions",
								"system",
								"actions"
							]
						},
						"description": "Get the two content types"
					},
					"response": []
				},
				{
					"name": "Fires a default New Action",
					"event": [
						{
							"listen": "test",
							"script": {
								"exec": [
									"pm.test(\"No errors\", function () {",
									"    ",
									"    var jsonData = pm.response.json();",
									"    pm.expect(jsonData.errors.length).to.eql(0);",
									"});",
									"",
									"pm.test(\"Information Saved Correctly\", function () {",
									"    ",
									"    var jsonData = pm.response.json();",
									"    pm.expect(jsonData.entity.baseType).to.eql(\"CONTENT\");",
									"    pm.expect(jsonData.entity.contentType).to.eql(\"TestContentTypeSystemActions\");",
									"});",
									"",
									"",
									"",
									""
								],
								"type": "text/javascript"
							}
						}
					],
					"request": {
						"auth": {
							"type": "basic",
							"basic": [
								{
									"key": "username",
									"value": "admin@dotcms.com",
									"type": "string"
								},
								{
									"key": "password",
									"value": "admin",
									"type": "string"
								}
							]
						},
						"method": "PUT",
						"header": [
							{
								"key": "Content-Type",
								"name": "Content-Type",
								"value": "application/json",
								"type": "text"
							}
						],
						"body": {
							"mode": "raw",
							"raw": "{\n\t\"comments\":\"Adding New Content type\",\n\t\"contentlet\": {\n\t\t\"contentType\":\"TestContentTypeSystemActions\"\n\t\t\n\t}\n}",
							"options": {
								"raw": {
									"language": "json"
								}
							}
						},
						"url": {
							"raw": "{{serverURL}}/api/v1/workflow/actions/default/fire/NEW",
							"host": [
								"{{serverURL}}"
							],
							"path": [
								"api",
								"v1",
								"workflow",
								"actions",
								"default",
								"fire",
								"NEW"
							]
						}
					},
					"response": []
				},
				{
					"name": "Fires a default EDIT Action",
					"event": [
						{
							"listen": "test",
							"script": {
								"exec": [
									"pm.test(\"No errors\", function () {",
									"    ",
									"    var jsonData = pm.response.json();",
									"    pm.expect(jsonData.errors.length).to.eql(0);",
									"});",
									"",
									"pm.test(\"Information Saved Correctly\", function () {",
									"    ",
									"    var jsonData = pm.response.json();",
									"    pm.expect(jsonData.entity.baseType).to.eql(\"CONTENT\");",
									"    pm.expect(jsonData.entity.contentType).to.eql(\"TestContentTypeSystemActions\");",
									"});",
									"",
									"",
									"",
									""
								],
								"type": "text/javascript"
							}
						}
					],
					"request": {
						"auth": {
							"type": "basic",
							"basic": [
								{
									"key": "username",
									"value": "admin@dotcms.com",
									"type": "string"
								},
								{
									"key": "password",
									"value": "admin",
									"type": "string"
								}
							]
						},
						"method": "PUT",
						"header": [
							{
								"key": "Content-Type",
								"name": "Content-Type",
								"type": "text",
								"value": "application/json"
							}
						],
						"body": {
							"mode": "raw",
							"raw": "{\n\t\"comments\":\"Adding New Content type\",\n\t\"contentlet\": {\n\t\t\"contentType\":\"TestContentTypeSystemActions\"\n\t\t\n\t}\n}",
							"options": {
								"raw": {
									"language": "json"
								}
							}
						},
						"url": {
							"raw": "{{serverURL}}/api/v1/workflow/actions/default/fire/EDIT",
							"host": [
								"{{serverURL}}"
							],
							"path": [
								"api",
								"v1",
								"workflow",
								"actions",
								"default",
								"fire",
								"EDIT"
							]
						},
						"description": "Fires an EDIT default action"
					},
					"response": []
				},
				{
					"name": "Fires a default PUBLISH Action ",
					"event": [
						{
							"listen": "test",
							"script": {
								"exec": [
									"pm.test(\"No errors\", function () {",
									"    ",
									"    var jsonData = pm.response.json();",
									"    pm.expect(jsonData.errors.length).to.eql(0);",
									"});",
									"",
									"pm.test(\"Information Publish Correctly\", function () {",
									"    ",
									"    var jsonData = pm.response.json();",
									"    pm.expect(jsonData.entity.baseType).to.eql(\"CONTENT\");",
									"    pm.expect(jsonData.entity.contentType).to.eql(\"TestContentTypeSystemActions\");",
									"     pm.expect(jsonData.entity.live).to.eql(true);",
									"});",
									"",
									"",
									"",
									""
								],
								"type": "text/javascript"
							}
						}
					],
					"request": {
						"auth": {
							"type": "basic",
							"basic": [
								{
									"key": "username",
									"value": "admin@dotcms.com",
									"type": "string"
								},
								{
									"key": "password",
									"value": "admin",
									"type": "string"
								}
							]
						},
						"method": "PUT",
						"header": [
							{
								"key": "Content-Type",
								"name": "Content-Type",
								"type": "text",
								"value": "application/json"
							}
						],
						"body": {
							"mode": "raw",
							"raw": "{\n\t\"comments\":\"Adding New Content type\",\n\t\"contentlet\": {\n\t\t\"contentType\":\"TestContentTypeSystemActions\"\n\t\t\n\t}\n}",
							"options": {
								"raw": {
									"language": "json"
								}
							}
						},
						"url": {
							"raw": "{{serverURL}}/api/v1/workflow/actions/default/fire/PUBLISH",
							"host": [
								"{{serverURL}}"
							],
							"path": [
								"api",
								"v1",
								"workflow",
								"actions",
								"default",
								"fire",
								"PUBLISH"
							]
						},
						"description": "Fires an PUBLISH default action"
					},
					"response": []
				}
			]
		},
		{
			"name": "mergeAction",
			"item": [
				{
					"name": "AddMergeContentlet",
					"event": [
						{
							"listen": "test",
							"script": {
								"exec": [
									"console.log(\"Running test\")",
									"",
									"pm.test(\"No errors\", function () {",
									"    ",
									"    var jsonData = pm.response.json();",
									"    pm.expect(jsonData.errors.length).to.eql(0);",
									"});",
									"",
									"pm.test(\"Information Saved Correctly\", function () {",
									"    ",
									"    var jsonData = pm.response.json();",
									"    pm.expect(jsonData.entity.baseType).to.eql(\"CONTENT\");",
									"    pm.expect(jsonData.entity.contentType).to.eql(\"webPageContent\");",
									"});",
									"",
									"var requestcounter = pm.environment.get(\"requestcounter\");",
									"console.log(\"requestcounter #: \" + requestcounter)",
									"",
									"if(!requestcounter || requestcounter > 10) {",
									"",
									"    pm.environment.set(\"requestcounter\", 1);",
									"} else {",
									"",
									"    pm.environment.set(\"requestcounter\", requestcounter+1);",
									"}",
									"",
									"if (requestcounter <= 10) {",
									"    ",
									"    console.log(\"Calling AddMergeContentlet again #: \" + requestcounter)",
									"    postman.setNextRequest(\"AddMergeContentlet\");",
									"}",
									"",
									"",
									""
								],
								"type": "text/javascript"
							}
						}
					],
					"request": {
						"auth": {
							"type": "basic",
							"basic": [
								{
									"key": "password",
									"value": "admin",
									"type": "string"
								},
								{
									"key": "username",
									"value": "admin@dotcms.com",
									"type": "string"
								}
							]
						},
						"method": "PUT",
						"header": [],
						"body": {
							"mode": "raw",
							"raw": "{\n\t\"comments\":\"Adding New Generic content\",\n\t\"contentlet\": {\n\t\t\"contentType\":\"webPageContent\",\n        \"title\":\"Test Merge Content\",\n        \"body\":\"Test Merge Body\",\n\t\t\"contentHost\":\"default\"\n\t}\n}",
							"options": {
								"raw": {
									"language": "json"
								}
							}
						},
						"url": {
							"raw": "{{serverURL}}/api/v1/workflow/actions/default/fire/NEW",
							"host": [
								"{{serverURL}}"
							],
							"path": [
								"api",
								"v1",
								"workflow",
								"actions",
								"default",
								"fire",
								"NEW"
							]
						}
					},
					"response": []
				},
				{
					"name": "PublishMerge",
					"event": [
						{
							"listen": "test",
							"script": {
								"exec": [
									"console.log(\"Running test\")",
									"",
									"pm.test(\"No errors\", function () {",
									"    ",
									"    var jsonData = pm.response.json();",
									"    pm.expect(jsonData.errors.length).to.eql(0);",
									"});",
									"",
									"pm.test(\"Information Saved Correctly\", function () {",
									"    ",
									"    var jsonData = pm.response.json();",
									"    pm.expect(jsonData.entity.summary.affected).to.above(0);",
									"});"
								],
								"type": "text/javascript"
							}
						}
					],
					"request": {
						"auth": {
							"type": "basic",
							"basic": [
								{
									"key": "password",
									"value": "admin",
									"type": "string"
								},
								{
									"key": "username",
									"value": "admin@dotcms.com",
									"type": "string"
								}
							]
						},
						"method": "PATCH",
						"header": [],
						"body": {
							"mode": "raw",
							"raw": "{\n\t\"comments\":\"Publish an existing Generic content\",\n    \"query\":\"+contentType:webPageContent AND title:\\\"Test Merge Content\\\"\",\n\t\"contentlet\": {\n        \"title\":\"Test Merge Content Published\"\n\t}\n}",
							"options": {
								"raw": {
									"language": "json"
								}
							}
						},
						"url": {
							"raw": "{{serverURL}}/api/v1/workflow/actions/default/fire/PUBLISH",
							"host": [
								"{{serverURL}}"
							],
							"path": [
								"api",
								"v1",
								"workflow",
								"actions",
								"default",
								"fire",
								"PUBLISH"
							]
						}
					},
					"response": []
				},
				{
					"name": "CreateNewGenericContentlet",
					"event": [
						{
							"listen": "test",
							"script": {
								"exec": [
									"console.log(\"Running test\")",
									"",
									"pm.test(\"No errors\", function () {",
									"    ",
									"    var jsonData = pm.response.json();",
									"    pm.expect(jsonData.errors.length).to.eql(0);",
									"});",
									""
								],
								"type": "text/javascript"
							}
						}
					],
					"request": {
						"auth": {
							"type": "basic",
							"basic": [
								{
									"key": "password",
									"value": "admin",
									"type": "string"
								},
								{
									"key": "username",
									"value": "admin@dotcms.com",
									"type": "string"
								}
							]
						},
						"method": "PUT",
						"header": [],
						"body": {
							"mode": "raw",
							"raw": "{\n\t\"contentlet\": {\n        \"contentType\":\"webPageContent\",\n        \"title\":\"Test title\",\n        \"body\":\"Test body\",\n        \"contentHost\":\"default\"\n\t}\n}",
							"options": {
								"raw": {
									"language": "json"
								}
							}
						},
						"url": {
							"raw": "{{serverURL}}/api/v1/workflow/actions/default/fire/NEW",
							"host": [
								"{{serverURL}}"
							],
							"path": [
								"api",
								"v1",
								"workflow",
								"actions",
								"default",
								"fire",
								"NEW"
							]
						}
					},
					"response": []
				},
				{
					"name": "PublishMergeIndividual",
					"event": [
						{
							"listen": "test",
							"script": {
								"exec": [
									"console.log(\"Running test\")",
									"",
									"pm.test(\"No errors\", function () {",
									"    ",
									"    var jsonData = pm.response.json();",
									"    pm.expect(jsonData.errors.length).to.eql(0);",
									"});",
									"",
									"pm.test(\"Information Saved Correctly\", function () {",
									"    ",
									"    var jsonData = pm.response.json();",
									"    pm.expect(jsonData.entity.summary.affected).to.eql(1);",
									"});"
								],
								"type": "text/javascript"
							}
						}
					],
					"request": {
						"auth": {
							"type": "basic",
							"basic": [
								{
									"key": "password",
									"value": "admin",
									"type": "string"
								},
								{
									"key": "username",
									"value": "admin@dotcms.com",
									"type": "string"
								}
							]
						},
						"method": "PATCH",
						"header": [],
						"body": {
							"mode": "raw",
							"raw": "{\n\t\"comments\":\"Publish an existing Generic content\",\n\t\"contentlet\": {\n        \"title\":\"Test Merge Content Published\"\n\t}\n}",
							"options": {
								"raw": {
									"language": "json"
								}
							}
						},
						"url": {
							"raw": "{{serverURL}}/api/v1/workflow/actions/default/fire/PUBLISH?inode={{genericContentletInode}}",
							"host": [
								"{{serverURL}}"
							],
							"path": [
								"api",
								"v1",
								"workflow",
								"actions",
								"default",
								"fire",
								"PUBLISH"
							],
							"query": [
								{
									"key": "inode",
									"value": "{{genericContentletInode}}"
								}
							]
						}
					},
					"response": []
				},
				{
					"name": "PublishMergeNotExists",
					"event": [
						{
							"listen": "test",
							"script": {
								"exec": [
									"console.log(\"Running test\")",
									"",
									"pm.test(\"No errors\", function () {",
									"    ",
									"    var jsonData = pm.response.json();",
									"    pm.expect(jsonData.errors.length).to.eql(0);",
									"});",
									"",
									"pm.test(\"Information Saved Correctly\", function () {",
									"    ",
									"    var jsonData = pm.response.json();",
									"    pm.expect(jsonData.entity.summary.affected).to.eql(1);",
									"});",
									"",
									"pm.test(\"Content Not Found\", function () {",
									"    ",
									"    var jsonData = pm.response.json();",
									"    pm.expect(jsonData.entity.results[0].xxxx.errorMessage).to.eql(\"Content not found\");",
									"});"
								],
								"type": "text/javascript"
							}
						}
					],
					"request": {
						"auth": {
							"type": "basic",
							"basic": [
								{
									"key": "password",
									"value": "admin",
									"type": "string"
								},
								{
									"key": "username",
									"value": "admin@dotcms.com",
									"type": "string"
								}
							]
						},
						"method": "PATCH",
						"header": [],
						"body": {
							"mode": "raw",
							"raw": "{\n\t\"comments\":\"Publish an existing Generic content\",\n\t\"contentlet\": {\n        \"title\":\"Test Merge Content Published\"\n\t}\n}",
							"options": {
								"raw": {
									"language": "json"
								}
							}
						},
						"url": {
							"raw": "{{serverURL}}/api/v1/workflow/actions/default/fire/PUBLISH?inode=xxxx",
							"host": [
								"{{serverURL}}"
							],
							"path": [
								"api",
								"v1",
								"workflow",
								"actions",
								"default",
								"fire",
								"PUBLISH"
							],
							"query": [
								{
									"key": "inode",
									"value": "xxxx"
								}
							]
						}
					},
					"response": []
				}
			],
			"auth": {
				"type": "basic",
				"basic": [
					{
						"key": "password",
						"value": "admin",
						"type": "string"
					},
					{
						"key": "username",
						"value": "admin@dotcms.com",
						"type": "string"
					}
				]
			},
			"event": [
				{
					"listen": "prerequest",
					"script": {
						"type": "text/javascript",
						"exec": [
							""
						]
					}
				},
				{
					"listen": "test",
					"script": {
						"type": "text/javascript",
						"exec": [
							""
						]
					}
				}
			]
		},
		{
			"name": "saveMultiple",
			"item": [
				{
					"name": "Save Multiple Generic Contentlets",
					"event": [
						{
							"listen": "test",
							"script": {
								"exec": [
									"console.log(\"Running test\")",
									"",
									"pm.test(\"No errors\", function () {",
									"    ",
									"    var jsonData = pm.response.json();",
									"    pm.expect(jsonData.errors.length).to.eql(0);",
									"});",
									"",
									"pm.test(\"Information Saved Correctly\", function () {",
									"    ",
									"    var jsonData = pm.response.json();",
									"    pm.expect(jsonData.entity.summary.affected).to.eql(20);",
									"});"
								],
								"type": "text/javascript"
							}
						}
					],
					"request": {
						"auth": {
							"type": "basic",
							"basic": [
								{
									"key": "password",
									"value": "admin",
									"type": "string"
								},
								{
									"key": "username",
									"value": "admin@dotcms.com",
									"type": "string"
								},
								{
									"key": "saveHelperData",
									"type": "any"
								},
								{
									"key": "showPassword",
									"value": false,
									"type": "boolean"
								}
							]
						},
						"method": "POST",
						"header": [],
						"body": {
							"mode": "raw",
							"raw": "{\n\n    \"contentlets\":[\n        {\n            \"contentType\":\"webPageContent\",\n            \"title\":\"Content1\",\n            \"contentHost\":\"default\",\n            \"body\":\"Body Content1\"\n        },\n        {\n            \"contentType\":\"webPageContent\",\n            \"title\":\"Content2\",\n            \"contentHost\":\"default\",\n            \"body\":\"Body Content2\"\n        },\n        {\n            \"contentType\":\"webPageContent\",\n            \"title\":\"Content3\",\n            \"contentHost\":\"default\",\n            \"body\":\"Body Content3\"\n        },\n        {\n            \"contentType\":\"webPageContent\",\n            \"title\":\"Content4\",\n            \"contentHost\":\"default\",\n            \"body\":\"Body Content4\"\n        },\n         {\n             \"contentType\":\"webPageContent\",\n            \"title\":\"Content5\",\n            \"contentHost\":\"default\",\n            \"body\":\"Body Content5\"\n        },\n        {\n            \"contentType\":\"webPageContent\",\n            \"title\":\"Content6\",\n            \"contentHost\":\"default\",\n            \"body\":\"Body Content6\"\n        },\n        {\n            \"contentType\":\"webPageContent\",\n            \"title\":\"Content7\",\n            \"contentHost\":\"default\",\n            \"body\":\"Body Content7\"\n        },\n        {\n            \"contentType\":\"webPageContent\",\n            \"title\":\"Content8\",\n            \"contentHost\":\"default\",\n            \"body\":\"Body Content8\"\n        },\n         {\n             \"contentType\":\"webPageContent\",\n            \"title\":\"Content9\",\n            \"contentHost\":\"default\",\n            \"body\":\"Body Content9\"\n        },\n        {\n            \"contentType\":\"webPageContent\",\n            \"title\":\"Content10\",\n            \"contentHost\":\"default\",\n            \"body\":\"Body Content10\"\n        },\n        {\n            \"contentType\":\"webPageContent\",\n            \"title\":\"Content11\",\n            \"contentHost\":\"default\",\n            \"body\":\"Body Content11\"\n        },\n        {\n            \"contentType\":\"webPageContent\",\n            \"title\":\"Content12\",\n            \"contentHost\":\"default\",\n            \"body\":\"Body Content12\"\n        },\n         {\n             \"contentType\":\"webPageContent\",\n            \"title\":\"Content13\",\n            \"contentHost\":\"default\",\n            \"body\":\"Body Content13\"\n        },\n        {\n            \"contentType\":\"webPageContent\",\n            \"title\":\"Content14\",\n            \"contentHost\":\"default\",\n            \"body\":\"Body Content14\"\n        },\n        {\n            \"contentType\":\"webPageContent\",\n            \"title\":\"Content15\",\n            \"contentHost\":\"default\",\n            \"body\":\"Body Content15\"\n        },\n        {\n            \"contentType\":\"webPageContent\",\n            \"title\":\"Content16\",\n            \"contentHost\":\"default\",\n            \"body\":\"Body Content16\"\n        },\n         {\n             \"contentType\":\"webPageContent\",\n            \"title\":\"Content17\",\n            \"contentHost\":\"default\",\n            \"body\":\"Body Content17\"\n        },\n        {\n            \"contentType\":\"webPageContent\",\n            \"title\":\"Content18\",\n            \"contentHost\":\"default\",\n            \"body\":\"Body Content18\"\n        },\n        {\n            \"contentType\":\"webPageContent\",\n            \"title\":\"Content19\",\n            \"contentHost\":\"default\",\n            \"body\":\"Body Content19\"\n        },\n        {\n            \"contentType\":\"webPageContent\",\n            \"title\":\"Content20\",\n            \"contentHost\":\"default\",\n            \"body\":\"Body Content20\"\n        }\n        \n    ]\n}",
							"options": {
								"raw": {
									"language": "json"
								}
							}
						},
						"url": {
							"raw": "{{serverURL}}/api/v1/workflow/actions/default/fire/PUBLISH",
							"host": [
								"{{serverURL}}"
							],
							"path": [
								"api",
								"v1",
								"workflow",
								"actions",
								"default",
								"fire",
								"PUBLISH"
							]
						}
					},
					"response": []
				},
				{
					"name": "Save Multiple Generic Contentlets Some Without Content Type",
					"event": [
						{
							"listen": "test",
							"script": {
								"exec": [
									"var jsonData = pm.response.json();",
									"",
									"pm.test(\"Errors\", function () {",
									"    pm.expect(jsonData.entity.summary.failCount).to.eql(1);",
									"});",
									"",
									"pm.test(\"Success\", function () {",
									"    pm.expect(jsonData.entity.summary.successCount).to.eql(1);",
									"});",
									"",
									"pm.test(\"Affected\", function () {",
									"    pm.expect(jsonData.entity.summary.affected).to.eql(2);",
									"});"
								],
								"type": "text/javascript"
							}
						}
					],
					"request": {
						"auth": {
							"type": "basic",
							"basic": [
								{
									"key": "password",
									"value": "admin",
									"type": "string"
								},
								{
									"key": "username",
									"value": "admin@dotcms.com",
									"type": "string"
								},
								{
									"key": "saveHelperData",
									"type": "any"
								},
								{
									"key": "showPassword",
									"value": false,
									"type": "boolean"
								}
							]
						},
						"method": "POST",
						"header": [],
						"body": {
							"mode": "raw",
							"raw": "{\n\n    \"contentlets\":[\n        {\n            \"contentType\":\"webPageContent\",\n            \"title\":\"Content1 SUCCESS\",\n            \"contentHost\":\"default\",\n            \"body\":\"Body Content1\"\n        },\n        {\n            \"title\":\"Content2 FAIL\",\n            \"contentHost\":\"default\",\n            \"body\":\"Body Content2\"\n        }\n    ]\n}",
							"options": {
								"raw": {
									"language": "json"
								}
							}
						},
						"url": {
							"raw": "{{serverURL}}/api/v1/workflow/actions/default/fire/PUBLISH",
							"host": [
								"{{serverURL}}"
							],
							"path": [
								"api",
								"v1",
								"workflow",
								"actions",
								"default",
								"fire",
								"PUBLISH"
							]
						},
						"description": "Creates several contentlets but some of them are sent without ContentType so it should fail"
					},
					"response": []
				},
				{
					"name": "Create Temporal File",
					"event": [
						{
							"listen": "test",
							"script": {
								"exec": [
									"var jsonData = pm.response.json();",
									"",
									"pm.test(\"File name check\", function () {",
									"    pm.expect(jsonData.tempFiles[0].fileName).to.eql('250px-Bocas2.jpg');",
									"});",
									"pm.collectionVariables.set(\"temporalFileOneId\", jsonData.tempFiles[0].id);",
									""
								],
								"type": "text/javascript"
							}
						}
					],
					"request": {
						"auth": {
							"type": "basic",
							"basic": [
								{
									"key": "password",
									"value": "admin",
									"type": "string"
								},
								{
									"key": "username",
									"value": "admin@dotcms.com",
									"type": "string"
								}
							]
						},
						"method": "POST",
						"header": [
							{
								"key": "Content-Type",
								"name": "Content-Type",
								"value": "application/json",
								"type": "text"
							},
							{
								"key": "Origin",
								"value": "{{serverURL}}",
								"type": "text"
							}
						],
						"body": {
							"mode": "raw",
							"raw": "{\n\t\"fileName\":\"250px-Bocas2.jpg\",\n\t\"remoteUrl\": \"https://upload.wikimedia.org/wikipedia/commons/thumb/b/b8/Bocas2.jpg/250px-Bocas2.jpg\"\n}",
							"options": {
								"raw": {
									"language": "json"
								}
							}
						},
						"url": {
							"raw": "{{serverURL}}/api/v1/temp/byUrl",
							"host": [
								"{{serverURL}}"
							],
							"path": [
								"api",
								"v1",
								"temp",
								"byUrl"
							]
						},
						"description": "Creates a temporal file to be uploaded later"
					},
					"response": []
				},
				{
					"name": "Save Multiple With Temp File",
					"event": [
						{
							"listen": "test",
							"script": {
								"exec": [
									"var jsonData = pm.response.json();",
									"",
									"pm.test(\"Errors\", function () {",
									"    pm.expect(jsonData.entity.summary.failCount).to.eql(0);",
									"});",
									"",
									"pm.test(\"Success\", function () {",
									"    pm.expect(jsonData.entity.summary.successCount).to.eql(1);",
									"});",
									"",
									"pm.test(\"Affected\", function () {",
									"    pm.expect(jsonData.entity.summary.affected).to.eql(1);",
									"});"
								],
								"type": "text/javascript"
							}
						}
					],
					"request": {
						"auth": {
							"type": "basic",
							"basic": [
								{
									"key": "password",
									"value": "admin",
									"type": "string"
								},
								{
									"key": "username",
									"value": "admin@dotcms.com",
									"type": "string"
								},
								{
									"key": "saveHelperData",
									"type": "any"
								},
								{
									"key": "showPassword",
									"value": false,
									"type": "boolean"
								}
							]
						},
						"method": "POST",
						"header": [],
						"body": {
							"mode": "raw",
							"raw": "{\n\n    \"contentlets\":[\n        {\n            \"contentType\":\"DotAsset\",\n            \"asset\":\"{{temporalFileOneId}}\",\n            \"hostFolder\":\"default\"\n        }\n    ]\n}",
							"options": {
								"raw": {
									"language": "json"
								}
							}
						},
						"url": {
							"raw": "{{serverURL}}/api/v1/workflow/actions/default/fire/PUBLISH",
							"host": [
								"{{serverURL}}"
							],
							"path": [
								"api",
								"v1",
								"workflow",
								"actions",
								"default",
								"fire",
								"PUBLISH"
							]
						},
						"description": "Creates several contentlets with binary fields on them, to achieve this the file must be uploaded first using the temp resource."
					},
					"response": []
				}
			]
		},
		{
			"name": "Move",
			"item": [
				{
					"name": "Content Already Exist At New Path",
					"item": [
						{
							"name": "CreateMoveSystemWorkflow",
							"event": [
								{
									"listen": "test",
									"script": {
										"exec": [
											"console.log(\"Running test\")",
											"",
											"pm.test(\"No errors\", function () {",
											"    ",
											"    var jsonData = pm.response.json();",
											"    pm.expect(jsonData.errors.length).to.eql(0);",
											"});",
											"",
											"var jsonData = pm.response.json();",
											"pm.collectionVariables.set(\"actionId\", jsonData.entity.id);"
										],
										"type": "text/javascript"
									}
								}
							],
							"request": {
								"auth": {
									"type": "basic",
									"basic": [
										{
											"key": "password",
											"value": "admin",
											"type": "string"
										},
										{
											"key": "username",
											"value": "admin@dotcms.com",
											"type": "string"
										}
									]
								},
								"method": "POST",
								"header": [],
								"body": {
									"mode": "raw",
									"raw": "{\n    \"stepId\": \"dc3c9cd0-8467-404b-bf95-cb7df3fbc293\",\n    \"actionName\": \"Move Test\",\n    \"schemeId\": \"d61a59e1-a49c-46f2-a929-db2b4bfa88b2\",\n    \"actionCondition\": \"\",\n    \"actionNextStep\": \"currentstep\",\n    \"actionNextAssign\": \"654b0931-1027-41f7-ad4d-173115ed8ec1\",\n    \"actionRoleHierarchyForAssign\": false,\n    \"actionAssignable\": false,\n    \"actionCommentable\": true,\n    \"whoCanUse\": [],\n    \"showOn\": [\n        \"UNPUBLISHED\",\n        \"NEW\",\n        \"LOCKED\",\n        \"PUBLISHED\"\n    ]\n}",
									"options": {
										"raw": {
											"language": "json"
										}
									}
								},
								"url": {
									"raw": "{{serverURL}}/api/v1/workflow/actions",
									"host": [
										"{{serverURL}}"
									],
									"path": [
										"api",
										"v1",
										"workflow",
										"actions"
									]
								}
							},
							"response": []
						},
						{
							"name": "Add move actionlet",
							"request": {
								"auth": {
									"type": "basic",
									"basic": [
										{
											"key": "password",
											"value": "admin",
											"type": "string"
										},
										{
											"key": "username",
											"value": "admin@dotcms.com",
											"type": "string"
										}
									]
								},
								"method": "POST",
								"header": [],
								"body": {
									"mode": "raw",
									"raw": "{\n    \"actionletClass\":\"com.dotmarketing.portlets.workflows.actionlet.MoveContentActionlet\"\n}",
									"options": {
										"raw": {
											"language": "json"
										}
									}
								},
								"url": {
									"raw": "{{serverURL}}/api/v1/workflow/actions/{{actionId}}/actionlets",
									"host": [
										"{{serverURL}}"
									],
									"path": [
										"api",
										"v1",
										"workflow",
										"actions",
										"{{actionId}}",
										"actionlets"
									]
								}
							},
							"response": []
						},
						{
							"name": "Create Page One",
							"event": [
								{
									"listen": "test",
									"script": {
										"exec": [
											"pm.test(\"Status code should be 200\", function () {",
											"    pm.response.to.have.status(200);",
											"});",
											"",
											"var jsonData = pm.response.json();",
											"",
											"pm.test(\"Identifier must contains path\", function () {",
											"    pm.expect(jsonData.entity.template).contains(\"//default/application/templates/system/\");",
											"});",
											"",
											"pm.collectionVariables.set(\"pageOneToMoveIdentifier\", jsonData.entity.identifier);"
										],
										"type": "text/javascript"
									}
								}
							],
							"request": {
								"method": "PUT",
								"header": [],
								"body": {
									"mode": "raw",
									"raw": "{\n\t\"contentlet\":{\n\t\t\"stName\": \"htmlpageasset\",\n\t\t\"title\": \"PageAsset ContentAlreadyExists Move\",\n        \"url\": \"pageassetcontentalreadyexistsmove\",\n        \"friendlyName\":\"pageassetsystemtemplate\",\n        \"template\": \"//default/application/templates/system/\",\n        \"sortOrder\": \"0\",\n        \"cachettl\": \"100\",\n        \"hostFolder\":\"8a7d5e23-da1e-420a-b4f0-471e7da8ea2d\"\n\t}\n}",
									"options": {
										"raw": {
											"language": "json"
										}
									}
								},
								"url": {
									"raw": "{{serverURL}}/api/v1/workflow/actions/default/fire/PUBLISH",
									"host": [
										"{{serverURL}}"
									],
									"path": [
										"api",
										"v1",
										"workflow",
										"actions",
										"default",
										"fire",
										"PUBLISH"
									]
								}
							},
							"response": []
						},
						{
							"name": "Fire Move Over Page One",
							"event": [
								{
									"listen": "test",
									"script": {
										"exec": [
											"pm.test(\"Status code is 200 \", function () {",
											"    pm.response.to.have.status(200);",
											"});",
											"",
											"",
											"",
											"",
											"var jsonData = pm.response.json();",
											"",
											"",
											"pm.collectionVariables.set(\"folderId\", jsonData.entity.folder);"
										],
										"type": "text/javascript"
									}
								}
							],
							"request": {
								"auth": {
									"type": "basic",
									"basic": [
										{
											"key": "password",
											"value": "admin",
											"type": "string"
										},
										{
											"key": "username",
											"value": "admin@dotcms.com",
											"type": "string"
										},
										{
											"key": "saveHelperData",
											"type": "any"
										},
										{
											"key": "showPassword",
											"value": false,
											"type": "boolean"
										}
									]
								},
								"method": "PUT",
								"header": [
									{
										"key": "Content-Type",
										"value": "application/json"
									}
								],
								"body": {
									"mode": "raw",
									"raw": "{\n    \"pathToMove\":\"//default/moveto\",\n    \"contentlet\":{}\n}"
								},
								"url": {
									"raw": "{{serverURL}}/api/v1/workflow/actions/{{actionId}}/fire?identifier={{pageOneToMoveIdentifier}}",
									"host": [
										"{{serverURL}}"
									],
									"path": [
										"api",
										"v1",
										"workflow",
										"actions",
										"{{actionId}}",
										"fire"
									],
									"query": [
										{
											"key": "identifier",
											"value": "{{pageOneToMoveIdentifier}}"
										}
									]
								},
								"description": "Fire any action using the actionId\n\nOptional: If you pass ?inode={inode}, you don't need body here.\n\n@Path(\"/actions/{actionId}/fire\")"
							},
							"response": []
						},
						{
							"name": "Create Page Two",
							"event": [
								{
									"listen": "test",
									"script": {
										"exec": [
											"pm.test(\"Status code should be 200\", function () {",
											"    pm.response.to.have.status(200);",
											"});",
											"",
											"var jsonData = pm.response.json();",
											"",
											"pm.test(\"Identifier must contains path\", function () {",
											"    pm.expect(jsonData.entity.template).contains(\"//default/application/templates/system/\");",
											"});",
											"",
											"pm.collectionVariables.set(\"pageTwoToMoveIdentifier\", jsonData.entity.identifier);"
										],
										"type": "text/javascript"
									}
								}
							],
							"request": {
								"method": "PUT",
								"header": [],
								"body": {
									"mode": "raw",
									"raw": "{\n\t\"contentlet\":{\n\t\t\"stName\": \"htmlpageasset\",\n\t\t\"title\": \"PageAsset ContentAlreadyExists Move\",\n        \"url\": \"pageassetcontentalreadyexistsmove\",\n        \"friendlyName\":\"pageassetsystemtemplate\",\n        \"template\": \"//default/application/templates/system/\",\n        \"sortOrder\": \"0\",\n        \"cachettl\": \"100\",\n        \"hostFolder\":\"8a7d5e23-da1e-420a-b4f0-471e7da8ea2d\"\n\t}\n}",
									"options": {
										"raw": {
											"language": "json"
										}
									}
								},
								"url": {
									"raw": "{{serverURL}}/api/v1/workflow/actions/default/fire/PUBLISH",
									"host": [
										"{{serverURL}}"
									],
									"path": [
										"api",
										"v1",
										"workflow",
										"actions",
										"default",
										"fire",
										"PUBLISH"
									]
								}
							},
							"response": []
						},
						{
							"name": "Fire Move Over Page Two",
							"event": [
								{
									"listen": "test",
									"script": {
										"exec": [
											"pm.test(\"Status code is 400 \", function () {",
											"    pm.response.to.have.status(400);",
											"});"
										],
										"type": "text/javascript"
									}
								}
							],
							"request": {
								"auth": {
									"type": "basic",
									"basic": [
										{
											"key": "password",
											"value": "admin",
											"type": "string"
										},
										{
											"key": "username",
											"value": "admin@dotcms.com",
											"type": "string"
										},
										{
											"key": "saveHelperData",
											"type": "any"
										},
										{
											"key": "showPassword",
											"value": false,
											"type": "boolean"
										}
									]
								},
								"method": "PUT",
								"header": [
									{
										"key": "Content-Type",
										"value": "application/json"
									}
								],
								"body": {
									"mode": "raw",
									"raw": "{\n    \"pathToMove\":\"//default/moveto\",\n    \"contentlet\":{}\n}"
								},
								"url": {
									"raw": "{{serverURL}}/api/v1/workflow/actions/{{actionId}}/fire?identifier={{pageTwoToMoveIdentifier}}",
									"host": [
										"{{serverURL}}"
									],
									"path": [
										"api",
										"v1",
										"workflow",
										"actions",
										"{{actionId}}",
										"fire"
									],
									"query": [
										{
											"key": "identifier",
											"value": "{{pageTwoToMoveIdentifier}}"
										}
									]
								},
								"description": "Fire any action using the actionId\n\nOptional: If you pass ?inode={inode}, you don't need body here.\n\n@Path(\"/actions/{actionId}/fire\")"
							},
							"response": []
						}
					],
					"description": "This is for testing the following case:\nIf you try to move a contentlet to a folder but there already exist content with the same name, should throw a 400."
				},
				{
					"name": "Success",
					"item": [
						{
							"name": "CreateMoveSystemWorkflow",
							"event": [
								{
									"listen": "test",
									"script": {
										"exec": [
											"console.log(\"Running test\")",
											"",
											"pm.test(\"No errors\", function () {",
											"    ",
											"    var jsonData = pm.response.json();",
											"    pm.expect(jsonData.errors.length).to.eql(0);",
											"});",
											"",
											"var jsonData = pm.response.json();",
											"pm.collectionVariables.set(\"actionId\", jsonData.entity.id);"
										],
										"type": "text/javascript"
									}
								}
							],
							"request": {
								"auth": {
									"type": "basic",
									"basic": [
										{
											"key": "password",
											"value": "admin",
											"type": "string"
										},
										{
											"key": "username",
											"value": "admin@dotcms.com",
											"type": "string"
										}
									]
								},
								"method": "POST",
								"header": [],
								"body": {
									"mode": "raw",
									"raw": "{\n    \"stepId\": \"dc3c9cd0-8467-404b-bf95-cb7df3fbc293\",\n    \"actionName\": \"Move Test\",\n    \"schemeId\": \"d61a59e1-a49c-46f2-a929-db2b4bfa88b2\",\n    \"actionCondition\": \"\",\n    \"actionNextStep\": \"currentstep\",\n    \"actionNextAssign\": \"654b0931-1027-41f7-ad4d-173115ed8ec1\",\n    \"actionRoleHierarchyForAssign\": false,\n    \"actionAssignable\": false,\n    \"actionCommentable\": true,\n    \"whoCanUse\": [],\n    \"showOn\": [\n        \"UNPUBLISHED\",\n        \"NEW\",\n        \"LOCKED\",\n        \"PUBLISHED\"\n    ]\n}",
									"options": {
										"raw": {
											"language": "json"
										}
									}
								},
								"url": {
									"raw": "{{serverURL}}/api/v1/workflow/actions",
									"host": [
										"{{serverURL}}"
									],
									"path": [
										"api",
										"v1",
										"workflow",
										"actions"
									]
								}
							},
							"response": []
						},
						{
							"name": "Add move actionlet",
							"request": {
								"auth": {
									"type": "basic",
									"basic": [
										{
											"key": "password",
											"value": "admin",
											"type": "string"
										},
										{
											"key": "username",
											"value": "admin@dotcms.com",
											"type": "string"
										}
									]
								},
								"method": "POST",
								"header": [],
								"body": {
									"mode": "raw",
									"raw": "{\n    \"actionletClass\":\"com.dotmarketing.portlets.workflows.actionlet.MoveContentActionlet\"\n}",
									"options": {
										"raw": {
											"language": "json"
										}
									}
								},
								"url": {
									"raw": "{{serverURL}}/api/v1/workflow/actions/{{actionId}}/actionlets",
									"host": [
										"{{serverURL}}"
									],
									"path": [
										"api",
										"v1",
										"workflow",
										"actions",
										"{{actionId}}",
										"actionlets"
									]
								}
							},
							"response": []
						},
						{
							"name": "CreatesTestingContentlet",
							"event": [
								{
									"listen": "test",
									"script": {
										"exec": [
											"pm.test(\"Status code is 200 \", function () {",
											"    pm.response.to.have.status(200);",
											"});",
											"",
											"",
											"var jsonData = pm.response.json();",
											"pm.collectionVariables.set(\"contentletIdentifier\", jsonData.entity.identifier);",
											"pm.collectionVariables.set(\"contentletInode\", jsonData.entity.inode);",
											"",
											""
										],
										"type": "text/javascript"
									}
								}
							],
							"request": {
								"auth": {
									"type": "basic",
									"basic": [
										{
											"key": "password",
											"value": "admin",
											"type": "string"
										},
										{
											"key": "username",
											"value": "admin@dotcms.com",
											"type": "string"
										},
										{
											"key": "saveHelperData",
											"type": "any"
										},
										{
											"key": "showPassword",
											"value": false,
											"type": "boolean"
										}
									]
								},
								"method": "PUT",
								"header": [
									{
										"key": "Content-Type",
										"value": "application/json"
									}
								],
								"body": {
									"mode": "raw",
									"raw": "{\n    \"contentlet\": {\n        \"contentType\": \"webPageContent\",\n        \"title\":\"Test\",\n        \"body\":\"Test\",\n        \"contentHost\":\"SYSTEM_HOST\"\n\n    }\n}"
								},
								"url": {
									"raw": "{{serverURL}}/api/v1/workflow/actions/default/fire/PUBLISH",
									"host": [
										"{{serverURL}}"
									],
									"path": [
										"api",
										"v1",
										"workflow",
										"actions",
										"default",
										"fire",
										"PUBLISH"
									]
								},
								"description": "Fire any action using the actionId\n\nOptional: If you pass ?inode={inode}, you don't need body here.\n\n@Path(\"/actions/{actionId}/fire\")"
							},
							"response": []
						},
						{
							"name": "Fire Move",
							"event": [
								{
									"listen": "test",
									"script": {
										"exec": [
											"pm.test(\"Status code is 200 \", function () {",
											"    pm.response.to.have.status(200);",
											"});",
											"",
											"",
											"",
											"",
											"var jsonData = pm.response.json();",
											"",
											"",
											"pm.collectionVariables.set(\"folderId\", jsonData.entity.folder);"
										],
										"type": "text/javascript"
									}
								}
							],
							"request": {
								"auth": {
									"type": "basic",
									"basic": [
										{
											"key": "password",
											"value": "admin",
											"type": "string"
										},
										{
											"key": "username",
											"value": "admin@dotcms.com",
											"type": "string"
										},
										{
											"key": "saveHelperData",
											"type": "any"
										},
										{
											"key": "showPassword",
											"value": false,
											"type": "boolean"
										}
									]
								},
								"method": "PUT",
								"header": [
									{
										"key": "Content-Type",
										"value": "application/json"
									}
								],
								"body": {
									"mode": "raw",
									"raw": "{\n    \"pathToMove\":\"//default/moveto\",\n    \"contentlet\":{}\n}"
								},
								"url": {
									"raw": "{{serverURL}}/api/v1/workflow/actions/{{actionId}}/fire?identifier={{contentletIdentifier}}",
									"host": [
										"{{serverURL}}"
									],
									"path": [
										"api",
										"v1",
										"workflow",
										"actions",
										"{{actionId}}",
										"fire"
									],
									"query": [
										{
											"key": "identifier",
											"value": "{{contentletIdentifier}}"
										}
									]
								},
								"description": "Fire any action using the actionId\n\nOptional: If you pass ?inode={inode}, you don't need body here.\n\n@Path(\"/actions/{actionId}/fire\")"
							},
							"response": []
						},
						{
							"name": "Check Folder",
							"event": [
								{
									"listen": "test",
									"script": {
										"exec": [
											"pm.test(\"Status code is 200 \", function () {",
											"    pm.response.to.have.status(200);",
											"});",
											"",
											"",
											"var jsonData = pm.response.json();",
											"",
											"pm.test(\"Valid response\", function () {",
											"    pm.expect(jsonData.entity.path).to.eq(\"/moveto/\");",
											"});",
											"",
											""
										],
										"type": "text/javascript"
									}
								}
							],
							"request": {
								"auth": {
									"type": "basic",
									"basic": [
										{
											"key": "password",
											"value": "admin",
											"type": "string"
										},
										{
											"key": "username",
											"value": "admin@dotcms.com",
											"type": "string"
										}
									]
								},
								"method": "GET",
								"header": [],
								"url": {
									"raw": "{{serverURL}}/api/v1/folder/{{folderId}}",
									"host": [
										"{{serverURL}}"
									],
									"path": [
										"api",
										"v1",
										"folder",
										"{{folderId}}"
									]
								}
							},
							"response": []
						}
					]
				}
			]
		},
		{
			"name": "fire",
			"item": [
				{
					"name": "Broken-Binary-Field-Update",
					"item": [
						{
							"name": "create-content-type-with-binaries",
							"event": [
								{
									"listen": "test",
									"script": {
										"exec": [
											"pm.test(\"Status code is 200\", function () {",
											"    pm.response.to.have.status(200);        ",
											"});"
										],
										"type": "text/javascript"
									}
								}
							],
							"request": {
								"auth": {
									"type": "basic",
									"basic": [
										{
											"key": "password",
											"value": "admin",
											"type": "string"
										},
										{
											"key": "username",
											"value": "admin@dotcms.com",
											"type": "string"
										},
										{
											"key": "saveHelperData",
											"type": "any"
										},
										{
											"key": "showPassword",
											"value": false,
											"type": "boolean"
										}
									]
								},
								"method": "POST",
								"header": [],
								"body": {
									"mode": "formdata",
									"formdata": [
										{
											"key": "file",
											"type": "file",
											"src": "resources/issue-21482-01G2AM0CE9G41M4B0P7HAYDNWT.tar.gz"
										}
									]
								},
								"url": {
									"raw": "{{serverURL}}/api/bundle/sync",
									"host": [
										"{{serverURL}}"
									],
									"path": [
										"api",
										"bundle",
										"sync"
									]
								}
							},
							"response": []
						},
						{
							"name": "get-contentlet-identifier-by-contnet-type",
							"event": [
								{
									"listen": "test",
									"script": {
										"exec": [
											"pm.test(\"Status code is 200\", function () {",
											"    pm.response.to.have.status(200); ",
											"    let jsonData = pm.response.json();",
											"    let entiry = (jsonData.entity);",
											"    let identifier = entiry.jsonObjectView.contentlets[0].identifier;       ",
											"    pm.collectionVariables.set(\"identifier21482\", identifier);",
											"});"
										],
										"type": "text/javascript"
									}
								}
							],
							"request": {
								"auth": {
									"type": "basic",
									"basic": [
										{
											"key": "password",
											"value": "admin",
											"type": "string"
										},
										{
											"key": "username",
											"value": "admin@dotcms.com",
											"type": "string"
										},
										{
											"key": "saveHelperData",
											"type": "any"
										},
										{
											"key": "showPassword",
											"value": false,
											"type": "boolean"
										}
									]
								},
								"method": "POST",
								"header": [],
								"body": {
									"mode": "raw",
									"raw": "{\"query\":\"+contentType:Issue21482 +languageId:1 +deleted:false +working:true\",\"sort\":\"modDate desc\",\"offset\":0}",
									"options": {
										"raw": {
											"language": "json"
										}
									}
								},
								"url": {
									"raw": "{{serverURL}}/api/content/_search",
									"host": [
										"{{serverURL}}"
									],
									"path": [
										"api",
										"content",
										"_search"
									]
								}
							},
							"response": []
						},
						{
							"name": "update-contentlet-no-binaries-sent-expect-binaries-not-modified",
							"event": [
								{
									"listen": "test",
									"script": {
										"exec": [
											"pm.test(\"Status code is 200\", function () {",
											"    pm.response.to.have.status(200);    ",
											"    let jsonData = pm.response.json();",
											"    let entiry = (jsonData.entity);",
											"    pm.expect(entiry.image).to.not.eql(undefined);",
											"    pm.expect(entiry.video).to.not.eql(undefined);    ",
											"});"
										],
										"type": "text/javascript"
									}
								}
							],
							"request": {
								"auth": {
									"type": "basic",
									"basic": [
										{
											"key": "password",
											"value": "admin",
											"type": "string"
										},
										{
											"key": "username",
											"value": "admin@dotcms.com",
											"type": "string"
										},
										{
											"key": "saveHelperData",
											"type": "any"
										},
										{
											"key": "showPassword",
											"value": false,
											"type": "boolean"
										}
									]
								},
								"method": "PUT",
								"header": [],
								"body": {
									"mode": "raw",
									"raw": "{\n    \"actionName\": \"publish\",\n    \"comments\": \"Publishing content\",\n    \"contentlet\":{\n       \"title\": \"Iron Maiden - Somewhere in time\",\n       \"contentHost\": \"demo.dotcms.com\",\n       \"identifier\": \"{{identifier21482}}\",              \n       \"contentType\":\"Issue21482\"\n   }\n}",
									"options": {
										"raw": {
											"language": "json"
										}
									}
								},
								"url": {
									"raw": "{{serverURL}}/api/v1/workflow/actions/fire",
									"host": [
										"{{serverURL}}"
									],
									"path": [
										"api",
										"v1",
										"workflow",
										"actions",
										"fire"
									]
								}
							},
							"response": []
						},
						{
							"name": "update-contentlet-remove-one-binary",
							"event": [
								{
									"listen": "test",
									"script": {
										"exec": [
											"pm.test(\"Status code is 200\", function () {",
											"    pm.response.to.have.status(200);    ",
											"    let jsonData = pm.response.json();",
											"    let entiry = (jsonData.entity);",
											"    pm.expect(entiry.image).to.be.eql(undefined);",
											"    pm.expect(entiry.video).to.not.eql(undefined);    ",
											"});"
										],
										"type": "text/javascript"
									}
								}
							],
							"request": {
								"auth": {
									"type": "basic",
									"basic": [
										{
											"key": "password",
											"value": "admin",
											"type": "string"
										},
										{
											"key": "username",
											"value": "admin@dotcms.com",
											"type": "string"
										},
										{
											"key": "saveHelperData",
											"type": "any"
										},
										{
											"key": "showPassword",
											"value": false,
											"type": "boolean"
										}
									]
								},
								"method": "PUT",
								"header": [],
								"body": {
									"mode": "raw",
									"raw": "{\n    \"actionName\": \"publish\",\n    \"comments\": \"Publishing content\",\n    \"contentlet\":{\n       \"title\": \"Iron Maiden - Somewhere in time\",\n       \"contentHost\": \"demo.dotcms.com\",\n       \"identifier\": \"{{identifier21482}}\",              \n       \"contentType\":\"Issue21482\",\n       \"image\":null\n   }\n}",
									"options": {
										"raw": {
											"language": "json"
										}
									}
								},
								"url": {
									"raw": "{{serverURL}}/api/v1/workflow/actions/fire",
									"host": [
										"{{serverURL}}"
									],
									"path": [
										"api",
										"v1",
										"workflow",
										"actions",
										"fire"
									]
								}
							},
							"response": []
						}
					]
				}
			]
		},
		{
			"name": "FireContentWithPermissions",
			"item": [
				{
					"name": "RequestRoles",
					"event": [
						{
							"listen": "test",
							"script": {
								"exec": [
									"pm.test(\"Status code should be 200\", function () {",
									"    pm.response.to.have.status(200);",
									"});",
									"",
									"var jsonData = pm.response.json();",
									"",
									"var resultLength = jsonData.entity.length;",
									"pm.test(\"length check\", function () {",
									"    pm.expect(resultLength).to.greaterThan(1);",
									"});",
									"",
									"pm.collectionVariables.set(\"role1\", jsonData.entity[0].id);",
									"pm.collectionVariables.set(\"role1\", jsonData.entity[1].id);"
								],
								"type": "text/javascript"
							}
						}
					],
					"request": {
						"auth": {
							"type": "basic",
							"basic": [
								{
									"key": "password",
									"value": "admin",
									"type": "string"
								},
								{
									"key": "username",
									"value": "admin@dotcms.com",
									"type": "string"
								}
							]
						},
						"method": "GET",
						"header": [],
						"url": {
							"raw": "{{serverURL}}/api/v1/roles/_search",
							"host": [
								"{{serverURL}}"
							],
							"path": [
								"api",
								"v1",
								"roles",
								"_search"
							]
						}
					},
					"response": []
				},
				{
					"name": "FireWithPermissions",
					"event": [
						{
							"listen": "test",
							"script": {
								"exec": [
									"pm.test(\"Status code should be 200\", function () {",
									"    pm.response.to.have.status(200);",
									"});",
									"",
									"var jsonData = pm.response.json();",
									"",
									"",
									"",
									"pm.collectionVariables.set(\"identifier\", jsonData.entity.identifier);"
								],
								"type": "text/javascript"
							}
						}
					],
					"request": {
						"auth": {
							"type": "basic",
							"basic": [
								{
									"key": "password",
									"value": "admin",
									"type": "string"
								},
								{
									"key": "username",
									"value": "admin@dotcms.com",
									"type": "string"
								}
							]
						},
						"method": "PUT",
						"header": [],
						"body": {
							"mode": "raw",
							"raw": "{\n    \"contentlet\":{\n        \"contentType\":\"webPageContent\",\n        \"title\":\"Test3-11\",\n        \"contentHost\":\"default\",\n        \"body\":\"Test body\"\n    },\n    \"individualPermissions\": {\n        \"READ\":[\"{{role1}}\"],\n        \"WRITE\":[\"{{role1}}\"]\n    }\n}",
							"options": {
								"raw": {
									"language": "json"
								}
							}
						},
						"url": {
							"raw": "{{serverURL}}/api/v1/workflow/actions/default/fire/PUBLISH?indexPolicy=WAIT_FOR",
							"host": [
								"{{serverURL}}"
							],
							"path": [
								"api",
								"v1",
								"workflow",
								"actions",
								"default",
								"fire",
								"PUBLISH"
							],
							"query": [
								{
									"key": "indexPolicy",
									"value": "WAIT_FOR"
								}
							]
						}
					},
					"response": []
				},
				{
					"name": "Check the permissions",
					"event": [
						{
							"listen": "test",
							"script": {
								"exec": [
									"pm.test(\"Status code should be 200\", function () {",
									"    pm.response.to.have.status(200);",
									"});",
									"",
									"var textBody = pm.response.text();",
									"",
									"",
									"pm.test(\"The permission should be EDIT\", function () {",
									"    pm.expect(textBody).to.contains(\"EDIT\");",
									"    pm.expect(textBody).to.contains(\"READ\");",
									"});",
									"",
									"",
									""
								],
								"type": "text/javascript"
							}
						}
					],
					"request": {
						"auth": {
							"type": "basic",
							"basic": [
								{
									"key": "password",
									"value": "admin",
									"type": "string"
								},
								{
									"key": "username",
									"value": "admin@dotcms.com",
									"type": "string"
								}
							]
						},
						"method": "GET",
						"header": [],
						"url": {
							"raw": "http://localhost:8080/api/v1/permissions/_bycontent?contentletId={{identifier}}&type=ALL",
							"protocol": "http",
							"host": [
								"localhost"
							],
							"port": "8080",
							"path": [
								"api",
								"v1",
								"permissions",
								"_bycontent"
							],
							"query": [
								{
									"key": "contentletId",
									"value": "{{identifier}}"
								},
								{
									"key": "type",
									"value": "ALL"
								}
							]
						}
					},
					"response": []
				}
			],
			"description": "This set of test, try the fire with permissions"
		},
		{
			"name": "Categories",
			"item": [
				{
					"name": "create-content-type-with-categories",
					"event": [
						{
							"listen": "test",
							"script": {
								"exec": [
									"pm.test(\"Status code is 200\", function () {",
									"    pm.response.to.have.status(200);        ",
									"    let jsonData = pm.response.json();",
									"    pm.expect(jsonData[\"bundleName\"]).to.eql(\"issue-22756-categories-01GB39KX4SBA4VREWFMX9T3WGF.tar.gz\");",
									"    pm.expect(jsonData[\"status\"]).to.eql(\"SUCCESS\");",
									"});",
									"",
									""
								],
								"type": "text/javascript"
							}
						}
					],
					"request": {
						"auth": {
							"type": "basic",
							"basic": [
								{
									"key": "password",
									"value": "admin",
									"type": "string"
								},
								{
									"key": "username",
									"value": "admin@dotcms.com",
									"type": "string"
								},
								{
									"key": "saveHelperData",
									"type": "any"
								},
								{
									"key": "showPassword",
									"value": false,
									"type": "boolean"
								}
							]
						},
						"method": "POST",
						"header": [],
						"body": {
							"mode": "formdata",
							"formdata": [
								{
									"key": "file",
									"type": "file",
									"src": "resources/issue-22756-categories-01GB39KX4SBA4VREWFMX9T3WGF.tar.gz"
								}
							]
						},
						"url": {
							"raw": "{{serverURL}}/api/bundle/sync",
							"host": [
								"{{serverURL}}"
							],
							"path": [
								"api",
								"bundle",
								"sync"
							]
						}
					},
					"response": []
				},
				{
					"name": "get-contentlet-identifier-by-contnet-type",
					"event": [
						{
							"listen": "test",
							"script": {
								"exec": [
									"pm.test(\"Status code is 200\", function () {",
									"    pm.response.to.have.status(200); ",
									"    let jsonData = pm.response.json();",
									"    let entiry = (jsonData.entity);",
									"    let identifier = entiry.jsonObjectView.contentlets[0].identifier;       ",
									"    pm.collectionVariables.set(\"identifier22756\", identifier);",
									"});"
								],
								"type": "text/javascript"
							}
						}
					],
					"request": {
						"auth": {
							"type": "basic",
							"basic": [
								{
									"key": "password",
									"value": "admin",
									"type": "string"
								},
								{
									"key": "username",
									"value": "admin@dotcms.com",
									"type": "string"
								},
								{
									"key": "saveHelperData",
									"type": "any"
								},
								{
									"key": "showPassword",
									"value": false,
									"type": "boolean"
								}
							]
						},
						"method": "POST",
						"header": [],
						"body": {
							"mode": "raw",
							"raw": "{\"query\":\"+contentType:BikeNameAndCategory +languageId:1 +deleted:false +working:true\",\"sort\":\"modDate desc\",\"offset\":0}",
							"options": {
								"raw": {
									"language": "json"
								}
							}
						},
						"url": {
							"raw": "{{serverURL}}/api/content/_search",
							"host": [
								"{{serverURL}}"
							],
							"path": [
								"api",
								"content",
								"_search"
							]
						}
					},
					"response": []
				},
				{
					"name": "update-contentlet-add-category",
					"event": [
						{
							"listen": "test",
							"script": {
								"exec": [
									"pm.test(\"Status code is 200\", function () {",
									"    pm.response.to.have.status(200);    ",
									"    let jsonData = pm.response.json();",
									"    let entiry = (jsonData.entity);",
									"    pm.expect(entiry.bikeType).to.eql([{\"MTB\":\"MTB\"},{\"Road\":\"Road\"}]);    ",
									"});"
								],
								"type": "text/javascript"
							}
						}
					],
					"request": {
						"auth": {
							"type": "basic",
							"basic": [
								{
									"key": "password",
									"value": "admin",
									"type": "string"
								},
								{
									"key": "username",
									"value": "admin@dotcms.com",
									"type": "string"
								},
								{
									"key": "saveHelperData",
									"type": "any"
								},
								{
									"key": "showPassword",
									"value": false,
									"type": "boolean"
								}
							]
						},
						"method": "PUT",
						"header": [],
						"body": {
							"mode": "raw",
							"raw": "{\n    \"actionName\": \"publish\",\n    \"comments\": \"Updated Norco Revolver\",\n    \"contentlet\":{\n       \"title\": \"Update Norco Revolver\",\n       \"contentHost\": \"demo.dotcms.com\",\n       \"identifier\": \"{{identifier22756}}\",              \n       \"contentType\":\"BikeNameAndCategory\",\n       \"bikeType\":[\"MTB\",\"Road\"]\n   }\n}",
							"options": {
								"raw": {
									"language": "json"
								}
							}
						},
						"url": {
							"raw": "{{serverURL}}/api/v1/workflow/actions/fire",
							"host": [
								"{{serverURL}}"
							],
							"path": [
								"api",
								"v1",
								"workflow",
								"actions",
								"fire"
							]
						}
					},
					"response": []
				},
				{
					"name": "update-contentlet-remove-category",
					"event": [
						{
							"listen": "test",
							"script": {
								"exec": [
									"pm.test(\"Status code is 200\", function () {",
									"    pm.response.to.have.status(200);    ",
									"    let jsonData = pm.response.json();",
									"    let entiry = (jsonData.entity);",
									"    pm.expect(entiry.bikeType).to.eql(undefined);    ",
									"});"
								],
								"type": "text/javascript"
							}
						}
					],
					"request": {
						"auth": {
							"type": "basic",
							"basic": [
								{
									"key": "password",
									"value": "admin",
									"type": "string"
								},
								{
									"key": "username",
									"value": "admin@dotcms.com",
									"type": "string"
								},
								{
									"key": "saveHelperData",
									"type": "any"
								},
								{
									"key": "showPassword",
									"value": false,
									"type": "boolean"
								}
							]
						},
						"method": "PUT",
						"header": [],
						"body": {
							"mode": "raw",
							"raw": "{\n    \"actionName\": \"publish\",\n    \"comments\": \"Updated Norco Revolver\",\n    \"contentlet\":{\n       \"title\": \"Update Norco Revolver\",\n       \"contentHost\": \"demo.dotcms.com\",\n       \"identifier\": \"{{identifier22756}}\",              \n       \"contentType\":\"BikeNameAndCategory\",\n       \"bikeType\":[]\n   }\n}",
							"options": {
								"raw": {
									"language": "json"
								}
							}
						},
						"url": {
							"raw": "{{serverURL}}/api/v1/workflow/actions/fire",
							"host": [
								"{{serverURL}}"
							],
							"path": [
								"api",
								"v1",
								"workflow",
								"actions",
								"fire"
							]
						}
					},
					"response": []
				},
				{
					"name": "update-contentlet-add-invalid-category",
					"event": [
						{
							"listen": "test",
							"script": {
								"exec": [
									"pm.test(\"Status code is 400\", function () {",
									"    pm.response.to.have.status(400);    ",
									"    let jsonData = pm.response.json();    ",
									"    pm.expect(jsonData.message).to.eql(\"I wasn't able to resolve the value [lol] as a valid cat-id,cat-key, nor as a cat-var.\");    ",
									"});"
								],
								"type": "text/javascript"
							}
						}
					],
					"request": {
						"auth": {
							"type": "basic",
							"basic": [
								{
									"key": "password",
									"value": "admin",
									"type": "string"
								},
								{
									"key": "username",
									"value": "admin@dotcms.com",
									"type": "string"
								},
								{
									"key": "saveHelperData",
									"type": "any"
								},
								{
									"key": "showPassword",
									"value": false,
									"type": "boolean"
								}
							]
						},
						"method": "PUT",
						"header": [],
						"body": {
							"mode": "raw",
							"raw": "{\n    \"actionName\": \"publish\",\n    \"comments\": \"Updated Norco Revolver\",\n    \"contentlet\":{\n       \"title\": \"Update Norco Revolver\",\n       \"contentHost\": \"demo.dotcms.com\",\n       \"identifier\": \"{{identifier22756}}\",              \n       \"contentType\":\"BikeNameAndCategory\",\n       \"bikeType\":[\"lol\"]\n   }\n}",
							"options": {
								"raw": {
									"language": "json"
								}
							}
						},
						"url": {
							"raw": "{{serverURL}}/api/v1/workflow/actions/fire",
							"host": [
								"{{serverURL}}"
							],
							"path": [
								"api",
								"v1",
								"workflow",
								"actions",
								"fire"
							]
						}
					},
					"response": []
				},
				{
					"name": "update-contentlet-add-category-string",
					"event": [
						{
							"listen": "test",
							"script": {
								"exec": [
									"pm.test(\"Status code is 200\", function () {",
									"    pm.response.to.have.status(200);    ",
									"    let jsonData = pm.response.json();",
									"    let entiry = (jsonData.entity);",
									"    pm.expect(entiry.bikeType).to.eql([{\"MTB\":\"MTB\"},{\"Road\":\"Road\"}]);    ",
									"});"
								],
								"type": "text/javascript"
							}
						}
					],
					"request": {
						"auth": {
							"type": "basic",
							"basic": [
								{
									"key": "password",
									"value": "admin",
									"type": "string"
								},
								{
									"key": "username",
									"value": "admin@dotcms.com",
									"type": "string"
								},
								{
									"key": "saveHelperData",
									"type": "any"
								},
								{
									"key": "showPassword",
									"value": false,
									"type": "boolean"
								}
							]
						},
						"method": "PUT",
						"header": [],
						"body": {
							"mode": "raw",
							"raw": "{\n    \"actionName\": \"publish\",\n    \"comments\": \"Updated Norco Revolver\",\n    \"contentlet\":{\n       \"title\": \"Update Norco Revolver\",\n       \"contentHost\": \"demo.dotcms.com\",\n       \"identifier\": \"{{identifier22756}}\",              \n       \"contentType\":\"BikeNameAndCategory\",\n       \"bikeType\":\"MTB,Road\"\n   }\n}",
							"options": {
								"raw": {
									"language": "json"
								}
							}
						},
						"url": {
							"raw": "{{serverURL}}/api/v1/workflow/actions/fire",
							"host": [
								"{{serverURL}}"
							],
							"path": [
								"api",
								"v1",
								"workflow",
								"actions",
								"fire"
							]
						}
					},
					"response": []
				}
			]
<<<<<<< HEAD
=======
		},
		{
			"name": "SaveContentWIthJSONField",
			"item": [
				{
					"name": "pre_ImportBundleWithContentType",
					"event": [
						{
							"listen": "test",
							"script": {
								"exec": [
									"pm.test(\"Bundle uploaded sucessfully\", function () {",
									"    pm.response.to.have.status(200);",
									"",
									"    var jsonData = pm.response.json();",
									"    console.log(jsonData);",
									"",
									"    pm.expect(jsonData[\"bundleName\"]).to.eql(\"experimentType.tar.gz\");",
									"    pm.expect(jsonData[\"status\"]).to.eql(\"SUCCESS\");",
									"});"
								],
								"type": "text/javascript"
							}
						}
					],
					"request": {
						"auth": {
							"type": "basic",
							"basic": [
								{
									"key": "username",
									"value": "admin@dotcms.com",
									"type": "string"
								},
								{
									"key": "password",
									"value": "admin",
									"type": "string"
								}
							]
						},
						"method": "POST",
						"header": [
							{
								"key": "Content-Type",
								"type": "text",
								"value": "application/octet-stream"
							},
							{
								"key": "Content-Disposition",
								"type": "text",
								"value": "attachment"
							}
						],
						"body": {
							"mode": "formdata",
							"formdata": [
								{
									"key": "file",
									"type": "file",
									"src": "resources/WorkflowResource/experimentType.tar.gz"
								}
							]
						},
						"url": {
							"raw": "{{serverURL}}/api/bundle?sync=true",
							"host": [
								"{{serverURL}}"
							],
							"path": [
								"api",
								"bundle"
							],
							"query": [
								{
									"key": "sync",
									"value": "true"
								},
								{
									"key": "AUTH_TOKEN",
									"value": "",
									"disabled": true
								}
							]
						},
						"description": "Imports a Bundle that includes:\n* HTMLPage /blog/index\n* HTMLPage /blog/destinations/costa-rica\n* Contentlet [Blog] Ecotourism in Costa Rica\n* Blog Detail Page /blog/blog-detail"
					},
					"response": []
				},
				{
					"name": "GivenContentWithJSONFIeld_ShouldSave",
					"event": [
						{
							"listen": "test",
							"script": {
								"exec": [
									"pm.test(\"Status code is 200 \", function () {",
									"    pm.response.to.have.status(200);",
									"});",
									"",
									"",
									"",
									"pm.test(\"Valid JSON field in response\", function () {",
									"    var jsonData = pm.response.json();",
									"    pm.expect(jsonData.entity.trafficProportion.type).to.be.eql(\"SPLIT_EVENLY\");",
									"    pm.expect(jsonData.entity.trafficProportion.variants[0].name).to.be.eql(\"default\");",
									"});",
									"",
									"",
									"",
									"",
									""
								],
								"type": "text/javascript"
							}
						}
					],
					"request": {
						"auth": {
							"type": "basic",
							"basic": [
								{
									"key": "password",
									"value": "admin",
									"type": "string"
								},
								{
									"key": "username",
									"value": "admin@dotcms.com",
									"type": "string"
								},
								{
									"key": "saveHelperData",
									"type": "any"
								},
								{
									"key": "showPassword",
									"value": false,
									"type": "boolean"
								}
							]
						},
						"method": "PUT",
						"header": [
							{
								"key": "Content-Type",
								"value": "application/json"
							}
						],
						"body": {
							"mode": "raw",
							"raw": "{ \"contentlet\" : {\n  \"stInode\" : \"28ff0587887d2be07175b8b4fe06129f\",\n  \"languageId\" : 1,\n  \"name\": \"experiment 2\",\n  \"description\": \"exp desc\", \n  \"trafficAllocation\": 50.0, \n  \"trafficProportion\":  {\n        \"variants\": [\n            {\n                \"name\": \"default\",\n                \"trafficPercentage\": 50.0\n            },\n            {\n                \"name\": \"variant1\",\n                \"trafficPercentage\": 50.0\n            }\n        ],\n        \"type\": \"SPLIT_EVENLY\"\n    }\n}\n}"
						},
						"url": {
							"raw": "{{serverURL}}/api/v1/workflow/actions/default/fire/PUBLISH",
							"host": [
								"{{serverURL}}"
							],
							"path": [
								"api",
								"v1",
								"workflow",
								"actions",
								"default",
								"fire",
								"PUBLISH"
							]
						},
						"description": "Fire any action using the actionId\n\nOptional: If you pass ?inode={inode}, you don't need body here.\n\n@Path(\"/actions/{actionId}/fire\")"
					},
					"response": []
				}
			]
>>>>>>> ffd2ddbb
		}
	],
	"event": [
		{
			"listen": "prerequest",
			"script": {
				"type": "text/javascript",
				"exec": [
					""
				]
			}
		},
		{
			"listen": "test",
			"script": {
				"type": "text/javascript",
				"exec": [
					""
				]
			}
		}
	],
	"variable": [
		{
			"key": "serverURL",
			"value": "http://localhost:8080"
		},
		{
			"key": "actionId",
			"value": "47c38af4-209b-499a-9628-b2a8409cf03c"
		},
		{
			"key": "schemeId",
			"value": "2e96562e-495c-4a29-8cd1-0410608e9a65"
		},
		{
			"key": "schemeIdShorty",
			"value": "2e96562e49"
		},
		{
			"key": "stepId",
			"value": "1c156cd2-eb58-4b57-986b-dc728cc3ea09"
		},
		{
			"key": "stepIdShorty",
			"value": "1c156cd2eb"
		},
		{
			"key": "actionIdShorty",
			"value": "47c38af420"
		},
		{
			"key": "contentletIdentifier",
			"value": "6f88e2ed-71cb-49ad-90a4-8c74d906c3fe"
		},
		{
			"key": "contentletInode",
			"value": "94926188-341a-40a3-8422-03af9e3a3634"
		},
		{
			"key": "contentletIdShorty",
			"value": "14c31e4294"
		},
		{
			"key": "fireActionLanguageKey",
			"value": "SucessRequest1615939422"
		},
		{
			"key": "genericContentletInode",
			"value": "811e3dda-049f-48d9-a96c-10f0dc341047"
		},
		{
			"key": "folderId",
			"value": ""
		},
		{
			"key": "pageOneToMoveIdentifier",
			"value": ""
		},
		{
			"key": "pageTwoToMoveIdentifier",
			"value": ""
		},
		{
			"key": "temporalFileId",
			"value": ""
		},
		{
			"key": "temporalFileTwoId",
			"value": ""
		},
		{
			"key": "temporalFileOneId",
			"value": ""
		},
		{
			"key": "contentletID",
			"value": ""
		},
		{
			"key": "contentTypeID",
			"value": ""
		},
		{
			"key": "contentTypeVAR",
			"value": ""
		},
		{
			"key": "contentTypeFieldID",
			"value": ""
		},
		{
			"key": "identifier21482",
			"value": ""
		},
		{
			"key": "role1",
			"value": ""
		},
		{
			"key": "role2",
			"value": ""
		},
		{
			"key": "identifier",
			"value": ""
		},
		{
			"key": "identifier22756",
			"value": ""
		}
	]
}<|MERGE_RESOLUTION|>--- conflicted
+++ resolved
@@ -1,18 +1,10 @@
 {
 	"info": {
-<<<<<<< HEAD
 		"_postman_id": "13a54d9b-56e5-4639-95d1-b3221db1df36",
 		"name": "Workflow Resource Tests [/api/v1/workflows]",
 		"description": "Test the necesary validations to every end point of the worlflow resource ",
 		"schema": "https://schema.getpostman.com/json/collection/v2.1.0/collection.json",
 		"_exporter_id": "10041132"
-=======
-		"_postman_id": "efea2057-c5d8-4f9c-8bf6-6adb554c3006",
-		"name": "Workflow Resource Tests [/api/v1/workflows]",
-		"description": "Test the necesary validations to every end point of the worlflow resource ",
-		"schema": "https://schema.getpostman.com/json/collection/v2.1.0/collection.json",
-		"_exporter_id": "4500400"
->>>>>>> ffd2ddbb
 	},
 	"item": [
 		{
@@ -15001,8 +14993,6 @@
 					"response": []
 				}
 			]
-<<<<<<< HEAD
-=======
 		},
 		{
 			"name": "SaveContentWIthJSONField",
@@ -15176,7 +15166,6 @@
 					"response": []
 				}
 			]
->>>>>>> ffd2ddbb
 		}
 	],
 	"event": [
