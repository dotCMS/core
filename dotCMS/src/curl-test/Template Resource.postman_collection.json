{
	"info": {
<<<<<<< HEAD
		"_postman_id": "1cc5479c-1771-4542-806d-c41d7106dd64",
=======
		"_postman_id": "20659268-cbbb-4f5b-84b7-c09f2dd53b6c",
>>>>>>> 473b4189
		"name": "Template Resource",
		"description": "Make the test for the template resource crud",
		"schema": "https://schema.getpostman.com/json/collection/v2.1.0/collection.json"
	},
	"item": [
		{
			"name": "Archive",
			"item": [
				{
					"name": "Create New Template to Archive",
					"event": [
						{
							"listen": "test",
							"script": {
								"exec": [
									"var jsonData = pm.response.json();",
									"",
									"pm.test(\"body check\", function () {",
									"    pm.expect(jsonData.entity.body).to.eql('This is the body');",
									"});",
									"",
									"pm.test(\"friendlyName check\", function () {",
									"    pm.expect(jsonData.entity.friendlyName).to.eql('This is a postman test description');",
									"});",
									"",
									"pm.test(\"Title check\", function () {",
									"    pm.expect(jsonData.entity.title).to.eql('PostMan Test');",
									"});",
									"",
									"pm.collectionVariables.set(\"templateIdToArchive\", jsonData.entity.identifier);",
									""
								],
								"type": "text/javascript"
							}
						}
					],
					"request": {
						"auth": {
							"type": "basic",
							"basic": [
								{
									"key": "password",
									"value": "admin",
									"type": "string"
								},
								{
									"key": "username",
									"value": "admin@dotcms.com",
									"type": "string"
								},
								{
									"key": "saveHelperData",
									"type": "any"
								},
								{
									"key": "showPassword",
									"value": false,
									"type": "boolean"
								}
							]
						},
						"method": "POST",
						"header": [],
						"body": {
							"mode": "raw",
							"raw": "{\n    \"title\":\"PostMan Test\",\n    \"friendlyName\":\"This is a postman test description\",\n    \"body\":\"This is the body\"\n\n}",
							"options": {
								"raw": {
									"language": "json"
								}
							}
						},
						"url": {
							"raw": "{{serverURL}}/api/v1/templates",
							"host": [
								"{{serverURL}}"
							],
							"path": [
								"api",
								"v1",
								"templates"
							]
						},
						"description": "Creates a new template and sets the id as a variable for further use."
					},
					"response": []
				},
				{
					"name": "Archive Template Success",
					"event": [
						{
							"listen": "test",
							"script": {
								"exec": [
									"pm.test(\"Status code should be 200\", function () {",
									"    pm.response.to.have.status(200);",
									"});",
									"",
									"var jsonData = pm.response.json();",
									"",
									"pm.test(\"Archive Template Check\", function () {",
									"    pm.expect(jsonData.entity.successCount).to.be.eql(1);",
									"});",
									"",
									"pm.test(\"Failed To Archive Template Check\", function () {",
									"    pm.expect(jsonData.entity.fails).to.have.lengthOf(0);",
									"});"
								],
								"type": "text/javascript"
							}
						}
					],
					"request": {
						"auth": {
							"type": "basic",
							"basic": [
								{
									"key": "password",
									"value": "admin",
									"type": "string"
								},
								{
									"key": "username",
									"value": "admin@dotcms.com",
									"type": "string"
								},
								{
									"key": "saveHelperData",
									"type": "any"
								},
								{
									"key": "showPassword",
									"value": false,
									"type": "boolean"
								}
							]
						},
						"method": "PUT",
						"header": [],
						"body": {
							"mode": "raw",
							"raw": "[\"{{templateIdToArchive}}\"]",
							"options": {
								"raw": {
									"language": "json"
								}
							}
						},
						"url": {
							"raw": "{{serverURL}}/api/v1/templates/_archive",
							"host": [
								"{{serverURL}}"
							],
							"path": [
								"api",
								"v1",
								"templates",
								"_archive"
							]
						},
						"description": "Archive one template successfully"
					},
					"response": []
				},
				{
					"name": "Get Template Archived True",
					"event": [
						{
							"listen": "test",
							"script": {
								"exec": [
									"pm.test(\"Status code should be 200\", function () {",
									"    pm.response.to.have.status(200);",
									"});",
									"",
									"var jsonData = pm.response.json();",
									"var templateIdToArchive = pm.collectionVariables.get(\"templateIdToArchive\");",
									"console.log(templateIdToArchive)",
									"var host = null;",
									"for(var i=0; i< jsonData.entity.length;++i) {",
									"    if (jsonData.entity[i].identifier == templateIdToArchive) {",
									"        host = jsonData.entity[i];",
									"    }",
									"}",
									"",
									"pm.test(\"Deleted Check\", function () {",
									"    pm.expect(host.deleted).to.eql(true);",
									"});",
									""
								],
								"type": "text/javascript"
							}
						}
					],
					"request": {
						"auth": {
							"type": "basic",
							"basic": [
								{
									"key": "password",
									"value": "admin",
									"type": "string"
								},
								{
									"key": "username",
									"value": "admin@dotcms.com",
									"type": "string"
								},
								{
									"key": "saveHelperData",
									"type": "any"
								},
								{
									"key": "showPassword",
									"value": false,
									"type": "boolean"
								}
							]
						},
						"method": "GET",
						"header": [],
						"url": {
							"raw": "{{serverURL}}/api/v1/templates?filter={{templateIdToArchive}}&archive=true",
							"host": [
								"{{serverURL}}"
							],
							"path": [
								"api",
								"v1",
								"templates"
							],
							"query": [
								{
									"key": "filter",
									"value": "{{templateIdToArchive}}"
								},
								{
									"key": "archive",
									"value": "true"
								}
							]
						},
						"description": "Gets a template using the id as a filter and since the template is archived we need to pass the archive flag.\nChecks that the deleted property is set to true."
					},
					"response": []
				},
				{
					"name": "Re-Archive Template Success",
					"event": [
						{
							"listen": "test",
							"script": {
								"exec": [
									"pm.test(\"Status code should be 200\", function () {",
									"    pm.response.to.have.status(200);",
									"});",
									"",
									"var jsonData = pm.response.json();",
									"",
									"pm.test(\"Archive Template Check\", function () {",
									"    pm.expect(jsonData.entity.successCount).to.be.eql(1);",
									"});",
									"",
									"pm.test(\"Failed To Archive Template Check\", function () {",
									"    pm.expect(jsonData.entity.fails).to.have.lengthOf(0);",
									"});"
								],
								"type": "text/javascript"
							}
						}
					],
					"request": {
						"auth": {
							"type": "basic",
							"basic": [
								{
									"key": "password",
									"value": "admin",
									"type": "string"
								},
								{
									"key": "username",
									"value": "admin@dotcms.com",
									"type": "string"
								},
								{
									"key": "saveHelperData",
									"type": "any"
								},
								{
									"key": "showPassword",
									"value": false,
									"type": "boolean"
								}
							]
						},
						"method": "PUT",
						"header": [],
						"body": {
							"mode": "raw",
							"raw": "[\"{{templateIdToArchive}}\"]",
							"options": {
								"raw": {
									"language": "json"
								}
							}
						},
						"url": {
							"raw": "{{serverURL}}/api/v1/templates/_archive",
							"host": [
								"{{serverURL}}"
							],
							"path": [
								"api",
								"v1",
								"templates",
								"_archive"
							]
						},
						"description": "Archive one template successfully"
					},
					"response": []
				},
				{
					"name": "Get Template Archived True",
					"event": [
						{
							"listen": "test",
							"script": {
								"exec": [
									"pm.test(\"Status code should be 200\", function () {",
									"    pm.response.to.have.status(200);",
									"});",
									"",
									"var jsonData = pm.response.json();",
									"var templateIdToArchive = pm.collectionVariables.get(\"templateIdToArchive\");",
									"console.log(templateIdToArchive)",
									"var host = null;",
									"for(var i=0; i< jsonData.entity.length;++i) {",
									"    if (jsonData.entity[i].identifier == templateIdToArchive) {",
									"        host = jsonData.entity[i];",
									"    }",
									"}",
									"",
									"",
									"pm.test(\"Deleted Check\", function () {",
									"    pm.expect(host.deleted).to.eql(true);",
									"});",
									""
								],
								"type": "text/javascript"
							}
						}
					],
					"request": {
						"auth": {
							"type": "basic",
							"basic": [
								{
									"key": "password",
									"value": "admin",
									"type": "string"
								},
								{
									"key": "username",
									"value": "admin@dotcms.com",
									"type": "string"
								},
								{
									"key": "saveHelperData",
									"type": "any"
								},
								{
									"key": "showPassword",
									"value": false,
									"type": "boolean"
								}
							]
						},
						"method": "GET",
						"header": [],
						"url": {
							"raw": "{{serverURL}}/api/v1/templates?filter={{templateIdToArchive}}&archive=true",
							"host": [
								"{{serverURL}}"
							],
							"path": [
								"api",
								"v1",
								"templates"
							],
							"query": [
								{
									"key": "filter",
									"value": "{{templateIdToArchive}}"
								},
								{
									"key": "archive",
									"value": "true"
								}
							]
						},
						"description": "Gets a template using the id as a filter and since the template is archived we need to pass the archive flag. \nChecks that the deleted property is set to true."
					},
					"response": []
				},
				{
					"name": "Archive Template Failed To Archive Id Not Exist",
					"event": [
						{
							"listen": "test",
							"script": {
								"exec": [
									"pm.test(\"Status code should be 200\", function () {",
									"    pm.response.to.have.status(200);",
									"});",
									"",
									"var jsonData = pm.response.json();",
									"",
									"pm.test(\"Archive Template Check\", function () {",
									"    pm.expect(jsonData.entity.successCount).to.be.eql(0);",
									"});",
									"",
									"pm.test(\"Failed To Archive Template Check\", function () {",
									"    pm.expect(jsonData.entity.fails).to.have.lengthOf(1);",
									"});"
								],
								"type": "text/javascript"
							}
						}
					],
					"request": {
						"auth": {
							"type": "basic",
							"basic": [
								{
									"key": "password",
									"value": "admin",
									"type": "string"
								},
								{
									"key": "username",
									"value": "admin@dotcms.com",
									"type": "string"
								},
								{
									"key": "saveHelperData",
									"type": "any"
								},
								{
									"key": "showPassword",
									"value": false,
									"type": "boolean"
								}
							]
						},
						"method": "PUT",
						"header": [],
						"body": {
							"mode": "raw",
							"raw": "[\"aaaaaaaa-aaaa-aaaa-aaaa-aaaaaaaaaaaa\"]",
							"options": {
								"raw": {
									"language": "json"
								}
							}
						},
						"url": {
							"raw": "{{serverURL}}/api/v1/templates/_archive",
							"host": [
								"{{serverURL}}"
							],
							"path": [
								"api",
								"v1",
								"templates",
								"_archive"
							]
						},
						"description": "Tries to Archive one template but the id does not exist, so it must fail. Since this action is exec as bulk that is why does not throw 404"
					},
					"response": []
				}
			],
			"description": "Tests for the archive action",
			"event": [
				{
					"listen": "prerequest",
					"script": {
						"type": "text/javascript",
						"exec": [
							""
						]
					}
				},
				{
					"listen": "test",
					"script": {
						"type": "text/javascript",
						"exec": [
							""
						]
					}
				}
			]
		},
		{
			"name": "Unarchive",
			"item": [
				{
					"name": "Create New Template to Unarchive",
					"event": [
						{
							"listen": "test",
							"script": {
								"exec": [
									"var jsonData = pm.response.json();",
									"",
									"pm.test(\"body check\", function () {",
									"    pm.expect(jsonData.entity.body).to.eql('This is the body');",
									"});",
									"",
									"pm.test(\"friendlyName check\", function () {",
									"    pm.expect(jsonData.entity.friendlyName).to.eql('This is a postman test description');",
									"});",
									"",
									"pm.test(\"Title check\", function () {",
									"    pm.expect(jsonData.entity.title).to.eql('PostMan Test');",
									"});",
									"",
									"pm.collectionVariables.set(\"templateIdToUnArchive\", jsonData.entity.identifier);",
									""
								],
								"type": "text/javascript"
							}
						}
					],
					"request": {
						"auth": {
							"type": "basic",
							"basic": [
								{
									"key": "password",
									"value": "admin",
									"type": "string"
								},
								{
									"key": "username",
									"value": "admin@dotcms.com",
									"type": "string"
								},
								{
									"key": "saveHelperData",
									"type": "any"
								},
								{
									"key": "showPassword",
									"value": false,
									"type": "boolean"
								}
							]
						},
						"method": "POST",
						"header": [],
						"body": {
							"mode": "raw",
							"raw": "{\n    \"title\":\"PostMan Test\",\n    \"friendlyName\":\"This is a postman test description\",\n    \"body\":\"This is the body\"\n\n}",
							"options": {
								"raw": {
									"language": "json"
								}
							}
						},
						"url": {
							"raw": "{{serverURL}}/api/v1/templates",
							"host": [
								"{{serverURL}}"
							],
							"path": [
								"api",
								"v1",
								"templates"
							]
						},
						"description": "Creates a new template and sets the id as a variable for further use."
					},
					"response": []
				},
				{
					"name": "UnArchive Template Failed to Unarchive Template is not Archived",
					"event": [
						{
							"listen": "test",
							"script": {
								"exec": [
									"pm.test(\"Status code should be 200\", function () {",
									"    pm.response.to.have.status(200);",
									"});",
									"",
									"var jsonData = pm.response.json();",
									"",
									"pm.test(\"Unarchive Template Check\", function () {",
									"    pm.expect(jsonData.entity.successCount).to.be.eql(0);",
									"});",
									"",
									"pm.test(\"Failed To Unarchive Template Check\", function () {",
									"    pm.expect(jsonData.entity.fails).to.have.lengthOf(1);",
									"});"
								],
								"type": "text/javascript"
							}
						}
					],
					"request": {
						"auth": {
							"type": "basic",
							"basic": [
								{
									"key": "password",
									"value": "admin",
									"type": "string"
								},
								{
									"key": "username",
									"value": "admin@dotcms.com",
									"type": "string"
								},
								{
									"key": "saveHelperData",
									"type": "any"
								},
								{
									"key": "showPassword",
									"value": false,
									"type": "boolean"
								}
							]
						},
						"method": "PUT",
						"header": [],
						"body": {
							"mode": "raw",
							"raw": "[\"{{templateIdToUnArchive}}\"]",
							"options": {
								"raw": {
									"language": "json"
								}
							}
						},
						"url": {
							"raw": "{{serverURL}}/api/v1/templates/_unarchive",
							"host": [
								"{{serverURL}}"
							],
							"path": [
								"api",
								"v1",
								"templates",
								"_unarchive"
							]
						},
						"description": "Unarchive one template but since the template is not archived it can not be unarchived."
					},
					"response": []
				},
				{
					"name": "UnArchive Template Failed to Unarchive Id Not Exist",
					"event": [
						{
							"listen": "test",
							"script": {
								"exec": [
									"pm.test(\"Status code should be 200\", function () {",
									"    pm.response.to.have.status(200);",
									"});",
									"",
									"var jsonData = pm.response.json();",
									"",
									"pm.test(\"Unarchive Template Check\", function () {",
									"    pm.expect(jsonData.entity.successCount).to.be.eql(0);",
									"});",
									"",
									"pm.test(\"Failed To Unarchive Template Check\", function () {",
									"    pm.expect(jsonData.entity.fails).to.have.lengthOf(1);",
									"});"
								],
								"type": "text/javascript"
							}
						}
					],
					"request": {
						"auth": {
							"type": "basic",
							"basic": [
								{
									"key": "password",
									"value": "admin",
									"type": "string"
								},
								{
									"key": "username",
									"value": "admin@dotcms.com",
									"type": "string"
								},
								{
									"key": "saveHelperData",
									"type": "any"
								},
								{
									"key": "showPassword",
									"value": false,
									"type": "boolean"
								}
							]
						},
						"method": "PUT",
						"header": [],
						"body": {
							"mode": "raw",
							"raw": "[\"aaaaaaaa-aaaa-aaaa-aaaa-aaaaaaaaaaaa\"]",
							"options": {
								"raw": {
									"language": "json"
								}
							}
						},
						"url": {
							"raw": "{{serverURL}}/api/v1/templates/_unarchive",
							"host": [
								"{{serverURL}}"
							],
							"path": [
								"api",
								"v1",
								"templates",
								"_unarchive"
							]
						},
						"description": "Tries to unarchive a template but since the id does not belong to any template, it fails."
					},
					"response": []
				},
				{
					"name": "Archive Template Success",
					"event": [
						{
							"listen": "test",
							"script": {
								"exec": [
									"pm.test(\"Status code should be 200\", function () {",
									"    pm.response.to.have.status(200);",
									"});",
									"",
									"var jsonData = pm.response.json();",
									"",
									"pm.test(\"Archive Template Check\", function () {",
									"    pm.expect(jsonData.entity.successCount).to.be.eql(1);",
									"});",
									"",
									"pm.test(\"Failed To Archive Template Check\", function () {",
									"    pm.expect(jsonData.entity.fails).to.have.lengthOf(0);",
									"});"
								],
								"type": "text/javascript"
							}
						}
					],
					"request": {
						"auth": {
							"type": "basic",
							"basic": [
								{
									"key": "password",
									"value": "admin",
									"type": "string"
								},
								{
									"key": "username",
									"value": "admin@dotcms.com",
									"type": "string"
								},
								{
									"key": "saveHelperData",
									"type": "any"
								},
								{
									"key": "showPassword",
									"value": false,
									"type": "boolean"
								}
							]
						},
						"method": "PUT",
						"header": [],
						"body": {
							"mode": "raw",
							"raw": "[\"{{templateIdToUnArchive}}\"]",
							"options": {
								"raw": {
									"language": "json"
								}
							}
						},
						"url": {
							"raw": "{{serverURL}}/api/v1/templates/_archive",
							"host": [
								"{{serverURL}}"
							],
							"path": [
								"api",
								"v1",
								"templates",
								"_archive"
							]
						},
						"description": "Archive one template successfully"
					},
					"response": []
				},
				{
					"name": "Get Template Archived True",
					"event": [
						{
							"listen": "test",
							"script": {
								"exec": [
									"pm.test(\"Status code should be 200\", function () {",
									"    pm.response.to.have.status(200);",
									"});",
									"",
									"var jsonData = pm.response.json();",
									"var templateIdToArchive = pm.collectionVariables.get(\"templateIdToUnArchive\");",
									"console.log(templateIdToArchive)",
									"var host = null;",
									"for(var i=0; i< jsonData.entity.length;++i) {",
									"    if (jsonData.entity[i].identifier == templateIdToArchive) {",
									"        host = jsonData.entity[i];",
									"    }",
									"}",
									"",
									"pm.test(\"Deleted Check\", function () {",
									"    pm.expect(host.deleted).to.eql(true);",
									"});",
									""
								],
								"type": "text/javascript"
							}
						}
					],
					"request": {
						"auth": {
							"type": "basic",
							"basic": [
								{
									"key": "password",
									"value": "admin",
									"type": "string"
								},
								{
									"key": "username",
									"value": "admin@dotcms.com",
									"type": "string"
								},
								{
									"key": "saveHelperData",
									"type": "any"
								},
								{
									"key": "showPassword",
									"value": false,
									"type": "boolean"
								}
							]
						},
						"method": "GET",
						"header": [],
						"url": {
							"raw": "{{serverURL}}/api/v1/templates?filter={{templateIdToUnArchive}}&archive=true",
							"host": [
								"{{serverURL}}"
							],
							"path": [
								"api",
								"v1",
								"templates"
							],
							"query": [
								{
									"key": "filter",
									"value": "{{templateIdToUnArchive}}"
								},
								{
									"key": "archive",
									"value": "true"
								}
							]
						},
						"description": "Gets a template using the id as a filter and since the template is archived we need to pass the archive flag. Checks that the deleted property is set to true."
					},
					"response": []
				},
				{
					"name": "UnArchive Template Success",
					"event": [
						{
							"listen": "test",
							"script": {
								"exec": [
									"pm.test(\"Status code should be 200\", function () {",
									"    pm.response.to.have.status(200);",
									"});",
									"",
									"var jsonData = pm.response.json();",
									"",
									"pm.test(\"Unarchive Template Check\", function () {",
									"    pm.expect(jsonData.entity.successCount).to.be.eql(1);",
									"});",
									"",
									"pm.test(\"Failed To Unarchive Template Check\", function () {",
									"    pm.expect(jsonData.entity.fails).to.have.lengthOf(0);",
									"});"
								],
								"type": "text/javascript"
							}
						}
					],
					"request": {
						"auth": {
							"type": "basic",
							"basic": [
								{
									"key": "password",
									"value": "admin",
									"type": "string"
								},
								{
									"key": "username",
									"value": "admin@dotcms.com",
									"type": "string"
								},
								{
									"key": "saveHelperData",
									"type": "any"
								},
								{
									"key": "showPassword",
									"value": false,
									"type": "boolean"
								}
							]
						},
						"method": "PUT",
						"header": [],
						"body": {
							"mode": "raw",
							"raw": "[\"{{templateIdToUnArchive}}\"]",
							"options": {
								"raw": {
									"language": "json"
								}
							}
						},
						"url": {
							"raw": "{{serverURL}}/api/v1/templates/_unarchive",
							"host": [
								"{{serverURL}}"
							],
							"path": [
								"api",
								"v1",
								"templates",
								"_unarchive"
							]
						},
						"description": "Unarchive one template successfully"
					},
					"response": []
				},
				{
					"name": "Get Template Archived False",
					"event": [
						{
							"listen": "test",
							"script": {
								"exec": [
									"pm.test(\"Status code should be 200\", function () {",
									"    pm.response.to.have.status(200);",
									"});",
									"",
									"var jsonData = pm.response.json();",
									"var templateIdToArchive = pm.collectionVariables.get(\"templateIdToUnArchive\");",
									"console.log(templateIdToArchive)",
									"var host = null;",
									"for(var i=0; i< jsonData.entity.length;++i) {",
									"    if (jsonData.entity[i].identifier == templateIdToArchive) {",
									"        host = jsonData.entity[i];",
									"    }",
									"}",
									"",
									"pm.test(\"Deleted Check\", function () {",
									"    pm.expect(host.deleted).to.eql(false);",
									"});",
									""
								],
								"type": "text/javascript"
							}
						}
					],
					"request": {
						"auth": {
							"type": "basic",
							"basic": [
								{
									"key": "password",
									"value": "admin",
									"type": "string"
								},
								{
									"key": "username",
									"value": "admin@dotcms.com",
									"type": "string"
								},
								{
									"key": "saveHelperData",
									"type": "any"
								},
								{
									"key": "showPassword",
									"value": false,
									"type": "boolean"
								}
							]
						},
						"method": "GET",
						"header": [],
						"url": {
							"raw": "{{serverURL}}/api/v1/templates?filter={{templateIdToUnArchive}}&archive=true",
							"host": [
								"{{serverURL}}"
							],
							"path": [
								"api",
								"v1",
								"templates"
							],
							"query": [
								{
									"key": "filter",
									"value": "{{templateIdToUnArchive}}"
								},
								{
									"key": "archive",
									"value": "true"
								}
							]
						},
						"description": "Gets a template using the id as a filter and since the template could archived we need to pass the archive flag. Checks that the deleted property is set to false."
					},
					"response": []
				}
			]
		},
		{
			"name": "Delete",
			"item": [
				{
					"name": "Create New Template to Delete",
					"event": [
						{
							"listen": "test",
							"script": {
								"exec": [
									"var jsonData = pm.response.json();",
									"",
									"pm.test(\"body check\", function () {",
									"    pm.expect(jsonData.entity.body).to.eql('This is the body');",
									"});",
									"",
									"pm.test(\"friendlyName check\", function () {",
									"    pm.expect(jsonData.entity.friendlyName).to.eql('This is a postman test description');",
									"});",
									"",
									"pm.test(\"Title check\", function () {",
									"    pm.expect(jsonData.entity.title).to.eql('PostMan Test');",
									"});",
									"",
									"pm.collectionVariables.set(\"templateIdToDelete\", jsonData.entity.identifier);",
									""
								],
								"type": "text/javascript"
							}
						}
					],
					"request": {
						"auth": {
							"type": "basic",
							"basic": [
								{
									"key": "password",
									"value": "admin",
									"type": "string"
								},
								{
									"key": "username",
									"value": "admin@dotcms.com",
									"type": "string"
								},
								{
									"key": "saveHelperData",
									"type": "any"
								},
								{
									"key": "showPassword",
									"value": false,
									"type": "boolean"
								}
							]
						},
						"method": "POST",
						"header": [],
						"body": {
							"mode": "raw",
							"raw": "{\n    \"title\":\"PostMan Test\",\n    \"friendlyName\":\"This is a postman test description\",\n    \"body\":\"This is the body\"\n\n}",
							"options": {
								"raw": {
									"language": "json"
								}
							}
						},
						"url": {
							"raw": "{{serverURL}}/api/v1/templates",
							"host": [
								"{{serverURL}}"
							],
							"path": [
								"api",
								"v1",
								"templates"
							]
						},
						"description": "Creates a new template and sets the id as a variable for further use."
					},
					"response": []
				},
				{
					"name": "Delete Template Failed To Delete Template is not Archived",
					"event": [
						{
							"listen": "test",
							"script": {
								"exec": [
									"pm.test(\"Status code should be 200\", function () {",
									"    pm.response.to.have.status(200);",
									"});",
									"",
									"var jsonData = pm.response.json();",
									"",
									"pm.test(\"Delete Template Check\", function () {",
									"    pm.expect(jsonData.entity.successCount).to.be.eql(0);",
									"});",
									"",
									"pm.test(\"Failed To Delete Template Check\", function () {",
									"    pm.expect(jsonData.entity.fails).to.have.lengthOf(1);",
									"});"
								],
								"type": "text/javascript"
							}
						}
					],
					"request": {
						"auth": {
							"type": "basic",
							"basic": [
								{
									"key": "password",
									"value": "admin",
									"type": "string"
								},
								{
									"key": "username",
									"value": "admin@dotcms.com",
									"type": "string"
								},
								{
									"key": "saveHelperData",
									"type": "any"
								},
								{
									"key": "showPassword",
									"value": false,
									"type": "boolean"
								}
							]
						},
						"method": "DELETE",
						"header": [],
						"body": {
							"mode": "raw",
							"raw": "[\"{{templateIdToDelete}}\"]",
							"options": {
								"raw": {
									"language": "json"
								}
							}
						},
						"url": {
							"raw": "{{serverURL}}/api/v1/templates",
							"host": [
								"{{serverURL}}"
							],
							"path": [
								"api",
								"v1",
								"templates"
							]
						},
						"description": "Tries to delete a template that is not archived, so it fails."
					},
					"response": []
				},
				{
					"name": "Archive Template Success",
					"event": [
						{
							"listen": "test",
							"script": {
								"exec": [
									"pm.test(\"Status code should be 200\", function () {",
									"    pm.response.to.have.status(200);",
									"});",
									"",
									"var jsonData = pm.response.json();",
									"",
									"pm.test(\"Archive Template Check\", function () {",
									"    pm.expect(jsonData.entity.successCount).to.be.eql(1);",
									"});",
									"",
									"pm.test(\"Failed To Archive Template Check\", function () {",
									"    pm.expect(jsonData.entity.fails).to.have.lengthOf(0);",
									"});"
								],
								"type": "text/javascript"
							}
						}
					],
					"request": {
						"auth": {
							"type": "basic",
							"basic": [
								{
									"key": "password",
									"value": "admin",
									"type": "string"
								},
								{
									"key": "username",
									"value": "admin@dotcms.com",
									"type": "string"
								},
								{
									"key": "saveHelperData",
									"type": "any"
								},
								{
									"key": "showPassword",
									"value": false,
									"type": "boolean"
								}
							]
						},
						"method": "PUT",
						"header": [],
						"body": {
							"mode": "raw",
							"raw": "[\"{{templateIdToDelete}}\"]",
							"options": {
								"raw": {
									"language": "json"
								}
							}
						},
						"url": {
							"raw": "{{serverURL}}/api/v1/templates/_archive",
							"host": [
								"{{serverURL}}"
							],
							"path": [
								"api",
								"v1",
								"templates",
								"_archive"
							]
						},
						"description": "Archive one template successfully"
					},
					"response": []
				},
				{
					"name": "Get Template Archived True",
					"event": [
						{
							"listen": "test",
							"script": {
								"exec": [
									"pm.test(\"Status code should be 200\", function () {",
									"    pm.response.to.have.status(200);",
									"});",
									"",
									"var jsonData = pm.response.json();",
									"var templateIdToArchive = pm.collectionVariables.get(\"templateIdToDelete\");",
									"console.log(templateIdToArchive)",
									"var host = null;",
									"for(var i=0; i< jsonData.entity.length;++i) {",
									"    if (jsonData.entity[i].identifier == templateIdToArchive) {",
									"        host = jsonData.entity[i];",
									"    }",
									"}",
									"",
									"pm.test(\"Deleted Check\", function () {",
									"    pm.expect(host.deleted).to.eql(true);",
									"});",
									""
								],
								"type": "text/javascript"
							}
						}
					],
					"request": {
						"auth": {
							"type": "basic",
							"basic": [
								{
									"key": "password",
									"value": "admin",
									"type": "string"
								},
								{
									"key": "username",
									"value": "admin@dotcms.com",
									"type": "string"
								},
								{
									"key": "saveHelperData",
									"type": "any"
								},
								{
									"key": "showPassword",
									"value": false,
									"type": "boolean"
								}
							]
						},
						"method": "GET",
						"header": [],
						"url": {
							"raw": "{{serverURL}}/api/v1/templates?filter={{templateIdToDelete}}&archive=true",
							"host": [
								"{{serverURL}}"
							],
							"path": [
								"api",
								"v1",
								"templates"
							],
							"query": [
								{
									"key": "filter",
									"value": "{{templateIdToDelete}}"
								},
								{
									"key": "archive",
									"value": "true"
								}
							]
						},
						"description": "Gets a template using the id as a filter and since the template is archived we need to pass the archive flag. Checks that the deleted property is set to true."
					},
					"response": []
				},
				{
					"name": "Delete Template Success",
					"event": [
						{
							"listen": "test",
							"script": {
								"exec": [
									"pm.test(\"Status code should be 200\", function () {",
									"    pm.response.to.have.status(200);",
									"});",
									"",
									"var jsonData = pm.response.json();",
									"",
									"pm.test(\"Delete Template Check\", function () {",
									"    pm.expect(jsonData.entity.successCount).to.be.eql(1);",
									"});",
									"",
									"pm.test(\"Failed To Delete Template Check\", function () {",
									"    pm.expect(jsonData.entity.fails).to.have.lengthOf(0);",
									"});"
								],
								"type": "text/javascript"
							}
						}
					],
					"request": {
						"auth": {
							"type": "basic",
							"basic": [
								{
									"key": "password",
									"value": "admin",
									"type": "string"
								},
								{
									"key": "username",
									"value": "admin@dotcms.com",
									"type": "string"
								},
								{
									"key": "saveHelperData",
									"type": "any"
								},
								{
									"key": "showPassword",
									"value": false,
									"type": "boolean"
								}
							]
						},
						"method": "DELETE",
						"header": [],
						"body": {
							"mode": "raw",
							"raw": "[\"{{templateIdToDelete}}\"]",
							"options": {
								"raw": {
									"language": "json"
								}
							}
						},
						"url": {
							"raw": "{{serverURL}}/api/v1/templates",
							"host": [
								"{{serverURL}}"
							],
							"path": [
								"api",
								"v1",
								"templates"
							]
						},
						"description": "Delete a template successfully"
					},
					"response": []
				},
				{
					"name": "Delete Template Failed To Delete Template Id Not Exist",
					"event": [
						{
							"listen": "test",
							"script": {
								"exec": [
									"pm.test(\"Status code should be 200\", function () {",
									"    pm.response.to.have.status(200);",
									"});",
									"",
									"var jsonData = pm.response.json();",
									"",
									"pm.test(\"Delete Template Check\", function () {",
									"    pm.expect(jsonData.entity.successCount).to.be.eql(0);",
									"});",
									"",
									"pm.test(\"Failed To Delete Template Check\", function () {",
									"    pm.expect(jsonData.entity.fails).to.have.lengthOf(1);",
									"});"
								],
								"type": "text/javascript"
							}
						}
					],
					"request": {
						"auth": {
							"type": "basic",
							"basic": [
								{
									"key": "password",
									"value": "admin",
									"type": "string"
								},
								{
									"key": "username",
									"value": "admin@dotcms.com",
									"type": "string"
								},
								{
									"key": "saveHelperData",
									"type": "any"
								},
								{
									"key": "showPassword",
									"value": false,
									"type": "boolean"
								}
							]
						},
						"method": "DELETE",
						"header": [],
						"body": {
							"mode": "raw",
							"raw": "[\"{{templateIdToDelete}}\"]",
							"options": {
								"raw": {
									"language": "json"
								}
							}
						},
						"url": {
							"raw": "{{serverURL}}/api/v1/templates",
							"host": [
								"{{serverURL}}"
							],
							"path": [
								"api",
								"v1",
								"templates"
							]
						},
						"description": "Tries to delete a template but the id passed does not belong to any template so it fails."
					},
					"response": []
				}
			]
		},
		{
			"name": "Publish",
			"item": [
				{
					"name": "Create New Template to Publish",
					"event": [
						{
							"listen": "test",
							"script": {
								"exec": [
									"var jsonData = pm.response.json();",
									"",
									"pm.test(\"body check\", function () {",
									"    pm.expect(jsonData.entity.body).to.eql('This is the body');",
									"});",
									"",
									"pm.test(\"friendlyName check\", function () {",
									"    pm.expect(jsonData.entity.friendlyName).to.eql('This is a postman test description');",
									"});",
									"",
									"pm.test(\"Title check\", function () {",
									"    pm.expect(jsonData.entity.title).to.eql('PostMan Test');",
									"});",
									"",
									"pm.collectionVariables.set(\"templateIdToPublish\", jsonData.entity.identifier);",
									""
								],
								"type": "text/javascript"
							}
						}
					],
					"request": {
						"auth": {
							"type": "basic",
							"basic": [
								{
									"key": "password",
									"value": "admin",
									"type": "string"
								},
								{
									"key": "username",
									"value": "admin@dotcms.com",
									"type": "string"
								},
								{
									"key": "saveHelperData",
									"type": "any"
								},
								{
									"key": "showPassword",
									"value": false,
									"type": "boolean"
								}
							]
						},
						"method": "POST",
						"header": [],
						"body": {
							"mode": "raw",
							"raw": "{\n    \"title\":\"PostMan Test\",\n    \"friendlyName\":\"This is a postman test description\",\n    \"body\":\"This is the body\"\n\n}",
							"options": {
								"raw": {
									"language": "json"
								}
							}
						},
						"url": {
							"raw": "{{serverURL}}/api/v1/templates",
							"host": [
								"{{serverURL}}"
							],
							"path": [
								"api",
								"v1",
								"templates"
							]
						},
						"description": "Creates a new template and sets the id as a variable for further use."
					},
					"response": []
				},
				{
					"name": "Archive Template Success",
					"event": [
						{
							"listen": "test",
							"script": {
								"exec": [
									"pm.test(\"Status code should be 200\", function () {",
									"    pm.response.to.have.status(200);",
									"});",
									"",
									"var jsonData = pm.response.json();",
									"",
									"pm.test(\"Archive Template Check\", function () {",
									"    pm.expect(jsonData.entity.successCount).to.be.eql(1);",
									"});",
									"",
									"pm.test(\"Failed To Archive Template Check\", function () {",
									"    pm.expect(jsonData.entity.fails).to.have.lengthOf(0);",
									"});"
								],
								"type": "text/javascript"
							}
						}
					],
					"request": {
						"auth": {
							"type": "basic",
							"basic": [
								{
									"key": "password",
									"value": "admin",
									"type": "string"
								},
								{
									"key": "username",
									"value": "admin@dotcms.com",
									"type": "string"
								},
								{
									"key": "saveHelperData",
									"type": "any"
								},
								{
									"key": "showPassword",
									"value": false,
									"type": "boolean"
								}
							]
						},
						"method": "PUT",
						"header": [],
						"body": {
							"mode": "raw",
							"raw": "[\"{{templateIdToPublish}}\"]",
							"options": {
								"raw": {
									"language": "json"
								}
							}
						},
						"url": {
							"raw": "{{serverURL}}/api/v1/templates/_archive",
							"host": [
								"{{serverURL}}"
							],
							"path": [
								"api",
								"v1",
								"templates",
								"_archive"
							]
						},
						"description": "Archive one template successfully"
					},
					"response": []
				},
				{
					"name": "Get Template Archived True",
					"event": [
						{
							"listen": "test",
							"script": {
								"exec": [
									"pm.test(\"Status code should be 200\", function () {",
									"    pm.response.to.have.status(200);",
									"});",
									"",
									"var jsonData = pm.response.json();",
									"var templateIdToArchive = pm.collectionVariables.get(\"templateIdToPublish\");",
									"console.log(templateIdToArchive)",
									"var host = null;",
									"for(var i=0; i< jsonData.entity.length;++i) {",
									"    if (jsonData.entity[i].identifier == templateIdToArchive) {",
									"        host = jsonData.entity[i];",
									"    }",
									"}",
									"",
									"pm.test(\"Deleted Check\", function () {",
									"    pm.expect(host.deleted).to.eql(true);",
									"});",
									""
								],
								"type": "text/javascript"
							}
						}
					],
					"request": {
						"auth": {
							"type": "basic",
							"basic": [
								{
									"key": "password",
									"value": "admin",
									"type": "string"
								},
								{
									"key": "username",
									"value": "admin@dotcms.com",
									"type": "string"
								},
								{
									"key": "saveHelperData",
									"type": "any"
								},
								{
									"key": "showPassword",
									"value": false,
									"type": "boolean"
								}
							]
						},
						"method": "GET",
						"header": [],
						"url": {
							"raw": "{{serverURL}}/api/v1/templates?filter={{templateIdToPublish}}&archive=true",
							"host": [
								"{{serverURL}}"
							],
							"path": [
								"api",
								"v1",
								"templates"
							],
							"query": [
								{
									"key": "filter",
									"value": "{{templateIdToPublish}}"
								},
								{
									"key": "archive",
									"value": "true"
								}
							]
						},
						"description": "Gets a template using the id as a filter and since the template is archived we need to pass the archive flag. Checks that the deleted property is set to true."
					},
					"response": []
				},
				{
					"name": "Publish Template Failed To Publish Template is Archived",
					"event": [
						{
							"listen": "test",
							"script": {
								"exec": [
									"var jsonData = pm.response.json();",
									"pm.test(\"Status code should be ok 200\", function () {",
									"    pm.response.to.have.status(200);",
									"});",
									"",
									"pm.test(\"Publish Template Check\", function () {",
									"    pm.expect(jsonData.entity.successCount).to.be.eql(0);",
									"});",
									"",
									"pm.test(\"Failed To Publish Template Check\", function () {",
									"    pm.expect(jsonData.entity.fails).to.have.lengthOf(1);",
									"});",
									""
								],
								"type": "text/javascript"
							}
						}
					],
					"request": {
						"auth": {
							"type": "basic",
							"basic": [
								{
									"key": "password",
									"value": "admin",
									"type": "string"
								},
								{
									"key": "username",
									"value": "admin@dotcms.com",
									"type": "string"
								},
								{
									"key": "saveHelperData",
									"type": "any"
								},
								{
									"key": "showPassword",
									"value": false,
									"type": "boolean"
								}
							]
						},
						"method": "PUT",
						"header": [],
						"body": {
							"mode": "raw",
							"raw": "[\"{{templateIdToPublish}}\"]\n",
							"options": {
								"raw": {
									"language": "json"
								}
							}
						},
						"url": {
							"raw": "{{serverURL}}/api/v1/templates/_publish",
							"host": [
								"{{serverURL}}"
							],
							"path": [
								"api",
								"v1",
								"templates",
								"_publish"
							]
						},
						"description": "Tries to publish a template that is archived, it must be working or live to be published. So it fails"
					},
					"response": []
				},
				{
					"name": "UnArchive Template Success",
					"event": [
						{
							"listen": "test",
							"script": {
								"exec": [
									"pm.test(\"Status code should be 200\", function () {",
									"    pm.response.to.have.status(200);",
									"});",
									"",
									"var jsonData = pm.response.json();",
									"",
									"pm.test(\"Unarchive Template Check\", function () {",
									"    pm.expect(jsonData.entity.successCount).to.be.eql(1);",
									"});",
									"",
									"pm.test(\"Failed To Unarchive Template Check\", function () {",
									"    pm.expect(jsonData.entity.fails).to.have.lengthOf(0);",
									"});"
								],
								"type": "text/javascript"
							}
						}
					],
					"request": {
						"auth": {
							"type": "basic",
							"basic": [
								{
									"key": "password",
									"value": "admin",
									"type": "string"
								},
								{
									"key": "username",
									"value": "admin@dotcms.com",
									"type": "string"
								},
								{
									"key": "saveHelperData",
									"type": "any"
								},
								{
									"key": "showPassword",
									"value": false,
									"type": "boolean"
								}
							]
						},
						"method": "PUT",
						"header": [],
						"body": {
							"mode": "raw",
							"raw": "[\"{{templateIdToPublish}}\"]",
							"options": {
								"raw": {
									"language": "json"
								}
							}
						},
						"url": {
							"raw": "{{serverURL}}/api/v1/templates/_unarchive",
							"host": [
								"{{serverURL}}"
							],
							"path": [
								"api",
								"v1",
								"templates",
								"_unarchive"
							]
						},
						"description": "Unarchive one template successfully"
					},
					"response": []
				},
				{
					"name": "Get Template Archived False",
					"event": [
						{
							"listen": "test",
							"script": {
								"exec": [
									"pm.test(\"Status code should be 200\", function () {",
									"    pm.response.to.have.status(200);",
									"});",
									"",
									"var jsonData = pm.response.json();",
									"var templateIdToArchive = pm.collectionVariables.get(\"templateIdToPublish\");",
									"console.log(templateIdToArchive)",
									"var host = null;",
									"for(var i=0; i< jsonData.entity.length;++i) {",
									"    if (jsonData.entity[i].identifier == templateIdToArchive) {",
									"        host = jsonData.entity[i];",
									"    }",
									"}",
									"",
									"pm.test(\"Deleted Check\", function () {",
									"    pm.expect(host.deleted).to.eql(false);",
									"});",
									""
								],
								"type": "text/javascript"
							}
						}
					],
					"request": {
						"auth": {
							"type": "basic",
							"basic": [
								{
									"key": "password",
									"value": "admin",
									"type": "string"
								},
								{
									"key": "username",
									"value": "admin@dotcms.com",
									"type": "string"
								},
								{
									"key": "saveHelperData",
									"type": "any"
								},
								{
									"key": "showPassword",
									"value": false,
									"type": "boolean"
								}
							]
						},
						"method": "GET",
						"header": [],
						"url": {
							"raw": "{{serverURL}}/api/v1/templates?filter={{templateIdToPublish}}&archive=true",
							"host": [
								"{{serverURL}}"
							],
							"path": [
								"api",
								"v1",
								"templates"
							],
							"query": [
								{
									"key": "filter",
									"value": "{{templateIdToPublish}}"
								},
								{
									"key": "archive",
									"value": "true"
								}
							]
						},
						"description": "Gets a template using the id as a filter and since the template is archived we need to pass the archive flag. Checks that the deleted property is set to false."
					},
					"response": []
				},
				{
					"name": "Get Template hasLiveVersion False",
					"event": [
						{
							"listen": "test",
							"script": {
								"exec": [
									"pm.test(\"Status code should be 200\", function () {",
									"    pm.response.to.have.status(200);",
									"});",
									"",
									"var jsonData = pm.response.json();",
									"",
									"pm.test(\"Has Live Version Check\", function () {",
									"    pm.expect(jsonData.entity[0].hasLiveVersion).to.eql(false);",
									"});",
									""
								],
								"type": "text/javascript"
							}
						}
					],
					"request": {
						"auth": {
							"type": "basic",
							"basic": [
								{
									"key": "password",
									"value": "admin",
									"type": "string"
								},
								{
									"key": "username",
									"value": "admin@dotcms.com",
									"type": "string"
								},
								{
									"key": "saveHelperData",
									"type": "any"
								},
								{
									"key": "showPassword",
									"value": false,
									"type": "boolean"
								}
							]
						},
						"method": "GET",
						"header": [],
						"url": {
							"raw": "{{serverURL}}/api/v1/templates?filter={{templateIdToPublish}}",
							"host": [
								"{{serverURL}}"
							],
							"path": [
								"api",
								"v1",
								"templates"
							],
							"query": [
								{
									"key": "filter",
									"value": "{{templateIdToPublish}}"
								}
							]
						},
						"description": "Gets a template using the id as a filter. Check that does not have live version."
					},
					"response": []
				},
				{
					"name": "Publish Template Success",
					"event": [
						{
							"listen": "test",
							"script": {
								"exec": [
									"var jsonData = pm.response.json();",
									"pm.test(\"Status code should be ok 200\", function () {",
									"    pm.response.to.have.status(200);",
									"});",
									"",
									"pm.test(\"Publish Template Check\", function () {",
									"    pm.expect(jsonData.entity.successCount).to.be.eql(1);",
									"});",
									"",
									"pm.test(\"Failed To Publish Template Check\", function () {",
									"    pm.expect(jsonData.entity.fails).to.have.lengthOf(0);",
									"});",
									""
								],
								"type": "text/javascript"
							}
						}
					],
					"request": {
						"auth": {
							"type": "basic",
							"basic": [
								{
									"key": "password",
									"value": "admin",
									"type": "string"
								},
								{
									"key": "username",
									"value": "admin@dotcms.com",
									"type": "string"
								},
								{
									"key": "saveHelperData",
									"type": "any"
								},
								{
									"key": "showPassword",
									"value": false,
									"type": "boolean"
								}
							]
						},
						"method": "PUT",
						"header": [],
						"body": {
							"mode": "raw",
							"raw": "[\"{{templateIdToPublish}}\"]\n",
							"options": {
								"raw": {
									"language": "json"
								}
							}
						},
						"url": {
							"raw": "{{serverURL}}/api/v1/templates/_publish",
							"host": [
								"{{serverURL}}"
							],
							"path": [
								"api",
								"v1",
								"templates",
								"_publish"
							]
						},
						"description": "Publish a template successfully"
					},
					"response": []
				},
				{
					"name": "Get Template hasLiveVersion True",
					"event": [
						{
							"listen": "test",
							"script": {
								"exec": [
									"pm.test(\"Status code should be 200\", function () {",
									"    pm.response.to.have.status(200);",
									"});",
									"",
									"var jsonData = pm.response.json();",
									"var templateIdToArchive = pm.collectionVariables.get(\"templateIdToPublish\");",
									"console.log(templateIdToArchive)",
									"var host = null;",
									"for(var i=0; i< jsonData.entity.length;++i) {",
									"    if (jsonData.entity[i].identifier == templateIdToArchive) {",
									"        host = jsonData.entity[i];",
									"    }",
									"}",
									"",
									"pm.test(\"Has Live Version Check\", function () {",
									"    pm.expect(host.hasLiveVersion).to.eql(true);",
									"});",
									""
								],
								"type": "text/javascript"
							}
						}
					],
					"request": {
						"auth": {
							"type": "basic",
							"basic": [
								{
									"key": "password",
									"value": "admin",
									"type": "string"
								},
								{
									"key": "username",
									"value": "admin@dotcms.com",
									"type": "string"
								},
								{
									"key": "saveHelperData",
									"type": "any"
								},
								{
									"key": "showPassword",
									"value": false,
									"type": "boolean"
								}
							]
						},
						"method": "GET",
						"header": [],
						"url": {
							"raw": "{{serverURL}}/api/v1/templates?filter={{templateIdToPublish}}",
							"host": [
								"{{serverURL}}"
							],
							"path": [
								"api",
								"v1",
								"templates"
							],
							"query": [
								{
									"key": "filter",
									"value": "{{templateIdToPublish}}"
								}
							]
						},
						"description": "Gets a template using the id as a filter. Checks that the template has a live version."
					},
					"response": []
				},
				{
					"name": "Re-Publish Template Success",
					"event": [
						{
							"listen": "test",
							"script": {
								"exec": [
									"var jsonData = pm.response.json();",
									"pm.test(\"Status code should be ok 200\", function () {",
									"    pm.response.to.have.status(200);",
									"});",
									"",
									"pm.test(\"Publish Template Check\", function () {",
									"    pm.expect(jsonData.entity.successCount).to.be.eql(1);",
									"});",
									"",
									"pm.test(\"Failed To Publish Template Check\", function () {",
									"    pm.expect(jsonData.entity.fails).to.have.lengthOf(0);",
									"});",
									""
								],
								"type": "text/javascript"
							}
						}
					],
					"request": {
						"auth": {
							"type": "basic",
							"basic": [
								{
									"key": "password",
									"value": "admin",
									"type": "string"
								},
								{
									"key": "username",
									"value": "admin@dotcms.com",
									"type": "string"
								},
								{
									"key": "saveHelperData",
									"type": "any"
								},
								{
									"key": "showPassword",
									"value": false,
									"type": "boolean"
								}
							]
						},
						"method": "PUT",
						"header": [],
						"body": {
							"mode": "raw",
							"raw": "[\"{{templateIdToPublish}}\"]\n",
							"options": {
								"raw": {
									"language": "json"
								}
							}
						},
						"url": {
							"raw": "{{serverURL}}/api/v1/templates/_publish",
							"host": [
								"{{serverURL}}"
							],
							"path": [
								"api",
								"v1",
								"templates",
								"_publish"
							]
						},
						"description": "Publish a template successfully"
					},
					"response": []
				},
				{
					"name": "Publish Template Failed To Publish Id Not Exist",
					"event": [
						{
							"listen": "test",
							"script": {
								"exec": [
									"var jsonData = pm.response.json();",
									"pm.test(\"Status code should be ok 200\", function () {",
									"    pm.response.to.have.status(200);",
									"});",
									"",
									"pm.test(\"Publish Template Check\", function () {",
									"    pm.expect(jsonData.entity.successCount).to.be.eql(0);",
									"});",
									"",
									"pm.test(\"Failed To Publish Template Check\", function () {",
									"    pm.expect(jsonData.entity.fails).to.have.lengthOf(1);",
									"});",
									""
								],
								"type": "text/javascript"
							}
						}
					],
					"request": {
						"auth": {
							"type": "basic",
							"basic": [
								{
									"key": "password",
									"value": "admin",
									"type": "string"
								},
								{
									"key": "username",
									"value": "admin@dotcms.com",
									"type": "string"
								},
								{
									"key": "saveHelperData",
									"type": "any"
								},
								{
									"key": "showPassword",
									"value": false,
									"type": "boolean"
								}
							]
						},
						"method": "PUT",
						"header": [],
						"body": {
							"mode": "raw",
							"raw": "[\"aaaaaaaa-aaaa-aaaa-aaaa-aaaaaaaaaaaa\"]\n",
							"options": {
								"raw": {
									"language": "json"
								}
							}
						},
						"url": {
							"raw": "{{serverURL}}/api/v1/templates/_publish",
							"host": [
								"{{serverURL}}"
							],
							"path": [
								"api",
								"v1",
								"templates",
								"_publish"
							]
						},
						"description": "Tries to publish a template but the id passed does not belong to any template so it fails."
					},
					"response": []
				}
			]
		},
		{
			"name": "Unpublish",
			"item": [
				{
					"name": "Create New Template to Unpublish",
					"event": [
						{
							"listen": "test",
							"script": {
								"exec": [
									"var jsonData = pm.response.json();",
									"",
									"pm.test(\"body check\", function () {",
									"    pm.expect(jsonData.entity.body).to.eql('This is the body');",
									"});",
									"",
									"pm.test(\"friendlyName check\", function () {",
									"    pm.expect(jsonData.entity.friendlyName).to.eql('This is a postman test description');",
									"});",
									"",
									"pm.test(\"Title check\", function () {",
									"    pm.expect(jsonData.entity.title).to.eql('PostMan Test');",
									"});",
									"",
									"pm.collectionVariables.set(\"templateIdToUnpublish\", jsonData.entity.identifier);",
									""
								],
								"type": "text/javascript"
							}
						}
					],
					"request": {
						"auth": {
							"type": "basic",
							"basic": [
								{
									"key": "password",
									"value": "admin",
									"type": "string"
								},
								{
									"key": "username",
									"value": "admin@dotcms.com",
									"type": "string"
								},
								{
									"key": "saveHelperData",
									"type": "any"
								},
								{
									"key": "showPassword",
									"value": false,
									"type": "boolean"
								}
							]
						},
						"method": "POST",
						"header": [],
						"body": {
							"mode": "raw",
							"raw": "{\n    \"title\":\"PostMan Test\",\n    \"friendlyName\":\"This is a postman test description\",\n    \"body\":\"This is the body\"\n\n}",
							"options": {
								"raw": {
									"language": "json"
								}
							}
						},
						"url": {
							"raw": "{{serverURL}}/api/v1/templates",
							"host": [
								"{{serverURL}}"
							],
							"path": [
								"api",
								"v1",
								"templates"
							]
						},
						"description": "Creates a new template"
					},
					"response": []
				},
				{
					"name": "Archive Template Success",
					"event": [
						{
							"listen": "test",
							"script": {
								"exec": [
									"pm.test(\"Status code should be 200\", function () {",
									"    pm.response.to.have.status(200);",
									"});",
									"",
									"var jsonData = pm.response.json();",
									"",
									"pm.test(\"Archive Template Check\", function () {",
									"    pm.expect(jsonData.entity.successCount).to.be.eql(1);",
									"});",
									"",
									"pm.test(\"Failed To Archive Template Check\", function () {",
									"    pm.expect(jsonData.entity.fails).to.have.lengthOf(0);",
									"});"
								],
								"type": "text/javascript"
							}
						}
					],
					"request": {
						"auth": {
							"type": "basic",
							"basic": [
								{
									"key": "password",
									"value": "admin",
									"type": "string"
								},
								{
									"key": "username",
									"value": "admin@dotcms.com",
									"type": "string"
								},
								{
									"key": "saveHelperData",
									"type": "any"
								},
								{
									"key": "showPassword",
									"value": false,
									"type": "boolean"
								}
							]
						},
						"method": "PUT",
						"header": [],
						"body": {
							"mode": "raw",
							"raw": "[\"{{templateIdToUnpublish}}\"]",
							"options": {
								"raw": {
									"language": "json"
								}
							}
						},
						"url": {
							"raw": "{{serverURL}}/api/v1/templates/_archive",
							"host": [
								"{{serverURL}}"
							],
							"path": [
								"api",
								"v1",
								"templates",
								"_archive"
							]
						},
						"description": "Archive one template successfully"
					},
					"response": []
				},
				{
					"name": "Get Template Archived True",
					"event": [
						{
							"listen": "test",
							"script": {
								"exec": [
									"pm.test(\"Status code should be 200\", function () {",
									"    pm.response.to.have.status(200);",
									"});",
									"",
									"var jsonData = pm.response.json();",
									"var templateIdToArchive = pm.collectionVariables.get(\"templateIdToUnpublish\");",
									"console.log(templateIdToArchive)",
									"var host = null;",
									"for(var i=0; i< jsonData.entity.length;++i) {",
									"    if (jsonData.entity[i].identifier == templateIdToArchive) {",
									"        host = jsonData.entity[i];",
									"    }",
									"}",
									"",
									"",
									"pm.test(\"Deleted Check\", function () {",
									"    pm.expect(host.deleted).to.eql(true);",
									"});",
									""
								],
								"type": "text/javascript"
							}
						}
					],
					"request": {
						"auth": {
							"type": "basic",
							"basic": [
								{
									"key": "password",
									"value": "admin",
									"type": "string"
								},
								{
									"key": "username",
									"value": "admin@dotcms.com",
									"type": "string"
								},
								{
									"key": "saveHelperData",
									"type": "any"
								},
								{
									"key": "showPassword",
									"value": false,
									"type": "boolean"
								}
							]
						},
						"method": "GET",
						"header": [],
						"url": {
							"raw": "{{serverURL}}/api/v1/templates?filter={{templateIdToUnpublish}}&archive=true",
							"host": [
								"{{serverURL}}"
							],
							"path": [
								"api",
								"v1",
								"templates"
							],
							"query": [
								{
									"key": "filter",
									"value": "{{templateIdToUnpublish}}"
								},
								{
									"key": "archive",
									"value": "true"
								}
							]
						},
						"description": "Gets a template using the id as a filter and since the template is archived we need to pass the archive flag. Checks that the deleted property is set to true."
					},
					"response": []
				},
				{
					"name": "Unpublish Template Failed To Unpublish is Archived",
					"event": [
						{
							"listen": "test",
							"script": {
								"exec": [
									"var jsonData = pm.response.json();",
									"pm.test(\"Status code should be ok 200\", function () {",
									"    pm.response.to.have.status(200);",
									"});",
									"",
									"pm.test(\"Unpublish Template Check\", function () {",
									"    pm.expect(jsonData.entity.successCount).to.be.eql(0);",
									"});",
									"",
									"pm.test(\"Failed To Unpublish Template Check\", function () {",
									"    pm.expect(jsonData.entity.fails).to.have.lengthOf(1);",
									"});",
									""
								],
								"type": "text/javascript"
							}
						}
					],
					"request": {
						"auth": {
							"type": "basic",
							"basic": [
								{
									"key": "password",
									"value": "admin",
									"type": "string"
								},
								{
									"key": "username",
									"value": "admin@dotcms.com",
									"type": "string"
								},
								{
									"key": "saveHelperData",
									"type": "any"
								},
								{
									"key": "showPassword",
									"value": false,
									"type": "boolean"
								}
							]
						},
						"method": "PUT",
						"header": [],
						"body": {
							"mode": "raw",
							"raw": "[\"{{templateIdToUnpublish}}\"]\n",
							"options": {
								"raw": {
									"language": "json"
								}
							}
						},
						"url": {
							"raw": "{{serverURL}}/api/v1/templates/_unpublish",
							"host": [
								"{{serverURL}}"
							],
							"path": [
								"api",
								"v1",
								"templates",
								"_unpublish"
							]
						},
						"description": "Tries to unpublish a template that is archived. So it fails"
					},
					"response": []
				},
				{
					"name": "UnArchive Template Success",
					"event": [
						{
							"listen": "test",
							"script": {
								"exec": [
									"pm.test(\"Status code should be 200\", function () {",
									"    pm.response.to.have.status(200);",
									"});",
									"",
									"var jsonData = pm.response.json();",
									"",
									"pm.test(\"Unarchive Template Check\", function () {",
									"    pm.expect(jsonData.entity.successCount).to.be.eql(1);",
									"});",
									"",
									"pm.test(\"Failed To Unarchive Template Check\", function () {",
									"    pm.expect(jsonData.entity.fails).to.have.lengthOf(0);",
									"});"
								],
								"type": "text/javascript"
							}
						}
					],
					"request": {
						"auth": {
							"type": "basic",
							"basic": [
								{
									"key": "password",
									"value": "admin",
									"type": "string"
								},
								{
									"key": "username",
									"value": "admin@dotcms.com",
									"type": "string"
								},
								{
									"key": "saveHelperData",
									"type": "any"
								},
								{
									"key": "showPassword",
									"value": false,
									"type": "boolean"
								}
							]
						},
						"method": "PUT",
						"header": [],
						"body": {
							"mode": "raw",
							"raw": "[\"{{templateIdToUnpublish}}\"]",
							"options": {
								"raw": {
									"language": "json"
								}
							}
						},
						"url": {
							"raw": "{{serverURL}}/api/v1/templates/_unarchive",
							"host": [
								"{{serverURL}}"
							],
							"path": [
								"api",
								"v1",
								"templates",
								"_unarchive"
							]
						},
						"description": "Archive one template successfully"
					},
					"response": []
				},
				{
					"name": "Get Template Archived False",
					"event": [
						{
							"listen": "test",
							"script": {
								"exec": [
									"pm.test(\"Status code should be 200\", function () {",
									"    pm.response.to.have.status(200);",
									"});",
									"",
									"var jsonData = pm.response.json();",
									"var templateIdToArchive = pm.collectionVariables.get(\"templateIdToUnpublish\");",
									"console.log(templateIdToArchive)",
									"var host = null;",
									"for(var i=0; i< jsonData.entity.length;++i) {",
									"    if (jsonData.entity[i].identifier == templateIdToArchive) {",
									"        host = jsonData.entity[i];",
									"    }",
									"}",
									"",
									"pm.test(\"Deleted Check\", function () {",
									"    pm.expect(host.deleted).to.eql(false);",
									"});",
									""
								],
								"type": "text/javascript"
							}
						}
					],
					"request": {
						"auth": {
							"type": "basic",
							"basic": [
								{
									"key": "password",
									"value": "admin",
									"type": "string"
								},
								{
									"key": "username",
									"value": "admin@dotcms.com",
									"type": "string"
								},
								{
									"key": "saveHelperData",
									"type": "any"
								},
								{
									"key": "showPassword",
									"value": false,
									"type": "boolean"
								}
							]
						},
						"method": "GET",
						"header": [],
						"url": {
							"raw": "{{serverURL}}/api/v1/templates?filter={{templateIdToUnpublish}}&archive=true",
							"host": [
								"{{serverURL}}"
							],
							"path": [
								"api",
								"v1",
								"templates"
							],
							"query": [
								{
									"key": "filter",
									"value": "{{templateIdToUnpublish}}"
								},
								{
									"key": "archive",
									"value": "true"
								}
							]
						},
						"description": "Gets a template using the id as a filter and since the template could archived we need to pass the archive flag. Checks that the deleted property is set to false."
					},
					"response": []
				},
				{
					"name": "Publish Template Success",
					"event": [
						{
							"listen": "test",
							"script": {
								"exec": [
									"var jsonData = pm.response.json();",
									"pm.test(\"Status code should be ok 200\", function () {",
									"    pm.response.to.have.status(200);",
									"});",
									"",
									"pm.test(\"Publish Template Check\", function () {",
									"    pm.expect(jsonData.entity.successCount).to.be.eql(1);",
									"});",
									"",
									"pm.test(\"Failed To Publish Template Check\", function () {",
									"    pm.expect(jsonData.entity.fails).to.have.lengthOf(0);",
									"});",
									""
								],
								"type": "text/javascript"
							}
						}
					],
					"request": {
						"auth": {
							"type": "basic",
							"basic": [
								{
									"key": "password",
									"value": "admin",
									"type": "string"
								},
								{
									"key": "username",
									"value": "admin@dotcms.com",
									"type": "string"
								},
								{
									"key": "saveHelperData",
									"type": "any"
								},
								{
									"key": "showPassword",
									"value": false,
									"type": "boolean"
								}
							]
						},
						"method": "PUT",
						"header": [],
						"body": {
							"mode": "raw",
							"raw": "[\"{{templateIdToUnpublish}}\"]\n",
							"options": {
								"raw": {
									"language": "json"
								}
							}
						},
						"url": {
							"raw": "{{serverURL}}/api/v1/templates/_publish",
							"host": [
								"{{serverURL}}"
							],
							"path": [
								"api",
								"v1",
								"templates",
								"_publish"
							]
						},
						"description": "Publish a template successfully"
					},
					"response": []
				},
				{
					"name": "Get Template hasLiveVersion True",
					"event": [
						{
							"listen": "test",
							"script": {
								"exec": [
									"pm.test(\"Status code should be 200\", function () {",
									"    pm.response.to.have.status(200);",
									"});",
									"",
									"var jsonData = pm.response.json();",
									"var templateIdToArchive = pm.collectionVariables.get(\"templateIdToUnpublish\");",
									"console.log(templateIdToArchive)",
									"var host = null;",
									"for(var i=0; i< jsonData.entity.length;++i) {",
									"    if (jsonData.entity[i].identifier == templateIdToArchive) {",
									"        host = jsonData.entity[i];",
									"    }",
									"}",
									"",
									"",
									"pm.test(\"Has Live Version Check\", function () {",
									"    pm.expect(host.hasLiveVersion).to.eql(true);",
									"});",
									""
								],
								"type": "text/javascript"
							}
						}
					],
					"request": {
						"auth": {
							"type": "basic",
							"basic": [
								{
									"key": "password",
									"value": "admin",
									"type": "string"
								},
								{
									"key": "username",
									"value": "admin@dotcms.com",
									"type": "string"
								},
								{
									"key": "saveHelperData",
									"type": "any"
								},
								{
									"key": "showPassword",
									"value": false,
									"type": "boolean"
								}
							]
						},
						"method": "GET",
						"header": [],
						"url": {
							"raw": "{{serverURL}}/api/v1/templates?filter={{templateIdToUnpublish}}",
							"host": [
								"{{serverURL}}"
							],
							"path": [
								"api",
								"v1",
								"templates"
							],
							"query": [
								{
									"key": "filter",
									"value": "{{templateIdToUnpublish}}"
								}
							]
						},
						"description": "Gets a template using the id as a filter. Check that does have live version."
					},
					"response": []
				},
				{
					"name": "Unpublish Template Success",
					"event": [
						{
							"listen": "test",
							"script": {
								"exec": [
									"var jsonData = pm.response.json();",
									"pm.test(\"Status code should be ok 200\", function () {",
									"    pm.response.to.have.status(200);",
									"});",
									"",
									"pm.test(\"Unpublish Template Check\", function () {",
									"    pm.expect(jsonData.entity.successCount).to.be.eql(1);",
									"});",
									"",
									"pm.test(\"Failed To Unpublish Template Check\", function () {",
									"    pm.expect(jsonData.entity.fails).to.have.lengthOf(0);",
									"});",
									""
								],
								"type": "text/javascript"
							}
						}
					],
					"request": {
						"auth": {
							"type": "basic",
							"basic": [
								{
									"key": "password",
									"value": "admin",
									"type": "string"
								},
								{
									"key": "username",
									"value": "admin@dotcms.com",
									"type": "string"
								},
								{
									"key": "saveHelperData",
									"type": "any"
								},
								{
									"key": "showPassword",
									"value": false,
									"type": "boolean"
								}
							]
						},
						"method": "PUT",
						"header": [],
						"body": {
							"mode": "raw",
							"raw": "[\"{{templateIdToUnpublish}}\"]\n",
							"options": {
								"raw": {
									"language": "json"
								}
							}
						},
						"url": {
							"raw": "{{serverURL}}/api/v1/templates/_unpublish",
							"host": [
								"{{serverURL}}"
							],
							"path": [
								"api",
								"v1",
								"templates",
								"_unpublish"
							]
						},
						"description": "Unpublish a template successfully"
					},
					"response": []
				},
				{
					"name": "Get Template hasLiveVersion False",
					"event": [
						{
							"listen": "test",
							"script": {
								"exec": [
									"pm.test(\"Status code should be 200\", function () {",
									"    pm.response.to.have.status(200);",
									"});",
									"",
									"var jsonData = pm.response.json();",
									"var templateIdToArchive = pm.collectionVariables.get(\"templateIdToUnpublish\");",
									"console.log(templateIdToArchive)",
									"var host = null;",
									"for(var i=0; i< jsonData.entity.length;++i) {",
									"    if (jsonData.entity[i].identifier == templateIdToArchive) {",
									"        host = jsonData.entity[i];",
									"    }",
									"}",
									"",
									"pm.test(\"Has Live Version Check\", function () {",
									"    pm.expect(host.hasLiveVersion).to.eql(false);",
									"});",
									""
								],
								"type": "text/javascript"
							}
						}
					],
					"request": {
						"auth": {
							"type": "basic",
							"basic": [
								{
									"key": "password",
									"value": "admin",
									"type": "string"
								},
								{
									"key": "username",
									"value": "admin@dotcms.com",
									"type": "string"
								},
								{
									"key": "saveHelperData",
									"type": "any"
								},
								{
									"key": "showPassword",
									"value": false,
									"type": "boolean"
								}
							]
						},
						"method": "GET",
						"header": [],
						"url": {
							"raw": "{{serverURL}}/api/v1/templates?filter={{templateIdToUnpublish}}",
							"host": [
								"{{serverURL}}"
							],
							"path": [
								"api",
								"v1",
								"templates"
							],
							"query": [
								{
									"key": "filter",
									"value": "{{templateIdToUnpublish}}"
								}
							]
						},
						"description": "Gets a template using the id as a filter. Check that does not have live version."
					},
					"response": []
				},
				{
					"name": "Re-Unpublish Template Success",
					"event": [
						{
							"listen": "test",
							"script": {
								"exec": [
									"var jsonData = pm.response.json();",
									"pm.test(\"Status code should be ok 200\", function () {",
									"    pm.response.to.have.status(200);",
									"});",
									"",
									"pm.test(\"Publish Template Check\", function () {",
									"    pm.expect(jsonData.entity.successCount).to.be.eql(1);",
									"});",
									"",
									"pm.test(\"Failed To Publish Template Check\", function () {",
									"    pm.expect(jsonData.entity.fails).to.have.lengthOf(0);",
									"});",
									""
								],
								"type": "text/javascript"
							}
						}
					],
					"request": {
						"auth": {
							"type": "basic",
							"basic": [
								{
									"key": "password",
									"value": "admin",
									"type": "string"
								},
								{
									"key": "username",
									"value": "admin@dotcms.com",
									"type": "string"
								},
								{
									"key": "saveHelperData",
									"type": "any"
								},
								{
									"key": "showPassword",
									"value": false,
									"type": "boolean"
								}
							]
						},
						"method": "PUT",
						"header": [],
						"body": {
							"mode": "raw",
							"raw": "[\"{{templateIdToUnpublish}}\"]\n",
							"options": {
								"raw": {
									"language": "json"
								}
							}
						},
						"url": {
							"raw": "{{serverURL}}/api/v1/templates/_unpublish",
							"host": [
								"{{serverURL}}"
							],
							"path": [
								"api",
								"v1",
								"templates",
								"_unpublish"
							]
						},
						"description": "Unpublish a template successfully."
					},
					"response": []
				},
				{
					"name": "Unpublish Template Failed To Unpublish Id Not Exist",
					"event": [
						{
							"listen": "test",
							"script": {
								"exec": [
									"var jsonData = pm.response.json();",
									"pm.test(\"Status code should be ok 200\", function () {",
									"    pm.response.to.have.status(200);",
									"});",
									"",
									"pm.test(\"Publish Template Check\", function () {",
									"    pm.expect(jsonData.entity.successCount).to.be.eql(0);",
									"});",
									"",
									"pm.test(\"Failed To Publish Template Check\", function () {",
									"    pm.expect(jsonData.entity.fails).to.have.lengthOf(1);",
									"});",
									""
								],
								"type": "text/javascript"
							}
						}
					],
					"request": {
						"auth": {
							"type": "basic",
							"basic": [
								{
									"key": "password",
									"value": "admin",
									"type": "string"
								},
								{
									"key": "username",
									"value": "admin@dotcms.com",
									"type": "string"
								},
								{
									"key": "saveHelperData",
									"type": "any"
								},
								{
									"key": "showPassword",
									"value": false,
									"type": "boolean"
								}
							]
						},
						"method": "PUT",
						"header": [],
						"body": {
							"mode": "raw",
							"raw": "[\"aaaaaaaa-aaaa-aaaa-aaaa-aaaaaaaaaaaa\"]\n",
							"options": {
								"raw": {
									"language": "json"
								}
							}
						},
						"url": {
							"raw": "{{serverURL}}/api/v1/templates/_unpublish",
							"host": [
								"{{serverURL}}"
							],
							"path": [
								"api",
								"v1",
								"templates",
								"_unpublish"
							]
						},
						"description": "Tries to unpublish a template but the id passed does not belong to any template so it fails."
					},
					"response": []
				}
			]
		},
		{
			"name": "Copy",
			"item": [
				{
					"name": "Create New Template to Copy",
					"event": [
						{
							"listen": "test",
							"script": {
								"exec": [
									"var jsonData = pm.response.json();",
									"",
									"pm.test(\"body check\", function () {",
									"    pm.expect(jsonData.entity.body).to.eql('This is the body');",
									"});",
									"",
									"pm.test(\"friendlyName check\", function () {",
									"    pm.expect(jsonData.entity.friendlyName).to.eql('This is a postman test description');",
									"});",
									"",
									"pm.test(\"Title check\", function () {",
									"    pm.expect(jsonData.entity.title).to.eql('PostMan Test');",
									"});",
									"",
									"pm.collectionVariables.set(\"templateIdToCopy\", jsonData.entity.identifier);",
									""
								],
								"type": "text/javascript"
							}
						}
					],
					"request": {
						"auth": {
							"type": "basic",
							"basic": [
								{
									"key": "password",
									"value": "admin",
									"type": "string"
								},
								{
									"key": "username",
									"value": "admin@dotcms.com",
									"type": "string"
								},
								{
									"key": "saveHelperData",
									"type": "any"
								},
								{
									"key": "showPassword",
									"value": false,
									"type": "boolean"
								}
							]
						},
						"method": "POST",
						"header": [],
						"body": {
							"mode": "raw",
							"raw": "{\n    \"title\":\"PostMan Test\",\n    \"friendlyName\":\"This is a postman test description\",\n    \"body\":\"This is the body\"\n\n}",
							"options": {
								"raw": {
									"language": "json"
								}
							}
						},
						"url": {
							"raw": "{{serverURL}}/api/v1/templates",
							"host": [
								"{{serverURL}}"
							],
							"path": [
								"api",
								"v1",
								"templates"
							]
						},
						"description": "Creates a new template and sets the id as a variable for further use."
					},
					"response": []
				},
				{
					"name": "Copy Template Success",
					"event": [
						{
							"listen": "test",
							"script": {
								"exec": [
									"pm.test(\"Status code should be ok 200\", function () {",
									"    pm.response.to.have.status(200);",
									"});",
									"",
									"pm.test(\"Title check\", function () {",
									"    pm.expect(pm.response.json().entity.title).contains('PostMan Test');",
									"});"
								],
								"type": "text/javascript"
							}
						}
					],
					"request": {
						"auth": {
							"type": "basic",
							"basic": [
								{
									"key": "password",
									"value": "admin",
									"type": "string"
								},
								{
									"key": "username",
									"value": "admin@dotcms.com",
									"type": "string"
								},
								{
									"key": "saveHelperData",
									"type": "any"
								},
								{
									"key": "showPassword",
									"value": false,
									"type": "boolean"
								}
							]
						},
						"method": "PUT",
						"header": [],
						"body": {
							"mode": "raw",
							"raw": "[\"{{temporaryInode}}\"]\n",
							"options": {
								"raw": {
									"language": "json"
								}
							}
						},
						"url": {
							"raw": "{{serverURL}}/api/v1/templates/{{templateIdToCopy}}/_copy",
							"host": [
								"{{serverURL}}"
							],
							"path": [
								"api",
								"v1",
								"templates",
								"{{templateIdToCopy}}",
								"_copy"
							]
						},
						"description": "Copies the template"
					},
					"response": []
				},
				{
					"name": "Copy Template Failed To Copy Id Not Exist",
					"event": [
						{
							"listen": "test",
							"script": {
								"exec": [
									"var jsonData = pm.response.json();",
									"pm.test(\"Status code should be ok 404\", function () {",
									"    pm.response.to.have.status(404);",
									"});",
									""
								],
								"type": "text/javascript"
							}
						}
					],
					"request": {
						"auth": {
							"type": "basic",
							"basic": [
								{
									"key": "password",
									"value": "admin",
									"type": "string"
								},
								{
									"key": "username",
									"value": "admin@dotcms.com",
									"type": "string"
								},
								{
									"key": "saveHelperData",
									"type": "any"
								},
								{
									"key": "showPassword",
									"value": false,
									"type": "boolean"
								}
							]
						},
						"method": "PUT",
						"header": [],
						"body": {
							"mode": "raw",
							"raw": "[\"{{templateIdToPublish}}\"]\n",
							"options": {
								"raw": {
									"language": "json"
								}
							}
						},
						"url": {
							"raw": "{{serverURL}}/api/v1/templates/aaaaaaaa-aaaa-aaaa-aaaa-aaaaaaaaaaaa/_copy",
							"host": [
								"{{serverURL}}"
							],
							"path": [
								"api",
								"v1",
								"templates",
								"aaaaaaaa-aaaa-aaaa-aaaa-aaaaaaaaaaaa",
								"_copy"
							]
						},
						"description": "Tries to copy a template which id does not belong to any template. So it fails"
					},
					"response": []
				}
			]
		},
		{
			"name": "Get Live",
			"item": [
				{
					"name": "Create New Template to Get Live",
					"event": [
						{
							"listen": "test",
							"script": {
								"exec": [
									"var jsonData = pm.response.json();",
									"",
									"pm.test(\"body check\", function () {",
									"    pm.expect(jsonData.entity.body).to.eql('This is the body');",
									"});",
									"",
									"pm.test(\"friendlyName check\", function () {",
									"    pm.expect(jsonData.entity.friendlyName).to.eql('This is a postman test description');",
									"});",
									"",
									"pm.test(\"Title check\", function () {",
									"    pm.expect(jsonData.entity.title).to.eql('PostMan Test');",
									"});",
									"",
									"pm.collectionVariables.set(\"templateIdToGetLive\", jsonData.entity.identifier);",
									""
								],
								"type": "text/javascript"
							}
						}
					],
					"request": {
						"auth": {
							"type": "basic",
							"basic": [
								{
									"key": "password",
									"value": "admin",
									"type": "string"
								},
								{
									"key": "username",
									"value": "admin@dotcms.com",
									"type": "string"
								},
								{
									"key": "saveHelperData",
									"type": "any"
								},
								{
									"key": "showPassword",
									"value": false,
									"type": "boolean"
								}
							]
						},
						"method": "POST",
						"header": [],
						"body": {
							"mode": "raw",
							"raw": "{\n    \"title\":\"PostMan Test\",\n    \"friendlyName\":\"This is a postman test description\",\n    \"body\":\"This is the body\"\n\n}",
							"options": {
								"raw": {
									"language": "json"
								}
							}
						},
						"url": {
							"raw": "{{serverURL}}/api/v1/templates",
							"host": [
								"{{serverURL}}"
							],
							"path": [
								"api",
								"v1",
								"templates"
							]
						},
						"description": "Creates a new template"
					},
					"response": []
				},
				{
					"name": "Get Template Live Version NotFound Live Version",
					"event": [
						{
							"listen": "test",
							"script": {
								"exec": [
									"pm.test(\"Status code should be ok 404\", function () {",
									"    pm.response.to.have.status(404);",
									"});"
								],
								"type": "text/javascript"
							}
						}
					],
					"request": {
						"auth": {
							"type": "basic",
							"basic": [
								{
									"key": "password",
									"value": "admin",
									"type": "string"
								},
								{
									"key": "username",
									"value": "admin@dotcms.com",
									"type": "string"
								},
								{
									"key": "saveHelperData",
									"type": "any"
								},
								{
									"key": "showPassword",
									"value": false,
									"type": "boolean"
								}
							]
						},
						"method": "GET",
						"header": [],
						"url": {
							"raw": "{{serverURL}}/api/v1/templates/{{templateIdToGetLive}}/live",
							"host": [
								"{{serverURL}}"
							],
							"path": [
								"api",
								"v1",
								"templates",
								"{{templateIdToGetLive}}",
								"live"
							]
						},
						"description": "Tries to get the live version of a template using the id as parameter. Since there is no live version it throws a 404"
					},
					"response": []
				},
				{
					"name": "Publish Template Success",
					"event": [
						{
							"listen": "test",
							"script": {
								"exec": [
									"var jsonData = pm.response.json();",
									"pm.test(\"Status code should be ok 200\", function () {",
									"    pm.response.to.have.status(200);",
									"});",
									"",
									"pm.test(\"Publish Template Check\", function () {",
									"    pm.expect(jsonData.entity.successCount).to.be.eql(1);",
									"});",
									"",
									"pm.test(\"Failed To Publish Template Check\", function () {",
									"    pm.expect(jsonData.entity.fails).to.have.lengthOf(0);",
									"});",
									""
								],
								"type": "text/javascript"
							}
						}
					],
					"request": {
						"auth": {
							"type": "basic",
							"basic": [
								{
									"key": "password",
									"value": "admin",
									"type": "string"
								},
								{
									"key": "username",
									"value": "admin@dotcms.com",
									"type": "string"
								},
								{
									"key": "saveHelperData",
									"type": "any"
								},
								{
									"key": "showPassword",
									"value": false,
									"type": "boolean"
								}
							]
						},
						"method": "PUT",
						"header": [],
						"body": {
							"mode": "raw",
							"raw": "[\"{{templateIdToGetLive}}\"]\n",
							"options": {
								"raw": {
									"language": "json"
								}
							}
						},
						"url": {
							"raw": "{{serverURL}}/api/v1/templates/_publish",
							"host": [
								"{{serverURL}}"
							],
							"path": [
								"api",
								"v1",
								"templates",
								"_publish"
							]
						},
						"description": "Publish a template successfully"
					},
					"response": []
				},
				{
					"name": "Get Template Live Version Success",
					"event": [
						{
							"listen": "test",
							"script": {
								"exec": [
									"pm.test(\"Status code should be ok 200\", function () {",
									"    pm.response.to.have.status(200);",
									"});"
								],
								"type": "text/javascript"
							}
						}
					],
					"request": {
						"auth": {
							"type": "basic",
							"basic": [
								{
									"key": "password",
									"value": "admin",
									"type": "string"
								},
								{
									"key": "username",
									"value": "admin@dotcms.com",
									"type": "string"
								},
								{
									"key": "saveHelperData",
									"type": "any"
								},
								{
									"key": "showPassword",
									"value": false,
									"type": "boolean"
								}
							]
						},
						"method": "GET",
						"header": [],
						"url": {
							"raw": "{{serverURL}}/api/v1/templates/{{templateIdToGetLive}}/live",
							"host": [
								"{{serverURL}}"
							],
							"path": [
								"api",
								"v1",
								"templates",
								"{{templateIdToGetLive}}",
								"live"
							]
						},
						"description": "Get the live version of a template using the id as parameter."
					},
					"response": []
				}
			]
		},
		{
			"name": "Get Working",
			"item": [
				{
					"name": "Create New Template to Get Working",
					"event": [
						{
							"listen": "test",
							"script": {
								"exec": [
									"var jsonData = pm.response.json();",
									"",
									"pm.test(\"body check\", function () {",
									"    pm.expect(jsonData.entity.body).to.eql('This is the body');",
									"});",
									"",
									"pm.test(\"friendlyName check\", function () {",
									"    pm.expect(jsonData.entity.friendlyName).to.eql('This is a postman test description');",
									"});",
									"",
									"pm.test(\"Title check\", function () {",
									"    pm.expect(jsonData.entity.title).to.eql('PostMan Test');",
									"});",
									"",
									"pm.collectionVariables.set(\"templateIdToGetWorking\", jsonData.entity.identifier);",
									""
								],
								"type": "text/javascript"
							}
						}
					],
					"request": {
						"auth": {
							"type": "basic",
							"basic": [
								{
									"key": "password",
									"value": "admin",
									"type": "string"
								},
								{
									"key": "username",
									"value": "admin@dotcms.com",
									"type": "string"
								},
								{
									"key": "saveHelperData",
									"type": "any"
								},
								{
									"key": "showPassword",
									"value": false,
									"type": "boolean"
								}
							]
						},
						"method": "POST",
						"header": [],
						"body": {
							"mode": "raw",
							"raw": "{\n    \"title\":\"PostMan Test\",\n    \"friendlyName\":\"This is a postman test description\",\n    \"body\":\"This is the body\"\n\n}",
							"options": {
								"raw": {
									"language": "json"
								}
							}
						},
						"url": {
							"raw": "{{serverURL}}/api/v1/templates",
							"host": [
								"{{serverURL}}"
							],
							"path": [
								"api",
								"v1",
								"templates"
							]
						},
						"description": "Creates a new template"
					},
					"response": []
				},
				{
					"name": "Get Template Working Version Success",
					"event": [
						{
							"listen": "test",
							"script": {
								"exec": [
									"pm.test(\"Status code should be ok 200\", function () {",
									"    pm.response.to.have.status(200);",
									"});"
								],
								"type": "text/javascript"
							}
						}
					],
					"request": {
						"auth": {
							"type": "basic",
							"basic": [
								{
									"key": "password",
									"value": "admin",
									"type": "string"
								},
								{
									"key": "username",
									"value": "admin@dotcms.com",
									"type": "string"
								},
								{
									"key": "saveHelperData",
									"type": "any"
								},
								{
									"key": "showPassword",
									"value": false,
									"type": "boolean"
								}
							]
						},
						"method": "GET",
						"header": [],
						"url": {
							"raw": "{{serverURL}}/api/v1/templates/{{templateIdToGetWorking}}/working",
							"host": [
								"{{serverURL}}"
							],
							"path": [
								"api",
								"v1",
								"templates",
								"{{templateIdToGetWorking}}",
								"working"
							]
						},
						"description": "Get the working version of a template successfully."
					},
					"response": []
				},
				{
					"name": "Get Template Working Version Id Not Exist",
					"event": [
						{
							"listen": "test",
							"script": {
								"exec": [
									"pm.test(\"Status code should be ok 404\", function () {",
									"    pm.response.to.have.status(404);",
									"});"
								],
								"type": "text/javascript"
							}
						}
					],
					"request": {
						"auth": {
							"type": "basic",
							"basic": [
								{
									"key": "password",
									"value": "admin",
									"type": "string"
								},
								{
									"key": "username",
									"value": "admin@dotcms.com",
									"type": "string"
								},
								{
									"key": "saveHelperData",
									"type": "any"
								},
								{
									"key": "showPassword",
									"value": false,
									"type": "boolean"
								}
							]
						},
						"method": "GET",
						"header": [],
						"url": {
							"raw": "{{serverURL}}/api/v1/templates/aaaaaaaa-aaaa-aaaa-aaaa-aaaaaaaaaaaa/working",
							"host": [
								"{{serverURL}}"
							],
							"path": [
								"api",
								"v1",
								"templates",
								"aaaaaaaa-aaaa-aaaa-aaaa-aaaaaaaaaaaa",
								"working"
							]
						},
						"description": "Tries to get the working version of a template using the id as parameter. Since the id does not belong to any template throws a 404"
					},
					"response": []
				}
			],
			"event": [
				{
					"listen": "prerequest",
					"script": {
						"type": "text/javascript",
						"exec": [
							""
						]
					}
				},
				{
					"listen": "test",
					"script": {
						"type": "text/javascript",
						"exec": [
							""
						]
					}
				}
			]
		},
		{
			"name": "Get Templates",
			"item": [
				{
					"name": "Get Templates Filter By Title System",
					"event": [
						{
							"listen": "test",
							"script": {
								"exec": [
									"pm.test(\"Status code should be 200\", function () {",
									"    pm.response.to.have.status(200);",
									"});",
									"",
									"var jsonData = pm.response.json();",
									"",
									"pm.test(\"Identifier must contains path\", function () {",
									"    pm.expect(jsonData.entity[0].identifier).to.eq(\"SYSTEM_TEMPLATE\");",
									"});"
								],
								"type": "text/javascript"
							}
						}
					],
					"request": {
						"auth": {
							"type": "basic",
							"basic": [
								{
									"key": "password",
									"value": "admin",
									"type": "string"
								},
								{
									"key": "username",
									"value": "admin@dotcms.com",
									"type": "string"
								},
								{
									"key": "saveHelperData",
									"type": "any"
								},
								{
									"key": "showPassword",
									"value": false,
									"type": "boolean"
								}
							]
						},
						"method": "GET",
						"header": [],
						"url": {
							"raw": "{{serverURL}}/api/v1/templates?filter=system&host=8a7d5e23-da1e-420a-b4f0-471e7da8ea2d",
							"host": [
								"{{serverURL}}"
							],
							"path": [
								"api",
								"v1",
								"templates"
							],
							"query": [
								{
									"key": "filter",
									"value": "system"
								},
								{
									"key": "host",
									"value": "8a7d5e23-da1e-420a-b4f0-471e7da8ea2d"
								}
							]
						},
						"description": "Get All Templates that the id or inode or title match with the provided filter. This should include the Template as Files as well."
					},
					"response": []
				},
				{
					"name": "Create New Template to Get TemplateA",
					"event": [
						{
							"listen": "test",
							"script": {
								"exec": [
									"var jsonData = pm.response.json();",
									"",
									"pm.test(\"body check\", function () {",
									"    pm.expect(jsonData.entity.body).to.eql('This is the body');",
									"});",
									"",
									"pm.test(\"friendlyName check\", function () {",
									"    pm.expect(jsonData.entity.friendlyName).to.eql('This is a postman test description');",
									"});",
									"",
									"pm.test(\"Title check\", function () {",
									"    pm.expect(jsonData.entity.title).to.eql('GETTEMPLATE PostMan Test A');",
									"});",
									"",
									"pm.collectionVariables.set(\"templateIdToGetTemplateA\", jsonData.entity.identifier);",
									"pm.collectionVariables.set(\"templateInodeToGetTemplateA\", jsonData.entity.identifier);",
									""
								],
								"type": "text/javascript"
							}
						}
					],
					"request": {
						"auth": {
							"type": "basic",
							"basic": [
								{
									"key": "password",
									"value": "admin",
									"type": "string"
								},
								{
									"key": "username",
									"value": "admin@dotcms.com",
									"type": "string"
								},
								{
									"key": "saveHelperData",
									"type": "any"
								},
								{
									"key": "showPassword",
									"value": false,
									"type": "boolean"
								}
							]
						},
						"method": "POST",
						"header": [],
						"body": {
							"mode": "raw",
							"raw": "{\n    \"title\":\"GETTEMPLATE PostMan Test A\",\n    \"friendlyName\":\"This is a postman test description\",\n    \"body\":\"This is the body\"\n\n}",
							"options": {
								"raw": {
									"language": "json"
								}
							}
						},
						"url": {
							"raw": "{{serverURL}}/api/v1/templates",
							"host": [
								"{{serverURL}}"
							],
							"path": [
								"api",
								"v1",
								"templates"
							]
						},
						"description": "Creates a new template"
					},
					"response": []
				},
				{
					"name": "Create New Template to Get TemplateB",
					"event": [
						{
							"listen": "test",
							"script": {
								"exec": [
									"var jsonData = pm.response.json();",
									"",
									"pm.test(\"body check\", function () {",
									"    pm.expect(jsonData.entity.body).to.eql('This is the body');",
									"});",
									"",
									"pm.test(\"friendlyName check\", function () {",
									"    pm.expect(jsonData.entity.friendlyName).to.eql('This is a postman test description');",
									"});",
									"",
									"pm.test(\"Title check\", function () {",
									"    pm.expect(jsonData.entity.title).to.eql('GETTEMPLATE PostMan Test B');",
									"});",
									"",
									"pm.collectionVariables.set(\"templateIdToGetTemplateB\", jsonData.entity.identifier);",
									""
								],
								"type": "text/javascript"
							}
						}
					],
					"request": {
						"auth": {
							"type": "basic",
							"basic": [
								{
									"key": "password",
									"value": "admin",
									"type": "string"
								},
								{
									"key": "username",
									"value": "admin@dotcms.com",
									"type": "string"
								},
								{
									"key": "saveHelperData",
									"type": "any"
								},
								{
									"key": "showPassword",
									"value": false,
									"type": "boolean"
								}
							]
						},
						"method": "POST",
						"header": [],
						"body": {
							"mode": "raw",
							"raw": "{\n    \"title\":\"GETTEMPLATE PostMan Test B\",\n    \"friendlyName\":\"This is a postman test description\",\n    \"body\":\"This is the body\"\n\n}",
							"options": {
								"raw": {
									"language": "json"
								}
							}
						},
						"url": {
							"raw": "{{serverURL}}/api/v1/templates",
							"host": [
								"{{serverURL}}"
							],
							"path": [
								"api",
								"v1",
								"templates"
							]
						},
						"description": "Creates a new template"
					},
					"response": []
				},
				{
					"name": "Create New Template to Get TemplateC",
					"event": [
						{
							"listen": "test",
							"script": {
								"exec": [
									"var jsonData = pm.response.json();",
									"",
									"pm.test(\"body check\", function () {",
									"    pm.expect(jsonData.entity.body).to.eql('This is the body');",
									"});",
									"",
									"pm.test(\"friendlyName check\", function () {",
									"    pm.expect(jsonData.entity.friendlyName).to.eql('This is a postman test description');",
									"});",
									"",
									"pm.test(\"Title check\", function () {",
									"    pm.expect(jsonData.entity.title).to.eql('GETTEMPLATE PostMan Test C');",
									"});",
									"",
									"pm.collectionVariables.set(\"templateIdToGetTemplateC\", jsonData.entity.identifier);",
									""
								],
								"type": "text/javascript"
							}
						}
					],
					"request": {
						"auth": {
							"type": "basic",
							"basic": [
								{
									"key": "password",
									"value": "admin",
									"type": "string"
								},
								{
									"key": "username",
									"value": "admin@dotcms.com",
									"type": "string"
								},
								{
									"key": "saveHelperData",
									"type": "any"
								},
								{
									"key": "showPassword",
									"value": false,
									"type": "boolean"
								}
							]
						},
						"method": "POST",
						"header": [],
						"body": {
							"mode": "raw",
							"raw": "{\n    \"title\":\"GETTEMPLATE PostMan Test C\",\n    \"friendlyName\":\"This is a postman test description\",\n    \"body\":\"This is the body\"\n\n}",
							"options": {
								"raw": {
									"language": "json"
								}
							}
						},
						"url": {
							"raw": "{{serverURL}}/api/v1/templates",
							"host": [
								"{{serverURL}}"
							],
							"path": [
								"api",
								"v1",
								"templates"
							]
						},
						"description": "Creates a new template"
					},
					"response": []
				},
				{
					"name": "Get Templates All Success",
					"event": [
						{
							"listen": "test",
							"script": {
								"exec": [
									"pm.test(\"Status code should be 200\", function () {",
									"    pm.response.to.have.status(200);",
									"});",
									"",
									"var jsonData = pm.response.json();",
									"",
									"pm.test(\"Size must be greaterThan 2 templates, since 3 templates were created but could \", function () {",
									"    pm.expect(jsonData.entity.length).to.be.above(2);",
									"});",
									"",
									"pm.collectionVariables.set(\"allTemplatesSize\", pm.response.headers.get(\"X-Pagination-Total-Entries\"));"
								],
								"type": "text/javascript"
							}
						}
					],
					"request": {
						"auth": {
							"type": "basic",
							"basic": [
								{
									"key": "password",
									"value": "admin",
									"type": "string"
								},
								{
									"key": "username",
									"value": "admin@dotcms.com",
									"type": "string"
								},
								{
									"key": "saveHelperData",
									"type": "any"
								},
								{
									"key": "showPassword",
									"value": false,
									"type": "boolean"
								}
							]
						},
						"method": "GET",
						"header": [],
						"url": {
							"raw": "{{serverURL}}/api/v1/templates",
							"host": [
								"{{serverURL}}"
							],
							"path": [
								"api",
								"v1",
								"templates"
							]
						},
						"description": "Get all templates"
					},
					"response": []
				},
				{
					"name": "Get Templates Using Pagination Success",
					"event": [
						{
							"listen": "test",
							"script": {
								"exec": [
									"pm.test(\"Status code should be 200\", function () {",
									"    pm.response.to.have.status(200);",
									"});",
									"",
									"var jsonData = pm.response.json();",
									"",
									"pm.test(\"Check total results\", function() {",
									"    pm.expect(pm.response.headers.get(\"X-Pagination-Total-Entries\")).to.eql(pm.collectionVariables.get(\"allTemplatesSize\"));",
									"});"
								],
								"type": "text/javascript"
							}
						}
					],
					"request": {
						"auth": {
							"type": "basic",
							"basic": [
								{
									"key": "password",
									"value": "admin",
									"type": "string"
								},
								{
									"key": "username",
									"value": "admin@dotcms.com",
									"type": "string"
								},
								{
									"key": "saveHelperData",
									"type": "any"
								},
								{
									"key": "showPassword",
									"value": false,
									"type": "boolean"
								}
							]
						},
						"method": "GET",
						"header": [],
						"url": {
							"raw": "{{serverURL}}/api/v1/templates?per_page=1&page=2",
							"host": [
								"{{serverURL}}"
							],
							"path": [
								"api",
								"v1",
								"templates"
							],
							"query": [
								{
									"key": "per_page",
									"value": "1"
								},
								{
									"key": "page",
									"value": "2"
								}
							]
						},
						"description": "Get all templates"
					},
					"response": []
				},
				{
					"name": "Get Templates Filter By Identifier Success",
					"event": [
						{
							"listen": "test",
							"script": {
								"exec": [
									"pm.test(\"Status code should be 200\", function () {",
									"    pm.response.to.have.status(200);",
									"});",
									"",
									"var jsonData = pm.response.json();",
									"var templateIdToArchive = pm.collectionVariables.get(\"templateIdToGetTemplateA\");",
									"console.log(templateIdToArchive)",
									"var host = null;",
									"for(var i=0; i< jsonData.entity.length;++i) {",
									"    if (jsonData.entity[i].identifier == templateIdToArchive) {",
									"        host = jsonData.entity[i];",
									"    }",
									"}",
									"",
									"pm.test(\"body check\", function () {",
									"    pm.expect(host.body).to.eql('This is the body');",
									"});",
									"",
									"pm.test(\"friendlyName check\", function () {",
									"    pm.expect(host.friendlyName).to.eql('This is a postman test description');",
									"});",
									"",
									"pm.test(\"Title check\", function () {",
									"    pm.expect(host.title).to.include('GETTEMPLATE PostMan Test A');",
									"});",
									"",
									"pm.test(\"Size must be 2\", function () {",
									"    pm.expect(jsonData.entity.length).to.be.eql(2);",
									"});"
								],
								"type": "text/javascript"
							}
						}
					],
					"request": {
						"auth": {
							"type": "basic",
							"basic": [
								{
									"key": "password",
									"value": "admin",
									"type": "string"
								},
								{
									"key": "username",
									"value": "admin@dotcms.com",
									"type": "string"
								},
								{
									"key": "saveHelperData",
									"type": "any"
								},
								{
									"key": "showPassword",
									"value": false,
									"type": "boolean"
								}
							]
						},
						"method": "GET",
						"header": [],
						"url": {
							"raw": "{{serverURL}}/api/v1/templates?filter={{templateIdToGetTemplateA}}",
							"host": [
								"{{serverURL}}"
							],
							"path": [
								"api",
								"v1",
								"templates"
							],
							"query": [
								{
									"key": "filter",
									"value": "{{templateIdToGetTemplateA}}"
								}
							]
						}
					},
					"response": []
				},
				{
					"name": "Get Templates Filter By Inode Success",
					"event": [
						{
							"listen": "test",
							"script": {
								"exec": [
									"pm.test(\"Status code should be 200\", function () {",
									"    pm.response.to.have.status(200);",
									"});",
									"",
									"var jsonData = pm.response.json();",
									"var templateIdToArchive = pm.collectionVariables.get(\"templateIdToGetTemplateA\");",
									"console.log(templateIdToArchive)",
									"var host = null;",
									"for(var i=0; i< jsonData.entity.length;++i) {",
									"    if (jsonData.entity[i].identifier == templateIdToArchive) {",
									"        host = jsonData.entity[i];",
									"    }",
									"}",
									"",
									"",
									"pm.test(\"body check\", function () {",
									"    pm.expect(host.body).to.eql('This is the body');",
									"});",
									"",
									"pm.test(\"friendlyName check\", function () {",
									"    pm.expect(host.friendlyName).to.eql('This is a postman test description');",
									"});",
									"",
									"pm.test(\"Title check\", function () {",
									"    pm.expect(host.title).to.include('GETTEMPLATE PostMan Test A');",
									"});",
									"",
									"pm.test(\"Size must be 2\", function () {",
									"    pm.expect(jsonData.entity.length).to.be.eql(2);",
									"});"
								],
								"type": "text/javascript"
							}
						}
					],
					"request": {
						"auth": {
							"type": "basic",
							"basic": [
								{
									"key": "password",
									"value": "admin",
									"type": "string"
								},
								{
									"key": "username",
									"value": "admin@dotcms.com",
									"type": "string"
								},
								{
									"key": "saveHelperData",
									"type": "any"
								},
								{
									"key": "showPassword",
									"value": false,
									"type": "boolean"
								}
							]
						},
						"method": "GET",
						"header": [],
						"url": {
							"raw": "{{serverURL}}/api/v1/templates?filter={{templateInodeToGetTemplateA}}",
							"host": [
								"{{serverURL}}"
							],
							"path": [
								"api",
								"v1",
								"templates"
							],
							"query": [
								{
									"key": "filter",
									"value": "{{templateInodeToGetTemplateA}}"
								}
							]
						}
					},
					"response": []
				},
				{
					"name": "Get Templates Filter By String Pattern does not comply with any template",
					"event": [
						{
							"listen": "test",
							"script": {
								"exec": [
									"pm.test(\"Status code should be 200\", function () {",
									"    pm.response.to.have.status(200);",
									"});",
									"",
									"var jsonData = pm.response.json();",
									"",
									"// is one b/c always bring the system template",
									"pm.test(\"Size must be 1\", function () {",
									"    pm.expect(jsonData.entity.length).to.be.eql(1);",
									"});"
								],
								"type": "text/javascript"
							}
						}
					],
					"request": {
						"auth": {
							"type": "basic",
							"basic": [
								{
									"key": "password",
									"value": "admin",
									"type": "string"
								},
								{
									"key": "username",
									"value": "admin@dotcms.com",
									"type": "string"
								},
								{
									"key": "saveHelperData",
									"type": "any"
								},
								{
									"key": "showPassword",
									"value": false,
									"type": "boolean"
								}
							]
						},
						"method": "GET",
						"header": [],
						"url": {
							"raw": "{{serverURL}}/api/v1/templates?filter=asdfghjkl",
							"host": [
								"{{serverURL}}"
							],
							"path": [
								"api",
								"v1",
								"templates"
							],
							"query": [
								{
									"key": "filter",
									"value": "asdfghjkl"
								}
							]
						}
					},
					"response": []
				},
				{
					"name": "Get Templates PER_PAGE=1 Success",
					"event": [
						{
							"listen": "test",
							"script": {
								"exec": [
									"pm.test(\"Status code should be 200\", function () {",
									"    pm.response.to.have.status(200);",
									"});",
									"",
									"var jsonData = pm.response.json();",
									"",
									"// it is 2, bc the syste template is always coming",
									"pm.test(\"Size must be 2\", function () {",
									"    pm.expect(jsonData.entity.length).to.be.eql(2);",
									"});"
								],
								"type": "text/javascript"
							}
						}
					],
					"request": {
						"auth": {
							"type": "basic",
							"basic": [
								{
									"key": "password",
									"value": "admin",
									"type": "string"
								},
								{
									"key": "username",
									"value": "admin@dotcms.com",
									"type": "string"
								},
								{
									"key": "saveHelperData",
									"type": "any"
								},
								{
									"key": "showPassword",
									"value": false,
									"type": "boolean"
								}
							]
						},
						"method": "GET",
						"header": [],
						"url": {
							"raw": "{{serverURL}}/api/v1/templates?per_page=1",
							"host": [
								"{{serverURL}}"
							],
							"path": [
								"api",
								"v1",
								"templates"
							],
							"query": [
								{
									"key": "per_page",
									"value": "1"
								}
							]
						},
						"description": "Get all templates"
					},
					"response": []
				},
				{
					"name": "Archive Template Success",
					"event": [
						{
							"listen": "test",
							"script": {
								"exec": [
									"pm.test(\"Status code should be 200\", function () {",
									"    pm.response.to.have.status(200);",
									"});",
									"",
									"var jsonData = pm.response.json();",
									"",
									"pm.test(\"Archive Template Check\", function () {",
									"    pm.expect(jsonData.entity.successCount).to.be.eql(1);",
									"});",
									"",
									"pm.test(\"Failed To Archive Template Check\", function () {",
									"    pm.expect(jsonData.entity.fails).to.have.lengthOf(0);",
									"});"
								],
								"type": "text/javascript"
							}
						}
					],
					"request": {
						"auth": {
							"type": "basic",
							"basic": [
								{
									"key": "password",
									"value": "admin",
									"type": "string"
								},
								{
									"key": "username",
									"value": "admin@dotcms.com",
									"type": "string"
								},
								{
									"key": "saveHelperData",
									"type": "any"
								},
								{
									"key": "showPassword",
									"value": false,
									"type": "boolean"
								}
							]
						},
						"method": "PUT",
						"header": [],
						"body": {
							"mode": "raw",
							"raw": "[\"{{templateIdToGetTemplateC}}\"]",
							"options": {
								"raw": {
									"language": "json"
								}
							}
						},
						"url": {
							"raw": "{{serverURL}}/api/v1/templates/_archive",
							"host": [
								"{{serverURL}}"
							],
							"path": [
								"api",
								"v1",
								"templates",
								"_archive"
							]
						},
						"description": "Archive one template successfully"
					},
					"response": []
				},
				{
					"name": "Get Templates Filter By Title",
					"event": [
						{
							"listen": "test",
							"script": {
								"exec": [
									"pm.test(\"Status code should be 200\", function () {",
									"    pm.response.to.have.status(200);",
									"});",
									"",
									"var jsonData = pm.response.json();",
									"",
									"// is 3 b/c the system template is always coming",
									"pm.test(\"Size must be 2, since 3 templates were created with GETTEMPLATE title but one was archived\", function () {",
									"    pm.expect(jsonData.entity.length).to.be.eql(3);",
									"});"
								],
								"type": "text/javascript"
							}
						}
					],
					"request": {
						"auth": {
							"type": "basic",
							"basic": [
								{
									"key": "password",
									"value": "admin",
									"type": "string"
								},
								{
									"key": "username",
									"value": "admin@dotcms.com",
									"type": "string"
								},
								{
									"key": "saveHelperData",
									"type": "any"
								},
								{
									"key": "showPassword",
									"value": false,
									"type": "boolean"
								}
							]
						},
						"method": "GET",
						"header": [],
						"url": {
							"raw": "{{serverURL}}/api/v1/templates?filter=gettemplate",
							"host": [
								"{{serverURL}}"
							],
							"path": [
								"api",
								"v1",
								"templates"
							],
							"query": [
								{
									"key": "filter",
									"value": "gettemplate"
								}
							]
						}
					},
					"response": []
				},
				{
					"name": "Get Templates Filter By Title and Archive=True",
					"event": [
						{
							"listen": "test",
							"script": {
								"exec": [
									"pm.test(\"Status code should be 200\", function () {",
									"    pm.response.to.have.status(200);",
									"});",
									"",
									"var jsonData = pm.response.json();",
									"",
									"pm.test(\"Size must be at least 3\", function () {",
									"    pm.expect(jsonData.entity.length).to.greaterThan(2);",
									"});"
								],
								"type": "text/javascript"
							}
						}
					],
					"request": {
						"auth": {
							"type": "basic",
							"basic": [
								{
									"key": "password",
									"value": "admin",
									"type": "string"
								},
								{
									"key": "username",
									"value": "admin@dotcms.com",
									"type": "string"
								},
								{
									"key": "saveHelperData",
									"type": "any"
								},
								{
									"key": "showPassword",
									"value": false,
									"type": "boolean"
								}
							]
						},
						"method": "GET",
						"header": [],
						"url": {
							"raw": "{{serverURL}}/api/v1/templates?filter=gettemplat&archive=true",
							"host": [
								"{{serverURL}}"
							],
							"path": [
								"api",
								"v1",
								"templates"
							],
							"query": [
								{
									"key": "filter",
									"value": "gettemplat"
								},
								{
									"key": "archive",
									"value": "true"
								}
							]
						}
					},
					"response": []
				}
			]
		},
		{
			"name": "SaveDraft",
			"item": [
				{
					"name": "Create New Template Success",
					"event": [
						{
							"listen": "test",
							"script": {
								"exec": [
									"pm.test(\"Status code should be ok 200\", function () {",
									"    pm.response.to.have.status(200);",
									"});",
									"",
									"var jsonData = pm.response.json();",
									"",
									"pm.test(\"body check\", function () {",
									"    pm.expect(jsonData.entity.body).to.eql('This is the body');",
									"});",
									"",
									"pm.test(\"friendlyName check\", function () {",
									"    pm.expect(jsonData.entity.friendlyName).to.eql('This is a postman test description');",
									"});",
									"",
									"pm.test(\"Title check\", function () {",
									"    pm.expect(jsonData.entity.title).to.eql('PostMan Test');",
									"});",
									"",
									"pm.collectionVariables.set(\"templateIdToEdit\", jsonData.entity.identifier);",
									"pm.collectionVariables.set(\"templateInodeToEdit\", jsonData.entity.inode);"
								],
								"type": "text/javascript"
							}
						}
					],
					"request": {
						"auth": {
							"type": "basic",
							"basic": [
								{
									"key": "password",
									"value": "admin",
									"type": "string"
								},
								{
									"key": "username",
									"value": "admin@dotcms.com",
									"type": "string"
								},
								{
									"key": "saveHelperData",
									"type": "any"
								},
								{
									"key": "showPassword",
									"value": false,
									"type": "boolean"
								}
							]
						},
						"method": "POST",
						"header": [],
						"body": {
							"mode": "raw",
							"raw": "{\n    \"title\":\"PostMan Test\",\n    \"friendlyName\":\"This is a postman test description\",\n    \"body\":\"This is the body\"\n}",
							"options": {
								"raw": {
									"language": "json"
								}
							}
						},
						"url": {
							"raw": "{{serverURL}}/api/v1/templates",
							"host": [
								"{{serverURL}}"
							],
							"path": [
								"api",
								"v1",
								"templates"
							]
						}
					},
					"response": []
				},
				{
					"name": "SaveDraft",
					"event": [
						{
							"listen": "test",
							"script": {
								"exec": [
									"pm.test(\"Status code should be ok 200\", function () {",
									"    pm.response.to.have.status(200);",
									"});",
									"",
									"var jsonData = pm.response.json();",
									"",
									"pm.test(\"body check\", function () {",
									"    pm.expect(jsonData.entity.body).to.eql('This is the body draft');",
									"});",
									"",
									"",
									"var templateInode = pm.collectionVariables.get(\"templateInodeToEdit\");",
									"pm.test(\"inode does not change check\", function () {",
									"    pm.expect(jsonData.entity.inode).to.eql(templateInode);",
									"});",
									"",
									""
								],
								"type": "text/javascript"
							}
						}
					],
					"request": {
						"auth": {
							"type": "basic",
							"basic": [
								{
									"key": "password",
									"value": "admin",
									"type": "string"
								},
								{
									"key": "username",
									"value": "admin@dotcms.com",
									"type": "string"
								}
							]
						},
						"method": "PUT",
						"header": [],
						"body": {
							"mode": "raw",
							"raw": "{\n    \"identifier\":\"{{templateIdToEdit}}\",\n    \"inode\":\"{{templateInodeToEdit}}\",\n    \"title\":\"PostMan Test Draft\",\n    \"friendlyName\":\"This is a postman test description\",\n    \"body\":\"This is the body draft\"\n}",
							"options": {
								"raw": {
									"language": "json"
								}
							}
						},
						"url": {
							"raw": "{{serverURL}}/api/v1/templates/draft",
							"host": [
								"{{serverURL}}"
							],
							"path": [
								"api",
								"v1",
								"templates",
								"draft"
							]
						}
					},
					"response": []
				}
			]
		},
		{
			"name": "SaveAndPublish",
			"item": [
				{
					"name": "SavePublishNewTemplate",
					"event": [
						{
							"listen": "test",
							"script": {
								"exec": [
									"pm.test(\"Status code should be ok 200\", function () {",
									"    pm.response.to.have.status(200);",
									"});",
									"",
									"var jsonData = pm.response.json();",
									"",
									"pm.test(\"live check\", function () {",
									"    pm.expect(jsonData.entity.live).to.eql(true);",
									"});",
									"",
									"pm.test(\"body check\", function () {",
									"    pm.expect(jsonData.entity.body).to.eql('This is the body');",
									"});",
									"",
									"pm.test(\"friendlyName check\", function () {",
									"    pm.expect(jsonData.entity.friendlyName).to.eql('This is a postman test description');",
									"});",
									"",
									"pm.test(\"Title check\", function () {",
									"    pm.expect(jsonData.entity.title).to.eql('PostMan Test Save Publish');",
									"});",
									"",
									"pm.collectionVariables.set(\"templateIdToPublished\", jsonData.entity.identifier);",
									""
								],
								"type": "text/javascript"
							}
						}
					],
					"request": {
						"auth": {
							"type": "basic",
							"basic": [
								{
									"key": "password",
									"value": "admin",
									"type": "string"
								},
								{
									"key": "username",
									"value": "admin@dotcms.com",
									"type": "string"
								}
							]
						},
						"method": "PUT",
						"header": [],
						"body": {
							"mode": "raw",
							"raw": "{\n    \"title\":\"PostMan Test Save Publish\",\n    \"friendlyName\":\"This is a postman test description\",\n    \"body\":\"This is the body\"\n}",
							"options": {
								"raw": {
									"language": "json"
								}
							}
						},
						"url": {
							"raw": "{{serverURL}}/api/v1/templates/_savepublish",
							"host": [
								"{{serverURL}}"
							],
							"path": [
								"api",
								"v1",
								"templates",
								"_savepublish"
							]
						}
					},
					"response": []
				},
				{
					"name": "SavePublishTemplate",
					"event": [
						{
							"listen": "test",
							"script": {
								"exec": [
									"pm.test(\"Status code should be ok 200\", function () {",
									"    pm.response.to.have.status(200);",
									"});",
									"",
									"var jsonData = pm.response.json();",
									"",
									"pm.test(\"live check\", function () {",
									"    pm.expect(jsonData.entity.live).to.eql(true);",
									"});",
									"",
									"pm.test(\"body check\", function () {",
									"    pm.expect(jsonData.entity.body).to.eql('This is the body');",
									"});",
									"",
									"pm.test(\"friendlyName check\", function () {",
									"    pm.expect(jsonData.entity.friendlyName).to.eql('This is a postman test description');",
									"});",
									"",
									"pm.test(\"Title check\", function () {",
									"    pm.expect(jsonData.entity.title).to.eql('PostMan Test Save Publish 2');",
									"});",
									"",
									"pm.collectionVariables.set(\"templateIdToPublished\", jsonData.entity.identifier);",
									""
								],
								"type": "text/javascript"
							}
						}
					],
					"request": {
						"auth": {
							"type": "basic",
							"basic": [
								{
									"key": "password",
									"value": "admin",
									"type": "string"
								},
								{
									"key": "username",
									"value": "admin@dotcms.com",
									"type": "string"
								}
							]
						},
						"method": "PUT",
						"header": [],
						"body": {
							"mode": "raw",
							"raw": "{\n    \"identifier\":\"{{templateIdToPublished}}\",\n    \"title\":\"PostMan Test Save Publish 2\",\n    \"friendlyName\":\"This is a postman test description\",\n    \"body\":\"This is the body\"\n}",
							"options": {
								"raw": {
									"language": "json"
								}
							}
						},
						"url": {
							"raw": "{{serverURL}}/api/v1/templates/_savepublish",
							"host": [
								"{{serverURL}}"
							],
							"path": [
								"api",
								"v1",
								"templates",
								"_savepublish"
							]
						}
					},
					"response": []
				}
			]
		},
		{
			"name": "SystemTemplate",
			"item": [
				{
					"name": "GetAllIncludingSystemTemplate",
					"event": [
						{
							"listen": "test",
							"script": {
								"exec": [
									"pm.test(\"Status code should be ok 200\", function () {",
									"    pm.response.to.have.status(200);",
									"});",
									"",
									"var textData = pm.response.text();",
									"",
									"pm.test(\"body check\", function () {",
									"    pm.expect(textData).to.contains('SYSTEM_TEMPLATE');",
									"});"
								],
								"type": "text/javascript"
							}
						}
					],
					"request": {
						"auth": {
							"type": "basic",
							"basic": [
								{
									"key": "password",
									"value": "admin",
									"type": "string"
								},
								{
									"key": "username",
									"value": "admin@dotcms.com",
									"type": "string"
								}
							]
						},
						"method": "GET",
						"header": [],
						"url": {
							"raw": "{{serverURL}}/api/v1/templates",
							"host": [
								"{{serverURL}}"
							],
							"path": [
								"api",
								"v1",
								"templates"
							]
						}
					},
					"response": []
				},
				{
					"name": "GetSystemTemplateLive",
					"event": [
						{
							"listen": "test",
							"script": {
								"exec": [
									"pm.test(\"Status code should be ok 200\", function () {",
									"    pm.response.to.have.status(200);",
									"});",
									"",
									"var jsonData = pm.response.json();",
									"",
									"pm.test(\"body check\", function () {",
									"    pm.expect(jsonData.entity.identifier).to.eql('SYSTEM_TEMPLATE');",
									"});"
								],
								"type": "text/javascript"
							}
						}
					],
					"request": {
						"auth": {
							"type": "basic",
							"basic": [
								{
									"key": "password",
									"value": "admin",
									"type": "string"
								},
								{
									"key": "username",
									"value": "admin@dotcms.com",
									"type": "string"
								}
							]
						},
						"method": "GET",
						"header": [],
						"url": {
							"raw": "{{serverURL}}/api/v1/templates/SYSTEM_TEMPLATE/live",
							"host": [
								"{{serverURL}}"
							],
							"path": [
								"api",
								"v1",
								"templates",
								"SYSTEM_TEMPLATE",
								"live"
							]
						}
					},
					"response": []
				},
				{
					"name": "GetSystemTemplateWorking",
					"event": [
						{
							"listen": "test",
							"script": {
								"exec": [
									"pm.test(\"Status code should be ok 200\", function () {",
									"    pm.response.to.have.status(200);",
									"});",
									"",
									"var jsonData = pm.response.json();",
									"",
									"pm.test(\"body check\", function () {",
									"    pm.expect(jsonData.entity.identifier).to.eql('SYSTEM_TEMPLATE');",
									"});"
								],
								"type": "text/javascript"
							}
						}
					],
					"request": {
						"auth": {
							"type": "basic",
							"basic": [
								{
									"key": "password",
									"value": "admin",
									"type": "string"
								},
								{
									"key": "username",
									"value": "admin@dotcms.com",
									"type": "string"
								}
							]
						},
						"method": "GET",
						"header": [],
						"url": {
							"raw": "{{serverURL}}/api/v1/templates/SYSTEM_TEMPLATE/working",
							"host": [
								"{{serverURL}}"
							],
							"path": [
								"api",
								"v1",
								"templates",
								"SYSTEM_TEMPLATE",
								"working"
							]
						}
					},
					"response": []
				},
				{
					"name": "SaveSystemTemplate",
					"event": [
						{
							"listen": "test",
							"script": {
								"exec": [
									"pm.test(\"Status code should be ok 400\", function () {",
									"    pm.response.to.have.status(400);",
									"});",
									"",
									"",
									""
								],
								"type": "text/javascript"
							}
						}
					],
					"request": {
						"auth": {
							"type": "basic",
							"basic": [
								{
									"key": "password",
									"value": "admin",
									"type": "string"
								},
								{
									"key": "username",
									"value": "admin@dotcms.com",
									"type": "string"
								}
							]
						},
						"method": "PUT",
						"header": [],
						"body": {
							"mode": "raw",
							"raw": "{\n    \"identifier\":\"SYSTEM_TEMPLATE\",\n    \"title\":\"PostMan Test Save Publish 2\",\n    \"friendlyName\":\"This is a postman test description\",\n    \"body\":\"This is the body\"\n}",
							"options": {
								"raw": {
									"language": "json"
								}
							}
						},
						"url": {
							"raw": "{{serverURL}}/api/v1/templates/",
							"host": [
								"{{serverURL}}"
							],
							"path": [
								"api",
								"v1",
								"templates",
								""
							]
						}
					},
					"response": []
				},
				{
					"name": "SaveSystemTemplateDraft",
					"event": [
						{
							"listen": "test",
							"script": {
								"exec": [
									"pm.test(\"Status code should be ok 400\", function () {",
									"    pm.response.to.have.status(400);",
									"});",
									"",
									"",
									""
								],
								"type": "text/javascript"
							}
						}
					],
					"request": {
						"auth": {
							"type": "basic",
							"basic": [
								{
									"key": "password",
									"value": "admin",
									"type": "string"
								},
								{
									"key": "username",
									"value": "admin@dotcms.com",
									"type": "string"
								}
							]
						},
						"method": "PUT",
						"header": [],
						"body": {
							"mode": "raw",
							"raw": "{\n    \"identifier\":\"SYSTEM_TEMPLATE\",\n    \"title\":\"PostMan Test Save Publish 2\",\n    \"friendlyName\":\"This is a postman test description\",\n    \"body\":\"This is the body\"\n}",
							"options": {
								"raw": {
									"language": "json"
								}
							}
						},
						"url": {
							"raw": "{{serverURL}}/api/v1/templates/draft",
							"host": [
								"{{serverURL}}"
							],
							"path": [
								"api",
								"v1",
								"templates",
								"draft"
							]
						}
					},
					"response": []
				},
				{
					"name": "SavePublishSystemTemplate",
					"event": [
						{
							"listen": "test",
							"script": {
								"exec": [
									"pm.test(\"Status code should be ok 400\", function () {",
									"    pm.response.to.have.status(400);",
									"});",
									"",
									"",
									""
								],
								"type": "text/javascript"
							}
						}
					],
					"request": {
						"auth": {
							"type": "basic",
							"basic": [
								{
									"key": "password",
									"value": "admin",
									"type": "string"
								},
								{
									"key": "username",
									"value": "admin@dotcms.com",
									"type": "string"
								}
							]
						},
						"method": "PUT",
						"header": [],
						"body": {
							"mode": "raw",
							"raw": "{\n    \"identifier\":\"SYSTEM_TEMPLATE\",\n    \"title\":\"PostMan Test Save Publish 2\",\n    \"friendlyName\":\"This is a postman test description\",\n    \"body\":\"This is the body\"\n}",
							"options": {
								"raw": {
									"language": "json"
								}
							}
						},
						"url": {
							"raw": "{{serverURL}}/api/v1/templates/draft",
							"host": [
								"{{serverURL}}"
							],
							"path": [
								"api",
								"v1",
								"templates",
								"draft"
							]
						}
					},
					"response": []
				},
				{
					"name": "PublishSystemTemplate",
					"event": [
						{
							"listen": "test",
							"script": {
								"exec": [
									"pm.test(\"Status code should be ok 200\", function () {",
									"    pm.response.to.have.status(200);",
									"});",
									"",
									"var jsonData = pm.response.json();",
									"",
									"pm.test(\"body check\", function () {",
									"    pm.expect(jsonData.entity.fails[0].element).to.eql('SYSTEM_TEMPLATE');",
									"});",
									"",
									"",
									""
								],
								"type": "text/javascript"
							}
						}
					],
					"request": {
						"auth": {
							"type": "basic",
							"basic": [
								{
									"key": "password",
									"value": "admin",
									"type": "string"
								},
								{
									"key": "username",
									"value": "admin@dotcms.com",
									"type": "string"
								}
							]
						},
						"method": "PUT",
						"header": [],
						"body": {
							"mode": "raw",
							"raw": "[\"SYSTEM_TEMPLATE\"]",
							"options": {
								"raw": {
									"language": "json"
								}
							}
						},
						"url": {
							"raw": "{{serverURL}}/api/v1/templates/_publish",
							"host": [
								"{{serverURL}}"
							],
							"path": [
								"api",
								"v1",
								"templates",
								"_publish"
							]
						}
					},
					"response": []
				},
				{
					"name": "UnpublishSystemTemplate",
					"event": [
						{
							"listen": "test",
							"script": {
								"exec": [
									"pm.test(\"Status code should be ok 200\", function () {",
									"    pm.response.to.have.status(200);",
									"});",
									"",
									"var jsonData = pm.response.json();",
									"",
									"pm.test(\"body check\", function () {",
									"    pm.expect(jsonData.entity.fails[0].element).to.eql('SYSTEM_TEMPLATE');",
									"});",
									"",
									"",
									""
								],
								"type": "text/javascript"
							}
						}
					],
					"request": {
						"auth": {
							"type": "basic",
							"basic": [
								{
									"key": "password",
									"value": "admin",
									"type": "string"
								},
								{
									"key": "username",
									"value": "admin@dotcms.com",
									"type": "string"
								}
							]
						},
						"method": "PUT",
						"header": [],
						"body": {
							"mode": "raw",
							"raw": "[\"SYSTEM_TEMPLATE\"]",
							"options": {
								"raw": {
									"language": "json"
								}
							}
						},
						"url": {
							"raw": "{{serverURL}}/api/v1/templates/_unpublish",
							"host": [
								"{{serverURL}}"
							],
							"path": [
								"api",
								"v1",
								"templates",
								"_unpublish"
							]
						}
					},
					"response": []
				},
				{
					"name": "CopySystemTemplate",
					"event": [
						{
							"listen": "test",
							"script": {
								"exec": [
									"pm.test(\"Status code should be ok 400\", function () {",
									"    pm.response.to.have.status(400);",
									"});",
									"",
									"",
									""
								],
								"type": "text/javascript"
							}
						}
					],
					"request": {
						"auth": {
							"type": "basic",
							"basic": [
								{
									"key": "password",
									"value": "admin",
									"type": "string"
								},
								{
									"key": "username",
									"value": "admin@dotcms.com",
									"type": "string"
								}
							]
						},
						"method": "PUT",
						"header": [],
						"body": {
							"mode": "raw",
							"raw": "s",
							"options": {
								"raw": {
									"language": "json"
								}
							}
						},
						"url": {
							"raw": "{{serverURL}}/api/v1/templates/SYSTEM_TEMPLATE/_copy",
							"host": [
								"{{serverURL}}"
							],
							"path": [
								"api",
								"v1",
								"templates",
								"SYSTEM_TEMPLATE",
								"_copy"
							]
						}
					},
					"response": []
				},
				{
					"name": "ArchiveSystemTemplate",
					"event": [
						{
							"listen": "test",
							"script": {
								"exec": [
									"pm.test(\"Status code should be ok 200\", function () {",
									"    pm.response.to.have.status(200);",
									"});",
									"",
									"var jsonData = pm.response.json();",
									"",
									"pm.test(\"body check\", function () {",
									"    pm.expect(jsonData.entity.fails[0].element).to.eql('SYSTEM_TEMPLATE');",
									"});",
									"",
									"",
									""
								],
								"type": "text/javascript"
							}
						}
					],
					"request": {
						"auth": {
							"type": "basic",
							"basic": [
								{
									"key": "password",
									"value": "admin",
									"type": "string"
								},
								{
									"key": "username",
									"value": "admin@dotcms.com",
									"type": "string"
								}
							]
						},
						"method": "PUT",
						"header": [],
						"body": {
							"mode": "raw",
							"raw": "[\"SYSTEM_TEMPLATE\"]",
							"options": {
								"raw": {
									"language": "json"
								}
							}
						},
						"url": {
							"raw": "{{serverURL}}/api/v1/templates/_archive",
							"host": [
								"{{serverURL}}"
							],
							"path": [
								"api",
								"v1",
								"templates",
								"_archive"
							]
						}
					},
					"response": []
				},
				{
					"name": "UnArchiveSystemTemplate",
					"event": [
						{
							"listen": "test",
							"script": {
								"exec": [
									"pm.test(\"Status code should be ok 200\", function () {",
									"    pm.response.to.have.status(200);",
									"});",
									"",
									"var jsonData = pm.response.json();",
									"",
									"pm.test(\"body check\", function () {",
									"    pm.expect(jsonData.entity.fails[0].element).to.eql('SYSTEM_TEMPLATE');",
									"});",
									"",
									"",
									""
								],
								"type": "text/javascript"
							}
						}
					],
					"request": {
						"auth": {
							"type": "basic",
							"basic": [
								{
									"key": "password",
									"value": "admin",
									"type": "string"
								},
								{
									"key": "username",
									"value": "admin@dotcms.com",
									"type": "string"
								}
							]
						},
						"method": "PUT",
						"header": [],
						"body": {
							"mode": "raw",
							"raw": "[\"SYSTEM_TEMPLATE\"]",
							"options": {
								"raw": {
									"language": "json"
								}
							}
						},
						"url": {
							"raw": "{{serverURL}}/api/v1/templates/_unarchive",
							"host": [
								"{{serverURL}}"
							],
							"path": [
								"api",
								"v1",
								"templates",
								"_unarchive"
							]
						}
					},
					"response": []
				},
				{
					"name": "DeleteSystemTemplate",
					"event": [
						{
							"listen": "test",
							"script": {
								"exec": [
									"pm.test(\"Status code should be ok 200\", function () {",
									"    pm.response.to.have.status(200);",
									"});",
									"",
									"var jsonData = pm.response.json();",
									"",
									"pm.test(\"body check\", function () {",
									"    pm.expect(jsonData.entity.fails[0].element).to.eql('SYSTEM_TEMPLATE');",
									"});",
									"",
									"",
									""
								],
								"type": "text/javascript"
							}
						}
					],
					"request": {
						"auth": {
							"type": "basic",
							"basic": [
								{
									"key": "password",
									"value": "admin",
									"type": "string"
								},
								{
									"key": "username",
									"value": "admin@dotcms.com",
									"type": "string"
								}
							]
						},
						"method": "DELETE",
						"header": [],
						"body": {
							"mode": "raw",
							"raw": "[\"SYSTEM_TEMPLATE\"]",
							"options": {
								"raw": {
									"language": "json"
								}
							}
						},
						"url": {
							"raw": "{{serverURL}}/api/v1/templates/",
							"host": [
								"{{serverURL}}"
							],
							"path": [
								"api",
								"v1",
								"templates",
								""
							]
						}
					},
					"response": []
				}
			],
			"auth": {
				"type": "basic",
				"basic": [
					{
						"key": "password",
						"value": "admin",
						"type": "string"
					},
					{
						"key": "username",
						"value": "admin@dotcms.com",
						"type": "string"
					}
				]
			},
			"event": [
				{
					"listen": "prerequest",
					"script": {
						"type": "text/javascript",
						"exec": [
							""
						]
					}
				},
				{
					"listen": "test",
					"script": {
						"type": "text/javascript",
						"exec": [
							""
						]
					}
				}
			]
		},
		{
			"name": "Create New Template Theme Not Send BadRequest",
			"event": [
				{
					"listen": "test",
					"script": {
						"exec": [
							"pm.test(\"Status code should be 200\", function () {",
							"    pm.response.to.have.status(200);",
							"});"
						],
						"type": "text/javascript"
					}
				}
			],
			"request": {
				"auth": {
					"type": "basic",
					"basic": [
						{
							"key": "password",
							"value": "admin",
							"type": "string"
						},
						{
							"key": "username",
							"value": "admin@dotcms.com",
							"type": "string"
						},
						{
							"key": "saveHelperData",
							"type": "any"
						},
						{
							"key": "showPassword",
							"value": false,
							"type": "boolean"
						}
					]
				},
				"method": "POST",
				"header": [],
				"body": {
					"mode": "raw",
					"raw": "{\n    \"title\":\"PostMan Test\",\n    \"layout\":{\n        \"header\":true,\n        \"footer\":true,\n        \"body\":{\"rows\":[]},\n        \"sidebar\":null,\n        \"title\":\"\",\n        \"width\":null\n    }\n}",
					"options": {
						"raw": {
							"language": "json"
						}
					}
				},
				"url": {
					"raw": "{{serverURL}}/api/v1/templates",
					"host": [
						"{{serverURL}}"
					],
					"path": [
						"api",
						"v1",
						"templates"
					]
				}
			},
			"response": []
		},
		{
			"name": "Create New Template Theme Id Does Not Belong to Folder NotFound",
			"event": [
				{
					"listen": "test",
					"script": {
						"exec": [
							"pm.test(\"Status code should be 200\", function () {",
							"    pm.response.to.have.status(200);",
							"});",
							""
						],
						"type": "text/javascript"
					}
				}
			],
			"request": {
				"auth": {
					"type": "basic",
					"basic": [
						{
							"key": "password",
							"value": "admin",
							"type": "string"
						},
						{
							"key": "username",
							"value": "admin@dotcms.com",
							"type": "string"
						},
						{
							"key": "saveHelperData",
							"type": "any"
						},
						{
							"key": "showPassword",
							"value": false,
							"type": "boolean"
						}
					]
				},
				"method": "POST",
				"header": [],
				"body": {
					"mode": "raw",
					"raw": "{\n    \"title\":\"PostMan Test\",\n    \"layout\":{\n        \"header\":true,\n        \"footer\":true,\n        \"body\":{\"rows\":[]},\n        \"sidebar\":null,\n        \"title\":\"\",\n        \"width\":null\n    },\n    \"theme\":\"aaaaaaaa-aaaa-aaaa-aaaa-aaaaaaaaaaaa\"\n}",
					"options": {
						"raw": {
							"language": "json"
						}
					}
				},
				"url": {
					"raw": "{{serverURL}}/api/v1/templates",
					"host": [
						"{{serverURL}}"
					],
					"path": [
						"api",
						"v1",
						"templates"
					]
				}
			},
			"response": []
		},
		{
			"name": "Create New Template Title Not Send BadRequest",
			"event": [
				{
					"listen": "test",
					"script": {
						"exec": [
							"pm.test(\"Status code should be ok 400\", function () {",
							"    pm.response.to.have.status(400);",
							"});",
							""
						],
						"type": "text/javascript"
					}
				}
			],
			"request": {
				"auth": {
					"type": "basic",
					"basic": [
						{
							"key": "password",
							"value": "admin",
							"type": "string"
						},
						{
							"key": "username",
							"value": "admin@dotcms.com",
							"type": "string"
						},
						{
							"key": "saveHelperData",
							"type": "any"
						},
						{
							"key": "showPassword",
							"value": false,
							"type": "boolean"
						}
					]
				},
				"method": "POST",
				"header": [],
				"body": {
					"mode": "raw",
					"raw": "{\n    \"friendlyName\":\"This is a postman test description\",\n    \"body\":\"This is the body\"\n}",
					"options": {
						"raw": {
							"language": "json"
						}
					}
				},
				"url": {
					"raw": "{{serverURL}}/api/v1/templates",
					"host": [
						"{{serverURL}}"
					],
					"path": [
						"api",
						"v1",
						"templates"
					]
				}
			},
			"response": []
		},
		{
			"name": "Create New Template Success",
			"event": [
				{
					"listen": "test",
					"script": {
						"exec": [
							"pm.test(\"Status code should be ok 200\", function () {",
							"    pm.response.to.have.status(200);",
							"});",
							"",
							"var jsonData = pm.response.json();",
							"",
							"pm.test(\"body check\", function () {",
							"    pm.expect(jsonData.entity.body).to.eql('This is the body');",
							"});",
							"",
							"pm.test(\"friendlyName check\", function () {",
							"    pm.expect(jsonData.entity.friendlyName).to.eql('This is a postman test description');",
							"});",
							"",
							"pm.test(\"Title check\", function () {",
							"    pm.expect(jsonData.entity.title).to.eql('PostMan Test');",
							"});",
							"",
							"pm.collectionVariables.set(\"templateIdToEdit\", jsonData.entity.identifier);"
						],
						"type": "text/javascript"
					}
				}
			],
			"request": {
				"auth": {
					"type": "basic",
					"basic": [
						{
							"key": "password",
							"value": "admin",
							"type": "string"
						},
						{
							"key": "username",
							"value": "admin@dotcms.com",
							"type": "string"
						},
						{
							"key": "saveHelperData",
							"type": "any"
						},
						{
							"key": "showPassword",
							"value": false,
							"type": "boolean"
						}
					]
				},
				"method": "POST",
				"header": [],
				"body": {
					"mode": "raw",
					"raw": "{\n    \"title\":\"PostMan Test\",\n    \"friendlyName\":\"This is a postman test description\",\n    \"body\":\"This is the body\"\n}",
					"options": {
						"raw": {
							"language": "json"
						}
					}
				},
				"url": {
					"raw": "{{serverURL}}/api/v1/templates",
					"host": [
						"{{serverURL}}"
					],
					"path": [
						"api",
						"v1",
						"templates"
					]
				}
			},
			"response": []
		},
		{
			"name": "Edit Template Success",
			"event": [
				{
					"listen": "test",
					"script": {
						"exec": [
							"pm.test(\"Status code should be ok 200\", function () {",
							"    pm.response.to.have.status(200);",
							"});",
							"",
							"var jsonData = pm.response.json();",
							"",
							"pm.test(\"body check\", function () {",
							"    pm.expect(jsonData.entity.body).to.eql('This is the body');",
							"});",
							"",
							"pm.test(\"friendlyName check\", function () {",
							"    pm.expect(jsonData.entity.friendlyName).to.eql('This is a postman test description');",
							"});",
							"",
							"pm.test(\"Title check\", function () {",
							"    pm.expect(jsonData.entity.title).to.eql('PostMan Test Changed');",
							"});",
							"",
							"pm.test(\"Identifier check\", function () {",
							"    pm.expect(jsonData.entity.identifier).to.eql(pm.variables.get(\"templateIdToEdit\"));",
							"});"
						],
						"type": "text/javascript"
					}
				}
			],
			"request": {
				"auth": {
					"type": "basic",
					"basic": [
						{
							"key": "password",
							"value": "admin",
							"type": "string"
						},
						{
							"key": "username",
							"value": "admin@dotcms.com",
							"type": "string"
						},
						{
							"key": "saveHelperData",
							"type": "any"
						},
						{
							"key": "showPassword",
							"value": false,
							"type": "boolean"
						}
					]
				},
				"method": "PUT",
				"header": [],
				"body": {
					"mode": "raw",
					"raw": "{\n    \"identifier\":\"{{templateIdToEdit}}\",\n    \"title\":\"PostMan Test Changed\",\n    \"friendlyName\":\"This is a postman test description\",\n    \"body\":\"This is the body\"\n}",
					"options": {
						"raw": {
							"language": "json"
						}
					}
				},
				"url": {
					"raw": "{{serverURL}}/api/v1/templates",
					"host": [
						"{{serverURL}}"
					],
					"path": [
						"api",
						"v1",
						"templates"
					]
				}
			},
			"response": []
		},
		{
			"name": "Edit Template Id Not Exist BadRequest",
			"event": [
				{
					"listen": "test",
					"script": {
						"exec": [
							"pm.test(\"Status code should be ok 404\", function () {",
							"    pm.response.to.have.status(404);",
							"});"
						],
						"type": "text/javascript"
					}
				}
			],
			"request": {
				"auth": {
					"type": "basic",
					"basic": [
						{
							"key": "password",
							"value": "admin",
							"type": "string"
						},
						{
							"key": "username",
							"value": "admin@dotcms.com",
							"type": "string"
						},
						{
							"key": "saveHelperData",
							"type": "any"
						},
						{
							"key": "showPassword",
							"value": false,
							"type": "boolean"
						}
					]
				},
				"method": "PUT",
				"header": [],
				"body": {
					"mode": "raw",
					"raw": "{\n    \"identifier\":\"aaaaaaaa-aaaa-aaaa-aaaa-aaaaaaaaaaaa\",\n    \"title\":\"PostMan Test Changed\",\n    \"friendlyName\":\"This is a postman test description\",\n    \"body\":\"This is the body\"\n}",
					"options": {
						"raw": {
							"language": "json"
						}
					}
				},
				"url": {
					"raw": "{{serverURL}}/api/v1/templates",
					"host": [
						"{{serverURL}}"
					],
					"path": [
						"api",
						"v1",
						"templates"
					]
				}
			},
			"response": []
		},
		{
			"name": "pre_ImportBundleWithThemes",
			"event": [
				{
					"listen": "test",
					"script": {
						"exec": [
							"pm.test(\"Bundle uploaded sucessfully\", function () {",
							"    pm.response.to.have.status(200);",
							"",
							"    var jsonData = pm.response.json();",
							"    console.log(jsonData);",
							"",
							"    pm.expect(jsonData[\"bundleName\"]).to.eql(\"themes-all.tar.gz\");",
							"    pm.expect(jsonData[\"status\"]).to.eql(\"SUCCESS\");",
							"});"
						],
						"type": "text/javascript"
					}
				}
			],
			"request": {
				"auth": {
					"type": "basic",
					"basic": [
						{
							"key": "username",
							"value": "admin@dotcms.com",
							"type": "string"
						},
						{
							"key": "password",
							"value": "admin",
							"type": "string"
						}
					]
				},
				"method": "POST",
				"header": [
					{
						"key": "Content-Type",
						"type": "text",
						"value": "application/octet-stream"
					},
					{
						"key": "Content-Disposition",
						"type": "text",
						"value": "attachment"
					}
				],
				"body": {
					"mode": "formdata",
					"formdata": [
						{
							"key": "file",
							"type": "file",
							"src": "resources/themes-all.tar.gz"
						}
					]
				},
				"url": {
					"raw": "{{serverURL}}/api/bundle?sync=true",
					"host": [
						"{{serverURL}}"
					],
					"path": [
						"api",
						"bundle"
					],
					"query": [
						{
							"key": "sync",
							"value": "true"
						},
						{
							"key": "AUTH_TOKEN",
							"value": "",
							"disabled": true
						}
					]
				},
				"description": "Imports a Bundle that includes:\n* the themes folder of the demo.dotcms.com\n*"
			},
			"response": []
		},
		{
			"name": "Create New Template Success Design Template",
			"event": [
				{
					"listen": "test",
					"script": {
						"exec": [
							"pm.test(\"Status code should be ok 200\", function () {",
							"    pm.response.to.have.status(200);",
							"});",
							"",
							"var jsonData = pm.response.json();",
							"",
							"pm.test(\"UUIDs Check\", function () {",
							"    pm.expect(jsonData.entity.layout.body.rows[0].columns[0].containers[0].uuid).to.eql(\"1\");",
							"    pm.expect(jsonData.entity.layout.body.rows[1].columns[0].containers[0].uuid).to.eql(\"1\");",
							"    pm.expect(jsonData.entity.layout.body.rows[1].columns[1].containers[0].uuid).to.eql(\"2\");",
							"    pm.expect(jsonData.entity.layout.body.rows[1].columns[2].containers[0].uuid).to.eql(\"1\");",
							"    pm.expect(jsonData.entity.layout.body.rows[1].columns[3].containers[0].uuid).to.eql(\"3\");",
							"});",
							"",
							"pm.test(\"Title check\", function () {",
							"    pm.expect(jsonData.entity.title).to.eql('Postman Test Design Template - Generate UUIDs Containers');",
							"});"
						],
						"type": "text/javascript"
					}
				}
			],
			"request": {
				"auth": {
					"type": "basic",
					"basic": [
						{
							"key": "password",
							"value": "admin",
							"type": "string"
						},
						{
							"key": "username",
							"value": "admin@dotcms.com",
							"type": "string"
						},
						{
							"key": "saveHelperData",
							"type": "any"
						},
						{
							"key": "showPassword",
							"value": false,
							"type": "boolean"
						}
					]
				},
				"method": "POST",
				"header": [],
				"body": {
					"mode": "raw",
					"raw": "{\n   \"title\":\"Postman Test Design Template - Generate UUIDs Containers\",\n   \"theme\":\"13f88067-1e25-4e30-bc64-7e8f42ad542f\",\n   \"layout\":{\n      \"body\":{\n         \"rows\":[\n            {\n               \"styleClass\":\"\",\n               \"columns\":[\n                  {\n                     \"styleClass\":\"\",\n                     \"leftOffset\":1,\n                     \"width\":12,\n                     \"containers\":[\n                        {\n                           \"identifier\":\"container1\"\n                        }\n                     ]\n                  }\n               ]\n            },\n            {\n               \"styleClass\":null,\n               \"columns\":[\n                  {\n                     \"styleClass\":\"\",\n                     \"leftOffset\":1,\n                     \"width\":3,\n                     \"containers\":[\n                        {\n                           \"identifier\":\"container2\"\n                        }\n                     ]\n                  },\n                  {\n                     \"styleClass\":\"\",\n                     \"leftOffset\":4,\n                     \"width\":3,\n                     \"containers\":[\n                        {\n                           \"identifier\":\"container1\"\n                        }\n                     ]\n                  },\n                  {\n                     \"styleClass\":\"\",\n                     \"leftOffset\":7,\n                     \"width\":3,\n                     \"containers\":[\n                        {\n                           \"identifier\":\"container3\"\n                        }\n                     ]\n                  },\n                  {\n                     \"styleClass\":\"\",\n                     \"leftOffset\":10,\n                     \"width\":3,\n                     \"containers\":[\n                        {\n                           \"identifier\":\"container1\"\n                        }\n                     ]\n                  }\n               ]\n            }\n         ]\n      },\n      \"header\":true,\n      \"footer\":true,\n      \"sidebar\":{\n         \"location\":\"\",\n         \"containers\":[\n            \n         ],\n         \"width\":\"small\"\n      }\n   }\n}",
					"options": {
						"raw": {
							"language": "json"
						}
					}
				},
				"url": {
					"raw": "{{serverURL}}/api/v1/templates",
					"host": [
						"{{serverURL}}"
					],
					"path": [
						"api",
						"v1",
						"templates"
					]
				},
				"description": "Create a new template successfully, the template is a design one, this is to test the updateUUIDofContainers method, that will assign the uuid to the container according to the number of times the container is present in the template."
			},
			"response": []
		},
		{
			"name": "Create New Template Success Using System Theme",
			"event": [
				{
					"listen": "test",
					"script": {
						"exec": [
							"pm.test(\"Status code should be ok 200\", function () {",
							"    pm.response.to.have.status(200);",
							"});",
							"",
							"var jsonData = pm.response.json();",
							"",
							"pm.test(\"UUIDs Check\", function () {",
							"    pm.expect(jsonData.entity.layout.body.rows[0].columns[0].containers[0].uuid).to.eql(\"1\");",
							"    pm.expect(jsonData.entity.layout.body.rows[1].columns[0].containers[0].uuid).to.eql(\"1\");",
							"    pm.expect(jsonData.entity.layout.body.rows[1].columns[1].containers[0].uuid).to.eql(\"2\");",
							"    pm.expect(jsonData.entity.layout.body.rows[1].columns[2].containers[0].uuid).to.eql(\"1\");",
							"    pm.expect(jsonData.entity.layout.body.rows[1].columns[3].containers[0].uuid).to.eql(\"3\");",
							"});",
							"",
							"pm.test(\"Title check\", function () {",
							"    pm.expect(jsonData.entity.title).to.eql('Postman Test Design Template - System_theme');",
							"});",
							"",
							"pm.test(\"Theme check\", function () {",
							"    pm.expect(jsonData.entity.theme).to.eql('system_theme');",
							"});"
						],
						"type": "text/javascript"
					}
				}
			],
			"request": {
				"auth": {
					"type": "basic",
					"basic": [
						{
							"key": "password",
							"value": "admin",
							"type": "string"
						},
						{
							"key": "username",
							"value": "admin@dotcms.com",
							"type": "string"
						},
						{
							"key": "saveHelperData",
							"type": "any"
						},
						{
							"key": "showPassword",
							"value": false,
							"type": "boolean"
						}
					]
				},
				"method": "POST",
				"header": [],
				"body": {
					"mode": "raw",
					"raw": "{\n   \"title\":\"Postman Test Design Template - System_theme\",\n   \"theme\":\"system_theme\",\n   \"image\":\"\",\n   \"layout\":{\n      \"body\":{\n         \"rows\":[\n            {\n               \"styleClass\":\"\",\n               \"columns\":[\n                  {\n                     \"styleClass\":\"\",\n                     \"leftOffset\":1,\n                     \"width\":12,\n                     \"containers\":[\n                        {\n                           \"identifier\":\"container1\"\n                        }\n                     ]\n                  }\n               ]\n            },\n            {\n               \"styleClass\":null,\n               \"columns\":[\n                  {\n                     \"styleClass\":\"\",\n                     \"leftOffset\":1,\n                     \"width\":3,\n                     \"containers\":[\n                        {\n                           \"identifier\":\"container2\"\n                        }\n                     ]\n                  },\n                  {\n                     \"styleClass\":\"\",\n                     \"leftOffset\":4,\n                     \"width\":3,\n                     \"containers\":[\n                        {\n                           \"identifier\":\"container1\"\n                        }\n                     ]\n                  },\n                  {\n                     \"styleClass\":\"\",\n                     \"leftOffset\":7,\n                     \"width\":3,\n                     \"containers\":[\n                        {\n                           \"identifier\":\"container3\"\n                        }\n                     ]\n                  },\n                  {\n                     \"styleClass\":\"\",\n                     \"leftOffset\":10,\n                     \"width\":3,\n                     \"containers\":[\n                        {\n                           \"identifier\":\"container1\"\n                        }\n                     ]\n                  }\n               ]\n            }\n         ]\n      },\n      \"header\":true,\n      \"footer\":true,\n      \"sidebar\":{\n         \"location\":\"\",\n         \"containers\":[\n            \n         ],\n         \"width\":\"small\"\n      }\n   }\n}",
					"options": {
						"raw": {
							"language": "json"
						}
					}
				},
				"url": {
					"raw": "{{serverURL}}/api/v1/templates",
					"host": [
						"{{serverURL}}"
					],
					"path": [
						"api",
						"v1",
						"templates"
					]
				},
				"description": "Create a new template successfully, the template is a design one, and sets the system_theme as the theme."
			},
			"response": []
		},
		{
			"name": "Create New Template Success Using System Theme And System Container",
			"event": [
				{
					"listen": "test",
					"script": {
						"exec": [
							"pm.test(\"Status code should be ok 200\", function () {",
							"    pm.response.to.have.status(200);",
							"});",
							"",
							"var jsonData = pm.response.json();",
							"",
							"pm.test(\"UUIDs Check\", function () {",
							"    pm.expect(jsonData.entity.layout.body.rows[0].columns[0].containers[0].identifier).to.eql(\"//default/application/containers/system/\");",
							"});",
							"",
							"pm.test(\"Title check\", function () {",
							"    pm.expect(jsonData.entity.title).to.eql('Postman Test Design Template - System_theme And System Container');",
							"});",
							"",
							"pm.test(\"Theme check\", function () {",
							"    pm.expect(jsonData.entity.theme).to.eql('system_theme');",
							"});"
						],
						"type": "text/javascript"
					}
				}
			],
			"request": {
				"auth": {
					"type": "basic",
					"basic": [
						{
							"key": "password",
							"value": "admin",
							"type": "string"
						},
						{
							"key": "username",
							"value": "admin@dotcms.com",
							"type": "string"
						},
						{
							"key": "saveHelperData",
							"type": "any"
						},
						{
							"key": "showPassword",
							"value": false,
							"type": "boolean"
						}
					]
				},
				"method": "POST",
				"header": [],
				"body": {
					"mode": "raw",
					"raw": "{\n   \"title\":\"Postman Test Design Template - System_theme And System Container\",\n   \"theme\":\"system_theme\",\n   \"image\":\"\",\n   \"layout\":{\n      \"body\":{\n         \"rows\":[\n            {\n               \"styleClass\":\"\",\n               \"columns\":[\n                  {\n                     \"styleClass\":\"\",\n                     \"leftOffset\":1,\n                     \"width\":12,\n                     \"containers\":[\n                        {\n                           \"identifier\":\"//default/application/containers/system/\"\n                        }\n                     ]\n                  }\n               ]\n            }\n         ]\n      },\n      \"header\":true,\n      \"footer\":true,\n      \"sidebar\":{\n         \"location\":\"\",\n         \"containers\":[\n         ],\n         \"width\":\"small\"\n      }\n   }\n}",
					"options": {
						"raw": {
							"language": "json"
						}
					}
				},
				"url": {
					"raw": "{{serverURL}}/api/v1/templates",
					"host": [
						"{{serverURL}}"
					],
					"path": [
						"api",
						"v1",
						"templates"
					]
				},
				"description": "Create a new template successfully, the template is a design one, and sets the system_theme as the theme. And it uses the system container"
			},
			"response": []
		},
		{
			"name": "Create New Template Success Design Template With SideBar",
			"event": [
				{
					"listen": "test",
					"script": {
						"exec": [
							"pm.test(\"Status code should be ok 200\", function () {",
							"    pm.response.to.have.status(200);",
							"});",
							"",
							"var jsonData = pm.response.json();",
							"",
							"pm.test(\"UUIDs Check\", function () {",
							"    pm.expect(jsonData.entity.layout.body.rows[0].columns[0].containers[0].uuid).to.eql(\"1\");",
							"    pm.expect(jsonData.entity.layout.body.rows[1].columns[0].containers[0].uuid).to.eql(\"1\");",
							"    pm.expect(jsonData.entity.layout.body.rows[1].columns[1].containers[0].uuid).to.eql(\"2\");",
							"    pm.expect(jsonData.entity.layout.body.rows[1].columns[2].containers[0].uuid).to.eql(\"1\");",
							"    pm.expect(jsonData.entity.layout.body.rows[1].columns[3].containers[0].uuid).to.eql(\"3\");",
							"    pm.expect(jsonData.entity.layout.sidebar.containers[0].uuid).to.eql(\"4\");",
							"    pm.expect(jsonData.entity.layout.sidebar.containers[1].uuid).to.eql(\"2\");",
							"});",
							"",
							"pm.test(\"Title check\", function () {",
							"    pm.expect(jsonData.entity.title).to.eql('Postman Test Design Template With Sidebar - Generate UUIDs Containers');",
							"});"
						],
						"type": "text/javascript"
					}
				}
			],
			"request": {
				"auth": {
					"type": "basic",
					"basic": [
						{
							"key": "password",
							"value": "admin",
							"type": "string"
						},
						{
							"key": "username",
							"value": "admin@dotcms.com",
							"type": "string"
						},
						{
							"key": "saveHelperData",
							"type": "any"
						},
						{
							"key": "showPassword",
							"value": false,
							"type": "boolean"
						}
					]
				},
				"method": "POST",
				"header": [],
				"body": {
					"mode": "raw",
					"raw": "{\n   \"title\":\"Postman Test Design Template With Sidebar - Generate UUIDs Containers\",\n   \"theme\":\"13f88067-1e25-4e30-bc64-7e8f42ad542f\",\n   \"layout\":{\n      \"body\":{\n         \"rows\":[\n            {\n               \"styleClass\":\"\",\n               \"columns\":[\n                  {\n                     \"styleClass\":\"\",\n                     \"leftOffset\":1,\n                     \"width\":12,\n                     \"containers\":[\n                        {\n                           \"identifier\":\"container1\"\n                        }\n                     ]\n                  }\n               ]\n            },\n            {\n               \"styleClass\":null,\n               \"columns\":[\n                  {\n                     \"styleClass\":\"\",\n                     \"leftOffset\":1,\n                     \"width\":3,\n                     \"containers\":[\n                        {\n                           \"identifier\":\"container2\"\n                        }\n                     ]\n                  },\n                  {\n                     \"styleClass\":\"\",\n                     \"leftOffset\":4,\n                     \"width\":3,\n                     \"containers\":[\n                        {\n                           \"identifier\":\"container1\"\n                        }\n                     ]\n                  },\n                  {\n                     \"styleClass\":\"\",\n                     \"leftOffset\":7,\n                     \"width\":3,\n                     \"containers\":[\n                        {\n                           \"identifier\":\"container3\"\n                        }\n                     ]\n                  },\n                  {\n                     \"styleClass\":\"\",\n                     \"leftOffset\":10,\n                     \"width\":3,\n                     \"containers\":[\n                        {\n                           \"identifier\":\"container1\"\n                        }\n                     ]\n                  }\n               ]\n            }\n         ]\n      },\n      \"header\":true,\n      \"footer\":true,\n      \"sidebar\":{\n         \"location\":\"\",\n         \"containers\":[\n            {\n                 \"identifier\":\"container1\"\n            },\n            {\n                 \"identifier\":\"container3\"\n            }\n         ],\n         \"width\":\"small\"\n      }\n   }\n}",
					"options": {
						"raw": {
							"language": "json"
						}
					}
				},
				"url": {
					"raw": "{{serverURL}}/api/v1/templates",
					"host": [
						"{{serverURL}}"
					],
					"path": [
						"api",
						"v1",
						"templates"
					]
				},
				"description": "Create a new template successfully, the template is a design one, this is to test the updateUUIDofContainers method, that will assign the uuid to the container according to the number of times the container is present in the template."
			},
			"response": []
		},
		{
			"name": "PUT Create Page Using Template as a File",
			"event": [
				{
					"listen": "test",
					"script": {
						"exec": [
							"pm.test(\"Status code should be 200\", function () {",
							"    pm.response.to.have.status(200);",
							"});",
							"",
							"var jsonData = pm.response.json();",
							"",
							"pm.test(\"Template must contains path\", function () {",
							"    pm.expect(jsonData.entity.template).contains(\"//default/application/templates/system/\");",
							"});"
						],
						"type": "text/javascript"
					}
				}
			],
			"request": {
				"auth": {
					"type": "basic",
					"basic": [
						{
							"key": "password",
							"value": "admin",
							"type": "string"
						},
						{
							"key": "username",
							"value": "admin@dotcms.com",
							"type": "string"
						},
						{
							"key": "saveHelperData",
							"type": "any"
						},
						{
							"key": "showPassword",
							"value": false,
							"type": "boolean"
						}
					]
				},
				"method": "PUT",
				"header": [],
				"body": {
					"mode": "raw",
					"raw": "{\n\t\"contentlet\":{\n\t\t\"stName\": \"htmlpageasset\",\n\t\t\"title\": \"PageAsset Using File Template\",\n        \"url\": \"pageassetfiletemplate\",\n        \"friendlyName\":\"PageAsset Using File Template\",\n        \"template\": \"//default/application/templates/system/\",\n        \"sortOrder\": \"0\",\n        \"cachettl\": \"100\",\n        \"hostFolder\":\"8a7d5e23-da1e-420a-b4f0-471e7da8ea2d\"\n\t}\n}",
					"options": {
						"raw": {
							"language": "json"
						}
					}
				},
				"url": {
					"raw": "http://localhost:8080/api/v1/workflow/actions/default/fire/NEW",
					"protocol": "http",
					"host": [
						"localhost"
					],
					"port": "8080",
					"path": [
						"api",
						"v1",
						"workflow",
						"actions",
						"default",
						"fire",
						"NEW"
					]
				},
				"description": "Creates a page successfully using the path of a template as a file as templateId"
			},
			"response": []
		}
	],
	"variable": [
		{
			"key": "temporalInode",
			"value": "27928cad-5c13-41a9-bcf1-ce23a6cb55c8"
		},
		{
			"key": "temporalIdentifier",
			"value": "037debee-59cb-42b7-b0d1-1cab580c2b76"
		},
		{
			"key": "temporaryInode",
			"value": "d3d81700-1767-4468-b788-5a93eda006b9"
		},
		{
			"key": "temporaryIdentifier",
			"value": "6d9a5bd8-9f07-4ece-8328-a0001ba82de4"
		},
		{
			"key": "templateIdentifier",
			"value": "f2dbc35a-de89-4c04-a859-5c156bbdc7f8"
		},
		{
			"key": "templateIdToArchive",
			"value": "08ff16cb-5a39-4ed6-bfc8-ed202d815571"
		},
		{
			"key": "templateIdToUnArchive",
			"value": "fb706e18-11a3-401c-8df6-52f27321c077"
		},
		{
			"key": "templateIdToDelete",
			"value": "41c3c9dc-28b5-4ee7-9a06-c70d2f1b0a2f"
		},
		{
			"key": "templateIdToPublish",
			"value": "9ea0b747-a39c-40cd-a312-520ea22bb05d"
		},
		{
			"key": "templateIdToUnpublish",
			"value": "d38cecb4-9354-4338-8ba9-ff3c1f8acbe6"
		},
		{
			"key": "templateIdToLock",
			"value": "40654e42-5b63-479f-87c7-8003135c891a"
		},
		{
			"key": "templateIdToUnLock",
			"value": "afadb8e2-f97c-4bea-9e21-40990eba953c"
		},
		{
			"key": "templateIdToCopy",
			"value": "15e6e2f3-82f2-47f5-949a-a2e17b9a1102"
		},
		{
			"key": "templateIdToGetLive",
			"value": "3eb61029-79c4-4a4a-a132-f428cd55b580"
		},
		{
			"key": "templateIdToGetWorking",
			"value": "8d126696-1fc8-41aa-8f29-3d8340d136e8"
		},
		{
			"key": "templateIdToGetTemplateA",
			"value": "57f54721-eddc-4646-aac5-716d436c0207"
		},
		{
			"key": "templateIdToGetTemplateB",
			"value": "1c95dd5f-ed07-42d8-9091-3f7f7c11a370"
		},
		{
			"key": "templateIdToGetTemplateC",
			"value": "63d4918d-2155-4b56-8b2e-3189edc6aa71"
		},
		{
			"key": "templateIdToEdit",
			"value": "bc395bfa-c4ed-4715-a71e-ef4d4280cc8e"
		},
		{
			"key": "templateInodeToGetTemplateA",
			"value": "57f54721-eddc-4646-aac5-716d436c0207"
		},
		{
			"key": "allTemplatesSize",
			"value": "47"
		},
		{
			"key": "templateInodeToEdit",
			"value": ""
		},
		{
			"key": "templateIdToPublished",
			"value": ""
		}
	]
}<|MERGE_RESOLUTION|>--- conflicted
+++ resolved
@@ -1,10 +1,6 @@
 {
 	"info": {
-<<<<<<< HEAD
-		"_postman_id": "1cc5479c-1771-4542-806d-c41d7106dd64",
-=======
 		"_postman_id": "20659268-cbbb-4f5b-84b7-c09f2dd53b6c",
->>>>>>> 473b4189
 		"name": "Template Resource",
 		"description": "Make the test for the template resource crud",
 		"schema": "https://schema.getpostman.com/json/collection/v2.1.0/collection.json"
@@ -6156,8 +6152,8 @@
 					"listen": "test",
 					"script": {
 						"exec": [
-							"pm.test(\"Status code should be 200\", function () {",
-							"    pm.response.to.have.status(200);",
+							"pm.test(\"Status code should be 400\", function () {",
+							"    pm.response.to.have.status(400);",
 							"});"
 						],
 						"type": "text/javascript"
@@ -6221,8 +6217,8 @@
 					"listen": "test",
 					"script": {
 						"exec": [
-							"pm.test(\"Status code should be 200\", function () {",
-							"    pm.response.to.have.status(200);",
+							"pm.test(\"Status code should be 404\", function () {",
+							"    pm.response.to.have.status(404);",
 							"});",
 							""
 						],
