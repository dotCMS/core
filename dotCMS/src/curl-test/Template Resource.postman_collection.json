{
	"info": {
<<<<<<< HEAD
		"_postman_id": "0d1bb7c9-5bfb-4875-8b4a-ab4e84c0eff2",
=======
		"_postman_id": "fc99e9b3-8d44-4b9a-b0bc-8a757291bd27",
>>>>>>> 5fb6a305
		"name": "Template Resource",
		"description": "Make the test for the template resource crud",
		"schema": "https://schema.getpostman.com/json/collection/v2.1.0/collection.json"
	},
	"item": [
		{
			"name": "Archive",
			"item": [
				{
					"name": "Create New Template to Archive",
					"event": [
						{
							"listen": "test",
							"script": {
								"exec": [
									"var jsonData = pm.response.json();",
									"",
									"pm.test(\"body check\", function () {",
									"    pm.expect(jsonData.entity.body).to.eql('This is the body');",
									"});",
									"",
									"pm.test(\"friendlyName check\", function () {",
									"    pm.expect(jsonData.entity.friendlyName).to.eql('This is a postman test description');",
									"});",
									"",
									"pm.test(\"Title check\", function () {",
									"    pm.expect(jsonData.entity.title).to.eql('PostMan Test');",
									"});",
									"",
									"pm.collectionVariables.set(\"templateIdToArchive\", jsonData.entity.identifier);",
									""
								],
								"type": "text/javascript"
							}
						}
					],
					"request": {
						"auth": {
							"type": "basic",
							"basic": [
								{
									"key": "password",
									"value": "admin",
									"type": "string"
								},
								{
									"key": "username",
									"value": "admin@dotcms.com",
									"type": "string"
								},
								{
									"key": "saveHelperData",
									"type": "any"
								},
								{
									"key": "showPassword",
									"value": false,
									"type": "boolean"
								}
							]
						},
						"method": "POST",
						"header": [],
						"body": {
							"mode": "raw",
							"raw": "{\n    \"title\":\"PostMan Test\",\n    \"friendlyName\":\"This is a postman test description\",\n    \"body\":\"This is the body\"\n\n}",
							"options": {
								"raw": {
									"language": "json"
								}
							}
						},
						"url": {
							"raw": "{{serverURL}}/api/v1/templates",
							"host": [
								"{{serverURL}}"
							],
							"path": [
								"api",
								"v1",
								"templates"
							]
						},
						"description": "Creates a new template and sets the id as a variable for further use."
					},
					"response": []
				},
				{
					"name": "Archive Template Success",
					"event": [
						{
							"listen": "test",
							"script": {
								"exec": [
									"pm.test(\"Status code should be 200\", function () {",
									"    pm.response.to.have.status(200);",
									"});",
									"",
									"var jsonData = pm.response.json();",
									"",
									"pm.test(\"Archive Template Check\", function () {",
									"    pm.expect(jsonData.entity.successCount).to.be.eql(1);",
									"});",
									"",
									"pm.test(\"Failed To Archive Template Check\", function () {",
									"    pm.expect(jsonData.entity.fails).to.have.lengthOf(0);",
									"});"
								],
								"type": "text/javascript"
							}
						}
					],
					"request": {
						"auth": {
							"type": "basic",
							"basic": [
								{
									"key": "password",
									"value": "admin",
									"type": "string"
								},
								{
									"key": "username",
									"value": "admin@dotcms.com",
									"type": "string"
								},
								{
									"key": "saveHelperData",
									"type": "any"
								},
								{
									"key": "showPassword",
									"value": false,
									"type": "boolean"
								}
							]
						},
						"method": "PUT",
						"header": [],
						"body": {
							"mode": "raw",
							"raw": "[\"{{templateIdToArchive}}\"]",
							"options": {
								"raw": {
									"language": "json"
								}
							}
						},
						"url": {
							"raw": "{{serverURL}}/api/v1/templates/_archive",
							"host": [
								"{{serverURL}}"
							],
							"path": [
								"api",
								"v1",
								"templates",
								"_archive"
							]
						},
						"description": "Archive one template successfully"
					},
					"response": []
				},
				{
					"name": "Get Template Archived True",
					"event": [
						{
							"listen": "test",
							"script": {
								"exec": [
									"pm.test(\"Status code should be 200\", function () {",
									"    pm.response.to.have.status(200);",
									"});",
									"",
									"var jsonData = pm.response.json();",
									"var templateIdToArchive = pm.collectionVariables.get(\"templateIdToArchive\");",
									"console.log(templateIdToArchive)",
									"var host = null;",
									"for(var i=0; i< jsonData.entity.length;++i) {",
									"    if (jsonData.entity[i].identifier == templateIdToArchive) {",
									"        host = jsonData.entity[i];",
									"    }",
									"}",
									"",
									"pm.test(\"Deleted Check\", function () {",
									"    pm.expect(host.deleted).to.eql(true);",
									"});",
									""
								],
								"type": "text/javascript"
							}
						}
					],
					"request": {
						"auth": {
							"type": "basic",
							"basic": [
								{
									"key": "password",
									"value": "admin",
									"type": "string"
								},
								{
									"key": "username",
									"value": "admin@dotcms.com",
									"type": "string"
								},
								{
									"key": "saveHelperData",
									"type": "any"
								},
								{
									"key": "showPassword",
									"value": false,
									"type": "boolean"
								}
							]
						},
						"method": "GET",
						"header": [],
						"url": {
							"raw": "{{serverURL}}/api/v1/templates?filter={{templateIdToArchive}}&archive=true",
							"host": [
								"{{serverURL}}"
							],
							"path": [
								"api",
								"v1",
								"templates"
							],
							"query": [
								{
									"key": "filter",
									"value": "{{templateIdToArchive}}"
								},
								{
									"key": "archive",
									"value": "true"
								}
							]
						},
						"description": "Gets a template using the id as a filter and since the template is archived we need to pass the archive flag.\nChecks that the deleted property is set to true."
					},
					"response": []
				},
				{
					"name": "Re-Archive Template Success",
					"event": [
						{
							"listen": "test",
							"script": {
								"exec": [
									"pm.test(\"Status code should be 200\", function () {",
									"    pm.response.to.have.status(200);",
									"});",
									"",
									"var jsonData = pm.response.json();",
									"",
									"pm.test(\"Archive Template Check\", function () {",
									"    pm.expect(jsonData.entity.successCount).to.be.eql(1);",
									"});",
									"",
									"pm.test(\"Failed To Archive Template Check\", function () {",
									"    pm.expect(jsonData.entity.fails).to.have.lengthOf(0);",
									"});"
								],
								"type": "text/javascript"
							}
						}
					],
					"request": {
						"auth": {
							"type": "basic",
							"basic": [
								{
									"key": "password",
									"value": "admin",
									"type": "string"
								},
								{
									"key": "username",
									"value": "admin@dotcms.com",
									"type": "string"
								},
								{
									"key": "saveHelperData",
									"type": "any"
								},
								{
									"key": "showPassword",
									"value": false,
									"type": "boolean"
								}
							]
						},
						"method": "PUT",
						"header": [],
						"body": {
							"mode": "raw",
							"raw": "[\"{{templateIdToArchive}}\"]",
							"options": {
								"raw": {
									"language": "json"
								}
							}
						},
						"url": {
							"raw": "{{serverURL}}/api/v1/templates/_archive",
							"host": [
								"{{serverURL}}"
							],
							"path": [
								"api",
								"v1",
								"templates",
								"_archive"
							]
						},
						"description": "Archive one template successfully"
					},
					"response": []
				},
				{
					"name": "Get Template Archived True",
					"event": [
						{
							"listen": "test",
							"script": {
								"exec": [
									"pm.test(\"Status code should be 200\", function () {",
									"    pm.response.to.have.status(200);",
									"});",
									"",
									"var jsonData = pm.response.json();",
									"var templateIdToArchive = pm.collectionVariables.get(\"templateIdToArchive\");",
									"console.log(templateIdToArchive)",
									"var host = null;",
									"for(var i=0; i< jsonData.entity.length;++i) {",
									"    if (jsonData.entity[i].identifier == templateIdToArchive) {",
									"        host = jsonData.entity[i];",
									"    }",
									"}",
									"",
									"",
									"pm.test(\"Deleted Check\", function () {",
									"    pm.expect(host.deleted).to.eql(true);",
									"});",
									""
								],
								"type": "text/javascript"
							}
						}
					],
					"request": {
						"auth": {
							"type": "basic",
							"basic": [
								{
									"key": "password",
									"value": "admin",
									"type": "string"
								},
								{
									"key": "username",
									"value": "admin@dotcms.com",
									"type": "string"
								},
								{
									"key": "saveHelperData",
									"type": "any"
								},
								{
									"key": "showPassword",
									"value": false,
									"type": "boolean"
								}
							]
						},
						"method": "GET",
						"header": [],
						"url": {
							"raw": "{{serverURL}}/api/v1/templates?filter={{templateIdToArchive}}&archive=true",
							"host": [
								"{{serverURL}}"
							],
							"path": [
								"api",
								"v1",
								"templates"
							],
							"query": [
								{
									"key": "filter",
									"value": "{{templateIdToArchive}}"
								},
								{
									"key": "archive",
									"value": "true"
								}
							]
						},
						"description": "Gets a template using the id as a filter and since the template is archived we need to pass the archive flag. \nChecks that the deleted property is set to true."
					},
					"response": []
				},
				{
					"name": "Archive Template Failed To Archive Id Not Exist",
					"event": [
						{
							"listen": "test",
							"script": {
								"exec": [
									"pm.test(\"Status code should be 200\", function () {",
									"    pm.response.to.have.status(200);",
									"});",
									"",
									"var jsonData = pm.response.json();",
									"",
									"pm.test(\"Archive Template Check\", function () {",
									"    pm.expect(jsonData.entity.successCount).to.be.eql(0);",
									"});",
									"",
									"pm.test(\"Failed To Archive Template Check\", function () {",
									"    pm.expect(jsonData.entity.fails).to.have.lengthOf(1);",
									"});"
								],
								"type": "text/javascript"
							}
						}
					],
					"request": {
						"auth": {
							"type": "basic",
							"basic": [
								{
									"key": "password",
									"value": "admin",
									"type": "string"
								},
								{
									"key": "username",
									"value": "admin@dotcms.com",
									"type": "string"
								},
								{
									"key": "saveHelperData",
									"type": "any"
								},
								{
									"key": "showPassword",
									"value": false,
									"type": "boolean"
								}
							]
						},
						"method": "PUT",
						"header": [],
						"body": {
							"mode": "raw",
							"raw": "[\"aaaaaaaa-aaaa-aaaa-aaaa-aaaaaaaaaaaa\"]",
							"options": {
								"raw": {
									"language": "json"
								}
							}
						},
						"url": {
							"raw": "{{serverURL}}/api/v1/templates/_archive",
							"host": [
								"{{serverURL}}"
							],
							"path": [
								"api",
								"v1",
								"templates",
								"_archive"
							]
						},
						"description": "Tries to Archive one template but the id does not exist, so it must fail. Since this action is exec as bulk that is why does not throw 404"
					},
					"response": []
				}
			],
			"description": "Tests for the archive action",
			"event": [
				{
					"listen": "prerequest",
					"script": {
						"type": "text/javascript",
						"exec": [
							""
						]
					}
				},
				{
					"listen": "test",
					"script": {
						"type": "text/javascript",
						"exec": [
							""
						]
					}
				}
			]
		},
		{
			"name": "Unarchive",
			"item": [
				{
					"name": "Create New Template to Unarchive",
					"event": [
						{
							"listen": "test",
							"script": {
								"exec": [
									"var jsonData = pm.response.json();",
									"",
									"pm.test(\"body check\", function () {",
									"    pm.expect(jsonData.entity.body).to.eql('This is the body');",
									"});",
									"",
									"pm.test(\"friendlyName check\", function () {",
									"    pm.expect(jsonData.entity.friendlyName).to.eql('This is a postman test description');",
									"});",
									"",
									"pm.test(\"Title check\", function () {",
									"    pm.expect(jsonData.entity.title).to.eql('PostMan Test');",
									"});",
									"",
									"pm.collectionVariables.set(\"templateIdToUnArchive\", jsonData.entity.identifier);",
									""
								],
								"type": "text/javascript"
							}
						}
					],
					"request": {
						"auth": {
							"type": "basic",
							"basic": [
								{
									"key": "password",
									"value": "admin",
									"type": "string"
								},
								{
									"key": "username",
									"value": "admin@dotcms.com",
									"type": "string"
								},
								{
									"key": "saveHelperData",
									"type": "any"
								},
								{
									"key": "showPassword",
									"value": false,
									"type": "boolean"
								}
							]
						},
						"method": "POST",
						"header": [],
						"body": {
							"mode": "raw",
							"raw": "{\n    \"title\":\"PostMan Test\",\n    \"friendlyName\":\"This is a postman test description\",\n    \"body\":\"This is the body\"\n\n}",
							"options": {
								"raw": {
									"language": "json"
								}
							}
						},
						"url": {
							"raw": "{{serverURL}}/api/v1/templates",
							"host": [
								"{{serverURL}}"
							],
							"path": [
								"api",
								"v1",
								"templates"
							]
						},
						"description": "Creates a new template and sets the id as a variable for further use."
					},
					"response": []
				},
				{
					"name": "UnArchive Template Failed to Unarchive Template is not Archived",
					"event": [
						{
							"listen": "test",
							"script": {
								"exec": [
									"pm.test(\"Status code should be 200\", function () {",
									"    pm.response.to.have.status(200);",
									"});",
									"",
									"var jsonData = pm.response.json();",
									"",
									"pm.test(\"Unarchive Template Check\", function () {",
									"    pm.expect(jsonData.entity.successCount).to.be.eql(0);",
									"});",
									"",
									"pm.test(\"Failed To Unarchive Template Check\", function () {",
									"    pm.expect(jsonData.entity.fails).to.have.lengthOf(1);",
									"});"
								],
								"type": "text/javascript"
							}
						}
					],
					"request": {
						"auth": {
							"type": "basic",
							"basic": [
								{
									"key": "password",
									"value": "admin",
									"type": "string"
								},
								{
									"key": "username",
									"value": "admin@dotcms.com",
									"type": "string"
								},
								{
									"key": "saveHelperData",
									"type": "any"
								},
								{
									"key": "showPassword",
									"value": false,
									"type": "boolean"
								}
							]
						},
						"method": "PUT",
						"header": [],
						"body": {
							"mode": "raw",
							"raw": "[\"{{templateIdToUnArchive}}\"]",
							"options": {
								"raw": {
									"language": "json"
								}
							}
						},
						"url": {
							"raw": "{{serverURL}}/api/v1/templates/_unarchive",
							"host": [
								"{{serverURL}}"
							],
							"path": [
								"api",
								"v1",
								"templates",
								"_unarchive"
							]
						},
						"description": "Unarchive one template but since the template is not archived it can not be unarchived."
					},
					"response": []
				},
				{
					"name": "UnArchive Template Failed to Unarchive Id Not Exist",
					"event": [
						{
							"listen": "test",
							"script": {
								"exec": [
									"pm.test(\"Status code should be 200\", function () {",
									"    pm.response.to.have.status(200);",
									"});",
									"",
									"var jsonData = pm.response.json();",
									"",
									"pm.test(\"Unarchive Template Check\", function () {",
									"    pm.expect(jsonData.entity.successCount).to.be.eql(0);",
									"});",
									"",
									"pm.test(\"Failed To Unarchive Template Check\", function () {",
									"    pm.expect(jsonData.entity.fails).to.have.lengthOf(1);",
									"});"
								],
								"type": "text/javascript"
							}
						}
					],
					"request": {
						"auth": {
							"type": "basic",
							"basic": [
								{
									"key": "password",
									"value": "admin",
									"type": "string"
								},
								{
									"key": "username",
									"value": "admin@dotcms.com",
									"type": "string"
								},
								{
									"key": "saveHelperData",
									"type": "any"
								},
								{
									"key": "showPassword",
									"value": false,
									"type": "boolean"
								}
							]
						},
						"method": "PUT",
						"header": [],
						"body": {
							"mode": "raw",
							"raw": "[\"aaaaaaaa-aaaa-aaaa-aaaa-aaaaaaaaaaaa\"]",
							"options": {
								"raw": {
									"language": "json"
								}
							}
						},
						"url": {
							"raw": "{{serverURL}}/api/v1/templates/_unarchive",
							"host": [
								"{{serverURL}}"
							],
							"path": [
								"api",
								"v1",
								"templates",
								"_unarchive"
							]
						},
						"description": "Tries to unarchive a template but since the id does not belong to any template, it fails."
					},
					"response": []
				},
				{
					"name": "Archive Template Success",
					"event": [
						{
							"listen": "test",
							"script": {
								"exec": [
									"pm.test(\"Status code should be 200\", function () {",
									"    pm.response.to.have.status(200);",
									"});",
									"",
									"var jsonData = pm.response.json();",
									"",
									"pm.test(\"Archive Template Check\", function () {",
									"    pm.expect(jsonData.entity.successCount).to.be.eql(1);",
									"});",
									"",
									"pm.test(\"Failed To Archive Template Check\", function () {",
									"    pm.expect(jsonData.entity.fails).to.have.lengthOf(0);",
									"});"
								],
								"type": "text/javascript"
							}
						}
					],
					"request": {
						"auth": {
							"type": "basic",
							"basic": [
								{
									"key": "password",
									"value": "admin",
									"type": "string"
								},
								{
									"key": "username",
									"value": "admin@dotcms.com",
									"type": "string"
								},
								{
									"key": "saveHelperData",
									"type": "any"
								},
								{
									"key": "showPassword",
									"value": false,
									"type": "boolean"
								}
							]
						},
						"method": "PUT",
						"header": [],
						"body": {
							"mode": "raw",
							"raw": "[\"{{templateIdToUnArchive}}\"]",
							"options": {
								"raw": {
									"language": "json"
								}
							}
						},
						"url": {
							"raw": "{{serverURL}}/api/v1/templates/_archive",
							"host": [
								"{{serverURL}}"
							],
							"path": [
								"api",
								"v1",
								"templates",
								"_archive"
							]
						},
						"description": "Archive one template successfully"
					},
					"response": []
				},
				{
					"name": "Get Template Archived True",
					"event": [
						{
							"listen": "test",
							"script": {
								"exec": [
									"pm.test(\"Status code should be 200\", function () {",
									"    pm.response.to.have.status(200);",
									"});",
									"",
									"var jsonData = pm.response.json();",
									"var templateIdToArchive = pm.collectionVariables.get(\"templateIdToUnArchive\");",
									"console.log(templateIdToArchive)",
									"var host = null;",
									"for(var i=0; i< jsonData.entity.length;++i) {",
									"    if (jsonData.entity[i].identifier == templateIdToArchive) {",
									"        host = jsonData.entity[i];",
									"    }",
									"}",
									"",
									"pm.test(\"Deleted Check\", function () {",
									"    pm.expect(host.deleted).to.eql(true);",
									"});",
									""
								],
								"type": "text/javascript"
							}
						}
					],
					"request": {
						"auth": {
							"type": "basic",
							"basic": [
								{
									"key": "password",
									"value": "admin",
									"type": "string"
								},
								{
									"key": "username",
									"value": "admin@dotcms.com",
									"type": "string"
								},
								{
									"key": "saveHelperData",
									"type": "any"
								},
								{
									"key": "showPassword",
									"value": false,
									"type": "boolean"
								}
							]
						},
						"method": "GET",
						"header": [],
						"url": {
							"raw": "{{serverURL}}/api/v1/templates?filter={{templateIdToUnArchive}}&archive=true",
							"host": [
								"{{serverURL}}"
							],
							"path": [
								"api",
								"v1",
								"templates"
							],
							"query": [
								{
									"key": "filter",
									"value": "{{templateIdToUnArchive}}"
								},
								{
									"key": "archive",
									"value": "true"
								}
							]
						},
						"description": "Gets a template using the id as a filter and since the template is archived we need to pass the archive flag. Checks that the deleted property is set to true."
					},
					"response": []
				},
				{
					"name": "UnArchive Template Success",
					"event": [
						{
							"listen": "test",
							"script": {
								"exec": [
									"pm.test(\"Status code should be 200\", function () {",
									"    pm.response.to.have.status(200);",
									"});",
									"",
									"var jsonData = pm.response.json();",
									"",
									"pm.test(\"Unarchive Template Check\", function () {",
									"    pm.expect(jsonData.entity.successCount).to.be.eql(1);",
									"});",
									"",
									"pm.test(\"Failed To Unarchive Template Check\", function () {",
									"    pm.expect(jsonData.entity.fails).to.have.lengthOf(0);",
									"});"
								],
								"type": "text/javascript"
							}
						}
					],
					"request": {
						"auth": {
							"type": "basic",
							"basic": [
								{
									"key": "password",
									"value": "admin",
									"type": "string"
								},
								{
									"key": "username",
									"value": "admin@dotcms.com",
									"type": "string"
								},
								{
									"key": "saveHelperData",
									"type": "any"
								},
								{
									"key": "showPassword",
									"value": false,
									"type": "boolean"
								}
							]
						},
						"method": "PUT",
						"header": [],
						"body": {
							"mode": "raw",
							"raw": "[\"{{templateIdToUnArchive}}\"]",
							"options": {
								"raw": {
									"language": "json"
								}
							}
						},
						"url": {
							"raw": "{{serverURL}}/api/v1/templates/_unarchive",
							"host": [
								"{{serverURL}}"
							],
							"path": [
								"api",
								"v1",
								"templates",
								"_unarchive"
							]
						},
						"description": "Unarchive one template successfully"
					},
					"response": []
				},
				{
					"name": "Get Template Archived False",
					"event": [
						{
							"listen": "test",
							"script": {
								"exec": [
									"pm.test(\"Status code should be 200\", function () {",
									"    pm.response.to.have.status(200);",
									"});",
									"",
									"var jsonData = pm.response.json();",
									"var templateIdToArchive = pm.collectionVariables.get(\"templateIdToUnArchive\");",
									"console.log(templateIdToArchive)",
									"var host = null;",
									"for(var i=0; i< jsonData.entity.length;++i) {",
									"    if (jsonData.entity[i].identifier == templateIdToArchive) {",
									"        host = jsonData.entity[i];",
									"    }",
									"}",
									"",
									"pm.test(\"Deleted Check\", function () {",
									"    pm.expect(host.deleted).to.eql(false);",
									"});",
									""
								],
								"type": "text/javascript"
							}
						}
					],
					"request": {
						"auth": {
							"type": "basic",
							"basic": [
								{
									"key": "password",
									"value": "admin",
									"type": "string"
								},
								{
									"key": "username",
									"value": "admin@dotcms.com",
									"type": "string"
								},
								{
									"key": "saveHelperData",
									"type": "any"
								},
								{
									"key": "showPassword",
									"value": false,
									"type": "boolean"
								}
							]
						},
						"method": "GET",
						"header": [],
						"url": {
							"raw": "{{serverURL}}/api/v1/templates?filter={{templateIdToUnArchive}}&archive=true",
							"host": [
								"{{serverURL}}"
							],
							"path": [
								"api",
								"v1",
								"templates"
							],
							"query": [
								{
									"key": "filter",
									"value": "{{templateIdToUnArchive}}"
								},
								{
									"key": "archive",
									"value": "true"
								}
							]
						},
						"description": "Gets a template using the id as a filter and since the template could archived we need to pass the archive flag. Checks that the deleted property is set to false."
					},
					"response": []
				}
			]
		},
		{
			"name": "Delete",
			"item": [
				{
					"name": "Create New Template to Delete",
					"event": [
						{
							"listen": "test",
							"script": {
								"exec": [
									"var jsonData = pm.response.json();",
									"",
									"pm.test(\"body check\", function () {",
									"    pm.expect(jsonData.entity.body).to.eql('This is the body');",
									"});",
									"",
									"pm.test(\"friendlyName check\", function () {",
									"    pm.expect(jsonData.entity.friendlyName).to.eql('This is a postman test description');",
									"});",
									"",
									"pm.test(\"Title check\", function () {",
									"    pm.expect(jsonData.entity.title).to.eql('PostMan Test');",
									"});",
									"",
									"pm.collectionVariables.set(\"templateIdToDelete\", jsonData.entity.identifier);",
									""
								],
								"type": "text/javascript"
							}
						}
					],
					"request": {
						"auth": {
							"type": "basic",
							"basic": [
								{
									"key": "password",
									"value": "admin",
									"type": "string"
								},
								{
									"key": "username",
									"value": "admin@dotcms.com",
									"type": "string"
								},
								{
									"key": "saveHelperData",
									"type": "any"
								},
								{
									"key": "showPassword",
									"value": false,
									"type": "boolean"
								}
							]
						},
						"method": "POST",
						"header": [],
						"body": {
							"mode": "raw",
							"raw": "{\n    \"title\":\"PostMan Test\",\n    \"friendlyName\":\"This is a postman test description\",\n    \"body\":\"This is the body\"\n\n}",
							"options": {
								"raw": {
									"language": "json"
								}
							}
						},
						"url": {
							"raw": "{{serverURL}}/api/v1/templates",
							"host": [
								"{{serverURL}}"
							],
							"path": [
								"api",
								"v1",
								"templates"
							]
						},
						"description": "Creates a new template and sets the id as a variable for further use."
					},
					"response": []
				},
				{
					"name": "Delete Template Failed To Delete Template is not Archived",
					"event": [
						{
							"listen": "test",
							"script": {
								"exec": [
									"pm.test(\"Status code should be 200\", function () {",
									"    pm.response.to.have.status(200);",
									"});",
									"",
									"var jsonData = pm.response.json();",
									"",
									"pm.test(\"Delete Template Check\", function () {",
									"    pm.expect(jsonData.entity.successCount).to.be.eql(0);",
									"});",
									"",
									"pm.test(\"Failed To Delete Template Check\", function () {",
									"    pm.expect(jsonData.entity.fails).to.have.lengthOf(1);",
									"});"
								],
								"type": "text/javascript"
							}
						}
					],
					"request": {
						"auth": {
							"type": "basic",
							"basic": [
								{
									"key": "password",
									"value": "admin",
									"type": "string"
								},
								{
									"key": "username",
									"value": "admin@dotcms.com",
									"type": "string"
								},
								{
									"key": "saveHelperData",
									"type": "any"
								},
								{
									"key": "showPassword",
									"value": false,
									"type": "boolean"
								}
							]
						},
						"method": "DELETE",
						"header": [],
						"body": {
							"mode": "raw",
							"raw": "[\"{{templateIdToDelete}}\"]",
							"options": {
								"raw": {
									"language": "json"
								}
							}
						},
						"url": {
							"raw": "{{serverURL}}/api/v1/templates",
							"host": [
								"{{serverURL}}"
							],
							"path": [
								"api",
								"v1",
								"templates"
							]
						},
						"description": "Tries to delete a template that is not archived, so it fails."
					},
					"response": []
				},
				{
					"name": "Archive Template Success",
					"event": [
						{
							"listen": "test",
							"script": {
								"exec": [
									"pm.test(\"Status code should be 200\", function () {",
									"    pm.response.to.have.status(200);",
									"});",
									"",
									"var jsonData = pm.response.json();",
									"",
									"pm.test(\"Archive Template Check\", function () {",
									"    pm.expect(jsonData.entity.successCount).to.be.eql(1);",
									"});",
									"",
									"pm.test(\"Failed To Archive Template Check\", function () {",
									"    pm.expect(jsonData.entity.fails).to.have.lengthOf(0);",
									"});"
								],
								"type": "text/javascript"
							}
						}
					],
					"request": {
						"auth": {
							"type": "basic",
							"basic": [
								{
									"key": "password",
									"value": "admin",
									"type": "string"
								},
								{
									"key": "username",
									"value": "admin@dotcms.com",
									"type": "string"
								},
								{
									"key": "saveHelperData",
									"type": "any"
								},
								{
									"key": "showPassword",
									"value": false,
									"type": "boolean"
								}
							]
						},
						"method": "PUT",
						"header": [],
						"body": {
							"mode": "raw",
							"raw": "[\"{{templateIdToDelete}}\"]",
							"options": {
								"raw": {
									"language": "json"
								}
							}
						},
						"url": {
							"raw": "{{serverURL}}/api/v1/templates/_archive",
							"host": [
								"{{serverURL}}"
							],
							"path": [
								"api",
								"v1",
								"templates",
								"_archive"
							]
						},
						"description": "Archive one template successfully"
					},
					"response": []
				},
				{
					"name": "Get Template Archived True",
					"event": [
						{
							"listen": "test",
							"script": {
								"exec": [
									"pm.test(\"Status code should be 200\", function () {",
									"    pm.response.to.have.status(200);",
									"});",
									"",
									"var jsonData = pm.response.json();",
									"var templateIdToArchive = pm.collectionVariables.get(\"templateIdToDelete\");",
									"console.log(templateIdToArchive)",
									"var host = null;",
									"for(var i=0; i< jsonData.entity.length;++i) {",
									"    if (jsonData.entity[i].identifier == templateIdToArchive) {",
									"        host = jsonData.entity[i];",
									"    }",
									"}",
									"",
									"pm.test(\"Deleted Check\", function () {",
									"    pm.expect(host.deleted).to.eql(true);",
									"});",
									""
								],
								"type": "text/javascript"
							}
						}
					],
					"request": {
						"auth": {
							"type": "basic",
							"basic": [
								{
									"key": "password",
									"value": "admin",
									"type": "string"
								},
								{
									"key": "username",
									"value": "admin@dotcms.com",
									"type": "string"
								},
								{
									"key": "saveHelperData",
									"type": "any"
								},
								{
									"key": "showPassword",
									"value": false,
									"type": "boolean"
								}
							]
						},
						"method": "GET",
						"header": [],
						"url": {
							"raw": "{{serverURL}}/api/v1/templates?filter={{templateIdToDelete}}&archive=true",
							"host": [
								"{{serverURL}}"
							],
							"path": [
								"api",
								"v1",
								"templates"
							],
							"query": [
								{
									"key": "filter",
									"value": "{{templateIdToDelete}}"
								},
								{
									"key": "archive",
									"value": "true"
								}
							]
						},
						"description": "Gets a template using the id as a filter and since the template is archived we need to pass the archive flag. Checks that the deleted property is set to true."
					},
					"response": []
				},
				{
					"name": "Delete Template Success",
					"event": [
						{
							"listen": "test",
							"script": {
								"exec": [
									"pm.test(\"Status code should be 200\", function () {",
									"    pm.response.to.have.status(200);",
									"});",
									"",
									"var jsonData = pm.response.json();",
									"",
									"pm.test(\"Delete Template Check\", function () {",
									"    pm.expect(jsonData.entity.successCount).to.be.eql(1);",
									"});",
									"",
									"pm.test(\"Failed To Delete Template Check\", function () {",
									"    pm.expect(jsonData.entity.fails).to.have.lengthOf(0);",
									"});"
								],
								"type": "text/javascript"
							}
						}
					],
					"request": {
						"auth": {
							"type": "basic",
							"basic": [
								{
									"key": "password",
									"value": "admin",
									"type": "string"
								},
								{
									"key": "username",
									"value": "admin@dotcms.com",
									"type": "string"
								},
								{
									"key": "saveHelperData",
									"type": "any"
								},
								{
									"key": "showPassword",
									"value": false,
									"type": "boolean"
								}
							]
						},
						"method": "DELETE",
						"header": [],
						"body": {
							"mode": "raw",
							"raw": "[\"{{templateIdToDelete}}\"]",
							"options": {
								"raw": {
									"language": "json"
								}
							}
						},
						"url": {
							"raw": "{{serverURL}}/api/v1/templates",
							"host": [
								"{{serverURL}}"
							],
							"path": [
								"api",
								"v1",
								"templates"
							]
						},
						"description": "Delete a template successfully"
					},
					"response": []
				},
				{
					"name": "Delete Template Failed To Delete Template Id Not Exist",
					"event": [
						{
							"listen": "test",
							"script": {
								"exec": [
									"pm.test(\"Status code should be 200\", function () {",
									"    pm.response.to.have.status(200);",
									"});",
									"",
									"var jsonData = pm.response.json();",
									"",
									"pm.test(\"Delete Template Check\", function () {",
									"    pm.expect(jsonData.entity.successCount).to.be.eql(0);",
									"});",
									"",
									"pm.test(\"Failed To Delete Template Check\", function () {",
									"    pm.expect(jsonData.entity.fails).to.have.lengthOf(1);",
									"});"
								],
								"type": "text/javascript"
							}
						}
					],
					"request": {
						"auth": {
							"type": "basic",
							"basic": [
								{
									"key": "password",
									"value": "admin",
									"type": "string"
								},
								{
									"key": "username",
									"value": "admin@dotcms.com",
									"type": "string"
								},
								{
									"key": "saveHelperData",
									"type": "any"
								},
								{
									"key": "showPassword",
									"value": false,
									"type": "boolean"
								}
							]
						},
						"method": "DELETE",
						"header": [],
						"body": {
							"mode": "raw",
							"raw": "[\"{{templateIdToDelete}}\"]",
							"options": {
								"raw": {
									"language": "json"
								}
							}
						},
						"url": {
							"raw": "{{serverURL}}/api/v1/templates",
							"host": [
								"{{serverURL}}"
							],
							"path": [
								"api",
								"v1",
								"templates"
							]
						},
						"description": "Tries to delete a template but the id passed does not belong to any template so it fails."
					},
					"response": []
				}
			]
		},
		{
			"name": "Publish",
			"item": [
				{
					"name": "Create New Template to Publish",
					"event": [
						{
							"listen": "test",
							"script": {
								"exec": [
									"var jsonData = pm.response.json();",
									"",
									"pm.test(\"body check\", function () {",
									"    pm.expect(jsonData.entity.body).to.eql('This is the body');",
									"});",
									"",
									"pm.test(\"friendlyName check\", function () {",
									"    pm.expect(jsonData.entity.friendlyName).to.eql('This is a postman test description');",
									"});",
									"",
									"pm.test(\"Title check\", function () {",
									"    pm.expect(jsonData.entity.title).to.eql('PostMan Test');",
									"});",
									"",
									"pm.collectionVariables.set(\"templateIdToPublish\", jsonData.entity.identifier);",
									""
								],
								"type": "text/javascript"
							}
						}
					],
					"request": {
						"auth": {
							"type": "basic",
							"basic": [
								{
									"key": "password",
									"value": "admin",
									"type": "string"
								},
								{
									"key": "username",
									"value": "admin@dotcms.com",
									"type": "string"
								},
								{
									"key": "saveHelperData",
									"type": "any"
								},
								{
									"key": "showPassword",
									"value": false,
									"type": "boolean"
								}
							]
						},
						"method": "POST",
						"header": [],
						"body": {
							"mode": "raw",
							"raw": "{\n    \"title\":\"PostMan Test\",\n    \"friendlyName\":\"This is a postman test description\",\n    \"body\":\"This is the body\"\n\n}",
							"options": {
								"raw": {
									"language": "json"
								}
							}
						},
						"url": {
							"raw": "{{serverURL}}/api/v1/templates",
							"host": [
								"{{serverURL}}"
							],
							"path": [
								"api",
								"v1",
								"templates"
							]
						},
						"description": "Creates a new template and sets the id as a variable for further use."
					},
					"response": []
				},
				{
					"name": "Archive Template Success",
					"event": [
						{
							"listen": "test",
							"script": {
								"exec": [
									"pm.test(\"Status code should be 200\", function () {",
									"    pm.response.to.have.status(200);",
									"});",
									"",
									"var jsonData = pm.response.json();",
									"",
									"pm.test(\"Archive Template Check\", function () {",
									"    pm.expect(jsonData.entity.successCount).to.be.eql(1);",
									"});",
									"",
									"pm.test(\"Failed To Archive Template Check\", function () {",
									"    pm.expect(jsonData.entity.fails).to.have.lengthOf(0);",
									"});"
								],
								"type": "text/javascript"
							}
						}
					],
					"request": {
						"auth": {
							"type": "basic",
							"basic": [
								{
									"key": "password",
									"value": "admin",
									"type": "string"
								},
								{
									"key": "username",
									"value": "admin@dotcms.com",
									"type": "string"
								},
								{
									"key": "saveHelperData",
									"type": "any"
								},
								{
									"key": "showPassword",
									"value": false,
									"type": "boolean"
								}
							]
						},
						"method": "PUT",
						"header": [],
						"body": {
							"mode": "raw",
							"raw": "[\"{{templateIdToPublish}}\"]",
							"options": {
								"raw": {
									"language": "json"
								}
							}
						},
						"url": {
							"raw": "{{serverURL}}/api/v1/templates/_archive",
							"host": [
								"{{serverURL}}"
							],
							"path": [
								"api",
								"v1",
								"templates",
								"_archive"
							]
						},
						"description": "Archive one template successfully"
					},
					"response": []
				},
				{
					"name": "Get Template Archived True",
					"event": [
						{
							"listen": "test",
							"script": {
								"exec": [
									"pm.test(\"Status code should be 200\", function () {",
									"    pm.response.to.have.status(200);",
									"});",
									"",
									"var jsonData = pm.response.json();",
									"var templateIdToArchive = pm.collectionVariables.get(\"templateIdToPublish\");",
									"console.log(templateIdToArchive)",
									"var host = null;",
									"for(var i=0; i< jsonData.entity.length;++i) {",
									"    if (jsonData.entity[i].identifier == templateIdToArchive) {",
									"        host = jsonData.entity[i];",
									"    }",
									"}",
									"",
									"pm.test(\"Deleted Check\", function () {",
									"    pm.expect(host.deleted).to.eql(true);",
									"});",
									""
								],
								"type": "text/javascript"
							}
						}
					],
					"request": {
						"auth": {
							"type": "basic",
							"basic": [
								{
									"key": "password",
									"value": "admin",
									"type": "string"
								},
								{
									"key": "username",
									"value": "admin@dotcms.com",
									"type": "string"
								},
								{
									"key": "saveHelperData",
									"type": "any"
								},
								{
									"key": "showPassword",
									"value": false,
									"type": "boolean"
								}
							]
						},
						"method": "GET",
						"header": [],
						"url": {
							"raw": "{{serverURL}}/api/v1/templates?filter={{templateIdToPublish}}&archive=true",
							"host": [
								"{{serverURL}}"
							],
							"path": [
								"api",
								"v1",
								"templates"
							],
							"query": [
								{
									"key": "filter",
									"value": "{{templateIdToPublish}}"
								},
								{
									"key": "archive",
									"value": "true"
								}
							]
						},
						"description": "Gets a template using the id as a filter and since the template is archived we need to pass the archive flag. Checks that the deleted property is set to true."
					},
					"response": []
				},
				{
					"name": "Publish Template Failed To Publish Template is Archived",
					"event": [
						{
							"listen": "test",
							"script": {
								"exec": [
									"var jsonData = pm.response.json();",
									"pm.test(\"Status code should be ok 200\", function () {",
									"    pm.response.to.have.status(200);",
									"});",
									"",
									"pm.test(\"Publish Template Check\", function () {",
									"    pm.expect(jsonData.entity.successCount).to.be.eql(0);",
									"});",
									"",
									"pm.test(\"Failed To Publish Template Check\", function () {",
									"    pm.expect(jsonData.entity.fails).to.have.lengthOf(1);",
									"});",
									""
								],
								"type": "text/javascript"
							}
						}
					],
					"request": {
						"auth": {
							"type": "basic",
							"basic": [
								{
									"key": "password",
									"value": "admin",
									"type": "string"
								},
								{
									"key": "username",
									"value": "admin@dotcms.com",
									"type": "string"
								},
								{
									"key": "saveHelperData",
									"type": "any"
								},
								{
									"key": "showPassword",
									"value": false,
									"type": "boolean"
								}
							]
						},
						"method": "PUT",
						"header": [],
						"body": {
							"mode": "raw",
							"raw": "[\"{{templateIdToPublish}}\"]\n",
							"options": {
								"raw": {
									"language": "json"
								}
							}
						},
						"url": {
							"raw": "{{serverURL}}/api/v1/templates/_publish",
							"host": [
								"{{serverURL}}"
							],
							"path": [
								"api",
								"v1",
								"templates",
								"_publish"
							]
						},
						"description": "Tries to publish a template that is archived, it must be working or live to be published. So it fails"
					},
					"response": []
				},
				{
					"name": "UnArchive Template Success",
					"event": [
						{
							"listen": "test",
							"script": {
								"exec": [
									"pm.test(\"Status code should be 200\", function () {",
									"    pm.response.to.have.status(200);",
									"});",
									"",
									"var jsonData = pm.response.json();",
									"",
									"pm.test(\"Unarchive Template Check\", function () {",
									"    pm.expect(jsonData.entity.successCount).to.be.eql(1);",
									"});",
									"",
									"pm.test(\"Failed To Unarchive Template Check\", function () {",
									"    pm.expect(jsonData.entity.fails).to.have.lengthOf(0);",
									"});"
								],
								"type": "text/javascript"
							}
						}
					],
					"request": {
						"auth": {
							"type": "basic",
							"basic": [
								{
									"key": "password",
									"value": "admin",
									"type": "string"
								},
								{
									"key": "username",
									"value": "admin@dotcms.com",
									"type": "string"
								},
								{
									"key": "saveHelperData",
									"type": "any"
								},
								{
									"key": "showPassword",
									"value": false,
									"type": "boolean"
								}
							]
						},
						"method": "PUT",
						"header": [],
						"body": {
							"mode": "raw",
							"raw": "[\"{{templateIdToPublish}}\"]",
							"options": {
								"raw": {
									"language": "json"
								}
							}
						},
						"url": {
							"raw": "{{serverURL}}/api/v1/templates/_unarchive",
							"host": [
								"{{serverURL}}"
							],
							"path": [
								"api",
								"v1",
								"templates",
								"_unarchive"
							]
						},
						"description": "Unarchive one template successfully"
					},
					"response": []
				},
				{
					"name": "Get Template Archived False",
					"event": [
						{
							"listen": "test",
							"script": {
								"exec": [
									"pm.test(\"Status code should be 200\", function () {",
									"    pm.response.to.have.status(200);",
									"});",
									"",
									"var jsonData = pm.response.json();",
									"var templateIdToArchive = pm.collectionVariables.get(\"templateIdToPublish\");",
									"console.log(templateIdToArchive)",
									"var host = null;",
									"for(var i=0; i< jsonData.entity.length;++i) {",
									"    if (jsonData.entity[i].identifier == templateIdToArchive) {",
									"        host = jsonData.entity[i];",
									"    }",
									"}",
									"",
									"pm.test(\"Deleted Check\", function () {",
									"    pm.expect(host.deleted).to.eql(false);",
									"});",
									""
								],
								"type": "text/javascript"
							}
						}
					],
					"request": {
						"auth": {
							"type": "basic",
							"basic": [
								{
									"key": "password",
									"value": "admin",
									"type": "string"
								},
								{
									"key": "username",
									"value": "admin@dotcms.com",
									"type": "string"
								},
								{
									"key": "saveHelperData",
									"type": "any"
								},
								{
									"key": "showPassword",
									"value": false,
									"type": "boolean"
								}
							]
						},
						"method": "GET",
						"header": [],
						"url": {
							"raw": "{{serverURL}}/api/v1/templates?filter={{templateIdToPublish}}&archive=true",
							"host": [
								"{{serverURL}}"
							],
							"path": [
								"api",
								"v1",
								"templates"
							],
							"query": [
								{
									"key": "filter",
									"value": "{{templateIdToPublish}}"
								},
								{
									"key": "archive",
									"value": "true"
								}
							]
						},
						"description": "Gets a template using the id as a filter and since the template is archived we need to pass the archive flag. Checks that the deleted property is set to false."
					},
					"response": []
				},
				{
					"name": "Get Template hasLiveVersion False",
					"event": [
						{
							"listen": "test",
							"script": {
								"exec": [
									"pm.test(\"Status code should be 200\", function () {",
									"    pm.response.to.have.status(200);",
									"});",
									"",
									"var jsonData = pm.response.json();",
									"",
									"pm.test(\"Has Live Version Check\", function () {",
									"    pm.expect(jsonData.entity[0].hasLiveVersion).to.eql(false);",
									"});",
									""
								],
								"type": "text/javascript"
							}
						}
					],
					"request": {
						"auth": {
							"type": "basic",
							"basic": [
								{
									"key": "password",
									"value": "admin",
									"type": "string"
								},
								{
									"key": "username",
									"value": "admin@dotcms.com",
									"type": "string"
								},
								{
									"key": "saveHelperData",
									"type": "any"
								},
								{
									"key": "showPassword",
									"value": false,
									"type": "boolean"
								}
							]
						},
						"method": "GET",
						"header": [],
						"url": {
							"raw": "{{serverURL}}/api/v1/templates?filter={{templateIdToPublish}}",
							"host": [
								"{{serverURL}}"
							],
							"path": [
								"api",
								"v1",
								"templates"
							],
							"query": [
								{
									"key": "filter",
									"value": "{{templateIdToPublish}}"
								}
							]
						},
						"description": "Gets a template using the id as a filter. Check that does not have live version."
					},
					"response": []
				},
				{
					"name": "Publish Template Success",
					"event": [
						{
							"listen": "test",
							"script": {
								"exec": [
									"var jsonData = pm.response.json();",
									"pm.test(\"Status code should be ok 200\", function () {",
									"    pm.response.to.have.status(200);",
									"});",
									"",
									"pm.test(\"Publish Template Check\", function () {",
									"    pm.expect(jsonData.entity.successCount).to.be.eql(1);",
									"});",
									"",
									"pm.test(\"Failed To Publish Template Check\", function () {",
									"    pm.expect(jsonData.entity.fails).to.have.lengthOf(0);",
									"});",
									""
								],
								"type": "text/javascript"
							}
						}
					],
					"request": {
						"auth": {
							"type": "basic",
							"basic": [
								{
									"key": "password",
									"value": "admin",
									"type": "string"
								},
								{
									"key": "username",
									"value": "admin@dotcms.com",
									"type": "string"
								},
								{
									"key": "saveHelperData",
									"type": "any"
								},
								{
									"key": "showPassword",
									"value": false,
									"type": "boolean"
								}
							]
						},
						"method": "PUT",
						"header": [],
						"body": {
							"mode": "raw",
							"raw": "[\"{{templateIdToPublish}}\"]\n",
							"options": {
								"raw": {
									"language": "json"
								}
							}
						},
						"url": {
							"raw": "{{serverURL}}/api/v1/templates/_publish",
							"host": [
								"{{serverURL}}"
							],
							"path": [
								"api",
								"v1",
								"templates",
								"_publish"
							]
						},
						"description": "Publish a template successfully"
					},
					"response": []
				},
				{
					"name": "Get Template hasLiveVersion True",
					"event": [
						{
							"listen": "test",
							"script": {
								"exec": [
									"pm.test(\"Status code should be 200\", function () {",
									"    pm.response.to.have.status(200);",
									"});",
									"",
									"var jsonData = pm.response.json();",
									"var templateIdToArchive = pm.collectionVariables.get(\"templateIdToPublish\");",
									"console.log(templateIdToArchive)",
									"var host = null;",
									"for(var i=0; i< jsonData.entity.length;++i) {",
									"    if (jsonData.entity[i].identifier == templateIdToArchive) {",
									"        host = jsonData.entity[i];",
									"    }",
									"}",
									"",
									"pm.test(\"Has Live Version Check\", function () {",
									"    pm.expect(host.hasLiveVersion).to.eql(true);",
									"});",
									""
								],
								"type": "text/javascript"
							}
						}
					],
					"request": {
						"auth": {
							"type": "basic",
							"basic": [
								{
									"key": "password",
									"value": "admin",
									"type": "string"
								},
								{
									"key": "username",
									"value": "admin@dotcms.com",
									"type": "string"
								},
								{
									"key": "saveHelperData",
									"type": "any"
								},
								{
									"key": "showPassword",
									"value": false,
									"type": "boolean"
								}
							]
						},
						"method": "GET",
						"header": [],
						"url": {
							"raw": "{{serverURL}}/api/v1/templates?filter={{templateIdToPublish}}",
							"host": [
								"{{serverURL}}"
							],
							"path": [
								"api",
								"v1",
								"templates"
							],
							"query": [
								{
									"key": "filter",
									"value": "{{templateIdToPublish}}"
								}
							]
						},
						"description": "Gets a template using the id as a filter. Checks that the template has a live version."
					},
					"response": []
				},
				{
					"name": "Re-Publish Template Success",
					"event": [
						{
							"listen": "test",
							"script": {
								"exec": [
									"var jsonData = pm.response.json();",
									"pm.test(\"Status code should be ok 200\", function () {",
									"    pm.response.to.have.status(200);",
									"});",
									"",
									"pm.test(\"Publish Template Check\", function () {",
									"    pm.expect(jsonData.entity.successCount).to.be.eql(1);",
									"});",
									"",
									"pm.test(\"Failed To Publish Template Check\", function () {",
									"    pm.expect(jsonData.entity.fails).to.have.lengthOf(0);",
									"});",
									""
								],
								"type": "text/javascript"
							}
						}
					],
					"request": {
						"auth": {
							"type": "basic",
							"basic": [
								{
									"key": "password",
									"value": "admin",
									"type": "string"
								},
								{
									"key": "username",
									"value": "admin@dotcms.com",
									"type": "string"
								},
								{
									"key": "saveHelperData",
									"type": "any"
								},
								{
									"key": "showPassword",
									"value": false,
									"type": "boolean"
								}
							]
						},
						"method": "PUT",
						"header": [],
						"body": {
							"mode": "raw",
							"raw": "[\"{{templateIdToPublish}}\"]\n",
							"options": {
								"raw": {
									"language": "json"
								}
							}
						},
						"url": {
							"raw": "{{serverURL}}/api/v1/templates/_publish",
							"host": [
								"{{serverURL}}"
							],
							"path": [
								"api",
								"v1",
								"templates",
								"_publish"
							]
						},
						"description": "Publish a template successfully"
					},
					"response": []
				},
				{
					"name": "Publish Template Failed To Publish Id Not Exist",
					"event": [
						{
							"listen": "test",
							"script": {
								"exec": [
									"var jsonData = pm.response.json();",
									"pm.test(\"Status code should be ok 200\", function () {",
									"    pm.response.to.have.status(200);",
									"});",
									"",
									"pm.test(\"Publish Template Check\", function () {",
									"    pm.expect(jsonData.entity.successCount).to.be.eql(0);",
									"});",
									"",
									"pm.test(\"Failed To Publish Template Check\", function () {",
									"    pm.expect(jsonData.entity.fails).to.have.lengthOf(1);",
									"});",
									""
								],
								"type": "text/javascript"
							}
						}
					],
					"request": {
						"auth": {
							"type": "basic",
							"basic": [
								{
									"key": "password",
									"value": "admin",
									"type": "string"
								},
								{
									"key": "username",
									"value": "admin@dotcms.com",
									"type": "string"
								},
								{
									"key": "saveHelperData",
									"type": "any"
								},
								{
									"key": "showPassword",
									"value": false,
									"type": "boolean"
								}
							]
						},
						"method": "PUT",
						"header": [],
						"body": {
							"mode": "raw",
							"raw": "[\"aaaaaaaa-aaaa-aaaa-aaaa-aaaaaaaaaaaa\"]\n",
							"options": {
								"raw": {
									"language": "json"
								}
							}
						},
						"url": {
							"raw": "{{serverURL}}/api/v1/templates/_publish",
							"host": [
								"{{serverURL}}"
							],
							"path": [
								"api",
								"v1",
								"templates",
								"_publish"
							]
						},
						"description": "Tries to publish a template but the id passed does not belong to any template so it fails."
					},
					"response": []
				}
			]
		},
		{
			"name": "Unpublish",
			"item": [
				{
					"name": "Create New Template to Unpublish",
					"event": [
						{
							"listen": "test",
							"script": {
								"exec": [
									"var jsonData = pm.response.json();",
									"",
									"pm.test(\"body check\", function () {",
									"    pm.expect(jsonData.entity.body).to.eql('This is the body');",
									"});",
									"",
									"pm.test(\"friendlyName check\", function () {",
									"    pm.expect(jsonData.entity.friendlyName).to.eql('This is a postman test description');",
									"});",
									"",
									"pm.test(\"Title check\", function () {",
									"    pm.expect(jsonData.entity.title).to.eql('PostMan Test');",
									"});",
									"",
									"pm.collectionVariables.set(\"templateIdToUnpublish\", jsonData.entity.identifier);",
									""
								],
								"type": "text/javascript"
							}
						}
					],
					"request": {
						"auth": {
							"type": "basic",
							"basic": [
								{
									"key": "password",
									"value": "admin",
									"type": "string"
								},
								{
									"key": "username",
									"value": "admin@dotcms.com",
									"type": "string"
								},
								{
									"key": "saveHelperData",
									"type": "any"
								},
								{
									"key": "showPassword",
									"value": false,
									"type": "boolean"
								}
							]
						},
						"method": "POST",
						"header": [],
						"body": {
							"mode": "raw",
							"raw": "{\n    \"title\":\"PostMan Test\",\n    \"friendlyName\":\"This is a postman test description\",\n    \"body\":\"This is the body\"\n\n}",
							"options": {
								"raw": {
									"language": "json"
								}
							}
						},
						"url": {
							"raw": "{{serverURL}}/api/v1/templates",
							"host": [
								"{{serverURL}}"
							],
							"path": [
								"api",
								"v1",
								"templates"
							]
						},
						"description": "Creates a new template"
					},
					"response": []
				},
				{
					"name": "Archive Template Success",
					"event": [
						{
							"listen": "test",
							"script": {
								"exec": [
									"pm.test(\"Status code should be 200\", function () {",
									"    pm.response.to.have.status(200);",
									"});",
									"",
									"var jsonData = pm.response.json();",
									"",
									"pm.test(\"Archive Template Check\", function () {",
									"    pm.expect(jsonData.entity.successCount).to.be.eql(1);",
									"});",
									"",
									"pm.test(\"Failed To Archive Template Check\", function () {",
									"    pm.expect(jsonData.entity.fails).to.have.lengthOf(0);",
									"});"
								],
								"type": "text/javascript"
							}
						}
					],
					"request": {
						"auth": {
							"type": "basic",
							"basic": [
								{
									"key": "password",
									"value": "admin",
									"type": "string"
								},
								{
									"key": "username",
									"value": "admin@dotcms.com",
									"type": "string"
								},
								{
									"key": "saveHelperData",
									"type": "any"
								},
								{
									"key": "showPassword",
									"value": false,
									"type": "boolean"
								}
							]
						},
						"method": "PUT",
						"header": [],
						"body": {
							"mode": "raw",
							"raw": "[\"{{templateIdToUnpublish}}\"]",
							"options": {
								"raw": {
									"language": "json"
								}
							}
						},
						"url": {
							"raw": "{{serverURL}}/api/v1/templates/_archive",
							"host": [
								"{{serverURL}}"
							],
							"path": [
								"api",
								"v1",
								"templates",
								"_archive"
							]
						},
						"description": "Archive one template successfully"
					},
					"response": []
				},
				{
					"name": "Get Template Archived True",
					"event": [
						{
							"listen": "test",
							"script": {
								"exec": [
									"pm.test(\"Status code should be 200\", function () {",
									"    pm.response.to.have.status(200);",
									"});",
									"",
									"var jsonData = pm.response.json();",
									"var templateIdToArchive = pm.collectionVariables.get(\"templateIdToUnpublish\");",
									"console.log(templateIdToArchive)",
									"var host = null;",
									"for(var i=0; i< jsonData.entity.length;++i) {",
									"    if (jsonData.entity[i].identifier == templateIdToArchive) {",
									"        host = jsonData.entity[i];",
									"    }",
									"}",
									"",
									"",
									"pm.test(\"Deleted Check\", function () {",
									"    pm.expect(host.deleted).to.eql(true);",
									"});",
									""
								],
								"type": "text/javascript"
							}
						}
					],
					"request": {
						"auth": {
							"type": "basic",
							"basic": [
								{
									"key": "password",
									"value": "admin",
									"type": "string"
								},
								{
									"key": "username",
									"value": "admin@dotcms.com",
									"type": "string"
								},
								{
									"key": "saveHelperData",
									"type": "any"
								},
								{
									"key": "showPassword",
									"value": false,
									"type": "boolean"
								}
							]
						},
						"method": "GET",
						"header": [],
						"url": {
							"raw": "{{serverURL}}/api/v1/templates?filter={{templateIdToUnpublish}}&archive=true",
							"host": [
								"{{serverURL}}"
							],
							"path": [
								"api",
								"v1",
								"templates"
							],
							"query": [
								{
									"key": "filter",
									"value": "{{templateIdToUnpublish}}"
								},
								{
									"key": "archive",
									"value": "true"
								}
							]
						},
						"description": "Gets a template using the id as a filter and since the template is archived we need to pass the archive flag. Checks that the deleted property is set to true."
					},
					"response": []
				},
				{
					"name": "Unpublish Template Failed To Unpublish is Archived",
					"event": [
						{
							"listen": "test",
							"script": {
								"exec": [
									"var jsonData = pm.response.json();",
									"pm.test(\"Status code should be ok 200\", function () {",
									"    pm.response.to.have.status(200);",
									"});",
									"",
									"pm.test(\"Unpublish Template Check\", function () {",
									"    pm.expect(jsonData.entity.successCount).to.be.eql(0);",
									"});",
									"",
									"pm.test(\"Failed To Unpublish Template Check\", function () {",
									"    pm.expect(jsonData.entity.fails).to.have.lengthOf(1);",
									"});",
									""
								],
								"type": "text/javascript"
							}
						}
					],
					"request": {
						"auth": {
							"type": "basic",
							"basic": [
								{
									"key": "password",
									"value": "admin",
									"type": "string"
								},
								{
									"key": "username",
									"value": "admin@dotcms.com",
									"type": "string"
								},
								{
									"key": "saveHelperData",
									"type": "any"
								},
								{
									"key": "showPassword",
									"value": false,
									"type": "boolean"
								}
							]
						},
						"method": "PUT",
						"header": [],
						"body": {
							"mode": "raw",
							"raw": "[\"{{templateIdToUnpublish}}\"]\n",
							"options": {
								"raw": {
									"language": "json"
								}
							}
						},
						"url": {
							"raw": "{{serverURL}}/api/v1/templates/_unpublish",
							"host": [
								"{{serverURL}}"
							],
							"path": [
								"api",
								"v1",
								"templates",
								"_unpublish"
							]
						},
						"description": "Tries to unpublish a template that is archived. So it fails"
					},
					"response": []
				},
				{
					"name": "UnArchive Template Success",
					"event": [
						{
							"listen": "test",
							"script": {
								"exec": [
									"pm.test(\"Status code should be 200\", function () {",
									"    pm.response.to.have.status(200);",
									"});",
									"",
									"var jsonData = pm.response.json();",
									"",
									"pm.test(\"Unarchive Template Check\", function () {",
									"    pm.expect(jsonData.entity.successCount).to.be.eql(1);",
									"});",
									"",
									"pm.test(\"Failed To Unarchive Template Check\", function () {",
									"    pm.expect(jsonData.entity.fails).to.have.lengthOf(0);",
									"});"
								],
								"type": "text/javascript"
							}
						}
					],
					"request": {
						"auth": {
							"type": "basic",
							"basic": [
								{
									"key": "password",
									"value": "admin",
									"type": "string"
								},
								{
									"key": "username",
									"value": "admin@dotcms.com",
									"type": "string"
								},
								{
									"key": "saveHelperData",
									"type": "any"
								},
								{
									"key": "showPassword",
									"value": false,
									"type": "boolean"
								}
							]
						},
						"method": "PUT",
						"header": [],
						"body": {
							"mode": "raw",
							"raw": "[\"{{templateIdToUnpublish}}\"]",
							"options": {
								"raw": {
									"language": "json"
								}
							}
						},
						"url": {
							"raw": "{{serverURL}}/api/v1/templates/_unarchive",
							"host": [
								"{{serverURL}}"
							],
							"path": [
								"api",
								"v1",
								"templates",
								"_unarchive"
							]
						},
						"description": "Archive one template successfully"
					},
					"response": []
				},
				{
					"name": "Get Template Archived False",
					"event": [
						{
							"listen": "test",
							"script": {
								"exec": [
									"pm.test(\"Status code should be 200\", function () {",
									"    pm.response.to.have.status(200);",
									"});",
									"",
									"var jsonData = pm.response.json();",
									"var templateIdToArchive = pm.collectionVariables.get(\"templateIdToUnpublish\");",
									"console.log(templateIdToArchive)",
									"var host = null;",
									"for(var i=0; i< jsonData.entity.length;++i) {",
									"    if (jsonData.entity[i].identifier == templateIdToArchive) {",
									"        host = jsonData.entity[i];",
									"    }",
									"}",
									"",
									"pm.test(\"Deleted Check\", function () {",
									"    pm.expect(host.deleted).to.eql(false);",
									"});",
									""
								],
								"type": "text/javascript"
							}
						}
					],
					"request": {
						"auth": {
							"type": "basic",
							"basic": [
								{
									"key": "password",
									"value": "admin",
									"type": "string"
								},
								{
									"key": "username",
									"value": "admin@dotcms.com",
									"type": "string"
								},
								{
									"key": "saveHelperData",
									"type": "any"
								},
								{
									"key": "showPassword",
									"value": false,
									"type": "boolean"
								}
							]
						},
						"method": "GET",
						"header": [],
						"url": {
							"raw": "{{serverURL}}/api/v1/templates?filter={{templateIdToUnpublish}}&archive=true",
							"host": [
								"{{serverURL}}"
							],
							"path": [
								"api",
								"v1",
								"templates"
							],
							"query": [
								{
									"key": "filter",
									"value": "{{templateIdToUnpublish}}"
								},
								{
									"key": "archive",
									"value": "true"
								}
							]
						},
						"description": "Gets a template using the id as a filter and since the template could archived we need to pass the archive flag. Checks that the deleted property is set to false."
					},
					"response": []
				},
				{
					"name": "Publish Template Success",
					"event": [
						{
							"listen": "test",
							"script": {
								"exec": [
									"var jsonData = pm.response.json();",
									"pm.test(\"Status code should be ok 200\", function () {",
									"    pm.response.to.have.status(200);",
									"});",
									"",
									"pm.test(\"Publish Template Check\", function () {",
									"    pm.expect(jsonData.entity.successCount).to.be.eql(1);",
									"});",
									"",
									"pm.test(\"Failed To Publish Template Check\", function () {",
									"    pm.expect(jsonData.entity.fails).to.have.lengthOf(0);",
									"});",
									""
								],
								"type": "text/javascript"
							}
						}
					],
					"request": {
						"auth": {
							"type": "basic",
							"basic": [
								{
									"key": "password",
									"value": "admin",
									"type": "string"
								},
								{
									"key": "username",
									"value": "admin@dotcms.com",
									"type": "string"
								},
								{
									"key": "saveHelperData",
									"type": "any"
								},
								{
									"key": "showPassword",
									"value": false,
									"type": "boolean"
								}
							]
						},
						"method": "PUT",
						"header": [],
						"body": {
							"mode": "raw",
							"raw": "[\"{{templateIdToUnpublish}}\"]\n",
							"options": {
								"raw": {
									"language": "json"
								}
							}
						},
						"url": {
							"raw": "{{serverURL}}/api/v1/templates/_publish",
							"host": [
								"{{serverURL}}"
							],
							"path": [
								"api",
								"v1",
								"templates",
								"_publish"
							]
						},
						"description": "Publish a template successfully"
					},
					"response": []
				},
				{
					"name": "Get Template hasLiveVersion True",
					"event": [
						{
							"listen": "test",
							"script": {
								"exec": [
									"pm.test(\"Status code should be 200\", function () {",
									"    pm.response.to.have.status(200);",
									"});",
									"",
									"var jsonData = pm.response.json();",
									"var templateIdToArchive = pm.collectionVariables.get(\"templateIdToUnpublish\");",
									"console.log(templateIdToArchive)",
									"var host = null;",
									"for(var i=0; i< jsonData.entity.length;++i) {",
									"    if (jsonData.entity[i].identifier == templateIdToArchive) {",
									"        host = jsonData.entity[i];",
									"    }",
									"}",
									"",
									"",
									"pm.test(\"Has Live Version Check\", function () {",
									"    pm.expect(host.hasLiveVersion).to.eql(true);",
									"});",
									""
								],
								"type": "text/javascript"
							}
						}
					],
					"request": {
						"auth": {
							"type": "basic",
							"basic": [
								{
									"key": "password",
									"value": "admin",
									"type": "string"
								},
								{
									"key": "username",
									"value": "admin@dotcms.com",
									"type": "string"
								},
								{
									"key": "saveHelperData",
									"type": "any"
								},
								{
									"key": "showPassword",
									"value": false,
									"type": "boolean"
								}
							]
						},
						"method": "GET",
						"header": [],
						"url": {
							"raw": "{{serverURL}}/api/v1/templates?filter={{templateIdToUnpublish}}",
							"host": [
								"{{serverURL}}"
							],
							"path": [
								"api",
								"v1",
								"templates"
							],
							"query": [
								{
									"key": "filter",
									"value": "{{templateIdToUnpublish}}"
								}
							]
						},
						"description": "Gets a template using the id as a filter. Check that does have live version."
					},
					"response": []
				},
				{
					"name": "Unpublish Template Success",
					"event": [
						{
							"listen": "test",
							"script": {
								"exec": [
									"var jsonData = pm.response.json();",
									"pm.test(\"Status code should be ok 200\", function () {",
									"    pm.response.to.have.status(200);",
									"});",
									"",
									"pm.test(\"Unpublish Template Check\", function () {",
									"    pm.expect(jsonData.entity.successCount).to.be.eql(1);",
									"});",
									"",
									"pm.test(\"Failed To Unpublish Template Check\", function () {",
									"    pm.expect(jsonData.entity.fails).to.have.lengthOf(0);",
									"});",
									""
								],
								"type": "text/javascript"
							}
						}
					],
					"request": {
						"auth": {
							"type": "basic",
							"basic": [
								{
									"key": "password",
									"value": "admin",
									"type": "string"
								},
								{
									"key": "username",
									"value": "admin@dotcms.com",
									"type": "string"
								},
								{
									"key": "saveHelperData",
									"type": "any"
								},
								{
									"key": "showPassword",
									"value": false,
									"type": "boolean"
								}
							]
						},
						"method": "PUT",
						"header": [],
						"body": {
							"mode": "raw",
							"raw": "[\"{{templateIdToUnpublish}}\"]\n",
							"options": {
								"raw": {
									"language": "json"
								}
							}
						},
						"url": {
							"raw": "{{serverURL}}/api/v1/templates/_unpublish",
							"host": [
								"{{serverURL}}"
							],
							"path": [
								"api",
								"v1",
								"templates",
								"_unpublish"
							]
						},
						"description": "Unpublish a template successfully"
					},
					"response": []
				},
				{
					"name": "Get Template hasLiveVersion False",
					"event": [
						{
							"listen": "test",
							"script": {
								"exec": [
									"pm.test(\"Status code should be 200\", function () {",
									"    pm.response.to.have.status(200);",
									"});",
									"",
									"var jsonData = pm.response.json();",
									"var templateIdToArchive = pm.collectionVariables.get(\"templateIdToUnpublish\");",
									"console.log(templateIdToArchive)",
									"var host = null;",
									"for(var i=0; i< jsonData.entity.length;++i) {",
									"    if (jsonData.entity[i].identifier == templateIdToArchive) {",
									"        host = jsonData.entity[i];",
									"    }",
									"}",
									"",
									"pm.test(\"Has Live Version Check\", function () {",
									"    pm.expect(host.hasLiveVersion).to.eql(false);",
									"});",
									""
								],
								"type": "text/javascript"
							}
						}
					],
					"request": {
						"auth": {
							"type": "basic",
							"basic": [
								{
									"key": "password",
									"value": "admin",
									"type": "string"
								},
								{
									"key": "username",
									"value": "admin@dotcms.com",
									"type": "string"
								},
								{
									"key": "saveHelperData",
									"type": "any"
								},
								{
									"key": "showPassword",
									"value": false,
									"type": "boolean"
								}
							]
						},
						"method": "GET",
						"header": [],
						"url": {
							"raw": "{{serverURL}}/api/v1/templates?filter={{templateIdToUnpublish}}",
							"host": [
								"{{serverURL}}"
							],
							"path": [
								"api",
								"v1",
								"templates"
							],
							"query": [
								{
									"key": "filter",
									"value": "{{templateIdToUnpublish}}"
								}
							]
						},
						"description": "Gets a template using the id as a filter. Check that does not have live version."
					},
					"response": []
				},
				{
					"name": "Re-Unpublish Template Success",
					"event": [
						{
							"listen": "test",
							"script": {
								"exec": [
									"var jsonData = pm.response.json();",
									"pm.test(\"Status code should be ok 200\", function () {",
									"    pm.response.to.have.status(200);",
									"});",
									"",
									"pm.test(\"Publish Template Check\", function () {",
									"    pm.expect(jsonData.entity.successCount).to.be.eql(1);",
									"});",
									"",
									"pm.test(\"Failed To Publish Template Check\", function () {",
									"    pm.expect(jsonData.entity.fails).to.have.lengthOf(0);",
									"});",
									""
								],
								"type": "text/javascript"
							}
						}
					],
					"request": {
						"auth": {
							"type": "basic",
							"basic": [
								{
									"key": "password",
									"value": "admin",
									"type": "string"
								},
								{
									"key": "username",
									"value": "admin@dotcms.com",
									"type": "string"
								},
								{
									"key": "saveHelperData",
									"type": "any"
								},
								{
									"key": "showPassword",
									"value": false,
									"type": "boolean"
								}
							]
						},
						"method": "PUT",
						"header": [],
						"body": {
							"mode": "raw",
							"raw": "[\"{{templateIdToUnpublish}}\"]\n",
							"options": {
								"raw": {
									"language": "json"
								}
							}
						},
						"url": {
							"raw": "{{serverURL}}/api/v1/templates/_unpublish",
							"host": [
								"{{serverURL}}"
							],
							"path": [
								"api",
								"v1",
								"templates",
								"_unpublish"
							]
						},
						"description": "Unpublish a template successfully."
					},
					"response": []
				},
				{
					"name": "Unpublish Template Failed To Unpublish Id Not Exist",
					"event": [
						{
							"listen": "test",
							"script": {
								"exec": [
									"var jsonData = pm.response.json();",
									"pm.test(\"Status code should be ok 200\", function () {",
									"    pm.response.to.have.status(200);",
									"});",
									"",
									"pm.test(\"Publish Template Check\", function () {",
									"    pm.expect(jsonData.entity.successCount).to.be.eql(0);",
									"});",
									"",
									"pm.test(\"Failed To Publish Template Check\", function () {",
									"    pm.expect(jsonData.entity.fails).to.have.lengthOf(1);",
									"});",
									""
								],
								"type": "text/javascript"
							}
						}
					],
					"request": {
						"auth": {
							"type": "basic",
							"basic": [
								{
									"key": "password",
									"value": "admin",
									"type": "string"
								},
								{
									"key": "username",
									"value": "admin@dotcms.com",
									"type": "string"
								},
								{
									"key": "saveHelperData",
									"type": "any"
								},
								{
									"key": "showPassword",
									"value": false,
									"type": "boolean"
								}
							]
						},
						"method": "PUT",
						"header": [],
						"body": {
							"mode": "raw",
							"raw": "[\"aaaaaaaa-aaaa-aaaa-aaaa-aaaaaaaaaaaa\"]\n",
							"options": {
								"raw": {
									"language": "json"
								}
							}
						},
						"url": {
							"raw": "{{serverURL}}/api/v1/templates/_unpublish",
							"host": [
								"{{serverURL}}"
							],
							"path": [
								"api",
								"v1",
								"templates",
								"_unpublish"
							]
						},
						"description": "Tries to unpublish a template but the id passed does not belong to any template so it fails."
					},
					"response": []
				}
			]
		},
		{
			"name": "Copy",
			"item": [
				{
					"name": "Create New Template to Copy",
					"event": [
						{
							"listen": "test",
							"script": {
								"exec": [
									"var jsonData = pm.response.json();",
									"",
									"pm.test(\"body check\", function () {",
									"    pm.expect(jsonData.entity.body).to.eql('This is the body');",
									"});",
									"",
									"pm.test(\"friendlyName check\", function () {",
									"    pm.expect(jsonData.entity.friendlyName).to.eql('This is a postman test description');",
									"});",
									"",
									"pm.test(\"Title check\", function () {",
									"    pm.expect(jsonData.entity.title).to.eql('PostMan Test');",
									"});",
									"",
									"pm.collectionVariables.set(\"templateIdToCopy\", jsonData.entity.identifier);",
									""
								],
								"type": "text/javascript"
							}
						}
					],
					"request": {
						"auth": {
							"type": "basic",
							"basic": [
								{
									"key": "password",
									"value": "admin",
									"type": "string"
								},
								{
									"key": "username",
									"value": "admin@dotcms.com",
									"type": "string"
								},
								{
									"key": "saveHelperData",
									"type": "any"
								},
								{
									"key": "showPassword",
									"value": false,
									"type": "boolean"
								}
							]
						},
						"method": "POST",
						"header": [],
						"body": {
							"mode": "raw",
							"raw": "{\n    \"title\":\"PostMan Test\",\n    \"friendlyName\":\"This is a postman test description\",\n    \"body\":\"This is the body\"\n\n}",
							"options": {
								"raw": {
									"language": "json"
								}
							}
						},
						"url": {
							"raw": "{{serverURL}}/api/v1/templates",
							"host": [
								"{{serverURL}}"
							],
							"path": [
								"api",
								"v1",
								"templates"
							]
						},
						"description": "Creates a new template and sets the id as a variable for further use."
					},
					"response": []
				},
				{
					"name": "Copy Template Success",
					"event": [
						{
							"listen": "test",
							"script": {
								"exec": [
									"pm.test(\"Status code should be ok 200\", function () {",
									"    pm.response.to.have.status(200);",
									"});",
									"",
									"pm.test(\"Title check\", function () {",
									"    pm.expect(pm.response.json().entity.title).contains('PostMan Test');",
									"});"
								],
								"type": "text/javascript"
							}
						}
					],
					"request": {
						"auth": {
							"type": "basic",
							"basic": [
								{
									"key": "password",
									"value": "admin",
									"type": "string"
								},
								{
									"key": "username",
									"value": "admin@dotcms.com",
									"type": "string"
								},
								{
									"key": "saveHelperData",
									"type": "any"
								},
								{
									"key": "showPassword",
									"value": false,
									"type": "boolean"
								}
							]
						},
						"method": "PUT",
						"header": [],
						"body": {
							"mode": "raw",
							"raw": "[\"{{temporaryInode}}\"]\n",
							"options": {
								"raw": {
									"language": "json"
								}
							}
						},
						"url": {
							"raw": "{{serverURL}}/api/v1/templates/{{templateIdToCopy}}/_copy",
							"host": [
								"{{serverURL}}"
							],
							"path": [
								"api",
								"v1",
								"templates",
								"{{templateIdToCopy}}",
								"_copy"
							]
						},
						"description": "Copies the template"
					},
					"response": []
				},
				{
					"name": "Copy Template Failed To Copy Id Not Exist",
					"event": [
						{
							"listen": "test",
							"script": {
								"exec": [
									"var jsonData = pm.response.json();",
									"pm.test(\"Status code should be ok 404\", function () {",
									"    pm.response.to.have.status(404);",
									"});",
									""
								],
								"type": "text/javascript"
							}
						}
					],
					"request": {
						"auth": {
							"type": "basic",
							"basic": [
								{
									"key": "password",
									"value": "admin",
									"type": "string"
								},
								{
									"key": "username",
									"value": "admin@dotcms.com",
									"type": "string"
								},
								{
									"key": "saveHelperData",
									"type": "any"
								},
								{
									"key": "showPassword",
									"value": false,
									"type": "boolean"
								}
							]
						},
						"method": "PUT",
						"header": [],
						"body": {
							"mode": "raw",
							"raw": "[\"{{templateIdToPublish}}\"]\n",
							"options": {
								"raw": {
									"language": "json"
								}
							}
						},
						"url": {
							"raw": "{{serverURL}}/api/v1/templates/aaaaaaaa-aaaa-aaaa-aaaa-aaaaaaaaaaaa/_copy",
							"host": [
								"{{serverURL}}"
							],
							"path": [
								"api",
								"v1",
								"templates",
								"aaaaaaaa-aaaa-aaaa-aaaa-aaaaaaaaaaaa",
								"_copy"
							]
						},
						"description": "Tries to copy a template which id does not belong to any template. So it fails"
					},
					"response": []
				}
			]
		},
		{
			"name": "Get Live",
			"item": [
				{
					"name": "Create New Template to Get Live",
					"event": [
						{
							"listen": "test",
							"script": {
								"exec": [
									"var jsonData = pm.response.json();",
									"",
									"pm.test(\"body check\", function () {",
									"    pm.expect(jsonData.entity.body).to.eql('This is the body');",
									"});",
									"",
									"pm.test(\"friendlyName check\", function () {",
									"    pm.expect(jsonData.entity.friendlyName).to.eql('This is a postman test description');",
									"});",
									"",
									"pm.test(\"Title check\", function () {",
									"    pm.expect(jsonData.entity.title).to.eql('PostMan Test');",
									"});",
									"",
									"pm.collectionVariables.set(\"templateIdToGetLive\", jsonData.entity.identifier);",
									""
								],
								"type": "text/javascript"
							}
						}
					],
					"request": {
						"auth": {
							"type": "basic",
							"basic": [
								{
									"key": "password",
									"value": "admin",
									"type": "string"
								},
								{
									"key": "username",
									"value": "admin@dotcms.com",
									"type": "string"
								},
								{
									"key": "saveHelperData",
									"type": "any"
								},
								{
									"key": "showPassword",
									"value": false,
									"type": "boolean"
								}
							]
						},
						"method": "POST",
						"header": [],
						"body": {
							"mode": "raw",
							"raw": "{\n    \"title\":\"PostMan Test\",\n    \"friendlyName\":\"This is a postman test description\",\n    \"body\":\"This is the body\"\n\n}",
							"options": {
								"raw": {
									"language": "json"
								}
							}
						},
						"url": {
							"raw": "{{serverURL}}/api/v1/templates",
							"host": [
								"{{serverURL}}"
							],
							"path": [
								"api",
								"v1",
								"templates"
							]
						},
						"description": "Creates a new template"
					},
					"response": []
				},
				{
					"name": "Get Template Live Version NotFound Live Version",
					"event": [
						{
							"listen": "test",
							"script": {
								"exec": [
									"pm.test(\"Status code should be ok 404\", function () {",
									"    pm.response.to.have.status(404);",
									"});"
								],
								"type": "text/javascript"
							}
						}
					],
					"request": {
						"auth": {
							"type": "basic",
							"basic": [
								{
									"key": "password",
									"value": "admin",
									"type": "string"
								},
								{
									"key": "username",
									"value": "admin@dotcms.com",
									"type": "string"
								},
								{
									"key": "saveHelperData",
									"type": "any"
								},
								{
									"key": "showPassword",
									"value": false,
									"type": "boolean"
								}
							]
						},
						"method": "GET",
						"header": [],
						"url": {
							"raw": "{{serverURL}}/api/v1/templates/{{templateIdToGetLive}}/live",
							"host": [
								"{{serverURL}}"
							],
							"path": [
								"api",
								"v1",
								"templates",
								"{{templateIdToGetLive}}",
								"live"
							]
						},
						"description": "Tries to get the live version of a template using the id as parameter. Since there is no live version it throws a 404"
					},
					"response": []
				},
				{
					"name": "Publish Template Success",
					"event": [
						{
							"listen": "test",
							"script": {
								"exec": [
									"var jsonData = pm.response.json();",
									"pm.test(\"Status code should be ok 200\", function () {",
									"    pm.response.to.have.status(200);",
									"});",
									"",
									"pm.test(\"Publish Template Check\", function () {",
									"    pm.expect(jsonData.entity.successCount).to.be.eql(1);",
									"});",
									"",
									"pm.test(\"Failed To Publish Template Check\", function () {",
									"    pm.expect(jsonData.entity.fails).to.have.lengthOf(0);",
									"});",
									""
								],
								"type": "text/javascript"
							}
						}
					],
					"request": {
						"auth": {
							"type": "basic",
							"basic": [
								{
									"key": "password",
									"value": "admin",
									"type": "string"
								},
								{
									"key": "username",
									"value": "admin@dotcms.com",
									"type": "string"
								},
								{
									"key": "saveHelperData",
									"type": "any"
								},
								{
									"key": "showPassword",
									"value": false,
									"type": "boolean"
								}
							]
						},
						"method": "PUT",
						"header": [],
						"body": {
							"mode": "raw",
							"raw": "[\"{{templateIdToGetLive}}\"]\n",
							"options": {
								"raw": {
									"language": "json"
								}
							}
						},
						"url": {
							"raw": "{{serverURL}}/api/v1/templates/_publish",
							"host": [
								"{{serverURL}}"
							],
							"path": [
								"api",
								"v1",
								"templates",
								"_publish"
							]
						},
						"description": "Publish a template successfully"
					},
					"response": []
				},
				{
					"name": "Get Template Live Version Success",
					"event": [
						{
							"listen": "test",
							"script": {
								"exec": [
									"pm.test(\"Status code should be ok 200\", function () {",
									"    pm.response.to.have.status(200);",
									"});"
								],
								"type": "text/javascript"
							}
						}
					],
					"request": {
						"auth": {
							"type": "basic",
							"basic": [
								{
									"key": "password",
									"value": "admin",
									"type": "string"
								},
								{
									"key": "username",
									"value": "admin@dotcms.com",
									"type": "string"
								},
								{
									"key": "saveHelperData",
									"type": "any"
								},
								{
									"key": "showPassword",
									"value": false,
									"type": "boolean"
								}
							]
						},
						"method": "GET",
						"header": [],
						"url": {
							"raw": "{{serverURL}}/api/v1/templates/{{templateIdToGetLive}}/live",
							"host": [
								"{{serverURL}}"
							],
							"path": [
								"api",
								"v1",
								"templates",
								"{{templateIdToGetLive}}",
								"live"
							]
						},
						"description": "Get the live version of a template using the id as parameter."
					},
					"response": []
				}
			]
		},
		{
			"name": "Get Working",
			"item": [
				{
					"name": "Create New Template to Get Working",
					"event": [
						{
							"listen": "test",
							"script": {
								"exec": [
									"var jsonData = pm.response.json();",
									"",
									"pm.test(\"body check\", function () {",
									"    pm.expect(jsonData.entity.body).to.eql('This is the body');",
									"});",
									"",
									"pm.test(\"friendlyName check\", function () {",
									"    pm.expect(jsonData.entity.friendlyName).to.eql('This is a postman test description');",
									"});",
									"",
									"pm.test(\"Title check\", function () {",
									"    pm.expect(jsonData.entity.title).to.eql('PostMan Test');",
									"});",
									"",
									"pm.collectionVariables.set(\"templateIdToGetWorking\", jsonData.entity.identifier);",
									""
								],
								"type": "text/javascript"
							}
						}
					],
					"request": {
						"auth": {
							"type": "basic",
							"basic": [
								{
									"key": "password",
									"value": "admin",
									"type": "string"
								},
								{
									"key": "username",
									"value": "admin@dotcms.com",
									"type": "string"
								},
								{
									"key": "saveHelperData",
									"type": "any"
								},
								{
									"key": "showPassword",
									"value": false,
									"type": "boolean"
								}
							]
						},
						"method": "POST",
						"header": [],
						"body": {
							"mode": "raw",
							"raw": "{\n    \"title\":\"PostMan Test\",\n    \"friendlyName\":\"This is a postman test description\",\n    \"body\":\"This is the body\"\n\n}",
							"options": {
								"raw": {
									"language": "json"
								}
							}
						},
						"url": {
							"raw": "{{serverURL}}/api/v1/templates",
							"host": [
								"{{serverURL}}"
							],
							"path": [
								"api",
								"v1",
								"templates"
							]
						},
						"description": "Creates a new template"
					},
					"response": []
				},
				{
					"name": "Get Template Working Version Success",
					"event": [
						{
							"listen": "test",
							"script": {
								"exec": [
									"pm.test(\"Status code should be ok 200\", function () {",
									"    pm.response.to.have.status(200);",
									"});"
								],
								"type": "text/javascript"
							}
						}
					],
					"request": {
						"auth": {
							"type": "basic",
							"basic": [
								{
									"key": "password",
									"value": "admin",
									"type": "string"
								},
								{
									"key": "username",
									"value": "admin@dotcms.com",
									"type": "string"
								},
								{
									"key": "saveHelperData",
									"type": "any"
								},
								{
									"key": "showPassword",
									"value": false,
									"type": "boolean"
								}
							]
						},
						"method": "GET",
						"header": [],
						"url": {
							"raw": "{{serverURL}}/api/v1/templates/{{templateIdToGetWorking}}/working",
							"host": [
								"{{serverURL}}"
							],
							"path": [
								"api",
								"v1",
								"templates",
								"{{templateIdToGetWorking}}",
								"working"
							]
						},
						"description": "Get the working version of a template successfully."
					},
					"response": []
				},
				{
					"name": "Get Template Working Version Id Not Exist",
					"event": [
						{
							"listen": "test",
							"script": {
								"exec": [
									"pm.test(\"Status code should be ok 404\", function () {",
									"    pm.response.to.have.status(404);",
									"});"
								],
								"type": "text/javascript"
							}
						}
					],
					"request": {
						"auth": {
							"type": "basic",
							"basic": [
								{
									"key": "password",
									"value": "admin",
									"type": "string"
								},
								{
									"key": "username",
									"value": "admin@dotcms.com",
									"type": "string"
								},
								{
									"key": "saveHelperData",
									"type": "any"
								},
								{
									"key": "showPassword",
									"value": false,
									"type": "boolean"
								}
							]
						},
						"method": "GET",
						"header": [],
						"url": {
							"raw": "{{serverURL}}/api/v1/templates/aaaaaaaa-aaaa-aaaa-aaaa-aaaaaaaaaaaa/working",
							"host": [
								"{{serverURL}}"
							],
							"path": [
								"api",
								"v1",
								"templates",
								"aaaaaaaa-aaaa-aaaa-aaaa-aaaaaaaaaaaa",
								"working"
							]
						},
						"description": "Tries to get the working version of a template using the id as parameter. Since the id does not belong to any template throws a 404"
					},
					"response": []
				}
			],
			"event": [
				{
					"listen": "prerequest",
					"script": {
						"type": "text/javascript",
						"exec": [
							""
						]
					}
				},
				{
					"listen": "test",
					"script": {
						"type": "text/javascript",
						"exec": [
							""
						]
					}
				}
			]
		},
		{
			"name": "Get Templates",
			"item": [
				{
					"name": "Get Templates Filter By Title System",
					"event": [
						{
							"listen": "test",
							"script": {
								"exec": [
									"pm.test(\"Status code should be 200\", function () {",
									"    pm.response.to.have.status(200);",
									"});",
									"",
									"var jsonData = pm.response.json();",
									"",
									"pm.test(\"Identifier must contains path\", function () {",
									"    pm.expect(jsonData.entity[0].identifier).to.eq(\"SYSTEM_TEMPLATE\");",
									"});"
								],
								"type": "text/javascript"
							}
						}
					],
					"request": {
						"auth": {
							"type": "basic",
							"basic": [
								{
									"key": "password",
									"value": "admin",
									"type": "string"
								},
								{
									"key": "username",
									"value": "admin@dotcms.com",
									"type": "string"
								},
								{
									"key": "saveHelperData",
									"type": "any"
								},
								{
									"key": "showPassword",
									"value": false,
									"type": "boolean"
								}
							]
						},
						"method": "GET",
						"header": [],
						"url": {
							"raw": "{{serverURL}}/api/v1/templates?filter=system&host=8a7d5e23-da1e-420a-b4f0-471e7da8ea2d",
							"host": [
								"{{serverURL}}"
							],
							"path": [
								"api",
								"v1",
								"templates"
							],
							"query": [
								{
									"key": "filter",
									"value": "system"
								},
								{
									"key": "host",
									"value": "8a7d5e23-da1e-420a-b4f0-471e7da8ea2d"
								}
							]
						},
						"description": "Get All Templates that the id or inode or title match with the provided filter. This should include the Template as Files as well."
					},
					"response": []
				},
				{
					"name": "Create New Template to Get TemplateA",
					"event": [
						{
							"listen": "test",
							"script": {
								"exec": [
									"var jsonData = pm.response.json();",
									"",
									"pm.test(\"body check\", function () {",
									"    pm.expect(jsonData.entity.body).to.eql('This is the body');",
									"});",
									"",
									"pm.test(\"friendlyName check\", function () {",
									"    pm.expect(jsonData.entity.friendlyName).to.eql('This is a postman test description');",
									"});",
									"",
									"pm.test(\"Title check\", function () {",
									"    pm.expect(jsonData.entity.title).to.eql('GETTEMPLATE PostMan Test A');",
									"});",
									"",
									"pm.collectionVariables.set(\"templateIdToGetTemplateA\", jsonData.entity.identifier);",
									"pm.collectionVariables.set(\"templateInodeToGetTemplateA\", jsonData.entity.identifier);",
									""
								],
								"type": "text/javascript"
							}
						}
					],
					"request": {
						"auth": {
							"type": "basic",
							"basic": [
								{
									"key": "password",
									"value": "admin",
									"type": "string"
								},
								{
									"key": "username",
									"value": "admin@dotcms.com",
									"type": "string"
								},
								{
									"key": "saveHelperData",
									"type": "any"
								},
								{
									"key": "showPassword",
									"value": false,
									"type": "boolean"
								}
							]
						},
						"method": "POST",
						"header": [],
						"body": {
							"mode": "raw",
							"raw": "{\n    \"title\":\"GETTEMPLATE PostMan Test A\",\n    \"friendlyName\":\"This is a postman test description\",\n    \"body\":\"This is the body\"\n\n}",
							"options": {
								"raw": {
									"language": "json"
								}
							}
						},
						"url": {
							"raw": "{{serverURL}}/api/v1/templates",
							"host": [
								"{{serverURL}}"
							],
							"path": [
								"api",
								"v1",
								"templates"
							]
						},
						"description": "Creates a new template"
					},
					"response": []
				},
				{
					"name": "Create New Template to Get TemplateB",
					"event": [
						{
							"listen": "test",
							"script": {
								"exec": [
									"var jsonData = pm.response.json();",
									"",
									"pm.test(\"body check\", function () {",
									"    pm.expect(jsonData.entity.body).to.eql('This is the body');",
									"});",
									"",
									"pm.test(\"friendlyName check\", function () {",
									"    pm.expect(jsonData.entity.friendlyName).to.eql('This is a postman test description');",
									"});",
									"",
									"pm.test(\"Title check\", function () {",
									"    pm.expect(jsonData.entity.title).to.eql('GETTEMPLATE PostMan Test B');",
									"});",
									"",
									"pm.collectionVariables.set(\"templateIdToGetTemplateB\", jsonData.entity.identifier);",
									""
								],
								"type": "text/javascript"
							}
						}
					],
					"request": {
						"auth": {
							"type": "basic",
							"basic": [
								{
									"key": "password",
									"value": "admin",
									"type": "string"
								},
								{
									"key": "username",
									"value": "admin@dotcms.com",
									"type": "string"
								},
								{
									"key": "saveHelperData",
									"type": "any"
								},
								{
									"key": "showPassword",
									"value": false,
									"type": "boolean"
								}
							]
						},
						"method": "POST",
						"header": [],
						"body": {
							"mode": "raw",
							"raw": "{\n    \"title\":\"GETTEMPLATE PostMan Test B\",\n    \"friendlyName\":\"This is a postman test description\",\n    \"body\":\"This is the body\"\n\n}",
							"options": {
								"raw": {
									"language": "json"
								}
							}
						},
						"url": {
							"raw": "{{serverURL}}/api/v1/templates",
							"host": [
								"{{serverURL}}"
							],
							"path": [
								"api",
								"v1",
								"templates"
							]
						},
						"description": "Creates a new template"
					},
					"response": []
				},
				{
					"name": "Create New Template to Get TemplateC",
					"event": [
						{
							"listen": "test",
							"script": {
								"exec": [
									"var jsonData = pm.response.json();",
									"",
									"pm.test(\"body check\", function () {",
									"    pm.expect(jsonData.entity.body).to.eql('This is the body');",
									"});",
									"",
									"pm.test(\"friendlyName check\", function () {",
									"    pm.expect(jsonData.entity.friendlyName).to.eql('This is a postman test description');",
									"});",
									"",
									"pm.test(\"Title check\", function () {",
									"    pm.expect(jsonData.entity.title).to.eql('GETTEMPLATE PostMan Test C');",
									"});",
									"",
									"pm.collectionVariables.set(\"templateIdToGetTemplateC\", jsonData.entity.identifier);",
									""
								],
								"type": "text/javascript"
							}
						}
					],
					"request": {
						"auth": {
							"type": "basic",
							"basic": [
								{
									"key": "password",
									"value": "admin",
									"type": "string"
								},
								{
									"key": "username",
									"value": "admin@dotcms.com",
									"type": "string"
								},
								{
									"key": "saveHelperData",
									"type": "any"
								},
								{
									"key": "showPassword",
									"value": false,
									"type": "boolean"
								}
							]
						},
						"method": "POST",
						"header": [],
						"body": {
							"mode": "raw",
							"raw": "{\n    \"title\":\"GETTEMPLATE PostMan Test C\",\n    \"friendlyName\":\"This is a postman test description\",\n    \"body\":\"This is the body\"\n\n}",
							"options": {
								"raw": {
									"language": "json"
								}
							}
						},
						"url": {
							"raw": "{{serverURL}}/api/v1/templates",
							"host": [
								"{{serverURL}}"
							],
							"path": [
								"api",
								"v1",
								"templates"
							]
						},
						"description": "Creates a new template"
					},
					"response": []
				},
				{
					"name": "Get Templates All Success",
					"event": [
						{
							"listen": "test",
							"script": {
								"exec": [
									"pm.test(\"Status code should be 200\", function () {",
									"    pm.response.to.have.status(200);",
									"});",
									"",
									"var jsonData = pm.response.json();",
									"",
									"pm.test(\"Size must be greaterThan 2 templates, since 3 templates were created but could \", function () {",
									"    pm.expect(jsonData.entity.length).to.be.above(2);",
									"});",
									"",
									"pm.collectionVariables.set(\"allTemplatesSize\", pm.response.headers.get(\"X-Pagination-Total-Entries\"));"
								],
								"type": "text/javascript"
							}
						}
					],
					"request": {
						"auth": {
							"type": "basic",
							"basic": [
								{
									"key": "password",
									"value": "admin",
									"type": "string"
								},
								{
									"key": "username",
									"value": "admin@dotcms.com",
									"type": "string"
								},
								{
									"key": "saveHelperData",
									"type": "any"
								},
								{
									"key": "showPassword",
									"value": false,
									"type": "boolean"
								}
							]
						},
						"method": "GET",
						"header": [],
						"url": {
							"raw": "{{serverURL}}/api/v1/templates",
							"host": [
								"{{serverURL}}"
							],
							"path": [
								"api",
								"v1",
								"templates"
							]
						},
						"description": "Get all templates"
					},
					"response": []
				},
				{
					"name": "Get Templates Using Pagination Success",
					"event": [
						{
							"listen": "test",
							"script": {
								"exec": [
									"pm.test(\"Status code should be 200\", function () {",
									"    pm.response.to.have.status(200);",
									"});",
									"",
									"var jsonData = pm.response.json();",
									"",
									"pm.test(\"Check total results\", function() {",
									"    pm.expect(pm.response.headers.get(\"X-Pagination-Total-Entries\")).to.eql(pm.collectionVariables.get(\"allTemplatesSize\"));",
									"});"
								],
								"type": "text/javascript"
							}
						}
					],
					"request": {
						"auth": {
							"type": "basic",
							"basic": [
								{
									"key": "password",
									"value": "admin",
									"type": "string"
								},
								{
									"key": "username",
									"value": "admin@dotcms.com",
									"type": "string"
								},
								{
									"key": "saveHelperData",
									"type": "any"
								},
								{
									"key": "showPassword",
									"value": false,
									"type": "boolean"
								}
							]
						},
						"method": "GET",
						"header": [],
						"url": {
							"raw": "{{serverURL}}/api/v1/templates?per_page=1&page=2",
							"host": [
								"{{serverURL}}"
							],
							"path": [
								"api",
								"v1",
								"templates"
							],
							"query": [
								{
									"key": "per_page",
									"value": "1"
								},
								{
									"key": "page",
									"value": "2"
								}
							]
						},
						"description": "Get all templates"
					},
					"response": []
				},
				{
					"name": "Get Templates Filter By Identifier Success",
					"event": [
						{
							"listen": "test",
							"script": {
								"exec": [
									"pm.test(\"Status code should be 200\", function () {",
									"    pm.response.to.have.status(200);",
									"});",
									"",
									"var jsonData = pm.response.json();",
									"var templateIdToArchive = pm.collectionVariables.get(\"templateIdToGetTemplateA\");",
									"console.log(templateIdToArchive)",
									"var host = null;",
									"for(var i=0; i< jsonData.entity.length;++i) {",
									"    if (jsonData.entity[i].identifier == templateIdToArchive) {",
									"        host = jsonData.entity[i];",
									"    }",
									"}",
									"",
									"pm.test(\"body check\", function () {",
									"    pm.expect(host.body).to.eql('This is the body');",
									"});",
									"",
									"pm.test(\"friendlyName check\", function () {",
									"    pm.expect(host.friendlyName).to.eql('This is a postman test description');",
									"});",
									"",
									"pm.test(\"Title check\", function () {",
									"    pm.expect(host.title).to.include('GETTEMPLATE PostMan Test A');",
									"});",
									"",
									"pm.test(\"Size must be 2\", function () {",
									"    pm.expect(jsonData.entity.length).to.be.eql(2);",
									"});"
								],
								"type": "text/javascript"
							}
						}
					],
					"request": {
						"auth": {
							"type": "basic",
							"basic": [
								{
									"key": "password",
									"value": "admin",
									"type": "string"
								},
								{
									"key": "username",
									"value": "admin@dotcms.com",
									"type": "string"
								},
								{
									"key": "saveHelperData",
									"type": "any"
								},
								{
									"key": "showPassword",
									"value": false,
									"type": "boolean"
								}
							]
						},
						"method": "GET",
						"header": [],
						"url": {
							"raw": "{{serverURL}}/api/v1/templates?filter={{templateIdToGetTemplateA}}",
							"host": [
								"{{serverURL}}"
							],
							"path": [
								"api",
								"v1",
								"templates"
							],
							"query": [
								{
									"key": "filter",
									"value": "{{templateIdToGetTemplateA}}"
								}
							]
						}
					},
					"response": []
				},
				{
					"name": "Get Templates Filter By Inode Success",
					"event": [
						{
							"listen": "test",
							"script": {
								"exec": [
									"pm.test(\"Status code should be 200\", function () {",
									"    pm.response.to.have.status(200);",
									"});",
									"",
									"var jsonData = pm.response.json();",
									"var templateIdToArchive = pm.collectionVariables.get(\"templateIdToGetTemplateA\");",
									"console.log(templateIdToArchive)",
									"var host = null;",
									"for(var i=0; i< jsonData.entity.length;++i) {",
									"    if (jsonData.entity[i].identifier == templateIdToArchive) {",
									"        host = jsonData.entity[i];",
									"    }",
									"}",
									"",
									"",
									"pm.test(\"body check\", function () {",
									"    pm.expect(host.body).to.eql('This is the body');",
									"});",
									"",
									"pm.test(\"friendlyName check\", function () {",
									"    pm.expect(host.friendlyName).to.eql('This is a postman test description');",
									"});",
									"",
									"pm.test(\"Title check\", function () {",
									"    pm.expect(host.title).to.include('GETTEMPLATE PostMan Test A');",
									"});",
									"",
									"pm.test(\"Size must be 2\", function () {",
									"    pm.expect(jsonData.entity.length).to.be.eql(2);",
									"});"
								],
								"type": "text/javascript"
							}
						}
					],
					"request": {
						"auth": {
							"type": "basic",
							"basic": [
								{
									"key": "password",
									"value": "admin",
									"type": "string"
								},
								{
									"key": "username",
									"value": "admin@dotcms.com",
									"type": "string"
								},
								{
									"key": "saveHelperData",
									"type": "any"
								},
								{
									"key": "showPassword",
									"value": false,
									"type": "boolean"
								}
							]
						},
						"method": "GET",
						"header": [],
						"url": {
							"raw": "{{serverURL}}/api/v1/templates?filter={{templateInodeToGetTemplateA}}",
							"host": [
								"{{serverURL}}"
							],
							"path": [
								"api",
								"v1",
								"templates"
							],
							"query": [
								{
									"key": "filter",
									"value": "{{templateInodeToGetTemplateA}}"
								}
							]
						}
					},
					"response": []
				},
				{
					"name": "Get Templates Filter By String Pattern does not comply with any template",
					"event": [
						{
							"listen": "test",
							"script": {
								"exec": [
									"pm.test(\"Status code should be 200\", function () {",
									"    pm.response.to.have.status(200);",
									"});",
									"",
									"var jsonData = pm.response.json();",
									"",
									"// is one b/c always bring the system template",
									"pm.test(\"Size must be 1\", function () {",
									"    pm.expect(jsonData.entity.length).to.be.eql(1);",
									"});"
								],
								"type": "text/javascript"
							}
						}
					],
					"request": {
						"auth": {
							"type": "basic",
							"basic": [
								{
									"key": "password",
									"value": "admin",
									"type": "string"
								},
								{
									"key": "username",
									"value": "admin@dotcms.com",
									"type": "string"
								},
								{
									"key": "saveHelperData",
									"type": "any"
								},
								{
									"key": "showPassword",
									"value": false,
									"type": "boolean"
								}
							]
						},
						"method": "GET",
						"header": [],
						"url": {
							"raw": "{{serverURL}}/api/v1/templates?filter=asdfghjkl",
							"host": [
								"{{serverURL}}"
							],
							"path": [
								"api",
								"v1",
								"templates"
							],
							"query": [
								{
									"key": "filter",
									"value": "asdfghjkl"
								}
							]
						}
					},
					"response": []
				},
				{
					"name": "Get Templates PER_PAGE=1 Success",
					"event": [
						{
							"listen": "test",
							"script": {
								"exec": [
									"pm.test(\"Status code should be 200\", function () {",
									"    pm.response.to.have.status(200);",
									"});",
									"",
									"var jsonData = pm.response.json();",
									"",
									"// it is 2, bc the syste template is always coming",
									"pm.test(\"Size must be 2\", function () {",
									"    pm.expect(jsonData.entity.length).to.be.eql(2);",
									"});"
								],
								"type": "text/javascript"
							}
						}
					],
					"request": {
						"auth": {
							"type": "basic",
							"basic": [
								{
									"key": "password",
									"value": "admin",
									"type": "string"
								},
								{
									"key": "username",
									"value": "admin@dotcms.com",
									"type": "string"
								},
								{
									"key": "saveHelperData",
									"type": "any"
								},
								{
									"key": "showPassword",
									"value": false,
									"type": "boolean"
								}
							]
						},
						"method": "GET",
						"header": [],
						"url": {
							"raw": "{{serverURL}}/api/v1/templates?per_page=1",
							"host": [
								"{{serverURL}}"
							],
							"path": [
								"api",
								"v1",
								"templates"
							],
							"query": [
								{
									"key": "per_page",
									"value": "1"
								}
							]
						},
						"description": "Get all templates"
					},
					"response": []
				},
				{
					"name": "Archive Template Success",
					"event": [
						{
							"listen": "test",
							"script": {
								"exec": [
									"pm.test(\"Status code should be 200\", function () {",
									"    pm.response.to.have.status(200);",
									"});",
									"",
									"var jsonData = pm.response.json();",
									"",
									"pm.test(\"Archive Template Check\", function () {",
									"    pm.expect(jsonData.entity.successCount).to.be.eql(1);",
									"});",
									"",
									"pm.test(\"Failed To Archive Template Check\", function () {",
									"    pm.expect(jsonData.entity.fails).to.have.lengthOf(0);",
									"});"
								],
								"type": "text/javascript"
							}
						}
					],
					"request": {
						"auth": {
							"type": "basic",
							"basic": [
								{
									"key": "password",
									"value": "admin",
									"type": "string"
								},
								{
									"key": "username",
									"value": "admin@dotcms.com",
									"type": "string"
								},
								{
									"key": "saveHelperData",
									"type": "any"
								},
								{
									"key": "showPassword",
									"value": false,
									"type": "boolean"
								}
							]
						},
						"method": "PUT",
						"header": [],
						"body": {
							"mode": "raw",
							"raw": "[\"{{templateIdToGetTemplateC}}\"]",
							"options": {
								"raw": {
									"language": "json"
								}
							}
						},
						"url": {
							"raw": "{{serverURL}}/api/v1/templates/_archive",
							"host": [
								"{{serverURL}}"
							],
							"path": [
								"api",
								"v1",
								"templates",
								"_archive"
							]
						},
						"description": "Archive one template successfully"
					},
					"response": []
				},
				{
					"name": "Get Templates Filter By Title",
					"event": [
						{
							"listen": "test",
							"script": {
								"exec": [
									"pm.test(\"Status code should be 200\", function () {",
									"    pm.response.to.have.status(200);",
									"});",
									"",
									"var jsonData = pm.response.json();",
									"",
									"// is 3 b/c the system template is always coming",
									"pm.test(\"Size must be 2, since 3 templates were created with GETTEMPLATE title but one was archived\", function () {",
									"    pm.expect(jsonData.entity.length).to.be.eql(3);",
									"});"
								],
								"type": "text/javascript"
							}
						}
					],
					"request": {
						"auth": {
							"type": "basic",
							"basic": [
								{
									"key": "password",
									"value": "admin",
									"type": "string"
								},
								{
									"key": "username",
									"value": "admin@dotcms.com",
									"type": "string"
								},
								{
									"key": "saveHelperData",
									"type": "any"
								},
								{
									"key": "showPassword",
									"value": false,
									"type": "boolean"
								}
							]
						},
						"method": "GET",
						"header": [],
						"url": {
							"raw": "{{serverURL}}/api/v1/templates?filter=gettemplate",
							"host": [
								"{{serverURL}}"
							],
							"path": [
								"api",
								"v1",
								"templates"
							],
							"query": [
								{
									"key": "filter",
									"value": "gettemplate"
								}
							]
						}
					},
					"response": []
				},
				{
					"name": "Get Templates Filter By Title and Archive=True",
					"event": [
						{
							"listen": "test",
							"script": {
								"exec": [
									"pm.test(\"Status code should be 200\", function () {",
									"    pm.response.to.have.status(200);",
									"});",
									"",
									"var jsonData = pm.response.json();",
									"",
									"pm.test(\"Size must be at least 3\", function () {",
									"    pm.expect(jsonData.entity.length).to.greaterThan(2);",
									"});"
								],
								"type": "text/javascript"
							}
						}
					],
					"request": {
						"auth": {
							"type": "basic",
							"basic": [
								{
									"key": "password",
									"value": "admin",
									"type": "string"
								},
								{
									"key": "username",
									"value": "admin@dotcms.com",
									"type": "string"
								},
								{
									"key": "saveHelperData",
									"type": "any"
								},
								{
									"key": "showPassword",
									"value": false,
									"type": "boolean"
								}
							]
						},
						"method": "GET",
						"header": [],
						"url": {
							"raw": "{{serverURL}}/api/v1/templates?filter=gettemplat&archive=true",
							"host": [
								"{{serverURL}}"
							],
							"path": [
								"api",
								"v1",
								"templates"
							],
							"query": [
								{
									"key": "filter",
									"value": "gettemplat"
								},
								{
									"key": "archive",
									"value": "true"
								}
							]
						}
					},
					"response": []
				}
			]
		},
		{
			"name": "SaveDraft",
			"item": [
				{
					"name": "Create New Template Success",
					"event": [
						{
							"listen": "test",
							"script": {
								"exec": [
									"pm.test(\"Status code should be ok 200\", function () {",
									"    pm.response.to.have.status(200);",
									"});",
									"",
									"var jsonData = pm.response.json();",
									"",
									"pm.test(\"body check\", function () {",
									"    pm.expect(jsonData.entity.body).to.eql('This is the body');",
									"});",
									"",
									"pm.test(\"friendlyName check\", function () {",
									"    pm.expect(jsonData.entity.friendlyName).to.eql('This is a postman test description');",
									"});",
									"",
									"pm.test(\"Title check\", function () {",
									"    pm.expect(jsonData.entity.title).to.eql('PostMan Test');",
									"});",
									"",
									"pm.collectionVariables.set(\"templateIdToEdit\", jsonData.entity.identifier);",
									"pm.collectionVariables.set(\"templateInodeToEdit\", jsonData.entity.inode);"
								],
								"type": "text/javascript"
							}
						}
					],
					"request": {
						"auth": {
							"type": "basic",
							"basic": [
								{
									"key": "password",
									"value": "admin",
									"type": "string"
								},
								{
									"key": "username",
									"value": "admin@dotcms.com",
									"type": "string"
								},
								{
									"key": "saveHelperData",
									"type": "any"
								},
								{
									"key": "showPassword",
									"value": false,
									"type": "boolean"
								}
							]
						},
						"method": "POST",
						"header": [],
						"body": {
							"mode": "raw",
							"raw": "{\n    \"title\":\"PostMan Test\",\n    \"friendlyName\":\"This is a postman test description\",\n    \"body\":\"This is the body\"\n}",
							"options": {
								"raw": {
									"language": "json"
								}
							}
						},
						"url": {
							"raw": "{{serverURL}}/api/v1/templates",
							"host": [
								"{{serverURL}}"
							],
							"path": [
								"api",
								"v1",
								"templates"
							]
						}
					},
					"response": []
				},
				{
					"name": "SaveDraft",
					"event": [
						{
							"listen": "test",
							"script": {
								"exec": [
									"pm.test(\"Status code should be ok 200\", function () {",
									"    pm.response.to.have.status(200);",
									"});",
									"",
									"var jsonData = pm.response.json();",
									"",
									"pm.test(\"body check\", function () {",
									"    pm.expect(jsonData.entity.body).to.eql('This is the body draft');",
									"});",
									"",
									"",
									"var templateInode = pm.collectionVariables.get(\"templateInodeToEdit\");",
									"pm.test(\"inode does not change check\", function () {",
									"    pm.expect(jsonData.entity.inode).to.eql(templateInode);",
									"});",
									"",
									""
								],
								"type": "text/javascript"
							}
						}
					],
					"request": {
						"auth": {
							"type": "basic",
							"basic": [
								{
									"key": "password",
									"value": "admin",
									"type": "string"
								},
								{
									"key": "username",
									"value": "admin@dotcms.com",
									"type": "string"
								}
							]
						},
						"method": "PUT",
						"header": [],
						"body": {
							"mode": "raw",
							"raw": "{\n    \"identifier\":\"{{templateIdToEdit}}\",\n    \"inode\":\"{{templateInodeToEdit}}\",\n    \"title\":\"PostMan Test Draft\",\n    \"friendlyName\":\"This is a postman test description\",\n    \"body\":\"This is the body draft\"\n}",
							"options": {
								"raw": {
									"language": "json"
								}
							}
						},
						"url": {
							"raw": "{{serverURL}}/api/v1/templates/draft",
							"host": [
								"{{serverURL}}"
							],
							"path": [
								"api",
								"v1",
								"templates",
								"draft"
							]
						}
					},
					"response": []
				}
			]
		},
		{
			"name": "SaveAndPublish",
			"item": [
				{
					"name": "SavePublishNewTemplate",
					"event": [
						{
							"listen": "test",
							"script": {
								"exec": [
									"pm.test(\"Status code should be ok 200\", function () {",
									"    pm.response.to.have.status(200);",
									"});",
									"",
									"var jsonData = pm.response.json();",
									"",
									"pm.test(\"live check\", function () {",
									"    pm.expect(jsonData.entity.live).to.eql(true);",
									"});",
									"",
									"pm.test(\"body check\", function () {",
									"    pm.expect(jsonData.entity.body).to.eql('This is the body');",
									"});",
									"",
									"pm.test(\"friendlyName check\", function () {",
									"    pm.expect(jsonData.entity.friendlyName).to.eql('This is a postman test description');",
									"});",
									"",
									"pm.test(\"Title check\", function () {",
									"    pm.expect(jsonData.entity.title).to.eql('PostMan Test Save Publish');",
									"});",
									"",
									"pm.collectionVariables.set(\"templateIdToPublished\", jsonData.entity.identifier);",
									""
								],
								"type": "text/javascript"
							}
						}
					],
					"request": {
						"auth": {
							"type": "basic",
							"basic": [
								{
									"key": "password",
									"value": "admin",
									"type": "string"
								},
								{
									"key": "username",
									"value": "admin@dotcms.com",
									"type": "string"
								}
							]
						},
						"method": "PUT",
						"header": [],
						"body": {
							"mode": "raw",
							"raw": "{\n    \"title\":\"PostMan Test Save Publish\",\n    \"friendlyName\":\"This is a postman test description\",\n    \"body\":\"This is the body\"\n}",
							"options": {
								"raw": {
									"language": "json"
								}
							}
						},
						"url": {
							"raw": "{{serverURL}}/api/v1/templates/_savepublish",
							"host": [
								"{{serverURL}}"
							],
							"path": [
								"api",
								"v1",
								"templates",
								"_savepublish"
							]
						}
					},
					"response": []
				},
				{
					"name": "SavePublishTemplate",
					"event": [
						{
							"listen": "test",
							"script": {
								"exec": [
									"pm.test(\"Status code should be ok 200\", function () {",
									"    pm.response.to.have.status(200);",
									"});",
									"",
									"var jsonData = pm.response.json();",
									"",
									"pm.test(\"live check\", function () {",
									"    pm.expect(jsonData.entity.live).to.eql(true);",
									"});",
									"",
									"pm.test(\"body check\", function () {",
									"    pm.expect(jsonData.entity.body).to.eql('This is the body');",
									"});",
									"",
									"pm.test(\"friendlyName check\", function () {",
									"    pm.expect(jsonData.entity.friendlyName).to.eql('This is a postman test description');",
									"});",
									"",
									"pm.test(\"Title check\", function () {",
									"    pm.expect(jsonData.entity.title).to.eql('PostMan Test Save Publish 2');",
									"});",
									"",
									"pm.collectionVariables.set(\"templateIdToPublished\", jsonData.entity.identifier);",
									""
								],
								"type": "text/javascript"
							}
						}
					],
					"request": {
						"auth": {
							"type": "basic",
							"basic": [
								{
									"key": "password",
									"value": "admin",
									"type": "string"
								},
								{
									"key": "username",
									"value": "admin@dotcms.com",
									"type": "string"
								}
							]
						},
						"method": "PUT",
						"header": [],
						"body": {
							"mode": "raw",
							"raw": "{\n    \"identifier\":\"{{templateIdToPublished}}\",\n    \"title\":\"PostMan Test Save Publish 2\",\n    \"friendlyName\":\"This is a postman test description\",\n    \"body\":\"This is the body\"\n}",
							"options": {
								"raw": {
									"language": "json"
								}
							}
						},
						"url": {
							"raw": "{{serverURL}}/api/v1/templates/_savepublish",
							"host": [
								"{{serverURL}}"
							],
							"path": [
								"api",
								"v1",
								"templates",
								"_savepublish"
							]
						}
					},
					"response": []
				}
			]
		},
		{
			"name": "SystemTemplate",
			"item": [
				{
					"name": "GetAllIncludingSystemTemplate",
					"event": [
						{
							"listen": "test",
							"script": {
								"exec": [
									"pm.test(\"Status code should be ok 200\", function () {",
									"    pm.response.to.have.status(200);",
									"});",
									"",
									"var textData = pm.response.text();",
									"",
									"pm.test(\"body check\", function () {",
									"    pm.expect(textData).to.contains('SYSTEM_TEMPLATE');",
									"});"
								],
								"type": "text/javascript"
							}
						}
					],
					"request": {
						"auth": {
							"type": "basic",
							"basic": [
								{
									"key": "password",
									"value": "admin",
									"type": "string"
								},
								{
									"key": "username",
									"value": "admin@dotcms.com",
									"type": "string"
								}
							]
						},
						"method": "GET",
						"header": [],
						"url": {
							"raw": "{{serverURL}}/api/v1/templates",
							"host": [
								"{{serverURL}}"
							],
							"path": [
								"api",
								"v1",
								"templates"
							]
						}
					},
					"response": []
				},
				{
					"name": "GetSystemTemplateLive",
					"event": [
						{
							"listen": "test",
							"script": {
								"exec": [
									"pm.test(\"Status code should be ok 200\", function () {",
									"    pm.response.to.have.status(200);",
									"});",
									"",
									"var jsonData = pm.response.json();",
									"",
									"pm.test(\"body check\", function () {",
									"    pm.expect(jsonData.entity.identifier).to.eql('SYSTEM_TEMPLATE');",
									"});"
								],
								"type": "text/javascript"
							}
						}
					],
					"request": {
						"auth": {
							"type": "basic",
							"basic": [
								{
									"key": "password",
									"value": "admin",
									"type": "string"
								},
								{
									"key": "username",
									"value": "admin@dotcms.com",
									"type": "string"
								}
							]
						},
						"method": "GET",
						"header": [],
						"url": {
							"raw": "{{serverURL}}/api/v1/templates/SYSTEM_TEMPLATE/live",
							"host": [
								"{{serverURL}}"
							],
							"path": [
								"api",
								"v1",
								"templates",
								"SYSTEM_TEMPLATE",
								"live"
							]
						}
					},
					"response": []
				},
				{
					"name": "GetSystemTemplateWorking",
					"event": [
						{
							"listen": "test",
							"script": {
								"exec": [
									"pm.test(\"Status code should be ok 200\", function () {",
									"    pm.response.to.have.status(200);",
									"});",
									"",
									"var jsonData = pm.response.json();",
									"",
									"pm.test(\"body check\", function () {",
									"    pm.expect(jsonData.entity.identifier).to.eql('SYSTEM_TEMPLATE');",
									"});"
								],
								"type": "text/javascript"
							}
						}
					],
					"request": {
						"auth": {
							"type": "basic",
							"basic": [
								{
									"key": "password",
									"value": "admin",
									"type": "string"
								},
								{
									"key": "username",
									"value": "admin@dotcms.com",
									"type": "string"
								}
							]
						},
						"method": "GET",
						"header": [],
						"url": {
							"raw": "{{serverURL}}/api/v1/templates/SYSTEM_TEMPLATE/working",
							"host": [
								"{{serverURL}}"
							],
							"path": [
								"api",
								"v1",
								"templates",
								"SYSTEM_TEMPLATE",
								"working"
							]
						}
					},
					"response": []
				},
				{
					"name": "SaveSystemTemplate",
					"event": [
						{
							"listen": "test",
							"script": {
								"exec": [
									"pm.test(\"Status code should be ok 400\", function () {",
									"    pm.response.to.have.status(400);",
									"});",
									"",
									"",
									""
								],
								"type": "text/javascript"
							}
						}
					],
					"request": {
						"auth": {
							"type": "basic",
							"basic": [
								{
									"key": "password",
									"value": "admin",
									"type": "string"
								},
								{
									"key": "username",
									"value": "admin@dotcms.com",
									"type": "string"
								}
							]
						},
						"method": "PUT",
						"header": [],
						"body": {
							"mode": "raw",
							"raw": "{\n    \"identifier\":\"SYSTEM_TEMPLATE\",\n    \"title\":\"PostMan Test Save Publish 2\",\n    \"friendlyName\":\"This is a postman test description\",\n    \"body\":\"This is the body\"\n}",
							"options": {
								"raw": {
									"language": "json"
								}
							}
						},
						"url": {
							"raw": "{{serverURL}}/api/v1/templates/",
							"host": [
								"{{serverURL}}"
							],
							"path": [
								"api",
								"v1",
								"templates",
								""
							]
						}
					},
					"response": []
				},
				{
					"name": "SaveSystemTemplateDraft",
					"event": [
						{
							"listen": "test",
							"script": {
								"exec": [
									"pm.test(\"Status code should be ok 400\", function () {",
									"    pm.response.to.have.status(400);",
									"});",
									"",
									"",
									""
								],
								"type": "text/javascript"
							}
						}
					],
					"request": {
						"auth": {
							"type": "basic",
							"basic": [
								{
									"key": "password",
									"value": "admin",
									"type": "string"
								},
								{
									"key": "username",
									"value": "admin@dotcms.com",
									"type": "string"
								}
							]
						},
						"method": "PUT",
						"header": [],
						"body": {
							"mode": "raw",
							"raw": "{\n    \"identifier\":\"SYSTEM_TEMPLATE\",\n    \"title\":\"PostMan Test Save Publish 2\",\n    \"friendlyName\":\"This is a postman test description\",\n    \"body\":\"This is the body\"\n}",
							"options": {
								"raw": {
									"language": "json"
								}
							}
						},
						"url": {
							"raw": "{{serverURL}}/api/v1/templates/draft",
							"host": [
								"{{serverURL}}"
							],
							"path": [
								"api",
								"v1",
								"templates",
								"draft"
							]
						}
					},
					"response": []
				},
				{
					"name": "SavePublishSystemTemplate",
					"event": [
						{
							"listen": "test",
							"script": {
								"exec": [
									"pm.test(\"Status code should be ok 400\", function () {",
									"    pm.response.to.have.status(400);",
									"});",
									"",
									"",
									""
								],
								"type": "text/javascript"
							}
						}
					],
					"request": {
						"auth": {
							"type": "basic",
							"basic": [
								{
									"key": "password",
									"value": "admin",
									"type": "string"
								},
								{
									"key": "username",
									"value": "admin@dotcms.com",
									"type": "string"
								}
							]
						},
						"method": "PUT",
						"header": [],
						"body": {
							"mode": "raw",
							"raw": "{\n    \"identifier\":\"SYSTEM_TEMPLATE\",\n    \"title\":\"PostMan Test Save Publish 2\",\n    \"friendlyName\":\"This is a postman test description\",\n    \"body\":\"This is the body\"\n}",
							"options": {
								"raw": {
									"language": "json"
								}
							}
						},
						"url": {
							"raw": "{{serverURL}}/api/v1/templates/draft",
							"host": [
								"{{serverURL}}"
							],
							"path": [
								"api",
								"v1",
								"templates",
								"draft"
							]
						}
					},
					"response": []
				},
				{
					"name": "PublishSystemTemplate",
					"event": [
						{
							"listen": "test",
							"script": {
								"exec": [
									"pm.test(\"Status code should be ok 200\", function () {",
									"    pm.response.to.have.status(200);",
									"});",
									"",
									"var jsonData = pm.response.json();",
									"",
<<<<<<< HEAD
									"pm.test(\"body check\", function () {",
=======
									"pm.test(\"Check that the response is just empty\", function () {",
>>>>>>> 5fb6a305
									"    pm.expect(jsonData.entity.fails[0]).to.eql(undefined);",
									"});",
									""
								],
								"type": "text/javascript"
							}
						}
					],
					"request": {
						"auth": {
							"type": "basic",
							"basic": [
								{
									"key": "password",
									"value": "admin",
									"type": "string"
								},
								{
									"key": "username",
									"value": "admin@dotcms.com",
									"type": "string"
								}
							]
						},
						"method": "PUT",
						"header": [],
						"body": {
							"mode": "raw",
							"raw": "[\"SYSTEM_TEMPLATE\"]",
							"options": {
								"raw": {
									"language": "json"
								}
							}
						},
						"url": {
							"raw": "{{serverURL}}/api/v1/templates/_publish",
							"host": [
								"{{serverURL}}"
							],
							"path": [
								"api",
								"v1",
								"templates",
								"_publish"
							]
						},
						"description": "Makes sure that dotCMS does not try to publish the System Template. Doing this should just (1) log an INFO message saying that the System Template cannot be published, and (2) return an empty response."
					},
					"response": []
				},
				{
					"name": "UnpublishSystemTemplate",
					"event": [
						{
							"listen": "test",
							"script": {
								"exec": [
									"pm.test(\"Status code should be ok 200\", function () {",
									"    pm.response.to.have.status(200);",
									"});",
									"",
									"var jsonData = pm.response.json();",
									"",
									"pm.test(\"body check\", function () {",
									"    pm.expect(jsonData.entity.fails[0].element).to.eql('SYSTEM_TEMPLATE');",
									"});",
									"",
									"",
									""
								],
								"type": "text/javascript"
							}
						}
					],
					"request": {
						"auth": {
							"type": "basic",
							"basic": [
								{
									"key": "password",
									"value": "admin",
									"type": "string"
								},
								{
									"key": "username",
									"value": "admin@dotcms.com",
									"type": "string"
								}
							]
						},
						"method": "PUT",
						"header": [],
						"body": {
							"mode": "raw",
							"raw": "[\"SYSTEM_TEMPLATE\"]",
							"options": {
								"raw": {
									"language": "json"
								}
							}
						},
						"url": {
							"raw": "{{serverURL}}/api/v1/templates/_unpublish",
							"host": [
								"{{serverURL}}"
							],
							"path": [
								"api",
								"v1",
								"templates",
								"_unpublish"
							]
						}
					},
					"response": []
				},
				{
					"name": "CopySystemTemplate",
					"event": [
						{
							"listen": "test",
							"script": {
								"exec": [
									"pm.test(\"Status code should be ok 400\", function () {",
									"    pm.response.to.have.status(400);",
									"});",
									"",
									"",
									""
								],
								"type": "text/javascript"
							}
						}
					],
					"request": {
						"auth": {
							"type": "basic",
							"basic": [
								{
									"key": "password",
									"value": "admin",
									"type": "string"
								},
								{
									"key": "username",
									"value": "admin@dotcms.com",
									"type": "string"
								}
							]
						},
						"method": "PUT",
						"header": [],
						"body": {
							"mode": "raw",
							"raw": "s",
							"options": {
								"raw": {
									"language": "json"
								}
							}
						},
						"url": {
							"raw": "{{serverURL}}/api/v1/templates/SYSTEM_TEMPLATE/_copy",
							"host": [
								"{{serverURL}}"
							],
							"path": [
								"api",
								"v1",
								"templates",
								"SYSTEM_TEMPLATE",
								"_copy"
							]
						}
					},
					"response": []
				},
				{
					"name": "ArchiveSystemTemplate",
					"event": [
						{
							"listen": "test",
							"script": {
								"exec": [
									"pm.test(\"Status code should be ok 200\", function () {",
									"    pm.response.to.have.status(200);",
									"});",
									"",
									"var jsonData = pm.response.json();",
									"",
									"pm.test(\"body check\", function () {",
									"    pm.expect(jsonData.entity.fails[0].element).to.eql('SYSTEM_TEMPLATE');",
									"});",
									"",
									"",
									""
								],
								"type": "text/javascript"
							}
						}
					],
					"request": {
						"auth": {
							"type": "basic",
							"basic": [
								{
									"key": "password",
									"value": "admin",
									"type": "string"
								},
								{
									"key": "username",
									"value": "admin@dotcms.com",
									"type": "string"
								}
							]
						},
						"method": "PUT",
						"header": [],
						"body": {
							"mode": "raw",
							"raw": "[\"SYSTEM_TEMPLATE\"]",
							"options": {
								"raw": {
									"language": "json"
								}
							}
						},
						"url": {
							"raw": "{{serverURL}}/api/v1/templates/_archive",
							"host": [
								"{{serverURL}}"
							],
							"path": [
								"api",
								"v1",
								"templates",
								"_archive"
							]
						}
					},
					"response": []
				},
				{
					"name": "UnArchiveSystemTemplate",
					"event": [
						{
							"listen": "test",
							"script": {
								"exec": [
									"pm.test(\"Status code should be ok 200\", function () {",
									"    pm.response.to.have.status(200);",
									"});",
									"",
									"var jsonData = pm.response.json();",
									"",
									"pm.test(\"body check\", function () {",
									"    pm.expect(jsonData.entity.fails[0].element).to.eql('SYSTEM_TEMPLATE');",
									"});",
									"",
									"",
									""
								],
								"type": "text/javascript"
							}
						}
					],
					"request": {
						"auth": {
							"type": "basic",
							"basic": [
								{
									"key": "password",
									"value": "admin",
									"type": "string"
								},
								{
									"key": "username",
									"value": "admin@dotcms.com",
									"type": "string"
								}
							]
						},
						"method": "PUT",
						"header": [],
						"body": {
							"mode": "raw",
							"raw": "[\"SYSTEM_TEMPLATE\"]",
							"options": {
								"raw": {
									"language": "json"
								}
							}
						},
						"url": {
							"raw": "{{serverURL}}/api/v1/templates/_unarchive",
							"host": [
								"{{serverURL}}"
							],
							"path": [
								"api",
								"v1",
								"templates",
								"_unarchive"
							]
						}
					},
					"response": []
				},
				{
					"name": "DeleteSystemTemplate",
					"event": [
						{
							"listen": "test",
							"script": {
								"exec": [
									"pm.test(\"Status code should be ok 200\", function () {",
									"    pm.response.to.have.status(200);",
									"});",
									"",
									"var jsonData = pm.response.json();",
									"",
									"pm.test(\"body check\", function () {",
									"    pm.expect(jsonData.entity.fails[0].element).to.eql('SYSTEM_TEMPLATE');",
									"});",
									"",
									"",
									""
								],
								"type": "text/javascript"
							}
						}
					],
					"request": {
						"auth": {
							"type": "basic",
							"basic": [
								{
									"key": "password",
									"value": "admin",
									"type": "string"
								},
								{
									"key": "username",
									"value": "admin@dotcms.com",
									"type": "string"
								}
							]
						},
						"method": "DELETE",
						"header": [],
						"body": {
							"mode": "raw",
							"raw": "[\"SYSTEM_TEMPLATE\"]",
							"options": {
								"raw": {
									"language": "json"
								}
							}
						},
						"url": {
							"raw": "{{serverURL}}/api/v1/templates/",
							"host": [
								"{{serverURL}}"
							],
							"path": [
								"api",
								"v1",
								"templates",
								""
							]
						}
					},
					"response": []
				}
			],
			"auth": {
				"type": "basic",
				"basic": [
					{
						"key": "password",
						"value": "admin",
						"type": "string"
					},
					{
						"key": "username",
						"value": "admin@dotcms.com",
						"type": "string"
					}
				]
			},
			"event": [
				{
					"listen": "prerequest",
					"script": {
						"type": "text/javascript",
						"exec": [
							""
						]
					}
				},
				{
					"listen": "test",
					"script": {
						"type": "text/javascript",
						"exec": [
							""
						]
					}
				}
			]
		},
		{
			"name": "Create New Template Theme Not Send BadRequest",
			"event": [
				{
					"listen": "test",
					"script": {
						"exec": [
							"pm.test(\"Status code should be 200\", function () {",
							"    pm.response.to.have.status(200);",
							"});"
						],
						"type": "text/javascript"
					}
				}
			],
			"request": {
				"auth": {
					"type": "basic",
					"basic": [
						{
							"key": "password",
							"value": "admin",
							"type": "string"
						},
						{
							"key": "username",
							"value": "admin@dotcms.com",
							"type": "string"
						},
						{
							"key": "saveHelperData",
							"type": "any"
						},
						{
							"key": "showPassword",
							"value": false,
							"type": "boolean"
						}
					]
				},
				"method": "POST",
				"header": [],
				"body": {
					"mode": "raw",
					"raw": "{\n    \"title\":\"PostMan Test\",\n    \"layout\":{\n        \"header\":true,\n        \"footer\":true,\n        \"body\":{\"rows\":[]},\n        \"sidebar\":null,\n        \"title\":\"\",\n        \"width\":null\n    }\n}",
					"options": {
						"raw": {
							"language": "json"
						}
					}
				},
				"url": {
					"raw": "{{serverURL}}/api/v1/templates",
					"host": [
						"{{serverURL}}"
					],
					"path": [
						"api",
						"v1",
						"templates"
					]
				}
			},
			"response": []
		},
		{
			"name": "Create New Template Theme Id Does Not Belong to Folder NotFound",
			"event": [
				{
					"listen": "test",
					"script": {
						"exec": [
							"pm.test(\"Status code should be 200\", function () {",
							"    pm.response.to.have.status(200);",
							"});",
							""
						],
						"type": "text/javascript"
					}
				}
			],
			"request": {
				"auth": {
					"type": "basic",
					"basic": [
						{
							"key": "password",
							"value": "admin",
							"type": "string"
						},
						{
							"key": "username",
							"value": "admin@dotcms.com",
							"type": "string"
						},
						{
							"key": "saveHelperData",
							"type": "any"
						},
						{
							"key": "showPassword",
							"value": false,
							"type": "boolean"
						}
					]
				},
				"method": "POST",
				"header": [],
				"body": {
					"mode": "raw",
					"raw": "{\n    \"title\":\"PostMan Test\",\n    \"layout\":{\n        \"header\":true,\n        \"footer\":true,\n        \"body\":{\"rows\":[]},\n        \"sidebar\":null,\n        \"title\":\"\",\n        \"width\":null\n    },\n    \"theme\":\"aaaaaaaa-aaaa-aaaa-aaaa-aaaaaaaaaaaa\"\n}",
					"options": {
						"raw": {
							"language": "json"
						}
					}
				},
				"url": {
					"raw": "{{serverURL}}/api/v1/templates",
					"host": [
						"{{serverURL}}"
					],
					"path": [
						"api",
						"v1",
						"templates"
					]
				}
			},
			"response": []
		},
		{
			"name": "Create New Template Title Not Send BadRequest",
			"event": [
				{
					"listen": "test",
					"script": {
						"exec": [
							"pm.test(\"Status code should be ok 400\", function () {",
							"    pm.response.to.have.status(400);",
							"});",
							""
						],
						"type": "text/javascript"
					}
				}
			],
			"request": {
				"auth": {
					"type": "basic",
					"basic": [
						{
							"key": "password",
							"value": "admin",
							"type": "string"
						},
						{
							"key": "username",
							"value": "admin@dotcms.com",
							"type": "string"
						},
						{
							"key": "saveHelperData",
							"type": "any"
						},
						{
							"key": "showPassword",
							"value": false,
							"type": "boolean"
						}
					]
				},
				"method": "POST",
				"header": [],
				"body": {
					"mode": "raw",
					"raw": "{\n    \"friendlyName\":\"This is a postman test description\",\n    \"body\":\"This is the body\"\n}",
					"options": {
						"raw": {
							"language": "json"
						}
					}
				},
				"url": {
					"raw": "{{serverURL}}/api/v1/templates",
					"host": [
						"{{serverURL}}"
					],
					"path": [
						"api",
						"v1",
						"templates"
					]
				}
			},
			"response": []
		},
		{
			"name": "Create New Template Success",
			"event": [
				{
					"listen": "test",
					"script": {
						"exec": [
							"pm.test(\"Status code should be ok 200\", function () {",
							"    pm.response.to.have.status(200);",
							"});",
							"",
							"var jsonData = pm.response.json();",
							"",
							"pm.test(\"body check\", function () {",
							"    pm.expect(jsonData.entity.body).to.eql('This is the body');",
							"});",
							"",
							"pm.test(\"friendlyName check\", function () {",
							"    pm.expect(jsonData.entity.friendlyName).to.eql('This is a postman test description');",
							"});",
							"",
							"pm.test(\"Title check\", function () {",
							"    pm.expect(jsonData.entity.title).to.eql('PostMan Test');",
							"});",
							"",
							"pm.collectionVariables.set(\"templateIdToEdit\", jsonData.entity.identifier);"
						],
						"type": "text/javascript"
					}
				}
			],
			"request": {
				"auth": {
					"type": "basic",
					"basic": [
						{
							"key": "password",
							"value": "admin",
							"type": "string"
						},
						{
							"key": "username",
							"value": "admin@dotcms.com",
							"type": "string"
						},
						{
							"key": "saveHelperData",
							"type": "any"
						},
						{
							"key": "showPassword",
							"value": false,
							"type": "boolean"
						}
					]
				},
				"method": "POST",
				"header": [],
				"body": {
					"mode": "raw",
					"raw": "{\n    \"title\":\"PostMan Test\",\n    \"friendlyName\":\"This is a postman test description\",\n    \"body\":\"This is the body\"\n}",
					"options": {
						"raw": {
							"language": "json"
						}
					}
				},
				"url": {
					"raw": "{{serverURL}}/api/v1/templates",
					"host": [
						"{{serverURL}}"
					],
					"path": [
						"api",
						"v1",
						"templates"
					]
				}
			},
			"response": []
		},
		{
			"name": "Edit Template Success",
			"event": [
				{
					"listen": "test",
					"script": {
						"exec": [
							"pm.test(\"Status code should be ok 200\", function () {",
							"    pm.response.to.have.status(200);",
							"});",
							"",
							"var jsonData = pm.response.json();",
							"",
							"pm.test(\"body check\", function () {",
							"    pm.expect(jsonData.entity.body).to.eql('This is the body');",
							"});",
							"",
							"pm.test(\"friendlyName check\", function () {",
							"    pm.expect(jsonData.entity.friendlyName).to.eql('This is a postman test description');",
							"});",
							"",
							"pm.test(\"Title check\", function () {",
							"    pm.expect(jsonData.entity.title).to.eql('PostMan Test Changed');",
							"});",
							"",
							"pm.test(\"Identifier check\", function () {",
							"    pm.expect(jsonData.entity.identifier).to.eql(pm.variables.get(\"templateIdToEdit\"));",
							"});"
						],
						"type": "text/javascript"
					}
				}
			],
			"request": {
				"auth": {
					"type": "basic",
					"basic": [
						{
							"key": "password",
							"value": "admin",
							"type": "string"
						},
						{
							"key": "username",
							"value": "admin@dotcms.com",
							"type": "string"
						},
						{
							"key": "saveHelperData",
							"type": "any"
						},
						{
							"key": "showPassword",
							"value": false,
							"type": "boolean"
						}
					]
				},
				"method": "PUT",
				"header": [],
				"body": {
					"mode": "raw",
					"raw": "{\n    \"identifier\":\"{{templateIdToEdit}}\",\n    \"title\":\"PostMan Test Changed\",\n    \"friendlyName\":\"This is a postman test description\",\n    \"body\":\"This is the body\"\n}",
					"options": {
						"raw": {
							"language": "json"
						}
					}
				},
				"url": {
					"raw": "{{serverURL}}/api/v1/templates",
					"host": [
						"{{serverURL}}"
					],
					"path": [
						"api",
						"v1",
						"templates"
					]
				}
			},
			"response": []
		},
		{
			"name": "Edit Template Id Not Exist BadRequest",
			"event": [
				{
					"listen": "test",
					"script": {
						"exec": [
							"pm.test(\"Status code should be ok 404\", function () {",
							"    pm.response.to.have.status(404);",
							"});"
						],
						"type": "text/javascript"
					}
				}
			],
			"request": {
				"auth": {
					"type": "basic",
					"basic": [
						{
							"key": "password",
							"value": "admin",
							"type": "string"
						},
						{
							"key": "username",
							"value": "admin@dotcms.com",
							"type": "string"
						},
						{
							"key": "saveHelperData",
							"type": "any"
						},
						{
							"key": "showPassword",
							"value": false,
							"type": "boolean"
						}
					]
				},
				"method": "PUT",
				"header": [],
				"body": {
					"mode": "raw",
					"raw": "{\n    \"identifier\":\"aaaaaaaa-aaaa-aaaa-aaaa-aaaaaaaaaaaa\",\n    \"title\":\"PostMan Test Changed\",\n    \"friendlyName\":\"This is a postman test description\",\n    \"body\":\"This is the body\"\n}",
					"options": {
						"raw": {
							"language": "json"
						}
					}
				},
				"url": {
					"raw": "{{serverURL}}/api/v1/templates",
					"host": [
						"{{serverURL}}"
					],
					"path": [
						"api",
						"v1",
						"templates"
					]
				}
			},
			"response": []
		},
		{
			"name": "pre_ImportBundleWithThemes",
			"event": [
				{
					"listen": "test",
					"script": {
						"exec": [
							"pm.test(\"Bundle uploaded sucessfully\", function () {",
							"    pm.response.to.have.status(200);",
							"",
							"    var jsonData = pm.response.json();",
							"    console.log(jsonData);",
							"",
							"    pm.expect(jsonData[\"bundleName\"]).to.eql(\"themes-all.tar.gz\");",
							"    pm.expect(jsonData[\"status\"]).to.eql(\"SUCCESS\");",
							"});"
						],
						"type": "text/javascript"
					}
				}
			],
			"request": {
				"auth": {
					"type": "basic",
					"basic": [
						{
							"key": "username",
							"value": "admin@dotcms.com",
							"type": "string"
						},
						{
							"key": "password",
							"value": "admin",
							"type": "string"
						}
					]
				},
				"method": "POST",
				"header": [
					{
						"key": "Content-Type",
						"type": "text",
						"value": "application/octet-stream"
					},
					{
						"key": "Content-Disposition",
						"type": "text",
						"value": "attachment"
					}
				],
				"body": {
					"mode": "formdata",
					"formdata": [
						{
							"key": "file",
							"type": "file",
							"src": "resources/themes-all.tar.gz"
						}
					]
				},
				"url": {
					"raw": "{{serverURL}}/api/bundle?sync=true",
					"host": [
						"{{serverURL}}"
					],
					"path": [
						"api",
						"bundle"
					],
					"query": [
						{
							"key": "sync",
							"value": "true"
						},
						{
							"key": "AUTH_TOKEN",
							"value": "",
							"disabled": true
						}
					]
				},
				"description": "Imports a Bundle that includes:\n* the themes folder of the demo.dotcms.com\n*"
			},
			"response": []
		},
		{
			"name": "Create New Template Success Design Template",
			"event": [
				{
					"listen": "test",
					"script": {
						"exec": [
							"pm.test(\"Status code should be ok 200\", function () {",
							"    pm.response.to.have.status(200);",
							"});",
							"",
							"var jsonData = pm.response.json();",
							"",
							"pm.test(\"UUIDs Check\", function () {",
							"    pm.expect(jsonData.entity.layout.body.rows[0].columns[0].containers[0].uuid).to.eql(\"1\");",
							"    pm.expect(jsonData.entity.layout.body.rows[1].columns[0].containers[0].uuid).to.eql(\"1\");",
							"    pm.expect(jsonData.entity.layout.body.rows[1].columns[1].containers[0].uuid).to.eql(\"2\");",
							"    pm.expect(jsonData.entity.layout.body.rows[1].columns[2].containers[0].uuid).to.eql(\"1\");",
							"    pm.expect(jsonData.entity.layout.body.rows[1].columns[3].containers[0].uuid).to.eql(\"3\");",
							"});",
							"",
							"pm.test(\"Title check\", function () {",
							"    pm.expect(jsonData.entity.title).to.eql('Postman Test Design Template - Generate UUIDs Containers');",
							"});"
						],
						"type": "text/javascript"
					}
				}
			],
			"request": {
				"auth": {
					"type": "basic",
					"basic": [
						{
							"key": "password",
							"value": "admin",
							"type": "string"
						},
						{
							"key": "username",
							"value": "admin@dotcms.com",
							"type": "string"
						},
						{
							"key": "saveHelperData",
							"type": "any"
						},
						{
							"key": "showPassword",
							"value": false,
							"type": "boolean"
						}
					]
				},
				"method": "POST",
				"header": [],
				"body": {
					"mode": "raw",
					"raw": "{\n   \"title\":\"Postman Test Design Template - Generate UUIDs Containers\",\n   \"theme\":\"13f88067-1e25-4e30-bc64-7e8f42ad542f\",\n   \"layout\":{\n      \"body\":{\n         \"rows\":[\n            {\n               \"styleClass\":\"\",\n               \"columns\":[\n                  {\n                     \"styleClass\":\"\",\n                     \"leftOffset\":1,\n                     \"width\":12,\n                     \"containers\":[\n                        {\n                           \"identifier\":\"container1\"\n                        }\n                     ]\n                  }\n               ]\n            },\n            {\n               \"styleClass\":null,\n               \"columns\":[\n                  {\n                     \"styleClass\":\"\",\n                     \"leftOffset\":1,\n                     \"width\":3,\n                     \"containers\":[\n                        {\n                           \"identifier\":\"container2\"\n                        }\n                     ]\n                  },\n                  {\n                     \"styleClass\":\"\",\n                     \"leftOffset\":4,\n                     \"width\":3,\n                     \"containers\":[\n                        {\n                           \"identifier\":\"container1\"\n                        }\n                     ]\n                  },\n                  {\n                     \"styleClass\":\"\",\n                     \"leftOffset\":7,\n                     \"width\":3,\n                     \"containers\":[\n                        {\n                           \"identifier\":\"container3\"\n                        }\n                     ]\n                  },\n                  {\n                     \"styleClass\":\"\",\n                     \"leftOffset\":10,\n                     \"width\":3,\n                     \"containers\":[\n                        {\n                           \"identifier\":\"container1\"\n                        }\n                     ]\n                  }\n               ]\n            }\n         ]\n      },\n      \"header\":true,\n      \"footer\":true,\n      \"sidebar\":{\n         \"location\":\"\",\n         \"containers\":[\n            \n         ],\n         \"width\":\"small\"\n      }\n   }\n}",
					"options": {
						"raw": {
							"language": "json"
						}
					}
				},
				"url": {
					"raw": "{{serverURL}}/api/v1/templates",
					"host": [
						"{{serverURL}}"
					],
					"path": [
						"api",
						"v1",
						"templates"
					]
				},
				"description": "Create a new template successfully, the template is a design one, this is to test the updateUUIDofContainers method, that will assign the uuid to the container according to the number of times the container is present in the template."
			},
			"response": []
		},
		{
			"name": "Create New Template Success Using System Theme",
			"event": [
				{
					"listen": "test",
					"script": {
						"exec": [
							"pm.test(\"Status code should be ok 200\", function () {",
							"    pm.response.to.have.status(200);",
							"});",
							"",
							"var jsonData = pm.response.json();",
							"",
							"pm.test(\"UUIDs Check\", function () {",
							"    pm.expect(jsonData.entity.layout.body.rows[0].columns[0].containers[0].uuid).to.eql(\"1\");",
							"    pm.expect(jsonData.entity.layout.body.rows[1].columns[0].containers[0].uuid).to.eql(\"1\");",
							"    pm.expect(jsonData.entity.layout.body.rows[1].columns[1].containers[0].uuid).to.eql(\"2\");",
							"    pm.expect(jsonData.entity.layout.body.rows[1].columns[2].containers[0].uuid).to.eql(\"1\");",
							"    pm.expect(jsonData.entity.layout.body.rows[1].columns[3].containers[0].uuid).to.eql(\"3\");",
							"});",
							"",
							"pm.test(\"Title check\", function () {",
							"    pm.expect(jsonData.entity.title).to.eql('Postman Test Design Template - System_theme');",
							"});",
							"",
							"pm.test(\"Theme check\", function () {",
							"    pm.expect(jsonData.entity.theme).to.eql('system_theme');",
							"});"
						],
						"type": "text/javascript"
					}
				}
			],
			"request": {
				"auth": {
					"type": "basic",
					"basic": [
						{
							"key": "password",
							"value": "admin",
							"type": "string"
						},
						{
							"key": "username",
							"value": "admin@dotcms.com",
							"type": "string"
						},
						{
							"key": "saveHelperData",
							"type": "any"
						},
						{
							"key": "showPassword",
							"value": false,
							"type": "boolean"
						}
					]
				},
				"method": "POST",
				"header": [],
				"body": {
					"mode": "raw",
					"raw": "{\n   \"title\":\"Postman Test Design Template - System_theme\",\n   \"theme\":\"system_theme\",\n   \"image\":\"\",\n   \"layout\":{\n      \"body\":{\n         \"rows\":[\n            {\n               \"styleClass\":\"\",\n               \"columns\":[\n                  {\n                     \"styleClass\":\"\",\n                     \"leftOffset\":1,\n                     \"width\":12,\n                     \"containers\":[\n                        {\n                           \"identifier\":\"container1\"\n                        }\n                     ]\n                  }\n               ]\n            },\n            {\n               \"styleClass\":null,\n               \"columns\":[\n                  {\n                     \"styleClass\":\"\",\n                     \"leftOffset\":1,\n                     \"width\":3,\n                     \"containers\":[\n                        {\n                           \"identifier\":\"container2\"\n                        }\n                     ]\n                  },\n                  {\n                     \"styleClass\":\"\",\n                     \"leftOffset\":4,\n                     \"width\":3,\n                     \"containers\":[\n                        {\n                           \"identifier\":\"container1\"\n                        }\n                     ]\n                  },\n                  {\n                     \"styleClass\":\"\",\n                     \"leftOffset\":7,\n                     \"width\":3,\n                     \"containers\":[\n                        {\n                           \"identifier\":\"container3\"\n                        }\n                     ]\n                  },\n                  {\n                     \"styleClass\":\"\",\n                     \"leftOffset\":10,\n                     \"width\":3,\n                     \"containers\":[\n                        {\n                           \"identifier\":\"container1\"\n                        }\n                     ]\n                  }\n               ]\n            }\n         ]\n      },\n      \"header\":true,\n      \"footer\":true,\n      \"sidebar\":{\n         \"location\":\"\",\n         \"containers\":[\n            \n         ],\n         \"width\":\"small\"\n      }\n   }\n}",
					"options": {
						"raw": {
							"language": "json"
						}
					}
				},
				"url": {
					"raw": "{{serverURL}}/api/v1/templates",
					"host": [
						"{{serverURL}}"
					],
					"path": [
						"api",
						"v1",
						"templates"
					]
				},
				"description": "Create a new template successfully, the template is a design one, and sets the system_theme as the theme."
			},
			"response": []
		},
		{
			"name": "Create New Template Success Using System Theme And System Container",
			"event": [
				{
					"listen": "test",
					"script": {
						"exec": [
							"pm.test(\"Status code should be ok 200\", function () {",
							"    pm.response.to.have.status(200);",
							"});",
							"",
							"var jsonData = pm.response.json();",
							"",
							"pm.test(\"UUIDs Check\", function () {",
							"    pm.expect(jsonData.entity.layout.body.rows[0].columns[0].containers[0].identifier).to.eql(\"//default/application/containers/system/\");",
							"});",
							"",
							"pm.test(\"Title check\", function () {",
							"    pm.expect(jsonData.entity.title).to.eql('Postman Test Design Template - System_theme And System Container');",
							"});",
							"",
							"pm.test(\"Theme check\", function () {",
							"    pm.expect(jsonData.entity.theme).to.eql('system_theme');",
							"});"
						],
						"type": "text/javascript"
					}
				}
			],
			"request": {
				"auth": {
					"type": "basic",
					"basic": [
						{
							"key": "password",
							"value": "admin",
							"type": "string"
						},
						{
							"key": "username",
							"value": "admin@dotcms.com",
							"type": "string"
						},
						{
							"key": "saveHelperData",
							"type": "any"
						},
						{
							"key": "showPassword",
							"value": false,
							"type": "boolean"
						}
					]
				},
				"method": "POST",
				"header": [],
				"body": {
					"mode": "raw",
					"raw": "{\n   \"title\":\"Postman Test Design Template - System_theme And System Container\",\n   \"theme\":\"system_theme\",\n   \"image\":\"\",\n   \"layout\":{\n      \"body\":{\n         \"rows\":[\n            {\n               \"styleClass\":\"\",\n               \"columns\":[\n                  {\n                     \"styleClass\":\"\",\n                     \"leftOffset\":1,\n                     \"width\":12,\n                     \"containers\":[\n                        {\n                           \"identifier\":\"//default/application/containers/system/\"\n                        }\n                     ]\n                  }\n               ]\n            }\n         ]\n      },\n      \"header\":true,\n      \"footer\":true,\n      \"sidebar\":{\n         \"location\":\"\",\n         \"containers\":[\n         ],\n         \"width\":\"small\"\n      }\n   }\n}",
					"options": {
						"raw": {
							"language": "json"
						}
					}
				},
				"url": {
					"raw": "{{serverURL}}/api/v1/templates",
					"host": [
						"{{serverURL}}"
					],
					"path": [
						"api",
						"v1",
						"templates"
					]
				},
				"description": "Create a new template successfully, the template is a design one, and sets the system_theme as the theme. And it uses the system container"
			},
			"response": []
		},
		{
			"name": "Create New Template Success Design Template With SideBar",
			"event": [
				{
					"listen": "test",
					"script": {
						"exec": [
							"pm.test(\"Status code should be ok 200\", function () {",
							"    pm.response.to.have.status(200);",
							"});",
							"",
							"var jsonData = pm.response.json();",
							"",
							"pm.test(\"UUIDs Check\", function () {",
							"    pm.expect(jsonData.entity.layout.body.rows[0].columns[0].containers[0].uuid).to.eql(\"1\");",
							"    pm.expect(jsonData.entity.layout.body.rows[1].columns[0].containers[0].uuid).to.eql(\"1\");",
							"    pm.expect(jsonData.entity.layout.body.rows[1].columns[1].containers[0].uuid).to.eql(\"2\");",
							"    pm.expect(jsonData.entity.layout.body.rows[1].columns[2].containers[0].uuid).to.eql(\"1\");",
							"    pm.expect(jsonData.entity.layout.body.rows[1].columns[3].containers[0].uuid).to.eql(\"3\");",
							"    pm.expect(jsonData.entity.layout.sidebar.containers[0].uuid).to.eql(\"4\");",
							"    pm.expect(jsonData.entity.layout.sidebar.containers[1].uuid).to.eql(\"2\");",
							"});",
							"",
							"pm.test(\"Title check\", function () {",
							"    pm.expect(jsonData.entity.title).to.eql('Postman Test Design Template With Sidebar - Generate UUIDs Containers');",
							"});"
						],
						"type": "text/javascript"
					}
				}
			],
			"request": {
				"auth": {
					"type": "basic",
					"basic": [
						{
							"key": "password",
							"value": "admin",
							"type": "string"
						},
						{
							"key": "username",
							"value": "admin@dotcms.com",
							"type": "string"
						},
						{
							"key": "saveHelperData",
							"type": "any"
						},
						{
							"key": "showPassword",
							"value": false,
							"type": "boolean"
						}
					]
				},
				"method": "POST",
				"header": [],
				"body": {
					"mode": "raw",
					"raw": "{\n   \"title\":\"Postman Test Design Template With Sidebar - Generate UUIDs Containers\",\n   \"theme\":\"13f88067-1e25-4e30-bc64-7e8f42ad542f\",\n   \"layout\":{\n      \"body\":{\n         \"rows\":[\n            {\n               \"styleClass\":\"\",\n               \"columns\":[\n                  {\n                     \"styleClass\":\"\",\n                     \"leftOffset\":1,\n                     \"width\":12,\n                     \"containers\":[\n                        {\n                           \"identifier\":\"container1\"\n                        }\n                     ]\n                  }\n               ]\n            },\n            {\n               \"styleClass\":null,\n               \"columns\":[\n                  {\n                     \"styleClass\":\"\",\n                     \"leftOffset\":1,\n                     \"width\":3,\n                     \"containers\":[\n                        {\n                           \"identifier\":\"container2\"\n                        }\n                     ]\n                  },\n                  {\n                     \"styleClass\":\"\",\n                     \"leftOffset\":4,\n                     \"width\":3,\n                     \"containers\":[\n                        {\n                           \"identifier\":\"container1\"\n                        }\n                     ]\n                  },\n                  {\n                     \"styleClass\":\"\",\n                     \"leftOffset\":7,\n                     \"width\":3,\n                     \"containers\":[\n                        {\n                           \"identifier\":\"container3\"\n                        }\n                     ]\n                  },\n                  {\n                     \"styleClass\":\"\",\n                     \"leftOffset\":10,\n                     \"width\":3,\n                     \"containers\":[\n                        {\n                           \"identifier\":\"container1\"\n                        }\n                     ]\n                  }\n               ]\n            }\n         ]\n      },\n      \"header\":true,\n      \"footer\":true,\n      \"sidebar\":{\n         \"location\":\"\",\n         \"containers\":[\n            {\n                 \"identifier\":\"container1\"\n            },\n            {\n                 \"identifier\":\"container3\"\n            }\n         ],\n         \"width\":\"small\"\n      }\n   }\n}",
					"options": {
						"raw": {
							"language": "json"
						}
					}
				},
				"url": {
					"raw": "{{serverURL}}/api/v1/templates",
					"host": [
						"{{serverURL}}"
					],
					"path": [
						"api",
						"v1",
						"templates"
					]
				},
				"description": "Create a new template successfully, the template is a design one, this is to test the updateUUIDofContainers method, that will assign the uuid to the container according to the number of times the container is present in the template."
			},
			"response": []
		},
		{
			"name": "PUT Create Page Using Template as a File",
			"event": [
				{
					"listen": "test",
					"script": {
						"exec": [
							"pm.test(\"Status code should be 200\", function () {",
							"    pm.response.to.have.status(200);",
							"});",
							"",
							"var jsonData = pm.response.json();",
							"",
							"pm.test(\"Template must contains path\", function () {",
							"    pm.expect(jsonData.entity.template).contains(\"//default/application/templates/system/\");",
							"});"
						],
						"type": "text/javascript"
					}
				}
			],
			"request": {
				"auth": {
					"type": "basic",
					"basic": [
						{
							"key": "password",
							"value": "admin",
							"type": "string"
						},
						{
							"key": "username",
							"value": "admin@dotcms.com",
							"type": "string"
						},
						{
							"key": "saveHelperData",
							"type": "any"
						},
						{
							"key": "showPassword",
							"value": false,
							"type": "boolean"
						}
					]
				},
				"method": "PUT",
				"header": [],
				"body": {
					"mode": "raw",
					"raw": "{\n\t\"contentlet\":{\n\t\t\"stName\": \"htmlpageasset\",\n\t\t\"title\": \"PageAsset Using File Template\",\n        \"url\": \"pageassetfiletemplate\",\n        \"friendlyName\":\"PageAsset Using File Template\",\n        \"template\": \"//default/application/templates/system/\",\n        \"sortOrder\": \"0\",\n        \"cachettl\": \"100\",\n        \"hostFolder\":\"8a7d5e23-da1e-420a-b4f0-471e7da8ea2d\"\n\t}\n}",
					"options": {
						"raw": {
							"language": "json"
						}
					}
				},
				"url": {
					"raw": "http://localhost:8080/api/v1/workflow/actions/default/fire/NEW",
					"protocol": "http",
					"host": [
						"localhost"
					],
					"port": "8080",
					"path": [
						"api",
						"v1",
						"workflow",
						"actions",
						"default",
						"fire",
						"NEW"
					]
				},
				"description": "Creates a page successfully using the path of a template as a file as templateId"
			},
			"response": []
		}
	],
	"variable": [
		{
			"key": "temporalInode",
			"value": "27928cad-5c13-41a9-bcf1-ce23a6cb55c8"
		},
		{
			"key": "temporalIdentifier",
			"value": "037debee-59cb-42b7-b0d1-1cab580c2b76"
		},
		{
			"key": "temporaryInode",
			"value": "d3d81700-1767-4468-b788-5a93eda006b9"
		},
		{
			"key": "temporaryIdentifier",
			"value": "6d9a5bd8-9f07-4ece-8328-a0001ba82de4"
		},
		{
			"key": "templateIdentifier",
			"value": "f2dbc35a-de89-4c04-a859-5c156bbdc7f8"
		},
		{
			"key": "templateIdToArchive",
			"value": "08ff16cb-5a39-4ed6-bfc8-ed202d815571"
		},
		{
			"key": "templateIdToUnArchive",
			"value": "fb706e18-11a3-401c-8df6-52f27321c077"
		},
		{
			"key": "templateIdToDelete",
			"value": "41c3c9dc-28b5-4ee7-9a06-c70d2f1b0a2f"
		},
		{
			"key": "templateIdToPublish",
			"value": "9ea0b747-a39c-40cd-a312-520ea22bb05d"
		},
		{
			"key": "templateIdToUnpublish",
			"value": "d38cecb4-9354-4338-8ba9-ff3c1f8acbe6"
		},
		{
			"key": "templateIdToLock",
			"value": "40654e42-5b63-479f-87c7-8003135c891a"
		},
		{
			"key": "templateIdToUnLock",
			"value": "afadb8e2-f97c-4bea-9e21-40990eba953c"
		},
		{
			"key": "templateIdToCopy",
			"value": "15e6e2f3-82f2-47f5-949a-a2e17b9a1102"
		},
		{
			"key": "templateIdToGetLive",
			"value": "3eb61029-79c4-4a4a-a132-f428cd55b580"
		},
		{
			"key": "templateIdToGetWorking",
			"value": "8d126696-1fc8-41aa-8f29-3d8340d136e8"
		},
		{
			"key": "templateIdToGetTemplateA",
			"value": "57f54721-eddc-4646-aac5-716d436c0207"
		},
		{
			"key": "templateIdToGetTemplateB",
			"value": "1c95dd5f-ed07-42d8-9091-3f7f7c11a370"
		},
		{
			"key": "templateIdToGetTemplateC",
			"value": "63d4918d-2155-4b56-8b2e-3189edc6aa71"
		},
		{
			"key": "templateIdToEdit",
			"value": "bc395bfa-c4ed-4715-a71e-ef4d4280cc8e"
		},
		{
			"key": "templateInodeToGetTemplateA",
			"value": "57f54721-eddc-4646-aac5-716d436c0207"
		},
		{
			"key": "allTemplatesSize",
			"value": "47"
		},
		{
			"key": "templateInodeToEdit",
			"value": ""
		},
		{
			"key": "templateIdToPublished",
			"value": ""
		}
	]
}<|MERGE_RESOLUTION|>--- conflicted
+++ resolved
@@ -1,10 +1,6 @@
 {
 	"info": {
-<<<<<<< HEAD
-		"_postman_id": "0d1bb7c9-5bfb-4875-8b4a-ab4e84c0eff2",
-=======
 		"_postman_id": "fc99e9b3-8d44-4b9a-b0bc-8a757291bd27",
->>>>>>> 5fb6a305
 		"name": "Template Resource",
 		"description": "Make the test for the template resource crud",
 		"schema": "https://schema.getpostman.com/json/collection/v2.1.0/collection.json"
@@ -5734,11 +5730,7 @@
 									"",
 									"var jsonData = pm.response.json();",
 									"",
-<<<<<<< HEAD
-									"pm.test(\"body check\", function () {",
-=======
 									"pm.test(\"Check that the response is just empty\", function () {",
->>>>>>> 5fb6a305
 									"    pm.expect(jsonData.entity.fails[0]).to.eql(undefined);",
 									"});",
 									""
