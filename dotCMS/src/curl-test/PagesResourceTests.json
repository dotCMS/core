{
	"info": {
<<<<<<< HEAD
		"_postman_id": "d38f5254-5d30-47a4-aa50-612742acb23d",
		"name": "Page API - [api/v1/page]",
		"schema": "https://schema.getpostman.com/json/collection/v2.1.0/collection.json",
		"_exporter_id": "781456"
=======
		"_postman_id": "5c99a77b-bdc9-41d4-9d20-9424cb3c2e8f",
		"name": "Page API - [api/v1/page]",
		"schema": "https://schema.getpostman.com/json/collection/v2.1.0/collection.json",
		"_exporter_id": "5403727"
>>>>>>> eb903521
	},
	"item": [
		{
			"name": "CreateTestContext",
			"item": [
				{
					"name": "Delete Image ContentType",
					"event": [
						{
							"listen": "test",
							"script": {
								"exec": [
									"pm.test(\"Status code should be ok 200\", function () {",
									"    pm.response.to.have.status(200);",
									"});"
								],
								"type": "text/javascript"
							}
						}
					],
					"request": {
						"auth": {
							"type": "basic",
							"basic": [
								{
									"key": "password",
									"value": "admin",
									"type": "string"
								},
								{
									"key": "username",
									"value": "admin@dotcms.com",
									"type": "string"
								},
								{
									"key": "saveHelperData",
									"type": "any"
								},
								{
									"key": "showPassword",
									"value": false,
									"type": "boolean"
								}
							]
						},
						"method": "DELETE",
						"header": [],
						"url": {
							"raw": "{{serverURL}}/api/v1/contenttype/id/2c46b6586c38852ac08a824a303ced80",
							"host": [
								"{{serverURL}}"
							],
							"path": [
								"api",
								"v1",
								"contenttype",
								"id",
								"2c46b6586c38852ac08a824a303ced80"
							]
						},
						"description": "Given a content type ID.\nExpect that code is 200.\nExpect content type is deleted successfully."
					},
					"response": []
				},
				{
					"name": "Delete Video ContentType",
					"event": [
						{
							"listen": "test",
							"script": {
								"exec": [
									"pm.test(\"Status code should be ok 200\", function () {",
									"    pm.response.to.have.status(200);",
									"});"
								],
								"type": "text/javascript"
							}
						}
					],
					"request": {
						"auth": {
							"type": "basic",
							"basic": [
								{
									"key": "password",
									"value": "admin",
									"type": "string"
								},
								{
									"key": "username",
									"value": "admin@dotcms.com",
									"type": "string"
								},
								{
									"key": "saveHelperData",
									"type": "any"
								},
								{
									"key": "showPassword",
									"value": false,
									"type": "boolean"
								}
							]
						},
						"method": "DELETE",
						"header": [],
						"url": {
							"raw": "{{serverURL}}/api/v1/contenttype/id/c77450b834901a20c8193ef9d561ee5b",
							"host": [
								"{{serverURL}}"
							],
							"path": [
								"api",
								"v1",
								"contenttype",
								"id",
								"c77450b834901a20c8193ef9d561ee5b"
							]
						},
						"description": "Given a content type ID.\nExpect that code is 200.\nExpect content type is deleted successfully."
					},
					"response": []
				},
				{
					"name": "pre_ImportBundleWithContext",
					"event": [
						{
							"listen": "test",
							"script": {
								"exec": [
									"pm.test(\"Bundle uploaded sucessfully\", function () {",
									"    pm.response.to.have.status(200);",
									"",
									"    var jsonData = pm.response.json();",
									"    console.log(jsonData);",
									"",
									"    pm.expect(jsonData[\"bundleName\"]).to.eql(\"assets.tar.gz\");",
									"    pm.expect(jsonData[\"status\"]).to.eql(\"SUCCESS\");",
									"});"
								],
								"type": "text/javascript"
							}
						}
					],
					"request": {
						"auth": {
							"type": "basic",
							"basic": [
								{
									"key": "username",
									"value": "admin@dotcms.com",
									"type": "string"
								},
								{
									"key": "password",
									"value": "admin",
									"type": "string"
								}
							]
						},
						"method": "POST",
						"header": [
							{
								"key": "Content-Type",
								"type": "text",
								"value": "application/octet-stream"
							},
							{
								"key": "Content-Disposition",
								"type": "text",
								"value": "attachment"
							}
						],
						"body": {
							"mode": "formdata",
							"formdata": [
								{
									"key": "file",
									"type": "file",
									"src": "resources/GraphQL/assets.tar.gz"
								}
							]
						},
						"url": {
							"raw": "{{serverURL}}/api/bundle?sync=true",
							"host": [
								"{{serverURL}}"
							],
							"path": [
								"api",
								"bundle"
							],
							"query": [
								{
									"key": "sync",
									"value": "true"
								},
								{
									"key": "AUTH_TOKEN",
									"value": "",
									"disabled": true
								}
							]
						},
						"description": "Imports a Bundle that includes:\n* HTMLPage /blog/index\n* HTMLPage /blog/destinations/costa-rica\n* Contentlet [Blog] Ecotourism in Costa Rica\n* Blog Detail Page /blog/blog-detail"
					},
					"response": []
				}
			],
			"description": "Imports a Bundle that includes:\n* HTMLPage /blog/index\n* HTMLPage /blog/destinations/costa-rica\n* Contentlet [Blog] Ecotourism in Costa Rica\n* Blog Detail Page /blog/blog-detail",
			"event": [
				{
					"listen": "prerequest",
					"script": {
						"type": "text/javascript",
						"exec": [
							""
						]
					}
				},
				{
					"listen": "test",
					"script": {
						"type": "text/javascript",
						"exec": [
							""
						]
					}
				}
			]
		},
		{
			"name": "JSON [api/v1/page/json]",
			"item": [
				{
					"name": "invalidateSession",
					"event": [
						{
							"listen": "test",
							"script": {
								"exec": [
									"pm.test(\"Status code is 200\", function () {",
									"    pm.response.to.have.status(200);",
									"});"
								],
								"type": "text/javascript"
							}
						}
					],
					"request": {
						"method": "GET",
						"header": [],
						"url": {
							"raw": "{{serverURL}}/api/v1/logout",
							"host": [
								"{{serverURL}}"
							],
							"path": [
								"api",
								"v1",
								"logout"
							]
						}
					},
					"response": []
				},
				{
					"name": "GivenInvalidUser_ShouldReturn401",
					"event": [
						{
							"listen": "test",
							"script": {
								"exec": [
									"",
									"pm.test(\"Status code is 401, Need credentials\", function () {",
									"    pm.response.to.have.status(401);",
									"});",
									"",
									"",
									"",
									"pm.test(\"Response body matches\", function () {",
									"    pm.expect(pm.response.text()).to.eq(\"Invalid User\");",
									"});",
									""
								],
								"type": "text/javascript"
							}
						}
					],
					"request": {
						"auth": {
							"type": "noauth"
						},
						"method": "GET",
						"header": [],
						"url": {
							"raw": "{{serverURL}}/api/v1/page/json/destinations/costa-rica",
							"host": [
								"{{serverURL}}"
							],
							"path": [
								"api",
								"v1",
								"page",
								"json",
								"destinations",
								"costa-rica"
							]
						},
						"description": "Given no user, should return 401 and \"Invalid User\" message"
					},
					"response": []
				},
				{
					"name": "Switch site to 'demo.dotcms.com'",
					"event": [
						{
							"listen": "test",
							"script": {
								"exec": [
									"pm.test(\"Status code is 200 \", function () {",
									"    pm.response.to.have.status(200);",
									"});",
									"",
									"",
									"",
									"pm.test(\"Valid response\", function () {",
									"    var jsonData = pm.response.json();",
									"",
									"    pm.expect(jsonData.entity.hostSwitched).equal(true);",
									"});"
								],
								"type": "text/javascript"
							}
						}
					],
					"request": {
						"auth": {
							"type": "basic",
							"basic": [
								{
									"key": "password",
									"value": "admin",
									"type": "string"
								},
								{
									"key": "username",
									"value": "admin@dotcms.com",
									"type": "string"
								},
								{
									"key": "saveHelperData",
									"type": "any"
								},
								{
									"key": "showPassword",
									"value": false,
									"type": "boolean"
								}
							]
						},
						"method": "PUT",
						"header": [
							{
								"key": "Content-Type",
								"value": "application/json"
							}
						],
						"body": {
							"mode": "raw",
							"raw": ""
						},
						"url": {
							"raw": "{{serverURL}}/api/v1/site/switch/48190c8c-42c4-46af-8d1a-0cd5db894797",
							"host": [
								"{{serverURL}}"
							],
							"path": [
								"api",
								"v1",
								"site",
								"switch",
								"48190c8c-42c4-46af-8d1a-0cd5db894797"
							]
						}
					},
					"response": []
				},
				{
					"name": "GivenValidPageURL_ShouldReturnPageInfo",
					"event": [
						{
							"listen": "test",
							"script": {
								"exec": [
									"",
									"pm.test(\"Status code is 200\", function () {",
									"    pm.response.to.have.status(200);",
									"});",
									"",
									"",
									"",
									"pm.test(\"Include template\", function () {",
									"    pm.expect(pm.response.text()).to.include(\"template\");",
									"});",
									"",
									"pm.test(\"Inlude layout\", function () {",
									"    pm.expect(pm.response.text()).to.include(\"layout\");",
									"});",
									"",
									"pm.test(\"Include Containers\", function () {",
									"    pm.expect(pm.response.text()).to.include(\"containers\");",
									"});",
									"",
									"pm.test(\"'page' element includes all properties\", function () {",
									"    var jsonData = pm.response.json();",
									"    var page = jsonData[\"entity\"][\"page\"];",
									"    pm.expect(page[\"__icon__\"]).equal(\"pageIcon\");",
									"    pm.expect(page[\"archived\"], 'FAILED:[archived]').equal(false);",
									"    pm.expect(page[\"baseType\"]).equal(\"HTMLPAGE\");",
									"    pm.expect(page[\"cachettl\"]).equal(\"0\");",
									"    pm.expect(page[\"canEdit\"], 'FAILED:[canEdit]').equal(true);",
									"    pm.expect(page[\"canLock\"], 'FAILED:[canLock]').equal(true);",
									"    pm.expect(page[\"canRead\"], 'FAILED:[canRead]').equal(true);",
									"    pm.expect(page[\"deleted\"], 'FAILED:[deleted]').equal(false);",
									"    pm.expect(page[\"description\"]).equal(\"Costa Rica Rain Forest\");",
									"    pm.expect(page[\"extension\"]).equal(\"page\");",
									"    pm.expect(page[\"folder\"]).equal(\"6c8a2ac4-36a7-4b01-b9c0-c2c1d91ddfdb\");",
									"    pm.expect(page[\"friendlyName\"]).equal(\"Costa Rica Rain Forest\");",
									"    pm.expect(page[\"hasLiveVersion\"], 'FAILED:[hasLiveVersion]').equal(true);",
									"    pm.expect(page[\"hasTitleImage\"], 'FAILED:[hasTitleImage]').equal(true);",
									"    pm.expect(page[\"host\"]).equal(\"48190c8c-42c4-46af-8d1a-0cd5db894797\");",
									"    pm.expect(page[\"hostName\"]).equal(\"demo.dotcms.com\");",
									"    ////",
									"    pm.expect(page[\"httpsRequired\"], 'FAILED:[httpsRequired]').equal(false);",
									"    pm.expect(page[\"identifier\"]).equal(\"bec7b960-a8bf-4f14-a22b-0d94caf217f0\");",
									"    pm.expect(page[\"image\"]).equal(\"/dA/bec7b960-a8bf-4f14-a22b-0d94caf217f0/image/costa-rica-tree-frog.jpg\");",
									"    pm.expect(page[\"imageContentAsset\"]).equal(\"bec7b960-a8bf-4f14-a22b-0d94caf217f0/image\");",
									"    pm.expect(page[\"inode\"]).not.equal(null)",
									"    pm.expect(page[\"isContentlet\"], 'FAILED:[isContentlet]').equal(true);",
									"    pm.expect(page[\"languageId\"]).equal(1);",
									"    pm.expect(page[\"live\"], 'FAILED:[live]').equal(true);",
									"    pm.expect(page[\"liveInode\"]).not.equal(null)",
									"    pm.expect(page[\"locked\"], 'FAILED:[locked]').equal(false);",
									"    pm.expect(page[\"mimeType\"]).equal(\"application/dotpage\");",
									"    pm.expect(page[\"modDate\"]).not.equal(null)",
									"    ///",
									"    pm.expect(page[\"modUser\"]).equal(\"system\");",
									"    pm.expect(page[\"modUserName\"]).equal(\"system user system user\");",
									"    pm.expect(page[\"name\"]).equal(\"costa-rica\");",
									"    pm.expect(page[\"owner\"]).equal(\"dotcms.org.1\");",
									"    pm.expect(page[\"pageURI\"]).equal(\"/destinations/costa-rica\");",
									"    pm.expect(page[\"pageUrl\"]).equal(\"costa-rica\");",
									"    pm.expect(page[\"path\"]).equal(\"/destinations/costa-rica\");",
									"    pm.expect(page[\"publishDate\"]).not.equal(null)",
									"    pm.expect(page[\"seoTitle\"]).equal(\"Costa Rica Travel Destinations\");",
									"    pm.expect(page[\"seodescription\"]).equal(\"Visit Costa Rica a rugged, rainforested Central American country with coastlines on the Caribbean and Pacific.\");",
									"    pm.expect(page[\"shortDescription\"]).equal(\"Costa Rica is a rugged, rainforested Central American country with coastlines on the Caribbean and Pacific. Costa Rica is known for its beaches, volcanoes, and biodiversity. Roughly a quarter of its area is made up of protected jungle, teeming with wildlife including spider monkeys and quetzal birds.\");",
									"    pm.expect(page[\"shortyLive\"]).not.equal(null)",
									"    //",
									"    pm.expect(page[\"shortyWorking\"]).not.equal(null)",
									"    pm.expect(page[\"sortOrder\"]).equal(0);",
									"    pm.expect(page[\"stInode\"]).equal(\"91812c8b-0441-4139-8d4d-7423cfb0e979\");",
									"    pm.expect(page[\"statusIcons\"]).equal(\"<span class='greyDotIcon' style='opacity:.4'></span><span class='liveIcon'></span>\");",
									"    pm.expect(page[\"tags\"]).equal(\"diving\");",
									"    pm.expect(page[\"template\"]).equal(\"0c556e37-99e0-4458-a2cd-d42cc7a11045\");",
									"    pm.expect(page[\"title\"]).equal(\"Costa Rica Rain Forest\");",
									"    pm.expect(page[\"titleImage\"]).equal(\"image\");",
									"    pm.expect(page[\"type\"]).equal(\"htmlpage\");",
									"    pm.expect(page[\"url\"]).equal(\"/destinations/costa-rica\");",
									"    pm.expect(page[\"working\"], 'FAILED:[working]').equal(true);",
									"    pm.expect(page[\"workingInode\"]).not.equal(null)",
									"",
									"});",
									"",
									""
								],
								"type": "text/javascript"
							}
						}
					],
					"request": {
						"auth": {
							"type": "basic",
							"basic": [
								{
									"key": "password",
									"value": "admin",
									"type": "string"
								},
								{
									"key": "username",
									"value": "admin@dotcms.com",
									"type": "string"
								}
							]
						},
						"method": "GET",
						"header": [],
						"url": {
							"raw": "{{serverURL}}/api/v1/page/json/destinations/costa-rica",
							"host": [
								"{{serverURL}}"
							],
							"path": [
								"api",
								"v1",
								"page",
								"json",
								"destinations",
								"costa-rica"
							]
						},
						"description": "http://localhost:8080/api/v1/page/json/{page-url}"
					},
					"response": []
				},
				{
					"name": "invalidateSession",
					"event": [
						{
							"listen": "test",
							"script": {
								"exec": [
									"pm.test(\"Status code is 200\", function () {",
									"    pm.response.to.have.status(200);",
									"});"
								],
								"type": "text/javascript"
							}
						}
					],
					"request": {
						"method": "GET",
						"header": [],
						"url": {
							"raw": "{{serverURL}}/api/v1/logout",
							"host": [
								"{{serverURL}}"
							],
							"path": [
								"api",
								"v1",
								"logout"
							]
						}
					},
					"response": []
				},
				{
					"name": "GivenInvalidPageURL_ShouldReturn404",
					"event": [
						{
							"listen": "test",
							"script": {
								"exec": [
									"",
									"pm.test(\"Status code is 404\", function () {",
									"    pm.response.to.have.status(404);",
									"});",
									"",
									"",
									"",
									"pm.test(\"Valid response\", function () {",
									"    pm.expect(pm.response.text()).to.include(\"Page \\'about-us/index2\\' not found\");",
									"});",
									"",
									"",
									"",
									""
								],
								"type": "text/javascript"
							}
						}
					],
					"request": {
						"auth": {
							"type": "basic",
							"basic": [
								{
									"key": "password",
									"value": "admin",
									"type": "string"
								},
								{
									"key": "username",
									"value": "admin@dotcms.com",
									"type": "string"
								}
							]
						},
						"method": "GET",
						"header": [],
						"url": {
							"raw": "{{serverURL}}/api/v1/page/json/about-us/index2",
							"host": [
								"{{serverURL}}"
							],
							"path": [
								"api",
								"v1",
								"page",
								"json",
								"about-us",
								"index2"
							]
						}
					},
					"response": []
				},
				{
					"name": "GivenURLMappedPage_ShouldReturnPageInfo",
					"event": [
						{
							"listen": "test",
							"script": {
								"exec": [
									"pm.test(\"No errors\", function () {",
									"    ",
									"    var jsonData = pm.response.json();",
									"    pm.expect(jsonData.errors.length).to.eql(0);",
									"});",
									"",
									"pm.test(\"Status code is 200\", function () {",
									"    pm.response.to.have.status(200);",
									"}); ",
									"",
									"pm.test(\"Has Rows and Columns\", function () {",
									"    ",
									"    var jsonData = pm.response.json();",
									"    ",
									"    pm.expect(jsonData.entity.layout.body.rows.length).to.equal(2);",
									"    pm.expect(jsonData.entity.layout.body.rows[0].columns.length).to.equal(1);",
									"     ",
									"});",
									"",
									"pm.test(\"Number of Contents\", function () {",
									"    ",
									"    var jsonData = pm.response.json();",
									"    ",
									"    pm.expect(jsonData.entity.numberContents).to.equal(2);",
									"    ",
									"     ",
									"});",
									"",
									"pm.test(\"Page checks\", function () {",
									"    ",
									"    var jsonData = pm.response.json();",
									"    ",
									"    pm.expect(jsonData.entity.page.pageURI).to.equal('/blog/index');",
									"    pm.expect(jsonData.entity.page.title).to.equal('Blogs');",
									"    pm.expect(jsonData.entity.page.type).to.equal('htmlpage');",
									"     ",
									"});",
									"",
									"pm.test(\"Site checks\", function () {",
									"    ",
									"    var jsonData = pm.response.json();",
									"    ",
									"    pm.expect(jsonData.entity.site.hostname).to.equal('demo.dotcms.com');",
									"    pm.expect(jsonData.entity.site.type).to.equal('contentlet');",
									"     ",
									"});",
									"",
									"pm.test(\"Template checks\", function () {",
									"    ",
									"    var jsonData = pm.response.json();",
									"    ",
									"    pm.expect(jsonData.entity.template.title).to.equal('anonymous_layout_1571406924828');",
									"    pm.expect(jsonData.entity.template.type).to.equal('template');",
									"     ",
									"});",
									"",
									"pm.test(\"Contentlets checks\", function () {",
									"    ",
									"    var jsonData = pm.response.json();",
									"    pm.expect(jsonData.entity.containers[\"//demo.dotcms.com/application/containers/default/\"].contentlets[\"uuid-1\"][0].title).to.equal('Travel Blog Header');",
									"    pm.expect(jsonData.entity.containers[\"//demo.dotcms.com/application/containers/default/\"].contentlets[\"uuid-1\"][0].contentType).to.equal('webPageContent');",
									"});",
									"",
									"",
									"",
									"",
									"",
									"",
									""
								],
								"type": "text/javascript"
							}
						}
					],
					"request": {
						"auth": {
							"type": "basic",
							"basic": [
								{
									"key": "username",
									"value": "admin@dotcms.com",
									"type": "string"
								},
								{
									"key": "password",
									"value": "admin",
									"type": "string"
								}
							]
						},
						"method": "GET",
						"header": [],
						"url": {
							"raw": "{{serverURL}}/api/v1/page/json/blog/index",
							"host": [
								"{{serverURL}}"
							],
							"path": [
								"api",
								"v1",
								"page",
								"json",
								"blog",
								"index"
							]
						},
						"description": "Gets an Url content map"
					},
					"response": []
				}
			],
			"description": "Returns the metadata in JSON format of the objects that make up an HTML Page in the system.\n\nhttp://localhost:8080/api/v1/page/json/{page-url}",
			"event": [
				{
					"listen": "prerequest",
					"script": {
						"type": "text/javascript",
						"exec": [
							""
						]
					}
				},
				{
					"listen": "test",
					"script": {
						"type": "text/javascript",
						"exec": [
							""
						]
					}
				}
			]
		},
		{
			"name": "Render [api/v1/page/render]",
			"item": [
				{
					"name": "invalidateSession",
					"event": [
						{
							"listen": "test",
							"script": {
								"exec": [
									"pm.test(\"Status code is 200\", function () {",
									"    pm.response.to.have.status(200);",
									"});"
								],
								"type": "text/javascript"
							}
						}
					],
					"request": {
						"method": "GET",
						"header": [],
						"url": {
							"raw": "{{serverURL}}/api/v1/logout",
							"host": [
								"{{serverURL}}"
							],
							"path": [
								"api",
								"v1",
								"logout"
							]
						}
					},
					"response": []
				},
				{
					"name": "GivenInvalidUser_ShouldReturn401",
					"event": [
						{
							"listen": "test",
							"script": {
								"exec": [
									"",
									"pm.test(\"Status code is 401, Need credentials\", function () {",
									"    pm.response.to.have.status(401);",
									"});",
									"",
									"",
									"",
									"pm.test(\"Response body matches\", function () {",
									"    pm.expect(pm.response.text()).to.include(\"Invalid User\");",
									"});",
									""
								],
								"type": "text/javascript"
							}
						}
					],
					"request": {
						"auth": {
							"type": "noauth"
						},
						"method": "GET",
						"header": [],
						"url": {
							"raw": "{{serverURL}}/api/v1/page/render/destinations/costa-rica",
							"host": [
								"{{serverURL}}"
							],
							"path": [
								"api",
								"v1",
								"page",
								"render",
								"destinations",
								"costa-rica"
							]
						}
					},
					"response": []
				},
				{
					"name": "Switch site to 'demo.dotcms.com' Copy",
					"event": [
						{
							"listen": "test",
							"script": {
								"exec": [
									"pm.test(\"Status code is 200 \", function () {",
									"    pm.response.to.have.status(200);",
									"});",
									"",
									"",
									"",
									"pm.test(\"Valid response\", function () {",
									"    var jsonData = pm.response.json();",
									"",
									"    pm.expect(jsonData.entity.hostSwitched).equal(true);",
									"});"
								],
								"type": "text/javascript"
							}
						}
					],
					"request": {
						"auth": {
							"type": "basic",
							"basic": [
								{
									"key": "password",
									"value": "admin",
									"type": "string"
								},
								{
									"key": "username",
									"value": "admin@dotcms.com",
									"type": "string"
								},
								{
									"key": "saveHelperData",
									"type": "any"
								},
								{
									"key": "showPassword",
									"value": false,
									"type": "boolean"
								}
							]
						},
						"method": "PUT",
						"header": [
							{
								"key": "Content-Type",
								"value": "application/json"
							}
						],
						"body": {
							"mode": "raw",
							"raw": ""
						},
						"url": {
							"raw": "{{serverURL}}/api/v1/site/switch/48190c8c-42c4-46af-8d1a-0cd5db894797",
							"host": [
								"{{serverURL}}"
							],
							"path": [
								"api",
								"v1",
								"site",
								"switch",
								"48190c8c-42c4-46af-8d1a-0cd5db894797"
							]
						}
					},
					"response": []
				},
				{
					"name": "GivenValidPageURL_ShouldReturnPageInfoAndRenderHTML",
					"event": [
						{
							"listen": "test",
							"script": {
								"exec": [
									"",
									"pm.test(\"Status code is 200\", function () {",
									"    pm.response.to.have.status(200);",
									"});",
									"",
									"",
									"",
									"pm.test(\"Response body contains\", function () {",
									"    pm.expect(pm.response.text()).to.include(\"rendered\");",
									"});",
									"",
									"pm.test(\"Response body contains\", function () {",
									"    pm.expect(pm.response.text()).to.include(\"uuid\");",
									"});",
									"",
									"pm.test(\"'page' element includes all properties\", function () {",
									"    var jsonData = pm.response.json();",
									"    var page = jsonData[\"entity\"][\"page\"];",
									"    pm.expect(page[\"__icon__\"]).equal(\"pageIcon\");",
									"    pm.expect(page[\"archived\"], 'FAILED:[archived]').equal(false);",
									"    pm.expect(page[\"baseType\"]).equal(\"HTMLPAGE\");",
									"    pm.expect(page[\"cachettl\"]).equal(\"0\");",
									"    pm.expect(page[\"canEdit\"], 'FAILED:[canEdit]').equal(true);",
									"    pm.expect(page[\"canLock\"], 'FAILED:[canLock]').equal(true);",
									"    pm.expect(page[\"canRead\"], 'FAILED:[canRead]').equal(true);",
									"    pm.expect(page[\"deleted\"], 'FAILED:[deleted]').equal(false);",
									"    pm.expect(page[\"description\"]).equal(\"Costa Rica Rain Forest\");",
									"    pm.expect(page[\"extension\"]).equal(\"page\");",
									"    pm.expect(page[\"folder\"]).equal(\"6c8a2ac4-36a7-4b01-b9c0-c2c1d91ddfdb\");",
									"    pm.expect(page[\"friendlyName\"]).equal(\"Costa Rica Rain Forest\");",
									"    pm.expect(page[\"hasLiveVersion\"], 'FAILED:[hasLiveVersion]').equal(true);",
									"    pm.expect(page[\"hasTitleImage\"], 'FAILED:[hasTitleImage]').equal(true);",
									"    pm.expect(page[\"host\"]).equal(\"48190c8c-42c4-46af-8d1a-0cd5db894797\");",
									"    pm.expect(page[\"hostName\"]).equal(\"demo.dotcms.com\");",
									"    ////",
									"    pm.expect(page[\"httpsRequired\"], 'FAILED:[httpsRequired]').equal(false);",
									"    pm.expect(page[\"identifier\"]).equal(\"bec7b960-a8bf-4f14-a22b-0d94caf217f0\");",
									"    pm.expect(page[\"image\"]).equal(\"/dA/bec7b960-a8bf-4f14-a22b-0d94caf217f0/image/costa-rica-tree-frog.jpg\");",
									"    pm.expect(page[\"imageContentAsset\"]).equal(\"bec7b960-a8bf-4f14-a22b-0d94caf217f0/image\");",
									"    pm.expect(page[\"inode\"]).not.equal(null)",
									"    pm.expect(page[\"isContentlet\"], 'FAILED:[isContentlet]').equal(true);",
									"    pm.expect(page[\"languageId\"]).equal(1);",
									"    pm.expect(page[\"live\"], 'FAILED:[live]').equal(true);",
									"    pm.expect(page[\"liveInode\"]).not.equal(null)",
									"    pm.expect(page[\"locked\"], 'FAILED:[locked]').equal(false);",
									"    pm.expect(page[\"mimeType\"]).equal(\"application/dotpage\");",
									"    pm.expect(page[\"modDate\"]).not.equal(null)",
									"    ///",
									"    pm.expect(page[\"modUser\"]).equal(\"system\");",
									"    pm.expect(page[\"modUserName\"]).equal(\"system user system user\");",
									"    pm.expect(page[\"name\"]).equal(\"costa-rica\");",
									"    pm.expect(page[\"owner\"]).equal(\"dotcms.org.1\");",
									"    pm.expect(page[\"pageURI\"]).equal(\"/destinations/costa-rica\");",
									"    pm.expect(page[\"pageUrl\"]).equal(\"costa-rica\");",
									"    pm.expect(page[\"path\"]).equal(\"/destinations/costa-rica\");",
									"    pm.expect(page[\"publishDate\"]).not.equal(null)",
									"    pm.expect(page[\"seoTitle\"]).equal(\"Costa Rica Travel Destinations\");",
									"    pm.expect(page[\"seodescription\"]).equal(\"Visit Costa Rica a rugged, rainforested Central American country with coastlines on the Caribbean and Pacific.\");",
									"    pm.expect(page[\"shortDescription\"]).equal(\"Costa Rica is a rugged, rainforested Central American country with coastlines on the Caribbean and Pacific. Costa Rica is known for its beaches, volcanoes, and biodiversity. Roughly a quarter of its area is made up of protected jungle, teeming with wildlife including spider monkeys and quetzal birds.\");",
									"    pm.expect(page[\"shortyLive\"]).not.equal(null)",
									"    //",
									"    pm.expect(page[\"shortyWorking\"]).not.equal(null)",
									"    pm.expect(page[\"sortOrder\"]).equal(0);",
									"    pm.expect(page[\"stInode\"]).equal(\"91812c8b-0441-4139-8d4d-7423cfb0e979\");",
									"    pm.expect(page[\"statusIcons\"]).equal(\"<span class='greyDotIcon' style='opacity:.4'></span><span class='liveIcon'></span>\");",
									"    pm.expect(page[\"tags\"]).equal(\"diving\");",
									"    pm.expect(page[\"template\"]).equal(\"0c556e37-99e0-4458-a2cd-d42cc7a11045\");",
									"    pm.expect(page[\"title\"]).equal(\"Costa Rica Rain Forest\");",
									"    pm.expect(page[\"titleImage\"]).equal(\"image\");",
									"    pm.expect(page[\"type\"]).equal(\"htmlpage\");",
									"    pm.expect(page[\"url\"]).equal(\"/destinations/costa-rica\");",
									"    pm.expect(page[\"working\"], 'FAILED:[working]').equal(true);",
									"    pm.expect(page[\"workingInode\"]).not.equal(null)",
									"",
									"});"
								],
								"type": "text/javascript"
							}
						}
					],
					"request": {
						"auth": {
							"type": "basic",
							"basic": [
								{
									"key": "password",
									"value": "admin",
									"type": "string"
								},
								{
									"key": "username",
									"value": "admin@dotcms.com",
									"type": "string"
								}
							]
						},
						"method": "GET",
						"header": [],
						"url": {
							"raw": "{{serverURL}}/api/v1/page/render/destinations/costa-rica",
							"host": [
								"{{serverURL}}"
							],
							"path": [
								"api",
								"v1",
								"page",
								"render",
								"destinations",
								"costa-rica"
							]
						}
					},
					"response": []
				},
				{
					"name": "GivenInvalidPageURL_ShouldReturn404",
					"event": [
						{
							"listen": "test",
							"script": {
								"exec": [
									"",
									"pm.test(\"Status code is 404\", function () {",
									"    pm.response.to.have.status(404);",
									"});",
									"",
									"",
									"pm.test(\"Response body contains\", function () {",
									"   ",
									"    pm.expect( pm.response.json().message).to.eq(\"Page 'about-us/index2' not found\");",
									"});",
									"",
									""
								],
								"type": "text/javascript"
							}
						}
					],
					"request": {
						"auth": {
							"type": "basic",
							"basic": [
								{
									"key": "password",
									"value": "admin",
									"type": "string"
								},
								{
									"key": "username",
									"value": "admin@dotcms.com",
									"type": "string"
								}
							]
						},
						"method": "GET",
						"header": [],
						"url": {
							"raw": "{{serverURL}}/api/v1/page/render/about-us/index2",
							"host": [
								"{{serverURL}}"
							],
							"path": [
								"api",
								"v1",
								"page",
								"render",
								"about-us",
								"index2"
							]
						}
					},
					"response": []
				},
				{
					"name": "Reset workflow for contentlet",
					"event": [
						{
							"listen": "test",
							"script": {
								"exec": [
									"pm.test(\"Status code is 200 \", function () {",
									"    pm.response.to.have.status(200);",
									"});",
									"",
									"",
									"",
									"pm.test(\"Correct identifier\", function () {",
									"    pm.expect(pm.response.json().entity.identifier).equal(\"57ee7cd3-66fc-4f01-9b7e-11e53553c220\");",
									"});",
									""
								],
								"type": "text/javascript"
							}
						}
					],
					"request": {
						"auth": {
							"type": "basic",
							"basic": [
								{
									"key": "password",
									"value": "admin",
									"type": "string"
								},
								{
									"key": "username",
									"value": "admin@dotcms.com",
									"type": "string"
								},
								{
									"key": "saveHelperData",
									"type": "any"
								},
								{
									"key": "showPassword",
									"value": false,
									"type": "boolean"
								}
							]
						},
						"method": "PUT",
						"header": [
							{
								"key": "Content-Type",
								"value": "application/json"
							}
						],
						"body": {
							"mode": "raw",
							"raw": ""
						},
						"url": {
							"raw": "{{serverURL}}/api/v1/workflow/actions/2d1dc7718f/fire?identifier=57ee7cd3-66fc-4f01-9b7e-11e53553c220",
							"host": [
								"{{serverURL}}"
							],
							"path": [
								"api",
								"v1",
								"workflow",
								"actions",
								"2d1dc7718f",
								"fire"
							],
							"query": [
								{
									"key": "identifier",
									"value": "57ee7cd3-66fc-4f01-9b7e-11e53553c220"
								}
							]
						},
						"description": "The piece of content \"Ecoturism in Costarica\" gets somehow archived at this point after being imported in a previous bundle. This resets its workflow so it can be published in the next request"
					},
					"response": []
				},
				{
					"name": "Publish archived content Copy",
					"event": [
						{
							"listen": "test",
							"script": {
								"exec": [
									"pm.test(\"Status code is 200 \", function () {",
									"    pm.response.to.have.status(200);",
									"});",
									"",
									"",
									"",
									"pm.test(\"Correct identifier\", function () {",
									"    pm.expect(pm.response.json().entity.identifier).equal(\"57ee7cd3-66fc-4f01-9b7e-11e53553c220\");",
									"});",
									""
								],
								"type": "text/javascript"
							}
						}
					],
					"request": {
						"auth": {
							"type": "basic",
							"basic": [
								{
									"key": "password",
									"value": "admin",
									"type": "string"
								},
								{
									"key": "username",
									"value": "admin@dotcms.com",
									"type": "string"
								},
								{
									"key": "saveHelperData",
									"type": "any"
								},
								{
									"key": "showPassword",
									"value": false,
									"type": "boolean"
								}
							]
						},
						"method": "PUT",
						"header": [
							{
								"key": "Content-Type",
								"value": "application/json"
							}
						],
						"body": {
							"mode": "raw",
							"raw": ""
						},
						"url": {
							"raw": "{{serverURL}}/api/v1/workflow/actions/175009d69e/fire?identifier=57ee7cd3-66fc-4f01-9b7e-11e53553c220",
							"host": [
								"{{serverURL}}"
							],
							"path": [
								"api",
								"v1",
								"workflow",
								"actions",
								"175009d69e",
								"fire"
							],
							"query": [
								{
									"key": "identifier",
									"value": "57ee7cd3-66fc-4f01-9b7e-11e53553c220"
								}
							]
						},
						"description": "This publishes the content `Ecotourism in Costa Rica` so it can be tested in the next request"
					},
					"response": []
				},
				{
					"name": "GivenURLMappedPage_ShouldReturnPageInfo",
					"event": [
						{
							"listen": "test",
							"script": {
								"exec": [
									"pm.test(\"No errors\", function () {",
									"    ",
									"    var jsonData = pm.response.json();",
									"    pm.expect(jsonData.errors.length).to.eql(0);",
									"});",
									"",
									"pm.test(\"Status code is 200\", function () {",
									"    pm.response.to.have.status(200);",
									"}); ",
									"",
									"pm.test(\"Has Rows and Columns\", function () {",
									"    ",
									"    var jsonData = pm.response.json();",
									"    ",
									"    pm.expect(jsonData.entity.layout.body.rows.length).to.equal(1);",
									"    pm.expect(jsonData.entity.layout.body.rows[0].columns.length).to.equal(1);",
									"     ",
									"});",
									"",
									"pm.test(\"Number of Contents\", function () {",
									"    ",
									"    var jsonData = pm.response.json();",
									"    ",
									"    pm.expect(jsonData.entity.numberContents).to.equal(1);",
									"    ",
									"     ",
									"});",
									"",
									"pm.test(\"Page checks\", function () {",
									"    ",
									"    var jsonData = pm.response.json();",
									"    ",
									"    pm.expect(jsonData.entity.page.pageURI).to.equal('/blog/post/ecotourism-in-costa-rica');",
									"    pm.expect(jsonData.entity.page.title).to.equal('Blog Detail');",
									"    pm.expect(jsonData.entity.page.type).to.equal('htmlpage');",
									"     ",
									"});",
									"",
									"pm.test(\"Site checks\", function () {",
									"    ",
									"    var jsonData = pm.response.json();",
									"    ",
									"    pm.expect(jsonData.entity.site.hostname).to.equal('demo.dotcms.com');",
									"    pm.expect(jsonData.entity.site.type).to.equal('contentlet');",
									"     ",
									"});",
									"",
									"pm.test(\"Template checks\", function () {",
									"    ",
									"    var jsonData = pm.response.json();",
									"    ",
									"    pm.expect(jsonData.entity.template.title).to.equal('anonymous_layout_1582562696562');",
									"    pm.expect(jsonData.entity.template.type).to.equal('template');",
									"     ",
									"});",
									"",
									"pm.test(\"Url Content Map checks\", function () {",
									"    ",
									"    var jsonData = pm.response.json();",
									"",
									"    pm.expect(jsonData.entity.urlContentMap.hostName).to.equal('demo.dotcms.com');",
									"    pm.expect(jsonData.entity.urlContentMap.baseType).to.equal('CONTENT');",
									"    pm.expect(jsonData.entity.urlContentMap.contentType).to.equal('Blog');",
									"    pm.expect(jsonData.entity.urlContentMap.urlTitle).to.equal('ecotourism-in-costa-rica');",
									"    pm.expect(jsonData.entity.urlContentMap['URL_MAP_FOR_CONTENT']).to.equal('/blog/post/ecotourism-in-costa-rica');",
									"    pm.expect(jsonData.entity.urlContentMap['urlMap']).to.equal('/blog/post/ecotourism-in-costa-rica');",
									"});",
									"",
									"",
									"",
									"",
									"",
									""
								],
								"type": "text/javascript"
							}
						}
					],
					"request": {
						"auth": {
							"type": "basic",
							"basic": [
								{
									"key": "username",
									"value": "admin@dotcms.com",
									"type": "string"
								},
								{
									"key": "password",
									"value": "admin",
									"type": "string"
								}
							]
						},
						"method": "GET",
						"header": [],
						"url": {
							"raw": "{{serverURL}}/api/v1/page/render/blog/post/ecotourism-in-costa-rica?mode=EDIT_MODE",
							"host": [
								"{{serverURL}}"
							],
							"path": [
								"api",
								"v1",
								"page",
								"render",
								"blog",
								"post",
								"ecotourism-in-costa-rica"
							],
							"query": [
								{
									"key": "mode",
									"value": "EDIT_MODE"
								}
							]
						},
						"description": "Gets an Url content map"
					},
					"response": []
				}
			]
		},
		{
			"name": "Layout [/api/v1/page/{page-id}/layout]",
			"item": [
				{
					"name": "invalidateSession",
					"event": [
						{
							"listen": "test",
							"script": {
								"exec": [
									"pm.test(\"Status code is 200\", function () {",
									"    pm.response.to.have.status(200);",
									"});"
								],
								"type": "text/javascript"
							}
						}
					],
					"request": {
						"method": "GET",
						"header": [],
						"url": {
							"raw": "{{serverURL}}/api/v1/logout",
							"host": [
								"{{serverURL}}"
							],
							"path": [
								"api",
								"v1",
								"logout"
							]
						}
					},
					"response": []
				},
				{
					"name": "GivenInvalidUser_ShouldReturn401",
					"event": [
						{
							"listen": "test",
							"script": {
								"exec": [
									"",
									"pm.test(\"Status code is 401, Need credentials\", function () {",
									"    pm.response.to.have.status(401);",
									"});",
									"",
									"",
									"",
									"pm.test(\"Response body matches\", function () {",
									"    pm.expect(pm.response.text()).to.include(\"Invalid User\");",
									"});",
									""
								],
								"type": "text/javascript"
							}
						}
					],
					"request": {
						"auth": {
							"type": "noauth"
						},
						"method": "POST",
						"header": [
							{
								"key": "Content-Type",
								"value": "application/json"
							}
						],
						"body": {
							"mode": "raw",
							"raw": "{\"title\":null,\"layout\":{\"body\":{\"rows\":[{\"columns\":[{\"leftOffset\":1,\"width\":7,\"containers\":[{\"identifier\":\"a050073a-a31e-4aab-9307-86bfb248096a\",\"uuid\":\"1\"}]},{\"leftOffset\":8,\"width\":4,\"containers\":[{\"identifier\":\"5363c6c6-5ba0-4946-b7af-cf875188ac2e\",\"uuid\":\"1\"}]}]}]},\"header\":true,\"footer\":true,\"sidebar\":{\"location\":\"\",\"containers\":[],\"width\":\"small\"}}}"
						},
						"url": {
							"raw": "{{serverURL}}/api/v1/page/bec7b960-a8bf-4f14-a22b-0d94caf217f0/layout",
							"host": [
								"{{serverURL}}"
							],
							"path": [
								"api",
								"v1",
								"page",
								"bec7b960-a8bf-4f14-a22b-0d94caf217f0",
								"layout"
							]
						},
						"description": "@Path(\"/{pageId}/layout\")"
					},
					"response": []
				},
				{
					"name": "GivenValidLayout_ShouldSaveLayout",
					"event": [
						{
							"listen": "test",
							"script": {
								"exec": [
									"pm.test(\"Response code is 200\", function () {",
									"    pm.response.to.have.status(200);",
									"});",
									"",
									"pm.test(\"Response body contains 'rendered'\", function () {",
									"    pm.expect(pm.response.text()).to.include(\"rendered\");",
									"});",
									"",
									"var jsonData = pm.response.json();",
									"",
									"pm.test(\"'Containers' section contains expected containers\", function () {",
									"    var containers = jsonData[\"entity\"][\"containers\"];",
									"    pm.expect(containers[\"//demo.dotcms.com/application/containers/default/\"].container.identifier).equal(\"69b3d24d-7e80-4be6-b04a-d352d16493ee\");",
									"",
									"    pm.expect(containers[\"5a07f889-4536-4956-aa6e-e7967969ec3f\"].container.identifier).equal(\"5a07f889-4536-4956-aa6e-e7967969ec3f\");",
									"});",
									"",
									"",
									"var layout = jsonData[\"entity\"][\"layout\"];",
									"var rows = layout[\"body\"][\"rows\"];",
									"var columns = layout[\"body\"][\"rows\"][0][\"columns\"];",
									"pm.expect(columns.length).equal(2);",
									"",
									"// column 1 ",
									"var column1 = columns[0];",
									"var containersColumn1 = column1[\"containers\"];",
									"",
									"// column 2",
									"var column2 = columns[1];",
									"var containersColumn2 = column2[\"containers\"];",
									"",
									"",
									"",
									"pm.test(\"Layout has 1 row\", function () {",
									"    pm.expect(rows.length).equal(1);",
									"});",
									"",
									"pm.test(\"First row has 2 columns\", function () {",
									"    pm.expect(columns.length).equal(2);",
									"});",
									"",
									"pm.test(\"First column has width of 7 \", function () {",
									"    pm.expect(column1[\"width\"]).equal(7);",
									"});   ",
									"",
									"pm.test(\"First column has 1 container with expected identifier\", function () {",
									"    pm.expect(containersColumn1.length).equal(1);",
									"    pm.expect(containersColumn1[0].identifier).equal(\"//demo.dotcms.com/application/containers/default/\");",
									"}); ",
									"",
									"pm.test(\"Second column has width of 4 \", function () {",
									"    pm.expect(column2[\"width\"]).equal(4);",
									"}); ",
									"",
									"pm.test(\"Second column has 1 container with expected identifier\", function () {",
									"    pm.expect(containersColumn2.length).equal(1);",
									"    pm.expect(containersColumn2[0].identifier).equal(\"5a07f889-4536-4956-aa6e-e7967969ec3f\");",
									"}); ",
									"",
									""
								],
								"type": "text/javascript"
							}
						}
					],
					"request": {
						"auth": {
							"type": "basic",
							"basic": [
								{
									"key": "password",
									"value": "admin",
									"type": "string"
								},
								{
									"key": "username",
									"value": "admin@dotcms.com",
									"type": "string"
								}
							]
						},
						"method": "POST",
						"header": [
							{
								"key": "Content-Type",
								"value": "application/json"
							}
						],
						"body": {
							"mode": "raw",
							"raw": "{\n    \"title\": null,\n    \"layout\": {\n        \"body\": {\n            \"rows\": [\n                {\n                    \"columns\": [\n                        {\n                            \"leftOffset\": 1,\n                            \"width\": 7,\n                            \"containers\": [\n                                {\n                                    \"identifier\": \"//demo.dotcms.com/application/containers/default/\", \n                                    \"uuid\": \"1\"\n                                }\n                            ]\n                        },\n                        {\n                            \"leftOffset\": 8,\n                            \"width\": 4,\n                            \"containers\": [\n                                {\n                                    \"identifier\": \"5a07f889-4536-4956-aa6e-e7967969ec3f\",\n                                    \"uuid\": \"1\"\n                                }\n                            ]\n                        }\n                    ]\n                }\n            ]\n        },\n        \"header\": true,\n        \"footer\": true,\n        \"sidebar\": {\n            \"location\": \"\",\n            \"containers\": [],\n            \"width\": \"small\"\n        }\n    }\n}"
						},
						"url": {
							"raw": "{{serverURL}}/api/v1/page/bec7b960-a8bf-4f14-a22b-0d94caf217f0/layout",
							"host": [
								"{{serverURL}}"
							],
							"path": [
								"api",
								"v1",
								"page",
								"bec7b960-a8bf-4f14-a22b-0d94caf217f0",
								"layout"
							]
						},
						"description": "@Path(\"/{pageId}/layout\")"
					},
					"response": []
				},
				{
					"name": "GivenInvalidPageId_ShouldReturn404",
					"event": [
						{
							"listen": "test",
							"script": {
								"exec": [
									"",
									"pm.test(\"Status code is 404\", function () {",
									"    pm.response.to.have.status(404);",
									"});",
									"",
									"",
									"",
									"pm.test(\"Response body contains\", function () {",
									"    pm.expect(pm.response.text()).to.include(\"Unable to find page with Identifier: 2c12fe7e6-d338-49d5-973b-2d974d57015b\");",
									"});",
									"",
									""
								],
								"type": "text/javascript"
							}
						}
					],
					"request": {
						"auth": {
							"type": "basic",
							"basic": [
								{
									"key": "password",
									"value": "admin",
									"type": "string"
								},
								{
									"key": "username",
									"value": "admin@dotcms.com",
									"type": "string"
								}
							]
						},
						"method": "POST",
						"header": [
							{
								"key": "Content-Type",
								"value": "application/json"
							}
						],
						"body": {
							"mode": "raw",
							"raw": "{\"title\":null,\"layout\":{\"body\":{\"rows\":[{\"columns\":[{\"leftOffset\":1,\"width\":7,\"containers\":[{\"identifier\":\"a050073a-a31e-4aab-9307-86bfb248096a\",\"uuid\":\"1\"}]},{\"leftOffset\":8,\"width\":4,\"containers\":[{\"identifier\":\"5363c6c6-5ba0-4946-b7af-cf875188ac2e\",\"uuid\":\"1\"}]}]}]},\"header\":true,\"footer\":true,\"sidebar\":{\"location\":\"\",\"containers\":[],\"width\":\"small\"}}}"
						},
						"url": {
							"raw": "{{serverURL}}/api/v1/page/2c12fe7e6-d338-49d5-973b-2d974d57015b/layout",
							"host": [
								"{{serverURL}}"
							],
							"path": [
								"api",
								"v1",
								"page",
								"2c12fe7e6-d338-49d5-973b-2d974d57015b",
								"layout"
							]
						},
						"description": "@Path(\"/{pageId}/layout\")"
					},
					"response": []
				},
				{
					"name": "RequestWihoutParameters",
					"event": [
						{
							"listen": "test",
							"script": {
								"exec": [
									"",
									"pm.test(\"Status code is 400\", function () {",
									"    pm.response.to.have.status(400);",
									"});",
									"",
									"",
									"",
									"pm.test(\"Response body contains\", function () {",
									"    pm.expect(pm.response.text()).to.include(\"required\");",
									"});",
									"",
									""
								],
								"type": "text/javascript"
							}
						}
					],
					"request": {
						"auth": {
							"type": "basic",
							"basic": [
								{
									"key": "password",
									"value": "admin",
									"type": "string"
								},
								{
									"key": "username",
									"value": "admin@dotcms.com",
									"type": "string"
								}
							]
						},
						"method": "POST",
						"header": [
							{
								"key": "Content-Type",
								"value": "application/json"
							}
						],
						"body": {
							"mode": "raw",
							"raw": ""
						},
						"url": {
							"raw": "{{serverURL}}/api/v1/page/bec7b960-a8bf-4f14-a22b-0d94caf217f0/layout",
							"host": [
								"{{serverURL}}"
							],
							"path": [
								"api",
								"v1",
								"page",
								"bec7b960-a8bf-4f14-a22b-0d94caf217f0",
								"layout"
							]
						},
						"description": "@Path(\"/{pageId}/layout\")"
					},
					"response": []
				},
				{
					"name": "BadRequest",
					"event": [
						{
							"listen": "test",
							"script": {
								"exec": [
									"",
									"pm.test(\"Status code is 400\", function () {",
									"    pm.response.to.have.status(400);",
									"});",
									"",
									"",
									"",
									"pm.test(\"Response body contains\", function () {",
									"    pm.expect(pm.response.text()).to.include(\"Unrecognized field\");",
									"});",
									"",
									""
								],
								"type": "text/javascript"
							}
						}
					],
					"request": {
						"auth": {
							"type": "basic",
							"basic": [
								{
									"key": "password",
									"value": "admin",
									"type": "string"
								},
								{
									"key": "username",
									"value": "admin@dotcms.com",
									"type": "string"
								}
							]
						},
						"method": "POST",
						"header": [
							{
								"key": "Content-Type",
								"value": "application/json"
							}
						],
						"body": {
							"mode": "raw",
							"raw": "{\"2title\":null,\"layout\":{\"body\":{\"rows\":[{\"columns\":[{\"leftOffset\":1,\"width\":7,\"containers\":[{\"identifier\":\"a050073a-a31e-4aab-9307-86bfb248096a\",\"uuid\":\"1\"}]},{\"leftOffset\":8,\"width\":4,\"containers\":[{\"identifier\":\"5363c6c6-5ba0-4946-b7af-cf875188ac2e\",\"uuid\":\"1\"}]}]}]},\"header\":true,\"footer\":true,\"sidebar\":{\"location\":\"\",\"containers\":[],\"width\":\"small\"}}}"
						},
						"url": {
							"raw": "{{serverURL}}/api/v1/page/bec7b960-a8bf-4f14-a22b-0d94caf217f0/layout",
							"host": [
								"{{serverURL}}"
							],
							"path": [
								"api",
								"v1",
								"page",
								"bec7b960-a8bf-4f14-a22b-0d94caf217f0",
								"layout"
							]
						},
						"description": "@Path(\"/{pageId}/layout\")"
					},
					"response": []
				}
			],
			"event": [
				{
					"listen": "prerequest",
					"script": {
						"type": "text/javascript",
						"exec": [
							""
						]
					}
				},
				{
					"listen": "test",
					"script": {
						"type": "text/javascript",
						"exec": [
							""
						]
					}
				}
			]
		},
		{
			"name": "Add Content [/api/v1/page/{page-id}/content]",
			"item": [
				{
					"name": "Test_RespectOrder",
					"item": [
						{
							"name": "ImportBundle",
							"event": [
								{
									"listen": "test",
									"script": {
										"exec": [
											"pm.test(\"Bundle uploaded sucessfully\", function () {",
											"    pm.response.to.have.status(200);",
											"",
											"    var jsonData = pm.response.json();",
											"    console.log(jsonData);",
											"    pm.expect(jsonData[\"status\"]).to.eql(\"SUCCESS\");",
											"});"
										],
										"type": "text/javascript"
									}
								}
							],
							"request": {
								"auth": {
									"type": "basic",
									"basic": [
										{
											"key": "username",
											"value": "admin@dotcms.com",
											"type": "string"
										},
										{
											"key": "password",
											"value": "admin",
											"type": "string"
										}
									]
								},
								"method": "POST",
								"header": [
									{
										"key": "Content-Type",
										"type": "text",
										"value": "application/octet-stream"
									},
									{
										"key": "Content-Disposition",
										"type": "text",
										"value": "attachment"
									}
								],
								"body": {
									"mode": "formdata",
									"formdata": [
										{
											"key": "file",
											"type": "file",
											"src": "resources/testRespectOrder_Bundle.tar.gz"
										}
									]
								},
								"url": {
									"raw": "{{serverURL}}/api/bundle?sync=true",
									"host": [
										"{{serverURL}}"
									],
									"path": [
										"api",
										"bundle"
									],
									"query": [
										{
											"key": "sync",
											"value": "true"
										},
										{
											"key": "AUTH_TOKEN",
											"value": "",
											"disabled": true
										}
									]
								},
								"description": "Imports a Bundle that includes:\n\n*   Page (testRespectOrder)\n*   2 Content (testOrder1 and testOrder2)"
							},
							"response": []
						},
						{
							"name": "Get Page To Check Order",
							"event": [
								{
									"listen": "test",
									"script": {
										"exec": [
											"",
											"pm.test(\"Status code is 200\", function () {",
											"    pm.response.to.have.status(200);",
											"});",
											"",
											"",
											"pm.test(\"Response reorder check\", function () {",
											"    pm.expect(pm.response.text()).to.include(\"<h2>testOrder2</h2><h2>testOrder1</h2>\");",
											"",
											"});"
										],
										"type": "text/javascript"
									}
								}
							],
							"request": {
								"auth": {
									"type": "basic",
									"basic": [
										{
											"key": "password",
											"value": "admin",
											"type": "string"
										},
										{
											"key": "username",
											"value": "admin@dotcms.com",
											"type": "string"
										}
									]
								},
								"method": "GET",
								"header": [],
								"url": {
									"raw": "{{serverURL}}/api/v1/page/render/testrespectorder?language_id=1&host_id=8a7d5e23-da1e-420a-b4f0-471e7da8ea2d",
									"host": [
										"{{serverURL}}"
									],
									"path": [
										"api",
										"v1",
										"page",
										"render",
										"testrespectorder"
									],
									"query": [
										{
											"key": "language_id",
											"value": "1"
										},
										{
											"key": "host_id",
											"value": "8a7d5e23-da1e-420a-b4f0-471e7da8ea2d"
										}
									]
								}
							},
							"response": []
						},
						{
							"name": "ReorderContents",
							"event": [
								{
									"listen": "test",
									"script": {
										"exec": [
											"pm.test(\"Status code is 200\", function () {",
											"    pm.response.to.have.status(200);",
											"});",
											"",
											"pm.test(\"Response body contains\", function () {",
											"    pm.expect(pm.response.text()).to.include(\"ok\");",
											"});"
										],
										"type": "text/javascript"
									}
								}
							],
							"request": {
								"auth": {
									"type": "basic",
									"basic": [
										{
											"key": "password",
											"value": "admin",
											"type": "string"
										},
										{
											"key": "username",
											"value": "admin@dotcms.com",
											"type": "string"
										}
									]
								},
								"method": "POST",
								"header": [
									{
										"key": "Content-Type",
										"value": "application/json"
									}
								],
								"body": {
									"mode": "raw",
									"raw": "[{\"identifier\":\"//default/application/containers/system/\",\"uuid\":\"1\",\"contentletsId\":[\"ffba6c6b2e90ce4dcc2a553c6b860822\",\"844cdd64de4fd9418613b3b53f860c6f\"]}]"
								},
								"url": {
									"raw": "{{serverURL}}/api/v1/page/773c1d064bfedacf26986a67ee90b490/content",
									"host": [
										"{{serverURL}}"
									],
									"path": [
										"api",
										"v1",
										"page",
										"773c1d064bfedacf26986a67ee90b490",
										"content"
									]
								},
								"description": "Reorder the page contents."
							},
							"response": []
						},
						{
							"name": "Get Page To Check Reorder",
							"event": [
								{
									"listen": "test",
									"script": {
										"exec": [
											"",
											"pm.test(\"Status code is 200\", function () {",
											"    pm.response.to.have.status(200);",
											"});",
											"",
											"",
											"pm.test(\"Response reorder check\", function () {",
											"    pm.expect(pm.response.text()).to.include(\"<h2>testOrder1</h2><h2>testOrder2</h2>\");",
											"",
											"});"
										],
										"type": "text/javascript"
									}
								}
							],
							"request": {
								"auth": {
									"type": "basic",
									"basic": [
										{
											"key": "password",
											"value": "admin",
											"type": "string"
										},
										{
											"key": "username",
											"value": "admin@dotcms.com",
											"type": "string"
										}
									]
								},
								"method": "GET",
								"header": [],
								"url": {
									"raw": "{{serverURL}}/api/v1/page/render/testrespectorder?language_id=1&host_id=8a7d5e23-da1e-420a-b4f0-471e7da8ea2d",
									"host": [
										"{{serverURL}}"
									],
									"path": [
										"api",
										"v1",
										"page",
										"render",
										"testrespectorder"
									],
									"query": [
										{
											"key": "language_id",
											"value": "1"
										},
										{
											"key": "host_id",
											"value": "8a7d5e23-da1e-420a-b4f0-471e7da8ea2d"
										}
									]
								}
							},
							"response": []
						}
					]
				},
				{
					"name": "invalidateSession",
					"event": [
						{
							"listen": "test",
							"script": {
								"exec": [
									"pm.test(\"Status code is 200\", function () {",
									"    pm.response.to.have.status(200);",
									"});"
								],
								"type": "text/javascript"
							}
						}
					],
					"request": {
						"method": "GET",
						"header": [],
						"url": {
							"raw": "{{serverURL}}/api/v1/logout",
							"host": [
								"{{serverURL}}"
							],
							"path": [
								"api",
								"v1",
								"logout"
							]
						}
					},
					"response": []
				},
				{
					"name": "UserAuthenticationValidation",
					"event": [
						{
							"listen": "test",
							"script": {
								"exec": [
									"",
									"pm.test(\"Status code is 401, Need credentials\", function () {",
									"    pm.response.to.have.status(401);",
									"});",
									"",
									"",
									"",
									"pm.test(\"Response body matches\", function () {",
									"    pm.expect(pm.response.text()).to.include(\"Invalid User\");",
									"});",
									""
								],
								"type": "text/javascript"
							}
						}
					],
					"request": {
						"auth": {
							"type": "noauth"
						},
						"method": "POST",
						"header": [
							{
								"key": "Content-Type",
								"value": "application/json"
							}
						],
						"body": {
							"mode": "raw",
							"raw": "[{\"identifier\":\"a050073a-a31e-4aab-9307-86bfb248096a\",\"uuid\":\"1\",\"contentletsId\":[\"767509b1-2392-4661-a16b-e0e31ce27719\",\"3c30df49-ea78-417a-93ce-631cd25bc66c\"]},{\"identifier\":\"5363c6c6-5ba0-4946-b7af-cf875188ac2e\",\"uuid\":\"1\",\"contentletsId\":[\"2efc77b4-a54f-479b-8a81-a133b9e6da04\",\"5aef0c62-b7d6-4805-9e7c-77a67f4822f3\",\"66d47ebf-7b11-4076-85b0-b6c8c373d000\"]}]"
						},
						"url": {
							"raw": "{{serverURL}}/api/v1/page/bec7b960-a8bf-4f14-a22b-0d94caf217f0/content",
							"host": [
								"{{serverURL}}"
							],
							"path": [
								"api",
								"v1",
								"page",
								"bec7b960-a8bf-4f14-a22b-0d94caf217f0",
								"content"
							]
						},
						"description": "@Path(\"{pageId}/content\")"
					},
					"response": []
				},
				{
					"name": "SuccessRequest",
					"event": [
						{
							"listen": "test",
							"script": {
								"exec": [
									"pm.test(\"Status code is 200\", function () {",
									"    pm.response.to.have.status(200);",
									"});",
									"",
									"",
									"",
									"pm.test(\"Response body contains\", function () {",
									"    pm.expect(pm.response.text()).to.include(\"ok\");",
									"});",
									"",
									""
								],
								"type": "text/javascript"
							}
						}
					],
					"request": {
						"auth": {
							"type": "basic",
							"basic": [
								{
									"key": "password",
									"value": "admin",
									"type": "string"
								},
								{
									"key": "username",
									"value": "admin@dotcms.com",
									"type": "string"
								}
							]
						},
						"method": "POST",
						"header": [
							{
								"key": "Content-Type",
								"value": "application/json"
							}
						],
						"body": {
							"mode": "raw",
							"raw": "[{\"identifier\":\"5a07f889-4536-4956-aa6e-e7967969ec3f\",\"uuid\":\"1\",\"contentletsId\":[\"d4ed1990-b151-42ca-9bca-0725b07260de\"]},{\"identifier\":\"//demo.dotcms.com/application/containers/default/\",\"uuid\":\"1\",\"contentletsId\":[\"f827c41a-5689-4733-b4d7-916d3a31c9c6\",\"7c9cb3a7-bb68-4fd0-b21d-03ec4be491a7\"]}]"
						},
						"url": {
							"raw": "{{serverURL}}/api/v1/page/bec7b960-a8bf-4f14-a22b-0d94caf217f0/content",
							"host": [
								"{{serverURL}}"
							],
							"path": [
								"api",
								"v1",
								"page",
								"bec7b960-a8bf-4f14-a22b-0d94caf217f0",
								"content"
							]
						},
						"description": "Adds Content to a Page, the container, template, page and contentlets are imported.\n\n7c9cb3a7-bb68-4fd0-b21d-03ec4be491a7 = container Banner\n7c9cb3a7-bb68-4fd0-b21d-03ec4be491a7e = Banner contentlet\n7c9cb3a7-bb68-4fd0-b21d-03ec4be491a7 = Container as File Default\nf827c41a-5689-4733-b4d7-916d3a31c9c6 = Rich Text Contentlet\n7c9cb3a7-bb68-4fd0-b21d-03ec4be491a7 = Widget Contentlet"
					},
					"response": []
				},
				{
					"name": "Save Contentlets Not Valid BadRequest 400",
					"event": [
						{
							"listen": "test",
							"script": {
								"exec": [
									"pm.test(\"Status code is 400\", function () {",
									"    pm.response.to.have.status(400);",
									"});"
								],
								"type": "text/javascript"
							}
						}
					],
					"request": {
						"auth": {
							"type": "basic",
							"basic": [
								{
									"key": "password",
									"value": "admin",
									"type": "string"
								},
								{
									"key": "username",
									"value": "admin@dotcms.com",
									"type": "string"
								}
							]
						},
						"method": "POST",
						"header": [
							{
								"key": "Content-Type",
								"value": "application/json"
							}
						],
						"body": {
							"mode": "raw",
							"raw": "[{\"identifier\":\"5a07f889-4536-4956-aa6e-e7967969ec3f\",\"uuid\":\"1\",\"contentletsId\":[\"f827c41a-5689-4733-b4d7-916d3a31c9c6\"]}]"
						},
						"url": {
							"raw": "{{serverURL}}/api/v1/page/bec7b960-a8bf-4f14-a22b-0d94caf217f0/content",
							"host": [
								"{{serverURL}}"
							],
							"path": [
								"api",
								"v1",
								"page",
								"bec7b960-a8bf-4f14-a22b-0d94caf217f0",
								"content"
							]
						},
						"description": "@Path(\"{pageId}/content\")"
					},
					"response": []
				},
				{
					"name": "InvalidPageId",
					"event": [
						{
							"listen": "test",
							"script": {
								"exec": [
									"pm.test(\"Status code is 404\", function () {",
									"    pm.response.to.have.status(404);",
									"});",
									"",
									"",
									"",
									"pm.test(\"Response body contains\", function () {",
									"    pm.expect(pm.response.text()).to.include(\"Page '2c12fe7e6-d338-49d5-973b-2d974d57015b' not found\");",
									"});",
									"",
									"",
									""
								],
								"type": "text/javascript"
							}
						}
					],
					"request": {
						"auth": {
							"type": "basic",
							"basic": [
								{
									"key": "password",
									"value": "admin",
									"type": "string"
								},
								{
									"key": "username",
									"value": "admin@dotcms.com",
									"type": "string"
								}
							]
						},
						"method": "POST",
						"header": [
							{
								"key": "Content-Type",
								"value": "application/json"
							}
						],
						"body": {
							"mode": "raw",
							"raw": "[{\"identifier\":\"a050073a-a31e-4aab-9307-86bfb248096a\",\"uuid\":\"1\",\"contentletsId\":[\"767509b1-2392-4661-a16b-e0e31ce27719\",\"3c30df49-ea78-417a-93ce-631cd25bc66c\"]},{\"identifier\":\"5363c6c6-5ba0-4946-b7af-cf875188ac2e\",\"uuid\":\"1\",\"contentletsId\":[\"2efc77b4-a54f-479b-8a81-a133b9e6da04\",\"5aef0c62-b7d6-4805-9e7c-77a67f4822f3\",\"66d47ebf-7b11-4076-85b0-b6c8c373d000\"]}]"
						},
						"url": {
							"raw": "{{serverURL}}/api/v1/page/2c12fe7e6-d338-49d5-973b-2d974d57015b/content",
							"host": [
								"{{serverURL}}"
							],
							"path": [
								"api",
								"v1",
								"page",
								"2c12fe7e6-d338-49d5-973b-2d974d57015b",
								"content"
							]
						},
						"description": "@Path(\"{pageId}/content\")"
					},
					"response": []
				},
				{
					"name": "RequestWihoutParameters",
					"event": [
						{
							"listen": "test",
							"script": {
								"exec": [
									"",
									"pm.test(\"Status code is 400\", function () {",
									"    pm.response.to.have.status(400);",
									"});",
									"",
									"",
									"",
									"pm.test(\"Layout is required\", function () {",
									"    pm.expect(pm.response.text()).to.include(\"Layout is required\");",
									"});",
									"",
									""
								],
								"type": "text/javascript"
							}
						}
					],
					"request": {
						"auth": {
							"type": "basic",
							"basic": [
								{
									"key": "password",
									"value": "admin",
									"type": "string"
								},
								{
									"key": "username",
									"value": "admin@dotcms.com",
									"type": "string"
								}
							]
						},
						"method": "POST",
						"header": [
							{
								"key": "Content-Type",
								"value": "application/json"
							}
						],
						"body": {
							"mode": "raw",
							"raw": ""
						},
						"url": {
							"raw": "{{serverURL}}/api/v1/page/bec7b960-a8bf-4f14-a22b-0d94caf217f0/content",
							"host": [
								"{{serverURL}}"
							],
							"path": [
								"api",
								"v1",
								"page",
								"bec7b960-a8bf-4f14-a22b-0d94caf217f0",
								"content"
							]
						},
						"description": "@Path(\"{pageId}/content\")"
					},
					"response": []
				},
				{
					"name": "BadRequest",
					"event": [
						{
							"listen": "test",
							"script": {
								"exec": [
									"",
									"pm.test(\"Status code is 400\", function () {",
									"    pm.response.to.have.status(400);",
									"});",
									"",
									"",
									"",
									"pm.test(\"Response body contains\", function () {",
									"    pm.expect(pm.response.text()).to.include(\"Container id and uuid are required\");",
									"});",
									"",
									""
								],
								"type": "text/javascript"
							}
						}
					],
					"request": {
						"auth": {
							"type": "basic",
							"basic": [
								{
									"key": "password",
									"value": "admin",
									"type": "string"
								},
								{
									"key": "username",
									"value": "admin@dotcms.com",
									"type": "string"
								}
							]
						},
						"method": "POST",
						"header": [
							{
								"key": "Content-Type",
								"value": "application/json"
							}
						],
						"body": {
							"mode": "raw",
							"raw": "[{\"id222\":\"a050073a-a31e-4aab-9307-86bfb248096a\",\"uuid\":\"1\",\"contentlets\":[\"767509b1-2392-4661-a16b-e0e31ce27719\",\"3c30df49-ea78-417a-93ce-631cd25bc66c\"]},{\"id\":\"5363c6c6-5ba0-4946-b7af-cf875188ac2e\",\"uuid22\":\"1\",\"contentlets\":[\"2efc77b4-a54f-479b-8a81-a133b9e6da04\",\"5aef0c62-b7d6-4805-9e7c-77a67f4822f3\",\"66d47ebf-7b11-4076-85b0-b6c8c373d000\"]}]"
						},
						"url": {
							"raw": "{{serverURL}}/api/v1/page/bec7b960-a8bf-4f14-a22b-0d94caf217f0/content",
							"host": [
								"{{serverURL}}"
							],
							"path": [
								"api",
								"v1",
								"page",
								"bec7b960-a8bf-4f14-a22b-0d94caf217f0",
								"content"
							]
						},
						"description": "@Path(\"{pageId}/content\")"
					},
					"response": []
				},
				{
					"name": "Save Content Upsert Duplicated Containers Body",
					"event": [
						{
							"listen": "test",
							"script": {
								"exec": [
									"pm.test(\"Status code is 200\", function () {",
									"    pm.response.to.have.status(200);",
									"});",
									"",
									"",
									"",
									"pm.test(\"Response body contains\", function () {",
									"    pm.expect(pm.response.text()).to.include(\"ok\");",
									"});",
									"",
									""
								],
								"type": "text/javascript"
							}
						}
					],
					"request": {
						"auth": {
							"type": "basic",
							"basic": [
								{
									"key": "password",
									"value": "admin",
									"type": "string"
								},
								{
									"key": "username",
									"value": "admin@dotcms.com",
									"type": "string"
								},
								{
									"key": "saveHelperData",
									"type": "any"
								},
								{
									"key": "showPassword",
									"value": false,
									"type": "boolean"
								}
							]
						},
						"method": "POST",
						"header": [],
						"body": {
							"mode": "raw",
							"raw": "[\n    {\n        \"identifier\":\"//demo.dotcms.com/application/containers/default/\",\n        \"uuid\":\"1\",\n        \"contentletsId\":[\"7c9cb3a7-bb68-4fd0-b21d-03ec4be491a7\"]\n    },\n    {\n        \"identifier\":\"//demo.dotcms.com/application/containers/default/\",\n        \"uuid\":\"1\",\n        \"contentletsId\":[\"f827c41a-5689-4733-b4d7-916d3a31c9c6\"]\n    },\n        {\n        \"identifier\":\"//demo.dotcms.com/application/containers/default/\",\n        \"uuid\":\"1\",\n        \"contentletsId\":[\"7c9cb3a7-bb68-4fd0-b21d-03ec4be491a7\"]\n    }\n]",
							"options": {
								"raw": {
									"language": "json"
								}
							}
						},
						"url": {
							"raw": "{{serverURL}}/api/v1/page/bec7b960-a8bf-4f14-a22b-0d94caf217f0/content",
							"host": [
								"{{serverURL}}"
							],
							"path": [
								"api",
								"v1",
								"page",
								"bec7b960-a8bf-4f14-a22b-0d94caf217f0",
								"content"
							]
						},
						"description": "This test is for when users make a request sending at the Body the same container and uuid diff times.\nThis will merge all those contentlets and save the page successfully."
					},
					"response": []
				}
			],
			"description": " @Path(\"{pageId}/content\")",
			"event": [
				{
					"listen": "prerequest",
					"script": {
						"type": "text/javascript",
						"exec": [
							""
						]
					}
				},
				{
					"listen": "test",
					"script": {
						"type": "text/javascript",
						"exec": [
							""
						]
					}
				}
			]
		},
		{
			"name": "Render HTML [/api/v1/page/renderHTML]",
			"item": [
				{
					"name": "invalidateSession",
					"event": [
						{
							"listen": "test",
							"script": {
								"exec": [
									"pm.test(\"Status code is 200\", function () {",
									"    pm.response.to.have.status(200);",
									"});"
								],
								"type": "text/javascript"
							}
						}
					],
					"request": {
						"method": "GET",
						"header": [],
						"url": {
							"raw": "{{serverURL}}/api/v1/logout",
							"host": [
								"{{serverURL}}"
							],
							"path": [
								"api",
								"v1",
								"logout"
							]
						}
					},
					"response": []
				},
				{
					"name": "UserAuthenticationValidation",
					"event": [
						{
							"listen": "test",
							"script": {
								"exec": [
									"",
									"pm.test(\"Status code is 401, Need credentials\", function () {",
									"    pm.response.to.have.status(401);",
									"});",
									"",
									"",
									"",
									"pm.test(\"Invalid User\", function () {",
									"    pm.expect(pm.response.text()).to.include(\"Invalid User\");",
									"});",
									""
								],
								"type": "text/javascript"
							}
						}
					],
					"request": {
						"auth": {
							"type": "noauth"
						},
						"method": "GET",
						"header": [],
						"url": {
							"raw": "{{serverURL}}/api/v1/page/renderHTML/destinations/costa-rica",
							"host": [
								"{{serverURL}}"
							],
							"path": [
								"api",
								"v1",
								"page",
								"renderHTML",
								"destinations",
								"costa-rica"
							]
						},
						"description": "@Path(\"/renderHTML/{uri: .*}\")"
					},
					"response": []
				},
				{
					"name": "pre_ImportBundleWithDemoHost",
					"event": [
						{
							"listen": "test",
							"script": {
								"exec": [
									"pm.test(\"Bundle uploaded sucessfully\", function () {",
									"    pm.response.to.have.status(200);",
									"",
									"    var jsonData = pm.response.json();",
									"    console.log(jsonData);",
									"",
									"    pm.expect(jsonData[\"bundleName\"]).to.eql(\"demo.dotcms.com.tar.gz\");",
									"    pm.expect(jsonData[\"status\"]).to.eql(\"SUCCESS\");",
									"});"
								],
								"type": "text/javascript"
							}
						}
					],
					"request": {
						"auth": {
							"type": "basic",
							"basic": [
								{
									"key": "username",
									"value": "admin@dotcms.com",
									"type": "string"
								},
								{
									"key": "password",
									"value": "admin",
									"type": "string"
								}
							]
						},
						"method": "POST",
						"header": [
							{
								"key": "Content-Type",
								"type": "text",
								"value": "application/octet-stream"
							},
							{
								"key": "Content-Disposition",
								"type": "text",
								"value": "attachment"
							}
						],
						"body": {
							"mode": "formdata",
							"formdata": [
								{
									"key": "file",
									"type": "file",
									"src": "resources/GraphQL/demo.dotcms.com.tar.gz"
								}
							]
						},
						"url": {
							"raw": "{{serverURL}}/api/bundle?sync=true",
							"host": [
								"{{serverURL}}"
							],
							"path": [
								"api",
								"bundle"
							],
							"query": [
								{
									"key": "sync",
									"value": "true"
								},
								{
									"key": "AUTH_TOKEN",
									"value": "",
									"disabled": true
								}
							]
						},
						"description": "Imports a Bundle that includes:\n* Imports demo.dotcms.com"
					},
					"response": []
				},
				{
					"name": "SuccessRequest",
					"event": [
						{
							"listen": "test",
							"script": {
								"exec": [
									"",
									"",
									"pm.test(\"Status code is 200\", function () {",
									"    pm.response.to.have.status(200);",
									"});",
									"",
									"",
									"",
									"pm.test(\"renders expected HTML only\", function () {",
									"    pm.expect(pm.response.text().startsWith(\"<!doctype html>\")).to.be.true;",
									"    pm.expect(pm.response.text()).to.include(\"body id=\\\"costa-rica-rain-forest\\\"\");",
									"});",
									"",
									"",
									""
								],
								"type": "text/javascript"
							}
						}
					],
					"request": {
						"auth": {
							"type": "basic",
							"basic": [
								{
									"key": "password",
									"value": "admin",
									"type": "string"
								},
								{
									"key": "username",
									"value": "admin@dotcms.com",
									"type": "string"
								}
							]
						},
						"method": "GET",
						"header": [],
						"url": {
							"raw": "{{serverURL}}/api/v1/page/renderHTML/destinations/costa-rica",
							"host": [
								"{{serverURL}}"
							],
							"path": [
								"api",
								"v1",
								"page",
								"renderHTML",
								"destinations",
								"costa-rica"
							]
						},
						"description": "@Path(\"/renderHTML/{uri: .*}\")"
					},
					"response": []
				},
				{
					"name": "InvalidPageURL",
					"event": [
						{
							"listen": "test",
							"script": {
								"exec": [
									"",
									"pm.test(\"Status code is 404\", function () {",
									"    pm.response.to.have.status(404);",
									"});",
									"",
									"",
									"",
									"pm.test(\"Valid response\", function () {",
									"    pm.expect(pm.response.text()).to.include(\"Page \\'about-us/our-team/index2\\' not found\");",
									"});",
									"",
									"",
									"",
									"",
									""
								],
								"type": "text/javascript"
							}
						}
					],
					"request": {
						"auth": {
							"type": "basic",
							"basic": [
								{
									"key": "password",
									"value": "admin",
									"type": "string"
								},
								{
									"key": "username",
									"value": "admin@dotcms.com",
									"type": "string"
								}
							]
						},
						"method": "GET",
						"header": [],
						"url": {
							"raw": "{{serverURL}}/api/v1/page/renderHTML/about-us/our-team/index2",
							"host": [
								"{{serverURL}}"
							],
							"path": [
								"api",
								"v1",
								"page",
								"renderHTML",
								"about-us",
								"our-team",
								"index2"
							]
						},
						"description": "@Path(\"/renderHTML/{uri: .*}\")"
					},
					"response": []
				}
			],
			"event": [
				{
					"listen": "prerequest",
					"script": {
						"type": "text/javascript",
						"exec": [
							""
						]
					}
				},
				{
					"listen": "test",
					"script": {
						"type": "text/javascript",
						"exec": [
							""
						]
					}
				}
			]
		},
		{
			"name": "Whats Changed",
			"item": [
				{
					"name": "pre_ImportBundle",
					"event": [
						{
							"listen": "test",
							"script": {
								"exec": [
									"pm.test(\"Bundle uploaded sucessfully\", function () {",
									"    pm.response.to.have.status(200);",
									"",
									"    var jsonData = pm.response.json();",
									"    console.log(jsonData);",
									"",
									"    pm.expect(jsonData[\"bundleName\"]).to.contains(\"testWhatsChanged\");",
									"    pm.expect(jsonData[\"status\"]).to.eql(\"SUCCESS\");",
									"});"
								],
								"type": "text/javascript"
							}
						}
					],
					"request": {
						"auth": {
							"type": "basic",
							"basic": [
								{
									"key": "username",
									"value": "admin@dotcms.com",
									"type": "string"
								},
								{
									"key": "password",
									"value": "admin",
									"type": "string"
								}
							]
						},
						"method": "POST",
						"header": [
							{
								"key": "Content-Type",
								"type": "text",
								"value": "application/octet-stream"
							},
							{
								"key": "Content-Disposition",
								"type": "text",
								"value": "attachment"
							}
						],
						"body": {
							"mode": "formdata",
							"formdata": [
								{
									"key": "file",
									"type": "file",
									"src": "resources/testWhatsChanged-01FTGYNEP672VF4KFRFWSX3RPT.tar.gz"
								}
							]
						},
						"url": {
							"raw": "{{serverURL}}/api/bundle?sync=true",
							"host": [
								"{{serverURL}}"
							],
							"path": [
								"api",
								"bundle"
							],
							"query": [
								{
									"key": "sync",
									"value": "true"
								},
								{
									"key": "AUTH_TOKEN",
									"value": "",
									"disabled": true
								}
							]
						},
						"description": "Imports a Bundle that includes: a page with content, the content has diff versions working and live"
					},
					"response": []
				},
				{
					"name": "Check Whats Changed Endpoint",
					"event": [
						{
							"listen": "test",
							"script": {
								"exec": [
									"",
									"pm.test(\"Status code is 200\", function () {",
									"    pm.response.to.have.status(200);",
									"});",
									"",
									"pm.test(\"There are diff between live and working page\", function () {",
									"    var jsonData = pm.response.json().entity;",
									"    console.log(jsonData);",
									"    pm.expect(jsonData[\"diff\"]).equal(true);",
									"});"
								],
								"type": "text/javascript"
							}
						}
					],
					"request": {
						"auth": {
							"type": "basic",
							"basic": [
								{
									"key": "password",
									"value": "admin",
									"type": "string"
								},
								{
									"key": "username",
									"value": "admin@dotcms.com",
									"type": "string"
								},
								{
									"key": "saveHelperData",
									"type": "any"
								},
								{
									"key": "showPassword",
									"value": false,
									"type": "boolean"
								}
							]
						},
						"method": "GET",
						"header": [],
						"url": {
							"raw": "{{serverURL}}/api/v1/page/8afe50bc66533c6f0ed7711d74654b80/render/versions",
							"host": [
								"{{serverURL}}"
							],
							"path": [
								"api",
								"v1",
								"page",
								"8afe50bc66533c6f0ed7711d74654b80",
								"render",
								"versions"
							]
						}
					},
					"response": []
				}
			]
		},
		{
			"name": "TestHostVariables",
			"item": [
				{
					"name": "Create new Site For Test Host Variables",
					"event": [
						{
							"listen": "test",
							"script": {
								"exec": [
									"pm.test(\"Status code should be 200\", function () {",
									"    pm.response.to.have.status(200);",
									"});",
									"",
									"var jsonData = pm.response.json();",
									"",
									"pm.test(\"Host check\", function () {",
									"    pm.expect(jsonData.entity.siteName).to.eql('sitevariables.site.com');",
									"});",
									"",
									"pm.collectionVariables.set(\"siteIdTestHost\", jsonData.entity.identifier);",
									""
								],
								"type": "text/javascript"
							}
						}
					],
					"request": {
						"auth": {
							"type": "basic",
							"basic": [
								{
									"key": "password",
									"value": "admin",
									"type": "string"
								},
								{
									"key": "username",
									"value": "admin@dotcms.com",
									"type": "string"
								}
							]
						},
						"method": "POST",
						"header": [],
						"body": {
							"mode": "raw",
							"raw": "{\n    \"siteName\":\"sitevariables.site.com\"\n\n}",
							"options": {
								"raw": {
									"language": "json"
								}
							}
						},
						"url": {
							"raw": "{{serverURL}}/api/v1/site",
							"host": [
								"{{serverURL}}"
							],
							"path": [
								"api",
								"v1",
								"site"
							]
						}
					},
					"response": []
				},
				{
					"name": "Publish Site",
					"request": {
						"method": "PUT",
						"header": [],
						"url": {
							"raw": "{{serverURL}}/api/v1/site/{{siteIdTestHost}}/_publish",
							"host": [
								"{{serverURL}}"
							],
							"path": [
								"api",
								"v1",
								"site",
								"{{siteIdTestHost}}",
								"_publish"
							]
						}
					},
					"response": []
				},
				{
					"name": "Add Site Variable",
					"event": [
						{
							"listen": "test",
							"script": {
								"exec": [
									"pm.test(\"Status code should be 200\", function () {",
									"    pm.response.to.have.status(200);",
									"});",
									"",
									"var jsonData = pm.response.json();",
									"",
									"pm.test(\"Host check\", function () {",
									"    pm.expect(jsonData.entity.key).to.eql('onevar1');",
									"});",
									"",
									"pm.collectionVariables.set(\"sitevariableIdTestHost\", jsonData.entity.id);",
									""
								],
								"type": "text/javascript"
							}
						}
					],
					"request": {
						"auth": {
							"type": "basic",
							"basic": [
								{
									"key": "password",
									"value": "admin",
									"type": "string"
								},
								{
									"key": "username",
									"value": "admin@dotcms.com",
									"type": "string"
								}
							]
						},
						"method": "PUT",
						"header": [],
						"body": {
							"mode": "raw",
							"raw": "{\n    \"siteId\":\"{{siteIdTestHost}}\",\n    \"name\":\"onevar1\",\n    \"key\":\"onevar1\",\n    \"value\":\"onevar-value\"\n}\n",
							"options": {
								"raw": {
									"language": "json"
								}
							}
						},
						"url": {
							"raw": "{{serverURL}}/api/v1/site/variable",
							"host": [
								"{{serverURL}}"
							],
							"path": [
								"api",
								"v1",
								"site",
								"variable"
							]
						}
					},
					"response": []
				},
				{
					"name": "CreateNewContainer Test Host Variables",
					"event": [
						{
							"listen": "test",
							"script": {
								"exec": [
									"pm.test(\"No errors\", function () {",
									"    ",
									"    var jsonData = pm.response.json();",
									"    pm.expect(jsonData.errors.length).to.eql(0);",
									"});",
									"",
									"pm.test(\"Information Saved Correctly\", function () {",
									"    ",
									"    var jsonData = pm.response.json();",
									"    pm.expect(jsonData.entity.title).to.eql(\"TestContainerHostVariables\");",
									"    pm.expect(jsonData.entity.notes).to.eql(\"Notes\");",
									"    ",
									"    ",
									"});",
									"",
									"var jsonData = pm.response.json();",
									"pm.collectionVariables.set(\"containeridentifier\", jsonData.entity.identifier);",
									"pm.collectionVariables.set(\"inode\", jsonData.entity.inode);",
									"",
									"",
									""
								],
								"type": "text/javascript"
							}
						}
					],
					"request": {
						"auth": {
							"type": "basic",
							"basic": [
								{
									"key": "username",
									"value": "admin@dotcms.com",
									"type": "string"
								},
								{
									"key": "password",
									"value": "admin",
									"type": "string"
								}
							]
						},
						"method": "POST",
						"header": [
							{
								"key": "Content-Type",
								"name": "Content-Type",
								"value": "application/json",
								"type": "text"
							}
						],
						"body": {
							"mode": "raw",
							"raw": "{\n    \"title\":\"TestContainerHostVariables\",\n    \"friendlyName\":\"TestContainer description HostVariables\",\n    \"maxContentlets\":1,\n    \"notes\":\"Notes\",\n    \"preLoop\":\"preLoop $host_variable.onevar1\",\n    \"postLoop\":\"postLoop xxxx\",\n    \"containerStructures\":[\n        {\n            \"structureId\":\"webPageContent\",\n            \"code\":\"$title  on container\"\n        }\n    ]\n\n}",
							"options": {
								"raw": {
									"language": "json"
								}
							}
						},
						"url": {
							"raw": "{{serverURL}}/api/v1/containers",
							"host": [
								"{{serverURL}}"
							],
							"path": [
								"api",
								"v1",
								"containers"
							]
						},
						"description": "Create a container"
					},
					"response": []
				},
				{
					"name": "SavePublishNewTemplateTestHostVariables",
					"event": [
						{
							"listen": "test",
							"script": {
								"exec": [
									"pm.test(\"Status code should be ok 200\", function () {",
									"    pm.response.to.have.status(200);",
									"});",
									"",
									"var jsonData = pm.response.json();",
									"",
									"pm.test(\"live check\", function () {",
									"    pm.expect(jsonData.entity.live).to.eql(true);",
									"});",
									"",
									"",
									"pm.test(\"Title check\", function () {",
									"    pm.expect(jsonData.entity.title).to.eql('PostMan Test Save Publish Test Host Variables');",
									"});",
									"",
									"pm.collectionVariables.set(\"templateIdToPublishedHost\", jsonData.entity.identifier);",
									""
								],
								"type": "text/javascript"
							}
						}
					],
					"request": {
						"auth": {
							"type": "basic",
							"basic": [
								{
									"key": "password",
									"value": "admin",
									"type": "string"
								},
								{
									"key": "username",
									"value": "admin@dotcms.com",
									"type": "string"
								}
							]
						},
						"method": "PUT",
						"header": [],
						"body": {
							"mode": "raw",
							"raw": "{\n    \"title\":\"PostMan Test Save Publish Test Host Variables\",\n    \"friendlyName\":\"This is a postman test description\",\n    \"body\":\"#parseContainer('{{containeridentifier}}','1659543155955')\"\n}",
							"options": {
								"raw": {
									"language": "json"
								}
							}
						},
						"url": {
							"raw": "{{serverURL}}/api/v1/templates/_savepublish",
							"host": [
								"{{serverURL}}"
							],
							"path": [
								"api",
								"v1",
								"templates",
								"_savepublish"
							]
						}
					},
					"response": []
				},
				{
					"name": "Create Page using the template",
					"event": [
						{
							"listen": "test",
							"script": {
								"exec": [
									"pm.test(\"Status code is 200 \", function () {",
									"    pm.response.to.have.status(200);",
									"});",
									"",
									"var jsonData = pm.response.json();",
									"",
									"pm.test(\"Path check\", function () {",
									"    pm.expect(jsonData.entity.path).to.eql(\"/testpagehostvariables\");",
									"});",
									"",
									"",
									"",
									"var jsonData = pm.response.json();",
									"pm.collectionVariables.set(\"pageUrlHostVariablestest\", pm.response.json().path);",
									"",
									""
								],
								"type": "text/javascript"
							}
						}
					],
					"request": {
						"auth": {
							"type": "basic",
							"basic": [
								{
									"key": "password",
									"value": "admin",
									"type": "string"
								},
								{
									"key": "username",
									"value": "admin@dotcms.com",
									"type": "string"
								},
								{
									"key": "saveHelperData",
									"type": "any"
								},
								{
									"key": "showPassword",
									"value": false,
									"type": "boolean"
								}
							]
						},
						"method": "PUT",
						"header": [
							{
								"key": "Content-Type",
								"value": "application/json"
							}
						],
						"body": {
							"mode": "raw",
							"raw": "{\n    \"contentlet\": {\n        \"contentType\": \"htmlpageasset\",\n        \"hostFolder\": \"{{siteIdTestHost}}\",\n        \"title\": \"Test Page Host variables\",\n        \"url\": \"testpagehostvariables\",\n        \"template\":\"{{templateIdToPublishedHost}}\",\n        \"sortOrder\":1,\n        \"cachettl\":\"0\",\n        \"friendlyName\":\"testpagehostvariables\"\n\n    }\n}"
						},
						"url": {
							"raw": "{{serverURL}}/api/v1/workflow/actions/default/fire/PUBLISH",
							"host": [
								"{{serverURL}}"
							],
							"path": [
								"api",
								"v1",
								"workflow",
								"actions",
								"default",
								"fire",
								"PUBLISH"
							]
						},
						"description": "Fire any action using the actionId\n\nOptional: If you pass ?inode={inode}, you don't need body here.\n\n@Path(\"/actions/{actionId}/fire\")"
					},
					"response": []
				},
				{
					"name": "Test the host variables",
					"event": [
						{
							"listen": "test",
							"script": {
								"exec": [
									"pm.test(\"Status code is 200 \", function () {",
									"    pm.response.to.have.status(200);",
									"});",
									"",
									"var text = pm.response.text();",
									"",
									"pm.test(\"Path check\", function () {",
									"    pm.expect(text).to.include(\"onevar-value\");",
									"});",
									"",
									"",
									""
								],
								"type": "text/javascript"
							}
						}
					],
					"request": {
						"method": "GET",
						"header": [],
						"url": {
							"raw": "{{serverURL}}/api/v1/page/render/testpagehostvariables?language_id=1&host_id={{siteIdTestHost}}",
							"host": [
								"{{serverURL}}"
							],
							"path": [
								"api",
								"v1",
								"page",
								"render",
								"testpagehostvariables"
							],
							"query": [
								{
									"key": "language_id",
									"value": "1"
								},
								{
									"key": "host_id",
									"value": "{{siteIdTestHost}}"
								}
							]
						}
					},
					"response": []
				}
			],
			"description": "1.  This test creates a Host with two variables\n2.  Creates a container with the generic contentlet and use this two variables\n3.  Creates a template that uses this container\n4.  creates a page that uses this page\n5.  Check that the page exists."
		},
		{
			"name": "In-Place Content Copy",
			"item": [
				{
					"name": "Create Test Page",
					"event": [
						{
							"listen": "test",
							"script": {
								"exec": [
									"pm.test(\"HTTP Status code must be 200\", function () {",
									"    pm.response.to.have.status(200);",
									"});",
									"",
									"pm.test(\"Test Page created successfully\", function () {",
									"    var jsonData = pm.response.json();",
									"    pm.expect(jsonData.errors.length).to.eql(0);",
									"    pm.collectionVariables.set(\"pageIdentifier\", jsonData.entity.identifier);",
									"});"
								],
								"type": "text/javascript"
							}
						}
					],
					"request": {
						"auth": {
							"type": "basic",
							"basic": [
								{
									"key": "password",
									"value": "admin",
									"type": "string"
								},
								{
									"key": "username",
									"value": "admin@dotcms.com",
									"type": "string"
								}
							]
						},
						"method": "PUT",
						"header": [],
						"body": {
							"mode": "raw",
							"raw": "{\n\t\n\t\"contentlet\": {\n\t\t\"contentType\":\"htmlpageasset\",\n        \"title\":\"testPageCopy\",\n        \"url\":\"testPageCopy\",\n        \"hostFolder\":\"default\",\n        \"template\":\"SYSTEM_TEMPLATE\",\n        \"friendlyName\":\"testPageCopy\",\n        \"cachettl\":0\n\t\t\n\t}\n}",
							"options": {
								"raw": {
									"language": "json"
								}
							}
						},
						"url": {
							"raw": "{{serverURL}}/api/v1/workflow/actions/default/fire/PUBLISH?indexPolicy=WAIT_FOR",
							"host": [
								"{{serverURL}}"
							],
							"path": [
								"api",
								"v1",
								"workflow",
								"actions",
								"default",
								"fire",
								"PUBLISH"
							],
							"query": [
								{
									"key": "indexPolicy",
									"value": "WAIT_FOR"
								}
							]
						}
					},
					"response": []
				},
				{
					"name": "Create Test Rich Text Contentlet",
					"event": [
						{
							"listen": "test",
							"script": {
								"exec": [
									"pm.test(\"HTTP Status code must be 200\", function () {",
									"    pm.response.to.have.status(200);",
									"});",
									"",
									"pm.test(\"Test Rich Text created successfully\", function () {",
									"    var jsonData = pm.response.json();",
									"    pm.expect(jsonData.errors.length).to.eql(0);",
									"    pm.collectionVariables.set(\"richContentIdentifier\", jsonData.entity.identifier);",
									"});"
								],
								"type": "text/javascript"
							}
						}
					],
					"request": {
						"auth": {
							"type": "basic",
							"basic": [
								{
									"key": "password",
									"value": "admin",
									"type": "string"
								},
								{
									"key": "username",
									"value": "admin@dotcms.com",
									"type": "string"
								}
							]
						},
						"method": "PUT",
						"header": [],
						"body": {
							"mode": "raw",
							"raw": "{\n\t\n\t\"contentlet\": {\n\t\t\"contentType\":\"webPageContent\",\n        \"title\":\"textContent\",\n        \"contentHost\":\"default\",\n        \"body\":\"Text Content Body\"\n        \n\t}\n}",
							"options": {
								"raw": {
									"language": "json"
								}
							}
						},
						"url": {
							"raw": "{{serverURL}}/api/v1/workflow/actions/default/fire/PUBLISH?indexPolicy=WAIT_FOR",
							"host": [
								"{{serverURL}}"
							],
							"path": [
								"api",
								"v1",
								"workflow",
								"actions",
								"default",
								"fire",
								"PUBLISH"
							],
							"query": [
								{
									"key": "indexPolicy",
									"value": "WAIT_FOR"
								}
							]
						}
					},
					"response": []
				},
				{
					"name": "Add Test Content To Test Page",
					"event": [
						{
							"listen": "test",
							"script": {
								"exec": [
									"pm.test(\"HTTP Status code must be 200\", function () {",
									"    pm.response.to.have.status(200);",
									"});",
									"",
									"pm.test(\"Test Content added to Test Page successfuly\", function () {",
									"    var jsonData = pm.response.json();",
									"    pm.expect(jsonData.errors.length).to.eql(0);",
									"});"
								],
								"type": "text/javascript"
							}
						}
					],
					"request": {
						"auth": {
							"type": "basic",
							"basic": [
								{
									"key": "password",
									"value": "admin",
									"type": "string"
								},
								{
									"key": "username",
									"value": "admin@dotcms.com",
									"type": "string"
								}
							]
						},
						"method": "POST",
						"header": [],
						"body": {
							"mode": "raw",
							"raw": "[\n    {\n        \"identifier\": \"SYSTEM_CONTAINER\",\n        \"uuid\": \"1\",\n        \"contentletsId\": [\n            \"{{richContentIdentifier}}\"\n        ]\n    }\n]",
							"options": {
								"raw": {
									"language": "json"
								}
							}
						},
						"url": {
							"raw": "{{serverURL}}/api/v1/page/{{pageIdentifier}}/content",
							"host": [
								"{{serverURL}}"
							],
							"path": [
								"api",
								"v1",
								"page",
								"{{pageIdentifier}}",
								"content"
							]
						}
					},
					"response": []
				},
				{
					"name": "Check That Multi-Tree Data Is Correct",
					"event": [
						{
							"listen": "test",
							"script": {
								"exec": [
									"pm.test(\"HTTP Status code must be 200\", function () {",
									"    pm.response.to.have.status(200);",
									"});",
									"",
									"pm.test(\"Retrieving Multi-Tree data for test Contentlet\", function () {",
									"    var entity = pm.response.json().entity;",
									"    var testContentId = pm.collectionVariables.get(\"richContentIdentifier\");",
									"    var found = false;",
									"    entity.forEach((treeEntry) => {",
									"",
									"        if (testContentId == treeEntry.contentId) {",
									"            pm.collectionVariables.set(\"containerId\", treeEntry.containerId);",
									"            pm.collectionVariables.set(\"contentId\", treeEntry.contentId);",
									"            pm.collectionVariables.set(\"pageId\", treeEntry.pageId);",
									"            pm.collectionVariables.set(\"personalization\", treeEntry.personalization);",
									"            pm.collectionVariables.set(\"relationType\", treeEntry.relationType);",
									"            pm.collectionVariables.set(\"treeOrder\", treeEntry.treeOrder);",
									"            pm.collectionVariables.set(\"variantId\", treeEntry.variantId);",
									"            found = true;",
									"        }",
									"",
									"    });",
									"    if (!found) {",
									"        pm.expect.fail(\"Expected test Contentlet with ID '\" + testContentId + \"' was not found\");",
									"    }",
									"});"
								],
								"type": "text/javascript"
							}
						}
					],
					"request": {
						"auth": {
							"type": "basic",
							"basic": [
								{
									"key": "password",
									"value": "admin",
									"type": "string"
								},
								{
									"key": "username",
									"value": "admin@dotcms.com",
									"type": "string"
								}
							]
						},
						"method": "GET",
						"header": [],
						"url": {
							"raw": "{{serverURL}}/api/v1/page/{{pageIdentifier}}/content/tree",
							"host": [
								"{{serverURL}}"
							],
							"path": [
								"api",
								"v1",
								"page",
								"{{pageIdentifier}}",
								"content",
								"tree"
							]
						}
					},
					"response": []
				},
				{
					"name": "In-Place Copy Of Test Contentlet",
					"event": [
						{
							"listen": "test",
							"script": {
								"exec": [
									"pm.test(\"HTTP Status code must be 200\", function () {",
									"    pm.response.to.have.status(200);",
									"    var jsonData = pm.response.json();",
									"    pm.collectionVariables.set(\"copiedRichContentIdentifier\", jsonData.entity.identifier);",
									"});"
								],
								"type": "text/javascript"
							}
						}
					],
					"request": {
						"method": "PUT",
						"header": [],
						"body": {
							"mode": "raw",
							"raw": "{\n    \"containerId\": \"{{containerId}}\",\n    \"contentId\": \"{{contentId}}\",\n    \"pageId\": \"{{pageId}}\",\n    \"personalization\": \"{{personalization}}\",\n    \"relationType\": \"{{relationType}}\",\n    \"treeOrder\": \"{{treeOrder}}\",\n    \"variantId\": \"{{variantId}}\"\n}",
							"options": {
								"raw": {
									"language": "json"
								}
							}
						},
						"url": {
							"raw": "{{serverURL}}/api/v1/page/copyContent",
							"host": [
								"{{serverURL}}"
							],
							"path": [
								"api",
								"v1",
								"page",
								"copyContent"
							]
						}
					},
					"response": []
				},
				{
					"name": "Check Multitree Data After In-Place Copy",
					"event": [
						{
							"listen": "test",
							"script": {
								"exec": [
									"pm.test(\"HTTP Status code must be 200\", function () {",
									"    pm.response.to.have.status(200);",
									"});",
									"",
									"pm.test(\"Checking that duplicate Contentlet has replaced the existing one\", function () {",
									"    var entity = pm.response.json().entity;",
									"",
									"    var containerId = pm.collectionVariables.get(\"containerId\");",
									"    var contentId   = pm.collectionVariables.get(\"copiedRichContentIdentifier\");",
									"    var pageId      = pm.collectionVariables.get(\"pageId\");",
									"    var personalization = pm.collectionVariables.get(\"personalization\");",
									"    var relationType = pm.collectionVariables.get(\"relationType\");",
									"    var variantId = pm.collectionVariables.get(\"variantId\");",
									"    ",
									"    var found = false;",
									"    entity.forEach((treeEntry) => {",
									"",
									"        if (contentId == treeEntry.contentId) {",
									"            found = true;",
									"            pm.expect(treeEntry.containerId).to.eql(containerId);",
									"            pm.expect(treeEntry.contentId).to.eql(contentId);",
									"            pm.expect(treeEntry.pageId).to.eql(pageId);",
									"            pm.expect(treeEntry.personalization).to.eql(personalization);",
									"            pm.expect(treeEntry.relationType).to.eql(relationType);",
									"            pm.expect(treeEntry.variantId).to.eql(variantId);",
									"        }",
									"",
									"    });",
									"    if (!found) {",
									"        pm.expect.fail(\"Copied test Contentlet with ID '\" + contentId + \"' was not found\");",
									"    }",
									"});"
								],
								"type": "text/javascript"
							}
						}
					],
					"request": {
						"auth": {
							"type": "basic",
							"basic": [
								{
									"key": "password",
									"value": "admin",
									"type": "string"
								},
								{
									"key": "username",
									"value": "admin@dotcms.com",
									"type": "string"
								}
							]
						},
						"method": "GET",
						"header": [],
						"url": {
							"raw": "{{serverURL}}/api/v1/page/{{pageIdentifier}}/content/tree",
							"host": [
								"{{serverURL}}"
							],
							"path": [
								"api",
								"v1",
								"page",
								"{{pageIdentifier}}",
								"content",
								"tree"
							]
						}
					},
					"response": []
				},
				{
					"name": "Copy Non-Existing Contentlet",
					"event": [
						{
							"listen": "test",
							"script": {
								"exec": [
									"pm.test(\"HTTP Status code must be 404\", function () {",
									"    pm.response.to.have.status(404);",
									"});",
									"",
									"pm.test(\"Checking that the error message is present\", function () {",
									"    var jsonData = pm.response.json();",
									"    pm.expect(jsonData.message).not.eq(\"\");",
									"});"
								],
								"type": "text/javascript"
							}
						}
					],
					"request": {
						"auth": {
							"type": "basic",
							"basic": [
								{
									"key": "password",
									"value": "admin",
									"type": "string"
								},
								{
									"key": "username",
									"value": "admin@dotcms.com",
									"type": "string"
								}
							]
						},
						"method": "PUT",
						"header": [],
						"body": {
							"mode": "raw",
							"raw": "{\n    \"containerId\": \"{{containerId}}\",\n    \"contentId\": \"{{contentId}}xxx\",\n    \"pageId\": \"{{pageId}}\",\n    \"personalization\": \"{{personalization}}\",\n    \"relationType\": \"{{relationType}}\",\n    \"treeOrder\": \"{{treeOrder}}\",\n    \"variantId\": \"{{variantId}}\"\n}",
							"options": {
								"raw": {
									"language": "json"
								}
							}
						},
						"url": {
							"raw": "{{serverURL}}/api/v1/page/copyContent",
							"host": [
								"{{serverURL}}"
							],
							"path": [
								"api",
								"v1",
								"page",
								"copyContent"
							]
						}
					},
					"response": []
				},
				{
					"name": "Copy Contentlet to Non-Existing Container",
					"event": [
						{
							"listen": "test",
							"script": {
								"exec": [
									"pm.test(\"HTTP Status code must be 404\", function () {",
									"    pm.response.to.have.status(404);",
									"});",
									"",
									"pm.test(\"Checking that the error message is present\", function () {",
									"    var jsonData = pm.response.json();",
									"    pm.expect(jsonData.message).not.eq(\"\");",
									"});"
								],
								"type": "text/javascript"
							}
						}
					],
					"request": {
						"auth": {
							"type": "basic",
							"basic": [
								{
									"key": "password",
									"value": "admin",
									"type": "string"
								},
								{
									"key": "username",
									"value": "admin@dotcms.com",
									"type": "string"
								}
							]
						},
						"method": "PUT",
						"header": [],
						"body": {
							"mode": "raw",
							"raw": "{\n    \"containerId\": \"{{containerId}}xx\",\n    \"contentId\": \"{{contentId}}\",\n    \"pageId\": \"{{pageId}}\",\n    \"personalization\": \"{{personalization}}\",\n    \"relationType\": \"{{relationType}}\",\n    \"treeOrder\": \"{{treeOrder}}\",\n    \"variantId\": \"{{variantId}}\"\n}",
							"options": {
								"raw": {
									"language": "json"
								}
							}
						},
						"url": {
							"raw": "{{serverURL}}/api/v1/page/copyContent",
							"host": [
								"{{serverURL}}"
							],
							"path": [
								"api",
								"v1",
								"page",
								"copyContent"
							]
						}
					},
					"response": []
				},
				{
					"name": "Deep-Clone Test Page",
					"event": [
						{
							"listen": "test",
							"script": {
								"exec": [
									"pm.test(\"HTTP Status code must be 200\", function () {",
									"    pm.response.to.have.status(200);",
									"    var jsonData = pm.response.json();",
									"    pm.collectionVariables.set(\"pageDeepCopyIdentifier\", jsonData.entity.identifier);",
									"});"
								],
								"type": "text/javascript"
							}
						}
					],
					"request": {
						"auth": {
							"type": "basic",
							"basic": [
								{
									"key": "password",
									"value": "admin",
									"type": "string"
								},
								{
									"key": "username",
									"value": "admin@dotcms.com",
									"type": "string"
								}
							]
						},
						"method": "PUT",
						"header": [],
						"url": {
							"raw": "{{serverURL}}/api/v1/page/{{pageIdentifier}}/_deepcopy",
							"host": [
								"{{serverURL}}"
							],
							"path": [
								"api",
								"v1",
								"page",
								"{{pageIdentifier}}",
								"_deepcopy"
							]
						}
					},
					"response": []
				},
				{
					"name": "Check Multi-Tree Data For Deep-Copied Page",
					"event": [
						{
							"listen": "test",
							"script": {
								"exec": [
									"pm.test(\"HTTP Status code must be 200\", function () {",
									"    pm.response.to.have.status(200);",
									"});",
									"",
									"pm.test(\"Checking Multi-Tree data Deep-Copied Page\", function () {",
									"    var jsonData = pm.response.json();",
									"    var containerId = pm.collectionVariables.get(\"containerId\");",
									"    var contentId = pm.collectionVariables.get(\"contentId\");",
									"    var pageId = pm.collectionVariables.get(\"pageId\");",
									"    var personalization = pm.collectionVariables.get(\"personalization\");",
									"    var relationType = pm.collectionVariables.get(\"relationType\");",
									"",
									"    pm.expect(jsonData.entity[0].containerId).to.eql(containerId);",
									"    pm.expect(jsonData.entity[0].contentId).to.not.eql(contentId);",
									"    pm.expect(jsonData.entity[0].pageId).to.not.eql(pageId);",
									"    pm.expect(jsonData.entity[0].personalization).to.eql(personalization);",
									"    pm.expect(jsonData.entity[0].relationType).to.eql(relationType);",
									"});"
								],
								"type": "text/javascript"
							}
						}
					],
					"request": {
						"auth": {
							"type": "basic",
							"basic": [
								{
									"key": "password",
									"value": "admin",
									"type": "string"
								},
								{
									"key": "username",
									"value": "admin@dotcms.com",
									"type": "string"
								}
							]
						},
						"method": "GET",
						"header": [],
						"url": {
							"raw": "{{serverURL}}/api/v1/page/{{pageDeepCopyIdentifier}}/content/tree",
							"host": [
								"{{serverURL}}"
							],
							"path": [
								"api",
								"v1",
								"page",
								"{{pageDeepCopyIdentifier}}",
								"content",
								"tree"
							]
						}
					},
					"response": []
				}
			],
			"description": "This Test Collection verifies that the In-Place Contentlet Copy works correctly.\n\nThere are times where a given Contentlet is referenced by several pages. Sometimes, users just want to edit the Contentlet in one specific page without affecting they way such a Contentlet looks like in the other pages. This feature allows them to (1) create an exact copy of the Contentlet -- which replaces the existing one -- and (2) edit that copied Contentlet."
		},
		{
			"name": "Number of Content References in Pages",
			"item": [
				{
					"name": "Get Default Site",
					"event": [
						{
							"listen": "test",
							"script": {
								"exec": [
									"pm.test(\"HTTP Status must be successfull\", function () {",
									"    pm.response.to.have.status(200);",
									"});",
									"",
									"pm.test(\"Getting 'default' Site ID\", function() {",
									"    var entity = pm.response.json().entity;",
									"    pm.collectionVariables.set(\"defaultSiteId\", entity.identifier);",
									"});"
								],
								"type": "text/javascript"
							}
						}
					],
					"request": {
						"auth": {
							"type": "basic",
							"basic": [
								{
									"key": "username",
									"value": "admin@dotcms.com",
									"type": "string"
								},
								{
									"key": "password",
									"value": "admin",
									"type": "string"
								}
							]
						},
						"method": "POST",
						"header": [],
						"body": {
							"mode": "raw",
							"raw": "{\n    \"siteName\": \"default\"\n}",
							"options": {
								"raw": {
									"language": "json"
								}
							}
						},
						"url": {
							"raw": "{{serverURL}}/api/v1/site/_byname",
							"host": [
								"{{serverURL}}"
							],
							"path": [
								"api",
								"v1",
								"site",
								"_byname"
							]
						},
						"description": "Gets the Identifier of the \"default\" Site."
					},
					"response": []
				},
				{
					"name": "Create First Test Page",
					"event": [
						{
							"listen": "test",
							"script": {
								"exec": [
									"pm.test(\"First Test HTML Page was created successfully\", function () {",
									"    pm.response.to.have.status(200);",
									"});",
									"",
									"pm.test(\"No page creation errors are present\", function() {",
									"    var jsonData = pm.response.json();",
									"    pm.expect(jsonData.errors.length).to.eql(0);",
									"    pm.collectionVariables.set(\"firstPageIdentifier\", jsonData.entity.identifier);",
									"});"
								],
								"type": "text/javascript"
							}
						},
						{
							"listen": "prerequest",
							"script": {
								"exec": [
									"pm.collectionVariables.set(\"firstPageUrl\", \"first-test-page\" + Date.now());"
								],
								"type": "text/javascript"
							}
						}
					],
					"request": {
						"auth": {
							"type": "basic",
							"basic": [
								{
									"key": "password",
									"value": "admin",
									"type": "string"
								},
								{
									"key": "username",
									"value": "admin@dotcms.com",
									"type": "string"
								}
							]
						},
						"method": "PUT",
						"header": [],
						"body": {
							"mode": "raw",
							"raw": "{\n    \"contentlet\": {\n        \"contentType\": \"htmlpageasset\",\n        \"title\": \"First Test Page\",\n        \"url\": \"{{firstPageUrl}}\",\n        \"hostFolder\": \"default\",\n        \"template\": \"SYSTEM_TEMPLATE\",\n        \"friendlyName\": \"First Test Page\",\n        \"cachettl\": 0\n    }\n}",
							"options": {
								"raw": {
									"language": "json"
								}
							}
						},
						"url": {
							"raw": "{{serverURL}}/api/v1/workflow/actions/default/fire/PUBLISH?indexPolicy=WAIT_FOR",
							"host": [
								"{{serverURL}}"
							],
							"path": [
								"api",
								"v1",
								"workflow",
								"actions",
								"default",
								"fire",
								"PUBLISH"
							],
							"query": [
								{
									"key": "indexPolicy",
									"value": "WAIT_FOR"
								}
							]
						}
					},
					"response": []
				},
				{
					"name": "Create Test Rich Text Contentlet",
					"event": [
						{
							"listen": "test",
							"script": {
								"exec": [
									"pm.test(\"Test Content was created successfully\", function () {",
									"    pm.response.to.have.status(200);",
									"});",
									"",
									"pm.test(\"No contentlet creation errors are present\", function() {",
									"    var jsonData = pm.response.json();",
									"    pm.expect(jsonData.errors.length).to.eql(0);",
									"    pm.collectionVariables.set(\"richContentIdentifier\", jsonData.entity.identifier);",
									"});"
								],
								"type": "text/javascript"
							}
						}
					],
					"request": {
						"auth": {
							"type": "basic",
							"basic": [
								{
									"key": "password",
									"value": "admin",
									"type": "string"
								},
								{
									"key": "username",
									"value": "admin@dotcms.com",
									"type": "string"
								}
							]
						},
						"method": "PUT",
						"header": [],
						"body": {
							"mode": "raw",
							"raw": "{\n    \"contentlet\": {\n        \"contentType\": \"webPageContent\",\n        \"title\": \"Test Content\",\n        \"contentHost\": \"default\",\n        \"body\": \"Text Content Body\"\n    }\n}",
							"options": {
								"raw": {
									"language": "json"
								}
							}
						},
						"url": {
							"raw": "{{serverURL}}/api/v1/workflow/actions/default/fire/PUBLISH?indexPolicy=WAIT_FOR",
							"host": [
								"{{serverURL}}"
							],
							"path": [
								"api",
								"v1",
								"workflow",
								"actions",
								"default",
								"fire",
								"PUBLISH"
							],
							"query": [
								{
									"key": "indexPolicy",
									"value": "WAIT_FOR"
								}
							]
						}
					},
					"response": []
				},
				{
					"name": "Add Test Contentlet To First Page",
					"event": [
						{
							"listen": "test",
							"script": {
								"exec": [
									"pm.test(\"Test Content was added to First Page successfully\", function () {",
									"    pm.response.to.have.status(200);",
									"});",
									"",
									"pm.test(\"No contentlet addition errors are present\", function() {",
									"    var jsonData = pm.response.json();",
									"    pm.expect(jsonData.errors.length).to.eql(0);",
									"});"
								],
								"type": "text/javascript"
							}
						}
					],
					"request": {
						"auth": {
							"type": "basic",
							"basic": [
								{
									"key": "password",
									"value": "admin",
									"type": "string"
								},
								{
									"key": "username",
									"value": "admin@dotcms.com",
									"type": "string"
								}
							]
						},
						"method": "POST",
						"header": [],
						"body": {
							"mode": "raw",
							"raw": "[\n    {\n        \"identifier\": \"SYSTEM_CONTAINER\",\n        \"uuid\": \"1\",\n        \"contentletsId\": [\n            \"{{richContentIdentifier}}\"\n        ]\n    }\n]",
							"options": {
								"raw": {
									"language": "json"
								}
							}
						},
						"url": {
							"raw": "{{serverURL}}/api/v1/page/{{firstPageIdentifier}}/content",
							"host": [
								"{{serverURL}}"
							],
							"path": [
								"api",
								"v1",
								"page",
								"{{firstPageIdentifier}}",
								"content"
							]
						}
					},
					"response": []
				},
				{
					"name": "Check Property in First Page",
					"event": [
						{
							"listen": "test",
							"script": {
								"exec": [
									"pm.test(\"HTTP Status Response is successfully\", function () {",
									"    pm.response.to.have.status(200);",
									"});",
									"",
									"pm.test(\"Only one Contentlet must be present\", function() {",
									"    var entity = pm.response.json().entity;",
									"    var contentletList = entity.containers.SYSTEM_CONTAINER.contentlets[\"uuid-1\"];",
									"    pm.expect(contentletList.length).to.eql(1);",
									"});",
									"",
									"pm.test(\"The value of the 'onNumberOfPages' property must be 1\", function() {",
									"    var entity = pm.response.json().entity;",
									"    var contentletData = entity.containers.SYSTEM_CONTAINER.contentlets[\"uuid-1\"][0];",
									"    console.log(contentletData);",
									"    pm.expect(contentletData.onNumberOfPages).to.eql(1);",
									"});"
								],
								"type": "text/javascript"
							}
						}
					],
					"request": {
						"auth": {
							"type": "basic",
							"basic": [
								{
									"key": "password",
									"value": "admin",
									"type": "string"
								},
								{
									"key": "username",
									"value": "admin@dotcms.com",
									"type": "string"
								}
							]
						},
						"method": "GET",
						"header": [],
						"url": {
							"raw": "{{serverURL}}/api/v1/page/render/{{firstPageUrl}}?language_id=1&mode=EDIT_MODE&host_id={{defaultSiteId}}",
							"host": [
								"{{serverURL}}"
							],
							"path": [
								"api",
								"v1",
								"page",
								"render",
								"{{firstPageUrl}}"
							],
							"query": [
								{
									"key": "language_id",
									"value": "1"
								},
								{
									"key": "mode",
									"value": "EDIT_MODE"
								},
								{
									"key": "host_id",
									"value": "{{defaultSiteId}}"
								}
							]
						}
					},
					"response": []
				},
				{
					"name": "Create Second Test Page",
					"event": [
						{
							"listen": "test",
							"script": {
								"exec": [
									"pm.test(\"Second Test HTML Page was created successfully\", function () {",
									"    pm.response.to.have.status(200);",
									"});",
									"",
									"pm.test(\"No page creation errors are present\", function() {",
									"    var jsonData = pm.response.json();",
									"    pm.expect(jsonData.errors.length).to.eql(0);",
									"    pm.collectionVariables.set(\"secondPageIdentifier\", jsonData.entity.identifier);",
									"});"
								],
								"type": "text/javascript"
							}
						},
						{
							"listen": "prerequest",
							"script": {
								"exec": [
									"pm.collectionVariables.set(\"secondPageUrl\", \"second-test-page\" + Date.now());"
								],
								"type": "text/javascript"
							}
						}
					],
					"request": {
						"auth": {
							"type": "basic",
							"basic": [
								{
									"key": "password",
									"value": "admin",
									"type": "string"
								},
								{
									"key": "username",
									"value": "admin@dotcms.com",
									"type": "string"
								}
							]
						},
						"method": "PUT",
						"header": [],
						"body": {
							"mode": "raw",
							"raw": "{\n    \"contentlet\": {\n        \"contentType\": \"htmlpageasset\",\n        \"title\": \"Second Test Page\",\n        \"url\": \"{{secondPageUrl}}\",\n        \"hostFolder\": \"default\",\n        \"template\": \"SYSTEM_TEMPLATE\",\n        \"friendlyName\": \"Second Test Page\",\n        \"cachettl\": 0\n    }\n}",
							"options": {
								"raw": {
									"language": "json"
								}
							}
						},
						"url": {
							"raw": "{{serverURL}}/api/v1/workflow/actions/default/fire/PUBLISH?indexPolicy=WAIT_FOR",
							"host": [
								"{{serverURL}}"
							],
							"path": [
								"api",
								"v1",
								"workflow",
								"actions",
								"default",
								"fire",
								"PUBLISH"
							],
							"query": [
								{
									"key": "indexPolicy",
									"value": "WAIT_FOR"
								}
							]
						}
					},
					"response": []
				},
				{
					"name": "Add Test Contentlet To Second Page",
					"event": [
						{
							"listen": "test",
							"script": {
								"exec": [
									"pm.test(\"Test Content was added to First Page successfully\", function () {",
									"    pm.response.to.have.status(200);",
									"});",
									"",
									"pm.test(\"No contentlet addition errors are present\", function() {",
									"    var jsonData = pm.response.json();",
									"    pm.expect(jsonData.errors.length).to.eql(0);",
									"});"
								],
								"type": "text/javascript"
							}
						}
					],
					"request": {
						"auth": {
							"type": "basic",
							"basic": [
								{
									"key": "password",
									"value": "admin",
									"type": "string"
								},
								{
									"key": "username",
									"value": "admin@dotcms.com",
									"type": "string"
								}
							]
						},
						"method": "POST",
						"header": [],
						"body": {
							"mode": "raw",
							"raw": "[\n    {\n        \"identifier\": \"SYSTEM_CONTAINER\",\n        \"uuid\": \"1\",\n        \"contentletsId\": [\n            \"{{richContentIdentifier}}\"\n        ]\n    }\n]",
							"options": {
								"raw": {
									"language": "json"
								}
							}
						},
						"url": {
							"raw": "{{serverURL}}/api/v1/page/{{secondPageIdentifier}}/content",
							"host": [
								"{{serverURL}}"
							],
							"path": [
								"api",
								"v1",
								"page",
								"{{secondPageIdentifier}}",
								"content"
							]
						}
					},
					"response": []
				},
				{
					"name": "Check Property in Second Page",
					"event": [
						{
							"listen": "test",
							"script": {
								"exec": [
									"pm.test(\"HTTP Status Response is successfully\", function () {",
									"    pm.response.to.have.status(200);",
									"});",
									"",
									"pm.test(\"Only one Contentlet must be present\", function() {",
									"    var entity = pm.response.json().entity;",
									"    var contentletList = entity.containers.SYSTEM_CONTAINER.contentlets[\"uuid-1\"];",
									"    pm.expect(contentletList.length).to.eql(1);",
									"});",
									"",
									"pm.test(\"The value of the 'onNumberOfPages' property must be 2\", function() {",
									"    var entity = pm.response.json().entity;",
									"    var contentletData = entity.containers.SYSTEM_CONTAINER.contentlets[\"uuid-1\"][0];",
									"    console.log(contentletData);",
									"    pm.expect(contentletData.onNumberOfPages).to.eql(2);",
									"});"
								],
								"type": "text/javascript"
							}
						}
					],
					"request": {
						"auth": {
							"type": "basic",
							"basic": [
								{
									"key": "password",
									"value": "admin",
									"type": "string"
								},
								{
									"key": "username",
									"value": "admin@dotcms.com",
									"type": "string"
								}
							]
						},
						"method": "GET",
						"header": [],
						"url": {
							"raw": "{{serverURL}}/api/v1/page/render/{{secondPageUrl}}?language_id=1&mode=EDIT_MODE&host_id={{defaultSiteId}}",
							"host": [
								"{{serverURL}}"
							],
							"path": [
								"api",
								"v1",
								"page",
								"render",
								"{{secondPageUrl}}"
							],
							"query": [
								{
									"key": "language_id",
									"value": "1"
								},
								{
									"key": "mode",
									"value": "EDIT_MODE"
								},
								{
									"key": "host_id",
									"value": "{{defaultSiteId}}"
								}
							]
						}
					},
					"response": []
				}
			],
			"description": "This Request Collection verifies that the \"onNumberOfPages\" property is added to the Page JSON response and calculated properly.\n\nThe \"onNumberOfPages\" provides the number of times that a given Contentlet is present in any HTML Page in dotCMS. This way, the Front-End Team can allow users to select whether they want to update that unique Contentlet, or if they want to (1) create a copy of it and (2) edit that new copy instead.",
			"event": [
				{
					"listen": "prerequest",
					"script": {
						"type": "text/javascript",
						"exec": [
							""
						]
					}
				},
				{
					"listen": "test",
					"script": {
						"type": "text/javascript",
						"exec": [
							""
						]
					}
				}
			]
		},
		{
			"name": "Get Page Types",
			"item": [
				{
					"name": "Create new UrlMap Page",
					"event": [
						{
							"listen": "test",
							"script": {
								"exec": [
									"var jsonData = pm.response.json();",
									"",
									"pm.test(\"No errors\", function () {",
									"    ",
									"    var jsonData = pm.response.json();",
									"    pm.expect(jsonData.errors.length).to.eql(0);",
									"});",
									"",
									"pm.collectionVariables.set(\"pageid\", jsonData.entity.identifier);",
									"pm.collectionVariables.set(\"pagepath\", jsonData.entity.path);"
								],
								"type": "text/javascript"
							}
						}
					],
					"request": {
						"auth": {
							"type": "basic",
							"basic": [
								{
									"key": "password",
									"value": "admin",
									"type": "string"
								},
								{
									"key": "username",
									"value": "admin@dotcms.com",
									"type": "string"
								}
							]
						},
						"method": "PUT",
						"header": [],
						"body": {
							"mode": "raw",
							"raw": "{\n\t\n\t\"contentlet\": {\n\t\t\"contentType\":\"htmlpageasset\",\n        \"title\":\"testPageCopy\",\n        \"url\":\"testPageCopy\",\n        \"hostFolder\":\"default\",\n        \"template\":\"SYSTEM_TEMPLATE\",\n        \"friendlyName\":\"testPageCopy\",\n        \"cachettl\":0\n\t\t\n\t}\n}",
							"options": {
								"raw": {
									"language": "json"
								}
							}
						},
						"url": {
							"raw": "{{serverURL}}/api/v1/workflow/actions/default/fire/PUBLISH?indexPolicy=WAIT_FOR",
							"host": [
								"{{serverURL}}"
							],
							"path": [
								"api",
								"v1",
								"workflow",
								"actions",
								"default",
								"fire",
								"PUBLISH"
							],
							"query": [
								{
									"key": "indexPolicy",
									"value": "WAIT_FOR"
								}
							]
						}
					},
					"response": []
				},
				{
					"name": "CreateNewTypeWithUrlMap",
					"request": {
						"method": "POST",
						"header": [],
						"body": {
							"mode": "raw",
							"raw": "{\n\t\"clazz\": \"com.dotcms.contenttype.model.type.SimpleContentType\",\n    \"detailPage\": \"{{pageid}}\",\n    \"urlMapPattern\": \"/blog/wasabi/{urlTitle}\",\n\t\"description\": \"My Structure\",\n\t\"defaultType\": false,\n\t\"system\": false,\n\t\"folder\": \"SYSTEM_FOLDER\",\n\t\"name\": \"TestTypeUrlMap{{$randomBankAccount}}\",\n\t\"variable\": \"TestTypeUrlMap{{$randomBankAccount}}\",\n\t\"host\": \"SYSTEM_HOST\",\n\t\"fixed\": false,\n    \"icon\": \"testIcon\",\n    \"sortOrder\": 3,\n\t\"fields\": [\n\t\t{\n\t\t\t\"clazz\": \"com.dotcms.contenttype.model.field.TextField\",\n\t\t\t\"indexed\": true,\n\t\t\t\"dataType\": \"TEXT\",\n\t\t\t\"readOnly\": false,\n\t\t\t\"required\": true,\n\t\t\t\"searchable\": true,\n\t\t\t\"listed\": true,\n\t\t\t\"sortOrder\": 2,\n\t\t\t\"unique\": false,\n\t\t\t\"name\": \"Name\",\n\t\t\t\"variable\": \"name\",\n\t\t\t\"fixed\": true\n\t\t}\n\t],\n    \"workflow\":[\"d61a59e1-a49c-46f2-a929-db2b4bfa88b2\"]\n}\n",
							"options": {
								"raw": {
									"language": "json"
								}
							}
						},
						"url": {
							"raw": "{{serverURL}}/api/v1/contenttype",
							"host": [
								"{{serverURL}}"
							],
							"path": [
								"api",
								"v1",
								"contenttype"
							]
						}
					},
					"response": []
				},
				{
					"name": "Create New Page Type",
					"request": {
						"method": "POST",
						"header": [],
						"body": {
							"mode": "raw",
							"raw": "{\n    \"defaultType\": false,\n    \"icon\": null,\n    \"fixed\": false,\n    \"system\": false,\n    \"clazz\": \"com.dotcms.contenttype.model.type.ImmutablePageContentType\",\n    \"description\": \"\",\n    \"host\": \"8a7d5e23-da1e-420a-b4f0-471e7da8ea2d\",\n    \"folder\": \"SYSTEM_FOLDER\",\n    \"name\": \"TestTypePage{{$randomBankAccount}}\",\n    \"variable\": \"TestTypePage{{$randomBankAccount}}\"\n}\n",
							"options": {
								"raw": {
									"language": "json"
								}
							}
						},
						"url": {
							"raw": "{{serverURL}}/api/v1/contenttype",
							"host": [
								"{{serverURL}}"
							],
							"path": [
								"api",
								"v1",
								"contenttype"
							]
						}
					},
					"response": []
				},
				{
					"name": "Get Types",
					"event": [
						{
							"listen": "test",
							"script": {
								"exec": [
									"var jsonData = pm.response.json();",
									"",
									"pm.test(\"No errors\", function () {",
									"    ",
									"    var jsonData = pm.response.json();",
									"    pm.expect(jsonData.entity.length).to.greaterThan(2);",
									"",
									"    const urlMapType = jsonData.entity.filter(item => item.variable.startsWith('TestTypeUrlMap'))",
									"    const pageType = jsonData.entity.filter(item => item.variable.startsWith('TestTypePage'))",
									"",
									"    pm.expect(urlMapType).to.not.eql(null);",
									"    pm.expect(pageType).to.not.eql(null);",
									"});",
									"",
									""
								],
								"type": "text/javascript"
							}
						}
					],
					"request": {
						"method": "GET",
						"header": [],
						"url": {
							"raw": "http://localhost:8080/api/v1/page/types",
							"protocol": "http",
							"host": [
								"localhost"
							],
							"port": "8080",
							"path": [
								"api",
								"v1",
								"page",
								"types"
							]
						}
					},
					"response": []
				},
				{
					"name": "Get Types Filtered",
					"event": [
						{
							"listen": "test",
							"script": {
								"exec": [
									"var jsonData = pm.response.json();",
									"",
									"pm.test(\"No errors\", function () {",
									"    ",
									"    var jsonData = pm.response.json();",
									"    pm.expect(jsonData.entity.length).to.greaterThan(2);",
									"",
									"});",
									"",
									""
								],
								"type": "text/javascript"
							}
						}
					],
					"request": {
						"auth": {
							"type": "basic",
							"basic": [
								{
									"key": "password",
									"value": "admin",
									"type": "string"
								},
								{
									"key": "username",
									"value": "admin@dotcms.com",
									"type": "string"
								}
							]
						},
						"method": "GET",
						"header": [],
						"url": {
							"raw": "http://localhost:8080/api/v1/page/types?filter=test",
							"protocol": "http",
							"host": [
								"localhost"
							],
							"port": "8080",
							"path": [
								"api",
								"v1",
								"page",
								"types"
							],
							"query": [
								{
									"key": "filter",
									"value": "test"
								}
							]
						}
					},
					"response": []
				}
			]
		},
		{
			"name": "Put Create Page With CacheTTL 100",
			"event": [
				{
					"listen": "test",
					"script": {
						"exec": [
							"pm.test(\"Status code should be 200\", function () {",
							"    pm.response.to.have.status(200);",
							"});",
							"",
							"var jsonData = pm.response.json();",
							"",
							"pm.test(\"Identifier must contains path\", function () {",
							"    pm.expect(jsonData.entity.template).eq(\"SYSTEM_TEMPLATE\");",
							"});"
						],
						"type": "text/javascript"
					}
				}
			],
			"request": {
				"auth": {
					"type": "basic",
					"basic": [
						{
							"key": "password",
							"value": "admin",
							"type": "string"
						},
						{
							"key": "username",
							"value": "admin@dotcms.com",
							"type": "string"
						},
						{
							"key": "saveHelperData",
							"type": "any"
						},
						{
							"key": "showPassword",
							"value": false,
							"type": "boolean"
						}
					]
				},
				"method": "PUT",
				"header": [],
				"body": {
					"mode": "raw",
					"raw": "{\n\t\"contentlet\":{\n\t\t\"stName\": \"htmlpageasset\",\n\t\t\"title\": \"PageAsset SystemTemplate\",\n        \"url\": \"pageassetsystemtemplate\",\n        \"friendlyName\":\"pageassetsystemtemplate\",\n        \"template\": \"SYSTEM_TEMPLATE\",\n        \"sortOrder\": \"0\",\n        \"cachettl\": \"100\",\n        \"hostFolder\":\"48190c8c-42c4-46af-8d1a-0cd5db894797\"\n\t}\n}",
					"options": {
						"raw": {
							"language": "json"
						}
					}
				},
				"url": {
					"raw": "{{serverURL}}/api/v1/workflow/actions/default/fire/PUBLISH",
					"host": [
						"{{serverURL}}"
					],
					"path": [
						"api",
						"v1",
						"workflow",
						"actions",
						"default",
						"fire",
						"PUBLISH"
					]
				}
			},
			"response": []
		},
		{
			"name": "invalidateSession",
			"event": [
				{
					"listen": "test",
					"script": {
						"exec": [
							"pm.test(\"Status code is 200\", function () {",
							"    pm.response.to.have.status(200);",
							"});"
						],
						"type": "text/javascript"
					}
				}
			],
			"request": {
				"method": "GET",
				"header": [],
				"url": {
					"raw": "{{serverURL}}/api/v1/logout",
					"host": [
						"{{serverURL}}"
					],
					"path": [
						"api",
						"v1",
						"logout"
					]
				}
			},
			"response": []
		},
		{
			"name": "Check Cache-Control",
			"event": [
				{
					"listen": "test",
					"script": {
						"exec": [
							"pm.test(\"Cache-Control is correct\", function () {",
							"    pm.response.to.be.header('Cache-Control','max-age=100');",
							"});"
						],
						"type": "text/javascript"
					}
				}
			],
			"request": {
				"auth": {
					"type": "basic",
					"basic": [
						{
							"key": "password",
							"value": "admin",
							"type": "string"
						},
						{
							"key": "username",
							"value": "admin@dotcms.com",
							"type": "string"
						}
					]
				},
				"method": "GET",
				"header": [],
				"url": {
					"raw": "{{serverURL}}/pageassetsystemtemplate",
					"host": [
						"{{serverURL}}"
					],
					"path": [
						"pageassetsystemtemplate"
					]
				}
			},
			"response": []
		}
	],
	"event": [
		{
			"listen": "prerequest",
			"script": {
				"type": "text/javascript",
				"exec": [
					""
				]
			}
		},
		{
			"listen": "test",
			"script": {
				"type": "text/javascript",
				"exec": [
					""
				]
			}
		}
	],
	"variable": [
		{
			"key": "serverURL",
			"value": "http://localhost:8080"
		},
		{
			"key": "siteIdTestHost",
			"value": ""
		},
		{
			"key": "sitevariableIdTestHost",
			"value": ""
		},
		{
			"key": "containeridentifier",
			"value": ""
		},
		{
			"key": "inode",
			"value": ""
		},
		{
			"key": "templateIdToPublishedHost",
			"value": ""
		},
		{
			"key": "contentletIdentifier",
			"value": ""
		},
		{
			"key": "contentletInode",
			"value": ""
		},
		{
			"key": "fireActionLanguageKey",
			"value": ""
		},
		{
			"key": "pageUrlHostVariablestest",
			"value": ""
		},
		{
			"key": "pageIdentifier",
			"value": ""
		},
		{
			"key": "richContentIdentifier",
			"value": ""
		},
		{
			"key": "containerId",
			"value": ""
		},
		{
			"key": "contentId",
			"value": ""
		},
		{
			"key": "pageId",
			"value": ""
		},
		{
			"key": "personalization",
			"value": ""
		},
		{
			"key": "relationType",
			"value": ""
		},
		{
			"key": "treeOrder",
			"value": ""
		},
		{
			"key": "variantId",
			"value": ""
		},
		{
			"key": "copiedRichContentIdentifier",
			"value": ""
		},
		{
			"key": "pageDeepCopyIdentifier",
			"value": ""
		},
		{
			"key": "firstPageUrl",
			"value": ""
		},
		{
			"key": "firstPageIdentifier",
			"value": ""
		},
		{
			"key": "secondPageUrl",
			"value": ""
		},
		{
			"key": "secondPageIdentifier",
			"value": ""
		},
		{
			"key": "defaultSiteId",
			"value": ""
		},
		{
			"key": "path",
			"value": ""
		},
		{
			"key": "pageid",
			"value": ""
		},
		{
			"key": "pagepath",
			"value": ""
		}
	]
}<|MERGE_RESOLUTION|>--- conflicted
+++ resolved
@@ -1,16 +1,9 @@
 {
 	"info": {
-<<<<<<< HEAD
 		"_postman_id": "d38f5254-5d30-47a4-aa50-612742acb23d",
 		"name": "Page API - [api/v1/page]",
 		"schema": "https://schema.getpostman.com/json/collection/v2.1.0/collection.json",
 		"_exporter_id": "781456"
-=======
-		"_postman_id": "5c99a77b-bdc9-41d4-9d20-9424cb3c2e8f",
-		"name": "Page API - [api/v1/page]",
-		"schema": "https://schema.getpostman.com/json/collection/v2.1.0/collection.json",
-		"_exporter_id": "5403727"
->>>>>>> eb903521
 	},
 	"item": [
 		{
