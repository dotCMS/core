{
	"info": {
<<<<<<< HEAD
		"_postman_id": "a00d8188-4ece-43a6-8153-772a319295ab",
		"name": "Page API - [api/v1/page]",
		"schema": "https://schema.getpostman.com/json/collection/v2.1.0/collection.json",
		"_exporter_id": "1549189"
=======
		"_postman_id": "f63f86ef-eb2d-4ccc-9e79-ae27a447857b",
		"name": "Page API - [api/v1/page]",
		"schema": "https://schema.getpostman.com/json/collection/v2.1.0/collection.json",
		"_exporter_id": "11174695"
>>>>>>> 067e229a
	},
	"item": [
		{
			"name": "CreateTestContext",
			"item": [
				{
					"name": "Delete Image ContentType Copy",
					"event": [
						{
							"listen": "test",
							"script": {
								"exec": [
									"pm.test(\"Status code should be ok 200\", function () {",
									"    pm.response.to.have.status(200);",
									"});"
								],
								"type": "text/javascript"
							}
						}
					],
					"request": {
						"auth": {
							"type": "basic",
							"basic": [
								{
									"key": "password",
									"value": "admin",
									"type": "string"
								},
								{
									"key": "username",
									"value": "admin@dotcms.com",
									"type": "string"
								},
								{
									"key": "saveHelperData",
									"type": "any"
								},
								{
									"key": "showPassword",
									"value": false,
									"type": "boolean"
								}
							]
						},
						"method": "DELETE",
						"header": [],
						"url": {
							"raw": "{{serverURL}}/api/v1/contenttype/id/2c46b6586c38852ac08a824a303ced80",
							"host": [
								"{{serverURL}}"
							],
							"path": [
								"api",
								"v1",
								"contenttype",
								"id",
								"2c46b6586c38852ac08a824a303ced80"
							]
						},
						"description": "Given a content type ID.\nExpect that code is 200.\nExpect content type is deleted successfully."
					},
					"response": []
				},
				{
					"name": "Delete Video ContentType Copy",
					"event": [
						{
							"listen": "test",
							"script": {
								"exec": [
									"pm.test(\"Status code should be ok 200\", function () {",
									"    pm.response.to.have.status(200);",
									"});"
								],
								"type": "text/javascript"
							}
						}
					],
					"request": {
						"auth": {
							"type": "basic",
							"basic": [
								{
									"key": "password",
									"value": "admin",
									"type": "string"
								},
								{
									"key": "username",
									"value": "admin@dotcms.com",
									"type": "string"
								},
								{
									"key": "saveHelperData",
									"type": "any"
								},
								{
									"key": "showPassword",
									"value": false,
									"type": "boolean"
								}
							]
						},
						"method": "DELETE",
						"header": [],
						"url": {
							"raw": "{{serverURL}}/api/v1/contenttype/id/c77450b834901a20c8193ef9d561ee5b",
							"host": [
								"{{serverURL}}"
							],
							"path": [
								"api",
								"v1",
								"contenttype",
								"id",
								"c77450b834901a20c8193ef9d561ee5b"
							]
						},
						"description": "Given a content type ID.\nExpect that code is 200.\nExpect content type is deleted successfully."
					},
					"response": []
				},
				{
					"name": "pre_ImportBundleWithContext",
					"event": [
						{
							"listen": "test",
							"script": {
								"exec": [
									"pm.test(\"Bundle uploaded sucessfully\", function () {",
									"    pm.response.to.have.status(200);",
									"",
									"    var jsonData = pm.response.json();",
									"    console.log(jsonData);",
									"",
									"    pm.expect(jsonData[\"bundleName\"]).to.eql(\"assets.tar.gz\");",
									"    pm.expect(jsonData[\"status\"]).to.eql(\"SUCCESS\");",
									"});"
								],
								"type": "text/javascript"
							}
						}
					],
					"request": {
						"auth": {
							"type": "basic",
							"basic": [
								{
									"key": "username",
									"value": "admin@dotcms.com",
									"type": "string"
								},
								{
									"key": "password",
									"value": "admin",
									"type": "string"
								}
							]
						},
						"method": "POST",
						"header": [
							{
								"key": "Content-Type",
								"type": "text",
								"value": "application/octet-stream"
							},
							{
								"key": "Content-Disposition",
								"type": "text",
								"value": "attachment"
							}
						],
						"body": {
							"mode": "formdata",
							"formdata": [
								{
									"key": "file",
									"type": "file",
									"src": "resources/GraphQL/assets.tar.gz"
								}
							]
						},
						"url": {
							"raw": "{{serverURL}}/api/bundle?sync=true",
							"host": [
								"{{serverURL}}"
							],
							"path": [
								"api",
								"bundle"
							],
							"query": [
								{
									"key": "sync",
									"value": "true"
								},
								{
									"key": "AUTH_TOKEN",
									"value": "",
									"disabled": true
								}
							]
						},
						"description": "Imports a Bundle that includes:\n* HTMLPage /blog/index\n* HTMLPage /blog/destinations/costa-rica\n* Contentlet [Blog] Ecotourism in Costa Rica\n* Blog Detail Page /blog/blog-detail"
					},
					"response": []
				}
			],
			"description": "Imports a Bundle that includes:\n* HTMLPage /blog/index\n* HTMLPage /blog/destinations/costa-rica\n* Contentlet [Blog] Ecotourism in Costa Rica\n* Blog Detail Page /blog/blog-detail",
			"event": [
				{
					"listen": "prerequest",
					"script": {
						"type": "text/javascript",
						"exec": [
							""
						]
					}
				},
				{
					"listen": "test",
					"script": {
						"type": "text/javascript",
						"exec": [
							""
						]
					}
				}
			]
		},
		{
			"name": "JSON [api/v1/page/json]",
			"item": [
				{
					"name": "invalidateSession",
					"event": [
						{
							"listen": "test",
							"script": {
								"exec": [
									"pm.test(\"Status code is 200\", function () {",
									"    pm.response.to.have.status(200);",
									"});"
								],
								"type": "text/javascript"
							}
						}
					],
					"request": {
						"method": "GET",
						"header": [],
						"url": {
							"raw": "{{serverURL}}/api/v1/logout",
							"host": [
								"{{serverURL}}"
							],
							"path": [
								"api",
								"v1",
								"logout"
							]
						}
					},
					"response": []
				},
				{
					"name": "GivenInvalidUser_ShouldReturn401",
					"event": [
						{
							"listen": "test",
							"script": {
								"exec": [
									"",
									"pm.test(\"Status code is 401, Need credentials\", function () {",
									"    pm.response.to.have.status(401);",
									"});",
									"",
									"",
									"",
									"pm.test(\"Response body matches\", function () {",
									"    pm.expect(pm.response.text()).to.eq(\"Invalid User\");",
									"});",
									""
								],
								"type": "text/javascript"
							}
						}
					],
					"request": {
						"auth": {
							"type": "noauth"
						},
						"method": "GET",
						"header": [],
						"url": {
							"raw": "{{serverURL}}/api/v1/page/json/destinations/costa-rica",
							"host": [
								"{{serverURL}}"
							],
							"path": [
								"api",
								"v1",
								"page",
								"json",
								"destinations",
								"costa-rica"
							]
						},
						"description": "Given no user, should return 401 and \"Invalid User\" message"
					},
					"response": []
				},
				{
					"name": "Switch site to 'demo.dotcms.com'",
					"event": [
						{
							"listen": "test",
							"script": {
								"exec": [
									"pm.test(\"Status code is 200 \", function () {",
									"    pm.response.to.have.status(200);",
									"});",
									"",
									"",
									"",
									"pm.test(\"Valid response\", function () {",
									"    var jsonData = pm.response.json();",
									"",
									"    pm.expect(jsonData.entity.hostSwitched).equal(true);",
									"});"
								],
								"type": "text/javascript"
							}
						}
					],
					"request": {
						"auth": {
							"type": "basic",
							"basic": [
								{
									"key": "password",
									"value": "admin",
									"type": "string"
								},
								{
									"key": "username",
									"value": "admin@dotcms.com",
									"type": "string"
								},
								{
									"key": "saveHelperData",
									"type": "any"
								},
								{
									"key": "showPassword",
									"value": false,
									"type": "boolean"
								}
							]
						},
						"method": "PUT",
						"header": [
							{
								"key": "Content-Type",
								"value": "application/json"
							}
						],
						"body": {
							"mode": "raw",
							"raw": ""
						},
						"url": {
							"raw": "{{serverURL}}/api/v1/site/switch/48190c8c-42c4-46af-8d1a-0cd5db894797",
							"host": [
								"{{serverURL}}"
							],
							"path": [
								"api",
								"v1",
								"site",
								"switch",
								"48190c8c-42c4-46af-8d1a-0cd5db894797"
							]
						}
					},
					"response": []
				},
				{
					"name": "GivenValidPageURL_ShouldReturnPageInfo",
					"event": [
						{
							"listen": "test",
							"script": {
								"exec": [
									"",
									"pm.test(\"Status code is 200\", function () {",
									"    pm.response.to.have.status(200);",
									"});",
									"",
									"",
									"",
									"pm.test(\"Include template\", function () {",
									"    pm.expect(pm.response.text()).to.include(\"template\");",
									"});",
									"",
									"pm.test(\"Inlude layout\", function () {",
									"    pm.expect(pm.response.text()).to.include(\"layout\");",
									"});",
									"",
									"pm.test(\"Include Containers\", function () {",
									"    pm.expect(pm.response.text()).to.include(\"containers\");",
									"});",
									"",
									"pm.test(\"'page' element includes all properties\", function () {",
									"    var jsonData = pm.response.json();",
									"    var page = jsonData[\"entity\"][\"page\"];",
									"    pm.expect(page[\"__icon__\"]).equal(\"pageIcon\");",
									"    pm.expect(page[\"archived\"], 'FAILED:[archived]').equal(false);",
									"    pm.expect(page[\"baseType\"]).equal(\"HTMLPAGE\");",
									"    pm.expect(page[\"cachettl\"]).equal(\"0\");",
									"    pm.expect(page[\"canEdit\"], 'FAILED:[canEdit]').equal(true);",
									"    pm.expect(page[\"canLock\"], 'FAILED:[canLock]').equal(true);",
									"    pm.expect(page[\"canRead\"], 'FAILED:[canRead]').equal(true);",
									"    pm.expect(page[\"deleted\"], 'FAILED:[deleted]').equal(false);",
									"    pm.expect(page[\"description\"]).equal(\"Costa Rica Rain Forest\");",
									"    pm.expect(page[\"extension\"]).equal(\"page\");",
									"    pm.expect(page[\"folder\"]).equal(\"6c8a2ac4-36a7-4b01-b9c0-c2c1d91ddfdb\");",
									"    pm.expect(page[\"friendlyName\"]).equal(\"Costa Rica Rain Forest\");",
									"    pm.expect(page[\"hasLiveVersion\"], 'FAILED:[hasLiveVersion]').equal(true);",
									"    pm.expect(page[\"hasTitleImage\"], 'FAILED:[hasTitleImage]').equal(true);",
									"    pm.expect(page[\"host\"]).equal(\"48190c8c-42c4-46af-8d1a-0cd5db894797\");",
									"    pm.expect(page[\"hostName\"]).equal(\"demo.dotcms.com\");",
									"    ////",
									"    pm.expect(page[\"httpsRequired\"], 'FAILED:[httpsRequired]').equal(false);",
									"    pm.expect(page[\"identifier\"]).equal(\"bec7b960-a8bf-4f14-a22b-0d94caf217f0\");",
									"    pm.expect(page[\"image\"]).equal(\"/dA/bec7b960-a8bf-4f14-a22b-0d94caf217f0/image/costa-rica-tree-frog.jpg\");",
									"    pm.expect(page[\"imageContentAsset\"]).equal(\"bec7b960-a8bf-4f14-a22b-0d94caf217f0/image\");",
									"    pm.expect(page[\"inode\"]).not.equal(null)",
									"    pm.expect(page[\"isContentlet\"], 'FAILED:[isContentlet]').equal(true);",
									"    pm.expect(page[\"languageId\"]).equal(1);",
									"    pm.expect(page[\"live\"], 'FAILED:[live]').equal(true);",
									"    pm.expect(page[\"liveInode\"]).not.equal(null)",
									"    pm.expect(page[\"locked\"], 'FAILED:[locked]').equal(false);",
									"    pm.expect(page[\"mimeType\"]).equal(\"application/dotpage\");",
									"    pm.expect(page[\"modDate\"]).not.equal(null)",
									"    ///",
									"    pm.expect(page[\"modUser\"]).equal(\"system\");",
									"    pm.expect(page[\"modUserName\"]).equal(\"system user system user\");",
									"    pm.expect(page[\"name\"]).equal(\"costa-rica\");",
									"    pm.expect(page[\"owner\"]).equal(\"dotcms.org.1\");",
									"    pm.expect(page[\"pageURI\"]).equal(\"/destinations/costa-rica\");",
									"    pm.expect(page[\"pageUrl\"]).equal(\"costa-rica\");",
									"    pm.expect(page[\"path\"]).equal(\"/destinations/costa-rica\");",
									"    pm.expect(page[\"publishDate\"]).not.equal(null)",
									"    pm.expect(page[\"seoTitle\"]).equal(\"Costa Rica Travel Destinations\");",
									"    pm.expect(page[\"seodescription\"]).equal(\"Visit Costa Rica a rugged, rainforested Central American country with coastlines on the Caribbean and Pacific.\");",
									"    pm.expect(page[\"shortDescription\"]).equal(\"Costa Rica is a rugged, rainforested Central American country with coastlines on the Caribbean and Pacific. Costa Rica is known for its beaches, volcanoes, and biodiversity. Roughly a quarter of its area is made up of protected jungle, teeming with wildlife including spider monkeys and quetzal birds.\");",
									"    pm.expect(page[\"shortyLive\"]).not.equal(null)",
									"    //",
									"    pm.expect(page[\"shortyWorking\"]).not.equal(null)",
									"    pm.expect(page[\"sortOrder\"]).equal(0);",
									"    pm.expect(page[\"stInode\"]).equal(\"91812c8b-0441-4139-8d4d-7423cfb0e979\");",
									"    pm.expect(page[\"statusIcons\"]).equal(\"<span class='greyDotIcon' style='opacity:.4'></span><span class='liveIcon'></span>\");",
									"    pm.expect(page[\"tags\"]).equal(\"diving\");",
									"    pm.expect(page[\"template\"]).equal(\"0c556e37-99e0-4458-a2cd-d42cc7a11045\");",
									"    pm.expect(page[\"title\"]).equal(\"Costa Rica Rain Forest\");",
									"    pm.expect(page[\"titleImage\"]).equal(\"image\");",
									"    pm.expect(page[\"type\"]).equal(\"htmlpage\");",
									"    pm.expect(page[\"url\"]).equal(\"/destinations/costa-rica\");",
									"    pm.expect(page[\"working\"], 'FAILED:[working]').equal(true);",
									"    pm.expect(page[\"workingInode\"]).not.equal(null)",
									"",
									"});",
									"",
									""
								],
								"type": "text/javascript"
							}
						}
					],
					"request": {
						"auth": {
							"type": "basic",
							"basic": [
								{
									"key": "password",
									"value": "admin",
									"type": "string"
								},
								{
									"key": "username",
									"value": "admin@dotcms.com",
									"type": "string"
								}
							]
						},
						"method": "GET",
						"header": [],
						"url": {
							"raw": "{{serverURL}}/api/v1/page/json/destinations/costa-rica",
							"host": [
								"{{serverURL}}"
							],
							"path": [
								"api",
								"v1",
								"page",
								"json",
								"destinations",
								"costa-rica"
							]
						},
						"description": "http://localhost:8080/api/v1/page/json/{page-url}"
					},
					"response": []
				},
				{
					"name": "invalidateSession",
					"event": [
						{
							"listen": "test",
							"script": {
								"exec": [
									"pm.test(\"Status code is 200\", function () {",
									"    pm.response.to.have.status(200);",
									"});"
								],
								"type": "text/javascript"
							}
						}
					],
					"request": {
						"method": "GET",
						"header": [],
						"url": {
							"raw": "{{serverURL}}/api/v1/logout",
							"host": [
								"{{serverURL}}"
							],
							"path": [
								"api",
								"v1",
								"logout"
							]
						}
					},
					"response": []
				},
				{
					"name": "GivenInvalidPageURL_ShouldReturn404",
					"event": [
						{
							"listen": "test",
							"script": {
								"exec": [
									"",
									"pm.test(\"Status code is 404\", function () {",
									"    pm.response.to.have.status(404);",
									"});",
									"",
									"",
									"",
									"pm.test(\"Valid response\", function () {",
									"    pm.expect(pm.response.text()).to.include(\"Page \\'about-us/index2\\' not found\");",
									"});",
									"",
									"",
									"",
									""
								],
								"type": "text/javascript"
							}
						}
					],
					"request": {
						"auth": {
							"type": "basic",
							"basic": [
								{
									"key": "password",
									"value": "admin",
									"type": "string"
								},
								{
									"key": "username",
									"value": "admin@dotcms.com",
									"type": "string"
								}
							]
						},
						"method": "GET",
						"header": [],
						"url": {
							"raw": "{{serverURL}}/api/v1/page/json/about-us/index2",
							"host": [
								"{{serverURL}}"
							],
							"path": [
								"api",
								"v1",
								"page",
								"json",
								"about-us",
								"index2"
							]
						}
					},
					"response": []
				},
				{
					"name": "GivenURLMappedPage_ShouldReturnPageInfo",
					"event": [
						{
							"listen": "test",
							"script": {
								"exec": [
									"pm.test(\"No errors\", function () {",
									"    ",
									"    var jsonData = pm.response.json();",
									"    pm.expect(jsonData.errors.length).to.eql(0);",
									"});",
									"",
									"pm.test(\"Status code is 200\", function () {",
									"    pm.response.to.have.status(200);",
									"}); ",
									"",
									"pm.test(\"Has Rows and Columns\", function () {",
									"    ",
									"    var jsonData = pm.response.json();",
									"    ",
									"    pm.expect(jsonData.entity.layout.body.rows.length).to.equal(2);",
									"    pm.expect(jsonData.entity.layout.body.rows[0].columns.length).to.equal(1);",
									"     ",
									"});",
									"",
									"pm.test(\"Number of Contents\", function () {",
									"    ",
									"    var jsonData = pm.response.json();",
									"    ",
									"    pm.expect(jsonData.entity.numberContents).to.equal(2);",
									"    ",
									"     ",
									"});",
									"",
									"pm.test(\"Page checks\", function () {",
									"    ",
									"    var jsonData = pm.response.json();",
									"    ",
									"    pm.expect(jsonData.entity.page.pageURI).to.equal('/blog/index');",
									"    pm.expect(jsonData.entity.page.title).to.equal('Blogs');",
									"    pm.expect(jsonData.entity.page.type).to.equal('htmlpage');",
									"     ",
									"});",
									"",
									"pm.test(\"Site checks\", function () {",
									"    ",
									"    var jsonData = pm.response.json();",
									"    ",
									"    pm.expect(jsonData.entity.site.hostname).to.equal('demo.dotcms.com');",
									"    pm.expect(jsonData.entity.site.type).to.equal('contentlet');",
									"     ",
									"});",
									"",
									"pm.test(\"Template checks\", function () {",
									"    ",
									"    var jsonData = pm.response.json();",
									"    ",
									"    pm.expect(jsonData.entity.template.title).to.equal('anonymous_layout_1571406924828');",
									"    pm.expect(jsonData.entity.template.type).to.equal('template');",
									"     ",
									"});",
									"",
									"pm.test(\"Contentlets checks\", function () {",
									"    ",
									"    var jsonData = pm.response.json();",
									"    pm.expect(jsonData.entity.containers[\"//demo.dotcms.com/application/containers/default/\"].contentlets[\"uuid-1\"][0].title).to.equal('Travel Blog Header');",
									"    pm.expect(jsonData.entity.containers[\"//demo.dotcms.com/application/containers/default/\"].contentlets[\"uuid-1\"][0].contentType).to.equal('webPageContent');",
									"});",
									"",
									"",
									"",
									"",
									"",
									"",
									""
								],
								"type": "text/javascript"
							}
						}
					],
					"request": {
						"auth": {
							"type": "basic",
							"basic": [
								{
									"key": "username",
									"value": "admin@dotcms.com",
									"type": "string"
								},
								{
									"key": "password",
									"value": "admin",
									"type": "string"
								}
							]
						},
						"method": "GET",
						"header": [],
						"url": {
							"raw": "{{serverURL}}/api/v1/page/json/blog/index",
							"host": [
								"{{serverURL}}"
							],
							"path": [
								"api",
								"v1",
								"page",
								"json",
								"blog",
								"index"
							]
						},
						"description": "Gets an Url content map"
					},
					"response": []
				}
			],
			"description": "Returns the metadata in JSON format of the objects that make up an HTML Page in the system.\n\nhttp://localhost:8080/api/v1/page/json/{page-url}",
			"event": [
				{
					"listen": "prerequest",
					"script": {
						"type": "text/javascript",
						"exec": [
							""
						]
					}
				},
				{
					"listen": "test",
					"script": {
						"type": "text/javascript",
						"exec": [
							""
						]
					}
				}
			]
		},
		{
			"name": "Render [api/v1/page/render]",
			"item": [
				{
					"name": "invalidateSession",
					"event": [
						{
							"listen": "test",
							"script": {
								"exec": [
									"pm.test(\"Status code is 200\", function () {",
									"    pm.response.to.have.status(200);",
									"});"
								],
								"type": "text/javascript"
							}
						}
					],
					"request": {
						"method": "GET",
						"header": [],
						"url": {
							"raw": "{{serverURL}}/api/v1/logout",
							"host": [
								"{{serverURL}}"
							],
							"path": [
								"api",
								"v1",
								"logout"
							]
						}
					},
					"response": []
				},
				{
					"name": "GivenInvalidUser_ShouldReturn401",
					"event": [
						{
							"listen": "test",
							"script": {
								"exec": [
									"",
									"pm.test(\"Status code is 401, Need credentials\", function () {",
									"    pm.response.to.have.status(401);",
									"});",
									"",
									"",
									"",
									"pm.test(\"Response body matches\", function () {",
									"    pm.expect(pm.response.text()).to.include(\"Invalid User\");",
									"});",
									""
								],
								"type": "text/javascript"
							}
						}
					],
					"request": {
						"auth": {
							"type": "noauth"
						},
						"method": "GET",
						"header": [],
						"url": {
							"raw": "{{serverURL}}/api/v1/page/render/destinations/costa-rica",
							"host": [
								"{{serverURL}}"
							],
							"path": [
								"api",
								"v1",
								"page",
								"render",
								"destinations",
								"costa-rica"
							]
						}
					},
					"response": []
				},
				{
					"name": "Switch site to 'demo.dotcms.com' Copy",
					"event": [
						{
							"listen": "test",
							"script": {
								"exec": [
									"pm.test(\"Status code is 200 \", function () {",
									"    pm.response.to.have.status(200);",
									"});",
									"",
									"",
									"",
									"pm.test(\"Valid response\", function () {",
									"    var jsonData = pm.response.json();",
									"",
									"    pm.expect(jsonData.entity.hostSwitched).equal(true);",
									"});"
								],
								"type": "text/javascript"
							}
						}
					],
					"request": {
						"auth": {
							"type": "basic",
							"basic": [
								{
									"key": "password",
									"value": "admin",
									"type": "string"
								},
								{
									"key": "username",
									"value": "admin@dotcms.com",
									"type": "string"
								},
								{
									"key": "saveHelperData",
									"type": "any"
								},
								{
									"key": "showPassword",
									"value": false,
									"type": "boolean"
								}
							]
						},
						"method": "PUT",
						"header": [
							{
								"key": "Content-Type",
								"value": "application/json"
							}
						],
						"body": {
							"mode": "raw",
							"raw": ""
						},
						"url": {
							"raw": "{{serverURL}}/api/v1/site/switch/48190c8c-42c4-46af-8d1a-0cd5db894797",
							"host": [
								"{{serverURL}}"
							],
							"path": [
								"api",
								"v1",
								"site",
								"switch",
								"48190c8c-42c4-46af-8d1a-0cd5db894797"
							]
						}
					},
					"response": []
				},
				{
					"name": "GivenValidPageURL_ShouldReturnPageInfoAndRenderHTML",
					"event": [
						{
							"listen": "test",
							"script": {
								"exec": [
									"",
									"pm.test(\"Status code is 200\", function () {",
									"    pm.response.to.have.status(200);",
									"});",
									"",
									"",
									"",
									"pm.test(\"Response body contains\", function () {",
									"    pm.expect(pm.response.text()).to.include(\"rendered\");",
									"});",
									"",
									"pm.test(\"Response body contains\", function () {",
									"    pm.expect(pm.response.text()).to.include(\"uuid\");",
									"});",
									"",
									"pm.test(\"'page' element includes all properties\", function () {",
									"    var jsonData = pm.response.json();",
									"    var page = jsonData[\"entity\"][\"page\"];",
									"    pm.expect(page[\"__icon__\"]).equal(\"pageIcon\");",
									"    pm.expect(page[\"archived\"], 'FAILED:[archived]').equal(false);",
									"    pm.expect(page[\"baseType\"]).equal(\"HTMLPAGE\");",
									"    pm.expect(page[\"cachettl\"]).equal(\"0\");",
									"    pm.expect(page[\"canEdit\"], 'FAILED:[canEdit]').equal(true);",
									"    pm.expect(page[\"canLock\"], 'FAILED:[canLock]').equal(true);",
									"    pm.expect(page[\"canRead\"], 'FAILED:[canRead]').equal(true);",
									"    pm.expect(page[\"deleted\"], 'FAILED:[deleted]').equal(false);",
									"    pm.expect(page[\"description\"]).equal(\"Costa Rica Rain Forest\");",
									"    pm.expect(page[\"extension\"]).equal(\"page\");",
									"    pm.expect(page[\"folder\"]).equal(\"6c8a2ac4-36a7-4b01-b9c0-c2c1d91ddfdb\");",
									"    pm.expect(page[\"friendlyName\"]).equal(\"Costa Rica Rain Forest\");",
									"    pm.expect(page[\"hasLiveVersion\"], 'FAILED:[hasLiveVersion]').equal(true);",
									"    pm.expect(page[\"hasTitleImage\"], 'FAILED:[hasTitleImage]').equal(true);",
									"    pm.expect(page[\"host\"]).equal(\"48190c8c-42c4-46af-8d1a-0cd5db894797\");",
									"    pm.expect(page[\"hostName\"]).equal(\"demo.dotcms.com\");",
									"    ////",
									"    pm.expect(page[\"httpsRequired\"], 'FAILED:[httpsRequired]').equal(false);",
									"    pm.expect(page[\"identifier\"]).equal(\"bec7b960-a8bf-4f14-a22b-0d94caf217f0\");",
									"    pm.expect(page[\"image\"]).equal(\"/dA/bec7b960-a8bf-4f14-a22b-0d94caf217f0/image/costa-rica-tree-frog.jpg\");",
									"    pm.expect(page[\"imageContentAsset\"]).equal(\"bec7b960-a8bf-4f14-a22b-0d94caf217f0/image\");",
									"    pm.expect(page[\"inode\"]).not.equal(null)",
									"    pm.expect(page[\"isContentlet\"], 'FAILED:[isContentlet]').equal(true);",
									"    pm.expect(page[\"languageId\"]).equal(1);",
									"    pm.expect(page[\"live\"], 'FAILED:[live]').equal(true);",
									"    pm.expect(page[\"liveInode\"]).not.equal(null)",
									"    pm.expect(page[\"locked\"], 'FAILED:[locked]').equal(false);",
									"    pm.expect(page[\"mimeType\"]).equal(\"application/dotpage\");",
									"    pm.expect(page[\"modDate\"]).not.equal(null)",
									"    ///",
									"    pm.expect(page[\"modUser\"]).equal(\"system\");",
									"    pm.expect(page[\"modUserName\"]).equal(\"system user system user\");",
									"    pm.expect(page[\"name\"]).equal(\"costa-rica\");",
									"    pm.expect(page[\"owner\"]).equal(\"dotcms.org.1\");",
									"    pm.expect(page[\"pageURI\"]).equal(\"/destinations/costa-rica\");",
									"    pm.expect(page[\"pageUrl\"]).equal(\"costa-rica\");",
									"    pm.expect(page[\"path\"]).equal(\"/destinations/costa-rica\");",
									"    pm.expect(page[\"publishDate\"]).not.equal(null)",
									"    pm.expect(page[\"seoTitle\"]).equal(\"Costa Rica Travel Destinations\");",
									"    pm.expect(page[\"seodescription\"]).equal(\"Visit Costa Rica a rugged, rainforested Central American country with coastlines on the Caribbean and Pacific.\");",
									"    pm.expect(page[\"shortDescription\"]).equal(\"Costa Rica is a rugged, rainforested Central American country with coastlines on the Caribbean and Pacific. Costa Rica is known for its beaches, volcanoes, and biodiversity. Roughly a quarter of its area is made up of protected jungle, teeming with wildlife including spider monkeys and quetzal birds.\");",
									"    pm.expect(page[\"shortyLive\"]).not.equal(null)",
									"    //",
									"    pm.expect(page[\"shortyWorking\"]).not.equal(null)",
									"    pm.expect(page[\"sortOrder\"]).equal(0);",
									"    pm.expect(page[\"stInode\"]).equal(\"91812c8b-0441-4139-8d4d-7423cfb0e979\");",
									"    pm.expect(page[\"statusIcons\"]).equal(\"<span class='greyDotIcon' style='opacity:.4'></span><span class='liveIcon'></span>\");",
									"    pm.expect(page[\"tags\"]).equal(\"diving\");",
									"    pm.expect(page[\"template\"]).equal(\"0c556e37-99e0-4458-a2cd-d42cc7a11045\");",
									"    pm.expect(page[\"title\"]).equal(\"Costa Rica Rain Forest\");",
									"    pm.expect(page[\"titleImage\"]).equal(\"image\");",
									"    pm.expect(page[\"type\"]).equal(\"htmlpage\");",
									"    pm.expect(page[\"url\"]).equal(\"/destinations/costa-rica\");",
									"    pm.expect(page[\"working\"], 'FAILED:[working]').equal(true);",
									"    pm.expect(page[\"workingInode\"]).not.equal(null)",
									"",
									"});"
								],
								"type": "text/javascript"
							}
						}
					],
					"request": {
						"auth": {
							"type": "basic",
							"basic": [
								{
									"key": "password",
									"value": "admin",
									"type": "string"
								},
								{
									"key": "username",
									"value": "admin@dotcms.com",
									"type": "string"
								}
							]
						},
						"method": "GET",
						"header": [],
						"url": {
							"raw": "{{serverURL}}/api/v1/page/render/destinations/costa-rica",
							"host": [
								"{{serverURL}}"
							],
							"path": [
								"api",
								"v1",
								"page",
								"render",
								"destinations",
								"costa-rica"
							]
						}
					},
					"response": []
				},
				{
					"name": "GivenInvalidPageURL_ShouldReturn404",
					"event": [
						{
							"listen": "test",
							"script": {
								"exec": [
									"",
									"pm.test(\"Status code is 404\", function () {",
									"    pm.response.to.have.status(404);",
									"});",
									"",
									"",
									"pm.test(\"Response body contains\", function () {",
									"   ",
									"    pm.expect( pm.response.json().message).to.eq(\"Page 'about-us/index2' not found\");",
									"});",
									"",
									""
								],
								"type": "text/javascript"
							}
						}
					],
					"request": {
						"auth": {
							"type": "basic",
							"basic": [
								{
									"key": "password",
									"value": "admin",
									"type": "string"
								},
								{
									"key": "username",
									"value": "admin@dotcms.com",
									"type": "string"
								}
							]
						},
						"method": "GET",
						"header": [],
						"url": {
							"raw": "{{serverURL}}/api/v1/page/render/about-us/index2",
							"host": [
								"{{serverURL}}"
							],
							"path": [
								"api",
								"v1",
								"page",
								"render",
								"about-us",
								"index2"
							]
						}
					},
					"response": []
				},
				{
					"name": "Reset workflow for contentlet",
					"event": [
						{
							"listen": "test",
							"script": {
								"exec": [
									"pm.test(\"Status code is 200 \", function () {",
									"    pm.response.to.have.status(200);",
									"});",
									"",
									"",
									"",
									"pm.test(\"Correct identifier\", function () {",
									"    pm.expect(pm.response.json().entity.identifier).equal(\"57ee7cd3-66fc-4f01-9b7e-11e53553c220\");",
									"});",
									""
								],
								"type": "text/javascript"
							}
						}
					],
					"request": {
						"auth": {
							"type": "basic",
							"basic": [
								{
									"key": "password",
									"value": "admin",
									"type": "string"
								},
								{
									"key": "username",
									"value": "admin@dotcms.com",
									"type": "string"
								},
								{
									"key": "saveHelperData",
									"type": "any"
								},
								{
									"key": "showPassword",
									"value": false,
									"type": "boolean"
								}
							]
						},
						"method": "PUT",
						"header": [
							{
								"key": "Content-Type",
								"value": "application/json"
							}
						],
						"body": {
							"mode": "raw",
							"raw": ""
						},
						"url": {
							"raw": "{{serverURL}}/api/v1/workflow/actions/2d1dc7718f/fire?identifier=57ee7cd3-66fc-4f01-9b7e-11e53553c220",
							"host": [
								"{{serverURL}}"
							],
							"path": [
								"api",
								"v1",
								"workflow",
								"actions",
								"2d1dc7718f",
								"fire"
							],
							"query": [
								{
									"key": "identifier",
									"value": "57ee7cd3-66fc-4f01-9b7e-11e53553c220"
								}
							]
						},
						"description": "The piece of content \"Ecoturism in Costarica\" gets somehow archived at this point after being imported in a previous bundle. This resets its workflow so it can be published in the next request"
					},
					"response": []
				},
				{
					"name": "Publish archived content Copy",
					"event": [
						{
							"listen": "test",
							"script": {
								"exec": [
									"pm.test(\"Status code is 200 \", function () {",
									"    pm.response.to.have.status(200);",
									"});",
									"",
									"",
									"",
									"pm.test(\"Correct identifier\", function () {",
									"    pm.expect(pm.response.json().entity.identifier).equal(\"57ee7cd3-66fc-4f01-9b7e-11e53553c220\");",
									"});",
									""
								],
								"type": "text/javascript"
							}
						}
					],
					"request": {
						"auth": {
							"type": "basic",
							"basic": [
								{
									"key": "password",
									"value": "admin",
									"type": "string"
								},
								{
									"key": "username",
									"value": "admin@dotcms.com",
									"type": "string"
								},
								{
									"key": "saveHelperData",
									"type": "any"
								},
								{
									"key": "showPassword",
									"value": false,
									"type": "boolean"
								}
							]
						},
						"method": "PUT",
						"header": [
							{
								"key": "Content-Type",
								"value": "application/json"
							}
						],
						"body": {
							"mode": "raw",
							"raw": ""
						},
						"url": {
							"raw": "{{serverURL}}/api/v1/workflow/actions/175009d69e/fire?identifier=57ee7cd3-66fc-4f01-9b7e-11e53553c220",
							"host": [
								"{{serverURL}}"
							],
							"path": [
								"api",
								"v1",
								"workflow",
								"actions",
								"175009d69e",
								"fire"
							],
							"query": [
								{
									"key": "identifier",
									"value": "57ee7cd3-66fc-4f01-9b7e-11e53553c220"
								}
							]
						},
						"description": "This publishes the content `Ecotourism in Costa Rica` so it can be tested in the next request"
					},
					"response": []
				},
				{
					"name": "GivenURLMappedPage_ShouldReturnPageInfo",
					"event": [
						{
							"listen": "test",
							"script": {
								"exec": [
									"pm.test(\"No errors\", function () {",
									"    ",
									"    var jsonData = pm.response.json();",
									"    pm.expect(jsonData.errors.length).to.eql(0);",
									"});",
									"",
									"pm.test(\"Status code is 200\", function () {",
									"    pm.response.to.have.status(200);",
									"}); ",
									"",
									"pm.test(\"Has Rows and Columns\", function () {",
									"    ",
									"    var jsonData = pm.response.json();",
									"    ",
									"    pm.expect(jsonData.entity.layout.body.rows.length).to.equal(1);",
									"    pm.expect(jsonData.entity.layout.body.rows[0].columns.length).to.equal(1);",
									"     ",
									"});",
									"",
									"pm.test(\"Number of Contents\", function () {",
									"    ",
									"    var jsonData = pm.response.json();",
									"    ",
									"    pm.expect(jsonData.entity.numberContents).to.equal(1);",
									"    ",
									"     ",
									"});",
									"",
									"pm.test(\"Page checks\", function () {",
									"    ",
									"    var jsonData = pm.response.json();",
									"    ",
									"    pm.expect(jsonData.entity.page.pageURI).to.equal('/blog/post/ecotourism-in-costa-rica');",
									"    pm.expect(jsonData.entity.page.title).to.equal('Blog Detail');",
									"    pm.expect(jsonData.entity.page.type).to.equal('htmlpage');",
									"     ",
									"});",
									"",
									"pm.test(\"Site checks\", function () {",
									"    ",
									"    var jsonData = pm.response.json();",
									"    ",
									"    pm.expect(jsonData.entity.site.hostname).to.equal('demo.dotcms.com');",
									"    pm.expect(jsonData.entity.site.type).to.equal('contentlet');",
									"     ",
									"});",
									"",
									"pm.test(\"Template checks\", function () {",
									"    ",
									"    var jsonData = pm.response.json();",
									"    ",
									"    pm.expect(jsonData.entity.template.title).to.equal('anonymous_layout_1582562696562');",
									"    pm.expect(jsonData.entity.template.type).to.equal('template');",
									"     ",
									"});",
									"",
									"pm.test(\"Url Content Map checks\", function () {",
									"    ",
									"    var jsonData = pm.response.json();",
									"",
									"    pm.expect(jsonData.entity.urlContentMap.hostName).to.equal('demo.dotcms.com');",
									"    pm.expect(jsonData.entity.urlContentMap.baseType).to.equal('CONTENT');",
									"    pm.expect(jsonData.entity.urlContentMap.contentType).to.equal('Blog');",
									"    pm.expect(jsonData.entity.urlContentMap.urlTitle).to.equal('ecotourism-in-costa-rica');",
									"    pm.expect(jsonData.entity.urlContentMap['URL_MAP_FOR_CONTENT']).to.equal('/blog/post/ecotourism-in-costa-rica');",
									"    pm.expect(jsonData.entity.urlContentMap['urlMap']).to.equal('/blog/post/ecotourism-in-costa-rica');",
									"});",
									"",
									"",
									"",
									"",
									"",
									""
								],
								"type": "text/javascript"
							}
						}
					],
					"request": {
						"auth": {
							"type": "basic",
							"basic": [
								{
									"key": "username",
									"value": "admin@dotcms.com",
									"type": "string"
								},
								{
									"key": "password",
									"value": "admin",
									"type": "string"
								}
							]
						},
						"method": "GET",
						"header": [],
						"url": {
							"raw": "{{serverURL}}/api/v1/page/render/blog/post/ecotourism-in-costa-rica?mode=EDIT_MODE",
							"host": [
								"{{serverURL}}"
							],
							"path": [
								"api",
								"v1",
								"page",
								"render",
								"blog",
								"post",
								"ecotourism-in-costa-rica"
							],
							"query": [
								{
									"key": "mode",
									"value": "EDIT_MODE"
								}
							]
						},
						"description": "Gets an Url content map"
					},
					"response": []
				}
			]
		},
		{
			"name": "Layout [/api/v1/page/{page-id}/layout]",
			"item": [
				{
					"name": "invalidateSession",
					"event": [
						{
							"listen": "test",
							"script": {
								"exec": [
									"pm.test(\"Status code is 200\", function () {",
									"    pm.response.to.have.status(200);",
									"});"
								],
								"type": "text/javascript"
							}
						}
					],
					"request": {
						"method": "GET",
						"header": [],
						"url": {
							"raw": "{{serverURL}}/api/v1/logout",
							"host": [
								"{{serverURL}}"
							],
							"path": [
								"api",
								"v1",
								"logout"
							]
						}
					},
					"response": []
				},
				{
					"name": "GivenInvalidUser_ShouldReturn401",
					"event": [
						{
							"listen": "test",
							"script": {
								"exec": [
									"",
									"pm.test(\"Status code is 401, Need credentials\", function () {",
									"    pm.response.to.have.status(401);",
									"});",
									"",
									"",
									"",
									"pm.test(\"Response body matches\", function () {",
									"    pm.expect(pm.response.text()).to.include(\"Invalid User\");",
									"});",
									""
								],
								"type": "text/javascript"
							}
						}
					],
					"request": {
						"auth": {
							"type": "noauth"
						},
						"method": "POST",
						"header": [
							{
								"key": "Content-Type",
								"value": "application/json"
							}
						],
						"body": {
							"mode": "raw",
							"raw": "{\"title\":null,\"layout\":{\"body\":{\"rows\":[{\"columns\":[{\"leftOffset\":1,\"width\":7,\"containers\":[{\"identifier\":\"a050073a-a31e-4aab-9307-86bfb248096a\",\"uuid\":\"1\"}]},{\"leftOffset\":8,\"width\":4,\"containers\":[{\"identifier\":\"5363c6c6-5ba0-4946-b7af-cf875188ac2e\",\"uuid\":\"1\"}]}]}]},\"header\":true,\"footer\":true,\"sidebar\":{\"location\":\"\",\"containers\":[],\"width\":\"small\"}}}"
						},
						"url": {
							"raw": "{{serverURL}}/api/v1/page/bec7b960-a8bf-4f14-a22b-0d94caf217f0/layout",
							"host": [
								"{{serverURL}}"
							],
							"path": [
								"api",
								"v1",
								"page",
								"bec7b960-a8bf-4f14-a22b-0d94caf217f0",
								"layout"
							]
						},
						"description": "@Path(\"/{pageId}/layout\")"
					},
					"response": []
				},
				{
					"name": "GivenValidLayout_ShouldSaveLayout",
					"event": [
						{
							"listen": "test",
							"script": {
								"exec": [
									"pm.test(\"Response code is 200\", function () {",
									"    pm.response.to.have.status(200);",
									"});",
									"",
									"pm.test(\"Response body contains 'rendered'\", function () {",
									"    pm.expect(pm.response.text()).to.include(\"rendered\");",
									"});",
									"",
									"var jsonData = pm.response.json();",
									"",
									"pm.test(\"'Containers' section contains expected containers\", function () {",
									"    var containers = jsonData[\"entity\"][\"containers\"];",
									"    pm.expect(containers[\"//demo.dotcms.com/application/containers/default/\"].container.identifier).equal(\"69b3d24d-7e80-4be6-b04a-d352d16493ee\");",
									"",
									"    pm.expect(containers[\"5a07f889-4536-4956-aa6e-e7967969ec3f\"].container.identifier).equal(\"5a07f889-4536-4956-aa6e-e7967969ec3f\");",
									"});",
									"",
									"",
									"var layout = jsonData[\"entity\"][\"layout\"];",
									"var rows = layout[\"body\"][\"rows\"];",
									"var columns = layout[\"body\"][\"rows\"][0][\"columns\"];",
									"pm.expect(columns.length).equal(2);",
									"",
									"// column 1 ",
									"var column1 = columns[0];",
									"var containersColumn1 = column1[\"containers\"];",
									"",
									"// column 2",
									"var column2 = columns[1];",
									"var containersColumn2 = column2[\"containers\"];",
									"",
									"",
									"",
									"pm.test(\"Layout has 1 row\", function () {",
									"    pm.expect(rows.length).equal(1);",
									"});",
									"",
									"pm.test(\"First row has 2 columns\", function () {",
									"    pm.expect(columns.length).equal(2);",
									"});",
									"",
									"pm.test(\"First column has width of 7 \", function () {",
									"    pm.expect(column1[\"width\"]).equal(7);",
									"});   ",
									"",
									"pm.test(\"First column has 1 container with expected identifier\", function () {",
									"    pm.expect(containersColumn1.length).equal(1);",
									"    pm.expect(containersColumn1[0].identifier).equal(\"//demo.dotcms.com/application/containers/default/\");",
									"}); ",
									"",
									"pm.test(\"Second column has width of 4 \", function () {",
									"    pm.expect(column2[\"width\"]).equal(4);",
									"}); ",
									"",
									"pm.test(\"Second column has 1 container with expected identifier\", function () {",
									"    pm.expect(containersColumn2.length).equal(1);",
									"    pm.expect(containersColumn2[0].identifier).equal(\"5a07f889-4536-4956-aa6e-e7967969ec3f\");",
									"}); ",
									"",
									""
								],
								"type": "text/javascript"
							}
						}
					],
					"request": {
						"auth": {
							"type": "basic",
							"basic": [
								{
									"key": "password",
									"value": "admin",
									"type": "string"
								},
								{
									"key": "username",
									"value": "admin@dotcms.com",
									"type": "string"
								}
							]
						},
						"method": "POST",
						"header": [
							{
								"key": "Content-Type",
								"value": "application/json"
							}
						],
						"body": {
							"mode": "raw",
							"raw": "{\n    \"title\": null,\n    \"layout\": {\n        \"body\": {\n            \"rows\": [\n                {\n                    \"columns\": [\n                        {\n                            \"leftOffset\": 1,\n                            \"width\": 7,\n                            \"containers\": [\n                                {\n                                    \"identifier\": \"//demo.dotcms.com/application/containers/default/\", \n                                    \"uuid\": \"1\"\n                                }\n                            ]\n                        },\n                        {\n                            \"leftOffset\": 8,\n                            \"width\": 4,\n                            \"containers\": [\n                                {\n                                    \"identifier\": \"5a07f889-4536-4956-aa6e-e7967969ec3f\",\n                                    \"uuid\": \"1\"\n                                }\n                            ]\n                        }\n                    ]\n                }\n            ]\n        },\n        \"header\": true,\n        \"footer\": true,\n        \"sidebar\": {\n            \"location\": \"\",\n            \"containers\": [],\n            \"width\": \"small\"\n        }\n    }\n}"
						},
						"url": {
							"raw": "{{serverURL}}/api/v1/page/bec7b960-a8bf-4f14-a22b-0d94caf217f0/layout",
							"host": [
								"{{serverURL}}"
							],
							"path": [
								"api",
								"v1",
								"page",
								"bec7b960-a8bf-4f14-a22b-0d94caf217f0",
								"layout"
							]
						},
						"description": "@Path(\"/{pageId}/layout\")"
					},
					"response": []
				},
				{
					"name": "GivenInvalidPageId_ShouldReturn404",
					"event": [
						{
							"listen": "test",
							"script": {
								"exec": [
									"",
									"pm.test(\"Status code is 404\", function () {",
									"    pm.response.to.have.status(404);",
									"});",
									"",
									"",
									"",
									"pm.test(\"Response body contains\", function () {",
									"    pm.expect(pm.response.text()).to.include(\"Unable to find page with Identifier: 2c12fe7e6-d338-49d5-973b-2d974d57015b\");",
									"});",
									"",
									""
								],
								"type": "text/javascript"
							}
						}
					],
					"request": {
						"auth": {
							"type": "basic",
							"basic": [
								{
									"key": "password",
									"value": "admin",
									"type": "string"
								},
								{
									"key": "username",
									"value": "admin@dotcms.com",
									"type": "string"
								}
							]
						},
						"method": "POST",
						"header": [
							{
								"key": "Content-Type",
								"value": "application/json"
							}
						],
						"body": {
							"mode": "raw",
							"raw": "{\"title\":null,\"layout\":{\"body\":{\"rows\":[{\"columns\":[{\"leftOffset\":1,\"width\":7,\"containers\":[{\"identifier\":\"a050073a-a31e-4aab-9307-86bfb248096a\",\"uuid\":\"1\"}]},{\"leftOffset\":8,\"width\":4,\"containers\":[{\"identifier\":\"5363c6c6-5ba0-4946-b7af-cf875188ac2e\",\"uuid\":\"1\"}]}]}]},\"header\":true,\"footer\":true,\"sidebar\":{\"location\":\"\",\"containers\":[],\"width\":\"small\"}}}"
						},
						"url": {
							"raw": "{{serverURL}}/api/v1/page/2c12fe7e6-d338-49d5-973b-2d974d57015b/layout",
							"host": [
								"{{serverURL}}"
							],
							"path": [
								"api",
								"v1",
								"page",
								"2c12fe7e6-d338-49d5-973b-2d974d57015b",
								"layout"
							]
						},
						"description": "@Path(\"/{pageId}/layout\")"
					},
					"response": []
				},
				{
					"name": "RequestWihoutParameters",
					"event": [
						{
							"listen": "test",
							"script": {
								"exec": [
									"",
									"pm.test(\"Status code is 400\", function () {",
									"    pm.response.to.have.status(400);",
									"});",
									"",
									"",
									"",
									"pm.test(\"Response body contains\", function () {",
									"    pm.expect(pm.response.text()).to.include(\"required\");",
									"});",
									"",
									""
								],
								"type": "text/javascript"
							}
						}
					],
					"request": {
						"auth": {
							"type": "basic",
							"basic": [
								{
									"key": "password",
									"value": "admin",
									"type": "string"
								},
								{
									"key": "username",
									"value": "admin@dotcms.com",
									"type": "string"
								}
							]
						},
						"method": "POST",
						"header": [
							{
								"key": "Content-Type",
								"value": "application/json"
							}
						],
						"body": {
							"mode": "raw",
							"raw": ""
						},
						"url": {
							"raw": "{{serverURL}}/api/v1/page/bec7b960-a8bf-4f14-a22b-0d94caf217f0/layout",
							"host": [
								"{{serverURL}}"
							],
							"path": [
								"api",
								"v1",
								"page",
								"bec7b960-a8bf-4f14-a22b-0d94caf217f0",
								"layout"
							]
						},
						"description": "@Path(\"/{pageId}/layout\")"
					},
					"response": []
				},
				{
					"name": "BadRequest",
					"event": [
						{
							"listen": "test",
							"script": {
								"exec": [
									"",
									"pm.test(\"Status code is 400\", function () {",
									"    pm.response.to.have.status(400);",
									"});",
									"",
									"",
									"",
									"pm.test(\"Response body contains\", function () {",
									"    pm.expect(pm.response.text()).to.include(\"Unrecognized field\");",
									"});",
									"",
									""
								],
								"type": "text/javascript"
							}
						}
					],
					"request": {
						"auth": {
							"type": "basic",
							"basic": [
								{
									"key": "password",
									"value": "admin",
									"type": "string"
								},
								{
									"key": "username",
									"value": "admin@dotcms.com",
									"type": "string"
								}
							]
						},
						"method": "POST",
						"header": [
							{
								"key": "Content-Type",
								"value": "application/json"
							}
						],
						"body": {
							"mode": "raw",
							"raw": "{\"2title\":null,\"layout\":{\"body\":{\"rows\":[{\"columns\":[{\"leftOffset\":1,\"width\":7,\"containers\":[{\"identifier\":\"a050073a-a31e-4aab-9307-86bfb248096a\",\"uuid\":\"1\"}]},{\"leftOffset\":8,\"width\":4,\"containers\":[{\"identifier\":\"5363c6c6-5ba0-4946-b7af-cf875188ac2e\",\"uuid\":\"1\"}]}]}]},\"header\":true,\"footer\":true,\"sidebar\":{\"location\":\"\",\"containers\":[],\"width\":\"small\"}}}"
						},
						"url": {
							"raw": "{{serverURL}}/api/v1/page/bec7b960-a8bf-4f14-a22b-0d94caf217f0/layout",
							"host": [
								"{{serverURL}}"
							],
							"path": [
								"api",
								"v1",
								"page",
								"bec7b960-a8bf-4f14-a22b-0d94caf217f0",
								"layout"
							]
						},
						"description": "@Path(\"/{pageId}/layout\")"
					},
					"response": []
				}
			],
			"event": [
				{
					"listen": "prerequest",
					"script": {
						"type": "text/javascript",
						"exec": [
							""
						]
					}
				},
				{
					"listen": "test",
					"script": {
						"type": "text/javascript",
						"exec": [
							""
						]
					}
				}
			]
		},
		{
			"name": "Add Content [/api/v1/page/{page-id}/content]",
			"item": [
				{
					"name": "Test_RespectOrder",
					"item": [
						{
							"name": "ImportBundle",
							"event": [
								{
									"listen": "test",
									"script": {
										"exec": [
											"pm.test(\"Bundle uploaded sucessfully\", function () {",
											"    pm.response.to.have.status(200);",
											"",
											"    var jsonData = pm.response.json();",
											"    console.log(jsonData);",
											"    pm.expect(jsonData[\"status\"]).to.eql(\"SUCCESS\");",
											"});"
										],
										"type": "text/javascript"
									}
								}
							],
							"request": {
								"auth": {
									"type": "basic",
									"basic": [
										{
											"key": "username",
											"value": "admin@dotcms.com",
											"type": "string"
										},
										{
											"key": "password",
											"value": "admin",
											"type": "string"
										}
									]
								},
								"method": "POST",
								"header": [
									{
										"key": "Content-Type",
										"type": "text",
										"value": "application/octet-stream"
									},
									{
										"key": "Content-Disposition",
										"type": "text",
										"value": "attachment"
									}
								],
								"body": {
									"mode": "formdata",
									"formdata": [
										{
											"key": "file",
											"type": "file",
											"src": "resources/testRespectOrder_Bundle.tar.gz"
										}
									]
								},
								"url": {
									"raw": "{{serverURL}}/api/bundle?sync=true",
									"host": [
										"{{serverURL}}"
									],
									"path": [
										"api",
										"bundle"
									],
									"query": [
										{
											"key": "sync",
											"value": "true"
										},
										{
											"key": "AUTH_TOKEN",
											"value": "",
											"disabled": true
										}
									]
								},
								"description": "Imports a Bundle that includes:\n\n*   Page (testRespectOrder)\n*   2 Content (testOrder1 and testOrder2)"
							},
							"response": []
						},
						{
							"name": "Get Page To Check Order",
							"event": [
								{
									"listen": "test",
									"script": {
										"exec": [
											"",
											"pm.test(\"Status code is 200\", function () {",
											"    pm.response.to.have.status(200);",
											"});",
											"",
											"",
											"pm.test(\"Response reorder check\", function () {",
											"    pm.expect(pm.response.text()).to.include(\"<h2>testOrder2</h2><h2>testOrder1</h2>\");",
											"",
											"});"
										],
										"type": "text/javascript"
									}
								}
							],
							"request": {
								"auth": {
									"type": "basic",
									"basic": [
										{
											"key": "password",
											"value": "admin",
											"type": "string"
										},
										{
											"key": "username",
											"value": "admin@dotcms.com",
											"type": "string"
										}
									]
								},
								"method": "GET",
								"header": [],
								"url": {
									"raw": "{{serverURL}}/api/v1/page/render/testrespectorder?language_id=1&host_id=8a7d5e23-da1e-420a-b4f0-471e7da8ea2d",
									"host": [
										"{{serverURL}}"
									],
									"path": [
										"api",
										"v1",
										"page",
										"render",
										"testrespectorder"
									],
									"query": [
										{
											"key": "language_id",
											"value": "1"
										},
										{
											"key": "host_id",
											"value": "8a7d5e23-da1e-420a-b4f0-471e7da8ea2d"
										}
									]
								}
							},
							"response": []
						},
						{
							"name": "ReorderContents",
							"event": [
								{
									"listen": "test",
									"script": {
										"exec": [
											"pm.test(\"Status code is 200\", function () {",
											"    pm.response.to.have.status(200);",
											"});",
											"",
											"pm.test(\"Response body contains\", function () {",
											"    pm.expect(pm.response.text()).to.include(\"ok\");",
											"});"
										],
										"type": "text/javascript"
									}
								}
							],
							"request": {
								"auth": {
									"type": "basic",
									"basic": [
										{
											"key": "password",
											"value": "admin",
											"type": "string"
										},
										{
											"key": "username",
											"value": "admin@dotcms.com",
											"type": "string"
										}
									]
								},
								"method": "POST",
								"header": [
									{
										"key": "Content-Type",
										"value": "application/json"
									}
								],
								"body": {
									"mode": "raw",
									"raw": "[{\"identifier\":\"//default/application/containers/system/\",\"uuid\":\"1\",\"contentletsId\":[\"ffba6c6b2e90ce4dcc2a553c6b860822\",\"844cdd64de4fd9418613b3b53f860c6f\"]}]"
								},
								"url": {
									"raw": "{{serverURL}}/api/v1/page/773c1d064bfedacf26986a67ee90b490/content",
									"host": [
										"{{serverURL}}"
									],
									"path": [
										"api",
										"v1",
										"page",
										"773c1d064bfedacf26986a67ee90b490",
										"content"
									]
								},
								"description": "Reorder the page contents."
							},
							"response": []
						},
						{
							"name": "Get Page To Check Reorder",
							"event": [
								{
									"listen": "test",
									"script": {
										"exec": [
											"",
											"pm.test(\"Status code is 200\", function () {",
											"    pm.response.to.have.status(200);",
											"});",
											"",
											"",
											"pm.test(\"Response reorder check\", function () {",
											"    pm.expect(pm.response.text()).to.include(\"<h2>testOrder1</h2><h2>testOrder2</h2>\");",
											"",
											"});"
										],
										"type": "text/javascript"
									}
								}
							],
							"request": {
								"auth": {
									"type": "basic",
									"basic": [
										{
											"key": "password",
											"value": "admin",
											"type": "string"
										},
										{
											"key": "username",
											"value": "admin@dotcms.com",
											"type": "string"
										}
									]
								},
								"method": "GET",
								"header": [],
								"url": {
									"raw": "{{serverURL}}/api/v1/page/render/testrespectorder?language_id=1&host_id=8a7d5e23-da1e-420a-b4f0-471e7da8ea2d",
									"host": [
										"{{serverURL}}"
									],
									"path": [
										"api",
										"v1",
										"page",
										"render",
										"testrespectorder"
									],
									"query": [
										{
											"key": "language_id",
											"value": "1"
										},
										{
											"key": "host_id",
											"value": "8a7d5e23-da1e-420a-b4f0-471e7da8ea2d"
										}
									]
								}
							},
							"response": []
						}
					]
				},
				{
					"name": "invalidateSession",
					"event": [
						{
							"listen": "test",
							"script": {
								"exec": [
									"pm.test(\"Status code is 200\", function () {",
									"    pm.response.to.have.status(200);",
									"});"
								],
								"type": "text/javascript"
							}
						}
					],
					"request": {
						"method": "GET",
						"header": [],
						"url": {
							"raw": "{{serverURL}}/api/v1/logout",
							"host": [
								"{{serverURL}}"
							],
							"path": [
								"api",
								"v1",
								"logout"
							]
						}
					},
					"response": []
				},
				{
					"name": "UserAuthenticationValidation",
					"event": [
						{
							"listen": "test",
							"script": {
								"exec": [
									"",
									"pm.test(\"Status code is 401, Need credentials\", function () {",
									"    pm.response.to.have.status(401);",
									"});",
									"",
									"",
									"",
									"pm.test(\"Response body matches\", function () {",
									"    pm.expect(pm.response.text()).to.include(\"Invalid User\");",
									"});",
									""
								],
								"type": "text/javascript"
							}
						}
					],
					"request": {
						"auth": {
							"type": "noauth"
						},
						"method": "POST",
						"header": [
							{
								"key": "Content-Type",
								"value": "application/json"
							}
						],
						"body": {
							"mode": "raw",
							"raw": "[{\"identifier\":\"a050073a-a31e-4aab-9307-86bfb248096a\",\"uuid\":\"1\",\"contentletsId\":[\"767509b1-2392-4661-a16b-e0e31ce27719\",\"3c30df49-ea78-417a-93ce-631cd25bc66c\"]},{\"identifier\":\"5363c6c6-5ba0-4946-b7af-cf875188ac2e\",\"uuid\":\"1\",\"contentletsId\":[\"2efc77b4-a54f-479b-8a81-a133b9e6da04\",\"5aef0c62-b7d6-4805-9e7c-77a67f4822f3\",\"66d47ebf-7b11-4076-85b0-b6c8c373d000\"]}]"
						},
						"url": {
							"raw": "{{serverURL}}/api/v1/page/bec7b960-a8bf-4f14-a22b-0d94caf217f0/content",
							"host": [
								"{{serverURL}}"
							],
							"path": [
								"api",
								"v1",
								"page",
								"bec7b960-a8bf-4f14-a22b-0d94caf217f0",
								"content"
							]
						},
						"description": "@Path(\"{pageId}/content\")"
					},
					"response": []
				},
				{
					"name": "SuccessRequest",
					"event": [
						{
							"listen": "test",
							"script": {
								"exec": [
									"pm.test(\"Status code is 200\", function () {",
									"    pm.response.to.have.status(200);",
									"});",
									"",
									"",
									"",
									"pm.test(\"Response body contains\", function () {",
									"    pm.expect(pm.response.text()).to.include(\"ok\");",
									"});",
									"",
									""
								],
								"type": "text/javascript"
							}
						}
					],
					"request": {
						"auth": {
							"type": "basic",
							"basic": [
								{
									"key": "password",
									"value": "admin",
									"type": "string"
								},
								{
									"key": "username",
									"value": "admin@dotcms.com",
									"type": "string"
								}
							]
						},
						"method": "POST",
						"header": [
							{
								"key": "Content-Type",
								"value": "application/json"
							}
						],
						"body": {
							"mode": "raw",
							"raw": "[{\"identifier\":\"5a07f889-4536-4956-aa6e-e7967969ec3f\",\"uuid\":\"1\",\"contentletsId\":[\"d4ed1990-b151-42ca-9bca-0725b07260de\"]},{\"identifier\":\"//demo.dotcms.com/application/containers/default/\",\"uuid\":\"1\",\"contentletsId\":[\"f827c41a-5689-4733-b4d7-916d3a31c9c6\",\"7c9cb3a7-bb68-4fd0-b21d-03ec4be491a7\"]}]"
						},
						"url": {
							"raw": "{{serverURL}}/api/v1/page/bec7b960-a8bf-4f14-a22b-0d94caf217f0/content",
							"host": [
								"{{serverURL}}"
							],
							"path": [
								"api",
								"v1",
								"page",
								"bec7b960-a8bf-4f14-a22b-0d94caf217f0",
								"content"
							]
						},
						"description": "Adds Content to a Page, the container, template, page and contentlets are imported.\n\n7c9cb3a7-bb68-4fd0-b21d-03ec4be491a7 = container Banner\n7c9cb3a7-bb68-4fd0-b21d-03ec4be491a7e = Banner contentlet\n7c9cb3a7-bb68-4fd0-b21d-03ec4be491a7 = Container as File Default\nf827c41a-5689-4733-b4d7-916d3a31c9c6 = Rich Text Contentlet\n7c9cb3a7-bb68-4fd0-b21d-03ec4be491a7 = Widget Contentlet"
					},
					"response": []
				},
				{
					"name": "Save Contentlets Not Valid BadRequest 400",
					"event": [
						{
							"listen": "test",
							"script": {
								"exec": [
									"pm.test(\"Status code is 400\", function () {",
									"    pm.response.to.have.status(400);",
									"});"
								],
								"type": "text/javascript"
							}
						}
					],
					"request": {
						"auth": {
							"type": "basic",
							"basic": [
								{
									"key": "password",
									"value": "admin",
									"type": "string"
								},
								{
									"key": "username",
									"value": "admin@dotcms.com",
									"type": "string"
								}
							]
						},
						"method": "POST",
						"header": [
							{
								"key": "Content-Type",
								"value": "application/json"
							}
						],
						"body": {
							"mode": "raw",
							"raw": "[{\"identifier\":\"5a07f889-4536-4956-aa6e-e7967969ec3f\",\"uuid\":\"1\",\"contentletsId\":[\"f827c41a-5689-4733-b4d7-916d3a31c9c6\"]}]"
						},
						"url": {
							"raw": "{{serverURL}}/api/v1/page/bec7b960-a8bf-4f14-a22b-0d94caf217f0/content",
							"host": [
								"{{serverURL}}"
							],
							"path": [
								"api",
								"v1",
								"page",
								"bec7b960-a8bf-4f14-a22b-0d94caf217f0",
								"content"
							]
						},
						"description": "@Path(\"{pageId}/content\")"
					},
					"response": []
				},
				{
					"name": "InvalidPageId",
					"event": [
						{
							"listen": "test",
							"script": {
								"exec": [
									"pm.test(\"Status code is 404\", function () {",
									"    pm.response.to.have.status(404);",
									"});",
									"",
									"",
									"",
									"pm.test(\"Response body contains\", function () {",
									"    pm.expect(pm.response.text()).to.include(\"Page '2c12fe7e6-d338-49d5-973b-2d974d57015b' not found\");",
									"});",
									"",
									"",
									""
								],
								"type": "text/javascript"
							}
						}
					],
					"request": {
						"auth": {
							"type": "basic",
							"basic": [
								{
									"key": "password",
									"value": "admin",
									"type": "string"
								},
								{
									"key": "username",
									"value": "admin@dotcms.com",
									"type": "string"
								}
							]
						},
						"method": "POST",
						"header": [
							{
								"key": "Content-Type",
								"value": "application/json"
							}
						],
						"body": {
							"mode": "raw",
							"raw": "[{\"identifier\":\"a050073a-a31e-4aab-9307-86bfb248096a\",\"uuid\":\"1\",\"contentletsId\":[\"767509b1-2392-4661-a16b-e0e31ce27719\",\"3c30df49-ea78-417a-93ce-631cd25bc66c\"]},{\"identifier\":\"5363c6c6-5ba0-4946-b7af-cf875188ac2e\",\"uuid\":\"1\",\"contentletsId\":[\"2efc77b4-a54f-479b-8a81-a133b9e6da04\",\"5aef0c62-b7d6-4805-9e7c-77a67f4822f3\",\"66d47ebf-7b11-4076-85b0-b6c8c373d000\"]}]"
						},
						"url": {
							"raw": "{{serverURL}}/api/v1/page/2c12fe7e6-d338-49d5-973b-2d974d57015b/content",
							"host": [
								"{{serverURL}}"
							],
							"path": [
								"api",
								"v1",
								"page",
								"2c12fe7e6-d338-49d5-973b-2d974d57015b",
								"content"
							]
						},
						"description": "@Path(\"{pageId}/content\")"
					},
					"response": []
				},
				{
					"name": "RequestWihoutParameters",
					"event": [
						{
							"listen": "test",
							"script": {
								"exec": [
									"",
									"pm.test(\"Status code is 400\", function () {",
									"    pm.response.to.have.status(400);",
									"});",
									"",
									"",
									"",
									"pm.test(\"Layout is required\", function () {",
									"    pm.expect(pm.response.text()).to.include(\"Layout is required\");",
									"});",
									"",
									""
								],
								"type": "text/javascript"
							}
						}
					],
					"request": {
						"auth": {
							"type": "basic",
							"basic": [
								{
									"key": "password",
									"value": "admin",
									"type": "string"
								},
								{
									"key": "username",
									"value": "admin@dotcms.com",
									"type": "string"
								}
							]
						},
						"method": "POST",
						"header": [
							{
								"key": "Content-Type",
								"value": "application/json"
							}
						],
						"body": {
							"mode": "raw",
							"raw": ""
						},
						"url": {
							"raw": "{{serverURL}}/api/v1/page/bec7b960-a8bf-4f14-a22b-0d94caf217f0/content",
							"host": [
								"{{serverURL}}"
							],
							"path": [
								"api",
								"v1",
								"page",
								"bec7b960-a8bf-4f14-a22b-0d94caf217f0",
								"content"
							]
						},
						"description": "@Path(\"{pageId}/content\")"
					},
					"response": []
				},
				{
					"name": "BadRequest",
					"event": [
						{
							"listen": "test",
							"script": {
								"exec": [
									"",
									"pm.test(\"Status code is 400\", function () {",
									"    pm.response.to.have.status(400);",
									"});",
									"",
									"",
									"",
									"pm.test(\"Response body contains\", function () {",
									"    pm.expect(pm.response.text()).to.include(\"Container id and uuid are required\");",
									"});",
									"",
									""
								],
								"type": "text/javascript"
							}
						}
					],
					"request": {
						"auth": {
							"type": "basic",
							"basic": [
								{
									"key": "password",
									"value": "admin",
									"type": "string"
								},
								{
									"key": "username",
									"value": "admin@dotcms.com",
									"type": "string"
								}
							]
						},
						"method": "POST",
						"header": [
							{
								"key": "Content-Type",
								"value": "application/json"
							}
						],
						"body": {
							"mode": "raw",
							"raw": "[{\"id222\":\"a050073a-a31e-4aab-9307-86bfb248096a\",\"uuid\":\"1\",\"contentlets\":[\"767509b1-2392-4661-a16b-e0e31ce27719\",\"3c30df49-ea78-417a-93ce-631cd25bc66c\"]},{\"id\":\"5363c6c6-5ba0-4946-b7af-cf875188ac2e\",\"uuid22\":\"1\",\"contentlets\":[\"2efc77b4-a54f-479b-8a81-a133b9e6da04\",\"5aef0c62-b7d6-4805-9e7c-77a67f4822f3\",\"66d47ebf-7b11-4076-85b0-b6c8c373d000\"]}]"
						},
						"url": {
							"raw": "{{serverURL}}/api/v1/page/bec7b960-a8bf-4f14-a22b-0d94caf217f0/content",
							"host": [
								"{{serverURL}}"
							],
							"path": [
								"api",
								"v1",
								"page",
								"bec7b960-a8bf-4f14-a22b-0d94caf217f0",
								"content"
							]
						},
						"description": "@Path(\"{pageId}/content\")"
					},
					"response": []
				},
				{
					"name": "Save Content Upsert Duplicated Containers Body",
					"event": [
						{
							"listen": "test",
							"script": {
								"exec": [
									"pm.test(\"Status code is 200\", function () {",
									"    pm.response.to.have.status(200);",
									"});",
									"",
									"",
									"",
									"pm.test(\"Response body contains\", function () {",
									"    pm.expect(pm.response.text()).to.include(\"ok\");",
									"});",
									"",
									""
								],
								"type": "text/javascript"
							}
						}
					],
					"request": {
						"auth": {
							"type": "basic",
							"basic": [
								{
									"key": "password",
									"value": "admin",
									"type": "string"
								},
								{
									"key": "username",
									"value": "admin@dotcms.com",
									"type": "string"
								},
								{
									"key": "saveHelperData",
									"type": "any"
								},
								{
									"key": "showPassword",
									"value": false,
									"type": "boolean"
								}
							]
						},
						"method": "POST",
						"header": [],
						"body": {
							"mode": "raw",
							"raw": "[\n    {\n        \"identifier\":\"//demo.dotcms.com/application/containers/default/\",\n        \"uuid\":\"1\",\n        \"contentletsId\":[\"7c9cb3a7-bb68-4fd0-b21d-03ec4be491a7\"]\n    },\n    {\n        \"identifier\":\"//demo.dotcms.com/application/containers/default/\",\n        \"uuid\":\"1\",\n        \"contentletsId\":[\"f827c41a-5689-4733-b4d7-916d3a31c9c6\"]\n    },\n        {\n        \"identifier\":\"//demo.dotcms.com/application/containers/default/\",\n        \"uuid\":\"1\",\n        \"contentletsId\":[\"7c9cb3a7-bb68-4fd0-b21d-03ec4be491a7\"]\n    }\n]",
							"options": {
								"raw": {
									"language": "json"
								}
							}
						},
						"url": {
							"raw": "{{serverURL}}/api/v1/page/bec7b960-a8bf-4f14-a22b-0d94caf217f0/content",
							"host": [
								"{{serverURL}}"
							],
							"path": [
								"api",
								"v1",
								"page",
								"bec7b960-a8bf-4f14-a22b-0d94caf217f0",
								"content"
							]
						},
						"description": "This test is for when users make a request sending at the Body the same container and uuid diff times.\nThis will merge all those contentlets and save the page successfully."
					},
					"response": []
				}
			],
			"description": " @Path(\"{pageId}/content\")",
			"event": [
				{
					"listen": "prerequest",
					"script": {
						"type": "text/javascript",
						"exec": [
							""
						]
					}
				},
				{
					"listen": "test",
					"script": {
						"type": "text/javascript",
						"exec": [
							""
						]
					}
				}
			]
		},
		{
			"name": "Render HTML [/api/v1/page/renderHTML]",
			"item": [
				{
					"name": "invalidateSession",
					"event": [
						{
							"listen": "test",
							"script": {
								"exec": [
									"pm.test(\"Status code is 200\", function () {",
									"    pm.response.to.have.status(200);",
									"});"
								],
								"type": "text/javascript"
							}
						}
					],
					"request": {
						"method": "GET",
						"header": [],
						"url": {
							"raw": "{{serverURL}}/api/v1/logout",
							"host": [
								"{{serverURL}}"
							],
							"path": [
								"api",
								"v1",
								"logout"
							]
						}
					},
					"response": []
				},
				{
					"name": "UserAuthenticationValidation",
					"event": [
						{
							"listen": "test",
							"script": {
								"exec": [
									"",
									"pm.test(\"Status code is 401, Need credentials\", function () {",
									"    pm.response.to.have.status(401);",
									"});",
									"",
									"",
									"",
									"pm.test(\"Invalid User\", function () {",
									"    pm.expect(pm.response.text()).to.include(\"Invalid User\");",
									"});",
									""
								],
								"type": "text/javascript"
							}
						}
					],
					"request": {
						"auth": {
							"type": "noauth"
						},
						"method": "GET",
						"header": [],
						"url": {
							"raw": "{{serverURL}}/api/v1/page/renderHTML/destinations/costa-rica",
							"host": [
								"{{serverURL}}"
							],
							"path": [
								"api",
								"v1",
								"page",
								"renderHTML",
								"destinations",
								"costa-rica"
							]
						},
						"description": "@Path(\"/renderHTML/{uri: .*}\")"
					},
					"response": []
				},
				{
					"name": "pre_ImportBundleWithDemoHost",
					"event": [
						{
							"listen": "test",
							"script": {
								"exec": [
									"pm.test(\"Bundle uploaded sucessfully\", function () {",
									"    pm.response.to.have.status(200);",
									"",
									"    var jsonData = pm.response.json();",
									"    console.log(jsonData);",
									"",
									"    pm.expect(jsonData[\"bundleName\"]).to.eql(\"demo.dotcms.com.tar.gz\");",
									"    pm.expect(jsonData[\"status\"]).to.eql(\"SUCCESS\");",
									"});"
								],
								"type": "text/javascript"
							}
						}
					],
					"request": {
						"auth": {
							"type": "basic",
							"basic": [
								{
									"key": "username",
									"value": "admin@dotcms.com",
									"type": "string"
								},
								{
									"key": "password",
									"value": "admin",
									"type": "string"
								}
							]
						},
						"method": "POST",
						"header": [
							{
								"key": "Content-Type",
								"type": "text",
								"value": "application/octet-stream"
							},
							{
								"key": "Content-Disposition",
								"type": "text",
								"value": "attachment"
							}
						],
						"body": {
							"mode": "formdata",
							"formdata": [
								{
									"key": "file",
									"type": "file",
									"src": "resources/GraphQL/demo.dotcms.com.tar.gz"
								}
							]
						},
						"url": {
							"raw": "{{serverURL}}/api/bundle?sync=true",
							"host": [
								"{{serverURL}}"
							],
							"path": [
								"api",
								"bundle"
							],
							"query": [
								{
									"key": "sync",
									"value": "true"
								},
								{
									"key": "AUTH_TOKEN",
									"value": "",
									"disabled": true
								}
							]
						},
						"description": "Imports a Bundle that includes:\n* Imports demo.dotcms.com"
					},
					"response": []
				},
				{
					"name": "SuccessRequest",
					"event": [
						{
							"listen": "test",
							"script": {
								"exec": [
									"",
									"",
									"pm.test(\"Status code is 200\", function () {",
									"    pm.response.to.have.status(200);",
									"});",
									"",
									"",
									"",
									"pm.test(\"renders expected HTML only\", function () {",
									"    pm.expect(pm.response.text().startsWith(\"<!doctype html>\")).to.be.true;",
									"    pm.expect(pm.response.text()).to.include(\"body id=\\\"costa-rica-rain-forest\\\"\");",
									"});",
									"",
									"",
									""
								],
								"type": "text/javascript"
							}
						}
					],
					"request": {
						"auth": {
							"type": "basic",
							"basic": [
								{
									"key": "password",
									"value": "admin",
									"type": "string"
								},
								{
									"key": "username",
									"value": "admin@dotcms.com",
									"type": "string"
								}
							]
						},
						"method": "GET",
						"header": [],
						"url": {
							"raw": "{{serverURL}}/api/v1/page/renderHTML/destinations/costa-rica",
							"host": [
								"{{serverURL}}"
							],
							"path": [
								"api",
								"v1",
								"page",
								"renderHTML",
								"destinations",
								"costa-rica"
							]
						},
						"description": "@Path(\"/renderHTML/{uri: .*}\")"
					},
					"response": []
				},
				{
					"name": "InvalidPageURL",
					"event": [
						{
							"listen": "test",
							"script": {
								"exec": [
									"",
									"pm.test(\"Status code is 404\", function () {",
									"    pm.response.to.have.status(404);",
									"});",
									"",
									"",
									"",
									"pm.test(\"Valid response\", function () {",
									"    pm.expect(pm.response.text()).to.include(\"Page \\'about-us/our-team/index2\\' not found\");",
									"});",
									"",
									"",
									"",
									"",
									""
								],
								"type": "text/javascript"
							}
						}
					],
					"request": {
						"auth": {
							"type": "basic",
							"basic": [
								{
									"key": "password",
									"value": "admin",
									"type": "string"
								},
								{
									"key": "username",
									"value": "admin@dotcms.com",
									"type": "string"
								}
							]
						},
						"method": "GET",
						"header": [],
						"url": {
							"raw": "{{serverURL}}/api/v1/page/renderHTML/about-us/our-team/index2",
							"host": [
								"{{serverURL}}"
							],
							"path": [
								"api",
								"v1",
								"page",
								"renderHTML",
								"about-us",
								"our-team",
								"index2"
							]
						},
						"description": "@Path(\"/renderHTML/{uri: .*}\")"
					},
					"response": []
				}
			],
			"event": [
				{
					"listen": "prerequest",
					"script": {
						"type": "text/javascript",
						"exec": [
							""
						]
					}
				},
				{
					"listen": "test",
					"script": {
						"type": "text/javascript",
						"exec": [
							""
						]
					}
				}
			]
		},
		{
			"name": "Whats Changed",
			"item": [
				{
					"name": "pre_ImportBundle",
					"event": [
						{
							"listen": "test",
							"script": {
								"exec": [
									"pm.test(\"Bundle uploaded sucessfully\", function () {",
									"    pm.response.to.have.status(200);",
									"",
									"    var jsonData = pm.response.json();",
									"    console.log(jsonData);",
									"",
									"    pm.expect(jsonData[\"bundleName\"]).to.contains(\"testWhatsChanged\");",
									"    pm.expect(jsonData[\"status\"]).to.eql(\"SUCCESS\");",
									"});"
								],
								"type": "text/javascript"
							}
						}
					],
					"request": {
						"auth": {
							"type": "basic",
							"basic": [
								{
									"key": "username",
									"value": "admin@dotcms.com",
									"type": "string"
								},
								{
									"key": "password",
									"value": "admin",
									"type": "string"
								}
							]
						},
						"method": "POST",
						"header": [
							{
								"key": "Content-Type",
								"type": "text",
								"value": "application/octet-stream"
							},
							{
								"key": "Content-Disposition",
								"type": "text",
								"value": "attachment"
							}
						],
						"body": {
							"mode": "formdata",
							"formdata": [
								{
									"key": "file",
									"type": "file",
									"src": "resources/testWhatsChanged-01FTGYNEP672VF4KFRFWSX3RPT.tar.gz"
								}
							]
						},
						"url": {
							"raw": "{{serverURL}}/api/bundle?sync=true",
							"host": [
								"{{serverURL}}"
							],
							"path": [
								"api",
								"bundle"
							],
							"query": [
								{
									"key": "sync",
									"value": "true"
								},
								{
									"key": "AUTH_TOKEN",
									"value": "",
									"disabled": true
								}
							]
						},
						"description": "Imports a Bundle that includes: a page with content, the content has diff versions working and live"
					},
					"response": []
				},
				{
					"name": "Check Whats Changed Endpoint",
					"event": [
						{
							"listen": "test",
							"script": {
								"exec": [
									"",
									"pm.test(\"Status code is 200\", function () {",
									"    pm.response.to.have.status(200);",
									"});",
									"",
									"pm.test(\"There are diff between live and working page\", function () {",
									"    var jsonData = pm.response.json().entity;",
									"    console.log(jsonData);",
									"    pm.expect(jsonData[\"diff\"]).equal(true);",
									"});"
								],
								"type": "text/javascript"
							}
						}
					],
					"request": {
						"auth": {
							"type": "basic",
							"basic": [
								{
									"key": "password",
									"value": "admin",
									"type": "string"
								},
								{
									"key": "username",
									"value": "admin@dotcms.com",
									"type": "string"
								},
								{
									"key": "saveHelperData",
									"type": "any"
								},
								{
									"key": "showPassword",
									"value": false,
									"type": "boolean"
								}
							]
						},
						"method": "GET",
						"header": [],
						"url": {
							"raw": "{{serverURL}}/api/v1/page/8afe50bc66533c6f0ed7711d74654b80/render/versions",
							"host": [
								"{{serverURL}}"
							],
							"path": [
								"api",
								"v1",
								"page",
								"8afe50bc66533c6f0ed7711d74654b80",
								"render",
								"versions"
							]
						}
					},
					"response": []
				}
			]
		},
		{
			"name": "TestHostVariables",
			"item": [
				{
					"name": "Create new Site For Test Host Variables",
					"event": [
						{
							"listen": "test",
							"script": {
								"exec": [
									"pm.test(\"Status code should be 200\", function () {",
									"    pm.response.to.have.status(200);",
									"});",
									"",
									"var jsonData = pm.response.json();",
									"",
									"pm.test(\"Host check\", function () {",
									"    pm.expect(jsonData.entity.siteName).to.eql('sitevariables.site.com');",
									"});",
									"",
									"pm.collectionVariables.set(\"siteIdTestHost\", jsonData.entity.identifier);",
									""
								],
								"type": "text/javascript"
							}
						}
					],
					"request": {
						"auth": {
							"type": "basic",
							"basic": [
								{
									"key": "password",
									"value": "admin",
									"type": "string"
								},
								{
									"key": "username",
									"value": "admin@dotcms.com",
									"type": "string"
								}
							]
						},
						"method": "POST",
						"header": [],
						"body": {
							"mode": "raw",
							"raw": "{\n    \"siteName\":\"sitevariables.site.com\"\n\n}",
							"options": {
								"raw": {
									"language": "json"
								}
							}
						},
						"url": {
							"raw": "{{serverURL}}/api/v1/site",
							"host": [
								"{{serverURL}}"
							],
							"path": [
								"api",
								"v1",
								"site"
							]
						}
					},
					"response": []
				},
				{
					"name": "Publish Site",
					"request": {
						"method": "PUT",
						"header": [],
						"url": {
							"raw": "{{serverURL}}/api/v1/site/{{siteIdTestHost}}/_publish",
							"host": [
								"{{serverURL}}"
							],
							"path": [
								"api",
								"v1",
								"site",
								"{{siteIdTestHost}}",
								"_publish"
							]
						}
					},
					"response": []
				},
				{
					"name": "Add Site Variable",
					"event": [
						{
							"listen": "test",
							"script": {
								"exec": [
									"pm.test(\"Status code should be 200\", function () {",
									"    pm.response.to.have.status(200);",
									"});",
									"",
									"var jsonData = pm.response.json();",
									"",
									"pm.test(\"Host check\", function () {",
									"    pm.expect(jsonData.entity.key).to.eql('onevar1');",
									"});",
									"",
									"pm.collectionVariables.set(\"sitevariableIdTestHost\", jsonData.entity.id);",
									""
								],
								"type": "text/javascript"
							}
						}
					],
					"request": {
						"auth": {
							"type": "basic",
							"basic": [
								{
									"key": "password",
									"value": "admin",
									"type": "string"
								},
								{
									"key": "username",
									"value": "admin@dotcms.com",
									"type": "string"
								}
							]
						},
						"method": "PUT",
						"header": [],
						"body": {
							"mode": "raw",
							"raw": "{\n    \"siteId\":\"{{siteIdTestHost}}\",\n    \"name\":\"onevar1\",\n    \"key\":\"onevar1\",\n    \"value\":\"onevar-value\"\n}\n",
							"options": {
								"raw": {
									"language": "json"
								}
							}
						},
						"url": {
							"raw": "{{serverURL}}/api/v1/site/variable",
							"host": [
								"{{serverURL}}"
							],
							"path": [
								"api",
								"v1",
								"site",
								"variable"
							]
						}
					},
					"response": []
				},
				{
					"name": "CreateNewContainer Test Host Variables",
					"event": [
						{
							"listen": "test",
							"script": {
								"exec": [
									"pm.test(\"No errors\", function () {",
									"    ",
									"    var jsonData = pm.response.json();",
									"    pm.expect(jsonData.errors.length).to.eql(0);",
									"});",
									"",
									"pm.test(\"Information Saved Correctly\", function () {",
									"    ",
									"    var jsonData = pm.response.json();",
									"    pm.expect(jsonData.entity.title).to.eql(\"TestContainerHostVariables\");",
									"    pm.expect(jsonData.entity.notes).to.eql(\"Notes\");",
									"    ",
									"    ",
									"});",
									"",
									"var jsonData = pm.response.json();",
									"pm.collectionVariables.set(\"containeridentifier\", jsonData.entity.identifier);",
									"pm.collectionVariables.set(\"inode\", jsonData.entity.inode);",
									"",
									"",
									""
								],
								"type": "text/javascript"
							}
						}
					],
					"request": {
						"auth": {
							"type": "basic",
							"basic": [
								{
									"key": "username",
									"value": "admin@dotcms.com",
									"type": "string"
								},
								{
									"key": "password",
									"value": "admin",
									"type": "string"
								}
							]
						},
						"method": "POST",
						"header": [
							{
								"key": "Content-Type",
								"name": "Content-Type",
								"value": "application/json",
								"type": "text"
							}
						],
						"body": {
							"mode": "raw",
							"raw": "{\n    \"title\":\"TestContainerHostVariables\",\n    \"friendlyName\":\"TestContainer description HostVariables\",\n    \"maxContentlets\":1,\n    \"notes\":\"Notes\",\n    \"preLoop\":\"preLoop $host_variable.onevar1\",\n    \"postLoop\":\"postLoop xxxx\",\n    \"containerStructures\":[\n        {\n            \"structureId\":\"webPageContent\",\n            \"code\":\"$title  on container\"\n        }\n    ]\n\n}",
							"options": {
								"raw": {
									"language": "json"
								}
							}
						},
						"url": {
							"raw": "{{serverURL}}/api/v1/containers",
							"host": [
								"{{serverURL}}"
							],
							"path": [
								"api",
								"v1",
								"containers"
							]
						},
						"description": "Create a container"
					},
					"response": []
				},
				{
					"name": "SavePublishNewTemplateTestHostVariables",
					"event": [
						{
							"listen": "test",
							"script": {
								"exec": [
									"pm.test(\"Status code should be ok 200\", function () {",
									"    pm.response.to.have.status(200);",
									"});",
									"",
									"var jsonData = pm.response.json();",
									"",
									"pm.test(\"live check\", function () {",
									"    pm.expect(jsonData.entity.live).to.eql(true);",
									"});",
									"",
									"",
									"pm.test(\"Title check\", function () {",
									"    pm.expect(jsonData.entity.title).to.eql('PostMan Test Save Publish Test Host Variables');",
									"});",
									"",
									"pm.collectionVariables.set(\"templateIdToPublishedHost\", jsonData.entity.identifier);",
									""
								],
								"type": "text/javascript"
							}
						}
					],
					"request": {
						"auth": {
							"type": "basic",
							"basic": [
								{
									"key": "password",
									"value": "admin",
									"type": "string"
								},
								{
									"key": "username",
									"value": "admin@dotcms.com",
									"type": "string"
								}
							]
						},
						"method": "PUT",
						"header": [],
						"body": {
							"mode": "raw",
							"raw": "{\n    \"title\":\"PostMan Test Save Publish Test Host Variables\",\n    \"friendlyName\":\"This is a postman test description\",\n    \"body\":\"#parseContainer('{{containeridentifier}}','1659543155955')\"\n}",
							"options": {
								"raw": {
									"language": "json"
								}
							}
						},
						"url": {
							"raw": "{{serverURL}}/api/v1/templates/_savepublish",
							"host": [
								"{{serverURL}}"
							],
							"path": [
								"api",
								"v1",
								"templates",
								"_savepublish"
							]
						}
					},
					"response": []
				},
				{
					"name": "Create Page using the template",
					"event": [
						{
							"listen": "test",
							"script": {
								"exec": [
									"pm.test(\"Status code is 200 \", function () {",
									"    pm.response.to.have.status(200);",
									"});",
									"",
									"var jsonData = pm.response.json();",
									"",
									"pm.test(\"Path check\", function () {",
									"    pm.expect(jsonData.entity.path).to.eql(\"/testpagehostvariables\");",
									"});",
									"",
									"",
									"",
									"var jsonData = pm.response.json();",
									"pm.collectionVariables.set(\"pageUrlHostVariablestest\", pm.response.json().path);",
									"",
									""
								],
								"type": "text/javascript"
							}
						}
					],
					"request": {
						"auth": {
							"type": "basic",
							"basic": [
								{
									"key": "password",
									"value": "admin",
									"type": "string"
								},
								{
									"key": "username",
									"value": "admin@dotcms.com",
									"type": "string"
								},
								{
									"key": "saveHelperData",
									"type": "any"
								},
								{
									"key": "showPassword",
									"value": false,
									"type": "boolean"
								}
							]
						},
						"method": "PUT",
						"header": [
							{
								"key": "Content-Type",
								"value": "application/json"
							}
						],
						"body": {
							"mode": "raw",
							"raw": "{\n    \"contentlet\": {\n        \"contentType\": \"htmlpageasset\",\n        \"hostFolder\": \"{{siteIdTestHost}}\",\n        \"title\": \"Test Page Host variables\",\n        \"url\": \"testpagehostvariables\",\n        \"template\":\"{{templateIdToPublishedHost}}\",\n        \"sortOrder\":1,\n        \"cachettl\":\"0\",\n        \"friendlyName\":\"testpagehostvariables\"\n\n    }\n}"
						},
						"url": {
							"raw": "{{serverURL}}/api/v1/workflow/actions/default/fire/PUBLISH",
							"host": [
								"{{serverURL}}"
							],
							"path": [
								"api",
								"v1",
								"workflow",
								"actions",
								"default",
								"fire",
								"PUBLISH"
							]
						},
						"description": "Fire any action using the actionId\n\nOptional: If you pass ?inode={inode}, you don't need body here.\n\n@Path(\"/actions/{actionId}/fire\")"
					},
					"response": []
				},
				{
					"name": "Test the host variables",
					"event": [
						{
							"listen": "test",
							"script": {
								"exec": [
									"pm.test(\"Status code is 200 \", function () {",
									"    pm.response.to.have.status(200);",
									"});",
									"",
									"var text = pm.response.text();",
									"",
									"pm.test(\"Path check\", function () {",
									"    pm.expect(text).to.include(\"onevar-value\");",
									"});",
									"",
									"",
									""
								],
								"type": "text/javascript"
							}
						}
					],
					"request": {
						"method": "GET",
						"header": [],
						"url": {
							"raw": "{{serverURL}}/api/v1/page/render/testpagehostvariables?language_id=1&host_id={{siteIdTestHost}}",
							"host": [
								"{{serverURL}}"
							],
							"path": [
								"api",
								"v1",
								"page",
								"render",
								"testpagehostvariables"
							],
							"query": [
								{
									"key": "language_id",
									"value": "1"
								},
								{
									"key": "host_id",
									"value": "{{siteIdTestHost}}"
								}
							]
						}
					},
					"response": []
				}
			],
			"description": "1.  This test creates a Host with two variables\n2.  Creates a container with the generic contentlet and use this two variables\n3.  Creates a template that uses this container\n4.  creates a page that uses this page\n5.  Check that the page exists."
		},
		{
			"name": "CopyContentlet",
			"item": [
				{
					"name": "CreatePage",
					"event": [
						{
							"listen": "test",
							"script": {
								"exec": [
									"var jsonData = pm.response.json();",
									"",
									"pm.test(\"No errors\", function () {",
									"    ",
									"    var jsonData = pm.response.json();",
									"    pm.expect(jsonData.errors.length).to.eql(0);",
									"});",
									"",
									"pm.collectionVariables.set(\"pageIdentifier\", jsonData.entity.identifier);"
								],
								"type": "text/javascript"
							}
						}
					],
					"request": {
						"auth": {
							"type": "basic",
							"basic": [
								{
									"key": "password",
									"value": "admin",
									"type": "string"
								},
								{
									"key": "username",
									"value": "admin@dotcms.com",
									"type": "string"
								}
							]
						},
						"method": "PUT",
						"header": [],
						"body": {
							"mode": "raw",
							"raw": "{\n\t\n\t\"contentlet\": {\n\t\t\"contentType\":\"htmlpageasset\",\n        \"title\":\"testPageCopy\",\n        \"url\":\"testPageCopy\",\n        \"hostFolder\":\"default\",\n        \"template\":\"SYSTEM_TEMPLATE\",\n        \"friendlyName\":\"testPageCopy\",\n        \"cachettl\":0\n\t\t\n\t}\n}",
							"options": {
								"raw": {
									"language": "json"
								}
							}
						},
						"url": {
							"raw": "{{serverURL}}/api/v1/workflow/actions/default/fire/PUBLISH?indexPolicy=WAIT_FOR",
							"host": [
								"{{serverURL}}"
							],
							"path": [
								"api",
								"v1",
								"workflow",
								"actions",
								"default",
								"fire",
								"PUBLISH"
							],
							"query": [
								{
									"key": "indexPolicy",
									"value": "WAIT_FOR"
								}
							]
						}
					},
					"response": []
				},
				{
					"name": "CreateRichText",
					"event": [
						{
							"listen": "test",
							"script": {
								"exec": [
									"var jsonData = pm.response.json();",
									"",
									"pm.test(\"No errors\", function () {",
									"    ",
									"    var jsonData = pm.response.json();",
									"    pm.expect(jsonData.errors.length).to.eql(0);",
									"});",
									"",
									"pm.collectionVariables.set(\"richContentIdentifier\", jsonData.entity.identifier);"
								],
								"type": "text/javascript"
							}
						}
					],
					"request": {
						"auth": {
							"type": "basic",
							"basic": [
								{
									"key": "password",
									"value": "admin",
									"type": "string"
								},
								{
									"key": "username",
									"value": "admin@dotcms.com",
									"type": "string"
								}
							]
						},
						"method": "PUT",
						"header": [],
						"body": {
							"mode": "raw",
							"raw": "{\n\t\n\t\"contentlet\": {\n\t\t\"contentType\":\"webPageContent\",\n        \"title\":\"textContent\",\n        \"contentHost\":\"default\",\n        \"body\":\"Text Content Body\"\n        \n\t}\n}",
							"options": {
								"raw": {
									"language": "json"
								}
							}
						},
						"url": {
							"raw": "{{serverURL}}/api/v1/workflow/actions/default/fire/PUBLISH?indexPolicy=WAIT_FOR",
							"host": [
								"{{serverURL}}"
							],
							"path": [
								"api",
								"v1",
								"workflow",
								"actions",
								"default",
								"fire",
								"PUBLISH"
							],
							"query": [
								{
									"key": "indexPolicy",
									"value": "WAIT_FOR"
								}
							]
						}
					},
					"response": []
				},
				{
					"name": "AddContentToPage",
					"request": {
						"auth": {
							"type": "basic",
							"basic": [
								{
									"key": "password",
									"value": "admin",
									"type": "string"
								},
								{
									"key": "username",
									"value": "admin@dotcms.com",
									"type": "string"
								}
							]
						},
						"method": "POST",
						"header": [],
						"body": {
							"mode": "raw",
							"raw": "[\n    {\n        \"identifier\": \"SYSTEM_CONTAINER\",\n        \"uuid\": \"1\",\n        \"contentletsId\": [\n            \"{{richContentIdentifier}}\"\n        ]\n    }\n]",
							"options": {
								"raw": {
									"language": "json"
								}
							}
						},
						"url": {
							"raw": "{{serverURL}}/api/v1/page/{{pageIdentifier}}/content",
							"host": [
								"{{serverURL}}"
							],
							"path": [
								"api",
								"v1",
								"page",
								"{{pageIdentifier}}",
								"content"
							]
						}
					},
					"response": []
				},
				{
					"name": "CheckMultitree",
					"event": [
						{
							"listen": "test",
							"script": {
								"exec": [
									"var jsonData = pm.response.json();",
									"",
									"pm.test(\"Status code is 200\", function () {",
									"  pm.response.to.have.status(200);",
									"});",
									"",
									"pm.collectionVariables.set(\"containerId\", jsonData.entity[0].containerId);",
									"pm.collectionVariables.set(\"contentId\", jsonData.entity[0].contentId);",
									"pm.collectionVariables.set(\"pageId\", jsonData.entity[0].pageId);",
									"pm.collectionVariables.set(\"personalization\", jsonData.entity[0].personalization);",
									"pm.collectionVariables.set(\"relationType\", jsonData.entity[0].relationType);",
									"pm.collectionVariables.set(\"treeOrder\", jsonData.entity[0].treeOrder);",
									"pm.collectionVariables.set(\"variantId\", jsonData.entity[0].variantId);"
								],
								"type": "text/javascript"
							}
						}
					],
					"request": {
						"auth": {
							"type": "basic",
							"basic": [
								{
									"key": "password",
									"value": "admin",
									"type": "string"
								},
								{
									"key": "username",
									"value": "admin@dotcms.com",
									"type": "string"
								}
							]
						},
						"method": "GET",
						"header": [],
						"url": {
							"raw": "{{serverURL}}/api/v1/page/{{pageIdentifier}}/content/tree",
							"host": [
								"{{serverURL}}"
							],
							"path": [
								"api",
								"v1",
								"page",
								"{{pageIdentifier}}",
								"content",
								"tree"
							]
						}
					},
					"response": []
				},
				{
					"name": "CopyContentlet",
					"event": [
						{
							"listen": "test",
							"script": {
								"exec": [
									"var jsonData = pm.response.json();",
									"",
									"pm.test(\"Status code is 200\", function () {",
									"  pm.response.to.have.status(200);",
									"});",
									"",
									"pm.collectionVariables.set(\"copiedRichContentIdentifier\", jsonData.entity.identifier);"
								],
								"type": "text/javascript"
							}
						}
					],
					"request": {
						"method": "PUT",
						"header": [],
						"body": {
							"mode": "raw",
							"raw": "{\n    \"containerId\": \"{{containerId}}\",\n    \"contentId\": \"{{contentId}}\",\n    \"pageId\": \"{{pageId}}\",\n    \"personalization\": \"{{personalization}}\",\n    \"relationType\": \"{{relationType}}\",\n    \"treeOrder\": \"{{treeOrder}}\",\n    \"variantId\": \"{{variantId}}\"\n}",
							"options": {
								"raw": {
									"language": "json"
								}
							}
						},
						"url": {
							"raw": "{{serverURL}}/api/v1/page/copyContent",
							"host": [
								"{{serverURL}}"
							],
							"path": [
								"api",
								"v1",
								"page",
								"copyContent"
							]
						}
					},
					"response": []
				},
				{
					"name": "CheckMultitreeCopied",
					"event": [
						{
							"listen": "test",
							"script": {
								"exec": [
									"var jsonData = pm.response.json();",
									"",
									"pm.test(\"Status code is 200\", function () {",
									"  pm.response.to.have.status(200);",
									"});",
									"",
									"var containerId = pm.collectionVariables.get(\"containerId\");",
									"var contentId   = pm.collectionVariables.get(\"copiedRichContentIdentifier\");",
									"var pageId      = pm.collectionVariables.get(\"pageId\");",
									"var personalization = pm.collectionVariables.get(\"personalization\");",
									"var relationType = pm.collectionVariables.get(\"relationType\");",
									"var variantId = pm.collectionVariables.get(\"variantId\");",
									"",
									"pm.test(\"Right response\", function () {",
									"  ",
									"  pm.expect(jsonData.entity[0].containerId).to.eql(containerId);",
									"  pm.expect(jsonData.entity[0].contentId).to.eql(contentId);",
									"  pm.expect(jsonData.entity[0].pageId).to.eql(pageId);",
									"  pm.expect(jsonData.entity[0].personalization).to.eql(personalization);",
									"  pm.expect(jsonData.entity[0].relationType).to.eql(relationType);",
									"  pm.expect(jsonData.entity[0].variantId).to.eql(variantId);",
									"});"
								],
								"type": "text/javascript"
							}
						}
					],
					"request": {
						"auth": {
							"type": "basic",
							"basic": [
								{
									"key": "password",
									"value": "admin",
									"type": "string"
								},
								{
									"key": "username",
									"value": "admin@dotcms.com",
									"type": "string"
								}
							]
						},
						"method": "GET",
						"header": [],
						"url": {
							"raw": "{{serverURL}}/api/v1/page/{{pageIdentifier}}/content/tree",
							"host": [
								"{{serverURL}}"
							],
							"path": [
								"api",
								"v1",
								"page",
								"{{pageIdentifier}}",
								"content",
								"tree"
							]
						}
					},
					"response": []
				},
				{
					"name": "BadCopyContentlet-ContentDoNotExists",
					"event": [
						{
							"listen": "test",
							"script": {
								"exec": [
									"var jsonData = pm.response.json();",
									"",
									"pm.test(\"Status code is 404\", function () {",
									"  pm.response.to.have.status(404);",
									"});",
									""
								],
								"type": "text/javascript"
							}
						}
					],
					"request": {
						"auth": {
							"type": "basic",
							"basic": [
								{
									"key": "password",
									"value": "admin",
									"type": "string"
								},
								{
									"key": "username",
									"value": "admin@dotcms.com",
									"type": "string"
								}
							]
						},
						"method": "PUT",
						"header": [],
						"body": {
							"mode": "raw",
							"raw": "{\n    \"containerId\": \"{{containerId}}\",\n    \"contentId\": \"{{contentId}}xxx\",\n    \"pageId\": \"{{pageId}}\",\n    \"personalization\": \"{{personalization}}\",\n    \"relationType\": \"{{relationType}}\",\n    \"treeOrder\": \"{{treeOrder}}\",\n    \"variantId\": \"{{variantId}}\"\n}",
							"options": {
								"raw": {
									"language": "json"
								}
							}
						},
						"url": {
							"raw": "{{serverURL}}/api/v1/page/copyContent",
							"host": [
								"{{serverURL}}"
							],
							"path": [
								"api",
								"v1",
								"page",
								"copyContent"
							]
						}
					},
					"response": []
				},
				{
					"name": "BadCopyContentlet-ContentDoNotExists Copy",
					"event": [
						{
							"listen": "test",
							"script": {
								"exec": [
									"var jsonData = pm.response.json();",
									"",
									"pm.test(\"Status code is 404\", function () {",
									"  pm.response.to.have.status(404);",
									"});",
									""
								],
								"type": "text/javascript"
							}
						}
					],
					"request": {
						"auth": {
							"type": "basic",
							"basic": [
								{
									"key": "password",
									"value": "admin",
									"type": "string"
								},
								{
									"key": "username",
									"value": "admin@dotcms.com",
									"type": "string"
								}
							]
						},
						"method": "PUT",
						"header": [],
						"body": {
							"mode": "raw",
							"raw": "{\n    \"containerId\": \"{{containerId}}xx\",\n    \"contentId\": \"{{contentId}}\",\n    \"pageId\": \"{{pageId}}\",\n    \"personalization\": \"{{personalization}}\",\n    \"relationType\": \"{{relationType}}\",\n    \"treeOrder\": \"{{treeOrder}}\",\n    \"variantId\": \"{{variantId}}\"\n}",
							"options": {
								"raw": {
									"language": "json"
								}
							}
						},
						"url": {
							"raw": "{{serverURL}}/api/v1/page/copyContent",
							"host": [
								"{{serverURL}}"
							],
							"path": [
								"api",
								"v1",
								"page",
								"copyContent"
							]
						}
					},
					"response": []
				},
				{
					"name": "DeepClonePage",
					"event": [
						{
							"listen": "test",
							"script": {
								"exec": [
									"var jsonData = pm.response.json();",
									"",
									"pm.test(\"Status code is 200\", function () {",
									"  pm.response.to.have.status(200);",
									"});",
									"",
									"pm.collectionVariables.set(\"pageDeepCopyIdentifier\", jsonData.entity.identifier);"
								],
								"type": "text/javascript"
							}
						}
					],
					"request": {
						"auth": {
							"type": "basic",
							"basic": [
								{
									"key": "password",
									"value": "admin",
									"type": "string"
								},
								{
									"key": "username",
									"value": "admin@dotcms.com",
									"type": "string"
								}
							]
						},
						"method": "PUT",
						"header": [],
						"url": {
							"raw": "{{serverURL}}/api/v1/page/{{pageIdentifier}}/_deepcopy",
							"host": [
								"{{serverURL}}"
							],
							"path": [
								"api",
								"v1",
								"page",
								"{{pageIdentifier}}",
								"_deepcopy"
							]
						}
					},
					"response": []
				},
				{
					"name": "CheckMultitreeDeepCopyPage",
					"event": [
						{
							"listen": "test",
							"script": {
								"exec": [
									"var jsonData = pm.response.json();",
									"",
									"pm.test(\"Status code is 200\", function () {",
									"  pm.response.to.have.status(200);",
									"});",
									"",
									"var containerId = pm.collectionVariables.get(\"containerId\");",
									"var contentId = pm.collectionVariables.get(\"contentId\");",
									"var pageId = pm.collectionVariables.get(\"pageId\");",
									"var personalization = pm.collectionVariables.get(\"personalization\");",
									"var relationType = pm.collectionVariables.get(\"relationType\");",
									"",
									"pm.expect(jsonData.entity[0].containerId).to.eql(containerId);",
									"pm.expect(jsonData.entity[0].contentId).to.not.eql(contentId);",
									"pm.expect(jsonData.entity[0].pageId).to.not.eql(pageId);",
									"pm.expect(jsonData.entity[0].personalization).to.eql(personalization);",
									"pm.expect(jsonData.entity[0].relationType).to.eql(relationType);"
								],
								"type": "text/javascript"
							}
						}
					],
					"request": {
						"auth": {
							"type": "basic",
							"basic": [
								{
									"key": "password",
									"value": "admin",
									"type": "string"
								},
								{
									"key": "username",
									"value": "admin@dotcms.com",
									"type": "string"
								}
							]
						},
						"method": "GET",
						"header": [],
						"url": {
							"raw": "{{serverURL}}/api/v1/page/{{pageDeepCopyIdentifier}}/content/tree",
							"host": [
								"{{serverURL}}"
							],
							"path": [
								"api",
								"v1",
								"page",
								"{{pageDeepCopyIdentifier}}",
								"content",
								"tree"
							]
						}
					},
					"response": []
				}
			]
		},
		{
			"name": "Put Create Page With CacheTTL 100",
			"event": [
				{
					"listen": "test",
					"script": {
						"exec": [
							"pm.test(\"Status code should be 200\", function () {",
							"    pm.response.to.have.status(200);",
							"});",
							"",
							"var jsonData = pm.response.json();",
							"",
							"pm.test(\"Identifier must contains path\", function () {",
							"    pm.expect(jsonData.entity.template).eq(\"SYSTEM_TEMPLATE\");",
							"});"
						],
						"type": "text/javascript"
					}
				}
			],
			"request": {
				"auth": {
					"type": "basic",
					"basic": [
						{
							"key": "password",
							"value": "admin",
							"type": "string"
						},
						{
							"key": "username",
							"value": "admin@dotcms.com",
							"type": "string"
						},
						{
							"key": "saveHelperData",
							"type": "any"
						},
						{
							"key": "showPassword",
							"value": false,
							"type": "boolean"
						}
					]
				},
				"method": "PUT",
				"header": [],
				"body": {
					"mode": "raw",
					"raw": "{\n\t\"contentlet\":{\n\t\t\"stName\": \"htmlpageasset\",\n\t\t\"title\": \"PageAsset SystemTemplate\",\n        \"url\": \"pageassetsystemtemplate\",\n        \"friendlyName\":\"pageassetsystemtemplate\",\n        \"template\": \"SYSTEM_TEMPLATE\",\n        \"sortOrder\": \"0\",\n        \"cachettl\": \"100\",\n        \"hostFolder\":\"48190c8c-42c4-46af-8d1a-0cd5db894797\"\n\t}\n}",
					"options": {
						"raw": {
							"language": "json"
						}
					}
				},
				"url": {
					"raw": "{{serverURL}}/api/v1/workflow/actions/default/fire/PUBLISH",
					"host": [
						"{{serverURL}}"
					],
					"path": [
						"api",
						"v1",
						"workflow",
						"actions",
						"default",
						"fire",
						"PUBLISH"
					]
				}
			},
			"response": []
		},
		{
			"name": "invalidateSession",
			"event": [
				{
					"listen": "test",
					"script": {
						"exec": [
							"pm.test(\"Status code is 200\", function () {",
							"    pm.response.to.have.status(200);",
							"});"
						],
						"type": "text/javascript"
					}
				}
			],
			"request": {
				"method": "GET",
				"header": [],
				"url": {
					"raw": "{{serverURL}}/api/v1/logout",
					"host": [
						"{{serverURL}}"
					],
					"path": [
						"api",
						"v1",
						"logout"
					]
				}
			},
			"response": []
		},
		{
			"name": "Check Cache-Control",
			"event": [
				{
					"listen": "test",
					"script": {
						"exec": [
							"pm.test(\"Cache-Control is correct\", function () {",
							"    pm.response.to.be.header('Cache-Control','max-age=100');",
							"});"
						],
						"type": "text/javascript"
					}
				}
			],
			"request": {
				"auth": {
					"type": "basic",
					"basic": [
						{
							"key": "password",
							"value": "admin",
							"type": "string"
						},
						{
							"key": "username",
							"value": "admin@dotcms.com",
							"type": "string"
						}
					]
				},
				"method": "GET",
				"header": [],
				"url": {
					"raw": "{{serverURL}}/pageassetsystemtemplate",
					"host": [
						"{{serverURL}}"
					],
					"path": [
						"pageassetsystemtemplate"
					]
				}
			},
			"response": []
		}
	],
	"event": [
		{
			"listen": "prerequest",
			"script": {
				"type": "text/javascript",
				"exec": [
					""
				]
			}
		},
		{
			"listen": "test",
			"script": {
				"type": "text/javascript",
				"exec": [
					""
				]
			}
		}
	],
	"variable": [
		{
			"key": "serverURL",
			"value": "http://localhost:8080"
		},
		{
			"key": "siteIdTestHost",
			"value": ""
		},
		{
			"key": "sitevariableIdTestHost",
			"value": ""
		},
		{
			"key": "containeridentifier",
			"value": ""
		},
		{
			"key": "inode",
			"value": ""
		},
		{
			"key": "templateIdToPublishedHost",
			"value": ""
		},
		{
			"key": "contentletIdentifier",
			"value": ""
		},
		{
			"key": "contentletInode",
			"value": ""
		},
		{
			"key": "fireActionLanguageKey",
			"value": ""
		},
		{
			"key": "pageUrlHostVariablestest",
			"value": ""
		},
		{
			"key": "pageIdentifier",
			"value": ""
		},
		{
			"key": "richContentIdentifier",
			"value": ""
		},
		{
			"key": "containerId",
			"value": ""
		},
		{
			"key": "contentId",
			"value": ""
		},
		{
			"key": "pageId",
			"value": ""
		},
		{
			"key": "personalization",
			"value": ""
		},
		{
			"key": "relationType",
			"value": ""
		},
		{
			"key": "treeOrder",
			"value": ""
		},
		{
			"key": "variantId",
			"value": ""
		},
		{
			"key": "copiedRichContentIdentifier",
			"value": ""
		},
		{
			"key": "pageDeepCopyIdentifier",
			"value": ""
		}
	]
}<|MERGE_RESOLUTION|>--- conflicted
+++ resolved
@@ -1,16 +1,9 @@
 {
 	"info": {
-<<<<<<< HEAD
 		"_postman_id": "a00d8188-4ece-43a6-8153-772a319295ab",
 		"name": "Page API - [api/v1/page]",
 		"schema": "https://schema.getpostman.com/json/collection/v2.1.0/collection.json",
 		"_exporter_id": "1549189"
-=======
-		"_postman_id": "f63f86ef-eb2d-4ccc-9e79-ae27a447857b",
-		"name": "Page API - [api/v1/page]",
-		"schema": "https://schema.getpostman.com/json/collection/v2.1.0/collection.json",
-		"_exporter_id": "11174695"
->>>>>>> 067e229a
 	},
 	"item": [
 		{
