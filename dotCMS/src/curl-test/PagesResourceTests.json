{
	"info": {
<<<<<<< HEAD
		"_postman_id": "cb110dda-f885-4f22-b558-94a631431187",
=======
		"_postman_id": "d0e910d5-815d-49ba-a7eb-de5bff9f993f",
>>>>>>> 2a138baf
		"name": "Page API - [api/v1/page]",
		"schema": "https://schema.getpostman.com/json/collection/v2.1.0/collection.json"
	},
	"item": [
		{
			"name": "CreateTestContext",
			"item": [
				{
					"name": "pre_ImportBundleWithContext",
					"event": [
						{
							"listen": "test",
							"script": {
								"exec": [
									"pm.test(\"Bundle uploaded sucessfully\", function () {",
									"    pm.response.to.have.status(200);",
									"",
									"    var jsonData = pm.response.json();",
									"    console.log(jsonData);",
									"",
									"    pm.expect(jsonData[\"bundleName\"]).to.eql(\"assets.tar.gz\");",
									"    pm.expect(jsonData[\"status\"]).to.eql(\"SUCCESS\");",
									"});"
								],
								"type": "text/javascript"
							}
						}
					],
					"request": {
						"auth": {
							"type": "basic",
							"basic": [
								{
									"key": "username",
									"value": "admin@dotcms.com",
									"type": "string"
								},
								{
									"key": "password",
									"value": "admin",
									"type": "string"
								}
							]
						},
						"method": "POST",
						"header": [
							{
								"key": "Content-Type",
								"type": "text",
								"value": "application/octet-stream"
							},
							{
								"key": "Content-Disposition",
								"type": "text",
								"value": "attachment"
							}
						],
						"body": {
							"mode": "formdata",
							"formdata": [
								{
									"key": "file",
									"type": "file",
									"src": "resources/GraphQL/assets.tar.gz"
								}
							]
						},
						"url": {
							"raw": "{{serverURL}}/api/bundle?sync=true",
							"host": [
								"{{serverURL}}"
							],
							"path": [
								"api",
								"bundle"
							],
							"query": [
								{
									"key": "sync",
									"value": "true"
								},
								{
									"key": "AUTH_TOKEN",
									"value": "",
									"disabled": true
								}
							]
						},
						"description": "Imports a Bundle that includes:\n* HTMLPage /blog/index\n* HTMLPage /blog/destinations/costa-rica\n* Contentlet [Blog] Ecotourism in Costa Rica\n* Blog Detail Page /blog/blog-detail"
					},
					"response": []
				}
			],
			"description": "Imports a Bundle that includes:\n* HTMLPage /blog/index\n* HTMLPage /blog/destinations/costa-rica\n* Contentlet [Blog] Ecotourism in Costa Rica\n* Blog Detail Page /blog/blog-detail",
			"event": [
				{
					"listen": "prerequest",
					"script": {
						"type": "text/javascript",
						"exec": [
							""
						]
					}
				},
				{
					"listen": "test",
					"script": {
						"type": "text/javascript",
						"exec": [
							""
						]
					}
				}
			]
		},
		{
			"name": "JSON [api/v1/page/json]",
			"item": [
				{
					"name": "invalidateSession",
					"event": [
						{
							"listen": "test",
							"script": {
								"exec": [
									"pm.test(\"Status code is 200\", function () {",
									"    pm.response.to.have.status(200);",
									"});"
								],
								"type": "text/javascript"
							}
						}
					],
					"request": {
						"method": "GET",
						"header": [],
						"url": {
							"raw": "{{serverURL}}/api/v1/logout",
							"host": [
								"{{serverURL}}"
							],
							"path": [
								"api",
								"v1",
								"logout"
							]
						}
					},
					"response": []
				},
				{
					"name": "GivenInvalidUser_ShouldReturn401",
					"event": [
						{
							"listen": "test",
							"script": {
								"exec": [
									"",
									"pm.test(\"Status code is 401, Need credentials\", function () {",
									"    pm.response.to.have.status(401);",
									"});",
									"",
									"",
									"",
									"pm.test(\"Response body matches\", function () {",
									"    pm.expect(pm.response.text()).to.eq(\"Invalid User\");",
									"});",
									""
								],
								"type": "text/javascript"
							}
						}
					],
					"request": {
						"auth": {
							"type": "noauth"
						},
						"method": "GET",
						"header": [],
						"url": {
							"raw": "{{serverURL}}/api/v1/page/json/destinations/costa-rica",
							"host": [
								"{{serverURL}}"
							],
							"path": [
								"api",
								"v1",
								"page",
								"json",
								"destinations",
								"costa-rica"
							]
						},
						"description": "Given no user, should return 401 and \"Invalid User\" message"
					},
					"response": []
				},
				{
					"name": "GivenValidPageURL_ShouldReturnPageInfo",
					"event": [
						{
							"listen": "test",
							"script": {
								"exec": [
									"",
									"pm.test(\"Status code is 200\", function () {",
									"    pm.response.to.have.status(200);",
									"});",
									"",
									"",
									"",
									"pm.test(\"Include template\", function () {",
									"    pm.expect(pm.response.text()).to.include(\"template\");",
									"});",
									"",
									"pm.test(\"Inlude layout\", function () {",
									"    pm.expect(pm.response.text()).to.include(\"layout\");",
									"});",
									"",
									"pm.test(\"Include Containers\", function () {",
									"    pm.expect(pm.response.text()).to.include(\"containers\");",
									"});",
									"",
									"pm.test(\"'page' element includes all properties\", function () {",
									"    var jsonData = pm.response.json();",
									"    var page = jsonData[\"entity\"][\"page\"];",
									"    pm.expect(page[\"__icon__\"]).equal(\"pageIcon\");",
									"    pm.expect(page[\"archived\"], 'FAILED:[archived]').equal(false);",
									"    pm.expect(page[\"baseType\"]).equal(\"HTMLPAGE\");",
									"    pm.expect(page[\"cachettl\"]).equal(\"0\");",
									"    pm.expect(page[\"canEdit\"], 'FAILED:[canEdit]').equal(true);",
									"    pm.expect(page[\"canLock\"], 'FAILED:[canLock]').equal(true);",
									"    pm.expect(page[\"canRead\"], 'FAILED:[canRead]').equal(true);",
									"    pm.expect(page[\"deleted\"], 'FAILED:[deleted]').equal(false);",
									"    pm.expect(page[\"description\"]).equal(\"Costa Rica Rain Forest\");",
									"    pm.expect(page[\"extension\"]).equal(\"page\");",
									"    pm.expect(page[\"folder\"]).equal(\"6c8a2ac4-36a7-4b01-b9c0-c2c1d91ddfdb\");",
									"    pm.expect(page[\"friendlyName\"]).equal(\"Costa Rica Rain Forest\");",
									"    pm.expect(page[\"hasLiveVersion\"], 'FAILED:[hasLiveVersion]').equal(true);",
									"    pm.expect(page[\"hasTitleImage\"], 'FAILED:[hasTitleImage]').equal(true);",
									"    pm.expect(page[\"host\"]).equal(\"48190c8c-42c4-46af-8d1a-0cd5db894797\");",
									"    pm.expect(page[\"hostName\"]).equal(\"demo.dotcms.com\");",
									"    ////",
									"    pm.expect(page[\"httpsRequired\"], 'FAILED:[httpsRequired]').equal(false);",
									"    pm.expect(page[\"identifier\"]).equal(\"bec7b960-a8bf-4f14-a22b-0d94caf217f0\");",
									"    pm.expect(page[\"image\"]).equal(\"/dA/bec7b960-a8bf-4f14-a22b-0d94caf217f0/image/costa-rica-tree-frog.jpg\");",
									"    pm.expect(page[\"imageContentAsset\"]).equal(\"bec7b960-a8bf-4f14-a22b-0d94caf217f0/image\");",
									"    pm.expect(page[\"inode\"]).not.equal(null)",
									"    pm.expect(page[\"isContentlet\"], 'FAILED:[isContentlet]').equal(true);",
									"    pm.expect(page[\"languageId\"]).equal(1);",
									"    pm.expect(page[\"live\"], 'FAILED:[live]').equal(true);",
									"    pm.expect(page[\"liveInode\"]).not.equal(null)",
									"    pm.expect(page[\"locked\"], 'FAILED:[locked]').equal(false);",
									"    pm.expect(page[\"mimeType\"]).equal(\"application/dotpage\");",
									"    pm.expect(page[\"modDate\"]).not.equal(null)",
									"    ///",
									"    pm.expect(page[\"modUser\"]).equal(\"system\");",
									"    pm.expect(page[\"modUserName\"]).equal(\"system user system user\");",
									"    pm.expect(page[\"name\"]).equal(\"costa-rica\");",
									"    pm.expect(page[\"owner\"]).equal(\"dotcms.org.1\");",
									"    pm.expect(page[\"pageURI\"]).equal(\"/destinations/costa-rica\");",
									"    pm.expect(page[\"pageUrl\"]).equal(\"costa-rica\");",
									"    pm.expect(page[\"path\"]).equal(\"/destinations/costa-rica\");",
									"    pm.expect(page[\"publishDate\"]).not.equal(null)",
									"    pm.expect(page[\"seoTitle\"]).equal(\"Costa Rica Travel Destinations\");",
									"    pm.expect(page[\"seodescription\"]).equal(\"Visit Costa Rica a rugged, rainforested Central American country with coastlines on the Caribbean and Pacific.\");",
									"    pm.expect(page[\"shortDescription\"]).equal(\"Costa Rica is a rugged, rainforested Central American country with coastlines on the Caribbean and Pacific. Costa Rica is known for its beaches, volcanoes, and biodiversity. Roughly a quarter of its area is made up of protected jungle, teeming with wildlife including spider monkeys and quetzal birds.\");",
									"    pm.expect(page[\"shortyLive\"]).not.equal(null)",
									"    //",
									"    pm.expect(page[\"shortyWorking\"]).not.equal(null)",
									"    pm.expect(page[\"sortOrder\"]).equal(0);",
									"    pm.expect(page[\"stInode\"]).equal(\"91812c8b-0441-4139-8d4d-7423cfb0e979\");",
									"    pm.expect(page[\"statusIcons\"]).equal(\"<span class='greyDotIcon' style='opacity:.4'></span><span class='liveIcon'></span>\");",
									"    pm.expect(page[\"tags\"]).equal(\"diving\");",
									"    pm.expect(page[\"template\"]).equal(\"0c556e37-99e0-4458-a2cd-d42cc7a11045\");",
									"    pm.expect(page[\"title\"]).equal(\"Costa Rica Rain Forest\");",
									"    pm.expect(page[\"titleImage\"]).equal(\"image\");",
									"    pm.expect(page[\"type\"]).equal(\"htmlpage\");",
									"    pm.expect(page[\"url\"]).equal(\"/destinations/costa-rica\");",
									"    pm.expect(page[\"working\"], 'FAILED:[working]').equal(true);",
									"    pm.expect(page[\"workingInode\"]).not.equal(null)",
									"",
									"});",
									"",
									""
								],
								"type": "text/javascript"
							}
						}
					],
					"request": {
						"auth": {
							"type": "basic",
							"basic": [
								{
									"key": "password",
									"value": "admin",
									"type": "string"
								},
								{
									"key": "username",
									"value": "admin@dotcms.com",
									"type": "string"
								}
							]
						},
						"method": "GET",
						"header": [],
						"url": {
							"raw": "{{serverURL}}/api/v1/page/json/destinations/costa-rica",
							"host": [
								"{{serverURL}}"
							],
							"path": [
								"api",
								"v1",
								"page",
								"json",
								"destinations",
								"costa-rica"
							]
						},
						"description": "http://localhost:8080/api/v1/page/json/{page-url}"
					},
					"response": []
				},
				{
					"name": "invalidateSession",
					"event": [
						{
							"listen": "test",
							"script": {
								"exec": [
									"pm.test(\"Status code is 200\", function () {",
									"    pm.response.to.have.status(200);",
									"});"
								],
								"type": "text/javascript"
							}
						}
					],
					"request": {
						"method": "GET",
						"header": [],
						"url": {
							"raw": "{{serverURL}}/api/v1/logout",
							"host": [
								"{{serverURL}}"
							],
							"path": [
								"api",
								"v1",
								"logout"
							]
						}
					},
					"response": []
				},
				{
					"name": "GivenInvalidPageURL_ShouldReturn404",
					"event": [
						{
							"listen": "test",
							"script": {
								"exec": [
									"",
									"pm.test(\"Status code is 404\", function () {",
									"    pm.response.to.have.status(404);",
									"});",
									"",
									"",
									"",
									"pm.test(\"Valid response\", function () {",
									"    pm.expect(pm.response.text()).to.include(\"Page \\'about-us/index2\\' not found\");",
									"});",
									"",
									"",
									"",
									""
								],
								"type": "text/javascript"
							}
						}
					],
					"request": {
						"auth": {
							"type": "basic",
							"basic": [
								{
									"key": "password",
									"value": "admin",
									"type": "string"
								},
								{
									"key": "username",
									"value": "admin@dotcms.com",
									"type": "string"
								}
							]
						},
						"method": "GET",
						"header": [],
						"url": {
							"raw": "{{serverURL}}/api/v1/page/json/about-us/index2",
							"host": [
								"{{serverURL}}"
							],
							"path": [
								"api",
								"v1",
								"page",
								"json",
								"about-us",
								"index2"
							]
						}
					},
					"response": []
				},
				{
					"name": "GivenURLMappedPage_ShouldReturnPageInfo",
					"event": [
						{
							"listen": "test",
							"script": {
								"exec": [
									"pm.test(\"No errors\", function () {",
									"    ",
									"    var jsonData = pm.response.json();",
									"    pm.expect(jsonData.errors.length).to.eql(0);",
									"});",
									"",
									"pm.test(\"Status code is 200\", function () {",
									"    pm.response.to.have.status(200);",
									"}); ",
									"",
									"pm.test(\"Has Rows and Columns\", function () {",
									"    ",
									"    var jsonData = pm.response.json();",
									"    ",
									"    pm.expect(jsonData.entity.layout.body.rows.length).to.equal(2);",
									"    pm.expect(jsonData.entity.layout.body.rows[0].columns.length).to.equal(1);",
									"     ",
									"});",
									"",
									"pm.test(\"Number of Contents\", function () {",
									"    ",
									"    var jsonData = pm.response.json();",
									"    ",
									"    pm.expect(jsonData.entity.numberContents).to.equal(2);",
									"    ",
									"     ",
									"});",
									"",
									"pm.test(\"Page checks\", function () {",
									"    ",
									"    var jsonData = pm.response.json();",
									"    ",
									"    pm.expect(jsonData.entity.page.pageURI).to.equal('/blog/index');",
									"    pm.expect(jsonData.entity.page.title).to.equal('Blogs');",
									"    pm.expect(jsonData.entity.page.type).to.equal('htmlpage');",
									"     ",
									"});",
									"",
									"pm.test(\"Site checks\", function () {",
									"    ",
									"    var jsonData = pm.response.json();",
									"    ",
									"    pm.expect(jsonData.entity.site.hostname).to.equal('demo.dotcms.com');",
									"    pm.expect(jsonData.entity.site.type).to.equal('contentlet');",
									"     ",
									"});",
									"",
									"pm.test(\"Template checks\", function () {",
									"    ",
									"    var jsonData = pm.response.json();",
									"    ",
									"    pm.expect(jsonData.entity.template.title).to.equal('anonymous_layout_1571406924828');",
									"    pm.expect(jsonData.entity.template.type).to.equal('template');",
									"     ",
									"});",
									"",
									"pm.test(\"Contentlets checks\", function () {",
									"    ",
									"    var jsonData = pm.response.json();",
									"    pm.expect(jsonData.entity.containers[\"//demo.dotcms.com/application/containers/default/\"].contentlets[\"uuid-1\"][0].title).to.equal('Travel Blog Header');",
									"    pm.expect(jsonData.entity.containers[\"//demo.dotcms.com/application/containers/default/\"].contentlets[\"uuid-1\"][0].contentType).to.equal('webPageContent');",
									"});",
									"",
									"",
									"",
									"",
									"",
									"",
									""
								],
								"type": "text/javascript"
							}
						}
					],
					"request": {
						"auth": {
							"type": "basic",
							"basic": [
								{
									"key": "username",
									"value": "admin@dotcms.com",
									"type": "string"
								},
								{
									"key": "password",
									"value": "admin",
									"type": "string"
								}
							]
						},
						"method": "GET",
						"header": [],
						"url": {
							"raw": "{{serverURL}}/api/v1/page/json/blog/index",
							"host": [
								"{{serverURL}}"
							],
							"path": [
								"api",
								"v1",
								"page",
								"json",
								"blog",
								"index"
							]
						},
						"description": "Gets an Url content map"
					},
					"response": []
				}
			],
			"description": "Returns the metadata in JSON format of the objects that make up an HTML Page in the system.\n\nhttp://localhost:8080/api/v1/page/json/{page-url}",
			"event": [
				{
					"listen": "prerequest",
					"script": {
						"type": "text/javascript",
						"exec": [
							""
						]
					}
				},
				{
					"listen": "test",
					"script": {
						"type": "text/javascript",
						"exec": [
							""
						]
					}
				}
			]
		},
		{
			"name": "Render [api/v1/page/render]",
			"item": [
				{
					"name": "invalidateSession",
					"event": [
						{
							"listen": "test",
							"script": {
								"exec": [
									"pm.test(\"Status code is 200\", function () {",
									"    pm.response.to.have.status(200);",
									"});"
								],
								"type": "text/javascript"
							}
						}
					],
					"request": {
						"method": "GET",
						"header": [],
						"url": {
							"raw": "{{serverURL}}/api/v1/logout",
							"host": [
								"{{serverURL}}"
							],
							"path": [
								"api",
								"v1",
								"logout"
							]
						}
					},
					"response": []
				},
				{
					"name": "GivenInvalidUser_ShouldReturn401",
					"event": [
						{
							"listen": "test",
							"script": {
								"exec": [
									"",
									"pm.test(\"Status code is 401, Need credentials\", function () {",
									"    pm.response.to.have.status(401);",
									"});",
									"",
									"",
									"",
									"pm.test(\"Response body matches\", function () {",
									"    pm.expect(pm.response.text()).to.include(\"Invalid User\");",
									"});",
									""
								],
								"type": "text/javascript"
							}
						}
					],
					"request": {
						"auth": {
							"type": "noauth"
						},
						"method": "GET",
						"header": [],
						"url": {
							"raw": "{{serverURL}}/api/v1/page/render/destinations/costa-rica",
							"host": [
								"{{serverURL}}"
							],
							"path": [
								"api",
								"v1",
								"page",
								"render",
								"destinations",
								"costa-rica"
							]
						}
					},
					"response": []
				},
				{
					"name": "GivenValidPageURL_ShouldReturnPageInfoAndRenderHTML",
					"event": [
						{
							"listen": "test",
							"script": {
								"exec": [
									"",
									"pm.test(\"Status code is 200\", function () {",
									"    pm.response.to.have.status(200);",
									"});",
									"",
									"",
									"",
									"pm.test(\"Response body contains\", function () {",
									"    pm.expect(pm.response.text()).to.include(\"rendered\");",
									"});",
									"",
									"pm.test(\"Response body contains\", function () {",
									"    pm.expect(pm.response.text()).to.include(\"uuid\");",
									"});",
									"",
									"pm.test(\"'page' element includes all properties\", function () {",
									"    var jsonData = pm.response.json();",
									"    var page = jsonData[\"entity\"][\"page\"];",
									"    pm.expect(page[\"__icon__\"]).equal(\"pageIcon\");",
									"    pm.expect(page[\"archived\"], 'FAILED:[archived]').equal(false);",
									"    pm.expect(page[\"baseType\"]).equal(\"HTMLPAGE\");",
									"    pm.expect(page[\"cachettl\"]).equal(\"0\");",
									"    pm.expect(page[\"canEdit\"], 'FAILED:[canEdit]').equal(true);",
									"    pm.expect(page[\"canLock\"], 'FAILED:[canLock]').equal(true);",
									"    pm.expect(page[\"canRead\"], 'FAILED:[canRead]').equal(true);",
									"    pm.expect(page[\"deleted\"], 'FAILED:[deleted]').equal(false);",
									"    pm.expect(page[\"description\"]).equal(\"Costa Rica Rain Forest\");",
									"    pm.expect(page[\"extension\"]).equal(\"page\");",
									"    pm.expect(page[\"folder\"]).equal(\"6c8a2ac4-36a7-4b01-b9c0-c2c1d91ddfdb\");",
									"    pm.expect(page[\"friendlyName\"]).equal(\"Costa Rica Rain Forest\");",
									"    pm.expect(page[\"hasLiveVersion\"], 'FAILED:[hasLiveVersion]').equal(true);",
									"    pm.expect(page[\"hasTitleImage\"], 'FAILED:[hasTitleImage]').equal(true);",
									"    pm.expect(page[\"host\"]).equal(\"48190c8c-42c4-46af-8d1a-0cd5db894797\");",
									"    pm.expect(page[\"hostName\"]).equal(\"demo.dotcms.com\");",
									"    ////",
									"    pm.expect(page[\"httpsRequired\"], 'FAILED:[httpsRequired]').equal(false);",
									"    pm.expect(page[\"identifier\"]).equal(\"bec7b960-a8bf-4f14-a22b-0d94caf217f0\");",
									"    pm.expect(page[\"image\"]).equal(\"/dA/bec7b960-a8bf-4f14-a22b-0d94caf217f0/image/costa-rica-tree-frog.jpg\");",
									"    pm.expect(page[\"imageContentAsset\"]).equal(\"bec7b960-a8bf-4f14-a22b-0d94caf217f0/image\");",
									"    pm.expect(page[\"inode\"]).not.equal(null)",
									"    pm.expect(page[\"isContentlet\"], 'FAILED:[isContentlet]').equal(true);",
									"    pm.expect(page[\"languageId\"]).equal(1);",
									"    pm.expect(page[\"live\"], 'FAILED:[live]').equal(true);",
									"    pm.expect(page[\"liveInode\"]).not.equal(null)",
									"    pm.expect(page[\"locked\"], 'FAILED:[locked]').equal(false);",
									"    pm.expect(page[\"mimeType\"]).equal(\"application/dotpage\");",
									"    pm.expect(page[\"modDate\"]).not.equal(null)",
									"    ///",
									"    pm.expect(page[\"modUser\"]).equal(\"system\");",
									"    pm.expect(page[\"modUserName\"]).equal(\"system user system user\");",
									"    pm.expect(page[\"name\"]).equal(\"costa-rica\");",
									"    pm.expect(page[\"owner\"]).equal(\"dotcms.org.1\");",
									"    pm.expect(page[\"pageURI\"]).equal(\"/destinations/costa-rica\");",
									"    pm.expect(page[\"pageUrl\"]).equal(\"costa-rica\");",
									"    pm.expect(page[\"path\"]).equal(\"/destinations/costa-rica\");",
									"    pm.expect(page[\"publishDate\"]).not.equal(null)",
									"    pm.expect(page[\"seoTitle\"]).equal(\"Costa Rica Travel Destinations\");",
									"    pm.expect(page[\"seodescription\"]).equal(\"Visit Costa Rica a rugged, rainforested Central American country with coastlines on the Caribbean and Pacific.\");",
									"    pm.expect(page[\"shortDescription\"]).equal(\"Costa Rica is a rugged, rainforested Central American country with coastlines on the Caribbean and Pacific. Costa Rica is known for its beaches, volcanoes, and biodiversity. Roughly a quarter of its area is made up of protected jungle, teeming with wildlife including spider monkeys and quetzal birds.\");",
									"    pm.expect(page[\"shortyLive\"]).not.equal(null)",
									"    //",
									"    pm.expect(page[\"shortyWorking\"]).not.equal(null)",
									"    pm.expect(page[\"sortOrder\"]).equal(0);",
									"    pm.expect(page[\"stInode\"]).equal(\"91812c8b-0441-4139-8d4d-7423cfb0e979\");",
									"    pm.expect(page[\"statusIcons\"]).equal(\"<span class='greyDotIcon' style='opacity:.4'></span><span class='liveIcon'></span>\");",
									"    pm.expect(page[\"tags\"]).equal(\"diving\");",
									"    pm.expect(page[\"template\"]).equal(\"0c556e37-99e0-4458-a2cd-d42cc7a11045\");",
									"    pm.expect(page[\"title\"]).equal(\"Costa Rica Rain Forest\");",
									"    pm.expect(page[\"titleImage\"]).equal(\"image\");",
									"    pm.expect(page[\"type\"]).equal(\"htmlpage\");",
									"    pm.expect(page[\"url\"]).equal(\"/destinations/costa-rica\");",
									"    pm.expect(page[\"working\"], 'FAILED:[working]').equal(true);",
									"    pm.expect(page[\"workingInode\"]).not.equal(null)",
									"",
									"});"
								],
								"type": "text/javascript"
							}
						}
					],
					"request": {
						"auth": {
							"type": "basic",
							"basic": [
								{
									"key": "password",
									"value": "admin",
									"type": "string"
								},
								{
									"key": "username",
									"value": "admin@dotcms.com",
									"type": "string"
								}
							]
						},
						"method": "GET",
						"header": [],
						"url": {
							"raw": "{{serverURL}}/api/v1/page/render/destinations/costa-rica",
							"host": [
								"{{serverURL}}"
							],
							"path": [
								"api",
								"v1",
								"page",
								"render",
								"destinations",
								"costa-rica"
							]
						}
					},
					"response": []
				},
				{
					"name": "GivenInvalidPageURL_ShouldReturn404",
					"event": [
						{
							"listen": "test",
							"script": {
								"exec": [
									"",
									"pm.test(\"Status code is 404\", function () {",
									"    pm.response.to.have.status(404);",
									"});",
									"",
									"",
									"pm.test(\"Response body contains\", function () {",
									"    pm.expect(pm.response.text()).to.eq(\"{\\\"message\\\":\\\"Page \\'about-us/index2\\' not found\\\"}\");",
									"});",
									"",
									""
								],
								"type": "text/javascript"
							}
						}
					],
					"request": {
						"auth": {
							"type": "basic",
							"basic": [
								{
									"key": "password",
									"value": "admin",
									"type": "string"
								},
								{
									"key": "username",
									"value": "admin@dotcms.com",
									"type": "string"
								}
							]
						},
						"method": "GET",
						"header": [],
						"url": {
							"raw": "{{serverURL}}/api/v1/page/render/about-us/index2",
							"host": [
								"{{serverURL}}"
							],
							"path": [
								"api",
								"v1",
								"page",
								"render",
								"about-us",
								"index2"
							]
						}
					},
					"response": []
				},
				{
					"name": "GivenURLMappedPage_ShouldReturnPageInfo",
					"event": [
						{
							"listen": "test",
							"script": {
								"exec": [
									"pm.test(\"No errors\", function () {",
									"    ",
									"    var jsonData = pm.response.json();",
									"    pm.expect(jsonData.errors.length).to.eql(0);",
									"});",
									"",
									"pm.test(\"Status code is 200\", function () {",
									"    pm.response.to.have.status(200);",
									"}); ",
									"",
									"pm.test(\"Has Rows and Columns\", function () {",
									"    ",
									"    var jsonData = pm.response.json();",
									"    ",
									"    pm.expect(jsonData.entity.layout.body.rows.length).to.equal(1);",
									"    pm.expect(jsonData.entity.layout.body.rows[0].columns.length).to.equal(1);",
									"     ",
									"});",
									"",
									"pm.test(\"Number of Contents\", function () {",
									"    ",
									"    var jsonData = pm.response.json();",
									"    ",
									"    pm.expect(jsonData.entity.numberContents).to.equal(1);",
									"    ",
									"     ",
									"});",
									"",
									"pm.test(\"Page checks\", function () {",
									"    ",
									"    var jsonData = pm.response.json();",
									"    ",
									"    pm.expect(jsonData.entity.page.pageURI).to.equal('/blog/post/ecotourism-in-costa-rica');",
									"    pm.expect(jsonData.entity.page.title).to.equal('Blog Detail');",
									"    pm.expect(jsonData.entity.page.type).to.equal('htmlpage');",
									"     ",
									"});",
									"",
									"pm.test(\"Site checks\", function () {",
									"    ",
									"    var jsonData = pm.response.json();",
									"    ",
									"    pm.expect(jsonData.entity.site.hostname).to.equal('demo.dotcms.com');",
									"    pm.expect(jsonData.entity.site.type).to.equal('contentlet');",
									"     ",
									"});",
									"",
									"pm.test(\"Template checks\", function () {",
									"    ",
									"    var jsonData = pm.response.json();",
									"    ",
									"    pm.expect(jsonData.entity.template.title).to.equal('anonymous_layout_1582562696562');",
									"    pm.expect(jsonData.entity.template.type).to.equal('template');",
									"     ",
									"});",
									"",
									"pm.test(\"Url Content Map checks\", function () {",
									"    ",
									"    var jsonData = pm.response.json();",
									"",
									"    pm.expect(jsonData.entity.urlContentMap.hostName).to.equal('demo.dotcms.com');",
									"    pm.expect(jsonData.entity.urlContentMap.baseType).to.equal('CONTENT');",
									"    pm.expect(jsonData.entity.urlContentMap.contentType).to.equal('Blog');",
									"    pm.expect(jsonData.entity.urlContentMap.urlTitle).to.equal('ecotourism-in-costa-rica');",
									"    pm.expect(jsonData.entity.urlContentMap['URL_MAP_FOR_CONTENT']).to.equal('/blog/post/ecotourism-in-costa-rica');",
									"    pm.expect(jsonData.entity.urlContentMap['urlMap']).to.equal('/blog/post/ecotourism-in-costa-rica');",
									"});",
									"",
									"",
									"",
									"",
									"",
									""
								],
								"type": "text/javascript"
							}
						}
					],
					"request": {
						"auth": {
							"type": "basic",
							"basic": [
								{
									"key": "username",
									"value": "admin@dotcms.com",
									"type": "string"
								},
								{
									"key": "password",
									"value": "admin",
									"type": "string"
								}
							]
						},
						"method": "GET",
						"header": [],
						"url": {
							"raw": "{{serverURL}}/api/v1/page/render/blog/post/ecotourism-in-costa-rica?mode=EDIT_MODE",
							"host": [
								"{{serverURL}}"
							],
							"path": [
								"api",
								"v1",
								"page",
								"render",
								"blog",
								"post",
								"ecotourism-in-costa-rica"
							],
							"query": [
								{
									"key": "mode",
									"value": "EDIT_MODE"
								}
							]
						},
						"description": "Gets an Url content map"
					},
					"response": []
				}
			]
		},
		{
			"name": "Layout [/api/v1/page/{page-id}/layout]",
			"item": [
				{
					"name": "invalidateSession",
					"event": [
						{
							"listen": "test",
							"script": {
								"exec": [
									"pm.test(\"Status code is 200\", function () {",
									"    pm.response.to.have.status(200);",
									"});"
								],
								"type": "text/javascript"
							}
						}
					],
					"request": {
						"method": "GET",
						"header": [],
						"url": {
							"raw": "{{serverURL}}/api/v1/logout",
							"host": [
								"{{serverURL}}"
							],
							"path": [
								"api",
								"v1",
								"logout"
							]
						}
					},
					"response": []
				},
				{
					"name": "GivenInvalidUser_ShouldReturn401",
					"event": [
						{
							"listen": "test",
							"script": {
								"exec": [
									"",
									"pm.test(\"Status code is 401, Need credentials\", function () {",
									"    pm.response.to.have.status(401);",
									"});",
									"",
									"",
									"",
									"pm.test(\"Response body matches\", function () {",
									"    pm.expect(pm.response.text()).to.include(\"Invalid User\");",
									"});",
									""
								],
								"type": "text/javascript"
							}
						}
					],
					"request": {
						"auth": {
							"type": "noauth"
						},
						"method": "POST",
						"header": [
							{
								"key": "Content-Type",
								"value": "application/json"
							}
						],
						"body": {
							"mode": "raw",
							"raw": "{\"title\":null,\"layout\":{\"body\":{\"rows\":[{\"columns\":[{\"leftOffset\":1,\"width\":7,\"containers\":[{\"identifier\":\"a050073a-a31e-4aab-9307-86bfb248096a\",\"uuid\":\"1\"}]},{\"leftOffset\":8,\"width\":4,\"containers\":[{\"identifier\":\"5363c6c6-5ba0-4946-b7af-cf875188ac2e\",\"uuid\":\"1\"}]}]}]},\"header\":true,\"footer\":true,\"sidebar\":{\"location\":\"\",\"containers\":[],\"width\":\"small\"}}}"
						},
						"url": {
							"raw": "{{serverURL}}/api/v1/page/bec7b960-a8bf-4f14-a22b-0d94caf217f0/layout",
							"host": [
								"{{serverURL}}"
							],
							"path": [
								"api",
								"v1",
								"page",
								"bec7b960-a8bf-4f14-a22b-0d94caf217f0",
								"layout"
							]
						},
						"description": "@Path(\"/{pageId}/layout\")"
					},
					"response": []
				},
				{
					"name": "GivenValidLayout_ShouldSaveLayout",
					"event": [
						{
							"listen": "test",
							"script": {
								"exec": [
									"pm.test(\"Response code is 200\", function () {",
									"    pm.response.to.have.status(200);",
									"});",
									"",
									"pm.test(\"Response body contains 'rendered'\", function () {",
									"    pm.expect(pm.response.text()).to.include(\"rendered\");",
									"});",
									"",
									"var jsonData = pm.response.json();",
									"",
									"pm.test(\"'Containers' section contains expected containers\", function () {",
									"    var containers = jsonData[\"entity\"][\"containers\"];",
									"    pm.expect(containers[\"//demo.dotcms.com/application/containers/default/\"].container.identifier).equal(\"69b3d24d-7e80-4be6-b04a-d352d16493ee\");",
									"",
									"    pm.expect(containers[\"5a07f889-4536-4956-aa6e-e7967969ec3f\"].container.identifier).equal(\"5a07f889-4536-4956-aa6e-e7967969ec3f\");",
									"});",
									"",
									"",
									"var layout = jsonData[\"entity\"][\"layout\"];",
									"var rows = layout[\"body\"][\"rows\"];",
									"var columns = layout[\"body\"][\"rows\"][0][\"columns\"];",
									"pm.expect(columns.length).equal(2);",
									"",
									"// column 1 ",
									"var column1 = columns[0];",
									"var containersColumn1 = column1[\"containers\"];",
									"",
									"// column 2",
									"var column2 = columns[1];",
									"var containersColumn2 = column2[\"containers\"];",
									"",
									"",
									"",
									"pm.test(\"Layout has 1 row\", function () {",
									"    pm.expect(rows.length).equal(1);",
									"});",
									"",
									"pm.test(\"First row has 2 columns\", function () {",
									"    pm.expect(columns.length).equal(2);",
									"});",
									"",
									"pm.test(\"First column has width of 7 \", function () {",
									"    pm.expect(column1[\"width\"]).equal(7);",
									"});   ",
									"",
									"pm.test(\"First column has 1 container with expected identifier\", function () {",
									"    pm.expect(containersColumn1.length).equal(1);",
									"    pm.expect(containersColumn1[0].identifier).equal(\"//demo.dotcms.com/application/containers/default/\");",
									"}); ",
									"",
									"pm.test(\"Second column has width of 4 \", function () {",
									"    pm.expect(column2[\"width\"]).equal(4);",
									"}); ",
									"",
									"pm.test(\"Second column has 1 container with expected identifier\", function () {",
									"    pm.expect(containersColumn2.length).equal(1);",
									"    pm.expect(containersColumn2[0].identifier).equal(\"5a07f889-4536-4956-aa6e-e7967969ec3f\");",
									"}); ",
									"",
									""
								],
								"type": "text/javascript"
							}
						}
					],
					"request": {
						"auth": {
							"type": "basic",
							"basic": [
								{
									"key": "password",
									"value": "admin",
									"type": "string"
								},
								{
									"key": "username",
									"value": "admin@dotcms.com",
									"type": "string"
								}
							]
						},
						"method": "POST",
						"header": [
							{
								"key": "Content-Type",
								"value": "application/json"
							}
						],
						"body": {
							"mode": "raw",
							"raw": "{\n    \"title\": null,\n    \"layout\": {\n        \"body\": {\n            \"rows\": [\n                {\n                    \"columns\": [\n                        {\n                            \"leftOffset\": 1,\n                            \"width\": 7,\n                            \"containers\": [\n                                {\n                                    \"identifier\": \"//demo.dotcms.com/application/containers/default/\", \n                                    \"uuid\": \"1\"\n                                }\n                            ]\n                        },\n                        {\n                            \"leftOffset\": 8,\n                            \"width\": 4,\n                            \"containers\": [\n                                {\n                                    \"identifier\": \"5a07f889-4536-4956-aa6e-e7967969ec3f\",\n                                    \"uuid\": \"1\"\n                                }\n                            ]\n                        }\n                    ]\n                }\n            ]\n        },\n        \"header\": true,\n        \"footer\": true,\n        \"sidebar\": {\n            \"location\": \"\",\n            \"containers\": [],\n            \"width\": \"small\"\n        }\n    }\n}"
						},
						"url": {
							"raw": "{{serverURL}}/api/v1/page/bec7b960-a8bf-4f14-a22b-0d94caf217f0/layout",
							"host": [
								"{{serverURL}}"
							],
							"path": [
								"api",
								"v1",
								"page",
								"bec7b960-a8bf-4f14-a22b-0d94caf217f0",
								"layout"
							]
						},
						"description": "@Path(\"/{pageId}/layout\")"
					},
					"response": []
				},
				{
					"name": "GivenInvalidPageId_ShouldReturn404",
					"event": [
						{
							"listen": "test",
							"script": {
								"exec": [
									"",
									"pm.test(\"Status code is 404\", function () {",
									"    pm.response.to.have.status(404);",
									"});",
									"",
									"",
									"",
									"pm.test(\"Response body contains\", function () {",
									"    pm.expect(pm.response.text()).to.include(\"Unable to find page with Identifier: 2c12fe7e6-d338-49d5-973b-2d974d57015b\");",
									"});",
									"",
									""
								],
								"type": "text/javascript"
							}
						}
					],
					"request": {
						"auth": {
							"type": "basic",
							"basic": [
								{
									"key": "password",
									"value": "admin",
									"type": "string"
								},
								{
									"key": "username",
									"value": "admin@dotcms.com",
									"type": "string"
								}
							]
						},
						"method": "POST",
						"header": [
							{
								"key": "Content-Type",
								"value": "application/json"
							}
						],
						"body": {
							"mode": "raw",
							"raw": "{\"title\":null,\"layout\":{\"body\":{\"rows\":[{\"columns\":[{\"leftOffset\":1,\"width\":7,\"containers\":[{\"identifier\":\"a050073a-a31e-4aab-9307-86bfb248096a\",\"uuid\":\"1\"}]},{\"leftOffset\":8,\"width\":4,\"containers\":[{\"identifier\":\"5363c6c6-5ba0-4946-b7af-cf875188ac2e\",\"uuid\":\"1\"}]}]}]},\"header\":true,\"footer\":true,\"sidebar\":{\"location\":\"\",\"containers\":[],\"width\":\"small\"}}}"
						},
						"url": {
							"raw": "{{serverURL}}/api/v1/page/2c12fe7e6-d338-49d5-973b-2d974d57015b/layout",
							"host": [
								"{{serverURL}}"
							],
							"path": [
								"api",
								"v1",
								"page",
								"2c12fe7e6-d338-49d5-973b-2d974d57015b",
								"layout"
							]
						},
						"description": "@Path(\"/{pageId}/layout\")"
					},
					"response": []
				},
				{
					"name": "RequestWihoutParameters",
					"event": [
						{
							"listen": "test",
							"script": {
								"exec": [
									"",
									"pm.test(\"Status code is 400\", function () {",
									"    pm.response.to.have.status(400);",
									"});",
									"",
									"",
									"",
									"pm.test(\"Response body contains\", function () {",
									"    pm.expect(pm.response.text()).to.include(\"required\");",
									"});",
									"",
									""
								],
								"type": "text/javascript"
							}
						}
					],
					"request": {
						"auth": {
							"type": "basic",
							"basic": [
								{
									"key": "password",
									"value": "admin",
									"type": "string"
								},
								{
									"key": "username",
									"value": "admin@dotcms.com",
									"type": "string"
								}
							]
						},
						"method": "POST",
						"header": [
							{
								"key": "Content-Type",
								"value": "application/json"
							}
						],
						"body": {
							"mode": "raw",
							"raw": ""
						},
						"url": {
							"raw": "{{serverURL}}/api/v1/page/bec7b960-a8bf-4f14-a22b-0d94caf217f0/layout",
							"host": [
								"{{serverURL}}"
							],
							"path": [
								"api",
								"v1",
								"page",
								"bec7b960-a8bf-4f14-a22b-0d94caf217f0",
								"layout"
							]
						},
						"description": "@Path(\"/{pageId}/layout\")"
					},
					"response": []
				},
				{
					"name": "BadRequest",
					"event": [
						{
							"listen": "test",
							"script": {
								"exec": [
									"",
									"pm.test(\"Status code is 400\", function () {",
									"    pm.response.to.have.status(400);",
									"});",
									"",
									"",
									"",
									"pm.test(\"Response body contains\", function () {",
									"    pm.expect(pm.response.text()).to.include(\"Unrecognized field\");",
									"});",
									"",
									""
								],
								"type": "text/javascript"
							}
						}
					],
					"request": {
						"auth": {
							"type": "basic",
							"basic": [
								{
									"key": "password",
									"value": "admin",
									"type": "string"
								},
								{
									"key": "username",
									"value": "admin@dotcms.com",
									"type": "string"
								}
							]
						},
						"method": "POST",
						"header": [
							{
								"key": "Content-Type",
								"value": "application/json"
							}
						],
						"body": {
							"mode": "raw",
							"raw": "{\"2title\":null,\"layout\":{\"body\":{\"rows\":[{\"columns\":[{\"leftOffset\":1,\"width\":7,\"containers\":[{\"identifier\":\"a050073a-a31e-4aab-9307-86bfb248096a\",\"uuid\":\"1\"}]},{\"leftOffset\":8,\"width\":4,\"containers\":[{\"identifier\":\"5363c6c6-5ba0-4946-b7af-cf875188ac2e\",\"uuid\":\"1\"}]}]}]},\"header\":true,\"footer\":true,\"sidebar\":{\"location\":\"\",\"containers\":[],\"width\":\"small\"}}}"
						},
						"url": {
							"raw": "{{serverURL}}/api/v1/page/bec7b960-a8bf-4f14-a22b-0d94caf217f0/layout",
							"host": [
								"{{serverURL}}"
							],
							"path": [
								"api",
								"v1",
								"page",
								"bec7b960-a8bf-4f14-a22b-0d94caf217f0",
								"layout"
							]
						},
						"description": "@Path(\"/{pageId}/layout\")"
					},
					"response": []
				}
			],
			"event": [
				{
					"listen": "prerequest",
					"script": {
						"type": "text/javascript",
						"exec": [
							""
						]
					}
				},
				{
					"listen": "test",
					"script": {
						"type": "text/javascript",
						"exec": [
							""
						]
					}
				}
			]
		},
		{
			"name": "Add Content [/api/v1/page/{page-id}/content]",
			"item": [
				{
					"name": "invalidateSession",
					"event": [
						{
							"listen": "test",
							"script": {
								"exec": [
									"pm.test(\"Status code is 200\", function () {",
									"    pm.response.to.have.status(200);",
									"});"
								],
								"type": "text/javascript"
							}
						}
					],
					"request": {
						"method": "GET",
						"header": [],
						"url": {
							"raw": "{{serverURL}}/api/v1/logout",
							"host": [
								"{{serverURL}}"
							],
							"path": [
								"api",
								"v1",
								"logout"
							]
						}
					},
					"response": []
				},
				{
					"name": "UserAuthenticationValidation",
					"event": [
						{
							"listen": "test",
							"script": {
								"exec": [
									"",
									"pm.test(\"Status code is 401, Need credentials\", function () {",
									"    pm.response.to.have.status(401);",
									"});",
									"",
									"",
									"",
									"pm.test(\"Response body matches\", function () {",
									"    pm.expect(pm.response.text()).to.include(\"Invalid User\");",
									"});",
									""
								],
								"type": "text/javascript"
							}
						}
					],
					"request": {
						"auth": {
							"type": "noauth"
						},
						"method": "POST",
						"header": [
							{
								"key": "Content-Type",
								"value": "application/json"
							}
						],
						"body": {
							"mode": "raw",
							"raw": "[{\"identifier\":\"a050073a-a31e-4aab-9307-86bfb248096a\",\"uuid\":\"1\",\"contentletsId\":[\"767509b1-2392-4661-a16b-e0e31ce27719\",\"3c30df49-ea78-417a-93ce-631cd25bc66c\"]},{\"identifier\":\"5363c6c6-5ba0-4946-b7af-cf875188ac2e\",\"uuid\":\"1\",\"contentletsId\":[\"2efc77b4-a54f-479b-8a81-a133b9e6da04\",\"5aef0c62-b7d6-4805-9e7c-77a67f4822f3\",\"66d47ebf-7b11-4076-85b0-b6c8c373d000\"]}]"
						},
						"url": {
							"raw": "{{serverURL}}/api/v1/page/bec7b960-a8bf-4f14-a22b-0d94caf217f0/content",
							"host": [
								"{{serverURL}}"
							],
							"path": [
								"api",
								"v1",
								"page",
								"bec7b960-a8bf-4f14-a22b-0d94caf217f0",
								"content"
							]
						},
						"description": "@Path(\"{pageId}/content\")"
					},
					"response": []
				},
				{
					"name": "SuccessRequest",
					"event": [
						{
							"listen": "test",
							"script": {
								"exec": [
									"pm.test(\"Status code is 200\", function () {",
									"    pm.response.to.have.status(200);",
									"});",
									"",
									"",
									"",
									"pm.test(\"Response body contains\", function () {",
									"    pm.expect(pm.response.text()).to.include(\"ok\");",
									"});",
									"",
									""
								],
								"type": "text/javascript"
							}
						}
					],
					"request": {
						"auth": {
							"type": "basic",
							"basic": [
								{
									"key": "password",
									"value": "admin",
									"type": "string"
								},
								{
									"key": "username",
									"value": "admin@dotcms.com",
									"type": "string"
								}
							]
						},
						"method": "POST",
						"header": [
							{
								"key": "Content-Type",
								"value": "application/json"
							}
						],
						"body": {
							"mode": "raw",
							"raw": "[{\"identifier\":\"5a07f889-4536-4956-aa6e-e7967969ec3f\",\"uuid\":\"1\",\"contentletsId\":[\"d4ed1990-b151-42ca-9bca-0725b07260de\"]},{\"identifier\":\"//demo.dotcms.com/application/containers/default/\",\"uuid\":\"1\",\"contentletsId\":[\"f827c41a-5689-4733-b4d7-916d3a31c9c6\",\"7c9cb3a7-bb68-4fd0-b21d-03ec4be491a7\"]}]"
						},
						"url": {
							"raw": "{{serverURL}}/api/v1/page/bec7b960-a8bf-4f14-a22b-0d94caf217f0/content",
							"host": [
								"{{serverURL}}"
							],
							"path": [
								"api",
								"v1",
								"page",
								"bec7b960-a8bf-4f14-a22b-0d94caf217f0",
								"content"
							]
						},
						"description": "Adds Content to a Page, the container, template, page and contentlets are imported.\n\n7c9cb3a7-bb68-4fd0-b21d-03ec4be491a7 = container Banner\n7c9cb3a7-bb68-4fd0-b21d-03ec4be491a7e = Banner contentlet\n7c9cb3a7-bb68-4fd0-b21d-03ec4be491a7 = Container as File Default\nf827c41a-5689-4733-b4d7-916d3a31c9c6 = Rich Text Contentlet\n7c9cb3a7-bb68-4fd0-b21d-03ec4be491a7 = Widget Contentlet"
					},
					"response": []
				},
				{
					"name": "Save Contentlets Not Valid BadRequest 400",
					"event": [
						{
							"listen": "test",
							"script": {
								"exec": [
									"pm.test(\"Status code is 400\", function () {",
									"    pm.response.to.have.status(400);",
									"});"
								],
								"type": "text/javascript"
							}
						}
					],
					"request": {
						"auth": {
							"type": "basic",
							"basic": [
								{
									"key": "password",
									"value": "admin",
									"type": "string"
								},
								{
									"key": "username",
									"value": "admin@dotcms.com",
									"type": "string"
								}
							]
						},
						"method": "POST",
						"header": [
							{
								"key": "Content-Type",
								"value": "application/json"
							}
						],
						"body": {
							"mode": "raw",
							"raw": "[{\"identifier\":\"5a07f889-4536-4956-aa6e-e7967969ec3f\",\"uuid\":\"1\",\"contentletsId\":[\"f827c41a-5689-4733-b4d7-916d3a31c9c6\"]}]"
						},
						"url": {
							"raw": "{{serverURL}}/api/v1/page/bec7b960-a8bf-4f14-a22b-0d94caf217f0/content",
							"host": [
								"{{serverURL}}"
							],
							"path": [
								"api",
								"v1",
								"page",
								"bec7b960-a8bf-4f14-a22b-0d94caf217f0",
								"content"
							]
						},
						"description": "@Path(\"{pageId}/content\")"
					},
					"response": []
				},
				{
					"name": "InvalidPageId",
					"event": [
						{
							"listen": "test",
							"script": {
								"exec": [
									"pm.test(\"Status code is 404\", function () {",
									"    pm.response.to.have.status(404);",
									"});",
									"",
									"",
									"",
									"pm.test(\"Response body contains\", function () {",
									"    pm.expect(pm.response.text()).to.include(\"Unable to find Page\");",
									"});",
									"",
									"",
									""
								],
								"type": "text/javascript"
							}
						}
					],
					"request": {
						"auth": {
							"type": "basic",
							"basic": [
								{
									"key": "password",
									"value": "admin",
									"type": "string"
								},
								{
									"key": "username",
									"value": "admin@dotcms.com",
									"type": "string"
								}
							]
						},
						"method": "POST",
						"header": [
							{
								"key": "Content-Type",
								"value": "application/json"
							}
						],
						"body": {
							"mode": "raw",
							"raw": "[{\"identifier\":\"a050073a-a31e-4aab-9307-86bfb248096a\",\"uuid\":\"1\",\"contentletsId\":[\"767509b1-2392-4661-a16b-e0e31ce27719\",\"3c30df49-ea78-417a-93ce-631cd25bc66c\"]},{\"identifier\":\"5363c6c6-5ba0-4946-b7af-cf875188ac2e\",\"uuid\":\"1\",\"contentletsId\":[\"2efc77b4-a54f-479b-8a81-a133b9e6da04\",\"5aef0c62-b7d6-4805-9e7c-77a67f4822f3\",\"66d47ebf-7b11-4076-85b0-b6c8c373d000\"]}]"
						},
						"url": {
							"raw": "{{serverURL}}/api/v1/page/2c12fe7e6-d338-49d5-973b-2d974d57015b/content",
							"host": [
								"{{serverURL}}"
							],
							"path": [
								"api",
								"v1",
								"page",
								"2c12fe7e6-d338-49d5-973b-2d974d57015b",
								"content"
							]
						},
						"description": "@Path(\"{pageId}/content\")"
					},
					"response": []
				},
				{
					"name": "RequestWihoutParameters",
					"event": [
						{
							"listen": "test",
							"script": {
								"exec": [
									"",
									"pm.test(\"Status code is 400\", function () {",
									"    pm.response.to.have.status(400);",
									"});",
									"",
									"",
									"",
									"pm.test(\"Layout is required\", function () {",
									"    pm.expect(pm.response.text()).to.include(\"Layout is required\");",
									"});",
									"",
									""
								],
								"type": "text/javascript"
							}
						}
					],
					"request": {
						"auth": {
							"type": "basic",
							"basic": [
								{
									"key": "password",
									"value": "admin",
									"type": "string"
								},
								{
									"key": "username",
									"value": "admin@dotcms.com",
									"type": "string"
								}
							]
						},
						"method": "POST",
						"header": [
							{
								"key": "Content-Type",
								"value": "application/json"
							}
						],
						"body": {
							"mode": "raw",
							"raw": ""
						},
						"url": {
							"raw": "{{serverURL}}/api/v1/page/bec7b960-a8bf-4f14-a22b-0d94caf217f0/content",
							"host": [
								"{{serverURL}}"
							],
							"path": [
								"api",
								"v1",
								"page",
								"bec7b960-a8bf-4f14-a22b-0d94caf217f0",
								"content"
							]
						},
						"description": "@Path(\"{pageId}/content\")"
					},
					"response": []
				},
				{
					"name": "BadRequest",
					"event": [
						{
							"listen": "test",
							"script": {
								"exec": [
									"",
									"pm.test(\"Status code is 400\", function () {",
									"    pm.response.to.have.status(400);",
									"});",
									"",
									"",
									"",
									"pm.test(\"Response body contains\", function () {",
									"    pm.expect(pm.response.text()).to.include(\"Container id and uuid are required\");",
									"});",
									"",
									""
								],
								"type": "text/javascript"
							}
						}
					],
					"request": {
						"auth": {
							"type": "basic",
							"basic": [
								{
									"key": "password",
									"value": "admin",
									"type": "string"
								},
								{
									"key": "username",
									"value": "admin@dotcms.com",
									"type": "string"
								}
							]
						},
						"method": "POST",
						"header": [
							{
								"key": "Content-Type",
								"value": "application/json"
							}
						],
						"body": {
							"mode": "raw",
							"raw": "[{\"id222\":\"a050073a-a31e-4aab-9307-86bfb248096a\",\"uuid\":\"1\",\"contentlets\":[\"767509b1-2392-4661-a16b-e0e31ce27719\",\"3c30df49-ea78-417a-93ce-631cd25bc66c\"]},{\"id\":\"5363c6c6-5ba0-4946-b7af-cf875188ac2e\",\"uuid22\":\"1\",\"contentlets\":[\"2efc77b4-a54f-479b-8a81-a133b9e6da04\",\"5aef0c62-b7d6-4805-9e7c-77a67f4822f3\",\"66d47ebf-7b11-4076-85b0-b6c8c373d000\"]}]"
						},
						"url": {
							"raw": "{{serverURL}}/api/v1/page/bec7b960-a8bf-4f14-a22b-0d94caf217f0/content",
							"host": [
								"{{serverURL}}"
							],
							"path": [
								"api",
								"v1",
								"page",
								"bec7b960-a8bf-4f14-a22b-0d94caf217f0",
								"content"
							]
						},
						"description": "@Path(\"{pageId}/content\")"
					},
					"response": []
				}
			],
			"description": " @Path(\"{pageId}/content\")",
			"event": [
				{
					"listen": "prerequest",
					"script": {
						"type": "text/javascript",
						"exec": [
							""
						]
					}
				},
				{
					"listen": "test",
					"script": {
						"type": "text/javascript",
						"exec": [
							""
						]
					}
				}
			]
		},
		{
			"name": "Render HTML [/api/v1/page/renderHTML]",
			"item": [
				{
					"name": "invalidateSession",
					"event": [
						{
							"listen": "test",
							"script": {
								"exec": [
									"pm.test(\"Status code is 200\", function () {",
									"    pm.response.to.have.status(200);",
									"});"
								],
								"type": "text/javascript"
							}
						}
					],
					"request": {
						"method": "GET",
						"header": [],
						"url": {
							"raw": "{{serverURL}}/api/v1/logout",
							"host": [
								"{{serverURL}}"
							],
							"path": [
								"api",
								"v1",
								"logout"
							]
						}
					},
					"response": []
				},
				{
					"name": "UserAuthenticationValidation",
					"event": [
						{
							"listen": "test",
							"script": {
								"exec": [
									"",
									"pm.test(\"Status code is 401, Need credentials\", function () {",
									"    pm.response.to.have.status(401);",
									"});",
									"",
									"",
									"",
									"pm.test(\"Invalid User\", function () {",
									"    pm.expect(pm.response.text()).to.include(\"Invalid User\");",
									"});",
									""
								],
								"type": "text/javascript"
							}
						}
					],
					"request": {
						"auth": {
							"type": "noauth"
						},
						"method": "GET",
						"header": [],
						"url": {
							"raw": "{{serverURL}}/api/v1/page/renderHTML/destinations/costa-rica",
							"host": [
								"{{serverURL}}"
							],
							"path": [
								"api",
								"v1",
								"page",
								"renderHTML",
								"destinations",
								"costa-rica"
							]
						},
						"description": "@Path(\"/renderHTML/{uri: .*}\")"
					},
					"response": []
				},
				{
					"name": "SuccessRequest",
					"event": [
						{
							"listen": "test",
							"script": {
								"exec": [
									"",
									"",
									"pm.test(\"Status code is 200\", function () {",
									"    pm.response.to.have.status(200);",
									"});",
									"",
									"",
									"",
									"pm.test(\"renders expected HTML only\", function () {",
									"    pm.expect(pm.response.text().startsWith(\"<!doctype html>\")).to.be.true;",
									"    pm.expect(pm.response.text()).to.include(\"body id=\\\"costa-rica-rain-forest\\\"\");",
									"});",
									"",
									"",
									""
								],
								"type": "text/javascript"
							}
						}
					],
					"request": {
						"auth": {
							"type": "basic",
							"basic": [
								{
									"key": "password",
									"value": "admin",
									"type": "string"
								},
								{
									"key": "username",
									"value": "admin@dotcms.com",
									"type": "string"
								}
							]
						},
						"method": "GET",
						"header": [],
						"url": {
							"raw": "{{serverURL}}/api/v1/page/renderHTML/destinations/costa-rica",
							"host": [
								"{{serverURL}}"
							],
							"path": [
								"api",
								"v1",
								"page",
								"renderHTML",
								"destinations",
								"costa-rica"
							]
						},
						"description": "@Path(\"/renderHTML/{uri: .*}\")"
					},
					"response": []
				},
				{
					"name": "InvalidPageURL",
					"event": [
						{
							"listen": "test",
							"script": {
								"exec": [
									"",
									"pm.test(\"Status code is 404\", function () {",
									"    pm.response.to.have.status(404);",
									"});",
									"",
									"",
									"",
									"pm.test(\"Valid response\", function () {",
									"    pm.expect(pm.response.text()).to.include(\"{\\\"message\\\":\\\"Page 'about-us/our-team/index2' not found\\\"}\");",
									"});",
									"",
									"",
									"",
									"",
									""
								],
								"type": "text/javascript"
							}
						}
					],
					"request": {
						"auth": {
							"type": "basic",
							"basic": [
								{
									"key": "password",
									"value": "admin",
									"type": "string"
								},
								{
									"key": "username",
									"value": "admin@dotcms.com",
									"type": "string"
								}
							]
						},
						"method": "GET",
						"header": [],
						"url": {
							"raw": "{{serverURL}}/api/v1/page/renderHTML/about-us/our-team/index2",
							"host": [
								"{{serverURL}}"
							],
							"path": [
								"api",
								"v1",
								"page",
								"renderHTML",
								"about-us",
								"our-team",
								"index2"
							]
						},
						"description": "@Path(\"/renderHTML/{uri: .*}\")"
					},
					"response": []
				}
			],
			"event": [
				{
					"listen": "prerequest",
					"script": {
						"type": "text/javascript",
						"exec": [
							""
						]
					}
				},
				{
					"listen": "test",
					"script": {
						"type": "text/javascript",
						"exec": [
							""
						]
					}
				}
			]
		},
		{
			"name": "Upsert",
			"item": [
				{
					"name": "Create Contentlets",
					"event": [
						{
							"listen": "test",
							"script": {
								"exec": [
									"",
									"pm.test(\"No errors\", function () {",
									"    ",
									"    var jsonData = pm.response.json();",
									"    pm.expect(jsonData.errors.length).to.eql(0);",
									"});",
									"",
									"var jsonData = pm.response.json();",
									"var contentletids =  [];",
									"",
									"jsonData.entity.results.forEach(contentlet => contentletids[contentletids.length]= Object.keys(contentlet)[0]);",
									"",
									"",
									"pm.collectionVariables.set(\"contentletid1\", contentletids[0]);",
									"pm.collectionVariables.set(\"contentletid2\", contentletids[1]);",
									"pm.collectionVariables.set(\"contentletid3\", contentletids[2]);",
									"pm.collectionVariables.set(\"contentletid4\", contentletids[3]);",
									"",
									""
								],
								"type": "text/javascript"
							}
						}
					],
					"request": {
						"auth": {
							"type": "basic",
							"basic": [
								{
									"key": "password",
									"value": "admin",
									"type": "string"
								},
								{
									"key": "username",
									"value": "admin@dotcms.com",
									"type": "string"
								}
							]
						},
						"method": "POST",
						"header": [],
						"body": {
							"mode": "raw",
							"raw": "{\n\n    \"contentlets\":[\n        {\n            \"contentType\":\"webPageContent\",\n            \"title\":\"Content1\",\n            \"contentHost\":\"default\",\n            \"body\":\"Body Content1\"\n        },\n        {\n            \"contentType\":\"webPageContent\",\n            \"title\":\"Content2\",\n            \"contentHost\":\"default\",\n            \"body\":\"Body Content2\"\n        },\n        {\n            \"contentType\":\"webPageContent\",\n            \"title\":\"Content3\",\n            \"contentHost\":\"default\",\n            \"body\":\"Body Content3\"\n        },\n        {\n            \"contentType\":\"webPageContent\",\n            \"title\":\"Content4\",\n            \"contentHost\":\"default\",\n            \"body\":\"Body Content4\"\n        },\n         {\n             \"contentType\":\"webPageContent\",\n            \"title\":\"Content5\",\n            \"contentHost\":\"default\",\n            \"body\":\"Body Content5\"\n        },\n        {\n            \"contentType\":\"webPageContent\",\n            \"title\":\"Content6\",\n            \"contentHost\":\"default\",\n            \"body\":\"Body Content6\"\n        },\n        {\n            \"contentType\":\"webPageContent\",\n            \"title\":\"Content7\",\n            \"contentHost\":\"default\",\n            \"body\":\"Body Content7\"\n        },\n        {\n            \"contentType\":\"webPageContent\",\n            \"title\":\"Content8\",\n            \"contentHost\":\"default\",\n            \"body\":\"Body Content8\"\n        },\n         {\n             \"contentType\":\"webPageContent\",\n            \"title\":\"Content9\",\n            \"contentHost\":\"default\",\n            \"body\":\"Body Content9\"\n        },\n        {\n            \"contentType\":\"webPageContent\",\n            \"title\":\"Content10\",\n            \"contentHost\":\"default\",\n            \"body\":\"Body Content10\"\n        },\n        {\n            \"contentType\":\"webPageContent\",\n            \"title\":\"Content11\",\n            \"contentHost\":\"default\",\n            \"body\":\"Body Content11\"\n        },\n        {\n            \"contentType\":\"webPageContent\",\n            \"title\":\"Content12\",\n            \"contentHost\":\"default\",\n            \"body\":\"Body Content12\"\n        },\n         {\n             \"contentType\":\"webPageContent\",\n            \"title\":\"Content13\",\n            \"contentHost\":\"default\",\n            \"body\":\"Body Content13\"\n        },\n        {\n            \"contentType\":\"webPageContent\",\n            \"title\":\"Content14\",\n            \"contentHost\":\"default\",\n            \"body\":\"Body Content14\"\n        },\n        {\n            \"contentType\":\"webPageContent\",\n            \"title\":\"Content15\",\n            \"contentHost\":\"default\",\n            \"body\":\"Body Content15\"\n        },\n        {\n            \"contentType\":\"webPageContent\",\n            \"title\":\"Content16\",\n            \"contentHost\":\"default\",\n            \"body\":\"Body Content16\"\n        },\n         {\n             \"contentType\":\"webPageContent\",\n            \"title\":\"Content17\",\n            \"contentHost\":\"default\",\n            \"body\":\"Body Content17\"\n        },\n        {\n            \"contentType\":\"webPageContent\",\n            \"title\":\"Content18\",\n            \"contentHost\":\"default\",\n            \"body\":\"Body Content18\"\n        },\n        {\n            \"contentType\":\"webPageContent\",\n            \"title\":\"Content19\",\n            \"contentHost\":\"default\",\n            \"body\":\"Body Content19\"\n        },\n        {\n            \"contentType\":\"webPageContent\",\n            \"title\":\"Content20\",\n            \"contentHost\":\"default\",\n            \"body\":\"Body Content20\"\n        }\n        \n    ]\n}",
							"options": {
								"raw": {
									"language": "json"
								}
							}
						},
						"url": {
							"raw": "{{serverURL}}/api/v1/workflow/actions/default/fire/PUBLISH",
							"host": [
								"{{serverURL}}"
							],
							"path": [
								"api",
								"v1",
								"workflow",
								"actions",
								"default",
								"fire",
								"PUBLISH"
							]
						}
					},
					"response": []
				},
				{
					"name": "Create New Template to Archive",
					"event": [
						{
							"listen": "test",
							"script": {
								"exec": [
									"var jsonData = pm.response.json();",
									"",
									"",
									"pm.collectionVariables.set(\"templateIdToUse\", jsonData.entity.identifier);",
									"",
									"",
									""
								],
								"type": "text/javascript"
							}
						}
					],
					"request": {
						"auth": {
							"type": "basic",
							"basic": [
								{
									"key": "password",
									"value": "admin",
									"type": "string"
								},
								{
									"key": "username",
									"value": "admin@dotcms.com",
									"type": "string"
								},
								{
									"key": "saveHelperData",
									"type": "any"
								},
								{
									"key": "showPassword",
									"value": false,
									"type": "boolean"
								}
							]
						},
						"method": "POST",
						"header": [],
						"body": {
							"mode": "raw",
							"raw": "{\n    \"title\":\"PostMan Test\",\n    \"friendlyName\":\"This is a postman test description\",\n    \"body\":\"#parseContainer('/application/containers/system/','1634679735179')\"\n}",
							"options": {
								"raw": {
									"language": "json"
								}
							}
						},
						"url": {
							"raw": "{{serverURL}}/api/v1/templates",
							"host": [
								"{{serverURL}}"
							],
							"path": [
								"api",
								"v1",
								"templates"
							]
						},
						"description": "Creates a new template and sets the id as a variable for further use."
					},
					"response": []
				},
				{
					"name": "CreatePage",
					"event": [
						{
							"listen": "test",
							"script": {
								"exec": [
									"var jsonData = pm.response.json();",
									"pm.collectionVariables.set(\"pageid\", jsonData.entity.identifier);"
								],
								"type": "text/javascript"
							}
						}
					],
					"request": {
						"auth": {
							"type": "basic",
							"basic": [
								{
									"key": "password",
									"value": "admin",
									"type": "string"
								},
								{
									"key": "username",
									"value": "admin@dotcms.com",
									"type": "string"
								}
							]
						},
						"method": "PUT",
						"header": [],
						"body": {
							"mode": "raw",
							"raw": "{\n    \"contentlet\": {\n        \"contentType\": \"htmlpageasset\",\n        \"hostFolder\": \"default\",\n        \"title\": \"Test\",\n        \"url\":\"test{{contentletid1}}\",\n        \"template\":\"{{templateIdToUse}}\",\n        \"friendlyName\":\"Test\",\n        \"cachettl\":0\n    }\n}",
							"options": {
								"raw": {
									"language": "json"
								}
							}
						},
						"url": {
							"raw": "{{serverURL}}/api/v1/workflow/actions/default/fire/PUBLISH",
							"host": [
								"{{serverURL}}"
							],
							"path": [
								"api",
								"v1",
								"workflow",
								"actions",
								"default",
								"fire",
								"PUBLISH"
							]
						}
					},
					"response": []
				},
				{
					"name": "findSystemContainer",
					"event": [
						{
							"listen": "test",
							"script": {
								"exec": [
									"var jsonData = pm.response.json();",
									"pm.collectionVariables.set(\"containerId\", jsonData.entity.identifier);"
								],
								"type": "text/javascript"
							}
						}
					],
					"request": {
						"auth": {
							"type": "basic",
							"basic": [
								{
									"key": "password",
									"value": "admin",
									"type": "string"
								},
								{
									"key": "username",
									"value": "admin@dotcms.com",
									"type": "string"
								}
							]
						},
						"method": "POST",
						"header": [],
						"body": {
							"mode": "raw",
							"raw": "{\n\n    \"containerId\":\"/application/containers/system\"\n}",
							"options": {
								"raw": {
									"language": "json"
								}
							}
						},
						"url": {
							"raw": "{{serverURL}}/api/v1/containers/_findby",
							"host": [
								"{{serverURL}}"
							],
							"path": [
								"api",
								"v1",
								"containers",
								"_findby"
							]
						}
					},
					"response": []
				},
				{
					"name": "UpserContents",
					"event": [
						{
							"listen": "test",
							"script": {
								"exec": [
									""
								],
								"type": "text/javascript"
							}
						}
					],
					"request": {
						"auth": {
							"type": "basic",
							"basic": [
								{
									"key": "password",
									"value": "admin",
									"type": "string"
								},
								{
									"key": "username",
									"value": "admin@dotcms.com",
									"type": "string"
								}
							]
						},
						"method": "POST",
						"header": [],
						"body": {
							"mode": "raw",
							"raw": "[\n    {\n        \"identifier\": \"{{containerId}}\",\n        \"uuid\": \"dotParser_1634679735179\",\n        \"contentletsId\": [\n            \"{{contentletid1}}\"\n        ]\n    },\n     {\n        \"identifier\": \"{{containerId}}\",\n        \"uuid\": \"dotParser_1634679735179\",\n        \"contentletsId\": [\n            \"{{contentletid1}}\", \"{{contentletid2}}\"\n        ]\n    }\n    ,\n     {\n        \"identifier\": \"{{containerId}}\",\n        \"uuid\": \"dotParser_1634679735179\",\n        \"contentletsId\": [\n            \"{{contentletid3}}\",\"{{contentletid4}}\"\n        ]\n    }\n]",
							"options": {
								"raw": {
									"language": "json"
								}
							}
						},
						"url": {
							"raw": "{{serverURL}}/api/v1/page/{{pageid}}/content",
							"host": [
								"{{serverURL}}"
							],
							"path": [
								"api",
								"v1",
								"page",
								"{{pageid}}",
								"content"
							]
						}
					},
					"response": []
				},
				{
					"name": "TestContainerContentlets",
					"event": [
						{
							"listen": "test",
							"script": {
								"exec": [
									"",
									"pm.test(\"No errors\", function () {",
									"    ",
									"    var jsonData = pm.response.json();",
									"    pm.expect(jsonData.errors.length).to.eql(0);",
									"});",
									"",
									"",
									"pm.test(\"return 4 contentlets\", function () {",
									"    ",
									"    var jsonData = pm.response.json();",
									"    var keys = Object.keys(jsonData.entity);",
									"    pm.expect(keys.length).to.eql(4);",
									"});",
									"",
									"",
									"",
									"",
									""
								],
								"type": "text/javascript"
							}
						}
					],
					"request": {
						"auth": {
							"type": "basic",
							"basic": [
								{
									"key": "password",
									"value": "admin",
									"type": "string"
								},
								{
									"key": "username",
									"value": "admin@dotcms.com",
									"type": "string"
								}
							]
						},
						"method": "GET",
						"header": [],
						"url": {
							"raw": "{{serverURL}}/api/v1/containers/{{containerId}}/page/{{pageid}}",
							"host": [
								"{{serverURL}}"
							],
							"path": [
								"api",
								"v1",
								"containers",
								"{{containerId}}",
								"page",
								"{{pageid}}"
							]
						}
					},
					"response": []
				}
			]
		}
	],
	"event": [
		{
			"listen": "prerequest",
			"script": {
				"type": "text/javascript",
				"exec": [
					""
				]
			}
		},
		{
			"listen": "test",
			"script": {
				"type": "text/javascript",
				"exec": [
					""
				]
			}
		}
	],
	"variable": [
		{
			"key": "serverURL",
			"value": "http://localhost:8080"
		},
		{
			"key": "templateIdToArchive",
			"value": ""
		},
		{
			"key": "templateIdToUser",
			"value": ""
		},
		{
			"key": "contentletids",
			"value": ""
		},
		{
			"key": "templateIdToUse",
			"value": ""
		},
		{
			"key": "containerId",
			"value": ""
		},
		{
			"key": "pageid",
			"value": ""
		},
		{
			"key": "contentletid1",
			"value": ""
		},
		{
			"key": "contentletid2",
			"value": ""
		},
		{
			"key": "contentletid3",
			"value": ""
		},
		{
			"key": "contentletid4",
			"value": ""
		}
	]
}<|MERGE_RESOLUTION|>--- conflicted
+++ resolved
@@ -1,10 +1,6 @@
 {
 	"info": {
-<<<<<<< HEAD
-		"_postman_id": "cb110dda-f885-4f22-b558-94a631431187",
-=======
 		"_postman_id": "d0e910d5-815d-49ba-a7eb-de5bff9f993f",
->>>>>>> 2a138baf
 		"name": "Page API - [api/v1/page]",
 		"schema": "https://schema.getpostman.com/json/collection/v2.1.0/collection.json"
 	},
@@ -1913,6 +1909,166 @@
 					"response": []
 				},
 				{
+					"name": "pre_ImportBundleWithDemoHost",
+					"event": [
+						{
+							"listen": "test",
+							"script": {
+								"exec": [
+									"pm.test(\"Bundle uploaded sucessfully\", function () {",
+									"    pm.response.to.have.status(200);",
+									"",
+									"    var jsonData = pm.response.json();",
+									"    console.log(jsonData);",
+									"",
+									"    pm.expect(jsonData[\"bundleName\"]).to.eql(\"demo.dotcms.com.tar.gz\");",
+									"    pm.expect(jsonData[\"status\"]).to.eql(\"SUCCESS\");",
+									"});"
+								],
+								"type": "text/javascript"
+							}
+						}
+					],
+					"request": {
+						"auth": {
+							"type": "basic",
+							"basic": [
+								{
+									"key": "username",
+									"value": "admin@dotcms.com",
+									"type": "string"
+								},
+								{
+									"key": "password",
+									"value": "admin",
+									"type": "string"
+								}
+							]
+						},
+						"method": "POST",
+						"header": [
+							{
+								"key": "Content-Type",
+								"type": "text",
+								"value": "application/octet-stream"
+							},
+							{
+								"key": "Content-Disposition",
+								"type": "text",
+								"value": "attachment"
+							}
+						],
+						"body": {
+							"mode": "formdata",
+							"formdata": [
+								{
+									"key": "file",
+									"type": "file",
+									"src": "resources/GraphQL/demo.dotcms.com.tar.gz"
+								}
+							]
+						},
+						"url": {
+							"raw": "{{serverURL}}/api/bundle?sync=true",
+							"host": [
+								"{{serverURL}}"
+							],
+							"path": [
+								"api",
+								"bundle"
+							],
+							"query": [
+								{
+									"key": "sync",
+									"value": "true"
+								},
+								{
+									"key": "AUTH_TOKEN",
+									"value": "",
+									"disabled": true
+								}
+							]
+						},
+						"description": "Imports a Bundle that includes:\n* Imports demo.dotcms.com"
+					},
+					"response": []
+				},
+				{
+					"name": "Switch site to 'demo.dotcms.com'",
+					"event": [
+						{
+							"listen": "test",
+							"script": {
+								"exec": [
+									"pm.test(\"Status code is 200 \", function () {",
+									"    pm.response.to.have.status(200);",
+									"});",
+									"",
+									"",
+									"",
+									"pm.test(\"Valid response\", function () {",
+									"    var jsonData = pm.response.json();",
+									"",
+									"    pm.expect(jsonData.entity.hostSwitched).equal(true);",
+									"});"
+								],
+								"type": "text/javascript"
+							}
+						}
+					],
+					"request": {
+						"auth": {
+							"type": "basic",
+							"basic": [
+								{
+									"key": "password",
+									"value": "admin",
+									"type": "string"
+								},
+								{
+									"key": "username",
+									"value": "admin@dotcms.com",
+									"type": "string"
+								},
+								{
+									"key": "saveHelperData",
+									"type": "any"
+								},
+								{
+									"key": "showPassword",
+									"value": false,
+									"type": "boolean"
+								}
+							]
+						},
+						"method": "PUT",
+						"header": [
+							{
+								"key": "Content-Type",
+								"value": "application/json"
+							}
+						],
+						"body": {
+							"mode": "raw",
+							"raw": ""
+						},
+						"url": {
+							"raw": "{{serverURL}}/api/v1/site/switch/48190c8c-42c4-46af-8d1a-0cd5db894797",
+							"host": [
+								"{{serverURL}}"
+							],
+							"path": [
+								"api",
+								"v1",
+								"site",
+								"switch",
+								"48190c8c-42c4-46af-8d1a-0cd5db894797"
+							]
+						}
+					},
+					"response": []
+				},
+				{
 					"name": "SuccessRequest",
 					"event": [
 						{
@@ -2062,392 +2218,109 @@
 			]
 		},
 		{
-			"name": "Upsert",
-			"item": [
-				{
-					"name": "Create Contentlets",
-					"event": [
-						{
-							"listen": "test",
-							"script": {
-								"exec": [
-									"",
-									"pm.test(\"No errors\", function () {",
-									"    ",
-									"    var jsonData = pm.response.json();",
-									"    pm.expect(jsonData.errors.length).to.eql(0);",
-									"});",
-									"",
-									"var jsonData = pm.response.json();",
-									"var contentletids =  [];",
-									"",
-									"jsonData.entity.results.forEach(contentlet => contentletids[contentletids.length]= Object.keys(contentlet)[0]);",
-									"",
-									"",
-									"pm.collectionVariables.set(\"contentletid1\", contentletids[0]);",
-									"pm.collectionVariables.set(\"contentletid2\", contentletids[1]);",
-									"pm.collectionVariables.set(\"contentletid3\", contentletids[2]);",
-									"pm.collectionVariables.set(\"contentletid4\", contentletids[3]);",
-									"",
-									""
-								],
-								"type": "text/javascript"
-							}
-						}
-					],
-					"request": {
-						"auth": {
-							"type": "basic",
-							"basic": [
-								{
-									"key": "password",
-									"value": "admin",
-									"type": "string"
-								},
-								{
-									"key": "username",
-									"value": "admin@dotcms.com",
-									"type": "string"
-								}
-							]
-						},
-						"method": "POST",
-						"header": [],
-						"body": {
-							"mode": "raw",
-							"raw": "{\n\n    \"contentlets\":[\n        {\n            \"contentType\":\"webPageContent\",\n            \"title\":\"Content1\",\n            \"contentHost\":\"default\",\n            \"body\":\"Body Content1\"\n        },\n        {\n            \"contentType\":\"webPageContent\",\n            \"title\":\"Content2\",\n            \"contentHost\":\"default\",\n            \"body\":\"Body Content2\"\n        },\n        {\n            \"contentType\":\"webPageContent\",\n            \"title\":\"Content3\",\n            \"contentHost\":\"default\",\n            \"body\":\"Body Content3\"\n        },\n        {\n            \"contentType\":\"webPageContent\",\n            \"title\":\"Content4\",\n            \"contentHost\":\"default\",\n            \"body\":\"Body Content4\"\n        },\n         {\n             \"contentType\":\"webPageContent\",\n            \"title\":\"Content5\",\n            \"contentHost\":\"default\",\n            \"body\":\"Body Content5\"\n        },\n        {\n            \"contentType\":\"webPageContent\",\n            \"title\":\"Content6\",\n            \"contentHost\":\"default\",\n            \"body\":\"Body Content6\"\n        },\n        {\n            \"contentType\":\"webPageContent\",\n            \"title\":\"Content7\",\n            \"contentHost\":\"default\",\n            \"body\":\"Body Content7\"\n        },\n        {\n            \"contentType\":\"webPageContent\",\n            \"title\":\"Content8\",\n            \"contentHost\":\"default\",\n            \"body\":\"Body Content8\"\n        },\n         {\n             \"contentType\":\"webPageContent\",\n            \"title\":\"Content9\",\n            \"contentHost\":\"default\",\n            \"body\":\"Body Content9\"\n        },\n        {\n            \"contentType\":\"webPageContent\",\n            \"title\":\"Content10\",\n            \"contentHost\":\"default\",\n            \"body\":\"Body Content10\"\n        },\n        {\n            \"contentType\":\"webPageContent\",\n            \"title\":\"Content11\",\n            \"contentHost\":\"default\",\n            \"body\":\"Body Content11\"\n        },\n        {\n            \"contentType\":\"webPageContent\",\n            \"title\":\"Content12\",\n            \"contentHost\":\"default\",\n            \"body\":\"Body Content12\"\n        },\n         {\n             \"contentType\":\"webPageContent\",\n            \"title\":\"Content13\",\n            \"contentHost\":\"default\",\n            \"body\":\"Body Content13\"\n        },\n        {\n            \"contentType\":\"webPageContent\",\n            \"title\":\"Content14\",\n            \"contentHost\":\"default\",\n            \"body\":\"Body Content14\"\n        },\n        {\n            \"contentType\":\"webPageContent\",\n            \"title\":\"Content15\",\n            \"contentHost\":\"default\",\n            \"body\":\"Body Content15\"\n        },\n        {\n            \"contentType\":\"webPageContent\",\n            \"title\":\"Content16\",\n            \"contentHost\":\"default\",\n            \"body\":\"Body Content16\"\n        },\n         {\n             \"contentType\":\"webPageContent\",\n            \"title\":\"Content17\",\n            \"contentHost\":\"default\",\n            \"body\":\"Body Content17\"\n        },\n        {\n            \"contentType\":\"webPageContent\",\n            \"title\":\"Content18\",\n            \"contentHost\":\"default\",\n            \"body\":\"Body Content18\"\n        },\n        {\n            \"contentType\":\"webPageContent\",\n            \"title\":\"Content19\",\n            \"contentHost\":\"default\",\n            \"body\":\"Body Content19\"\n        },\n        {\n            \"contentType\":\"webPageContent\",\n            \"title\":\"Content20\",\n            \"contentHost\":\"default\",\n            \"body\":\"Body Content20\"\n        }\n        \n    ]\n}",
-							"options": {
-								"raw": {
-									"language": "json"
-								}
-							}
-						},
-						"url": {
-							"raw": "{{serverURL}}/api/v1/workflow/actions/default/fire/PUBLISH",
-							"host": [
-								"{{serverURL}}"
-							],
-							"path": [
-								"api",
-								"v1",
-								"workflow",
-								"actions",
-								"default",
-								"fire",
-								"PUBLISH"
-							]
-						}
-					},
-					"response": []
-				},
-				{
-					"name": "Create New Template to Archive",
-					"event": [
-						{
-							"listen": "test",
-							"script": {
-								"exec": [
-									"var jsonData = pm.response.json();",
-									"",
-									"",
-									"pm.collectionVariables.set(\"templateIdToUse\", jsonData.entity.identifier);",
-									"",
-									"",
-									""
-								],
-								"type": "text/javascript"
-							}
-						}
-					],
-					"request": {
-						"auth": {
-							"type": "basic",
-							"basic": [
-								{
-									"key": "password",
-									"value": "admin",
-									"type": "string"
-								},
-								{
-									"key": "username",
-									"value": "admin@dotcms.com",
-									"type": "string"
-								},
-								{
-									"key": "saveHelperData",
-									"type": "any"
-								},
-								{
-									"key": "showPassword",
-									"value": false,
-									"type": "boolean"
-								}
-							]
-						},
-						"method": "POST",
-						"header": [],
-						"body": {
-							"mode": "raw",
-							"raw": "{\n    \"title\":\"PostMan Test\",\n    \"friendlyName\":\"This is a postman test description\",\n    \"body\":\"#parseContainer('/application/containers/system/','1634679735179')\"\n}",
-							"options": {
-								"raw": {
-									"language": "json"
-								}
-							}
-						},
-						"url": {
-							"raw": "{{serverURL}}/api/v1/templates",
-							"host": [
-								"{{serverURL}}"
-							],
-							"path": [
-								"api",
-								"v1",
-								"templates"
-							]
-						},
-						"description": "Creates a new template and sets the id as a variable for further use."
-					},
-					"response": []
-				},
-				{
-					"name": "CreatePage",
-					"event": [
-						{
-							"listen": "test",
-							"script": {
-								"exec": [
-									"var jsonData = pm.response.json();",
-									"pm.collectionVariables.set(\"pageid\", jsonData.entity.identifier);"
-								],
-								"type": "text/javascript"
-							}
-						}
-					],
-					"request": {
-						"auth": {
-							"type": "basic",
-							"basic": [
-								{
-									"key": "password",
-									"value": "admin",
-									"type": "string"
-								},
-								{
-									"key": "username",
-									"value": "admin@dotcms.com",
-									"type": "string"
-								}
-							]
-						},
-						"method": "PUT",
-						"header": [],
-						"body": {
-							"mode": "raw",
-							"raw": "{\n    \"contentlet\": {\n        \"contentType\": \"htmlpageasset\",\n        \"hostFolder\": \"default\",\n        \"title\": \"Test\",\n        \"url\":\"test{{contentletid1}}\",\n        \"template\":\"{{templateIdToUse}}\",\n        \"friendlyName\":\"Test\",\n        \"cachettl\":0\n    }\n}",
-							"options": {
-								"raw": {
-									"language": "json"
-								}
-							}
-						},
-						"url": {
-							"raw": "{{serverURL}}/api/v1/workflow/actions/default/fire/PUBLISH",
-							"host": [
-								"{{serverURL}}"
-							],
-							"path": [
-								"api",
-								"v1",
-								"workflow",
-								"actions",
-								"default",
-								"fire",
-								"PUBLISH"
-							]
-						}
-					},
-					"response": []
-				},
-				{
-					"name": "findSystemContainer",
-					"event": [
-						{
-							"listen": "test",
-							"script": {
-								"exec": [
-									"var jsonData = pm.response.json();",
-									"pm.collectionVariables.set(\"containerId\", jsonData.entity.identifier);"
-								],
-								"type": "text/javascript"
-							}
-						}
-					],
-					"request": {
-						"auth": {
-							"type": "basic",
-							"basic": [
-								{
-									"key": "password",
-									"value": "admin",
-									"type": "string"
-								},
-								{
-									"key": "username",
-									"value": "admin@dotcms.com",
-									"type": "string"
-								}
-							]
-						},
-						"method": "POST",
-						"header": [],
-						"body": {
-							"mode": "raw",
-							"raw": "{\n\n    \"containerId\":\"/application/containers/system\"\n}",
-							"options": {
-								"raw": {
-									"language": "json"
-								}
-							}
-						},
-						"url": {
-							"raw": "{{serverURL}}/api/v1/containers/_findby",
-							"host": [
-								"{{serverURL}}"
-							],
-							"path": [
-								"api",
-								"v1",
-								"containers",
-								"_findby"
-							]
-						}
-					},
-					"response": []
-				},
-				{
-					"name": "UpserContents",
-					"event": [
-						{
-							"listen": "test",
-							"script": {
-								"exec": [
-									""
-								],
-								"type": "text/javascript"
-							}
-						}
-					],
-					"request": {
-						"auth": {
-							"type": "basic",
-							"basic": [
-								{
-									"key": "password",
-									"value": "admin",
-									"type": "string"
-								},
-								{
-									"key": "username",
-									"value": "admin@dotcms.com",
-									"type": "string"
-								}
-							]
-						},
-						"method": "POST",
-						"header": [],
-						"body": {
-							"mode": "raw",
-							"raw": "[\n    {\n        \"identifier\": \"{{containerId}}\",\n        \"uuid\": \"dotParser_1634679735179\",\n        \"contentletsId\": [\n            \"{{contentletid1}}\"\n        ]\n    },\n     {\n        \"identifier\": \"{{containerId}}\",\n        \"uuid\": \"dotParser_1634679735179\",\n        \"contentletsId\": [\n            \"{{contentletid1}}\", \"{{contentletid2}}\"\n        ]\n    }\n    ,\n     {\n        \"identifier\": \"{{containerId}}\",\n        \"uuid\": \"dotParser_1634679735179\",\n        \"contentletsId\": [\n            \"{{contentletid3}}\",\"{{contentletid4}}\"\n        ]\n    }\n]",
-							"options": {
-								"raw": {
-									"language": "json"
-								}
-							}
-						},
-						"url": {
-							"raw": "{{serverURL}}/api/v1/page/{{pageid}}/content",
-							"host": [
-								"{{serverURL}}"
-							],
-							"path": [
-								"api",
-								"v1",
-								"page",
-								"{{pageid}}",
-								"content"
-							]
-						}
-					},
-					"response": []
-				},
-				{
-					"name": "TestContainerContentlets",
-					"event": [
-						{
-							"listen": "test",
-							"script": {
-								"exec": [
-									"",
-									"pm.test(\"No errors\", function () {",
-									"    ",
-									"    var jsonData = pm.response.json();",
-									"    pm.expect(jsonData.errors.length).to.eql(0);",
-									"});",
-									"",
-									"",
-									"pm.test(\"return 4 contentlets\", function () {",
-									"    ",
-									"    var jsonData = pm.response.json();",
-									"    var keys = Object.keys(jsonData.entity);",
-									"    pm.expect(keys.length).to.eql(4);",
-									"});",
-									"",
-									"",
-									"",
-									"",
-									""
-								],
-								"type": "text/javascript"
-							}
-						}
-					],
-					"request": {
-						"auth": {
-							"type": "basic",
-							"basic": [
-								{
-									"key": "password",
-									"value": "admin",
-									"type": "string"
-								},
-								{
-									"key": "username",
-									"value": "admin@dotcms.com",
-									"type": "string"
-								}
-							]
-						},
-						"method": "GET",
-						"header": [],
-						"url": {
-							"raw": "{{serverURL}}/api/v1/containers/{{containerId}}/page/{{pageid}}",
-							"host": [
-								"{{serverURL}}"
-							],
-							"path": [
-								"api",
-								"v1",
-								"containers",
-								"{{containerId}}",
-								"page",
-								"{{pageid}}"
-							]
-						}
-					},
-					"response": []
+			"name": "Put Create Page With CacheTTL 55",
+			"event": [
+				{
+					"listen": "test",
+					"script": {
+						"exec": [
+							"pm.test(\"Status code should be 200\", function () {",
+							"    pm.response.to.have.status(200);",
+							"});",
+							"",
+							"var jsonData = pm.response.json();",
+							"",
+							"pm.test(\"Identifier must contains path\", function () {",
+							"    pm.expect(jsonData.entity.template).contains(\"//default/application/templates/system/\");",
+							"});"
+						],
+						"type": "text/javascript"
+					}
 				}
-			]
+			],
+			"request": {
+				"auth": {
+					"type": "basic",
+					"basic": [
+						{
+							"key": "password",
+							"value": "admin",
+							"type": "string"
+						},
+						{
+							"key": "username",
+							"value": "admin@dotcms.com",
+							"type": "string"
+						},
+						{
+							"key": "saveHelperData",
+							"type": "any"
+						},
+						{
+							"key": "showPassword",
+							"value": false,
+							"type": "boolean"
+						}
+					]
+				},
+				"method": "PUT",
+				"header": [],
+				"body": {
+					"mode": "raw",
+					"raw": "{\n\t\"contentlet\":{\n\t\t\"stName\": \"htmlpageasset\",\n\t\t\"title\": \"PageAsset SystemTemplate\",\n        \"url\": \"pageassetsystemtemplate\",\n        \"friendlyName\":\"pageassetsystemtemplate\",\n        \"template\": \"//demo.dotcms.com/application/templates/system/\",\n        \"sortOrder\": \"0\",\n        \"cachettl\": \"100\",\n        \"hostFolder\":\"48190c8c-42c4-46af-8d1a-0cd5db894797\"\n\t}\n}",
+					"options": {
+						"raw": {
+							"language": "json"
+						}
+					}
+				},
+				"url": {
+					"raw": "{{serverURL}}/api/v1/workflow/actions/default/fire/NEW",
+					"host": [
+						"{{serverURL}}"
+					],
+					"path": [
+						"api",
+						"v1",
+						"workflow",
+						"actions",
+						"default",
+						"fire",
+						"NEW"
+					]
+				}
+			},
+			"response": []
+		},
+		{
+			"name": "Check Cache-Control",
+			"event": [
+				{
+					"listen": "test",
+					"script": {
+						"exec": [
+							"pm.test(\"Cache-Control is correct\", function () {",
+							"    pm.response.to.be.header('Cache-Control','max-age=55');",
+							"});"
+						],
+						"type": "text/javascript"
+					}
+				}
+			],
+			"request": {
+				"method": "GET",
+				"header": [],
+				"url": {
+					"raw": "{{serverURL}}/pageassetsystemtemplate",
+					"host": [
+						"{{serverURL}}"
+					],
+					"path": [
+						"pageassetsystemtemplate"
+					]
+				}
+			},
+			"response": []
 		}
 	],
 	"event": [
@@ -2474,46 +2347,6 @@
 		{
 			"key": "serverURL",
 			"value": "http://localhost:8080"
-		},
-		{
-			"key": "templateIdToArchive",
-			"value": ""
-		},
-		{
-			"key": "templateIdToUser",
-			"value": ""
-		},
-		{
-			"key": "contentletids",
-			"value": ""
-		},
-		{
-			"key": "templateIdToUse",
-			"value": ""
-		},
-		{
-			"key": "containerId",
-			"value": ""
-		},
-		{
-			"key": "pageid",
-			"value": ""
-		},
-		{
-			"key": "contentletid1",
-			"value": ""
-		},
-		{
-			"key": "contentletid2",
-			"value": ""
-		},
-		{
-			"key": "contentletid3",
-			"value": ""
-		},
-		{
-			"key": "contentletid4",
-			"value": ""
 		}
 	]
 }