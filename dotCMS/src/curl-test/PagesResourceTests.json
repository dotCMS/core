{
	"info": {
<<<<<<< HEAD
		"_postman_id": "1a7edc60-6cd3-4d84-9397-9c5b8841abbd",
=======
		"_postman_id": "da73e275-f432-4640-abe9-96bb7015635b",
>>>>>>> c774f75c
		"name": "Page API - [api/v1/page]",
		"schema": "https://schema.getpostman.com/json/collection/v2.1.0/collection.json",
		"_exporter_id": "781456"
	},
	"item": [
		{
			"name": "CreateTestContext",
			"item": [
				{
					"name": "Delete Image ContentType",
					"event": [
						{
							"listen": "test",
							"script": {
								"exec": [
									"pm.test(\"Status code should be ok 200\", function () {",
									"    pm.response.to.have.status(200);",
									"});"
								],
								"type": "text/javascript"
							}
						}
					],
					"request": {
						"auth": {
							"type": "basic",
							"basic": [
								{
									"key": "password",
									"value": "admin",
									"type": "string"
								},
								{
									"key": "username",
									"value": "admin@dotcms.com",
									"type": "string"
								},
								{
									"key": "saveHelperData",
									"type": "any"
								},
								{
									"key": "showPassword",
									"value": false,
									"type": "boolean"
								}
							]
						},
						"method": "DELETE",
						"header": [],
						"url": {
							"raw": "{{serverURL}}/api/v1/contenttype/id/2c46b6586c38852ac08a824a303ced80",
							"host": [
								"{{serverURL}}"
							],
							"path": [
								"api",
								"v1",
								"contenttype",
								"id",
								"2c46b6586c38852ac08a824a303ced80"
							]
						},
						"description": "Given a content type ID.\nExpect that code is 200.\nExpect content type is deleted successfully."
					},
					"response": []
				},
				{
					"name": "Delete Video ContentType",
					"event": [
						{
							"listen": "test",
							"script": {
								"exec": [
									"pm.test(\"Status code should be ok 200\", function () {",
									"    pm.response.to.have.status(200);",
									"});"
								],
								"type": "text/javascript"
							}
						}
					],
					"request": {
						"auth": {
							"type": "basic",
							"basic": [
								{
									"key": "password",
									"value": "admin",
									"type": "string"
								},
								{
									"key": "username",
									"value": "admin@dotcms.com",
									"type": "string"
								},
								{
									"key": "saveHelperData",
									"type": "any"
								},
								{
									"key": "showPassword",
									"value": false,
									"type": "boolean"
								}
							]
						},
						"method": "DELETE",
						"header": [],
						"url": {
							"raw": "{{serverURL}}/api/v1/contenttype/id/c77450b834901a20c8193ef9d561ee5b",
							"host": [
								"{{serverURL}}"
							],
							"path": [
								"api",
								"v1",
								"contenttype",
								"id",
								"c77450b834901a20c8193ef9d561ee5b"
							]
						},
						"description": "Given a content type ID.\nExpect that code is 200.\nExpect content type is deleted successfully."
					},
					"response": []
				},
				{
					"name": "pre_ImportBundleWithContext",
					"event": [
						{
							"listen": "test",
							"script": {
								"exec": [
									"pm.test(\"Bundle uploaded sucessfully\", function () {",
									"    pm.response.to.have.status(200);",
									"",
									"    var jsonData = pm.response.json();",
									"    console.log(jsonData);",
									"",
									"    pm.expect(jsonData[\"bundleName\"]).to.eql(\"assets.tar.gz\");",
									"    pm.expect(jsonData[\"status\"]).to.eql(\"SUCCESS\");",
									"});"
								],
								"type": "text/javascript"
							}
						}
					],
					"request": {
						"auth": {
							"type": "basic",
							"basic": [
								{
									"key": "username",
									"value": "admin@dotcms.com",
									"type": "string"
								},
								{
									"key": "password",
									"value": "admin",
									"type": "string"
								}
							]
						},
						"method": "POST",
						"header": [
							{
								"key": "Content-Type",
								"type": "text",
								"value": "application/octet-stream"
							},
							{
								"key": "Content-Disposition",
								"type": "text",
								"value": "attachment"
							}
						],
						"body": {
							"mode": "formdata",
							"formdata": [
								{
									"key": "file",
									"type": "file",
									"src": "resources/GraphQL/assets.tar.gz"
								}
							]
						},
						"url": {
							"raw": "{{serverURL}}/api/bundle?sync=true",
							"host": [
								"{{serverURL}}"
							],
							"path": [
								"api",
								"bundle"
							],
							"query": [
								{
									"key": "sync",
									"value": "true"
								},
								{
									"key": "AUTH_TOKEN",
									"value": "",
									"disabled": true
								}
							]
						},
						"description": "Imports a Bundle that includes:\n* HTMLPage /blog/index\n* HTMLPage /blog/destinations/costa-rica\n* Contentlet [Blog] Ecotourism in Costa Rica\n* Blog Detail Page /blog/blog-detail"
					},
					"response": []
				}
			],
			"description": "Imports a Bundle that includes:\n* HTMLPage /blog/index\n* HTMLPage /blog/destinations/costa-rica\n* Contentlet [Blog] Ecotourism in Costa Rica\n* Blog Detail Page /blog/blog-detail",
			"event": [
				{
					"listen": "prerequest",
					"script": {
						"type": "text/javascript",
						"exec": [
							""
						]
					}
				},
				{
					"listen": "test",
					"script": {
						"type": "text/javascript",
						"exec": [
							""
						]
					}
				}
			]
		},
		{
			"name": "JSON [api/v1/page/json]",
			"item": [
				{
					"name": "invalidateSession",
					"event": [
						{
							"listen": "test",
							"script": {
								"exec": [
									"pm.test(\"Status code is 200\", function () {",
									"    pm.response.to.have.status(200);",
									"});"
								],
								"type": "text/javascript"
							}
						}
					],
					"request": {
						"method": "GET",
						"header": [],
						"url": {
							"raw": "{{serverURL}}/api/v1/logout",
							"host": [
								"{{serverURL}}"
							],
							"path": [
								"api",
								"v1",
								"logout"
							]
						}
					},
					"response": []
				},
				{
					"name": "GivenInvalidUser_ShouldReturn401",
					"event": [
						{
							"listen": "test",
							"script": {
								"exec": [
									"",
									"pm.test(\"Status code is 401, Need credentials\", function () {",
									"    pm.response.to.have.status(401);",
									"});",
									"",
									"",
									"",
									"pm.test(\"Response body matches\", function () {",
									"    pm.expect(pm.response.text()).to.eq(\"Invalid User\");",
									"});",
									""
								],
								"type": "text/javascript"
							}
						}
					],
					"request": {
						"auth": {
							"type": "noauth"
						},
						"method": "GET",
						"header": [],
						"url": {
							"raw": "{{serverURL}}/api/v1/page/json/destinations/costa-rica",
							"host": [
								"{{serverURL}}"
							],
							"path": [
								"api",
								"v1",
								"page",
								"json",
								"destinations",
								"costa-rica"
							]
						},
						"description": "Given no user, should return 401 and \"Invalid User\" message"
					},
					"response": []
				},
				{
					"name": "Switch site to 'demo.dotcms.com'",
					"event": [
						{
							"listen": "test",
							"script": {
								"exec": [
									"pm.test(\"Status code is 200 \", function () {",
									"    pm.response.to.have.status(200);",
									"});",
									"",
									"",
									"",
									"pm.test(\"Valid response\", function () {",
									"    var jsonData = pm.response.json();",
									"",
									"    pm.expect(jsonData.entity.hostSwitched).equal(true);",
									"});"
								],
								"type": "text/javascript"
							}
						}
					],
					"request": {
						"auth": {
							"type": "basic",
							"basic": [
								{
									"key": "password",
									"value": "admin",
									"type": "string"
								},
								{
									"key": "username",
									"value": "admin@dotcms.com",
									"type": "string"
								},
								{
									"key": "saveHelperData",
									"type": "any"
								},
								{
									"key": "showPassword",
									"value": false,
									"type": "boolean"
								}
							]
						},
						"method": "PUT",
						"header": [
							{
								"key": "Content-Type",
								"value": "application/json"
							}
						],
						"body": {
							"mode": "raw",
							"raw": ""
						},
						"url": {
							"raw": "{{serverURL}}/api/v1/site/switch/48190c8c-42c4-46af-8d1a-0cd5db894797",
							"host": [
								"{{serverURL}}"
							],
							"path": [
								"api",
								"v1",
								"site",
								"switch",
								"48190c8c-42c4-46af-8d1a-0cd5db894797"
							]
						}
					},
					"response": []
				},
				{
					"name": "GivenValidPageURL_ShouldReturnPageInfo",
					"event": [
						{
							"listen": "test",
							"script": {
								"exec": [
									"",
									"pm.test(\"Status code is 200\", function () {",
									"    pm.response.to.have.status(200);",
									"});",
									"",
									"",
									"",
									"pm.test(\"Include template\", function () {",
									"    pm.expect(pm.response.text()).to.include(\"template\");",
									"});",
									"",
									"pm.test(\"Inlude layout\", function () {",
									"    pm.expect(pm.response.text()).to.include(\"layout\");",
									"});",
									"",
									"pm.test(\"Include Containers\", function () {",
									"    pm.expect(pm.response.text()).to.include(\"containers\");",
									"});",
									"",
									"pm.test(\"'page' element includes all properties\", function () {",
									"    var jsonData = pm.response.json();",
									"    var page = jsonData[\"entity\"][\"page\"];",
									"    pm.expect(page[\"__icon__\"]).equal(\"pageIcon\");",
									"    pm.expect(page[\"archived\"], 'FAILED:[archived]').equal(false);",
									"    pm.expect(page[\"baseType\"]).equal(\"HTMLPAGE\");",
									"    pm.expect(page[\"cachettl\"]).equal(\"0\");",
									"    pm.expect(page[\"canEdit\"], 'FAILED:[canEdit]').equal(true);",
									"    pm.expect(page[\"canLock\"], 'FAILED:[canLock]').equal(true);",
									"    pm.expect(page[\"canRead\"], 'FAILED:[canRead]').equal(true);",
									"    pm.expect(page[\"deleted\"], 'FAILED:[deleted]').equal(false);",
									"    pm.expect(page[\"description\"]).equal(\"Costa Rica Rain Forest\");",
									"    pm.expect(page[\"extension\"]).equal(\"page\");",
									"    pm.expect(page[\"folder\"]).equal(\"6c8a2ac4-36a7-4b01-b9c0-c2c1d91ddfdb\");",
									"    pm.expect(page[\"friendlyName\"]).equal(\"Costa Rica Rain Forest\");",
									"    pm.expect(page[\"hasLiveVersion\"], 'FAILED:[hasLiveVersion]').equal(true);",
									"    pm.expect(page[\"hasTitleImage\"], 'FAILED:[hasTitleImage]').equal(true);",
									"    pm.expect(page[\"host\"]).equal(\"48190c8c-42c4-46af-8d1a-0cd5db894797\");",
									"    pm.expect(page[\"hostName\"]).equal(\"demo.dotcms.com\");",
									"    ////",
									"    pm.expect(page[\"httpsRequired\"], 'FAILED:[httpsRequired]').equal(false);",
									"    pm.expect(page[\"identifier\"]).equal(\"bec7b960-a8bf-4f14-a22b-0d94caf217f0\");",
									"    pm.expect(page[\"image\"]).equal(\"/dA/bec7b960-a8bf-4f14-a22b-0d94caf217f0/image/costa-rica-tree-frog.jpg\");",
									"    pm.expect(page[\"imageContentAsset\"]).equal(\"bec7b960-a8bf-4f14-a22b-0d94caf217f0/image\");",
									"    pm.expect(page[\"inode\"]).not.equal(null)",
									"    pm.expect(page[\"isContentlet\"], 'FAILED:[isContentlet]').equal(true);",
									"    pm.expect(page[\"languageId\"]).equal(1);",
									"    pm.expect(page[\"live\"], 'FAILED:[live]').equal(true);",
									"    pm.expect(page[\"liveInode\"]).not.equal(null)",
									"    pm.expect(page[\"locked\"], 'FAILED:[locked]').equal(false);",
									"    pm.expect(page[\"mimeType\"]).equal(\"application/dotpage\");",
									"    pm.expect(page[\"modDate\"]).not.equal(null)",
									"    ///",
									"    pm.expect(page[\"modUser\"]).equal(\"system\");",
									"    pm.expect(page[\"modUserName\"]).equal(\"system user system user\");",
									"    pm.expect(page[\"name\"]).equal(\"costa-rica\");",
									"    pm.expect(page[\"owner\"]).equal(\"dotcms.org.1\");",
									"    pm.expect(page[\"pageURI\"]).equal(\"/destinations/costa-rica\");",
									"    pm.expect(page[\"pageUrl\"]).equal(\"costa-rica\");",
									"    pm.expect(page[\"path\"]).equal(\"/destinations/costa-rica\");",
									"    pm.expect(page[\"publishDate\"]).not.equal(null)",
									"    pm.expect(page[\"seoTitle\"]).equal(\"Costa Rica Travel Destinations\");",
									"    pm.expect(page[\"seodescription\"]).equal(\"Visit Costa Rica a rugged, rainforested Central American country with coastlines on the Caribbean and Pacific.\");",
									"    pm.expect(page[\"shortDescription\"]).equal(\"Costa Rica is a rugged, rainforested Central American country with coastlines on the Caribbean and Pacific. Costa Rica is known for its beaches, volcanoes, and biodiversity. Roughly a quarter of its area is made up of protected jungle, teeming with wildlife including spider monkeys and quetzal birds.\");",
									"    pm.expect(page[\"shortyLive\"]).not.equal(null)",
									"    //",
									"    pm.expect(page[\"shortyWorking\"]).not.equal(null)",
									"    pm.expect(page[\"sortOrder\"]).equal(0);",
									"    pm.expect(page[\"stInode\"]).equal(\"91812c8b-0441-4139-8d4d-7423cfb0e979\");",
									"    pm.expect(page[\"statusIcons\"]).equal(\"<span class='greyDotIcon' style='opacity:.4'></span><span class='liveIcon'></span>\");",
									"    pm.expect(page[\"tags\"]).equal(\"diving\");",
									"    pm.expect(page[\"template\"]).equal(\"0c556e37-99e0-4458-a2cd-d42cc7a11045\");",
									"    pm.expect(page[\"title\"]).equal(\"Costa Rica Rain Forest\");",
									"    pm.expect(page[\"titleImage\"]).equal(\"image\");",
									"    pm.expect(page[\"type\"]).equal(\"htmlpage\");",
									"    pm.expect(page[\"url\"]).equal(\"/destinations/costa-rica\");",
									"    pm.expect(page[\"working\"], 'FAILED:[working]').equal(true);",
									"    pm.expect(page[\"workingInode\"]).not.equal(null)",
									"",
									"});",
									"",
									""
								],
								"type": "text/javascript"
							}
						}
					],
					"request": {
						"auth": {
							"type": "basic",
							"basic": [
								{
									"key": "password",
									"value": "admin",
									"type": "string"
								},
								{
									"key": "username",
									"value": "admin@dotcms.com",
									"type": "string"
								}
							]
						},
						"method": "GET",
						"header": [],
						"url": {
							"raw": "{{serverURL}}/api/v1/page/json/destinations/costa-rica",
							"host": [
								"{{serverURL}}"
							],
							"path": [
								"api",
								"v1",
								"page",
								"json",
								"destinations",
								"costa-rica"
							]
						},
						"description": "http://localhost:8080/api/v1/page/json/{page-url}"
					},
					"response": []
				},
				{
					"name": "invalidateSession",
					"event": [
						{
							"listen": "test",
							"script": {
								"exec": [
									"pm.test(\"Status code is 200\", function () {",
									"    pm.response.to.have.status(200);",
									"});"
								],
								"type": "text/javascript"
							}
						}
					],
					"request": {
						"method": "GET",
						"header": [],
						"url": {
							"raw": "{{serverURL}}/api/v1/logout",
							"host": [
								"{{serverURL}}"
							],
							"path": [
								"api",
								"v1",
								"logout"
							]
						}
					},
					"response": []
				},
				{
					"name": "GivenInvalidPageURL_ShouldReturn404",
					"event": [
						{
							"listen": "test",
							"script": {
								"exec": [
									"",
									"pm.test(\"Status code is 404\", function () {",
									"    pm.response.to.have.status(404);",
									"});",
									"",
									"",
									"",
									"pm.test(\"Valid response\", function () {",
									"    pm.expect(pm.response.text()).to.include(\"Page \\'about-us/index2\\' not found\");",
									"});",
									"",
									"",
									"",
									""
								],
								"type": "text/javascript"
							}
						}
					],
					"request": {
						"auth": {
							"type": "basic",
							"basic": [
								{
									"key": "password",
									"value": "admin",
									"type": "string"
								},
								{
									"key": "username",
									"value": "admin@dotcms.com",
									"type": "string"
								}
							]
						},
						"method": "GET",
						"header": [],
						"url": {
							"raw": "{{serverURL}}/api/v1/page/json/about-us/index2",
							"host": [
								"{{serverURL}}"
							],
							"path": [
								"api",
								"v1",
								"page",
								"json",
								"about-us",
								"index2"
							]
						}
					},
					"response": []
				},
				{
					"name": "GivenURLMappedPage_ShouldReturnPageInfo",
					"event": [
						{
							"listen": "test",
							"script": {
								"exec": [
									"pm.test(\"No errors\", function () {",
									"    ",
									"    var jsonData = pm.response.json();",
									"    pm.expect(jsonData.errors.length).to.eql(0);",
									"});",
									"",
									"pm.test(\"Status code is 200\", function () {",
									"    pm.response.to.have.status(200);",
									"}); ",
									"",
									"pm.test(\"Has Rows and Columns\", function () {",
									"    ",
									"    var jsonData = pm.response.json();",
									"    ",
									"    pm.expect(jsonData.entity.layout.body.rows.length).to.equal(2);",
									"    pm.expect(jsonData.entity.layout.body.rows[0].columns.length).to.equal(1);",
									"     ",
									"});",
									"",
									"pm.test(\"Number of Contents\", function () {",
									"    ",
									"    var jsonData = pm.response.json();",
									"    ",
									"    pm.expect(jsonData.entity.numberContents).to.equal(2);",
									"    ",
									"     ",
									"});",
									"",
									"pm.test(\"Page checks\", function () {",
									"    ",
									"    var jsonData = pm.response.json();",
									"    ",
									"    pm.expect(jsonData.entity.page.pageURI).to.equal('/blog/index');",
									"    pm.expect(jsonData.entity.page.title).to.equal('Blogs');",
									"    pm.expect(jsonData.entity.page.type).to.equal('htmlpage');",
									"     ",
									"});",
									"",
									"pm.test(\"Site checks\", function () {",
									"    ",
									"    var jsonData = pm.response.json();",
									"    ",
									"    pm.expect(jsonData.entity.site.hostname).to.equal('demo.dotcms.com');",
									"    pm.expect(jsonData.entity.site.type).to.equal('contentlet');",
									"     ",
									"});",
									"",
									"pm.test(\"Template checks\", function () {",
									"    ",
									"    var jsonData = pm.response.json();",
									"    ",
									"    pm.expect(jsonData.entity.template.title).to.equal('anonymous_layout_1571406924828');",
									"    pm.expect(jsonData.entity.template.type).to.equal('template');",
									"     ",
									"});",
									"",
									"pm.test(\"Contentlets checks\", function () {",
									"    ",
									"    var jsonData = pm.response.json();",
									"    pm.expect(jsonData.entity.containers[\"//demo.dotcms.com/application/containers/default/\"].contentlets[\"uuid-1\"][0].title).to.equal('Travel Blog Header');",
									"    pm.expect(jsonData.entity.containers[\"//demo.dotcms.com/application/containers/default/\"].contentlets[\"uuid-1\"][0].contentType).to.equal('webPageContent');",
									"});",
									"",
									"",
									"",
									"",
									"",
									"",
									""
								],
								"type": "text/javascript"
							}
						}
					],
					"request": {
						"auth": {
							"type": "basic",
							"basic": [
								{
									"key": "username",
									"value": "admin@dotcms.com",
									"type": "string"
								},
								{
									"key": "password",
									"value": "admin",
									"type": "string"
								}
							]
						},
						"method": "GET",
						"header": [],
						"url": {
							"raw": "{{serverURL}}/api/v1/page/json/blog/index",
							"host": [
								"{{serverURL}}"
							],
							"path": [
								"api",
								"v1",
								"page",
								"json",
								"blog",
								"index"
							]
						},
						"description": "Gets an Url content map"
					},
					"response": []
				}
			],
			"description": "Returns the metadata in JSON format of the objects that make up an HTML Page in the system.\n\nhttp://localhost:8080/api/v1/page/json/{page-url}",
			"event": [
				{
					"listen": "prerequest",
					"script": {
						"type": "text/javascript",
						"exec": [
							""
						]
					}
				},
				{
					"listen": "test",
					"script": {
						"type": "text/javascript",
						"exec": [
							""
						]
					}
				}
			]
		},
		{
			"name": "Render [api/v1/page/render]",
			"item": [
				{
					"name": "invalidateSession",
					"event": [
						{
							"listen": "test",
							"script": {
								"exec": [
									"pm.test(\"Status code is 200\", function () {",
									"    pm.response.to.have.status(200);",
									"});"
								],
								"type": "text/javascript"
							}
						}
					],
					"request": {
						"method": "GET",
						"header": [],
						"url": {
							"raw": "{{serverURL}}/api/v1/logout",
							"host": [
								"{{serverURL}}"
							],
							"path": [
								"api",
								"v1",
								"logout"
							]
						}
					},
					"response": []
				},
				{
					"name": "GivenInvalidUser_ShouldReturn401",
					"event": [
						{
							"listen": "test",
							"script": {
								"exec": [
									"",
									"pm.test(\"Status code is 401, Need credentials\", function () {",
									"    pm.response.to.have.status(401);",
									"});",
									"",
									"",
									"",
									"pm.test(\"Response body matches\", function () {",
									"    pm.expect(pm.response.text()).to.include(\"Invalid User\");",
									"});",
									""
								],
								"type": "text/javascript"
							}
						}
					],
					"request": {
						"auth": {
							"type": "noauth"
						},
						"method": "GET",
						"header": [],
						"url": {
							"raw": "{{serverURL}}/api/v1/page/render/destinations/costa-rica",
							"host": [
								"{{serverURL}}"
							],
							"path": [
								"api",
								"v1",
								"page",
								"render",
								"destinations",
								"costa-rica"
							]
						}
					},
					"response": []
				},
				{
					"name": "Switch site to 'demo.dotcms.com' Copy",
					"event": [
						{
							"listen": "test",
							"script": {
								"exec": [
									"pm.test(\"Status code is 200 \", function () {",
									"    pm.response.to.have.status(200);",
									"});",
									"",
									"",
									"",
									"pm.test(\"Valid response\", function () {",
									"    var jsonData = pm.response.json();",
									"",
									"    pm.expect(jsonData.entity.hostSwitched).equal(true);",
									"});"
								],
								"type": "text/javascript"
							}
						}
					],
					"request": {
						"auth": {
							"type": "basic",
							"basic": [
								{
									"key": "password",
									"value": "admin",
									"type": "string"
								},
								{
									"key": "username",
									"value": "admin@dotcms.com",
									"type": "string"
								},
								{
									"key": "saveHelperData",
									"type": "any"
								},
								{
									"key": "showPassword",
									"value": false,
									"type": "boolean"
								}
							]
						},
						"method": "PUT",
						"header": [
							{
								"key": "Content-Type",
								"value": "application/json"
							}
						],
						"body": {
							"mode": "raw",
							"raw": ""
						},
						"url": {
							"raw": "{{serverURL}}/api/v1/site/switch/48190c8c-42c4-46af-8d1a-0cd5db894797",
							"host": [
								"{{serverURL}}"
							],
							"path": [
								"api",
								"v1",
								"site",
								"switch",
								"48190c8c-42c4-46af-8d1a-0cd5db894797"
							]
						}
					},
					"response": []
				},
				{
					"name": "GivenValidPageURL_ShouldReturnPageInfoAndRenderHTML",
					"event": [
						{
							"listen": "test",
							"script": {
								"exec": [
									"",
									"pm.test(\"Status code is 200\", function () {",
									"    pm.response.to.have.status(200);",
									"});",
									"",
									"",
									"",
									"pm.test(\"Response body contains\", function () {",
									"    pm.expect(pm.response.text()).to.include(\"rendered\");",
									"});",
									"",
									"pm.test(\"Response body contains\", function () {",
									"    pm.expect(pm.response.text()).to.include(\"uuid\");",
									"});",
									"",
									"pm.test(\"'page' element includes all properties\", function () {",
									"    var jsonData = pm.response.json();",
									"    var page = jsonData[\"entity\"][\"page\"];",
									"    pm.expect(page[\"__icon__\"]).equal(\"pageIcon\");",
									"    pm.expect(page[\"archived\"], 'FAILED:[archived]').equal(false);",
									"    pm.expect(page[\"baseType\"]).equal(\"HTMLPAGE\");",
									"    pm.expect(page[\"cachettl\"]).equal(\"0\");",
									"    pm.expect(page[\"canEdit\"], 'FAILED:[canEdit]').equal(true);",
									"    pm.expect(page[\"canLock\"], 'FAILED:[canLock]').equal(true);",
									"    pm.expect(page[\"canRead\"], 'FAILED:[canRead]').equal(true);",
									"    pm.expect(page[\"deleted\"], 'FAILED:[deleted]').equal(false);",
									"    pm.expect(page[\"description\"]).equal(\"Costa Rica Rain Forest\");",
									"    pm.expect(page[\"extension\"]).equal(\"page\");",
									"    pm.expect(page[\"folder\"]).equal(\"6c8a2ac4-36a7-4b01-b9c0-c2c1d91ddfdb\");",
									"    pm.expect(page[\"friendlyName\"]).equal(\"Costa Rica Rain Forest\");",
									"    pm.expect(page[\"hasLiveVersion\"], 'FAILED:[hasLiveVersion]').equal(true);",
									"    pm.expect(page[\"hasTitleImage\"], 'FAILED:[hasTitleImage]').equal(true);",
									"    pm.expect(page[\"host\"]).equal(\"48190c8c-42c4-46af-8d1a-0cd5db894797\");",
									"    pm.expect(page[\"hostName\"]).equal(\"demo.dotcms.com\");",
									"    ////",
									"    pm.expect(page[\"httpsRequired\"], 'FAILED:[httpsRequired]').equal(false);",
									"    pm.expect(page[\"identifier\"]).equal(\"bec7b960-a8bf-4f14-a22b-0d94caf217f0\");",
									"    pm.expect(page[\"image\"]).equal(\"/dA/bec7b960-a8bf-4f14-a22b-0d94caf217f0/image/costa-rica-tree-frog.jpg\");",
									"    pm.expect(page[\"imageContentAsset\"]).equal(\"bec7b960-a8bf-4f14-a22b-0d94caf217f0/image\");",
									"    pm.expect(page[\"inode\"]).not.equal(null)",
									"    pm.expect(page[\"isContentlet\"], 'FAILED:[isContentlet]').equal(true);",
									"    pm.expect(page[\"languageId\"]).equal(1);",
									"    pm.expect(page[\"live\"], 'FAILED:[live]').equal(true);",
									"    pm.expect(page[\"liveInode\"]).not.equal(null)",
									"    pm.expect(page[\"locked\"], 'FAILED:[locked]').equal(false);",
									"    pm.expect(page[\"mimeType\"]).equal(\"application/dotpage\");",
									"    pm.expect(page[\"modDate\"]).not.equal(null)",
									"    ///",
									"    pm.expect(page[\"modUser\"]).equal(\"system\");",
									"    pm.expect(page[\"modUserName\"]).equal(\"system user system user\");",
									"    pm.expect(page[\"name\"]).equal(\"costa-rica\");",
									"    pm.expect(page[\"owner\"]).equal(\"dotcms.org.1\");",
									"    pm.expect(page[\"pageURI\"]).equal(\"/destinations/costa-rica\");",
									"    pm.expect(page[\"pageUrl\"]).equal(\"costa-rica\");",
									"    pm.expect(page[\"path\"]).equal(\"/destinations/costa-rica\");",
									"    pm.expect(page[\"publishDate\"]).not.equal(null)",
									"    pm.expect(page[\"seoTitle\"]).equal(\"Costa Rica Travel Destinations\");",
									"    pm.expect(page[\"seodescription\"]).equal(\"Visit Costa Rica a rugged, rainforested Central American country with coastlines on the Caribbean and Pacific.\");",
									"    pm.expect(page[\"shortDescription\"]).equal(\"Costa Rica is a rugged, rainforested Central American country with coastlines on the Caribbean and Pacific. Costa Rica is known for its beaches, volcanoes, and biodiversity. Roughly a quarter of its area is made up of protected jungle, teeming with wildlife including spider monkeys and quetzal birds.\");",
									"    pm.expect(page[\"shortyLive\"]).not.equal(null)",
									"    //",
									"    pm.expect(page[\"shortyWorking\"]).not.equal(null)",
									"    pm.expect(page[\"sortOrder\"]).equal(0);",
									"    pm.expect(page[\"stInode\"]).equal(\"91812c8b-0441-4139-8d4d-7423cfb0e979\");",
									"    pm.expect(page[\"statusIcons\"]).equal(\"<span class='greyDotIcon' style='opacity:.4'></span><span class='liveIcon'></span>\");",
									"    pm.expect(page[\"tags\"]).equal(\"diving\");",
									"    pm.expect(page[\"template\"]).equal(\"0c556e37-99e0-4458-a2cd-d42cc7a11045\");",
									"    pm.expect(page[\"title\"]).equal(\"Costa Rica Rain Forest\");",
									"    pm.expect(page[\"titleImage\"]).equal(\"image\");",
									"    pm.expect(page[\"type\"]).equal(\"htmlpage\");",
									"    pm.expect(page[\"url\"]).equal(\"/destinations/costa-rica\");",
									"    pm.expect(page[\"working\"], 'FAILED:[working]').equal(true);",
									"    pm.expect(page[\"workingInode\"]).not.equal(null)",
									"",
									"});"
								],
								"type": "text/javascript"
							}
						}
					],
					"request": {
						"auth": {
							"type": "basic",
							"basic": [
								{
									"key": "password",
									"value": "admin",
									"type": "string"
								},
								{
									"key": "username",
									"value": "admin@dotcms.com",
									"type": "string"
								}
							]
						},
						"method": "GET",
						"header": [],
						"url": {
							"raw": "{{serverURL}}/api/v1/page/render/destinations/costa-rica",
							"host": [
								"{{serverURL}}"
							],
							"path": [
								"api",
								"v1",
								"page",
								"render",
								"destinations",
								"costa-rica"
							]
						}
					},
					"response": []
				},
				{
					"name": "GivenInvalidPageURL_ShouldReturn404",
					"event": [
						{
							"listen": "test",
							"script": {
								"exec": [
									"",
									"pm.test(\"Status code is 404\", function () {",
									"    pm.response.to.have.status(404);",
									"});",
									"",
									"",
									"pm.test(\"Response body contains\", function () {",
									"   ",
									"    pm.expect( pm.response.json().message).to.eq(\"Page 'about-us/index2' not found\");",
									"});",
									"",
									""
								],
								"type": "text/javascript"
							}
						}
					],
					"request": {
						"auth": {
							"type": "basic",
							"basic": [
								{
									"key": "password",
									"value": "admin",
									"type": "string"
								},
								{
									"key": "username",
									"value": "admin@dotcms.com",
									"type": "string"
								}
							]
						},
						"method": "GET",
						"header": [],
						"url": {
							"raw": "{{serverURL}}/api/v1/page/render/about-us/index2",
							"host": [
								"{{serverURL}}"
							],
							"path": [
								"api",
								"v1",
								"page",
								"render",
								"about-us",
								"index2"
							]
						}
					},
					"response": []
				},
				{
					"name": "Reset workflow for contentlet",
					"event": [
						{
							"listen": "test",
							"script": {
								"exec": [
									"pm.test(\"Status code is 200 \", function () {",
									"    pm.response.to.have.status(200);",
									"});",
									"",
									"",
									"",
									"pm.test(\"Correct identifier\", function () {",
									"    pm.expect(pm.response.json().entity.identifier).equal(\"57ee7cd3-66fc-4f01-9b7e-11e53553c220\");",
									"});",
									""
								],
								"type": "text/javascript"
							}
						}
					],
					"request": {
						"auth": {
							"type": "basic",
							"basic": [
								{
									"key": "password",
									"value": "admin",
									"type": "string"
								},
								{
									"key": "username",
									"value": "admin@dotcms.com",
									"type": "string"
								},
								{
									"key": "saveHelperData",
									"type": "any"
								},
								{
									"key": "showPassword",
									"value": false,
									"type": "boolean"
								}
							]
						},
						"method": "PUT",
						"header": [
							{
								"key": "Content-Type",
								"value": "application/json"
							}
						],
						"body": {
							"mode": "raw",
							"raw": ""
						},
						"url": {
							"raw": "{{serverURL}}/api/v1/workflow/actions/2d1dc7718f/fire?identifier=57ee7cd3-66fc-4f01-9b7e-11e53553c220",
							"host": [
								"{{serverURL}}"
							],
							"path": [
								"api",
								"v1",
								"workflow",
								"actions",
								"2d1dc7718f",
								"fire"
							],
							"query": [
								{
									"key": "identifier",
									"value": "57ee7cd3-66fc-4f01-9b7e-11e53553c220"
								}
							]
						},
						"description": "The piece of content \"Ecoturism in Costarica\" gets somehow archived at this point after being imported in a previous bundle. This resets its workflow so it can be published in the next request"
					},
					"response": []
				},
				{
					"name": "Publish archived content Copy",
					"event": [
						{
							"listen": "test",
							"script": {
								"exec": [
									"pm.test(\"Status code is 200 \", function () {",
									"    pm.response.to.have.status(200);",
									"});",
									"",
									"",
									"",
									"pm.test(\"Correct identifier\", function () {",
									"    pm.expect(pm.response.json().entity.identifier).equal(\"57ee7cd3-66fc-4f01-9b7e-11e53553c220\");",
									"});",
									""
								],
								"type": "text/javascript"
							}
						}
					],
					"request": {
						"auth": {
							"type": "basic",
							"basic": [
								{
									"key": "password",
									"value": "admin",
									"type": "string"
								},
								{
									"key": "username",
									"value": "admin@dotcms.com",
									"type": "string"
								},
								{
									"key": "saveHelperData",
									"type": "any"
								},
								{
									"key": "showPassword",
									"value": false,
									"type": "boolean"
								}
							]
						},
						"method": "PUT",
						"header": [
							{
								"key": "Content-Type",
								"value": "application/json"
							}
						],
						"body": {
							"mode": "raw",
							"raw": ""
						},
						"url": {
							"raw": "{{serverURL}}/api/v1/workflow/actions/175009d69e/fire?identifier=57ee7cd3-66fc-4f01-9b7e-11e53553c220",
							"host": [
								"{{serverURL}}"
							],
							"path": [
								"api",
								"v1",
								"workflow",
								"actions",
								"175009d69e",
								"fire"
							],
							"query": [
								{
									"key": "identifier",
									"value": "57ee7cd3-66fc-4f01-9b7e-11e53553c220"
								}
							]
						},
						"description": "This publishes the content `Ecotourism in Costa Rica` so it can be tested in the next request"
					},
					"response": []
				},
				{
					"name": "GivenURLMappedPage_ShouldReturnPageInfo",
					"event": [
						{
							"listen": "test",
							"script": {
								"exec": [
									"pm.test(\"No errors\", function () {",
									"    ",
									"    var jsonData = pm.response.json();",
									"    pm.expect(jsonData.errors.length).to.eql(0);",
									"});",
									"",
									"pm.test(\"Status code is 200\", function () {",
									"    pm.response.to.have.status(200);",
									"}); ",
									"",
									"pm.test(\"Has Rows and Columns\", function () {",
									"    ",
									"    var jsonData = pm.response.json();",
									"    ",
									"    pm.expect(jsonData.entity.layout.body.rows.length).to.equal(1);",
									"    pm.expect(jsonData.entity.layout.body.rows[0].columns.length).to.equal(1);",
									"     ",
									"});",
									"",
									"pm.test(\"Number of Contents\", function () {",
									"    ",
									"    var jsonData = pm.response.json();",
									"    ",
									"    pm.expect(jsonData.entity.numberContents).to.equal(1);",
									"    ",
									"     ",
									"});",
									"",
									"pm.test(\"Page checks\", function () {",
									"    ",
									"    var jsonData = pm.response.json();",
									"    ",
									"    pm.expect(jsonData.entity.page.pageURI).to.equal('/blog/post/ecotourism-in-costa-rica');",
									"    pm.expect(jsonData.entity.page.title).to.equal('Blog Detail');",
									"    pm.expect(jsonData.entity.page.type).to.equal('htmlpage');",
									"     ",
									"});",
									"",
									"pm.test(\"Site checks\", function () {",
									"    ",
									"    var jsonData = pm.response.json();",
									"    ",
									"    pm.expect(jsonData.entity.site.hostname).to.equal('demo.dotcms.com');",
									"    pm.expect(jsonData.entity.site.type).to.equal('contentlet');",
									"     ",
									"});",
									"",
									"pm.test(\"Template checks\", function () {",
									"    ",
									"    var jsonData = pm.response.json();",
									"    ",
									"    pm.expect(jsonData.entity.template.title).to.equal('anonymous_layout_1582562696562');",
									"    pm.expect(jsonData.entity.template.type).to.equal('template');",
									"     ",
									"});",
									"",
									"pm.test(\"Url Content Map checks\", function () {",
									"    ",
									"    var jsonData = pm.response.json();",
									"",
									"    pm.expect(jsonData.entity.urlContentMap.hostName).to.equal('demo.dotcms.com');",
									"    pm.expect(jsonData.entity.urlContentMap.baseType).to.equal('CONTENT');",
									"    pm.expect(jsonData.entity.urlContentMap.contentType).to.equal('Blog');",
									"    pm.expect(jsonData.entity.urlContentMap.urlTitle).to.equal('ecotourism-in-costa-rica');",
									"    pm.expect(jsonData.entity.urlContentMap['URL_MAP_FOR_CONTENT']).to.equal('/blog/post/ecotourism-in-costa-rica');",
									"    pm.expect(jsonData.entity.urlContentMap['urlMap']).to.equal('/blog/post/ecotourism-in-costa-rica');",
									"});",
									"",
									"",
									"",
									"",
									"",
									""
								],
								"type": "text/javascript"
							}
						}
					],
					"request": {
						"auth": {
							"type": "basic",
							"basic": [
								{
									"key": "username",
									"value": "admin@dotcms.com",
									"type": "string"
								},
								{
									"key": "password",
									"value": "admin",
									"type": "string"
								}
							]
						},
						"method": "GET",
						"header": [],
						"url": {
							"raw": "{{serverURL}}/api/v1/page/render/blog/post/ecotourism-in-costa-rica?mode=EDIT_MODE",
							"host": [
								"{{serverURL}}"
							],
							"path": [
								"api",
								"v1",
								"page",
								"render",
								"blog",
								"post",
								"ecotourism-in-costa-rica"
							],
							"query": [
								{
									"key": "mode",
									"value": "EDIT_MODE"
								}
							]
						},
						"description": "Gets an Url content map"
					},
					"response": []
				}
			]
		},
		{
			"name": "Layout [/api/v1/page/{page-id}/layout]",
			"item": [
				{
					"name": "invalidateSession",
					"event": [
						{
							"listen": "test",
							"script": {
								"exec": [
									"pm.test(\"Status code is 200\", function () {",
									"    pm.response.to.have.status(200);",
									"});"
								],
								"type": "text/javascript"
							}
						}
					],
					"request": {
						"method": "GET",
						"header": [],
						"url": {
							"raw": "{{serverURL}}/api/v1/logout",
							"host": [
								"{{serverURL}}"
							],
							"path": [
								"api",
								"v1",
								"logout"
							]
						}
					},
					"response": []
				},
				{
					"name": "GivenInvalidUser_ShouldReturn401",
					"event": [
						{
							"listen": "test",
							"script": {
								"exec": [
									"",
									"pm.test(\"Status code is 401, Need credentials\", function () {",
									"    pm.response.to.have.status(401);",
									"});",
									"",
									"",
									"",
									"pm.test(\"Response body matches\", function () {",
									"    pm.expect(pm.response.text()).to.include(\"Invalid User\");",
									"});",
									""
								],
								"type": "text/javascript"
							}
						}
					],
					"request": {
						"auth": {
							"type": "noauth"
						},
						"method": "POST",
						"header": [
							{
								"key": "Content-Type",
								"value": "application/json"
							}
						],
						"body": {
							"mode": "raw",
							"raw": "{\"title\":null,\"layout\":{\"body\":{\"rows\":[{\"columns\":[{\"leftOffset\":1,\"width\":7,\"containers\":[{\"identifier\":\"a050073a-a31e-4aab-9307-86bfb248096a\",\"uuid\":\"1\"}]},{\"leftOffset\":8,\"width\":4,\"containers\":[{\"identifier\":\"5363c6c6-5ba0-4946-b7af-cf875188ac2e\",\"uuid\":\"1\"}]}]}]},\"header\":true,\"footer\":true,\"sidebar\":{\"location\":\"\",\"containers\":[],\"width\":\"small\"}}}"
						},
						"url": {
							"raw": "{{serverURL}}/api/v1/page/bec7b960-a8bf-4f14-a22b-0d94caf217f0/layout",
							"host": [
								"{{serverURL}}"
							],
							"path": [
								"api",
								"v1",
								"page",
								"bec7b960-a8bf-4f14-a22b-0d94caf217f0",
								"layout"
							]
						},
						"description": "@Path(\"/{pageId}/layout\")"
					},
					"response": []
				},
				{
					"name": "GivenValidLayout_ShouldSaveLayout",
					"event": [
						{
							"listen": "test",
							"script": {
								"exec": [
									"pm.test(\"Response code is 200\", function () {",
									"    pm.response.to.have.status(200);",
									"});",
									"",
									"pm.test(\"Response body contains 'rendered'\", function () {",
									"    pm.expect(pm.response.text()).to.include(\"rendered\");",
									"});",
									"",
									"var jsonData = pm.response.json();",
									"",
									"pm.test(\"'Containers' section contains expected containers\", function () {",
									"    var containers = jsonData[\"entity\"][\"containers\"];",
									"    pm.expect(containers[\"//demo.dotcms.com/application/containers/default/\"].container.identifier).equal(\"69b3d24d-7e80-4be6-b04a-d352d16493ee\");",
									"",
									"    pm.expect(containers[\"5a07f889-4536-4956-aa6e-e7967969ec3f\"].container.identifier).equal(\"5a07f889-4536-4956-aa6e-e7967969ec3f\");",
									"});",
									"",
									"",
									"var layout = jsonData[\"entity\"][\"layout\"];",
									"var rows = layout[\"body\"][\"rows\"];",
									"var columns = layout[\"body\"][\"rows\"][0][\"columns\"];",
									"pm.expect(columns.length).equal(2);",
									"",
									"// column 1 ",
									"var column1 = columns[0];",
									"var containersColumn1 = column1[\"containers\"];",
									"",
									"// column 2",
									"var column2 = columns[1];",
									"var containersColumn2 = column2[\"containers\"];",
									"",
									"",
									"",
									"pm.test(\"Layout has 1 row\", function () {",
									"    pm.expect(rows.length).equal(1);",
									"});",
									"",
									"pm.test(\"First row has 2 columns\", function () {",
									"    pm.expect(columns.length).equal(2);",
									"});",
									"",
									"pm.test(\"First column has width of 7 \", function () {",
									"    pm.expect(column1[\"width\"]).equal(7);",
									"});   ",
									"",
									"pm.test(\"First column has 1 container with expected identifier\", function () {",
									"    pm.expect(containersColumn1.length).equal(1);",
									"    pm.expect(containersColumn1[0].identifier).equal(\"//demo.dotcms.com/application/containers/default/\");",
									"}); ",
									"",
									"pm.test(\"Second column has width of 4 \", function () {",
									"    pm.expect(column2[\"width\"]).equal(4);",
									"}); ",
									"",
									"pm.test(\"Second column has 1 container with expected identifier\", function () {",
									"    pm.expect(containersColumn2.length).equal(1);",
									"    pm.expect(containersColumn2[0].identifier).equal(\"5a07f889-4536-4956-aa6e-e7967969ec3f\");",
									"}); ",
									"",
									""
								],
								"type": "text/javascript"
							}
						}
					],
					"request": {
						"auth": {
							"type": "basic",
							"basic": [
								{
									"key": "password",
									"value": "admin",
									"type": "string"
								},
								{
									"key": "username",
									"value": "admin@dotcms.com",
									"type": "string"
								}
							]
						},
						"method": "POST",
						"header": [
							{
								"key": "Content-Type",
								"value": "application/json"
							}
						],
						"body": {
							"mode": "raw",
							"raw": "{\n    \"title\": null,\n    \"layout\": {\n        \"body\": {\n            \"rows\": [\n                {\n                    \"columns\": [\n                        {\n                            \"leftOffset\": 1,\n                            \"width\": 7,\n                            \"containers\": [\n                                {\n                                    \"identifier\": \"//demo.dotcms.com/application/containers/default/\", \n                                    \"uuid\": \"1\"\n                                }\n                            ]\n                        },\n                        {\n                            \"leftOffset\": 8,\n                            \"width\": 4,\n                            \"containers\": [\n                                {\n                                    \"identifier\": \"5a07f889-4536-4956-aa6e-e7967969ec3f\",\n                                    \"uuid\": \"1\"\n                                }\n                            ]\n                        }\n                    ]\n                }\n            ]\n        },\n        \"header\": true,\n        \"footer\": true,\n        \"sidebar\": {\n            \"location\": \"\",\n            \"containers\": [],\n            \"width\": \"small\"\n        }\n    }\n}"
						},
						"url": {
							"raw": "{{serverURL}}/api/v1/page/bec7b960-a8bf-4f14-a22b-0d94caf217f0/layout",
							"host": [
								"{{serverURL}}"
							],
							"path": [
								"api",
								"v1",
								"page",
								"bec7b960-a8bf-4f14-a22b-0d94caf217f0",
								"layout"
							]
						},
						"description": "@Path(\"/{pageId}/layout\")"
					},
					"response": []
				},
				{
					"name": "GivenInvalidPageId_ShouldReturn404",
					"event": [
						{
							"listen": "test",
							"script": {
								"exec": [
									"",
									"pm.test(\"Status code is 404\", function () {",
									"    pm.response.to.have.status(404);",
									"});",
									"",
									"",
									"",
									"pm.test(\"Response body contains\", function () {",
									"    pm.expect(pm.response.text()).to.include(\"Unable to find page with Identifier: 2c12fe7e6-d338-49d5-973b-2d974d57015b\");",
									"});",
									"",
									""
								],
								"type": "text/javascript"
							}
						}
					],
					"request": {
						"auth": {
							"type": "basic",
							"basic": [
								{
									"key": "password",
									"value": "admin",
									"type": "string"
								},
								{
									"key": "username",
									"value": "admin@dotcms.com",
									"type": "string"
								}
							]
						},
						"method": "POST",
						"header": [
							{
								"key": "Content-Type",
								"value": "application/json"
							}
						],
						"body": {
							"mode": "raw",
							"raw": "{\"title\":null,\"layout\":{\"body\":{\"rows\":[{\"columns\":[{\"leftOffset\":1,\"width\":7,\"containers\":[{\"identifier\":\"a050073a-a31e-4aab-9307-86bfb248096a\",\"uuid\":\"1\"}]},{\"leftOffset\":8,\"width\":4,\"containers\":[{\"identifier\":\"5363c6c6-5ba0-4946-b7af-cf875188ac2e\",\"uuid\":\"1\"}]}]}]},\"header\":true,\"footer\":true,\"sidebar\":{\"location\":\"\",\"containers\":[],\"width\":\"small\"}}}"
						},
						"url": {
							"raw": "{{serverURL}}/api/v1/page/2c12fe7e6-d338-49d5-973b-2d974d57015b/layout",
							"host": [
								"{{serverURL}}"
							],
							"path": [
								"api",
								"v1",
								"page",
								"2c12fe7e6-d338-49d5-973b-2d974d57015b",
								"layout"
							]
						},
						"description": "@Path(\"/{pageId}/layout\")"
					},
					"response": []
				},
				{
					"name": "RequestWihoutParameters",
					"event": [
						{
							"listen": "test",
							"script": {
								"exec": [
									"",
									"pm.test(\"Status code is 400\", function () {",
									"    pm.response.to.have.status(400);",
									"});",
									"",
									"",
									"",
									"pm.test(\"Response body contains\", function () {",
									"    pm.expect(pm.response.text()).to.include(\"required\");",
									"});",
									"",
									""
								],
								"type": "text/javascript"
							}
						}
					],
					"request": {
						"auth": {
							"type": "basic",
							"basic": [
								{
									"key": "password",
									"value": "admin",
									"type": "string"
								},
								{
									"key": "username",
									"value": "admin@dotcms.com",
									"type": "string"
								}
							]
						},
						"method": "POST",
						"header": [
							{
								"key": "Content-Type",
								"value": "application/json"
							}
						],
						"body": {
							"mode": "raw",
							"raw": ""
						},
						"url": {
							"raw": "{{serverURL}}/api/v1/page/bec7b960-a8bf-4f14-a22b-0d94caf217f0/layout",
							"host": [
								"{{serverURL}}"
							],
							"path": [
								"api",
								"v1",
								"page",
								"bec7b960-a8bf-4f14-a22b-0d94caf217f0",
								"layout"
							]
						},
						"description": "@Path(\"/{pageId}/layout\")"
					},
					"response": []
				},
				{
					"name": "BadRequest",
					"event": [
						{
							"listen": "test",
							"script": {
								"exec": [
									"",
									"pm.test(\"Status code is 400\", function () {",
									"    pm.response.to.have.status(400);",
									"});",
									"",
									"",
									"",
									"pm.test(\"Response body contains\", function () {",
									"    pm.expect(pm.response.text()).to.include(\"Unrecognized field\");",
									"});",
									"",
									""
								],
								"type": "text/javascript"
							}
						}
					],
					"request": {
						"auth": {
							"type": "basic",
							"basic": [
								{
									"key": "password",
									"value": "admin",
									"type": "string"
								},
								{
									"key": "username",
									"value": "admin@dotcms.com",
									"type": "string"
								}
							]
						},
						"method": "POST",
						"header": [
							{
								"key": "Content-Type",
								"value": "application/json"
							}
						],
						"body": {
							"mode": "raw",
							"raw": "{\"2title\":null,\"layout\":{\"body\":{\"rows\":[{\"columns\":[{\"leftOffset\":1,\"width\":7,\"containers\":[{\"identifier\":\"a050073a-a31e-4aab-9307-86bfb248096a\",\"uuid\":\"1\"}]},{\"leftOffset\":8,\"width\":4,\"containers\":[{\"identifier\":\"5363c6c6-5ba0-4946-b7af-cf875188ac2e\",\"uuid\":\"1\"}]}]}]},\"header\":true,\"footer\":true,\"sidebar\":{\"location\":\"\",\"containers\":[],\"width\":\"small\"}}}"
						},
						"url": {
							"raw": "{{serverURL}}/api/v1/page/bec7b960-a8bf-4f14-a22b-0d94caf217f0/layout",
							"host": [
								"{{serverURL}}"
							],
							"path": [
								"api",
								"v1",
								"page",
								"bec7b960-a8bf-4f14-a22b-0d94caf217f0",
								"layout"
							]
						},
						"description": "@Path(\"/{pageId}/layout\")"
					},
					"response": []
				}
			],
			"event": [
				{
					"listen": "prerequest",
					"script": {
						"type": "text/javascript",
						"exec": [
							""
						]
					}
				},
				{
					"listen": "test",
					"script": {
						"type": "text/javascript",
						"exec": [
							""
						]
					}
				}
			]
		},
		{
			"name": "Add Content [/api/v1/page/{page-id}/content]",
			"item": [
				{
					"name": "Test_RespectOrder",
					"item": [
						{
							"name": "ImportBundle",
							"event": [
								{
									"listen": "test",
									"script": {
										"exec": [
											"pm.test(\"Bundle uploaded sucessfully\", function () {",
											"    pm.response.to.have.status(200);",
											"",
											"    var jsonData = pm.response.json();",
											"    console.log(jsonData);",
											"    pm.expect(jsonData[\"status\"]).to.eql(\"SUCCESS\");",
											"});"
										],
										"type": "text/javascript"
									}
								}
							],
							"request": {
								"auth": {
									"type": "basic",
									"basic": [
										{
											"key": "username",
											"value": "admin@dotcms.com",
											"type": "string"
										},
										{
											"key": "password",
											"value": "admin",
											"type": "string"
										}
									]
								},
								"method": "POST",
								"header": [
									{
										"key": "Content-Type",
										"type": "text",
										"value": "application/octet-stream"
									},
									{
										"key": "Content-Disposition",
										"type": "text",
										"value": "attachment"
									}
								],
								"body": {
									"mode": "formdata",
									"formdata": [
										{
											"key": "file",
											"type": "file",
											"src": "resources/testRespectOrder_Bundle.tar.gz"
										}
									]
								},
								"url": {
									"raw": "{{serverURL}}/api/bundle?sync=true",
									"host": [
										"{{serverURL}}"
									],
									"path": [
										"api",
										"bundle"
									],
									"query": [
										{
											"key": "sync",
											"value": "true"
										},
										{
											"key": "AUTH_TOKEN",
											"value": "",
											"disabled": true
										}
									]
								},
								"description": "Imports a Bundle that includes:\n\n*   Page (testRespectOrder)\n*   2 Content (testOrder1 and testOrder2)"
							},
							"response": []
						},
						{
							"name": "Get Page To Check Order",
							"event": [
								{
									"listen": "test",
									"script": {
										"exec": [
											"",
											"pm.test(\"Status code is 200\", function () {",
											"    pm.response.to.have.status(200);",
											"});",
											"",
											"",
											"pm.test(\"Response reorder check\", function () {",
											"    pm.expect(pm.response.text()).to.include(\"<h2>testOrder2</h2><h2>testOrder1</h2>\");",
											"",
											"});"
										],
										"type": "text/javascript"
									}
								}
							],
							"request": {
								"auth": {
									"type": "basic",
									"basic": [
										{
											"key": "password",
											"value": "admin",
											"type": "string"
										},
										{
											"key": "username",
											"value": "admin@dotcms.com",
											"type": "string"
										}
									]
								},
								"method": "GET",
								"header": [],
								"url": {
									"raw": "{{serverURL}}/api/v1/page/render/testrespectorder?language_id=1&host_id=8a7d5e23-da1e-420a-b4f0-471e7da8ea2d",
									"host": [
										"{{serverURL}}"
									],
									"path": [
										"api",
										"v1",
										"page",
										"render",
										"testrespectorder"
									],
									"query": [
										{
											"key": "language_id",
											"value": "1"
										},
										{
											"key": "host_id",
											"value": "8a7d5e23-da1e-420a-b4f0-471e7da8ea2d"
										}
									]
								}
							},
							"response": []
						},
						{
							"name": "ReorderContents",
							"event": [
								{
									"listen": "test",
									"script": {
										"exec": [
											"pm.test(\"Status code is 200\", function () {",
											"    pm.response.to.have.status(200);",
											"});",
											"",
											"pm.test(\"Response body contains\", function () {",
											"    pm.expect(pm.response.text()).to.include(\"ok\");",
											"});"
										],
										"type": "text/javascript"
									}
								}
							],
							"request": {
								"auth": {
									"type": "basic",
									"basic": [
										{
											"key": "password",
											"value": "admin",
											"type": "string"
										},
										{
											"key": "username",
											"value": "admin@dotcms.com",
											"type": "string"
										}
									]
								},
								"method": "POST",
								"header": [
									{
										"key": "Content-Type",
										"value": "application/json"
									}
								],
								"body": {
									"mode": "raw",
									"raw": "[{\"identifier\":\"//default/application/containers/system/\",\"uuid\":\"1\",\"contentletsId\":[\"ffba6c6b2e90ce4dcc2a553c6b860822\",\"844cdd64de4fd9418613b3b53f860c6f\"]}]"
								},
								"url": {
									"raw": "{{serverURL}}/api/v1/page/773c1d064bfedacf26986a67ee90b490/content",
									"host": [
										"{{serverURL}}"
									],
									"path": [
										"api",
										"v1",
										"page",
										"773c1d064bfedacf26986a67ee90b490",
										"content"
									]
								},
								"description": "Reorder the page contents."
							},
							"response": []
						},
						{
							"name": "Get Page To Check Reorder",
							"event": [
								{
									"listen": "test",
									"script": {
										"exec": [
											"",
											"pm.test(\"Status code is 200\", function () {",
											"    pm.response.to.have.status(200);",
											"});",
											"",
											"",
											"pm.test(\"Response reorder check\", function () {",
											"    pm.expect(pm.response.text()).to.include(\"<h2>testOrder1</h2><h2>testOrder2</h2>\");",
											"",
											"});"
										],
										"type": "text/javascript"
									}
								}
							],
							"request": {
								"auth": {
									"type": "basic",
									"basic": [
										{
											"key": "password",
											"value": "admin",
											"type": "string"
										},
										{
											"key": "username",
											"value": "admin@dotcms.com",
											"type": "string"
										}
									]
								},
								"method": "GET",
								"header": [],
								"url": {
									"raw": "{{serverURL}}/api/v1/page/render/testrespectorder?language_id=1&host_id=8a7d5e23-da1e-420a-b4f0-471e7da8ea2d",
									"host": [
										"{{serverURL}}"
									],
									"path": [
										"api",
										"v1",
										"page",
										"render",
										"testrespectorder"
									],
									"query": [
										{
											"key": "language_id",
											"value": "1"
										},
										{
											"key": "host_id",
											"value": "8a7d5e23-da1e-420a-b4f0-471e7da8ea2d"
										}
									]
								}
							},
							"response": []
						}
					]
				},
				{
					"name": "invalidateSession",
					"event": [
						{
							"listen": "test",
							"script": {
								"exec": [
									"pm.test(\"Status code is 200\", function () {",
									"    pm.response.to.have.status(200);",
									"});"
								],
								"type": "text/javascript"
							}
						}
					],
					"request": {
						"method": "GET",
						"header": [],
						"url": {
							"raw": "{{serverURL}}/api/v1/logout",
							"host": [
								"{{serverURL}}"
							],
							"path": [
								"api",
								"v1",
								"logout"
							]
						}
					},
					"response": []
				},
				{
					"name": "UserAuthenticationValidation",
					"event": [
						{
							"listen": "test",
							"script": {
								"exec": [
									"",
									"pm.test(\"Status code is 401, Need credentials\", function () {",
									"    pm.response.to.have.status(401);",
									"});",
									"",
									"",
									"",
									"pm.test(\"Response body matches\", function () {",
									"    pm.expect(pm.response.text()).to.include(\"Invalid User\");",
									"});",
									""
								],
								"type": "text/javascript"
							}
						}
					],
					"request": {
						"auth": {
							"type": "noauth"
						},
						"method": "POST",
						"header": [
							{
								"key": "Content-Type",
								"value": "application/json"
							}
						],
						"body": {
							"mode": "raw",
							"raw": "[{\"identifier\":\"a050073a-a31e-4aab-9307-86bfb248096a\",\"uuid\":\"1\",\"contentletsId\":[\"767509b1-2392-4661-a16b-e0e31ce27719\",\"3c30df49-ea78-417a-93ce-631cd25bc66c\"]},{\"identifier\":\"5363c6c6-5ba0-4946-b7af-cf875188ac2e\",\"uuid\":\"1\",\"contentletsId\":[\"2efc77b4-a54f-479b-8a81-a133b9e6da04\",\"5aef0c62-b7d6-4805-9e7c-77a67f4822f3\",\"66d47ebf-7b11-4076-85b0-b6c8c373d000\"]}]"
						},
						"url": {
							"raw": "{{serverURL}}/api/v1/page/bec7b960-a8bf-4f14-a22b-0d94caf217f0/content",
							"host": [
								"{{serverURL}}"
							],
							"path": [
								"api",
								"v1",
								"page",
								"bec7b960-a8bf-4f14-a22b-0d94caf217f0",
								"content"
							]
						},
						"description": "@Path(\"{pageId}/content\")"
					},
					"response": []
				},
				{
					"name": "SuccessRequest",
					"event": [
						{
							"listen": "test",
							"script": {
								"exec": [
									"pm.test(\"Status code is 200\", function () {",
									"    pm.response.to.have.status(200);",
									"});",
									"",
									"",
									"",
									"pm.test(\"Response body contains\", function () {",
									"    pm.expect(pm.response.text()).to.include(\"ok\");",
									"});",
									"",
									""
								],
								"type": "text/javascript"
							}
						}
					],
					"request": {
						"auth": {
							"type": "basic",
							"basic": [
								{
									"key": "password",
									"value": "admin",
									"type": "string"
								},
								{
									"key": "username",
									"value": "admin@dotcms.com",
									"type": "string"
								}
							]
						},
						"method": "POST",
						"header": [
							{
								"key": "Content-Type",
								"value": "application/json"
							}
						],
						"body": {
							"mode": "raw",
							"raw": "[{\"identifier\":\"5a07f889-4536-4956-aa6e-e7967969ec3f\",\"uuid\":\"1\",\"contentletsId\":[\"d4ed1990-b151-42ca-9bca-0725b07260de\"]},{\"identifier\":\"//demo.dotcms.com/application/containers/default/\",\"uuid\":\"1\",\"contentletsId\":[\"f827c41a-5689-4733-b4d7-916d3a31c9c6\",\"7c9cb3a7-bb68-4fd0-b21d-03ec4be491a7\"]}]"
						},
						"url": {
							"raw": "{{serverURL}}/api/v1/page/bec7b960-a8bf-4f14-a22b-0d94caf217f0/content",
							"host": [
								"{{serverURL}}"
							],
							"path": [
								"api",
								"v1",
								"page",
								"bec7b960-a8bf-4f14-a22b-0d94caf217f0",
								"content"
							]
						},
						"description": "Adds Content to a Page, the container, template, page and contentlets are imported.\n\n7c9cb3a7-bb68-4fd0-b21d-03ec4be491a7 = container Banner\n7c9cb3a7-bb68-4fd0-b21d-03ec4be491a7e = Banner contentlet\n7c9cb3a7-bb68-4fd0-b21d-03ec4be491a7 = Container as File Default\nf827c41a-5689-4733-b4d7-916d3a31c9c6 = Rich Text Contentlet\n7c9cb3a7-bb68-4fd0-b21d-03ec4be491a7 = Widget Contentlet"
					},
					"response": []
				},
				{
					"name": "Save Contentlets Not Valid BadRequest 400",
					"event": [
						{
							"listen": "test",
							"script": {
								"exec": [
									"pm.test(\"Status code is 400\", function () {",
									"    pm.response.to.have.status(400);",
									"});"
								],
								"type": "text/javascript"
							}
						}
					],
					"request": {
						"auth": {
							"type": "basic",
							"basic": [
								{
									"key": "password",
									"value": "admin",
									"type": "string"
								},
								{
									"key": "username",
									"value": "admin@dotcms.com",
									"type": "string"
								}
							]
						},
						"method": "POST",
						"header": [
							{
								"key": "Content-Type",
								"value": "application/json"
							}
						],
						"body": {
							"mode": "raw",
							"raw": "[{\"identifier\":\"5a07f889-4536-4956-aa6e-e7967969ec3f\",\"uuid\":\"1\",\"contentletsId\":[\"f827c41a-5689-4733-b4d7-916d3a31c9c6\"]}]"
						},
						"url": {
							"raw": "{{serverURL}}/api/v1/page/bec7b960-a8bf-4f14-a22b-0d94caf217f0/content",
							"host": [
								"{{serverURL}}"
							],
							"path": [
								"api",
								"v1",
								"page",
								"bec7b960-a8bf-4f14-a22b-0d94caf217f0",
								"content"
							]
						},
						"description": "@Path(\"{pageId}/content\")"
					},
					"response": []
				},
				{
					"name": "InvalidPageId",
					"event": [
						{
							"listen": "test",
							"script": {
								"exec": [
									"pm.test(\"Status code is 404\", function () {",
									"    pm.response.to.have.status(404);",
									"});",
									"",
									"",
									"",
									"pm.test(\"Response body contains\", function () {",
									"    pm.expect(pm.response.text()).to.include(\"Page '2c12fe7e6-d338-49d5-973b-2d974d57015b' not found\");",
									"});",
									"",
									"",
									""
								],
								"type": "text/javascript"
							}
						}
					],
					"request": {
						"auth": {
							"type": "basic",
							"basic": [
								{
									"key": "password",
									"value": "admin",
									"type": "string"
								},
								{
									"key": "username",
									"value": "admin@dotcms.com",
									"type": "string"
								}
							]
						},
						"method": "POST",
						"header": [
							{
								"key": "Content-Type",
								"value": "application/json"
							}
						],
						"body": {
							"mode": "raw",
							"raw": "[{\"identifier\":\"a050073a-a31e-4aab-9307-86bfb248096a\",\"uuid\":\"1\",\"contentletsId\":[\"767509b1-2392-4661-a16b-e0e31ce27719\",\"3c30df49-ea78-417a-93ce-631cd25bc66c\"]},{\"identifier\":\"5363c6c6-5ba0-4946-b7af-cf875188ac2e\",\"uuid\":\"1\",\"contentletsId\":[\"2efc77b4-a54f-479b-8a81-a133b9e6da04\",\"5aef0c62-b7d6-4805-9e7c-77a67f4822f3\",\"66d47ebf-7b11-4076-85b0-b6c8c373d000\"]}]"
						},
						"url": {
							"raw": "{{serverURL}}/api/v1/page/2c12fe7e6-d338-49d5-973b-2d974d57015b/content",
							"host": [
								"{{serverURL}}"
							],
							"path": [
								"api",
								"v1",
								"page",
								"2c12fe7e6-d338-49d5-973b-2d974d57015b",
								"content"
							]
						},
						"description": "@Path(\"{pageId}/content\")"
					},
					"response": []
				},
				{
					"name": "RequestWihoutParameters",
					"event": [
						{
							"listen": "test",
							"script": {
								"exec": [
									"",
									"pm.test(\"Status code is 400\", function () {",
									"    pm.response.to.have.status(400);",
									"});",
									"",
									"",
									"",
									"pm.test(\"Layout is required\", function () {",
									"    pm.expect(pm.response.text()).to.include(\"Layout is required\");",
									"});",
									"",
									""
								],
								"type": "text/javascript"
							}
						}
					],
					"request": {
						"auth": {
							"type": "basic",
							"basic": [
								{
									"key": "password",
									"value": "admin",
									"type": "string"
								},
								{
									"key": "username",
									"value": "admin@dotcms.com",
									"type": "string"
								}
							]
						},
						"method": "POST",
						"header": [
							{
								"key": "Content-Type",
								"value": "application/json"
							}
						],
						"body": {
							"mode": "raw",
							"raw": ""
						},
						"url": {
							"raw": "{{serverURL}}/api/v1/page/bec7b960-a8bf-4f14-a22b-0d94caf217f0/content",
							"host": [
								"{{serverURL}}"
							],
							"path": [
								"api",
								"v1",
								"page",
								"bec7b960-a8bf-4f14-a22b-0d94caf217f0",
								"content"
							]
						},
						"description": "@Path(\"{pageId}/content\")"
					},
					"response": []
				},
				{
					"name": "BadRequest",
					"event": [
						{
							"listen": "test",
							"script": {
								"exec": [
									"",
									"pm.test(\"Status code is 400\", function () {",
									"    pm.response.to.have.status(400);",
									"});",
									"",
									"",
									"",
									"pm.test(\"Response body contains\", function () {",
									"    pm.expect(pm.response.text()).to.include(\"Container id and uuid are required\");",
									"});",
									"",
									""
								],
								"type": "text/javascript"
							}
						}
					],
					"request": {
						"auth": {
							"type": "basic",
							"basic": [
								{
									"key": "password",
									"value": "admin",
									"type": "string"
								},
								{
									"key": "username",
									"value": "admin@dotcms.com",
									"type": "string"
								}
							]
						},
						"method": "POST",
						"header": [
							{
								"key": "Content-Type",
								"value": "application/json"
							}
						],
						"body": {
							"mode": "raw",
							"raw": "[{\"id222\":\"a050073a-a31e-4aab-9307-86bfb248096a\",\"uuid\":\"1\",\"contentlets\":[\"767509b1-2392-4661-a16b-e0e31ce27719\",\"3c30df49-ea78-417a-93ce-631cd25bc66c\"]},{\"id\":\"5363c6c6-5ba0-4946-b7af-cf875188ac2e\",\"uuid22\":\"1\",\"contentlets\":[\"2efc77b4-a54f-479b-8a81-a133b9e6da04\",\"5aef0c62-b7d6-4805-9e7c-77a67f4822f3\",\"66d47ebf-7b11-4076-85b0-b6c8c373d000\"]}]"
						},
						"url": {
							"raw": "{{serverURL}}/api/v1/page/bec7b960-a8bf-4f14-a22b-0d94caf217f0/content",
							"host": [
								"{{serverURL}}"
							],
							"path": [
								"api",
								"v1",
								"page",
								"bec7b960-a8bf-4f14-a22b-0d94caf217f0",
								"content"
							]
						},
						"description": "@Path(\"{pageId}/content\")"
					},
					"response": []
				},
				{
					"name": "Save Content Upsert Duplicated Containers Body",
					"event": [
						{
							"listen": "test",
							"script": {
								"exec": [
									"pm.test(\"Status code is 200\", function () {",
									"    pm.response.to.have.status(200);",
									"});",
									"",
									"",
									"",
									"pm.test(\"Response body contains\", function () {",
									"    pm.expect(pm.response.text()).to.include(\"ok\");",
									"});",
									"",
									""
								],
								"type": "text/javascript"
							}
						}
					],
					"request": {
						"auth": {
							"type": "basic",
							"basic": [
								{
									"key": "password",
									"value": "admin",
									"type": "string"
								},
								{
									"key": "username",
									"value": "admin@dotcms.com",
									"type": "string"
								},
								{
									"key": "saveHelperData",
									"type": "any"
								},
								{
									"key": "showPassword",
									"value": false,
									"type": "boolean"
								}
							]
						},
						"method": "POST",
						"header": [],
						"body": {
							"mode": "raw",
							"raw": "[\n    {\n        \"identifier\":\"//demo.dotcms.com/application/containers/default/\",\n        \"uuid\":\"1\",\n        \"contentletsId\":[\"7c9cb3a7-bb68-4fd0-b21d-03ec4be491a7\"]\n    },\n    {\n        \"identifier\":\"//demo.dotcms.com/application/containers/default/\",\n        \"uuid\":\"1\",\n        \"contentletsId\":[\"f827c41a-5689-4733-b4d7-916d3a31c9c6\"]\n    },\n        {\n        \"identifier\":\"//demo.dotcms.com/application/containers/default/\",\n        \"uuid\":\"1\",\n        \"contentletsId\":[\"7c9cb3a7-bb68-4fd0-b21d-03ec4be491a7\"]\n    }\n]",
							"options": {
								"raw": {
									"language": "json"
								}
							}
						},
						"url": {
							"raw": "{{serverURL}}/api/v1/page/bec7b960-a8bf-4f14-a22b-0d94caf217f0/content",
							"host": [
								"{{serverURL}}"
							],
							"path": [
								"api",
								"v1",
								"page",
								"bec7b960-a8bf-4f14-a22b-0d94caf217f0",
								"content"
							]
						},
						"description": "This test is for when users make a request sending at the Body the same container and uuid diff times.\nThis will merge all those contentlets and save the page successfully."
					},
					"response": []
				}
			],
			"description": " @Path(\"{pageId}/content\")",
			"event": [
				{
					"listen": "prerequest",
					"script": {
						"type": "text/javascript",
						"exec": [
							""
						]
					}
				},
				{
					"listen": "test",
					"script": {
						"type": "text/javascript",
						"exec": [
							""
						]
					}
				}
			]
		},
		{
			"name": "Render HTML [/api/v1/page/renderHTML]",
			"item": [
				{
					"name": "invalidateSession",
					"event": [
						{
							"listen": "test",
							"script": {
								"exec": [
									"pm.test(\"Status code is 200\", function () {",
									"    pm.response.to.have.status(200);",
									"});"
								],
								"type": "text/javascript"
							}
						}
					],
					"request": {
						"method": "GET",
						"header": [],
						"url": {
							"raw": "{{serverURL}}/api/v1/logout",
							"host": [
								"{{serverURL}}"
							],
							"path": [
								"api",
								"v1",
								"logout"
							]
						}
					},
					"response": []
				},
				{
					"name": "UserAuthenticationValidation",
					"event": [
						{
							"listen": "test",
							"script": {
								"exec": [
									"",
									"pm.test(\"Status code is 401, Need credentials\", function () {",
									"    pm.response.to.have.status(401);",
									"});",
									"",
									"",
									"",
									"pm.test(\"Invalid User\", function () {",
									"    pm.expect(pm.response.text()).to.include(\"Invalid User\");",
									"});",
									""
								],
								"type": "text/javascript"
							}
						}
					],
					"request": {
						"auth": {
							"type": "noauth"
						},
						"method": "GET",
						"header": [],
						"url": {
							"raw": "{{serverURL}}/api/v1/page/renderHTML/destinations/costa-rica",
							"host": [
								"{{serverURL}}"
							],
							"path": [
								"api",
								"v1",
								"page",
								"renderHTML",
								"destinations",
								"costa-rica"
							]
						},
						"description": "@Path(\"/renderHTML/{uri: .*}\")"
					},
					"response": []
				},
				{
					"name": "pre_ImportBundleWithDemoHost",
					"event": [
						{
							"listen": "test",
							"script": {
								"exec": [
									"pm.test(\"Bundle uploaded sucessfully\", function () {",
									"    pm.response.to.have.status(200);",
									"",
									"    var jsonData = pm.response.json();",
									"    console.log(jsonData);",
									"",
									"    pm.expect(jsonData[\"bundleName\"]).to.eql(\"demo.dotcms.com.tar.gz\");",
									"    pm.expect(jsonData[\"status\"]).to.eql(\"SUCCESS\");",
									"});"
								],
								"type": "text/javascript"
							}
						}
					],
					"request": {
						"auth": {
							"type": "basic",
							"basic": [
								{
									"key": "username",
									"value": "admin@dotcms.com",
									"type": "string"
								},
								{
									"key": "password",
									"value": "admin",
									"type": "string"
								}
							]
						},
						"method": "POST",
						"header": [
							{
								"key": "Content-Type",
								"type": "text",
								"value": "application/octet-stream"
							},
							{
								"key": "Content-Disposition",
								"type": "text",
								"value": "attachment"
							}
						],
						"body": {
							"mode": "formdata",
							"formdata": [
								{
									"key": "file",
									"type": "file",
									"src": "resources/GraphQL/demo.dotcms.com.tar.gz"
								}
							]
						},
						"url": {
							"raw": "{{serverURL}}/api/bundle?sync=true",
							"host": [
								"{{serverURL}}"
							],
							"path": [
								"api",
								"bundle"
							],
							"query": [
								{
									"key": "sync",
									"value": "true"
								},
								{
									"key": "AUTH_TOKEN",
									"value": "",
									"disabled": true
								}
							]
						},
						"description": "Imports a Bundle that includes:\n* Imports demo.dotcms.com"
					},
					"response": []
				},
				{
					"name": "SuccessRequest",
					"event": [
						{
							"listen": "test",
							"script": {
								"exec": [
									"",
									"",
									"pm.test(\"Status code is 200\", function () {",
									"    pm.response.to.have.status(200);",
									"});",
									"",
									"",
									"",
									"pm.test(\"renders expected HTML only\", function () {",
									"    pm.expect(pm.response.text().startsWith(\"<!doctype html>\")).to.be.true;",
									"    pm.expect(pm.response.text()).to.include(\"body id=\\\"costa-rica-rain-forest\\\"\");",
									"});",
									"",
									"",
									""
								],
								"type": "text/javascript"
							}
						}
					],
					"request": {
						"auth": {
							"type": "basic",
							"basic": [
								{
									"key": "password",
									"value": "admin",
									"type": "string"
								},
								{
									"key": "username",
									"value": "admin@dotcms.com",
									"type": "string"
								}
							]
						},
						"method": "GET",
						"header": [],
						"url": {
							"raw": "{{serverURL}}/api/v1/page/renderHTML/destinations/costa-rica",
							"host": [
								"{{serverURL}}"
							],
							"path": [
								"api",
								"v1",
								"page",
								"renderHTML",
								"destinations",
								"costa-rica"
							]
						},
						"description": "@Path(\"/renderHTML/{uri: .*}\")"
					},
					"response": []
				},
				{
					"name": "InvalidPageURL",
					"event": [
						{
							"listen": "test",
							"script": {
								"exec": [
									"",
									"pm.test(\"Status code is 404\", function () {",
									"    pm.response.to.have.status(404);",
									"});",
									"",
									"",
									"",
									"pm.test(\"Valid response\", function () {",
									"    pm.expect(pm.response.text()).to.include(\"Page \\'about-us/our-team/index2\\' not found\");",
									"});",
									"",
									"",
									"",
									"",
									""
								],
								"type": "text/javascript"
							}
						}
					],
					"request": {
						"auth": {
							"type": "basic",
							"basic": [
								{
									"key": "password",
									"value": "admin",
									"type": "string"
								},
								{
									"key": "username",
									"value": "admin@dotcms.com",
									"type": "string"
								}
							]
						},
						"method": "GET",
						"header": [],
						"url": {
							"raw": "{{serverURL}}/api/v1/page/renderHTML/about-us/our-team/index2",
							"host": [
								"{{serverURL}}"
							],
							"path": [
								"api",
								"v1",
								"page",
								"renderHTML",
								"about-us",
								"our-team",
								"index2"
							]
						},
						"description": "@Path(\"/renderHTML/{uri: .*}\")"
					},
					"response": []
				}
			],
			"event": [
				{
					"listen": "prerequest",
					"script": {
						"type": "text/javascript",
						"exec": [
							""
						]
					}
				},
				{
					"listen": "test",
					"script": {
						"type": "text/javascript",
						"exec": [
							""
						]
					}
				}
			]
		},
		{
			"name": "Whats Changed",
			"item": [
				{
					"name": "pre_ImportBundle",
					"event": [
						{
							"listen": "test",
							"script": {
								"exec": [
									"pm.test(\"Bundle uploaded sucessfully\", function () {",
									"    pm.response.to.have.status(200);",
									"",
									"    var jsonData = pm.response.json();",
									"    console.log(jsonData);",
									"",
									"    pm.expect(jsonData[\"bundleName\"]).to.contains(\"testWhatsChanged\");",
									"    pm.expect(jsonData[\"status\"]).to.eql(\"SUCCESS\");",
									"});"
								],
								"type": "text/javascript"
							}
						}
					],
					"request": {
						"auth": {
							"type": "basic",
							"basic": [
								{
									"key": "username",
									"value": "admin@dotcms.com",
									"type": "string"
								},
								{
									"key": "password",
									"value": "admin",
									"type": "string"
								}
							]
						},
						"method": "POST",
						"header": [
							{
								"key": "Content-Type",
								"type": "text",
								"value": "application/octet-stream"
							},
							{
								"key": "Content-Disposition",
								"type": "text",
								"value": "attachment"
							}
						],
						"body": {
							"mode": "formdata",
							"formdata": [
								{
									"key": "file",
									"type": "file",
									"src": "resources/testWhatsChanged-01FTGYNEP672VF4KFRFWSX3RPT.tar.gz"
								}
							]
						},
						"url": {
							"raw": "{{serverURL}}/api/bundle?sync=true",
							"host": [
								"{{serverURL}}"
							],
							"path": [
								"api",
								"bundle"
							],
							"query": [
								{
									"key": "sync",
									"value": "true"
								},
								{
									"key": "AUTH_TOKEN",
									"value": "",
									"disabled": true
								}
							]
						},
						"description": "Imports a Bundle that includes: a page with content, the content has diff versions working and live"
					},
					"response": []
				},
				{
					"name": "Check Whats Changed Endpoint",
					"event": [
						{
							"listen": "test",
							"script": {
								"exec": [
									"",
									"pm.test(\"Status code is 200\", function () {",
									"    pm.response.to.have.status(200);",
									"});",
									"",
									"pm.test(\"There are diff between live and working page\", function () {",
									"    var jsonData = pm.response.json().entity;",
									"    console.log(jsonData);",
									"    pm.expect(jsonData[\"diff\"]).equal(true);",
									"});"
								],
								"type": "text/javascript"
							}
						}
					],
					"request": {
						"auth": {
							"type": "basic",
							"basic": [
								{
									"key": "password",
									"value": "admin",
									"type": "string"
								},
								{
									"key": "username",
									"value": "admin@dotcms.com",
									"type": "string"
								},
								{
									"key": "saveHelperData",
									"type": "any"
								},
								{
									"key": "showPassword",
									"value": false,
									"type": "boolean"
								}
							]
						},
						"method": "GET",
						"header": [],
						"url": {
							"raw": "{{serverURL}}/api/v1/page/8afe50bc66533c6f0ed7711d74654b80/render/versions",
							"host": [
								"{{serverURL}}"
							],
							"path": [
								"api",
								"v1",
								"page",
								"8afe50bc66533c6f0ed7711d74654b80",
								"render",
								"versions"
							]
						}
					},
					"response": []
				}
			]
		},
		{
			"name": "TestHostVariables",
			"item": [
				{
					"name": "Create new Site For Test Host Variables",
					"event": [
						{
							"listen": "test",
							"script": {
								"exec": [
									"pm.test(\"Status code should be 200\", function () {",
									"    pm.response.to.have.status(200);",
									"});",
									"",
									"var jsonData = pm.response.json();",
									"",
									"pm.test(\"Host check\", function () {",
									"    pm.expect(jsonData.entity.siteName).to.eql('sitevariables.site.com');",
									"});",
									"",
									"pm.collectionVariables.set(\"siteIdTestHost\", jsonData.entity.identifier);",
									""
								],
								"type": "text/javascript"
							}
						}
					],
					"request": {
						"auth": {
							"type": "basic",
							"basic": [
								{
									"key": "password",
									"value": "admin",
									"type": "string"
								},
								{
									"key": "username",
									"value": "admin@dotcms.com",
									"type": "string"
								}
							]
						},
						"method": "POST",
						"header": [],
						"body": {
							"mode": "raw",
							"raw": "{\n    \"siteName\":\"sitevariables.site.com\"\n\n}",
							"options": {
								"raw": {
									"language": "json"
								}
							}
						},
						"url": {
							"raw": "{{serverURL}}/api/v1/site",
							"host": [
								"{{serverURL}}"
							],
							"path": [
								"api",
								"v1",
								"site"
							]
						}
					},
					"response": []
				},
				{
					"name": "Publish Site",
					"request": {
						"method": "PUT",
						"header": [],
						"url": {
							"raw": "{{serverURL}}/api/v1/site/{{siteIdTestHost}}/_publish",
							"host": [
								"{{serverURL}}"
							],
							"path": [
								"api",
								"v1",
								"site",
								"{{siteIdTestHost}}",
								"_publish"
							]
						}
					},
					"response": []
				},
				{
					"name": "Add Site Variable",
					"event": [
						{
							"listen": "test",
							"script": {
								"exec": [
									"pm.test(\"Status code should be 200\", function () {",
									"    pm.response.to.have.status(200);",
									"});",
									"",
									"var jsonData = pm.response.json();",
									"",
									"pm.test(\"Host check\", function () {",
									"    pm.expect(jsonData.entity.key).to.eql('onevar1');",
									"});",
									"",
									"pm.collectionVariables.set(\"sitevariableIdTestHost\", jsonData.entity.id);",
									""
								],
								"type": "text/javascript"
							}
						}
					],
					"request": {
						"auth": {
							"type": "basic",
							"basic": [
								{
									"key": "password",
									"value": "admin",
									"type": "string"
								},
								{
									"key": "username",
									"value": "admin@dotcms.com",
									"type": "string"
								}
							]
						},
						"method": "PUT",
						"header": [],
						"body": {
							"mode": "raw",
							"raw": "{\n    \"siteId\":\"{{siteIdTestHost}}\",\n    \"name\":\"onevar1\",\n    \"key\":\"onevar1\",\n    \"value\":\"onevar-value\"\n}\n",
							"options": {
								"raw": {
									"language": "json"
								}
							}
						},
						"url": {
							"raw": "{{serverURL}}/api/v1/site/variable",
							"host": [
								"{{serverURL}}"
							],
							"path": [
								"api",
								"v1",
								"site",
								"variable"
							]
						}
					},
					"response": []
				},
				{
					"name": "CreateNewContainer Test Host Variables",
					"event": [
						{
							"listen": "test",
							"script": {
								"exec": [
									"pm.test(\"No errors\", function () {",
									"    ",
									"    var jsonData = pm.response.json();",
									"    pm.expect(jsonData.errors.length).to.eql(0);",
									"});",
									"",
									"pm.test(\"Information Saved Correctly\", function () {",
									"    ",
									"    var jsonData = pm.response.json();",
									"    pm.expect(jsonData.entity.title).to.eql(\"TestContainerHostVariables\");",
									"    pm.expect(jsonData.entity.notes).to.eql(\"Notes\");",
									"    ",
									"    ",
									"});",
									"",
									"var jsonData = pm.response.json();",
									"pm.collectionVariables.set(\"containeridentifier\", jsonData.entity.identifier);",
									"pm.collectionVariables.set(\"inode\", jsonData.entity.inode);",
									"",
									"",
									""
								],
								"type": "text/javascript"
							}
						}
					],
					"request": {
						"auth": {
							"type": "basic",
							"basic": [
								{
									"key": "username",
									"value": "admin@dotcms.com",
									"type": "string"
								},
								{
									"key": "password",
									"value": "admin",
									"type": "string"
								}
							]
						},
						"method": "POST",
						"header": [
							{
								"key": "Content-Type",
								"name": "Content-Type",
								"value": "application/json",
								"type": "text"
							}
						],
						"body": {
							"mode": "raw",
							"raw": "{\n    \"title\":\"TestContainerHostVariables\",\n    \"friendlyName\":\"TestContainer description HostVariables\",\n    \"maxContentlets\":1,\n    \"notes\":\"Notes\",\n    \"preLoop\":\"preLoop $host_variable.onevar1\",\n    \"postLoop\":\"postLoop xxxx\",\n    \"containerStructures\":[\n        {\n            \"structureId\":\"webPageContent\",\n            \"code\":\"$title  on container\"\n        }\n    ]\n\n}",
							"options": {
								"raw": {
									"language": "json"
								}
							}
						},
						"url": {
							"raw": "{{serverURL}}/api/v1/containers",
							"host": [
								"{{serverURL}}"
							],
							"path": [
								"api",
								"v1",
								"containers"
							]
						},
						"description": "Create a container"
					},
					"response": []
				},
				{
					"name": "SavePublishNewTemplateTestHostVariables",
					"event": [
						{
							"listen": "test",
							"script": {
								"exec": [
									"pm.test(\"Status code should be ok 200\", function () {",
									"    pm.response.to.have.status(200);",
									"});",
									"",
									"var jsonData = pm.response.json();",
									"",
									"pm.test(\"live check\", function () {",
									"    pm.expect(jsonData.entity.live).to.eql(true);",
									"});",
									"",
									"",
									"pm.test(\"Title check\", function () {",
									"    pm.expect(jsonData.entity.title).to.eql('PostMan Test Save Publish Test Host Variables');",
									"});",
									"",
									"pm.collectionVariables.set(\"templateIdToPublishedHost\", jsonData.entity.identifier);",
									""
								],
								"type": "text/javascript"
							}
						}
					],
					"request": {
						"auth": {
							"type": "basic",
							"basic": [
								{
									"key": "password",
									"value": "admin",
									"type": "string"
								},
								{
									"key": "username",
									"value": "admin@dotcms.com",
									"type": "string"
								}
							]
						},
						"method": "PUT",
						"header": [],
						"body": {
							"mode": "raw",
							"raw": "{\n    \"title\":\"PostMan Test Save Publish Test Host Variables\",\n    \"friendlyName\":\"This is a postman test description\",\n    \"body\":\"#parseContainer('{{containeridentifier}}','1659543155955')\"\n}",
							"options": {
								"raw": {
									"language": "json"
								}
							}
						},
						"url": {
							"raw": "{{serverURL}}/api/v1/templates/_savepublish",
							"host": [
								"{{serverURL}}"
							],
							"path": [
								"api",
								"v1",
								"templates",
								"_savepublish"
							]
						}
					},
					"response": []
				},
				{
					"name": "Create Page using the template",
					"event": [
						{
							"listen": "test",
							"script": {
								"exec": [
									"pm.test(\"Status code is 200 \", function () {",
									"    pm.response.to.have.status(200);",
									"});",
									"",
									"var jsonData = pm.response.json();",
									"",
									"pm.test(\"Path check\", function () {",
									"    pm.expect(jsonData.entity.path).to.eql(\"/testpagehostvariables\");",
									"});",
									"",
									"",
									"",
									"var jsonData = pm.response.json();",
									"pm.collectionVariables.set(\"pageUrlHostVariablestest\", pm.response.json().path);",
									"",
									""
								],
								"type": "text/javascript"
							}
						}
					],
					"request": {
						"auth": {
							"type": "basic",
							"basic": [
								{
									"key": "password",
									"value": "admin",
									"type": "string"
								},
								{
									"key": "username",
									"value": "admin@dotcms.com",
									"type": "string"
								},
								{
									"key": "saveHelperData",
									"type": "any"
								},
								{
									"key": "showPassword",
									"value": false,
									"type": "boolean"
								}
							]
						},
						"method": "PUT",
						"header": [
							{
								"key": "Content-Type",
								"value": "application/json"
							}
						],
						"body": {
							"mode": "raw",
							"raw": "{\n    \"contentlet\": {\n        \"contentType\": \"htmlpageasset\",\n        \"hostFolder\": \"{{siteIdTestHost}}\",\n        \"title\": \"Test Page Host variables\",\n        \"url\": \"testpagehostvariables\",\n        \"template\":\"{{templateIdToPublishedHost}}\",\n        \"sortOrder\":1,\n        \"cachettl\":\"0\",\n        \"friendlyName\":\"testpagehostvariables\"\n\n    }\n}"
						},
						"url": {
							"raw": "{{serverURL}}/api/v1/workflow/actions/default/fire/PUBLISH",
							"host": [
								"{{serverURL}}"
							],
							"path": [
								"api",
								"v1",
								"workflow",
								"actions",
								"default",
								"fire",
								"PUBLISH"
							]
						},
						"description": "Fire any action using the actionId\n\nOptional: If you pass ?inode={inode}, you don't need body here.\n\n@Path(\"/actions/{actionId}/fire\")"
					},
					"response": []
				},
				{
					"name": "Test the host variables",
					"event": [
						{
							"listen": "test",
							"script": {
								"exec": [
									"pm.test(\"Status code is 200 \", function () {",
									"    pm.response.to.have.status(200);",
									"});",
									"",
									"var text = pm.response.text();",
									"",
									"pm.test(\"Path check\", function () {",
									"    pm.expect(text).to.include(\"onevar-value\");",
									"});",
									"",
									"",
									""
								],
								"type": "text/javascript"
							}
						}
					],
					"request": {
						"method": "GET",
						"header": [],
						"url": {
							"raw": "{{serverURL}}/api/v1/page/render/testpagehostvariables?language_id=1&host_id={{siteIdTestHost}}",
							"host": [
								"{{serverURL}}"
							],
							"path": [
								"api",
								"v1",
								"page",
								"render",
								"testpagehostvariables"
							],
							"query": [
								{
									"key": "language_id",
									"value": "1"
								},
								{
									"key": "host_id",
									"value": "{{siteIdTestHost}}"
								}
							]
						}
					},
					"response": []
				}
			],
			"description": "1.  This test creates a Host with two variables\n2.  Creates a container with the generic contentlet and use this two variables\n3.  Creates a template that uses this container\n4.  creates a page that uses this page\n5.  Check that the page exists."
		},
		{
			"name": "In-Place Content Copy",
			"item": [
				{
					"name": "Create Test Page",
					"event": [
						{
							"listen": "test",
							"script": {
								"exec": [
									"pm.test(\"HTTP Status code must be 200\", function () {",
									"    pm.response.to.have.status(200);",
									"});",
									"",
									"pm.test(\"Test Page created successfully\", function () {",
									"    var jsonData = pm.response.json();",
									"    pm.expect(jsonData.errors.length).to.eql(0);",
									"    pm.collectionVariables.set(\"pageIdentifier\", jsonData.entity.identifier);",
									"});"
								],
								"type": "text/javascript"
							}
						}
					],
					"request": {
						"auth": {
							"type": "basic",
							"basic": [
								{
									"key": "password",
									"value": "admin",
									"type": "string"
								},
								{
									"key": "username",
									"value": "admin@dotcms.com",
									"type": "string"
								}
							]
						},
						"method": "PUT",
						"header": [],
						"body": {
							"mode": "raw",
							"raw": "{\n\t\n\t\"contentlet\": {\n\t\t\"contentType\":\"htmlpageasset\",\n        \"title\":\"testPageCopy\",\n        \"url\":\"testPageCopy\",\n        \"hostFolder\":\"default\",\n        \"template\":\"SYSTEM_TEMPLATE\",\n        \"friendlyName\":\"testPageCopy\",\n        \"cachettl\":0\n\t\t\n\t}\n}",
							"options": {
								"raw": {
									"language": "json"
								}
							}
						},
						"url": {
							"raw": "{{serverURL}}/api/v1/workflow/actions/default/fire/PUBLISH?indexPolicy=WAIT_FOR",
							"host": [
								"{{serverURL}}"
							],
							"path": [
								"api",
								"v1",
								"workflow",
								"actions",
								"default",
								"fire",
								"PUBLISH"
							],
							"query": [
								{
									"key": "indexPolicy",
									"value": "WAIT_FOR"
								}
							]
						}
					},
					"response": []
				},
				{
					"name": "Create Test Rich Text Contentlet",
					"event": [
						{
							"listen": "test",
							"script": {
								"exec": [
									"pm.test(\"HTTP Status code must be 200\", function () {",
									"    pm.response.to.have.status(200);",
									"});",
									"",
									"pm.test(\"Test Rich Text created successfully\", function () {",
									"    var jsonData = pm.response.json();",
									"    pm.expect(jsonData.errors.length).to.eql(0);",
									"    pm.collectionVariables.set(\"richContentIdentifier\", jsonData.entity.identifier);",
									"});"
								],
								"type": "text/javascript"
							}
						}
					],
					"request": {
						"auth": {
							"type": "basic",
							"basic": [
								{
									"key": "password",
									"value": "admin",
									"type": "string"
								},
								{
									"key": "username",
									"value": "admin@dotcms.com",
									"type": "string"
								}
							]
						},
						"method": "PUT",
						"header": [],
						"body": {
							"mode": "raw",
							"raw": "{\n\t\n\t\"contentlet\": {\n\t\t\"contentType\":\"webPageContent\",\n        \"title\":\"textContent\",\n        \"contentHost\":\"default\",\n        \"body\":\"Text Content Body\"\n        \n\t}\n}",
							"options": {
								"raw": {
									"language": "json"
								}
							}
						},
						"url": {
							"raw": "{{serverURL}}/api/v1/workflow/actions/default/fire/PUBLISH?indexPolicy=WAIT_FOR",
							"host": [
								"{{serverURL}}"
							],
							"path": [
								"api",
								"v1",
								"workflow",
								"actions",
								"default",
								"fire",
								"PUBLISH"
							],
							"query": [
								{
									"key": "indexPolicy",
									"value": "WAIT_FOR"
								}
							]
						}
					},
					"response": []
				},
				{
					"name": "Add Test Content To Test Page",
					"event": [
						{
							"listen": "test",
							"script": {
								"exec": [
									"pm.test(\"HTTP Status code must be 200\", function () {",
									"    pm.response.to.have.status(200);",
									"});",
									"",
									"pm.test(\"Test Content added to Test Page successfuly\", function () {",
									"    var jsonData = pm.response.json();",
									"    pm.expect(jsonData.errors.length).to.eql(0);",
									"});"
								],
								"type": "text/javascript"
							}
						}
					],
					"request": {
						"auth": {
							"type": "basic",
							"basic": [
								{
									"key": "password",
									"value": "admin",
									"type": "string"
								},
								{
									"key": "username",
									"value": "admin@dotcms.com",
									"type": "string"
								}
							]
						},
						"method": "POST",
						"header": [],
						"body": {
							"mode": "raw",
							"raw": "[\n    {\n        \"identifier\": \"SYSTEM_CONTAINER\",\n        \"uuid\": \"1\",\n        \"contentletsId\": [\n            \"{{richContentIdentifier}}\"\n        ]\n    }\n]",
							"options": {
								"raw": {
									"language": "json"
								}
							}
						},
						"url": {
							"raw": "{{serverURL}}/api/v1/page/{{pageIdentifier}}/content",
							"host": [
								"{{serverURL}}"
							],
							"path": [
								"api",
								"v1",
								"page",
								"{{pageIdentifier}}",
								"content"
							]
						}
					},
					"response": []
				},
				{
					"name": "Check That Multi-Tree Data Is Correct",
					"event": [
						{
							"listen": "test",
							"script": {
								"exec": [
									"pm.test(\"HTTP Status code must be 200\", function () {",
									"    pm.response.to.have.status(200);",
									"});",
									"",
									"pm.test(\"Retrieving Multi-Tree data for test Contentlet\", function () {",
									"    var entity = pm.response.json().entity;",
									"    var testContentId = pm.collectionVariables.get(\"richContentIdentifier\");",
									"    var found = false;",
									"    entity.forEach((treeEntry) => {",
									"",
									"        if (testContentId == treeEntry.contentId) {",
									"            pm.collectionVariables.set(\"containerId\", treeEntry.containerId);",
									"            pm.collectionVariables.set(\"contentId\", treeEntry.contentId);",
									"            pm.collectionVariables.set(\"pageId\", treeEntry.pageId);",
									"            pm.collectionVariables.set(\"personalization\", treeEntry.personalization);",
									"            pm.collectionVariables.set(\"relationType\", treeEntry.relationType);",
									"            pm.collectionVariables.set(\"treeOrder\", treeEntry.treeOrder);",
									"            pm.collectionVariables.set(\"variantId\", treeEntry.variantId);",
									"            found = true;",
									"        }",
									"",
									"    });",
									"    if (!found) {",
									"        pm.expect.fail(\"Expected test Contentlet with ID '\" + testContentId + \"' was not found\");",
									"    }",
									"});"
								],
								"type": "text/javascript"
							}
						}
					],
					"request": {
						"auth": {
							"type": "basic",
							"basic": [
								{
									"key": "password",
									"value": "admin",
									"type": "string"
								},
								{
									"key": "username",
									"value": "admin@dotcms.com",
									"type": "string"
								}
							]
						},
						"method": "GET",
						"header": [],
						"url": {
							"raw": "{{serverURL}}/api/v1/page/{{pageIdentifier}}/content/tree",
							"host": [
								"{{serverURL}}"
							],
							"path": [
								"api",
								"v1",
								"page",
								"{{pageIdentifier}}",
								"content",
								"tree"
							]
						}
					},
					"response": []
				},
				{
					"name": "In-Place Copy Of Test Contentlet",
					"event": [
						{
							"listen": "test",
							"script": {
								"exec": [
									"pm.test(\"HTTP Status code must be 200\", function () {",
									"    pm.response.to.have.status(200);",
									"    var jsonData = pm.response.json();",
									"    pm.collectionVariables.set(\"copiedRichContentIdentifier\", jsonData.entity.identifier);",
									"});"
								],
								"type": "text/javascript"
							}
						}
					],
					"request": {
						"method": "PUT",
						"header": [],
						"body": {
							"mode": "raw",
							"raw": "{\n    \"containerId\": \"{{containerId}}\",\n    \"contentId\": \"{{contentId}}\",\n    \"pageId\": \"{{pageId}}\",\n    \"personalization\": \"{{personalization}}\",\n    \"relationType\": \"{{relationType}}\",\n    \"treeOrder\": \"{{treeOrder}}\",\n    \"variantId\": \"{{variantId}}\"\n}",
							"options": {
								"raw": {
									"language": "json"
								}
							}
						},
						"url": {
							"raw": "{{serverURL}}/api/v1/page/copyContent",
							"host": [
								"{{serverURL}}"
							],
							"path": [
								"api",
								"v1",
								"page",
								"copyContent"
							]
						}
					},
					"response": []
				},
				{
					"name": "Check Multitree Data After In-Place Copy",
					"event": [
						{
							"listen": "test",
							"script": {
								"exec": [
									"pm.test(\"HTTP Status code must be 200\", function () {",
									"    pm.response.to.have.status(200);",
									"});",
									"",
									"pm.test(\"Checking that duplicate Contentlet has replaced the existing one\", function () {",
									"    var entity = pm.response.json().entity;",
									"",
									"    var containerId = pm.collectionVariables.get(\"containerId\");",
									"    var contentId   = pm.collectionVariables.get(\"copiedRichContentIdentifier\");",
									"    var pageId      = pm.collectionVariables.get(\"pageId\");",
									"    var personalization = pm.collectionVariables.get(\"personalization\");",
									"    var relationType = pm.collectionVariables.get(\"relationType\");",
									"    var variantId = pm.collectionVariables.get(\"variantId\");",
									"    ",
									"    var found = false;",
									"    entity.forEach((treeEntry) => {",
									"",
									"        if (contentId == treeEntry.contentId) {",
									"            found = true;",
									"            pm.expect(treeEntry.containerId).to.eql(containerId);",
									"            pm.expect(treeEntry.contentId).to.eql(contentId);",
									"            pm.expect(treeEntry.pageId).to.eql(pageId);",
									"            pm.expect(treeEntry.personalization).to.eql(personalization);",
									"            pm.expect(treeEntry.relationType).to.eql(relationType);",
									"            pm.expect(treeEntry.variantId).to.eql(variantId);",
									"        }",
									"",
									"    });",
									"    if (!found) {",
									"        pm.expect.fail(\"Copied test Contentlet with ID '\" + contentId + \"' was not found\");",
									"    }",
									"});"
								],
								"type": "text/javascript"
							}
						}
					],
					"request": {
						"auth": {
							"type": "basic",
							"basic": [
								{
									"key": "password",
									"value": "admin",
									"type": "string"
								},
								{
									"key": "username",
									"value": "admin@dotcms.com",
									"type": "string"
								}
							]
						},
						"method": "GET",
						"header": [],
						"url": {
							"raw": "{{serverURL}}/api/v1/page/{{pageIdentifier}}/content/tree",
							"host": [
								"{{serverURL}}"
							],
							"path": [
								"api",
								"v1",
								"page",
								"{{pageIdentifier}}",
								"content",
								"tree"
							]
						}
					},
					"response": []
				},
				{
					"name": "Copy Non-Existing Contentlet",
					"event": [
						{
							"listen": "test",
							"script": {
								"exec": [
									"pm.test(\"HTTP Status code must be 404\", function () {",
									"    pm.response.to.have.status(404);",
									"});",
									"",
									"pm.test(\"Checking that the error message is present\", function () {",
									"    var jsonData = pm.response.json();",
									"    pm.expect(jsonData.message).not.eq(\"\");",
									"});"
								],
								"type": "text/javascript"
							}
						}
					],
					"request": {
						"auth": {
							"type": "basic",
							"basic": [
								{
									"key": "password",
									"value": "admin",
									"type": "string"
								},
								{
									"key": "username",
									"value": "admin@dotcms.com",
									"type": "string"
								}
							]
						},
						"method": "PUT",
						"header": [],
						"body": {
							"mode": "raw",
							"raw": "{\n    \"containerId\": \"{{containerId}}\",\n    \"contentId\": \"{{contentId}}xxx\",\n    \"pageId\": \"{{pageId}}\",\n    \"personalization\": \"{{personalization}}\",\n    \"relationType\": \"{{relationType}}\",\n    \"treeOrder\": \"{{treeOrder}}\",\n    \"variantId\": \"{{variantId}}\"\n}",
							"options": {
								"raw": {
									"language": "json"
								}
							}
						},
						"url": {
							"raw": "{{serverURL}}/api/v1/page/copyContent",
							"host": [
								"{{serverURL}}"
							],
							"path": [
								"api",
								"v1",
								"page",
								"copyContent"
							]
						}
					},
					"response": []
				},
				{
					"name": "Copy Contentlet to Non-Existing Container",
					"event": [
						{
							"listen": "test",
							"script": {
								"exec": [
									"pm.test(\"HTTP Status code must be 404\", function () {",
									"    pm.response.to.have.status(404);",
									"});",
									"",
									"pm.test(\"Checking that the error message is present\", function () {",
									"    var jsonData = pm.response.json();",
									"    pm.expect(jsonData.message).not.eq(\"\");",
									"});"
								],
								"type": "text/javascript"
							}
						}
					],
					"request": {
						"auth": {
							"type": "basic",
							"basic": [
								{
									"key": "password",
									"value": "admin",
									"type": "string"
								},
								{
									"key": "username",
									"value": "admin@dotcms.com",
									"type": "string"
								}
							]
						},
						"method": "PUT",
						"header": [],
						"body": {
							"mode": "raw",
							"raw": "{\n    \"containerId\": \"{{containerId}}xx\",\n    \"contentId\": \"{{contentId}}\",\n    \"pageId\": \"{{pageId}}\",\n    \"personalization\": \"{{personalization}}\",\n    \"relationType\": \"{{relationType}}\",\n    \"treeOrder\": \"{{treeOrder}}\",\n    \"variantId\": \"{{variantId}}\"\n}",
							"options": {
								"raw": {
									"language": "json"
								}
							}
						},
						"url": {
							"raw": "{{serverURL}}/api/v1/page/copyContent",
							"host": [
								"{{serverURL}}"
							],
							"path": [
								"api",
								"v1",
								"page",
								"copyContent"
							]
						}
					},
					"response": []
				},
				{
					"name": "Deep-Clone Test Page",
					"event": [
						{
							"listen": "test",
							"script": {
								"exec": [
									"pm.test(\"HTTP Status code must be 200\", function () {",
									"    pm.response.to.have.status(200);",
									"    var jsonData = pm.response.json();",
									"    pm.collectionVariables.set(\"pageDeepCopyIdentifier\", jsonData.entity.identifier);",
									"});"
								],
								"type": "text/javascript"
							}
						}
					],
					"request": {
						"auth": {
							"type": "basic",
							"basic": [
								{
									"key": "password",
									"value": "admin",
									"type": "string"
								},
								{
									"key": "username",
									"value": "admin@dotcms.com",
									"type": "string"
								}
							]
						},
						"method": "PUT",
						"header": [],
						"url": {
							"raw": "{{serverURL}}/api/v1/page/{{pageIdentifier}}/_deepcopy",
							"host": [
								"{{serverURL}}"
							],
							"path": [
								"api",
								"v1",
								"page",
								"{{pageIdentifier}}",
								"_deepcopy"
							]
						}
					},
					"response": []
				},
				{
					"name": "Check Multi-Tree Data For Deep-Copied Page",
					"event": [
						{
							"listen": "test",
							"script": {
								"exec": [
									"pm.test(\"HTTP Status code must be 200\", function () {",
									"    pm.response.to.have.status(200);",
									"});",
									"",
									"pm.test(\"Checking Multi-Tree data Deep-Copied Page\", function () {",
									"    var jsonData = pm.response.json();",
									"    var containerId = pm.collectionVariables.get(\"containerId\");",
									"    var contentId = pm.collectionVariables.get(\"contentId\");",
									"    var pageId = pm.collectionVariables.get(\"pageId\");",
									"    var personalization = pm.collectionVariables.get(\"personalization\");",
									"    var relationType = pm.collectionVariables.get(\"relationType\");",
									"",
									"    pm.expect(jsonData.entity[0].containerId).to.eql(containerId);",
									"    pm.expect(jsonData.entity[0].contentId).to.not.eql(contentId);",
									"    pm.expect(jsonData.entity[0].pageId).to.not.eql(pageId);",
									"    pm.expect(jsonData.entity[0].personalization).to.eql(personalization);",
									"    pm.expect(jsonData.entity[0].relationType).to.eql(relationType);",
									"});"
								],
								"type": "text/javascript"
							}
						}
					],
					"request": {
						"auth": {
							"type": "basic",
							"basic": [
								{
									"key": "password",
									"value": "admin",
									"type": "string"
								},
								{
									"key": "username",
									"value": "admin@dotcms.com",
									"type": "string"
								}
							]
						},
						"method": "GET",
						"header": [],
						"url": {
							"raw": "{{serverURL}}/api/v1/page/{{pageDeepCopyIdentifier}}/content/tree",
							"host": [
								"{{serverURL}}"
							],
							"path": [
								"api",
								"v1",
								"page",
								"{{pageDeepCopyIdentifier}}",
								"content",
								"tree"
							]
						}
					},
					"response": []
				}
			],
			"description": "This Test Collection verifies that the In-Place Contentlet Copy works correctly.\n\nThere are times where a given Contentlet is referenced by several pages. Sometimes, users just want to edit the Contentlet in one specific page without affecting they way such a Contentlet looks like in the other pages. This feature allows them to (1) create an exact copy of the Contentlet -- which replaces the existing one -- and (2) edit that copied Contentlet."
		},
		{
			"name": "Number of Content References in Pages",
			"item": [
				{
					"name": "Get Default Site",
					"event": [
						{
							"listen": "test",
							"script": {
								"exec": [
									"pm.test(\"HTTP Status must be successfull\", function () {",
									"    pm.response.to.have.status(200);",
									"});",
									"",
									"pm.test(\"Getting 'default' Site ID\", function() {",
									"    var entity = pm.response.json().entity;",
									"    pm.collectionVariables.set(\"defaultSiteId\", entity.identifier);",
									"});"
								],
								"type": "text/javascript"
							}
						}
					],
					"request": {
						"auth": {
							"type": "basic",
							"basic": [
								{
									"key": "username",
									"value": "admin@dotcms.com",
									"type": "string"
								},
								{
									"key": "password",
									"value": "admin",
									"type": "string"
								}
							]
						},
						"method": "POST",
						"header": [],
						"body": {
							"mode": "raw",
							"raw": "{\n    \"siteName\": \"default\"\n}",
							"options": {
								"raw": {
									"language": "json"
								}
							}
						},
						"url": {
							"raw": "{{serverURL}}/api/v1/site/_byname",
							"host": [
								"{{serverURL}}"
							],
							"path": [
								"api",
								"v1",
								"site",
								"_byname"
							]
						},
						"description": "Gets the Identifier of the \"default\" Site."
					},
					"response": []
				},
				{
					"name": "Create First Test Page",
					"event": [
						{
							"listen": "test",
							"script": {
								"exec": [
									"pm.test(\"First Test HTML Page was created successfully\", function () {",
									"    pm.response.to.have.status(200);",
									"});",
									"",
									"pm.test(\"No page creation errors are present\", function() {",
									"    var jsonData = pm.response.json();",
									"    pm.expect(jsonData.errors.length).to.eql(0);",
									"    pm.collectionVariables.set(\"firstPageIdentifier\", jsonData.entity.identifier);",
									"});"
								],
								"type": "text/javascript"
							}
						},
						{
							"listen": "prerequest",
							"script": {
								"exec": [
									"pm.collectionVariables.set(\"firstPageUrl\", \"first-test-page\" + Date.now());"
								],
								"type": "text/javascript"
							}
						}
					],
					"request": {
						"auth": {
							"type": "basic",
							"basic": [
								{
									"key": "password",
									"value": "admin",
									"type": "string"
								},
								{
									"key": "username",
									"value": "admin@dotcms.com",
									"type": "string"
								}
							]
						},
						"method": "PUT",
						"header": [],
						"body": {
							"mode": "raw",
							"raw": "{\n    \"contentlet\": {\n        \"contentType\": \"htmlpageasset\",\n        \"title\": \"First Test Page\",\n        \"url\": \"{{firstPageUrl}}\",\n        \"hostFolder\": \"default\",\n        \"template\": \"SYSTEM_TEMPLATE\",\n        \"friendlyName\": \"First Test Page\",\n        \"cachettl\": 0\n    }\n}",
							"options": {
								"raw": {
									"language": "json"
								}
							}
						},
						"url": {
							"raw": "{{serverURL}}/api/v1/workflow/actions/default/fire/PUBLISH?indexPolicy=WAIT_FOR",
							"host": [
								"{{serverURL}}"
							],
							"path": [
								"api",
								"v1",
								"workflow",
								"actions",
								"default",
								"fire",
								"PUBLISH"
							],
							"query": [
								{
									"key": "indexPolicy",
									"value": "WAIT_FOR"
								}
							]
						}
					},
					"response": []
				},
				{
					"name": "Create Test Rich Text Contentlet",
					"event": [
						{
							"listen": "test",
							"script": {
								"exec": [
									"pm.test(\"Test Content was created successfully\", function () {",
									"    pm.response.to.have.status(200);",
									"});",
									"",
									"pm.test(\"No contentlet creation errors are present\", function() {",
									"    var jsonData = pm.response.json();",
									"    pm.expect(jsonData.errors.length).to.eql(0);",
									"    pm.collectionVariables.set(\"richContentIdentifier\", jsonData.entity.identifier);",
									"});"
								],
								"type": "text/javascript"
							}
						}
					],
					"request": {
						"auth": {
							"type": "basic",
							"basic": [
								{
									"key": "password",
									"value": "admin",
									"type": "string"
								},
								{
									"key": "username",
									"value": "admin@dotcms.com",
									"type": "string"
								}
							]
						},
						"method": "PUT",
						"header": [],
						"body": {
							"mode": "raw",
							"raw": "{\n    \"contentlet\": {\n        \"contentType\": \"webPageContent\",\n        \"title\": \"Test Content\",\n        \"contentHost\": \"default\",\n        \"body\": \"Text Content Body\"\n    }\n}",
							"options": {
								"raw": {
									"language": "json"
								}
							}
						},
						"url": {
							"raw": "{{serverURL}}/api/v1/workflow/actions/default/fire/PUBLISH?indexPolicy=WAIT_FOR",
							"host": [
								"{{serverURL}}"
							],
							"path": [
								"api",
								"v1",
								"workflow",
								"actions",
								"default",
								"fire",
								"PUBLISH"
							],
							"query": [
								{
									"key": "indexPolicy",
									"value": "WAIT_FOR"
								}
							]
						}
					},
					"response": []
				},
				{
					"name": "Add Test Contentlet To First Page",
					"event": [
						{
							"listen": "test",
							"script": {
								"exec": [
									"pm.test(\"Test Content was added to First Page successfully\", function () {",
									"    pm.response.to.have.status(200);",
									"});",
									"",
									"pm.test(\"No contentlet addition errors are present\", function() {",
									"    var jsonData = pm.response.json();",
									"    pm.expect(jsonData.errors.length).to.eql(0);",
									"});"
								],
								"type": "text/javascript"
							}
						}
					],
					"request": {
						"auth": {
							"type": "basic",
							"basic": [
								{
									"key": "password",
									"value": "admin",
									"type": "string"
								},
								{
									"key": "username",
									"value": "admin@dotcms.com",
									"type": "string"
								}
							]
						},
						"method": "POST",
						"header": [],
						"body": {
							"mode": "raw",
							"raw": "[\n    {\n        \"identifier\": \"SYSTEM_CONTAINER\",\n        \"uuid\": \"1\",\n        \"contentletsId\": [\n            \"{{richContentIdentifier}}\"\n        ]\n    }\n]",
							"options": {
								"raw": {
									"language": "json"
								}
							}
						},
						"url": {
							"raw": "{{serverURL}}/api/v1/page/{{firstPageIdentifier}}/content",
							"host": [
								"{{serverURL}}"
							],
							"path": [
								"api",
								"v1",
								"page",
								"{{firstPageIdentifier}}",
								"content"
							]
						}
					},
					"response": []
				},
				{
					"name": "Check Property in First Page",
					"event": [
						{
							"listen": "test",
							"script": {
								"exec": [
									"pm.test(\"HTTP Status Response is successfully\", function () {",
									"    pm.response.to.have.status(200);",
									"});",
									"",
									"pm.test(\"Only one Contentlet must be present\", function() {",
									"    var entity = pm.response.json().entity;",
									"    var contentletList = entity.containers.SYSTEM_CONTAINER.contentlets[\"uuid-1\"];",
									"    pm.expect(contentletList.length).to.eql(1);",
									"});",
									"",
									"pm.test(\"The rendered section should contain data attribute 'data-dot-on-number-of-pages' for the contentlet object\", function() {",
									"    var entity = pm.response.json().entity;",
									"    var contentletData = entity.containers.SYSTEM_CONTAINER.rendered[\"uuid-1\"];",
									"    console.log(contentletData);",
									"    pm.expect(contentletData).includes(\"data-dot-on-number-of-pages\");",
									"});"
								],
								"type": "text/javascript"
							}
						}
					],
					"request": {
						"auth": {
							"type": "basic",
							"basic": [
								{
									"key": "password",
									"value": "admin",
									"type": "string"
								},
								{
									"key": "username",
									"value": "admin@dotcms.com",
									"type": "string"
								}
							]
						},
						"method": "GET",
						"header": [],
						"url": {
							"raw": "{{serverURL}}/api/v1/page/render/{{firstPageUrl}}?language_id=1&mode=EDIT_MODE&host_id={{defaultSiteId}}",
							"host": [
								"{{serverURL}}"
							],
							"path": [
								"api",
								"v1",
								"page",
								"render",
								"{{firstPageUrl}}"
							],
							"query": [
								{
									"key": "language_id",
									"value": "1"
								},
								{
									"key": "mode",
									"value": "EDIT_MODE"
								},
								{
									"key": "host_id",
									"value": "{{defaultSiteId}}"
								}
							]
						}
					},
					"response": []
				},
				{
					"name": "Create Second Test Page",
					"event": [
						{
							"listen": "test",
							"script": {
								"exec": [
									"pm.test(\"Second Test HTML Page was created successfully\", function () {",
									"    pm.response.to.have.status(200);",
									"});",
									"",
									"pm.test(\"No page creation errors are present\", function() {",
									"    var jsonData = pm.response.json();",
									"    pm.expect(jsonData.errors.length).to.eql(0);",
									"    pm.collectionVariables.set(\"secondPageIdentifier\", jsonData.entity.identifier);",
									"});"
								],
								"type": "text/javascript"
							}
						},
						{
							"listen": "prerequest",
							"script": {
								"exec": [
									"pm.collectionVariables.set(\"secondPageUrl\", \"second-test-page\" + Date.now());"
								],
								"type": "text/javascript"
							}
						}
					],
					"request": {
						"auth": {
							"type": "basic",
							"basic": [
								{
									"key": "password",
									"value": "admin",
									"type": "string"
								},
								{
									"key": "username",
									"value": "admin@dotcms.com",
									"type": "string"
								}
							]
						},
						"method": "PUT",
						"header": [],
						"body": {
							"mode": "raw",
							"raw": "{\n    \"contentlet\": {\n        \"contentType\": \"htmlpageasset\",\n        \"title\": \"Second Test Page\",\n        \"url\": \"{{secondPageUrl}}\",\n        \"hostFolder\": \"default\",\n        \"template\": \"SYSTEM_TEMPLATE\",\n        \"friendlyName\": \"Second Test Page\",\n        \"cachettl\": 0\n    }\n}",
							"options": {
								"raw": {
									"language": "json"
								}
							}
						},
						"url": {
							"raw": "{{serverURL}}/api/v1/workflow/actions/default/fire/PUBLISH?indexPolicy=WAIT_FOR",
							"host": [
								"{{serverURL}}"
							],
							"path": [
								"api",
								"v1",
								"workflow",
								"actions",
								"default",
								"fire",
								"PUBLISH"
							],
							"query": [
								{
									"key": "indexPolicy",
									"value": "WAIT_FOR"
								}
							]
						}
					},
					"response": []
				},
				{
					"name": "Add Test Contentlet To Second Page",
					"event": [
						{
							"listen": "test",
							"script": {
								"exec": [
									"pm.test(\"Test Content was added to First Page successfully\", function () {",
									"    pm.response.to.have.status(200);",
									"});",
									"",
									"pm.test(\"No contentlet addition errors are present\", function() {",
									"    var jsonData = pm.response.json();",
									"    pm.expect(jsonData.errors.length).to.eql(0);",
									"});"
								],
								"type": "text/javascript"
							}
						}
					],
					"request": {
						"auth": {
							"type": "basic",
							"basic": [
								{
									"key": "password",
									"value": "admin",
									"type": "string"
								},
								{
									"key": "username",
									"value": "admin@dotcms.com",
									"type": "string"
								}
							]
						},
						"method": "POST",
						"header": [],
						"body": {
							"mode": "raw",
							"raw": "[\n    {\n        \"identifier\": \"SYSTEM_CONTAINER\",\n        \"uuid\": \"1\",\n        \"contentletsId\": [\n            \"{{richContentIdentifier}}\"\n        ]\n    }\n]",
							"options": {
								"raw": {
									"language": "json"
								}
							}
						},
						"url": {
							"raw": "{{serverURL}}/api/v1/page/{{secondPageIdentifier}}/content",
							"host": [
								"{{serverURL}}"
							],
							"path": [
								"api",
								"v1",
								"page",
								"{{secondPageIdentifier}}",
								"content"
							]
						}
					},
					"response": []
				},
				{
					"name": "Check Property in Second Page",
					"event": [
						{
							"listen": "test",
							"script": {
								"exec": [
									"pm.test(\"HTTP Status Response is successfully\", function () {",
									"    pm.response.to.have.status(200);",
									"});",
									"",
									"pm.test(\"Only one Contentlet must be present\", function() {",
									"    var entity = pm.response.json().entity;",
									"    var contentletList = entity.containers.SYSTEM_CONTAINER.contentlets[\"uuid-1\"];",
									"    pm.expect(contentletList.length).to.eql(1);",
									"});",
									"",
									"pm.test(\"The rendered section should contain data attribute 'data-dot-on-number-of-pages' for the contentlet object\", function() {",
									"    var entity = pm.response.json().entity;",
									"    var contentletData = entity.containers.SYSTEM_CONTAINER.rendered[\"uuid-1\"];",
									"    console.log(contentletData);",
									"    pm.expect(contentletData).includes(\"data-dot-on-number-of-pages\");",
									"});"
								],
								"type": "text/javascript"
							}
						}
					],
					"request": {
						"auth": {
							"type": "basic",
							"basic": [
								{
									"key": "password",
									"value": "admin",
									"type": "string"
								},
								{
									"key": "username",
									"value": "admin@dotcms.com",
									"type": "string"
								}
							]
						},
						"method": "GET",
						"header": [],
						"url": {
							"raw": "{{serverURL}}/api/v1/page/render/{{secondPageUrl}}?language_id=1&mode=EDIT_MODE&host_id={{defaultSiteId}}",
							"host": [
								"{{serverURL}}"
							],
							"path": [
								"api",
								"v1",
								"page",
								"render",
								"{{secondPageUrl}}"
							],
							"query": [
								{
									"key": "language_id",
									"value": "1"
								},
								{
									"key": "mode",
									"value": "EDIT_MODE"
								},
								{
									"key": "host_id",
									"value": "{{defaultSiteId}}"
								}
							]
						}
					},
					"response": []
				}
			],
			"description": "This Request Collection verifies that the \"onNumberOfPages\" property is added to the Page JSON response and calculated properly.\n\nThe \"onNumberOfPages\" provides the number of times that a given Contentlet is present in any HTML Page in dotCMS. This way, the Front-End Team can allow users to select whether they want to update that unique Contentlet, or if they want to (1) create a copy of it and (2) edit that new copy instead.",
			"event": [
				{
					"listen": "prerequest",
					"script": {
						"type": "text/javascript",
						"exec": [
							""
						]
					}
				},
				{
					"listen": "test",
					"script": {
						"type": "text/javascript",
						"exec": [
							""
						]
					}
				}
			]
		},
		{
			"name": "Get Page Types",
			"item": [
				{
					"name": "Create new UrlMap Page",
					"event": [
						{
							"listen": "test",
							"script": {
								"exec": [
									"var jsonData = pm.response.json();",
									"",
									"pm.test(\"No errors\", function () {",
									"    ",
									"    var jsonData = pm.response.json();",
									"    pm.expect(jsonData.errors.length).to.eql(0);",
									"});",
									"",
									"pm.collectionVariables.set(\"pageid\", jsonData.entity.identifier);",
									"pm.collectionVariables.set(\"pagepath\", jsonData.entity.path);"
								],
								"type": "text/javascript"
							}
						}
					],
					"request": {
						"auth": {
							"type": "basic",
							"basic": [
								{
									"key": "password",
									"value": "admin",
									"type": "string"
								},
								{
									"key": "username",
									"value": "admin@dotcms.com",
									"type": "string"
								}
							]
						},
						"method": "PUT",
						"header": [],
						"body": {
							"mode": "raw",
							"raw": "{\n\t\n\t\"contentlet\": {\n\t\t\"contentType\":\"htmlpageasset\",\n        \"title\":\"testPageCopy{{$randomBankAccount}}\",\n        \"url\":\"testPageCopy{{$randomBankAccount}}\",\n        \"hostFolder\":\"default\",\n        \"template\":\"SYSTEM_TEMPLATE\",\n        \"friendlyName\":\"testPageCopy{{$randomBankAccount}}\",\n        \"cachettl\":0\n\t\t\n\t}\n}",
							"options": {
								"raw": {
									"language": "json"
								}
							}
						},
						"url": {
							"raw": "{{serverURL}}/api/v1/workflow/actions/default/fire/PUBLISH?indexPolicy=WAIT_FOR",
							"host": [
								"{{serverURL}}"
							],
							"path": [
								"api",
								"v1",
								"workflow",
								"actions",
								"default",
								"fire",
								"PUBLISH"
							],
							"query": [
								{
									"key": "indexPolicy",
									"value": "WAIT_FOR"
								}
							]
						}
					},
					"response": []
				},
				{
					"name": "CreateNewTypeWithUrlMap",
					"request": {
						"method": "POST",
						"header": [],
						"body": {
							"mode": "raw",
							"raw": "{\n\t\"clazz\": \"com.dotcms.contenttype.model.type.SimpleContentType\",\n    \"detailPage\": \"{{pageid}}\",\n    \"urlMapPattern\": \"/blog/wasabi/{urlTitle}\",\n\t\"description\": \"My Structure\",\n\t\"defaultType\": false,\n\t\"system\": false,\n\t\"folder\": \"SYSTEM_FOLDER\",\n\t\"name\": \"TestTypeUrlMap{{$randomBankAccount}}\",\n\t\"variable\": \"TestTypeUrlMap{{$randomBankAccount}}\",\n\t\"host\": \"SYSTEM_HOST\",\n\t\"fixed\": false,\n    \"icon\": \"testIcon\",\n    \"sortOrder\": 3,\n\t\"fields\": [\n\t\t{\n\t\t\t\"clazz\": \"com.dotcms.contenttype.model.field.TextField\",\n\t\t\t\"indexed\": true,\n\t\t\t\"dataType\": \"TEXT\",\n\t\t\t\"readOnly\": false,\n\t\t\t\"required\": true,\n\t\t\t\"searchable\": true,\n\t\t\t\"listed\": true,\n\t\t\t\"sortOrder\": 2,\n\t\t\t\"unique\": false,\n\t\t\t\"name\": \"Name\",\n\t\t\t\"variable\": \"name\",\n\t\t\t\"fixed\": true\n\t\t}\n\t],\n    \"workflow\":[\"d61a59e1-a49c-46f2-a929-db2b4bfa88b2\"]\n}\n",
							"options": {
								"raw": {
									"language": "json"
								}
							}
						},
						"url": {
							"raw": "{{serverURL}}/api/v1/contenttype",
							"host": [
								"{{serverURL}}"
							],
							"path": [
								"api",
								"v1",
								"contenttype"
							]
						}
					},
					"response": []
				},
				{
					"name": "Create New Page Type",
					"request": {
						"method": "POST",
						"header": [],
						"body": {
							"mode": "raw",
							"raw": "{\n    \"defaultType\": false,\n    \"icon\": null,\n    \"fixed\": false,\n    \"system\": false,\n    \"clazz\": \"com.dotcms.contenttype.model.type.ImmutablePageContentType\",\n    \"description\": \"\",\n    \"host\": \"8a7d5e23-da1e-420a-b4f0-471e7da8ea2d\",\n    \"folder\": \"SYSTEM_FOLDER\",\n    \"name\": \"TestTypePage{{$randomBankAccount}}\",\n    \"variable\": \"TestTypePage{{$randomBankAccount}}\"\n}\n",
							"options": {
								"raw": {
									"language": "json"
								}
							}
						},
						"url": {
							"raw": "{{serverURL}}/api/v1/contenttype",
							"host": [
								"{{serverURL}}"
							],
							"path": [
								"api",
								"v1",
								"contenttype"
							]
						}
					},
					"response": []
				},
				{
					"name": "Get Types",
					"event": [
						{
							"listen": "test",
							"script": {
								"exec": [
									"var jsonData = pm.response.json();",
									"",
									"pm.test(\"No errors\", function () {",
									"    ",
									"    var jsonData = pm.response.json();",
									"    pm.expect(jsonData.entity.length).to.greaterThan(2);",
									"",
									"    const urlMapType = jsonData.entity.filter(item => item.variable.startsWith('TestTypeUrlMap'))",
									"    const pageType = jsonData.entity.filter(item => item.variable.startsWith('TestTypePage'))",
									"",
									"    pm.expect(urlMapType).to.not.eql(null);",
									"    pm.expect(pageType).to.not.eql(null);",
									"});",
									"",
									""
								],
								"type": "text/javascript"
							}
						}
					],
					"request": {
						"method": "GET",
						"header": [],
						"url": {
							"raw": "http://localhost:8080/api/v1/page/types",
							"protocol": "http",
							"host": [
								"localhost"
							],
							"port": "8080",
							"path": [
								"api",
								"v1",
								"page",
								"types"
							]
						}
					},
					"response": []
				},
				{
					"name": "Get Types Filtered",
					"event": [
						{
							"listen": "test",
							"script": {
								"exec": [
									"var jsonData = pm.response.json();",
									"",
									"pm.test(\"No errors\", function () {",
									"    ",
									"    var jsonData = pm.response.json();",
									"    pm.expect(jsonData.entity.length).to.greaterThan(1);",
									"",
									"});",
									"",
									""
								],
								"type": "text/javascript"
							}
						}
					],
					"request": {
						"auth": {
							"type": "basic",
							"basic": [
								{
									"key": "password",
									"value": "admin",
									"type": "string"
								},
								{
									"key": "username",
									"value": "admin@dotcms.com",
									"type": "string"
								}
							]
						},
						"method": "GET",
						"header": [],
						"url": {
							"raw": "http://localhost:8080/api/v1/page/types?filter=test",
							"protocol": "http",
							"host": [
								"localhost"
							],
							"port": "8080",
							"path": [
								"api",
								"v1",
								"page",
								"types"
							],
							"query": [
								{
									"key": "filter",
									"value": "test"
								}
							]
						}
					},
					"response": []
				}
			]
		},
		{
<<<<<<< HEAD
			"name": "Depth-Relationships",
			"item": [
				{
					"name": "Create ContentType Child",
=======
			"name": "Permissions",
			"item": [
				{
					"name": "Create Test Page Permission",
>>>>>>> c774f75c
					"event": [
						{
							"listen": "test",
							"script": {
								"exec": [
<<<<<<< HEAD
									"var jsonData = pm.response.json();",
									"",
									"",
									"pm.test(\"Status code should be ok 200\", function () {",
									"    pm.response.to.have.status(200);",
									"});",
									"",
									""
								],
								"type": "text/javascript"
							}
						}
					],
					"request": {
						"auth": {
							"type": "basic",
							"basic": [
								{
									"key": "password",
									"value": "admin",
									"type": "string"
								},
								{
									"key": "username",
									"value": "admin@dotcms.com",
									"type": "string"
								},
								{
									"key": "saveHelperData",
									"type": "any"
								},
								{
									"key": "showPassword",
									"value": false,
									"type": "boolean"
								}
							]
						},
						"method": "POST",
						"header": [
							{
								"key": "Content-Type",
								"name": "Content-Type",
								"type": "text",
								"value": "application/json"
							}
						],
						"body": {
							"mode": "raw",
							"raw": "{\n    \"clazz\": \"com.dotcms.contenttype.model.type.ImmutableSimpleContentType\",\n    \"defaultType\": false,\n    \"name\": \"ContentChild\",\n    \"variable\":\"ContentChild\",\n    \"description\": \"The Content Child\",\n    \"host\": \"SYSTEM_HOST\",\n    \"owner\": \"dotcms.org.1\",\n    \"fixed\": false,\n    \"system\": false,\n    \"folder\": \"SYSTEM_FOLDER\",\n    \"fields\": [\n        {\n            \"clazz\": \"com.dotcms.contenttype.model.field.ImmutableTextField\",\n            \"dataType\": \"TEXT\",\n            \"fieldType\": \"Text\",\n            \"fieldTypeLabel\": \"Text\",\n            \"fieldVariables\": [],\n            \"fixed\": false,\n            \"forceIncludeInApi\": false,\n            \"iDate\": 1680151214000,\n            \"indexed\": false,\n            \"listed\": false,\n            \"modDate\": 1680151214000,\n            \"name\": \"title\",\n            \"readOnly\": false,\n            \"required\": false,\n            \"searchable\": false,\n            \"sortOrder\": 2,\n            \"unique\": false,\n            \"variable\": \"title\"\n        }\n    ],\n    \"workflow\": [\n        \"d61a59e1-a49c-46f2-a929-db2b4bfa88b2\"\n    ]\n}"
						},
						"url": {
							"raw": "{{serverURL}}/api/v1/contenttype",
							"host": [
								"{{serverURL}}"
							],
							"path": [
								"api",
								"v1",
								"contenttype"
							]
						},
						"description": "Given a content type payload containing field variables.\nWhen sending a POST.\nExpect that code is 200.\nExpect content type is created with the provided fields.\nExpect that new properties of content types are set (icon and sortOrder)."
					},
					"response": []
				},
				{
					"name": "Create ContentType Parent",
					"event": [
						{
							"listen": "test",
							"script": {
								"exec": [
									"var jsonData = pm.response.json();",
									"",
									"",
									"pm.test(\"Status code should be ok 200\", function () {",
									"    pm.response.to.have.status(200);",
									"});",
									"",
									""
								],
								"type": "text/javascript"
							}
						}
					],
					"request": {
						"auth": {
							"type": "basic",
							"basic": [
								{
									"key": "password",
									"value": "admin",
									"type": "string"
								},
								{
									"key": "username",
									"value": "admin@dotcms.com",
									"type": "string"
								},
								{
									"key": "saveHelperData",
									"type": "any"
								},
								{
									"key": "showPassword",
									"value": false,
									"type": "boolean"
								}
							]
						},
						"method": "POST",
						"header": [
							{
								"key": "Content-Type",
								"name": "Content-Type",
								"type": "text",
								"value": "application/json"
							}
						],
						"body": {
							"mode": "raw",
							"raw": "{\n    \"clazz\": \"com.dotcms.contenttype.model.type.ImmutableSimpleContentType\",\n    \"defaultType\": false,\n    \"name\": \"ContentParent\",\n    \"variable\": \"ContentParent\",\n    \"description\": \"The Content Parent\",\n    \"host\": \"SYSTEM_HOST\",\n    \"owner\": \"dotcms.org.1\",\n    \"fixed\": false,\n    \"system\": false,\n    \"folder\": \"SYSTEM_FOLDER\",\n    \"fields\": [\n        {\n            \"clazz\": \"com.dotcms.contenttype.model.field.ImmutableTextField\",\n            \"dataType\": \"TEXT\",\n            \"fieldType\": \"Text\",\n            \"fieldTypeLabel\": \"Text\",\n            \"fieldVariables\": [],\n            \"fixed\": false,\n            \"forceIncludeInApi\": false,\n            \"iDate\": 1680151214000,\n            \"indexed\": false,\n            \"listed\": false,\n            \"modDate\": 1680151214000,\n            \"name\": \"title\",\n            \"readOnly\": false,\n            \"required\": false,\n            \"searchable\": false,\n            \"sortOrder\": 2,\n            \"unique\": false,\n            \"variable\": \"title\"\n        },\n        {\n            \"clazz\": \"com.dotcms.contenttype.model.field.ImmutableRelationshipField\",\n            \"dataType\": \"SYSTEM\",\n            \"fieldType\": \"Relationship\",\n            \"fieldTypeLabel\": \"Relationships Field\",\n            \"fieldVariables\": [],\n            \"fixed\": false,\n            \"forceIncludeInApi\": false,\n            \"iDate\": 1680151244000,\n            \"indexed\": true,\n            \"listed\": false,\n            \"modDate\": 1680151523000,\n            \"name\": \"deps\",\n            \"readOnly\": false,\n            \"relationships\": {\n                \"cardinality\": 1,\n                \"isParentField\": true,\n                \"velocityVar\": \"ContentChild\"\n            },\n            \"required\": false,\n            \"searchable\": false,\n            \"skipRelationshipCreation\": false,\n            \"sortOrder\": 3,\n            \"unique\": false,\n            \"variable\": \"deps\"\n        }\n    ],\n    \"workflow\": [\n        \"d61a59e1-a49c-46f2-a929-db2b4bfa88b2\"\n    ]\n}"
						},
						"url": {
							"raw": "{{serverURL}}/api/v1/contenttype",
							"host": [
								"{{serverURL}}"
							],
							"path": [
								"api",
								"v1",
								"contenttype"
							]
						},
						"description": "Given a content type payload containing field variables.\nWhen sending a POST.\nExpect that code is 200.\nExpect content type is created with the provided fields.\nExpect that new properties of content types are set (icon and sortOrder)."
					},
					"response": []
				},
				{
					"name": "Save Multiple Child Contentlets",
					"event": [
						{
							"listen": "test",
							"script": {
								"exec": [
									"console.log(\"Running test\")",
									"",
									"pm.test(\"No errors\", function () {",
									"    ",
									"    var jsonData = pm.response.json();",
									"    pm.expect(jsonData.errors.length).to.eql(0);",
									"});",
									"",
									"pm.test(\"Information Saved Correctly\", function () {",
									"    ",
									"    var jsonData = pm.response.json();",
									"    pm.expect(jsonData.entity.summary.affected).to.eql(10);",
									"});"
								],
								"type": "text/javascript"
							}
						}
					],
					"request": {
						"auth": {
							"type": "basic",
							"basic": [
								{
									"key": "password",
									"value": "admin",
									"type": "string"
								},
								{
									"key": "username",
									"value": "admin@dotcms.com",
									"type": "string"
								},
								{
									"key": "saveHelperData",
									"type": "any"
								},
								{
									"key": "showPassword",
									"value": false,
									"type": "boolean"
								}
							]
						},
						"method": "POST",
						"header": [],
						"body": {
							"mode": "raw",
							"raw": "{\n\n    \"contentlets\":[\n        {\n            \"contentType\":\"ContentChild\",\n            \"title\":\"Content1\"\n        },\n        {\n            \"contentType\":\"ContentChild\",\n            \"title\":\"Content2\"\n        },\n        {\n            \"contentType\":\"ContentChild\",\n            \"title\":\"Content3\"\n        },\n        {\n            \"contentType\":\"ContentChild\",\n            \"title\":\"Content4\"\n        },\n         {\n             \"contentType\":\"ContentChild\",\n            \"title\":\"Content5\"\n        },\n        {\n            \"contentType\":\"ContentChild\",\n            \"title\":\"Content6\"\n        },\n        {\n            \"contentType\":\"ContentChild\",\n            \"title\":\"Content7\"\n        },\n        {\n            \"contentType\":\"ContentChild\",\n            \"title\":\"Content8\"\n        },\n         {\n             \"contentType\":\"ContentChild\",\n            \"title\":\"Content9\"\n        },\n        {\n            \"contentType\":\"ContentChild\",\n            \"title\":\"Content10\"\n        }       \n    ]\n}",
							"options": {
								"raw": {
									"language": "json"
								}
							}
						},
						"url": {
							"raw": "{{serverURL}}/api/v1/workflow/actions/default/fire/PUBLISH",
							"host": [
								"{{serverURL}}"
							],
							"path": [
								"api",
								"v1",
								"workflow",
								"actions",
								"default",
								"fire",
								"PUBLISH"
							]
						}
					},
					"response": []
				},
				{
					"name": "CreatsParentContent",
					"event": [
						{
							"listen": "test",
							"script": {
								"exec": [
									"pm.test(\"No errors\", function () {",
									"    ",
									"    var jsonData = pm.response.json();",
									"    pm.expect(jsonData.errors.length).to.eql(0);",
									"});",
									"",
									"pm.test(\"No contentlet creation errors are present\", function() {",
									"    var jsonData = pm.response.json();",
									"    pm.expect(jsonData.errors.length).to.eql(0);",
									"    pm.collectionVariables.set(\"parentContentIdentifier\", jsonData.entity.identifier);",
									"});",
									"",
									"",
									""
								],
								"type": "text/javascript"
							}
						}
					],
					"request": {
						"auth": {
							"type": "basic",
							"basic": [
								{
									"key": "username",
									"value": "admin@dotcms.com",
									"type": "string"
								},
								{
									"key": "password",
									"value": "admin",
									"type": "string"
								}
							]
						},
						"method": "PUT",
						"header": [
							{
								"key": "Content-Type",
								"name": "Content-Type",
								"type": "text",
								"value": "application/json"
							}
						],
						"body": {
							"mode": "raw",
							"raw": "{\n\t\"contentlet\": {\n\t\t\"contentType\":\"ContentParent\",\n        \"title\":\"Parent Content\",\n        \"deps\":\"+contentType:ContentChild\"\n\t\t\n\t}\n}",
							"options": {
								"raw": {
									"language": "json"
								}
							}
						},
						"url": {
							"raw": "{{serverURL}}/api/v1/workflow/actions/default/fire/PUBLISH",
							"host": [
								"{{serverURL}}"
							],
							"path": [
								"api",
								"v1",
								"workflow",
								"actions",
								"default",
								"fire",
								"PUBLISH"
							]
						},
						"description": "Fires an PUBLISH default action"
					},
					"response": []
				},
				{
					"name": "Get Default Site",
					"event": [
						{
							"listen": "test",
							"script": {
								"exec": [
									"pm.test(\"HTTP Status must be successfull\", function () {",
									"    pm.response.to.have.status(200);",
									"});",
									"",
									"pm.test(\"Getting 'default' Site ID\", function() {",
									"    var entity = pm.response.json().entity;",
									"    pm.collectionVariables.set(\"defaultSiteId\", entity.identifier);",
									"});"
								],
								"type": "text/javascript"
							}
						}
					],
					"request": {
						"auth": {
							"type": "basic",
							"basic": [
								{
									"key": "username",
									"value": "admin@dotcms.com",
									"type": "string"
								},
								{
									"key": "password",
									"value": "admin",
									"type": "string"
								}
							]
						},
						"method": "POST",
						"header": [],
						"body": {
							"mode": "raw",
							"raw": "{\n    \"siteName\": \"default\"\n}",
							"options": {
								"raw": {
									"language": "json"
								}
							}
						},
						"url": {
							"raw": "{{serverURL}}/api/v1/site/_byname",
							"host": [
								"{{serverURL}}"
							],
							"path": [
								"api",
								"v1",
								"site",
								"_byname"
							]
						},
						"description": "Gets the Identifier of the \"default\" Site."
					},
					"response": []
				},
				{
					"name": "CreateTestPage",
					"event": [
						{
							"listen": "test",
							"script": {
								"exec": [
									"pm.test(\"First Test HTML Page was created successfully\", function () {",
									"    pm.response.to.have.status(200);",
									"});",
									"",
									"pm.test(\"No page creation errors are present\", function() {",
									"    var jsonData = pm.response.json();",
									"    pm.expect(jsonData.errors.length).to.eql(0);",
									"    pm.collectionVariables.set(\"firstPageIdentifier\", jsonData.entity.identifier);",
=======
									"pm.test(\"HTTP Status code must be 200\", function () {",
									"    pm.response.to.have.status(200);",
									"});",
									"",
									"pm.test(\"Test Page created successfully\", function () {",
									"    var jsonData = pm.response.json();",
									"    pm.expect(jsonData.errors.length).to.eql(0);",
									"    pm.collectionVariables.set(\"pageIdentifier\", jsonData.entity.identifier);",
									"    pm.collectionVariables.set(\"host_id\", jsonData.entity.host);",
>>>>>>> c774f75c
									"});"
								],
								"type": "text/javascript"
							}
<<<<<<< HEAD
						},
						{
							"listen": "prerequest",
							"script": {
								"exec": [
									"pm.collectionVariables.set(\"firstPageUrl\", \"first-test-page\" + Date.now());"
								],
								"type": "text/javascript"
							}
=======
>>>>>>> c774f75c
						}
					],
					"request": {
						"auth": {
							"type": "basic",
							"basic": [
								{
									"key": "password",
									"value": "admin",
									"type": "string"
								},
								{
									"key": "username",
									"value": "admin@dotcms.com",
									"type": "string"
								}
							]
						},
						"method": "PUT",
						"header": [],
						"body": {
							"mode": "raw",
<<<<<<< HEAD
							"raw": "{\n    \"contentlet\": {\n        \"contentType\": \"htmlpageasset\",\n        \"title\": \"Depth Test Page\",\n        \"url\": \"depthPageUrl\",\n        \"hostFolder\": \"default\",\n        \"template\": \"SYSTEM_TEMPLATE\",\n        \"friendlyName\": \"Depthr Test Page\",\n        \"cachettl\": 0\n    }\n}",
=======
							"raw": "{\n\t\n\t\"contentlet\": {\n\t\t\"contentType\":\"htmlpageasset\",\n        \"title\":\"testPageCopy\",\n        \"url\":\"testPageCopy\",\n        \"hostFolder\":\"default\",\n        \"template\":\"SYSTEM_TEMPLATE\",\n        \"friendlyName\":\"testPageCopy\",\n        \"cachettl\":0\n\t\t\n\t}\n}",
>>>>>>> c774f75c
							"options": {
								"raw": {
									"language": "json"
								}
							}
						},
						"url": {
							"raw": "{{serverURL}}/api/v1/workflow/actions/default/fire/PUBLISH?indexPolicy=WAIT_FOR",
							"host": [
								"{{serverURL}}"
							],
							"path": [
								"api",
								"v1",
								"workflow",
								"actions",
								"default",
								"fire",
								"PUBLISH"
							],
							"query": [
								{
									"key": "indexPolicy",
									"value": "WAIT_FOR"
								}
							]
						}
					},
					"response": []
				},
				{
<<<<<<< HEAD
					"name": "Add Parent Contentlet To DepthPage",
=======
					"name": "CheckPermission",
>>>>>>> c774f75c
					"event": [
						{
							"listen": "test",
							"script": {
								"exec": [
<<<<<<< HEAD
									"pm.test(\"Test Content was added to First Page successfully\", function () {",
									"    pm.response.to.have.status(200);",
									"});",
									"",
									"pm.test(\"No contentlet addition errors are present\", function() {",
									"    var jsonData = pm.response.json();",
									"    pm.expect(jsonData.errors.length).to.eql(0);",
=======
									"pm.test(\"HTTP Status code must be 200\", function () {",
									"    pm.response.to.have.status(200);",
									"});",
									"",
									"pm.test(\"Test Page created successfully\", function () {",
									"    var jsonData = pm.response.json();",
									"    pm.expect(jsonData.errors.length).to.eql(0);",
									"    pm.expect(jsonData.entity).to.eql(true);",
>>>>>>> c774f75c
									"});"
								],
								"type": "text/javascript"
							}
						}
					],
					"request": {
						"auth": {
							"type": "basic",
							"basic": [
								{
									"key": "password",
									"value": "admin",
									"type": "string"
								},
								{
									"key": "username",
									"value": "admin@dotcms.com",
									"type": "string"
								}
							]
						},
						"method": "POST",
						"header": [],
						"body": {
							"mode": "raw",
<<<<<<< HEAD
							"raw": "[\n    {\n        \"identifier\": \"SYSTEM_CONTAINER\",\n        \"uuid\": \"1\",\n        \"contentletsId\": [\n            \"{{parentContentIdentifier}}\"\n        ]\n    }\n]",
=======
							"raw": "{\n    \"url\":\"/testPageCopy\",\n    \"type\":\"READ\",\n    \"language_id\":\"1\",\n    \"host_id\":\"{{host_id}}\"\n}",
>>>>>>> c774f75c
							"options": {
								"raw": {
									"language": "json"
								}
							}
						},
						"url": {
<<<<<<< HEAD
							"raw": "{{serverURL}}/api/v1/page/{{firstPageIdentifier}}/content",
							"host": [
								"{{serverURL}}"
							],
							"path": [
								"api",
								"v1",
								"page",
								"{{firstPageIdentifier}}",
								"content"
							]
						}
					},
					"response": []
				},
				{
					"name": "RenderPageWithDepthZero",
					"event": [
						{
							"listen": "test",
							"script": {
								"exec": [
									"pm.test(\"Test Content was added to First Page successfully\", function () {",
									"    pm.response.to.have.status(200);",
									"});",
									"",
									"pm.test(\"No contentlet addition errors are present\", function() {",
									"    var jsonData = pm.response.json();",
									"    pm.expect(jsonData.entity.containers.SYSTEM_CONTAINER.contentlets['uuid-1'][0].deps.length).to.eql(10);",
									"});"
								],
								"type": "text/javascript"
							}
						}
					],
					"request": {
						"auth": {
							"type": "basic",
							"basic": [
								{
									"key": "password",
									"value": "admin",
									"type": "string"
								},
								{
									"key": "username",
									"value": "admin@dotcms.com",
									"type": "string"
								}
							]
						},
						"method": "GET",
						"header": [],
						"url": {
							"raw": "{{serverURL}}/api/v1/page/render/depthPageUrl?language_id=1&depth=0",
							"host": [
								"{{serverURL}}"
							],
							"path": [
								"api",
								"v1",
								"page",
								"render",
								"depthPageUrl"
							],
							"query": [
								{
									"key": "language_id",
									"value": "1"
								},
								{
									"key": "depth",
									"value": "0"
								}
							]
						}
					},
					"response": []
				},
				{
					"name": "RenderPageWithDepthOne",
					"event": [
						{
							"listen": "test",
							"script": {
								"exec": [
									"pm.test(\"Test Content was added to First Page successfully\", function () {",
									"    pm.response.to.have.status(200);",
									"});",
									"",
									"pm.test(\"No contentlet addition errors are present\", function() {",
									"    var jsonData = pm.response.json();",
									"    pm.expect(jsonData.entity.containers.SYSTEM_CONTAINER.contentlets['uuid-1'][0].deps.length).to.eql(10);",
									"    pm.expect(jsonData.entity.containers.SYSTEM_CONTAINER.contentlets['uuid-1'][0].deps[0].contentType).to.eql('ContentChild');",
									"});"
								],
								"type": "text/javascript"
							}
						}
					],
					"request": {
						"auth": {
							"type": "basic",
							"basic": [
								{
									"key": "password",
									"value": "admin",
									"type": "string"
								},
								{
									"key": "username",
									"value": "admin@dotcms.com",
									"type": "string"
								}
							]
						},
						"method": "GET",
						"header": [],
						"url": {
							"raw": "{{serverURL}}/api/v1/page/render/depthPageUrl?language_id=1&depth=1",
							"host": [
								"{{serverURL}}"
							],
							"path": [
								"api",
								"v1",
								"page",
								"render",
								"depthPageUrl"
							],
							"query": [
								{
									"key": "language_id",
									"value": "1"
								},
								{
									"key": "depth",
									"value": "1"
								}
							]
						}
					},
					"response": []
				},
				{
					"name": "RenderPageWithNODepth",
					"event": [
						{
							"listen": "test",
							"script": {
								"exec": [
									"pm.test(\"Test Content was added to First Page successfully\", function () {",
									"    pm.response.to.have.status(200);",
									"});",
									"",
									"pm.test(\"No contentlet addition errors are present\", function() {",
									"    var jsonData = pm.response.json();",
									"    pm.expect(jsonData.entity.containers.SYSTEM_CONTAINER.contentlets['uuid-1'][0]).to.not.have.property(\"deps\");",
									"});"
								],
								"type": "text/javascript"
							}
						}
					],
					"request": {
						"auth": {
							"type": "basic",
							"basic": [
								{
									"key": "password",
									"value": "admin",
									"type": "string"
								},
								{
									"key": "username",
									"value": "admin@dotcms.com",
									"type": "string"
								}
							]
						},
						"method": "GET",
						"header": [],
						"url": {
							"raw": "{{serverURL}}/api/v1/page/render/depthPageUrl?language_id=1",
=======
							"raw": "{{serverURL}}/api/v1/page/_check-permission",
>>>>>>> c774f75c
							"host": [
								"{{serverURL}}"
							],
							"path": [
								"api",
								"v1",
								"page",
<<<<<<< HEAD
								"render",
								"depthPageUrl"
							],
							"query": [
								{
									"key": "language_id",
									"value": "1"
								}
=======
								"_check-permission"
>>>>>>> c774f75c
							]
						}
					},
					"response": []
				}
			]
		},
		{
			"name": "Put Create Page With CacheTTL 100",
			"event": [
				{
					"listen": "test",
					"script": {
						"exec": [
							"pm.test(\"Status code should be 200\", function () {",
							"    pm.response.to.have.status(200);",
							"});",
							"",
							"var jsonData = pm.response.json();",
							"",
							"pm.test(\"Identifier must contains path\", function () {",
							"    pm.expect(jsonData.entity.template).eq(\"SYSTEM_TEMPLATE\");",
							"});"
						],
						"type": "text/javascript"
					}
				}
			],
			"request": {
				"auth": {
					"type": "basic",
					"basic": [
						{
							"key": "password",
							"value": "admin",
							"type": "string"
						},
						{
							"key": "username",
							"value": "admin@dotcms.com",
							"type": "string"
						},
						{
							"key": "saveHelperData",
							"type": "any"
						},
						{
							"key": "showPassword",
							"value": false,
							"type": "boolean"
						}
					]
				},
				"method": "PUT",
				"header": [],
				"body": {
					"mode": "raw",
					"raw": "{\n\t\"contentlet\":{\n\t\t\"stName\": \"htmlpageasset\",\n\t\t\"title\": \"PageAsset SystemTemplate\",\n        \"url\": \"pageassetsystemtemplate\",\n        \"friendlyName\":\"pageassetsystemtemplate\",\n        \"template\": \"SYSTEM_TEMPLATE\",\n        \"sortOrder\": \"0\",\n        \"cachettl\": \"100\",\n        \"hostFolder\":\"48190c8c-42c4-46af-8d1a-0cd5db894797\"\n\t}\n}",
					"options": {
						"raw": {
							"language": "json"
						}
					}
				},
				"url": {
					"raw": "{{serverURL}}/api/v1/workflow/actions/default/fire/PUBLISH",
					"host": [
						"{{serverURL}}"
					],
					"path": [
						"api",
						"v1",
						"workflow",
						"actions",
						"default",
						"fire",
						"PUBLISH"
					]
				}
			},
			"response": []
		},
		{
			"name": "invalidateSession",
			"event": [
				{
					"listen": "test",
					"script": {
						"exec": [
							"pm.test(\"Status code is 200\", function () {",
							"    pm.response.to.have.status(200);",
							"});"
						],
						"type": "text/javascript"
					}
				}
			],
			"request": {
				"method": "GET",
				"header": [],
				"url": {
					"raw": "{{serverURL}}/api/v1/logout",
					"host": [
						"{{serverURL}}"
					],
					"path": [
						"api",
						"v1",
						"logout"
					]
				}
			},
			"response": []
		},
		{
			"name": "Check Cache-Control",
			"event": [
				{
					"listen": "test",
					"script": {
						"exec": [
							"pm.test(\"Cache-Control is correct\", function () {",
							"    pm.response.to.be.header('Cache-Control','max-age=100');",
							"});"
						],
						"type": "text/javascript"
					}
				}
			],
			"request": {
				"auth": {
					"type": "basic",
					"basic": [
						{
							"key": "password",
							"value": "admin",
							"type": "string"
						},
						{
							"key": "username",
							"value": "admin@dotcms.com",
							"type": "string"
						}
					]
				},
				"method": "GET",
				"header": [],
				"url": {
					"raw": "{{serverURL}}/pageassetsystemtemplate",
					"host": [
						"{{serverURL}}"
					],
					"path": [
						"pageassetsystemtemplate"
					]
				}
			},
			"response": []
		}
	],
	"event": [
		{
			"listen": "prerequest",
			"script": {
				"type": "text/javascript",
				"exec": [
					""
				]
			}
		},
		{
			"listen": "test",
			"script": {
				"type": "text/javascript",
				"exec": [
					""
				]
			}
		}
	],
	"variable": [
		{
			"key": "serverURL",
			"value": "http://localhost:8080"
		},
		{
			"key": "siteIdTestHost",
			"value": ""
		},
		{
			"key": "sitevariableIdTestHost",
			"value": ""
		},
		{
			"key": "containeridentifier",
			"value": ""
		},
		{
			"key": "inode",
			"value": ""
		},
		{
			"key": "templateIdToPublishedHost",
			"value": ""
		},
		{
			"key": "contentletIdentifier",
			"value": ""
		},
		{
			"key": "contentletInode",
			"value": ""
		},
		{
			"key": "fireActionLanguageKey",
			"value": ""
		},
		{
			"key": "pageUrlHostVariablestest",
			"value": ""
		},
		{
			"key": "pageIdentifier",
			"value": ""
		},
		{
			"key": "richContentIdentifier",
			"value": ""
		},
		{
			"key": "containerId",
			"value": ""
		},
		{
			"key": "contentId",
			"value": ""
		},
		{
			"key": "pageId",
			"value": ""
		},
		{
			"key": "personalization",
			"value": ""
		},
		{
			"key": "relationType",
			"value": ""
		},
		{
			"key": "treeOrder",
			"value": ""
		},
		{
			"key": "variantId",
			"value": ""
		},
		{
			"key": "copiedRichContentIdentifier",
			"value": ""
		},
		{
			"key": "pageDeepCopyIdentifier",
			"value": ""
		},
		{
			"key": "firstPageUrl",
			"value": ""
		},
		{
			"key": "firstPageIdentifier",
			"value": ""
		},
		{
			"key": "secondPageUrl",
			"value": ""
		},
		{
			"key": "secondPageIdentifier",
			"value": ""
		},
		{
			"key": "defaultSiteId",
			"value": ""
		},
		{
			"key": "path",
			"value": ""
		},
		{
			"key": "pageid",
			"value": ""
		},
		{
			"key": "pagepath",
			"value": ""
		},
		{
<<<<<<< HEAD
			"key": "contentTypeID",
			"value": ""
		},
		{
			"key": "contentTypeVAR",
			"value": ""
		},
		{
			"key": "contentTypeFieldID",
			"value": ""
		},
		{
			"key": "parentContentIdentifier",
=======
			"key": "host_id",
>>>>>>> c774f75c
			"value": ""
		}
	]
}<|MERGE_RESOLUTION|>--- conflicted
+++ resolved
@@ -1,10 +1,6 @@
 {
 	"info": {
-<<<<<<< HEAD
-		"_postman_id": "1a7edc60-6cd3-4d84-9397-9c5b8841abbd",
-=======
-		"_postman_id": "da73e275-f432-4640-abe9-96bb7015635b",
->>>>>>> c774f75c
+		"_postman_id": "f781631f-1f25-42c8-a58a-bcd9d4b59227",
 		"name": "Page API - [api/v1/page]",
 		"schema": "https://schema.getpostman.com/json/collection/v2.1.0/collection.json",
 		"_exporter_id": "781456"
@@ -5037,23 +5033,156 @@
 			]
 		},
 		{
-<<<<<<< HEAD
-			"name": "Depth-Relationships",
-			"item": [
-				{
-					"name": "Create ContentType Child",
-=======
 			"name": "Permissions",
 			"item": [
 				{
 					"name": "Create Test Page Permission",
->>>>>>> c774f75c
-					"event": [
-						{
-							"listen": "test",
-							"script": {
-								"exec": [
-<<<<<<< HEAD
+					"event": [
+						{
+							"listen": "test",
+							"script": {
+								"exec": [
+									"pm.test(\"HTTP Status code must be 200\", function () {",
+									"    pm.response.to.have.status(200);",
+									"});",
+									"",
+									"pm.test(\"Test Page created successfully\", function () {",
+									"    var jsonData = pm.response.json();",
+									"    pm.expect(jsonData.errors.length).to.eql(0);",
+									"    pm.collectionVariables.set(\"pageIdentifier\", jsonData.entity.identifier);",
+									"    pm.collectionVariables.set(\"host_id\", jsonData.entity.host);",
+									"});"
+								],
+								"type": "text/javascript"
+							}
+						}
+					],
+					"request": {
+						"auth": {
+							"type": "basic",
+							"basic": [
+								{
+									"key": "password",
+									"value": "admin",
+									"type": "string"
+								},
+								{
+									"key": "username",
+									"value": "admin@dotcms.com",
+									"type": "string"
+								}
+							]
+						},
+						"method": "PUT",
+						"header": [],
+						"body": {
+							"mode": "raw",
+							"raw": "{\n\t\n\t\"contentlet\": {\n\t\t\"contentType\":\"htmlpageasset\",\n        \"title\":\"testPageCopy\",\n        \"url\":\"testPageCopy\",\n        \"hostFolder\":\"default\",\n        \"template\":\"SYSTEM_TEMPLATE\",\n        \"friendlyName\":\"testPageCopy\",\n        \"cachettl\":0\n\t\t\n\t}\n}",
+							"options": {
+								"raw": {
+									"language": "json"
+								}
+							}
+						},
+						"url": {
+							"raw": "{{serverURL}}/api/v1/workflow/actions/default/fire/PUBLISH?indexPolicy=WAIT_FOR",
+							"host": [
+								"{{serverURL}}"
+							],
+							"path": [
+								"api",
+								"v1",
+								"workflow",
+								"actions",
+								"default",
+								"fire",
+								"PUBLISH"
+							],
+							"query": [
+								{
+									"key": "indexPolicy",
+									"value": "WAIT_FOR"
+								}
+							]
+						}
+					},
+					"response": []
+				},
+				{
+					"name": "CheckPermission",
+					"event": [
+						{
+							"listen": "test",
+							"script": {
+								"exec": [
+									"pm.test(\"HTTP Status code must be 200\", function () {",
+									"    pm.response.to.have.status(200);",
+									"});",
+									"",
+									"pm.test(\"Test Page created successfully\", function () {",
+									"    var jsonData = pm.response.json();",
+									"    pm.expect(jsonData.errors.length).to.eql(0);",
+									"    pm.expect(jsonData.entity).to.eql(true);",
+									"});"
+								],
+								"type": "text/javascript"
+							}
+						}
+					],
+					"request": {
+						"auth": {
+							"type": "basic",
+							"basic": [
+								{
+									"key": "password",
+									"value": "admin",
+									"type": "string"
+								},
+								{
+									"key": "username",
+									"value": "admin@dotcms.com",
+									"type": "string"
+								}
+							]
+						},
+						"method": "POST",
+						"header": [],
+						"body": {
+							"mode": "raw",
+							"raw": "{\n    \"url\":\"/testPageCopy\",\n    \"type\":\"READ\",\n    \"language_id\":\"1\",\n    \"host_id\":\"{{host_id}}\"\n}",
+							"options": {
+								"raw": {
+									"language": "json"
+								}
+							}
+						},
+						"url": {
+							"raw": "{{serverURL}}/api/v1/page/_check-permission",
+							"host": [
+								"{{serverURL}}"
+							],
+							"path": [
+								"api",
+								"v1",
+								"page",
+								"_check-permission"
+							]
+						}
+					},
+					"response": []
+				}
+			]
+		},
+		{
+			"name": "Depth-Relationships Copy",
+			"item": [
+				{
+					"name": "Create ContentType Child",
+					"event": [
+						{
+							"listen": "test",
+							"script": {
+								"exec": [
 									"var jsonData = pm.response.json();",
 									"",
 									"",
@@ -5429,22 +5558,10 @@
 									"    var jsonData = pm.response.json();",
 									"    pm.expect(jsonData.errors.length).to.eql(0);",
 									"    pm.collectionVariables.set(\"firstPageIdentifier\", jsonData.entity.identifier);",
-=======
-									"pm.test(\"HTTP Status code must be 200\", function () {",
-									"    pm.response.to.have.status(200);",
-									"});",
-									"",
-									"pm.test(\"Test Page created successfully\", function () {",
-									"    var jsonData = pm.response.json();",
-									"    pm.expect(jsonData.errors.length).to.eql(0);",
-									"    pm.collectionVariables.set(\"pageIdentifier\", jsonData.entity.identifier);",
-									"    pm.collectionVariables.set(\"host_id\", jsonData.entity.host);",
->>>>>>> c774f75c
 									"});"
 								],
 								"type": "text/javascript"
 							}
-<<<<<<< HEAD
 						},
 						{
 							"listen": "prerequest",
@@ -5454,8 +5571,6 @@
 								],
 								"type": "text/javascript"
 							}
-=======
->>>>>>> c774f75c
 						}
 					],
 					"request": {
@@ -5478,11 +5593,7 @@
 						"header": [],
 						"body": {
 							"mode": "raw",
-<<<<<<< HEAD
 							"raw": "{\n    \"contentlet\": {\n        \"contentType\": \"htmlpageasset\",\n        \"title\": \"Depth Test Page\",\n        \"url\": \"depthPageUrl\",\n        \"hostFolder\": \"default\",\n        \"template\": \"SYSTEM_TEMPLATE\",\n        \"friendlyName\": \"Depthr Test Page\",\n        \"cachettl\": 0\n    }\n}",
-=======
-							"raw": "{\n\t\n\t\"contentlet\": {\n\t\t\"contentType\":\"htmlpageasset\",\n        \"title\":\"testPageCopy\",\n        \"url\":\"testPageCopy\",\n        \"hostFolder\":\"default\",\n        \"template\":\"SYSTEM_TEMPLATE\",\n        \"friendlyName\":\"testPageCopy\",\n        \"cachettl\":0\n\t\t\n\t}\n}",
->>>>>>> c774f75c
 							"options": {
 								"raw": {
 									"language": "json"
@@ -5514,17 +5625,12 @@
 					"response": []
 				},
 				{
-<<<<<<< HEAD
 					"name": "Add Parent Contentlet To DepthPage",
-=======
-					"name": "CheckPermission",
->>>>>>> c774f75c
-					"event": [
-						{
-							"listen": "test",
-							"script": {
-								"exec": [
-<<<<<<< HEAD
+					"event": [
+						{
+							"listen": "test",
+							"script": {
+								"exec": [
 									"pm.test(\"Test Content was added to First Page successfully\", function () {",
 									"    pm.response.to.have.status(200);",
 									"});",
@@ -5532,16 +5638,6 @@
 									"pm.test(\"No contentlet addition errors are present\", function() {",
 									"    var jsonData = pm.response.json();",
 									"    pm.expect(jsonData.errors.length).to.eql(0);",
-=======
-									"pm.test(\"HTTP Status code must be 200\", function () {",
-									"    pm.response.to.have.status(200);",
-									"});",
-									"",
-									"pm.test(\"Test Page created successfully\", function () {",
-									"    var jsonData = pm.response.json();",
-									"    pm.expect(jsonData.errors.length).to.eql(0);",
-									"    pm.expect(jsonData.entity).to.eql(true);",
->>>>>>> c774f75c
 									"});"
 								],
 								"type": "text/javascript"
@@ -5568,11 +5664,7 @@
 						"header": [],
 						"body": {
 							"mode": "raw",
-<<<<<<< HEAD
 							"raw": "[\n    {\n        \"identifier\": \"SYSTEM_CONTAINER\",\n        \"uuid\": \"1\",\n        \"contentletsId\": [\n            \"{{parentContentIdentifier}}\"\n        ]\n    }\n]",
-=======
-							"raw": "{\n    \"url\":\"/testPageCopy\",\n    \"type\":\"READ\",\n    \"language_id\":\"1\",\n    \"host_id\":\"{{host_id}}\"\n}",
->>>>>>> c774f75c
 							"options": {
 								"raw": {
 									"language": "json"
@@ -5580,7 +5672,6 @@
 							}
 						},
 						"url": {
-<<<<<<< HEAD
 							"raw": "{{serverURL}}/api/v1/page/{{firstPageIdentifier}}/content",
 							"host": [
 								"{{serverURL}}"
@@ -5765,9 +5856,6 @@
 						"header": [],
 						"url": {
 							"raw": "{{serverURL}}/api/v1/page/render/depthPageUrl?language_id=1",
-=======
-							"raw": "{{serverURL}}/api/v1/page/_check-permission",
->>>>>>> c774f75c
 							"host": [
 								"{{serverURL}}"
 							],
@@ -5775,7 +5863,6 @@
 								"api",
 								"v1",
 								"page",
-<<<<<<< HEAD
 								"render",
 								"depthPageUrl"
 							],
@@ -5784,9 +5871,6 @@
 									"key": "language_id",
 									"value": "1"
 								}
-=======
-								"_check-permission"
->>>>>>> c774f75c
 							]
 						}
 					},
@@ -6085,23 +6169,7 @@
 			"value": ""
 		},
 		{
-<<<<<<< HEAD
-			"key": "contentTypeID",
-			"value": ""
-		},
-		{
-			"key": "contentTypeVAR",
-			"value": ""
-		},
-		{
-			"key": "contentTypeFieldID",
-			"value": ""
-		},
-		{
-			"key": "parentContentIdentifier",
-=======
 			"key": "host_id",
->>>>>>> c774f75c
 			"value": ""
 		}
 	]
