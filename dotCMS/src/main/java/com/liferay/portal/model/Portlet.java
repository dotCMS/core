package com.liferay.portal.model;

import com.dotcms.repackage.javax.portlet.PortletConfig;
import com.dotmarketing.business.DotStateException;
import com.dotmarketing.util.Logger;
import com.liferay.portal.ejb.PortletPK;
import com.liferay.portlet.ConcretePortletWrapper;

import java.util.HashMap;
import java.util.Map;
import java.util.Optional;
import java.util.Set;

/**
 * This class represents a portlet in the dotCMS administration portal, i.e.; the back-end.
 * <p>In dotCMS, a portlet is a page that you can access when you log into the back-end. It allows
 * you to visualize and/or interact with information in your content repository. For instance,
 * the Site Browser, the Content Search, and the Maintenance page are examples of portlets.
 * Developers can create their own custom portlets as well, if required.</p>
 *
 * @author root
 * @since Mar 22nd, 2012
 */
public class Portlet extends PortletModel {

  private static final long serialVersionUID = 1L;

  protected transient Map<String, String> initParams;
  protected String portletId;
  protected String portletClass;
  protected String portletSource;
  protected String portletUrl;

  public static final String MAINTENANCE = "maintenance";
  public static final String DATA_VIEW_MODE_KEY = "dataViewMode";

  @Deprecated
  public Portlet(PortletPK pk) {
    super(pk);
    this.portletId = pk.portletId;
    setStrutsPath(pk.portletId);
    setActive(true);
    initParams = new HashMap<>();
    portletClass = null;
    portletSource="xml";
    portletUrl = null;
  }

  public Portlet(String portletId, String portletClass, Map<String, String> initParams) {
    super(portletId, "", "dotcms.org", null, false, null, true);
    this.portletId = portletId;
    this.initParams = initParams;
    this.portletClass = portletClass;
    this.portletSource=initParams.getOrDefault("portletSource", "xml");
<<<<<<< HEAD
    this.portletUrl = null;
=======
    portletUrl = null;
>>>>>>> 1406ab90
  }

  public Portlet(String portletId, String groupId, String portletClass, Map<String, String> initParams) {
    super(portletId, groupId, "dotcms.org", null, false, null, true);
    this.portletId = portletId;
    this.initParams = initParams;
    this.portletClass = portletClass;
    this.portletSource=initParams.getOrDefault("portletSource", "xml");
    this.portletUrl = null;
  }

  public Portlet(String portletId, String portletClass, Map<String, String> initParams, String portletUrl) {
    super(portletId, "", "dotcms.org", null, false, null, true);
    this.portletId = portletId;
    this.initParams = initParams;
    this.portletClass = portletClass;
    this.portletSource=initParams.getOrDefault("portletSource", "xml");
    this.portletUrl = portletUrl;
  }

  public Portlet(String portletId, String portletClass, Map<String, String> initParams, String portletUrl) {
    super(portletId, "", "dotcms.org", null, false, null, true);
    this.portletId = portletId;
    this.initParams = initParams;
    this.portletClass = portletClass;
    this.portletSource=initParams.getOrDefault("portletSource", "xml");
    this.portletUrl = portletUrl;
  }

  @Deprecated
  public Portlet(Portlet oldPort) {
    this(oldPort.getPortletId(), oldPort.getGroupId(), oldPort.getCompanyId(), oldPort.getStrutsPath(), oldPort.getPortletClass(), null,
        null, oldPort.getDefaultPreferences(), null, false, false, false, false, false, false, oldPort.getRoles(), true, false,
        oldPort.getInitParams(), oldPort.getResourceBundle(), null, null, false);
  }

  @Deprecated
  public Portlet(String portletId, String groupId, String companyId, String defaultPreferences, boolean narrow, String roles,
      boolean active) {

    super(portletId, groupId, companyId, defaultPreferences, narrow, roles, active);
    this.portletId = portletId;
    this.initParams = new HashMap<>();
    this.portletClass = null;
    this.portletSource=initParams.getOrDefault("portletSource", "xml");
    this.portletUrl = null;
  }

  @Deprecated
  public Portlet(String portletId, String groupId, String companyId, String strutsPath, String portletClass, String indexerClass,
      String schedulerClass, String defaultPreferences, String prefsSharingType, boolean useDefaultTemplate,
      boolean showPortletAccessDenied, boolean showPortletInactive, boolean restoreCurrentView, boolean ns4Compatible, boolean narrow,
      String roles, boolean active, boolean include, Map<String,String> initParams, String resourceBundle, Set userAttributes, Map customUserAttributes,
      boolean warFile) {

    super(portletId, groupId, companyId, defaultPreferences, narrow, roles, active);
    this.portletId = portletId;
    this.initParams = initParams;
    this.portletClass = portletClass;
    this.portletSource=initParams.getOrDefault("portletSource", "xml");
    this.portletUrl = null;
  }

  /**
   * Gets the struts path of the portlet.
   *
   * @return the struts path of the portlet
   */
  public String getStrutsPath() {
    return getPortletId();
  }

  @Deprecated
  public void setStrutsPath(String strutsPath) {

  }

  public String getExtendsPortlet() {
    return getGroupId();
  }

  /**
   * Gets the name of the portlet class of the portlet.
   *
   * @return the name of the portlet class of the portlet
   */
  public String getPortletClass() {
    return portletClass;
  }

  /**
   * Sets the name of the portlet class of the portlet.
   *
   * @param portletClass the name of the portlet class of the portlet
   */
  public void setPortletClass(String portletClass) {
    portletClass = portletClass;
  }

  /**
   * Gets the default preferences of the portlet.
   *
   * @return the default preferences of the portlet
   */
  public String getDefaultPreferences() {
    return super.getDefaultPreferences();

  }

  /**
   * Gets the init parameters of the portlet.
   *
   * @return init parameters of the portlet
   */
  public Map<String, String> getInitParams() {
    return this.initParams;
  }

  /**
   * Sets the init parameters of the portlet.
   *
   * @param initParams the init parameters of the portlet
   */
  public void setInitParams(Map initParams) {
    throw new DotStateException("not supported");
  }

  /**
   * Gets the resource bundle of the portlet.
   *
   * @return resource bundle of the portlet
   */
  public String getResourceBundle() {
    return "com.liferay.portlet.StrutsResourceBundle" ;
  }

  /**
   * Gets the portlet URL.
   *
   * @return the portlet URL
   */
  public String getPortletUrl() {
    return this.portletUrl;
  }

  /**
   * Sets the portlet URL.
   *
   * @param portletUrl the portlet URL
   */
  public void setPortletUrl(String portletUrl) {
    this.portletUrl = portletUrl;
  }

  @Override
  public String getPortletId() {
    return this.portletId;
  }

  /**
   * Compares this portlet to the specified object.
   *
   * @param obj the object to compare this portlet against
   * @return the value 0 if the argument portlet is equal to this portlet; a value less than -1 if
   *         this portlet is less than the portlet argument; and 1 if this portlet is greater than the
   *         portlet argument
   */
  public int compareTo(Object obj) {
    Portlet portlet = (Portlet) obj;

    return getPortletId().compareTo(portlet.getPortletId());
  }

  private transient ConcretePortletWrapper cachedInstance = null;

  /**
   * Initialize the portlet instance.
   */

  public Optional<ConcretePortletWrapper> getCachedInstance() {
    return Optional.ofNullable(cachedInstance);

  }

  public ConcretePortletWrapper getCachedInstance(PortletConfig portletConfig) {

    try {
      if (cachedInstance == null) {
        com.dotcms.repackage.javax.portlet.Portlet realPortlet = (com.dotcms.repackage.javax.portlet.Portlet) Class.forName(getPortletClass()).getDeclaredConstructor().newInstance();
        ConcretePortletWrapper newOne = new ConcretePortletWrapper(realPortlet, portletConfig.getPortletContext());
        newOne.init(portletConfig);
        cachedInstance = newOne;
      }

    } catch (Exception e) {
      Logger.error(this.getClass(), e.getMessage(), e);
    }

    return cachedInstance;
  }

}
<|MERGE_RESOLUTION|>--- conflicted
+++ resolved
@@ -1,261 +1,257 @@
-package com.liferay.portal.model;
-
-import com.dotcms.repackage.javax.portlet.PortletConfig;
-import com.dotmarketing.business.DotStateException;
-import com.dotmarketing.util.Logger;
-import com.liferay.portal.ejb.PortletPK;
-import com.liferay.portlet.ConcretePortletWrapper;
-
-import java.util.HashMap;
-import java.util.Map;
-import java.util.Optional;
-import java.util.Set;
-
-/**
- * This class represents a portlet in the dotCMS administration portal, i.e.; the back-end.
- * <p>In dotCMS, a portlet is a page that you can access when you log into the back-end. It allows
- * you to visualize and/or interact with information in your content repository. For instance,
- * the Site Browser, the Content Search, and the Maintenance page are examples of portlets.
- * Developers can create their own custom portlets as well, if required.</p>
- *
- * @author root
- * @since Mar 22nd, 2012
- */
-public class Portlet extends PortletModel {
-
-  private static final long serialVersionUID = 1L;
-
-  protected transient Map<String, String> initParams;
-  protected String portletId;
-  protected String portletClass;
-  protected String portletSource;
-  protected String portletUrl;
-
-  public static final String MAINTENANCE = "maintenance";
-  public static final String DATA_VIEW_MODE_KEY = "dataViewMode";
-
-  @Deprecated
-  public Portlet(PortletPK pk) {
-    super(pk);
-    this.portletId = pk.portletId;
-    setStrutsPath(pk.portletId);
-    setActive(true);
-    initParams = new HashMap<>();
-    portletClass = null;
-    portletSource="xml";
-    portletUrl = null;
-  }
-
-  public Portlet(String portletId, String portletClass, Map<String, String> initParams) {
-    super(portletId, "", "dotcms.org", null, false, null, true);
-    this.portletId = portletId;
-    this.initParams = initParams;
-    this.portletClass = portletClass;
-    this.portletSource=initParams.getOrDefault("portletSource", "xml");
-<<<<<<< HEAD
-    this.portletUrl = null;
-=======
-    portletUrl = null;
->>>>>>> 1406ab90
-  }
-
-  public Portlet(String portletId, String groupId, String portletClass, Map<String, String> initParams) {
-    super(portletId, groupId, "dotcms.org", null, false, null, true);
-    this.portletId = portletId;
-    this.initParams = initParams;
-    this.portletClass = portletClass;
-    this.portletSource=initParams.getOrDefault("portletSource", "xml");
-    this.portletUrl = null;
-  }
-
-  public Portlet(String portletId, String portletClass, Map<String, String> initParams, String portletUrl) {
-    super(portletId, "", "dotcms.org", null, false, null, true);
-    this.portletId = portletId;
-    this.initParams = initParams;
-    this.portletClass = portletClass;
-    this.portletSource=initParams.getOrDefault("portletSource", "xml");
-    this.portletUrl = portletUrl;
-  }
-
-  public Portlet(String portletId, String portletClass, Map<String, String> initParams, String portletUrl) {
-    super(portletId, "", "dotcms.org", null, false, null, true);
-    this.portletId = portletId;
-    this.initParams = initParams;
-    this.portletClass = portletClass;
-    this.portletSource=initParams.getOrDefault("portletSource", "xml");
-    this.portletUrl = portletUrl;
-  }
-
-  @Deprecated
-  public Portlet(Portlet oldPort) {
-    this(oldPort.getPortletId(), oldPort.getGroupId(), oldPort.getCompanyId(), oldPort.getStrutsPath(), oldPort.getPortletClass(), null,
-        null, oldPort.getDefaultPreferences(), null, false, false, false, false, false, false, oldPort.getRoles(), true, false,
-        oldPort.getInitParams(), oldPort.getResourceBundle(), null, null, false);
-  }
-
-  @Deprecated
-  public Portlet(String portletId, String groupId, String companyId, String defaultPreferences, boolean narrow, String roles,
-      boolean active) {
-
-    super(portletId, groupId, companyId, defaultPreferences, narrow, roles, active);
-    this.portletId = portletId;
-    this.initParams = new HashMap<>();
-    this.portletClass = null;
-    this.portletSource=initParams.getOrDefault("portletSource", "xml");
-    this.portletUrl = null;
-  }
-
-  @Deprecated
-  public Portlet(String portletId, String groupId, String companyId, String strutsPath, String portletClass, String indexerClass,
-      String schedulerClass, String defaultPreferences, String prefsSharingType, boolean useDefaultTemplate,
-      boolean showPortletAccessDenied, boolean showPortletInactive, boolean restoreCurrentView, boolean ns4Compatible, boolean narrow,
-      String roles, boolean active, boolean include, Map<String,String> initParams, String resourceBundle, Set userAttributes, Map customUserAttributes,
-      boolean warFile) {
-
-    super(portletId, groupId, companyId, defaultPreferences, narrow, roles, active);
-    this.portletId = portletId;
-    this.initParams = initParams;
-    this.portletClass = portletClass;
-    this.portletSource=initParams.getOrDefault("portletSource", "xml");
-    this.portletUrl = null;
-  }
-
-  /**
-   * Gets the struts path of the portlet.
-   *
-   * @return the struts path of the portlet
-   */
-  public String getStrutsPath() {
-    return getPortletId();
-  }
-
-  @Deprecated
-  public void setStrutsPath(String strutsPath) {
-
-  }
-
-  public String getExtendsPortlet() {
-    return getGroupId();
-  }
-
-  /**
-   * Gets the name of the portlet class of the portlet.
-   *
-   * @return the name of the portlet class of the portlet
-   */
-  public String getPortletClass() {
-    return portletClass;
-  }
-
-  /**
-   * Sets the name of the portlet class of the portlet.
-   *
-   * @param portletClass the name of the portlet class of the portlet
-   */
-  public void setPortletClass(String portletClass) {
-    portletClass = portletClass;
-  }
-
-  /**
-   * Gets the default preferences of the portlet.
-   *
-   * @return the default preferences of the portlet
-   */
-  public String getDefaultPreferences() {
-    return super.getDefaultPreferences();
-
-  }
-
-  /**
-   * Gets the init parameters of the portlet.
-   *
-   * @return init parameters of the portlet
-   */
-  public Map<String, String> getInitParams() {
-    return this.initParams;
-  }
-
-  /**
-   * Sets the init parameters of the portlet.
-   *
-   * @param initParams the init parameters of the portlet
-   */
-  public void setInitParams(Map initParams) {
-    throw new DotStateException("not supported");
-  }
-
-  /**
-   * Gets the resource bundle of the portlet.
-   *
-   * @return resource bundle of the portlet
-   */
-  public String getResourceBundle() {
-    return "com.liferay.portlet.StrutsResourceBundle" ;
-  }
-
-  /**
-   * Gets the portlet URL.
-   *
-   * @return the portlet URL
-   */
-  public String getPortletUrl() {
-    return this.portletUrl;
-  }
-
-  /**
-   * Sets the portlet URL.
-   *
-   * @param portletUrl the portlet URL
-   */
-  public void setPortletUrl(String portletUrl) {
-    this.portletUrl = portletUrl;
-  }
-
-  @Override
-  public String getPortletId() {
-    return this.portletId;
-  }
-
-  /**
-   * Compares this portlet to the specified object.
-   *
-   * @param obj the object to compare this portlet against
-   * @return the value 0 if the argument portlet is equal to this portlet; a value less than -1 if
-   *         this portlet is less than the portlet argument; and 1 if this portlet is greater than the
-   *         portlet argument
-   */
-  public int compareTo(Object obj) {
-    Portlet portlet = (Portlet) obj;
-
-    return getPortletId().compareTo(portlet.getPortletId());
-  }
-
-  private transient ConcretePortletWrapper cachedInstance = null;
-
-  /**
-   * Initialize the portlet instance.
-   */
-
-  public Optional<ConcretePortletWrapper> getCachedInstance() {
-    return Optional.ofNullable(cachedInstance);
-
-  }
-
-  public ConcretePortletWrapper getCachedInstance(PortletConfig portletConfig) {
-
-    try {
-      if (cachedInstance == null) {
-        com.dotcms.repackage.javax.portlet.Portlet realPortlet = (com.dotcms.repackage.javax.portlet.Portlet) Class.forName(getPortletClass()).getDeclaredConstructor().newInstance();
-        ConcretePortletWrapper newOne = new ConcretePortletWrapper(realPortlet, portletConfig.getPortletContext());
-        newOne.init(portletConfig);
-        cachedInstance = newOne;
-      }
-
-    } catch (Exception e) {
-      Logger.error(this.getClass(), e.getMessage(), e);
-    }
-
-    return cachedInstance;
-  }
-
-}
+package com.liferay.portal.model;
+
+import com.dotcms.repackage.javax.portlet.PortletConfig;
+import com.dotmarketing.business.DotStateException;
+import com.dotmarketing.util.Logger;
+import com.liferay.portal.ejb.PortletPK;
+import com.liferay.portlet.ConcretePortletWrapper;
+
+import java.util.HashMap;
+import java.util.Map;
+import java.util.Optional;
+import java.util.Set;
+
+/**
+ * This class represents a portlet in the dotCMS administration portal, i.e.; the back-end.
+ * <p>In dotCMS, a portlet is a page that you can access when you log into the back-end. It allows
+ * you to visualize and/or interact with information in your content repository. For instance,
+ * the Site Browser, the Content Search, and the Maintenance page are examples of portlets.
+ * Developers can create their own custom portlets as well, if required.</p>
+ *
+ * @author root
+ * @since Mar 22nd, 2012
+ */
+public class Portlet extends PortletModel {
+
+  private static final long serialVersionUID = 1L;
+
+  protected transient Map<String, String> initParams;
+  protected String portletId;
+  protected String portletClass;
+  protected String portletSource;
+  protected String portletUrl;
+
+  public static final String MAINTENANCE = "maintenance";
+  public static final String DATA_VIEW_MODE_KEY = "dataViewMode";
+
+  @Deprecated
+  public Portlet(PortletPK pk) {
+    super(pk);
+    this.portletId = pk.portletId;
+    setStrutsPath(pk.portletId);
+    setActive(true);
+    initParams = new HashMap<>();
+    portletClass = null;
+    portletSource="xml";
+    portletUrl = null;
+  }
+
+  public Portlet(String portletId, String portletClass, Map<String, String> initParams) {
+    super(portletId, "", "dotcms.org", null, false, null, true);
+    this.portletId = portletId;
+    this.initParams = initParams;
+    this.portletClass = portletClass;
+    this.portletSource=initParams.getOrDefault("portletSource", "xml");
+    this.portletUrl = null;
+  }
+
+  public Portlet(String portletId, String groupId, String portletClass, Map<String, String> initParams) {
+    super(portletId, groupId, "dotcms.org", null, false, null, true);
+    this.portletId = portletId;
+    this.initParams = initParams;
+    this.portletClass = portletClass;
+    this.portletSource=initParams.getOrDefault("portletSource", "xml");
+    this.portletUrl = null;
+  }
+
+  public Portlet(String portletId, String portletClass, Map<String, String> initParams, String portletUrl) {
+    super(portletId, "", "dotcms.org", null, false, null, true);
+    this.portletId = portletId;
+    this.initParams = initParams;
+    this.portletClass = portletClass;
+    this.portletSource=initParams.getOrDefault("portletSource", "xml");
+    this.portletUrl = portletUrl;
+  }
+
+  public Portlet(String portletId, String portletClass, Map<String, String> initParams, String portletUrl) {
+    super(portletId, "", "dotcms.org", null, false, null, true);
+    this.portletId = portletId;
+    this.initParams = initParams;
+    this.portletClass = portletClass;
+    this.portletSource=initParams.getOrDefault("portletSource", "xml");
+    this.portletUrl = portletUrl;
+  }
+
+  @Deprecated
+  public Portlet(Portlet oldPort) {
+    this(oldPort.getPortletId(), oldPort.getGroupId(), oldPort.getCompanyId(), oldPort.getStrutsPath(), oldPort.getPortletClass(), null,
+        null, oldPort.getDefaultPreferences(), null, false, false, false, false, false, false, oldPort.getRoles(), true, false,
+        oldPort.getInitParams(), oldPort.getResourceBundle(), null, null, false);
+  }
+
+  @Deprecated
+  public Portlet(String portletId, String groupId, String companyId, String defaultPreferences, boolean narrow, String roles,
+      boolean active) {
+
+    super(portletId, groupId, companyId, defaultPreferences, narrow, roles, active);
+    this.portletId = portletId;
+    this.initParams = new HashMap<>();
+    this.portletClass = null;
+    this.portletSource=initParams.getOrDefault("portletSource", "xml");
+    this.portletUrl = null;
+  }
+
+  @Deprecated
+  public Portlet(String portletId, String groupId, String companyId, String strutsPath, String portletClass, String indexerClass,
+      String schedulerClass, String defaultPreferences, String prefsSharingType, boolean useDefaultTemplate,
+      boolean showPortletAccessDenied, boolean showPortletInactive, boolean restoreCurrentView, boolean ns4Compatible, boolean narrow,
+      String roles, boolean active, boolean include, Map<String,String> initParams, String resourceBundle, Set userAttributes, Map customUserAttributes,
+      boolean warFile) {
+
+    super(portletId, groupId, companyId, defaultPreferences, narrow, roles, active);
+    this.portletId = portletId;
+    this.initParams = initParams;
+    this.portletClass = portletClass;
+    this.portletSource=initParams.getOrDefault("portletSource", "xml");
+    this.portletUrl = null;
+  }
+
+  /**
+   * Gets the struts path of the portlet.
+   *
+   * @return the struts path of the portlet
+   */
+  public String getStrutsPath() {
+    return getPortletId();
+  }
+
+  @Deprecated
+  public void setStrutsPath(String strutsPath) {
+
+  }
+
+  public String getExtendsPortlet() {
+    return getGroupId();
+  }
+
+  /**
+   * Gets the name of the portlet class of the portlet.
+   *
+   * @return the name of the portlet class of the portlet
+   */
+  public String getPortletClass() {
+    return portletClass;
+  }
+
+  /**
+   * Sets the name of the portlet class of the portlet.
+   *
+   * @param portletClass the name of the portlet class of the portlet
+   */
+  public void setPortletClass(String portletClass) {
+    portletClass = portletClass;
+  }
+
+  /**
+   * Gets the default preferences of the portlet.
+   *
+   * @return the default preferences of the portlet
+   */
+  public String getDefaultPreferences() {
+    return super.getDefaultPreferences();
+
+  }
+
+  /**
+   * Gets the init parameters of the portlet.
+   *
+   * @return init parameters of the portlet
+   */
+  public Map<String, String> getInitParams() {
+    return this.initParams;
+  }
+
+  /**
+   * Sets the init parameters of the portlet.
+   *
+   * @param initParams the init parameters of the portlet
+   */
+  public void setInitParams(Map initParams) {
+    throw new DotStateException("not supported");
+  }
+
+  /**
+   * Gets the resource bundle of the portlet.
+   *
+   * @return resource bundle of the portlet
+   */
+  public String getResourceBundle() {
+    return "com.liferay.portlet.StrutsResourceBundle" ;
+  }
+
+  /**
+   * Gets the portlet URL.
+   *
+   * @return the portlet URL
+   */
+  public String getPortletUrl() {
+    return this.portletUrl;
+  }
+
+  /**
+   * Sets the portlet URL.
+   *
+   * @param portletUrl the portlet URL
+   */
+  public void setPortletUrl(String portletUrl) {
+    this.portletUrl = portletUrl;
+  }
+
+  @Override
+  public String getPortletId() {
+    return this.portletId;
+  }
+
+  /**
+   * Compares this portlet to the specified object.
+   *
+   * @param obj the object to compare this portlet against
+   * @return the value 0 if the argument portlet is equal to this portlet; a value less than -1 if
+   *         this portlet is less than the portlet argument; and 1 if this portlet is greater than the
+   *         portlet argument
+   */
+  public int compareTo(Object obj) {
+    Portlet portlet = (Portlet) obj;
+
+    return getPortletId().compareTo(portlet.getPortletId());
+  }
+
+  private transient ConcretePortletWrapper cachedInstance = null;
+
+  /**
+   * Initialize the portlet instance.
+   */
+
+  public Optional<ConcretePortletWrapper> getCachedInstance() {
+    return Optional.ofNullable(cachedInstance);
+
+  }
+
+  public ConcretePortletWrapper getCachedInstance(PortletConfig portletConfig) {
+
+    try {
+      if (cachedInstance == null) {
+        com.dotcms.repackage.javax.portlet.Portlet realPortlet = (com.dotcms.repackage.javax.portlet.Portlet) Class.forName(getPortletClass()).getDeclaredConstructor().newInstance();
+        ConcretePortletWrapper newOne = new ConcretePortletWrapper(realPortlet, portletConfig.getPortletContext());
+        newOne.init(portletConfig);
+        cachedInstance = newOne;
+      }
+
+    } catch (Exception e) {
+      Logger.error(this.getClass(), e.getMessage(), e);
+    }
+
+    return cachedInstance;
+  }
+
+}