--- conflicted
+++ resolved
@@ -1,412 +1,404 @@
-/**
- * Copyright (c) 2000-2005 Liferay, LLC. All rights reserved.
- *
- * Permission is hereby granted, free of charge, to any person obtaining a copy
- * of this software and associated documentation files (the "Software"), to deal
- * in the Software without restriction, including without limitation the rights
- * to use, copy, modify, merge, publish, distribute, sublicense, and/or sell
- * copies of the Software, and to permit persons to whom the Software is
- * furnished to do so, subject to the following conditions:
- *
- * The above copyright notice and this permission notice shall be included in
- * all copies or substantial portions of the Software.
- *
- * THE SOFTWARE IS PROVIDED "AS IS", WITHOUT WARRANTY OF ANY KIND, EXPRESS OR
- * IMPLIED, INCLUDING BUT NOT LIMITED TO THE WARRANTIES OF MERCHANTABILITY,
- * FITNESS FOR A PARTICULAR PURPOSE AND NONINFRINGEMENT. IN NO EVENT SHALL THE
- * AUTHORS OR COPYRIGHT HOLDERS BE LIABLE FOR ANY CLAIM, DAMAGES OR OTHER
- * LIABILITY, WHETHER IN AN ACTION OF CONTRACT, TORT OR OTHERWISE, ARISING FROM,
- * OUT OF OR IN CONNECTION WITH THE SOFTWARE OR THE USE OR OTHER DEALINGS IN THE
- * SOFTWARE.
- */
-
-package com.liferay.portal.model;
-
-import com.dotmarketing.business.APILocator;
-import com.dotmarketing.business.UserAPI;
-import com.dotmarketing.portlets.user.ajax.UserAjax;
-import com.dotmarketing.util.UtilMethods;
-import com.fasterxml.jackson.annotation.JsonIgnore;
-import com.liferay.portal.util.PropsUtil;
-import com.liferay.portal.util.Recipient;
-import com.liferay.util.LocaleUtil;
-import com.liferay.util.StringPool;
-import com.liferay.util.StringUtil;
-import com.liferay.util.Validator;
-import io.vavr.control.Try;
-import org.apache.commons.codec.digest.DigestUtils;
-
-import java.lang.reflect.InvocationTargetException;
-import java.util.Date;
-import java.util.HashMap;
-import java.util.Locale;
-import java.util.Map;
-import java.util.TimeZone;
-
-/**
- * <a href="User.java.html"><b><i>View Source</i></b></a>
- *
- * @author  Brian Wing Shun Chan
- * @version $Revision: 1.34 $
- *
- */
-public class User extends UserModel implements Recipient {
-
-	public static final String DEFAULT = "default";
-
-	public static String getDefaultUserId(String companyId) {
-		return companyId + "." + DEFAULT;
-	}
-
-	public static String getFullName(
-		String firstName, String middleName, String lastName) {
-
-		if (Validator.isNull(middleName)) {
-			return firstName + StringPool.SPACE + lastName;
-		}
-		else {
-			return firstName + StringPool.SPACE + middleName +
-				StringPool.SPACE + lastName;
-		}
-	}
-
-	@Override
-	public String toString() {
-		return this.getFullName() + " [ID: " + this.getUserId() + "][email:" + this.getEmailAddress() + "]";
-	}
-
-	public User() {
-		super();
-	}
-
-	public User(String userId) {
-		super(userId);
-	}
-
-	public User(String userId, String companyId, String password,
-				boolean passwordEncrypted, Date passwordExpirationDate,
-				boolean passwordReset, String firstName, String middleName,
-				String lastName, String nickName, boolean male, Date birthday,
-				String emailAddress, String smsId, String aimId, String icqId,
-				String msnId, String ymId, String favoriteActivity,
-				String favoriteBibleVerse, String favoriteFood,
-				String favoriteMovie, String favoriteMusic, String languageId,
-				String timeZoneId, String skinId, boolean dottedSkins,
-				boolean roundedSkins, String greeting, String resolution,
-				String refreshRate, String layoutIds, String comments,
-				Date createDate, Date loginDate, String loginIP,
-				Date lastLoginDate, String lastLoginIP, int failedLoginAttempts,
-				boolean agreedToTermsOfUse, boolean active, boolean deleteInProgress, Date deleteDate) {
-
-		super(userId, companyId, password, passwordEncrypted,
-			  passwordExpirationDate, passwordReset, firstName, middleName,
-			  lastName, nickName, male, birthday, emailAddress, smsId, aimId,
-			  icqId, msnId, ymId, favoriteActivity, favoriteBibleVerse,
-			  favoriteFood, favoriteMovie, favoriteMusic, languageId,
-			  timeZoneId, skinId, dottedSkins, roundedSkins, greeting,
-			  resolution, refreshRate, layoutIds, comments, createDate,
-			  loginDate, loginIP, lastLoginDate, lastLoginIP,
-			  failedLoginAttempts, agreedToTermsOfUse, active, deleteInProgress, deleteDate);
-
-		setCompanyId(companyId);
-		setLanguageId(languageId);
-		setTimeZoneId(timeZoneId);
-		setResolution(resolution);
-		setRefreshRate(refreshRate);
-	}
-
-	public boolean isDefaultUser() {
-		return _defaultUser;
-	}
-
-	public void setCompanyId(String companyId) {
-		if (companyId.equalsIgnoreCase(DEFAULT)) {
-			_defaultUser = true;
-		}
-		else {
-			_defaultUser = false;
-		}
-
-		super.setCompanyId(companyId);
-	}
-
-	public String getActualCompanyId() {
-		if (isDefaultUser()) {
-			return getUserId().substring(
-				0, getUserId().indexOf(User.DEFAULT) - 1);
-		}
-		else {
-			return getCompanyId();
-		}
-	}
-
-
-
-	public boolean isPasswordExpired() {
-		if (getPasswordExpirationDate() != null &&
-			getPasswordExpirationDate().before(new Date())) {
-
-			return true;
-		}
-		else {
-			return false;
-		}
-	}
-
-	public String getFullName() {
-		String firstName = getFirstName();
-		firstName = (UtilMethods.isSet(firstName) ? firstName : "");
-		String middleName = getMiddleName();
-		middleName = (UtilMethods.isSet(middleName) ? middleName : "");
-		String lastName = getLastName();
-		lastName = (UtilMethods.isSet(lastName) ? lastName : "");
-		return getFullName(firstName,middleName,lastName);
-	}
-
-	public boolean getFemale() {
-		return !getMale();
-	}
-
-	public boolean isFemale() {
-		return !isMale();
-	}
-
-	public void setFemale(boolean female) {
-		super.setMale(!female);
-	}
-
-	public Locale getLocale() {
-		return _locale;
-	}
-
-	public void setLanguageId(String languageId) {
-		_locale = LocaleUtil.fromLanguageId(languageId);
-
-		super.setLanguageId(_locale.getLanguage() + "_" + _locale.getCountry());
-	}
-	public void setLocale(Locale locale) {
-		_locale = locale;
-
-		super.setLanguageId(_locale.getLanguage() + "_" + _locale.getCountry());
-	}
-
-	public TimeZone getTimeZone() {
-		return _timeZone;
-	}
-
-	public void setTimeZoneId(String timeZoneId) {
-		if (Validator.isNull(timeZoneId)) {
-			timeZoneId = TimeZone.getDefault().getID();
-		}
-
-		_timeZone = TimeZone.getTimeZone(timeZoneId);
-
-		super.setTimeZoneId(timeZoneId);
-	}
-
-	public boolean hasCustomSkin() {
-		if (getUserId().equals(getSkinId())) {
-			return true;
-		}
-		else {
-			return false;
-		}
-	}
-	@JsonIgnore
-	public void setResolution(String resolution) {
-		if (Validator.isNull(resolution)) {
-			resolution = PropsUtil.get(
-				PropsUtil.DEFAULT_USER_LAYOUT_RESOLUTION);
-		}
-
-		super.setResolution(resolution);
-	}
-	@JsonIgnore
-	public void setRefreshRate(String refreshRate) {
-		if (Validator.isNull(refreshRate)) {
-			refreshRate = PropsUtil.get(
-				PropsUtil.DEFAULT_USER_LAYOUT_REFRESH_RATE);
-		}
-
-		super.setRefreshRate(refreshRate);
-	}
-
-
-	public BaseModel getProtected() {
-		if (_user == null) {
-			protect();
-		}
-
-		return _user;
-	}
-
-	public void protect() {
-		_user = (User)this.clone();
-
-		_user.setPassword(null);
-		_user.setCreateDate(null);
-        _user.setModificationDate(null);
-		_user.setLoginDate(null);
-		_user.setLoginIP(null);
-		_user.setLastLoginDate(null);
-		_user.setLastLoginIP(null);
-		_user.setFailedLoginAttempts(0);
-		_user.setAgreedToTermsOfUse(false);
-		_user.setActive(false);
-	}
-
-	public String getRecipientId() {
-		return getUserId();
-	}
-
-	public String getRecipientName() {
-		return StringUtil.replace(
-			getFullName(),
-			new String[] {
-				StringPool.COLON, StringPool.COMMA
-			},
-			new String[] {
-				StringPool.BLANK, StringPool.BLANK
-			});
-	}
-
-	public String getRecipientAddress() {
-		return getEmailAddress();
-	}
-
-	public String getRecipientInternetAddress() {
-		return getRecipientName() + " <" + getEmailAddress() + ">";
-	}
-
-	public boolean isMultipleRecipients() {
-		return false;
-	}
-
-	public int compareTo(Object obj) {
-		User user = (User)obj;
-
-		return getFullName().toLowerCase().compareTo(
-			user.getFullName().toLowerCase());
-	}
-
-    public Date getModificationDate() {
-
-        return this.modificationDate;
-    }
-
-    public void setModificationDate(final Date modificationDate) {
-
-        this.modificationDate = modificationDate;
-        setModified(true);
-    }
-
-  public boolean isAnonymousUser(){
-      return UserAPI.CMS_ANON_USER_ID.equals(this.getUserId());
-  }
-
-<<<<<<< HEAD
-=======
-
-	/**
-	 * Returns true if the user is an admin
-	 * @return boolean
-	 */
->>>>>>> 87e59fdf
-	public boolean isAdmin() {
-
-		return Try.of(() -> {
-			if (isAnonymousUser()) {
-				return false;
-			}
-			return (APILocator.getRoleAPI().doesUserHaveRole(this, APILocator.getRoleAPI().loadCMSAdminRole()));
-
-		}).getOrElse(false);
-<<<<<<< HEAD
-=======
-
->>>>>>> 87e59fdf
-	}
-
-  public boolean isBackendUser() {
-
-    return Try.of(() -> {
-      if (isAnonymousUser()) {
-        return false;
-      }
-      return (APILocator.getRoleAPI().doesUserHaveRole(this, APILocator.getRoleAPI().loadBackEndUserRole()));
-
-    }).getOrElse(false);
-
-  }
-
-  public boolean isFrontendUser() {
-
-    return Try.of(() -> {
-      if (isAnonymousUser()) {
-        return true;
-      }
-      return (APILocator.getRoleAPI().doesUserHaveRole(this, APILocator.getRoleAPI().loadFrontEndUserRole()));
-
-    }).getOrElse(false);
-
-  }
-
-	
-  public boolean hasConsoleAccess() {
-    return Try.of(() -> {
-      if (isAnonymousUser() || UserAPI.SYSTEM_USER_ID.equals(this.getUserId()) ) {
-        return false;
-      }
-      return isActive() && isBackendUser() && !APILocator.getLayoutAPI().loadLayoutsForUser(this).isEmpty();
-
-    }).getOrElse(false);
-
-  }
-
-    public Map<String, Object> toMap() throws IllegalAccessException, InvocationTargetException, NoSuchMethodException {
-        Map<String, Object> map = new HashMap<String, Object>();
-        map.put("active", this.getActive());
-        map.put("actualCompanyId", this.getActualCompanyId());
-        map.put("birthday", this.getBirthday());
-        map.put("comments", this.getComments());
-        map.put("companyId", this.getCompanyId());
-        map.put("createDate", this.getCreateDate());
-        map.put("modificationDate", this.getModificationDate());
-        map.put("emailAddress", this.getEmailAddress());
-        map.put("emailaddress", this.getEmailAddress());
-        map.put("failedLoginAttempts", this.getFailedLoginAttempts());
-        map.put("male", this.getMale());
-        map.put("firstName", this.getFirstName());
-        map.put("fullName", this.getFullName());
-        map.put("name", getFullName());
-        map.put("languageId", this.getLanguageId());
-        map.put("lastLoginDate", this.getLastLoginDate());
-        map.put("lastLoginIP", this.getLastLoginIP());
-        map.put("lastName", this.getLastName());
-        map.put("middleName", this.getMiddleName());
-        map.put("female", this.getFemale());
-        map.put("nickname", this.getNickName());
-        map.put("timeZoneId", this.getTimeZoneId());
-        map.put("deleteInProgress", getDeleteInProgress());
-        map.put("deleteDate", getDeleteDate());
-        map.put("passwordExpirationDate", getPasswordExpirationDate());
-        map.put("passwordExpired", isPasswordExpired());
-        map.put("passwordReset", isPasswordReset());
-        map.put("userId", getUserId());
-        map.put("backendUser", isBackendUser());
-        map.put("frontendUser", isFrontendUser());
-        map.put("hasConsoleAccess", hasConsoleAccess());
-        map.put("id", getUserId());
-        map.put("type", UserAjax.USER_TYPE_VALUE);
-        map.put("gravitar", DigestUtils.md5Hex(this.getEmailAddress().toLowerCase()).toString());
-
-        return map;
-    }
-
-	private boolean _defaultUser;
-	private Locale _locale;
-	private TimeZone _timeZone;
-	private User _user;
-	private Date modificationDate;
-
-}
+/**
+ * Copyright (c) 2000-2005 Liferay, LLC. All rights reserved.
+ *
+ * Permission is hereby granted, free of charge, to any person obtaining a copy
+ * of this software and associated documentation files (the "Software"), to deal
+ * in the Software without restriction, including without limitation the rights
+ * to use, copy, modify, merge, publish, distribute, sublicense, and/or sell
+ * copies of the Software, and to permit persons to whom the Software is
+ * furnished to do so, subject to the following conditions:
+ *
+ * The above copyright notice and this permission notice shall be included in
+ * all copies or substantial portions of the Software.
+ *
+ * THE SOFTWARE IS PROVIDED "AS IS", WITHOUT WARRANTY OF ANY KIND, EXPRESS OR
+ * IMPLIED, INCLUDING BUT NOT LIMITED TO THE WARRANTIES OF MERCHANTABILITY,
+ * FITNESS FOR A PARTICULAR PURPOSE AND NONINFRINGEMENT. IN NO EVENT SHALL THE
+ * AUTHORS OR COPYRIGHT HOLDERS BE LIABLE FOR ANY CLAIM, DAMAGES OR OTHER
+ * LIABILITY, WHETHER IN AN ACTION OF CONTRACT, TORT OR OTHERWISE, ARISING FROM,
+ * OUT OF OR IN CONNECTION WITH THE SOFTWARE OR THE USE OR OTHER DEALINGS IN THE
+ * SOFTWARE.
+ */
+
+package com.liferay.portal.model;
+
+import com.dotmarketing.business.APILocator;
+import com.dotmarketing.business.UserAPI;
+import com.dotmarketing.portlets.user.ajax.UserAjax;
+import com.dotmarketing.util.UtilMethods;
+import com.fasterxml.jackson.annotation.JsonIgnore;
+import com.liferay.portal.util.PropsUtil;
+import com.liferay.portal.util.Recipient;
+import com.liferay.util.LocaleUtil;
+import com.liferay.util.StringPool;
+import com.liferay.util.StringUtil;
+import com.liferay.util.Validator;
+import io.vavr.control.Try;
+import org.apache.commons.codec.digest.DigestUtils;
+
+import java.lang.reflect.InvocationTargetException;
+import java.util.Date;
+import java.util.HashMap;
+import java.util.Locale;
+import java.util.Map;
+import java.util.TimeZone;
+
+/**
+ * <a href="User.java.html"><b><i>View Source</i></b></a>
+ *
+ * @author  Brian Wing Shun Chan
+ * @version $Revision: 1.34 $
+ *
+ */
+public class User extends UserModel implements Recipient {
+
+	public static final String DEFAULT = "default";
+
+	public static String getDefaultUserId(String companyId) {
+		return companyId + "." + DEFAULT;
+	}
+
+	public static String getFullName(
+		String firstName, String middleName, String lastName) {
+
+		if (Validator.isNull(middleName)) {
+			return firstName + StringPool.SPACE + lastName;
+		}
+		else {
+			return firstName + StringPool.SPACE + middleName +
+				StringPool.SPACE + lastName;
+		}
+	}
+
+	@Override
+	public String toString() {
+		return this.getFullName() + " [ID: " + this.getUserId() + "][email:" + this.getEmailAddress() + "]";
+	}
+
+	public User() {
+		super();
+	}
+
+	public User(String userId) {
+		super(userId);
+	}
+
+	public User(String userId, String companyId, String password,
+				boolean passwordEncrypted, Date passwordExpirationDate,
+				boolean passwordReset, String firstName, String middleName,
+				String lastName, String nickName, boolean male, Date birthday,
+				String emailAddress, String smsId, String aimId, String icqId,
+				String msnId, String ymId, String favoriteActivity,
+				String favoriteBibleVerse, String favoriteFood,
+				String favoriteMovie, String favoriteMusic, String languageId,
+				String timeZoneId, String skinId, boolean dottedSkins,
+				boolean roundedSkins, String greeting, String resolution,
+				String refreshRate, String layoutIds, String comments,
+				Date createDate, Date loginDate, String loginIP,
+				Date lastLoginDate, String lastLoginIP, int failedLoginAttempts,
+				boolean agreedToTermsOfUse, boolean active, boolean deleteInProgress, Date deleteDate) {
+
+		super(userId, companyId, password, passwordEncrypted,
+			  passwordExpirationDate, passwordReset, firstName, middleName,
+			  lastName, nickName, male, birthday, emailAddress, smsId, aimId,
+			  icqId, msnId, ymId, favoriteActivity, favoriteBibleVerse,
+			  favoriteFood, favoriteMovie, favoriteMusic, languageId,
+			  timeZoneId, skinId, dottedSkins, roundedSkins, greeting,
+			  resolution, refreshRate, layoutIds, comments, createDate,
+			  loginDate, loginIP, lastLoginDate, lastLoginIP,
+			  failedLoginAttempts, agreedToTermsOfUse, active, deleteInProgress, deleteDate);
+
+		setCompanyId(companyId);
+		setLanguageId(languageId);
+		setTimeZoneId(timeZoneId);
+		setResolution(resolution);
+		setRefreshRate(refreshRate);
+	}
+
+	public boolean isDefaultUser() {
+		return _defaultUser;
+	}
+
+	public void setCompanyId(String companyId) {
+		if (companyId.equalsIgnoreCase(DEFAULT)) {
+			_defaultUser = true;
+		}
+		else {
+			_defaultUser = false;
+		}
+
+		super.setCompanyId(companyId);
+	}
+
+	public String getActualCompanyId() {
+		if (isDefaultUser()) {
+			return getUserId().substring(
+				0, getUserId().indexOf(User.DEFAULT) - 1);
+		}
+		else {
+			return getCompanyId();
+		}
+	}
+
+
+
+	public boolean isPasswordExpired() {
+		if (getPasswordExpirationDate() != null &&
+			getPasswordExpirationDate().before(new Date())) {
+
+			return true;
+		}
+		else {
+			return false;
+		}
+	}
+
+	public String getFullName() {
+		String firstName = getFirstName();
+		firstName = (UtilMethods.isSet(firstName) ? firstName : "");
+		String middleName = getMiddleName();
+		middleName = (UtilMethods.isSet(middleName) ? middleName : "");
+		String lastName = getLastName();
+		lastName = (UtilMethods.isSet(lastName) ? lastName : "");
+		return getFullName(firstName,middleName,lastName);
+	}
+
+	public boolean getFemale() {
+		return !getMale();
+	}
+
+	public boolean isFemale() {
+		return !isMale();
+	}
+
+	public void setFemale(boolean female) {
+		super.setMale(!female);
+	}
+
+	public Locale getLocale() {
+		return _locale;
+	}
+
+	public void setLanguageId(String languageId) {
+		_locale = LocaleUtil.fromLanguageId(languageId);
+
+		super.setLanguageId(_locale.getLanguage() + "_" + _locale.getCountry());
+	}
+	public void setLocale(Locale locale) {
+		_locale = locale;
+
+		super.setLanguageId(_locale.getLanguage() + "_" + _locale.getCountry());
+	}
+
+	public TimeZone getTimeZone() {
+		return _timeZone;
+	}
+
+	public void setTimeZoneId(String timeZoneId) {
+		if (Validator.isNull(timeZoneId)) {
+			timeZoneId = TimeZone.getDefault().getID();
+		}
+
+		_timeZone = TimeZone.getTimeZone(timeZoneId);
+
+		super.setTimeZoneId(timeZoneId);
+	}
+
+	public boolean hasCustomSkin() {
+		if (getUserId().equals(getSkinId())) {
+			return true;
+		}
+		else {
+			return false;
+		}
+	}
+	@JsonIgnore
+	public void setResolution(String resolution) {
+		if (Validator.isNull(resolution)) {
+			resolution = PropsUtil.get(
+				PropsUtil.DEFAULT_USER_LAYOUT_RESOLUTION);
+		}
+
+		super.setResolution(resolution);
+	}
+	@JsonIgnore
+	public void setRefreshRate(String refreshRate) {
+		if (Validator.isNull(refreshRate)) {
+			refreshRate = PropsUtil.get(
+				PropsUtil.DEFAULT_USER_LAYOUT_REFRESH_RATE);
+		}
+
+		super.setRefreshRate(refreshRate);
+	}
+
+
+	public BaseModel getProtected() {
+		if (_user == null) {
+			protect();
+		}
+
+		return _user;
+	}
+
+	public void protect() {
+		_user = (User)this.clone();
+
+		_user.setPassword(null);
+		_user.setCreateDate(null);
+        _user.setModificationDate(null);
+		_user.setLoginDate(null);
+		_user.setLoginIP(null);
+		_user.setLastLoginDate(null);
+		_user.setLastLoginIP(null);
+		_user.setFailedLoginAttempts(0);
+		_user.setAgreedToTermsOfUse(false);
+		_user.setActive(false);
+	}
+
+	public String getRecipientId() {
+		return getUserId();
+	}
+
+	public String getRecipientName() {
+		return StringUtil.replace(
+			getFullName(),
+			new String[] {
+				StringPool.COLON, StringPool.COMMA
+			},
+			new String[] {
+				StringPool.BLANK, StringPool.BLANK
+			});
+	}
+
+	public String getRecipientAddress() {
+		return getEmailAddress();
+	}
+
+	public String getRecipientInternetAddress() {
+		return getRecipientName() + " <" + getEmailAddress() + ">";
+	}
+
+	public boolean isMultipleRecipients() {
+		return false;
+	}
+
+	public int compareTo(Object obj) {
+		User user = (User)obj;
+
+		return getFullName().toLowerCase().compareTo(
+			user.getFullName().toLowerCase());
+	}
+
+    public Date getModificationDate() {
+
+        return this.modificationDate;
+    }
+
+    public void setModificationDate(final Date modificationDate) {
+
+        this.modificationDate = modificationDate;
+        setModified(true);
+    }
+
+  	public boolean isAnonymousUser(){
+      return UserAPI.CMS_ANON_USER_ID.equals(this.getUserId());
+  }
+
+	/**
+	 * Returns true if the user is an admin
+	 * @return boolean
+	 */
+	public boolean isAdmin() {
+
+		return Try.of(() -> {
+			if (isAnonymousUser()) {
+				return false;
+			}
+			return (APILocator.getRoleAPI().doesUserHaveRole(this, APILocator.getRoleAPI().loadCMSAdminRole()));
+
+		}).getOrElse(false);
+	}
+
+  public boolean isBackendUser() {
+
+    return Try.of(() -> {
+      if (isAnonymousUser()) {
+        return false;
+      }
+      return (APILocator.getRoleAPI().doesUserHaveRole(this, APILocator.getRoleAPI().loadBackEndUserRole()));
+
+    }).getOrElse(false);
+
+  }
+
+  public boolean isFrontendUser() {
+
+    return Try.of(() -> {
+      if (isAnonymousUser()) {
+        return true;
+      }
+      return (APILocator.getRoleAPI().doesUserHaveRole(this, APILocator.getRoleAPI().loadFrontEndUserRole()));
+
+    }).getOrElse(false);
+
+  }
+
+	
+  public boolean hasConsoleAccess() {
+    return Try.of(() -> {
+      if (isAnonymousUser() || UserAPI.SYSTEM_USER_ID.equals(this.getUserId()) ) {
+        return false;
+      }
+      return isActive() && isBackendUser() && !APILocator.getLayoutAPI().loadLayoutsForUser(this).isEmpty();
+
+    }).getOrElse(false);
+
+  }
+
+    public Map<String, Object> toMap() throws IllegalAccessException, InvocationTargetException, NoSuchMethodException {
+        Map<String, Object> map = new HashMap<String, Object>();
+        map.put("active", this.getActive());
+        map.put("actualCompanyId", this.getActualCompanyId());
+        map.put("birthday", this.getBirthday());
+        map.put("comments", this.getComments());
+        map.put("companyId", this.getCompanyId());
+        map.put("createDate", this.getCreateDate());
+        map.put("modificationDate", this.getModificationDate());
+        map.put("emailAddress", this.getEmailAddress());
+        map.put("emailaddress", this.getEmailAddress());
+        map.put("failedLoginAttempts", this.getFailedLoginAttempts());
+        map.put("male", this.getMale());
+        map.put("firstName", this.getFirstName());
+        map.put("fullName", this.getFullName());
+        map.put("name", getFullName());
+        map.put("languageId", this.getLanguageId());
+        map.put("lastLoginDate", this.getLastLoginDate());
+        map.put("lastLoginIP", this.getLastLoginIP());
+        map.put("lastName", this.getLastName());
+        map.put("middleName", this.getMiddleName());
+        map.put("female", this.getFemale());
+        map.put("nickname", this.getNickName());
+        map.put("timeZoneId", this.getTimeZoneId());
+        map.put("deleteInProgress", getDeleteInProgress());
+        map.put("deleteDate", getDeleteDate());
+        map.put("passwordExpirationDate", getPasswordExpirationDate());
+        map.put("passwordExpired", isPasswordExpired());
+        map.put("passwordReset", isPasswordReset());
+        map.put("userId", getUserId());
+        map.put("backendUser", isBackendUser());
+        map.put("frontendUser", isFrontendUser());
+        map.put("hasConsoleAccess", hasConsoleAccess());
+        map.put("id", getUserId());
+        map.put("type", UserAjax.USER_TYPE_VALUE);
+        map.put("gravitar", DigestUtils.md5Hex(this.getEmailAddress().toLowerCase()).toString());
+
+        return map;
+    }
+
+	private boolean _defaultUser;
+	private Locale _locale;
+	private TimeZone _timeZone;
+	private User _user;
+	private Date modificationDate;
+
+}