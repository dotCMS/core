--- conflicted
+++ resolved
@@ -44,11 +44,14 @@
      * server on this end point and if the security tokens match. If all the validations are correct the bundle will be add it<br/>
      * to the {@link PublishThread Publish Thread}.
      *
-     * @param bundle         Bundle file stream
-     * @param fileDetail     Bundle file Details
+     * @param fileName       File name to be published
      * @param auth_token_enc Authentication token
      * @param groupId        Group who sent the Bundle
      * @param endpointId     End-point who sent the Bundle
+	 * @param type			 response type
+	 * @param callback 		 response callback
+	 * @param bundleName	 The name for the Bundle to publish
+	 * @param forcePush 	 true/false to Force the push
      * @param req            HttpRequest
      * @return Returns a {@link Response} object with a 200 status code if success or a 500 error code if anything fails on the Publish process
      * @see PublishThread
@@ -64,11 +67,7 @@
 			@QueryParam("type") String type,
 			@QueryParam("callback") String callback,
 			@QueryParam("BUNDLE_NAME") String bundleName,
-<<<<<<< HEAD
 			@QueryParam("FORCE_PUSH") final boolean forcePush,
-=======
-			@QueryParam("FORCE_PUSH") boolean forcePush,
->>>>>>> 2ffead33
 			@Context HttpServletRequest req
 	) {
     	try {
@@ -104,7 +103,6 @@
 					    // save bundle if it doesn't exists
 		                Bundle foundBundle = APILocator.getBundleAPI().getBundleById( bundleFolder );
 		                if ( foundBundle == null || foundBundle.getId() == null ) {
-<<<<<<< HEAD
 		                    Bundle bundle = new Bundle();
 							bundle.setId(bundleFolder);
 							bundle.setName(bundleName);
@@ -112,15 +110,6 @@
 							bundle.setOwner(APILocator.getUserAPI().getSystemUser().getUserId());
 							bundle.setForcePush(forcePush);
 		                    APILocator.getBundleAPI().saveBundle(bundle);
-=======
-		                    Bundle b = new Bundle();
-		                    b.setId(bundleFolder);
-		                    b.setName(bundleName);
-		                    b.setPublishDate(Calendar.getInstance().getTime());
-		                    b.setOwner(APILocator.getUserAPI().getSystemUser().getUserId());
-		                    b.setForcePush(forcePush);
-		                    APILocator.getBundleAPI().saveBundle(b);
->>>>>>> 2ffead33
 					    }
 					}
 
