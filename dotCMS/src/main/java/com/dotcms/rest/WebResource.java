package com.dotcms.rest;

import static com.liferay.util.StringPool.BLANK;

import java.io.IOException;
import java.io.InputStream;
import java.util.Arrays;
import java.util.HashMap;
import java.util.HashSet;
import java.util.Iterator;
import java.util.Map;
import java.util.Optional;
import java.util.Set;

import javax.servlet.http.HttpServletRequest;
import javax.servlet.http.HttpServletResponse;
import javax.ws.rs.core.Response;

import org.apache.commons.lang.StringUtils;
import org.glassfish.jersey.internal.util.Base64;
import org.glassfish.jersey.server.ContainerRequest;

import com.dotcms.auth.providers.jwt.JsonWebTokenAuthCredentialProcessor;
import com.dotcms.auth.providers.jwt.services.JsonWebTokenAuthCredentialProcessorImpl;
import com.dotcms.repackage.org.apache.commons.io.IOUtils;
import com.dotcms.repackage.org.codehaus.jettison.json.JSONException;
import com.dotcms.repackage.org.codehaus.jettison.json.JSONObject;
import com.dotcms.rest.exception.SecurityException;
import com.dotcms.rest.validation.ServletPreconditions;
import com.dotcms.util.CollectionsUtils;
import com.dotmarketing.business.APILocator;
import com.dotmarketing.business.ApiProvider;
import com.dotmarketing.business.LayoutAPI;
import com.dotmarketing.business.Role;
import com.dotmarketing.business.RoleAPI;
import com.dotmarketing.business.UserAPI;
import com.dotmarketing.business.web.UserWebAPI;
import com.dotmarketing.exception.DotDataException;
import com.dotmarketing.util.CompanyUtils;
import com.dotmarketing.util.Config;
import com.dotmarketing.util.Logger;
import com.dotmarketing.util.SecurityLogger;
import com.dotmarketing.util.UtilMethods;
import com.google.common.annotations.VisibleForTesting;
import com.liferay.portal.auth.PrincipalThreadLocal;
import com.liferay.portal.model.Company;
import com.liferay.portal.model.User;
import com.liferay.portal.util.CookieKeys;
import com.liferay.portal.util.PortalUtil;
import com.liferay.util.CookieUtil;
import com.liferay.util.StringPool;

import io.vavr.control.Try;

/**
 * The Web Resource is a helper for all authentication and get the current user logged in
 * It supports several authentication method such as BASIC, Bearer (JWT), etc.
 */
public  class WebResource {

    public static final String BASIC  = "Basic ";

    private final UserWebAPI        userWebAPI;
    private final UserAPI           userAPI;
    private final LayoutAPI         layoutAPI;
    private final JsonWebTokenAuthCredentialProcessor jsonWebTokenAuthCredentialProcessor;

    public WebResource() {

        this(new ApiProvider());
    }

    public WebResource(final ApiProvider apiProvider) {

        this(apiProvider, JsonWebTokenAuthCredentialProcessorImpl.getInstance());
    }

    public WebResource(final ApiProvider apiProvider,
                       final JsonWebTokenAuthCredentialProcessor jsonWebTokenAuthCredentialProcessor) {

        this.userAPI           = apiProvider.userAPI();
        this.userWebAPI        = apiProvider.userWebAPI();
        this.layoutAPI         = apiProvider.layoutAPI();
        this.jsonWebTokenAuthCredentialProcessor = jsonWebTokenAuthCredentialProcessor;
    }

    /**
     * <p>Checks if SSL is required. If it is required and no secure request is provided, throws a ForbiddenException.
     *
     * @param request  {@link HttpServletRequest}
     */
    public void init(final HttpServletRequest request) {
        checkForceSSL(request);
    }

    /**
     * <p>1) Checks if SSL is required. If it is required and no secure request is provided, throws a ForbiddenException.
     * <p>2) If 1) does not throw an exception, returns an {@link InitDataObject} with a <code>Map</code> containing
     * the keys and values extracted from <code>params</code>
     *
     *
     * @param params   {@link String} a string containing parameters in the /key/value form
     * @param request  {@link HttpServletRequest}
     * @return an initDataObject with the resulting <code>Map</code>
     */
    public InitDataObject init(final String params, final HttpServletRequest request) {

        checkForceSSL(request);

        final InitDataObject initData = new InitDataObject();

        if(!UtilMethods.isSet(params)) {
            return initData;
        }

        initData.setParamsMap(buildParamsMap(params));
        return initData;
    }

    /**
     *
     * <p>
     *     1) Checks if SSL is required. If it is required and no secure request is provided, throws a ForbiddenException.
     *
     *      If no User can be retrieved, and <code>rejectWhenNoUser</code> is <code>true</code>, it will throw an exception,
     *      otherwise returns <code>null</code>.
     * </p>
     * <br>
     * <br>There are five ways to get the User. They are executed in the specified order. When found, the remaining ways won't be executed.
     * <br>1) Using username and password contained in <code>params</code>.
     * <br>2) Using username and password in Base64 contained in the <code>request</code> HEADER parameter DOTAUTH.
     * <br>3) Using username and password in Base64 contained in the <code>request</code> HEADER parameter AUTHORIZATION (BASIC Auth).
     * <br>4) From the session. It first tries to get the Backend logged in user. If no user found, tries to get the Frontend logged in user.
     *
     *
     * @param request  {@link HttpServletRequest}
     * @param response {@link HttpServletResponse}
     * @param rejectWhenNoUser determines whether a SecurityException is thrown or not when authentication fails.
     * @return an initDataObject with the resulting <code>Map</code>
     * @throws SecurityException
     */
    public InitDataObject init(final HttpServletRequest request, final HttpServletResponse response,
                               final boolean rejectWhenNoUser) throws SecurityException {

        return init(null, request, response, rejectWhenNoUser, null);
    }

    /**
     * @deprecated
     * @see #init(HttpServletRequest, HttpServletResponse, boolean)
     * @param authenticate
     * @param request
     * @param rejectWhenNoUser
     * @return InitDataObject
     * @throws SecurityException
     */
    @Deprecated
    public InitDataObject init(final boolean authenticate, final HttpServletRequest request,
                               final boolean rejectWhenNoUser) throws SecurityException {

        return init(null, authenticate, request, rejectWhenNoUser, null);
    }

    /**
     *
     * <p>1) Checks if SSL is required. If it is required and no secure request is provided, throws a ForbiddenException.
     * <p>2) If 1) does not throw an exception, returns an {@link InitDataObject} with:
     *
     * <br>a) a <code>Map</code> with the keys and values extracted from <code>params</code>.
     *
     *<br><br>if <code>authenticate</code> is set to <code>true</code>:
     * <br>b) , an authenticated {@link User}, if found.
     * If no User can be retrieved, and <code>rejectWhenNoUser</code> is <code>true</code>, it will throw an exception,
     * otherwise returns <code>null</code>.
     *
     * <br><br>There are five ways to get the User. They are executed in the specified order. When found, the remaining ways won't be executed.
     * <br>1) Using username and password contained in <code>params</code>.
     * <br>2) Using username and password in Base64 contained in the <code>request</code> HEADER parameter DOTAUTH.
     * <br>3) Using username and password in Base64 contained in the <code>request</code> HEADER parameter AUTHORIZATION (BASIC Auth).
     * <br>4) From the session. It first tries to get the Backend logged in user. If no user found, tries to get the Frontend logged in user.
     *
     *
     * @param params   {@link String} a string containing the URL parameters in the /key/value form
     * @param request  {@link HttpServletRequest}
     * @param response {@link HttpServletResponse}
     * @param rejectWhenNoUser determines whether a SecurityException is thrown or not when authentication fails.
     * @param requiredPortlet portlet name which the user needs to have access to
     * @return an initDataObject with the resulting <code>Map</code>
     */
    public InitDataObject init(final String params, final HttpServletRequest request, final HttpServletResponse response,
                               final boolean rejectWhenNoUser, final String requiredPortlet) throws SecurityException {

        checkForceSSL(request);
        AnonymousAccess access = (rejectWhenNoUser) ? AnonymousAccess.NONE : AnonymousAccess.systemSetting();
        final Map<String, String> paramsMap = buildParamsMap(!UtilMethods.isSet(params)?BLANK:params);
        return initWithMap(paramsMap, request, response, access, requiredPortlet);
    }

    /**
     * @deprecated
     * @see #init(String, HttpServletRequest, HttpServletResponse, boolean, String)
     *
     * <p>1) Checks if SSL is required. If it is required and no secure request is provided, throws a ForbiddenException.
     * <p>2) If 1) does not throw an exception, returns an {@link InitDataObject} with:
     *
     * <br>a) a <code>Map</code> with the keys and values extracted from <code>params</code>.
     *
     *<br><br>if <code>authenticate</code> is set to <code>true</code>:
     * <br>b) , an authenticated {@link User}, if found.
     * If no User can be retrieved, and <code>rejectWhenNoUser</code> is <code>true</code>, it will throw an exception,
     * otherwise returns <code>null</code>.
     *
     * <br><br>There are five ways to get the User. They are executed in the specified order. When found, the remaining ways won't be executed.
     * <br>1) Using username and password contained in <code>params</code>.
     * <br>2) Using username and password in Base64 contained in the <code>request</code> HEADER parameter DOTAUTH.
     * <br>3) Using username and password in Base64 contained in the <code>request</code> HEADER parameter AUTHORIZATION (BASIC Auth).
     * <br>4) From the session. It first tries to get the Backend logged in user. If no user found, tries to get the Frontend logged in user.
     *
     *
     * @param params a string containing the URL parameters in the /key/value form
     * @param authenticate
     * @param request
     * @param rejectWhenNoUser determines whether a SecurityException is thrown or not when authentication fails.
     * @param requiredPortlet portlet name which the user needs to have access to
     * @return an initDataObject with the resulting <code>Map</code>
     */
    @Deprecated
    public InitDataObject init(String params, final boolean authenticate, final HttpServletRequest request, final boolean rejectWhenNoUser, final String requiredPortlet) throws SecurityException {

        checkForceSSL(request);

        if(!UtilMethods.isSet(params)) {
            params = BLANK;
        }
        AnonymousAccess access = (rejectWhenNoUser) ? AnonymousAccess.NONE : AnonymousAccess.systemSetting();
        final Map<String, String> paramsMap = buildParamsMap(params);
        return initWithMap(paramsMap, request, new EmptyHttpResponse(), access, requiredPortlet);
    }

    /**
     * @deprecated
     * @see #init(String, String, HttpServletRequest, HttpServletResponse, boolean, String)
     * @param userId
     * @param password
     * @param authenticate
     * @param request
     * @param rejectWhenNoUser
     * @param requiredPortlet
     * @return
     * @throws SecurityException
     */
    @Deprecated
    public InitDataObject init(String userId, String password, boolean authenticate, HttpServletRequest request, boolean rejectWhenNoUser, String requiredPortlet) throws SecurityException {
        AnonymousAccess access = (rejectWhenNoUser) ? AnonymousAccess.NONE : AnonymousAccess.systemSetting();
        return initWithMap(CollectionsUtils.map("userid", userId, "pwd", password), request, new EmptyHttpResponse(), access, requiredPortlet);
    }

    /**
     *
     * <p>1) Checks if SSL is required. If it is required and no secure request is provided, throws a ForbiddenException.
     * <p>2) If 1) does not throw an exception, returns an {@link InitDataObject} with:
     *
     * <br>a) a <code>Map</code> with the keys and values extracted from <code>params</code>.
     *
     *<br><br>if <code>authenticate</code> is set to <code>true</code>:
     * <br>b) , an authenticated {@link User}, if found.
     * If no User can be retrieved, and <code>rejectWhenNoUser</code> is <code>true</code>, it will throw an exception,
     * otherwise returns <code>null</code>.
     *
     * <br><br>There are five ways to get the User. They are executed in the specified order. When found, the remaining ways won't be executed.
     * <br>1) Using username and password contained in <code>params</code>.
     * <br>2) Using username and password in Base64 contained in the <code>request</code> HEADER parameter DOTAUTH.
     * <br>3) Using username and password in Base64 contained in the <code>request</code> HEADER parameter AUTHORIZATION (BASIC Auth).
     * <br>4) From the session. It first tries to get the Backend logged in user. If no user found, tries to get the Frontend logged in user.
     *
     *
     * @param userId   {@link String} a string with the userId/email
     * @param password {@link String} a string with password.
     * @param request  {@link HttpServletRequest}
     * @param response {@link HttpServletResponse}
     * @param rejectWhenNoUser determines whether a SecurityException is thrown or not when authentication fails.
     * @param requiredPortlet portlet name which the user needs to have access to
     * @return an initDataObject with the resulting <code>Map</code>
     */
    public InitDataObject init(final String userId, final String password,
                               final HttpServletRequest request, final HttpServletResponse response,
                               final boolean rejectWhenNoUser, final String requiredPortlet) throws SecurityException {
      
      
        AnonymousAccess access = (rejectWhenNoUser) ? AnonymousAccess.NONE : AnonymousAccess.systemSetting();
      
        return initWithMap(CollectionsUtils.map("userid", userId, "pwd", password), request, response, access, requiredPortlet);
    }

    private InitDataObject initWithMap(final Map<String, String> paramsMap,
                                       final HttpServletRequest request,
                                       final HttpServletResponse response,
                                       final AnonymousAccess access,
                                       final String requiredPortlet) throws SecurityException {

        final InitDataObject initData = new InitDataObject();
        final User user = getCurrentUser(request, response, paramsMap, access);

        if(UtilMethods.isSet(requiredPortlet)) {

            try {
                if(!layoutAPI.doesUserHaveAccessToPortlet(requiredPortlet, user)){
                    throw new SecurityException("User does not have access to required Portlet", Response.Status.UNAUTHORIZED);
                }
            } catch (DotDataException e) {
                throw new SecurityException("User does not have access to required Portlet", Response.Status.UNAUTHORIZED);
            }
        }

        initData.setParamsMap(paramsMap);
        initData.setUser(user);

        return initData;
    }

    /**
     *
     * @param builder
     * @return
     * @throws SecurityException
     */
    @VisibleForTesting
    public InitDataObject init(final InitBuilder builder) throws SecurityException {

        checkForceSSL(builder.request);

        final InitDataObject initData = new InitDataObject();
        final Map<String, String> paramsMap = new HashMap<>(
                buildParamsMap(
                        UtilMethods.isSet(builder.params) ? builder.params : BLANK
                )
        );

        if (UtilMethods.isSet(builder.userId) && UtilMethods.isSet(builder.password)) {
            paramsMap.putAll(CollectionsUtils
                    .map("userid", builder.userId, "pwd", builder.password));
        }
        
        final User user = getCurrentUser(builder.request, builder.response, paramsMap,
                builder.anonAccess);


        // make sure we have the right anon permissions
        if(user.equals(userAPI.getAnonymousUserNoThrow())){
          if(builder.anonAccess.ordinal()>AnonymousAccess.systemSetting().ordinal()) {
            throw new SecurityException(
                String.format(AnonymousAccess.CONTENT_APIS_ALLOW_ANONYMOUS +  " permission exceeded - system set to %s but %s was required", AnonymousAccess.systemSetting().name(), builder.anonAccess.name()),
                Response.Status.UNAUTHORIZED);
          }
        } 
        
        if (!builder.requiredRolesSet.isEmpty()) {
            final RoleAPI roleAPI = APILocator.getRoleAPI();
            
            boolean hasARequiredRole=builder.requiredRolesSet.stream()
                .anyMatch(roleKey -> Try.of(()->roleAPI
                    .doesUserHaveRole(user, roleAPI.loadRoleByKey(roleKey)))
                    .getOrElse(false));

            if(!hasARequiredRole) {
              throw new SecurityException(
                  String.format("User lacks one of the required role %s", builder.requiredRolesSet.toString()),
                  Response.Status.UNAUTHORIZED);
            }
        }
        

        if (UtilMethods.isSet(builder.requiredPortlet)) {
            for (final String requiredPortlet : builder.requiredPortlet) {
                try {
                    if (!layoutAPI.doesUserHaveAccessToPortlet(requiredPortlet, user)) {
                        throw new SecurityException(
                                String.format(
                                        "User does not have access to required Portlet %s",
                                        requiredPortlet),
                                Response.Status.UNAUTHORIZED);
                    }
                } catch (DotDataException e) {
                    throw new SecurityException("User does not have access to required Portlet",
                            Response.Status.UNAUTHORIZED);
                }
            }
        }


        initData.setUser(user);
        initData.setParamsMap(paramsMap);

        return initData;
    }

    /**
     * Return the current login user.<br>
     * if exist a user login by login as then return this user not the principal user
     *
     * @param request  {@link HttpServletRequest}
     * @param response {@link HttpServletResponse}
     * @param paramsMap {@link Map}
     * @param rejectWhenNoUser {@link Boolean}
     *
     * @return the login user or the login as user if exist any
     */
    public User getCurrentUser(final HttpServletRequest  request,
                               final HttpServletResponse response,
                               final Map<String, String> paramsMap, final AnonymousAccess access) {

        User user = PortalUtil.getUser(request);

        if(user==null) {
            user = authenticate(request, response, paramsMap, access);
        }
        return user;
    }

    /**
     * @deprecated
     * @see #getCurrentUser(HttpServletRequest, HttpServletResponse, Map, boolean)
     *
     * Return the current login user.<br>
     * if exist a user login by login as then return this user not the principal user
     *
     * @param request
     * @param paramsMap
     * @param rejectWhenNoUser
     *
     * @return the login user or the login as user if exist any
     */
    @Deprecated
    public User getCurrentUser(final HttpServletRequest request, final Map<String, String> paramsMap, final boolean rejectWhenNoUser) {
        AnonymousAccess access = (rejectWhenNoUser) ? AnonymousAccess.NONE : AnonymousAccess.systemSetting();
        return this.getCurrentUser(request, new EmptyHttpResponse(), paramsMap, access);
    }



    /**
     * @deprecated
     * @see #authenticate(HttpServletRequest, HttpServletResponse, Map, boolean)
     * Returns an authenticated {@link User}. There are five ways to get the User's credentials.
     * They are executed in the specified order. When found, the remaining ways won't be executed.
     * <br>1) Using username and password contained in <code>params</code>.
     * <br>2) Using username and password in Base64 contained in the <code>request</code> HEADER parameter DOTAUTH.
     * <br>3) Using username and password in Base64 contained in the <code>request</code> HEADER parameter AUTHORIZATION (BASIC Auth).
     * <br>4) From the session. It first tries to get the Backend logged in user.
     * <br>5) If no user found, tries to get the Frontend logged in user.
     */
    @Deprecated
    public User authenticate(final HttpServletRequest request,
                             final Map<String, String> params, final boolean rejectWhenNoUser) throws SecurityException {
        AnonymousAccess access = (rejectWhenNoUser) ? AnonymousAccess.NONE : AnonymousAccess.systemSetting();
        return this.authenticate(request, new EmptyHttpResponse(), params, access);
    }

    /**
     * Returns an authenticated {@link User}. There are five ways to get the User's credentials.
     * They are executed in the specified order. When found, the remaining ways won't be executed.
     * <br>1) Using username and password contained in <code>params</code>.
     * <br>2) Using username and password in Base64 contained in the <code>request</code> HEADER parameter DOTAUTH.
     * <br>3) Using username and password in Base64 contained in the <code>request</code> HEADER parameter AUTHORIZATION (BASIC Auth).
     * <br>4) From the session. It first tries to get the Backend logged in user.
     * <br>5) If no user found, tries to get the Frontend logged in user.
     */
    public User authenticate(HttpServletRequest request, final HttpServletResponse response,
                             final Map<String, String> params, final AnonymousAccess access) throws SecurityException {

        request = ServletPreconditions.checkSslIsEnabledIfRequired(request);

        User user = null;

        Optional<UsernamePassword> userPass = getAuthCredentialsFromMap(params);

        if(!userPass.isPresent()) {
            userPass = getAuthCredentialsFromHeaderAuth(request);
        }

        if(!userPass.isPresent()) {
            userPass = getAuthCredentialsFromBasicAuth(request);
        }

        if(userPass.isPresent()) {
            user = authenticateUser(userPass.get().username, userPass.get().password, request, response, userAPI);
        }

        if(null == user) {
            user = this.jsonWebTokenAuthCredentialProcessor.processAuthHeaderFromJWT(request);
        }

        if(null == user) {
           // user = this.processCookieJWT(request);
        }


        if(user == null ) {
            user = getBackUserFromRequest(request, userWebAPI);
        }

        if(user == null) {
            user = getFrontEndUserFromRequest(request, userWebAPI);
        }
        
        if(user==null) {
          user = this.getAnonymousUser();
        }

<<<<<<< HEAD
        if( UserAPI.CMS_ANON_USER_ID.equals(user.getUserId()) && access == AnonymousAccess.NONE) {
=======
        if(
                (user == null || UserAPI.CMS_ANON_USER_ID.equals(user.getUserId())) &&
                        (Config.getBooleanProperty("REST_API_REJECT_WITH_NO_USER", false) || rejectWhenNoUser)
        ) {

>>>>>>> 243c1472
            throw new SecurityException("Invalid User", Response.Status.UNAUTHORIZED);
        } 

        request.setAttribute(com.liferay.portal.util.WebKeys.USER_ID, user.getUserId());
        request.setAttribute(com.liferay.portal.util.WebKeys.USER, user);
        PrincipalThreadLocal.setName(user.getUserId());

        return user;
    }

    /**
     * Get the anonymous user if it is possible, otherwise will return null.
     * @return User
     */
    public User getAnonymousUser() {

        return APILocator.getUserAPI().getAnonymousUserNoThrow();

    } // getAnonymousUser.


    private static Optional<UsernamePassword> getAuthCredentialsFromMap(final Map<String, String> map) {

        Optional<UsernamePassword> result = Optional.empty();

        String username = map.get(RESTParams.USER.getValue());
        String password = map.get(RESTParams.PASSWORD.getValue());

        if(StringUtils.isNotEmpty(username) && StringUtils.isNotEmpty(password)) {
            result = Optional.of(new UsernamePassword(username, password));
        }

        return result;
    }

    @VisibleForTesting
    static Optional<UsernamePassword> getAuthCredentialsFromBasicAuth(final HttpServletRequest request) throws SecurityException {

        Optional<UsernamePassword> result =  Optional.empty();
        // Extract authentication credentials
        String authentication = request.getHeader(ContainerRequest.AUTHORIZATION);

        if(StringUtils.isNotEmpty(authentication) && authentication.startsWith(BASIC)) {
            authentication = authentication.substring(BASIC.length());
            // @todo ggranum: this should be a split limit 1.
            // "username:SomePass:word".split(":") ==> ["username", "SomePass", "word"]
            // "username:SomePass:word".split(":", 1) ==> ["username", "SomePass:word"]
            String[] values = Base64.decodeAsString(authentication).split(":");
            if(values.length < 2) {
                // "Invalid syntax for username and password"
                throw new SecurityException("Invalid syntax for username and password", Response.Status.BAD_REQUEST);
            }
            result = Optional.of(new UsernamePassword(values[0], values[1]));
        }
        return result;
    }

    @VisibleForTesting
    static Optional<UsernamePassword> getAuthCredentialsFromHeaderAuth(HttpServletRequest request) throws SecurityException {
        Optional<UsernamePassword> result =  Optional.empty();

        String authentication = request.getHeader("DOTAUTH");
        if(StringUtils.isNotEmpty(authentication)) {
            // @todo ggranum: this should be a split limit 1.
            // "username:SomePass:word".split(":") ==> ["username", "SomePass", "word"]
            // "username:SomePass:word".split(":", 1) ==> ["username", "SomePass:word"]
            String[] values = Base64.decodeAsString(authentication).split(":");
            if(values.length < 2) {
                throw new SecurityException("Invalid syntax for username and password", Response.Status.BAD_REQUEST);
            }
            result = Optional.of(new UsernamePassword(values[0], values[1]));
        }
        return result;
    }

    /**
     * Authenticates and returns a {@link User} using <code>username</code> and <code>password</code>.
     * If a wrong <code>username</code> or <code>password</code> are provided, a SecurityException is thrown
     */
    @VisibleForTesting
    static User authenticateUser(final String username, final String password,
                                 final HttpServletRequest request,
                                 final HttpServletResponse response,
                                 final UserAPI userAPI) throws SecurityException {
        User user       = null;
        final String ip = request != null ? request.getRemoteAddr() : BLANK;

        if(StringUtils.isNotEmpty(username) && StringUtils.isNotEmpty(password)) { // providing login and password so let's try to authenticate

            try {

                if(APILocator.getLoginServiceAPI().doActionLogin(username, password, false, request, response)) {

                    final Company company = CompanyUtils.getDefaultCompany();

                    user = company.getAuthType().equals(Company.AUTH_TYPE_EA)?
                        userAPI.loadByUserByEmail(username, userAPI.getSystemUser(), false):
                        userAPI.loadUserById(username, userAPI.getSystemUser(), false);
                } else { // doLogin returning false

                    Logger.warn(WebResource.class, "Request IP: " + ip + ". Can't authenticate user. Username: " + username);
                    SecurityLogger.logDebug(WebResource.class, "Request IP: " + ip + ". Can't authenticate user. Username: " + username);
                    throw new SecurityException("Invalid credentials", Response.Status.UNAUTHORIZED);
                }
            } catch (SecurityException e) {

                throw e;
            } catch (Exception e) {  // doLogin throwing Exception

                Logger.warn(WebResource.class, "Request IP: " + ip + ". Can't authenticate user. Username: " + username);
                SecurityLogger.logDebug(WebResource.class, "Request IP: " + ip + ". Can't authenticate user. Username: " + username);
                throw new SecurityException("Authentication credentials are required", e, Response.Status.UNAUTHORIZED);
            }
        } else if(StringUtils.isNotEmpty(username) || StringUtils.isNotEmpty(password)) { // providing login or password

            Logger.warn(WebResource.class, "Request IP: " + ip + ". Can't authenticate user.");
            SecurityLogger.logDebug(WebResource.class, "Request IP: " + ip + ". Can't authenticate user.");
            throw new SecurityException("Authentication credentials are required", Response.Status.UNAUTHORIZED);
        }

        return user;
    }

    /**
     * This method returns the Backend logged in user from request.
     */
    private static User getBackUserFromRequest(final HttpServletRequest req, final UserWebAPI userWebAPI) {
        User user = null;

        if(req != null) { // let's check if we have a request and try to get the user logged in from it
            try {
                user = userWebAPI.getLoggedInUser(req);
            } catch (Exception e) {
                Logger.warn(WebResource.class, "Can't retrieve Backend User from session");
            }
        }
        return user;
    }

    /**
     * This method returns the Frontend logged in user from request.
     */

    private static User getFrontEndUserFromRequest(HttpServletRequest req, UserWebAPI userWebAPI) {
        User user = null;

        if(req != null) { // let's check if we have a request and try to get the user logged in from it
            try {
                user = userWebAPI.getLoggedInFrontendUser(req);
            } catch (Exception e) {
                Logger.warn(WebResource.class, "Can't retrieve user from session");
            }
        }

        return user;
    }

    private User processCookieJWT(final HttpServletRequest request) {
        User user = null;

        if(request != null) {
            final String jwt=Try.of(()->CookieUtil.get(request.getCookies(), CookieKeys.JWT_ACCESS_TOKEN)).getOrNull();
            user = APILocator.getApiTokenAPI().userFromJwt(jwt, request.getRemoteAddr()).orElse(null);
        }

        return user;
    }






    /**
     * This method returns a <code>Map</code> with the keys and values extracted from <code>params</code>
     *
     *
     * @param params a string in the form of "/key/value/.../key/value"
     * @return a <code>Map</code> with the keys and values extracted from <code>params</code>
     */

    public static Map<String, String> buildParamsMap(String params) {

        if (params.startsWith(StringPool.FORWARD_SLASH)) {
            params = params.substring(1);
        }

        final String[] pathParts = params.split(StringPool.FORWARD_SLASH);
        final Map<String, String> pathMap = new HashMap<>();
        for (int i=0; i < pathParts.length/2; i++) {

            final String key = pathParts[2*i].toLowerCase();
            final String value = pathParts[2*i+1];

            if (UtilMethods.isSet(value)) {
                pathMap.put(key, value);
            }
        }

        return pathMap;
    }


    private static void checkForceSSL(final HttpServletRequest request) {

        if(Config.getBooleanProperty("FORCE_SSL_ON_RESP_API", false)
                && UtilMethods.isSet(request) && !request.isSecure()) {
            throw new SecurityException("SSL Required.", Response.Status.FORBIDDEN);
        }
    }

    public static Map processJSON(final InputStream input) throws JSONException, IOException {

        final HashMap<String,Object> map = new HashMap<>();
        final JSONObject obj        = new JSONObject(IOUtils.toString(input));
        final Iterator<String> keys = obj.keys();
        while(keys.hasNext()) {

            final String key   = keys.next();
            final Object value = obj.get(key);
            map.put(key, value);
        }

        return map;
    }

    @VisibleForTesting
    static final class UsernamePassword {

        final String username;
        final String password;

        private UsernamePassword(String username, String password) {
            this.username = username;
            this.password = password;
        }
    }

   public static class InitBuilder {

        private WebResource webResource;

        private String userId = null;
        private String password = null;
        private String params = BLANK;
        private HttpServletRequest request = null;
        private HttpServletResponse response = null;
        private String[] requiredPortlet = null;
        private final Set<String> requiredRolesSet = new HashSet<>();
        private AnonymousAccess anonAccess=AnonymousAccess.NONE;
        
        public InitBuilder() {
          this(new WebResource());

        }

        public InitBuilder(HttpServletRequest request, HttpServletResponse response) {
            this();
            this.request=request;
            this.response=response;
        }

        @VisibleForTesting
        public InitBuilder(final WebResource webResource) {
            this.webResource = webResource;
        }

        public InitBuilder credentials(final String userId, final String password) {
            this.userId = userId;
            this.password = password;
            return this;
        }

        public InitBuilder params(final String params) {
            this.params = params;
            return this;
        }

        public InitBuilder requestAndResponse(final HttpServletRequest request,
                final HttpServletResponse response) {
            this.request = request;
            this.response = response;
            return this;
        }

        public InitBuilder allowBackendUser(final boolean allowBackendUser) {
            if (allowBackendUser) {
                requiredRolesSet.add(Role.DOTCMS_BACK_END_USER);
            } else {
                requiredRolesSet.remove(Role.DOTCMS_BACK_END_USER);
            }
            return this;
        }

        public InitBuilder allowFrontendUser(final boolean allowFrontendUser) {
            if (allowFrontendUser) {
                requiredRolesSet.add(Role.DOTCMS_FRONT_END_USER);
            } else {
                requiredRolesSet.remove(Role.DOTCMS_FRONT_END_USER);
            }
            return this;
        }

        public InitBuilder requiredRoles(final String... requiredRoles) {
            requiredRolesSet.addAll(Arrays.asList(requiredRoles));
            return this;
        }

        public InitBuilder requiredAnonAccess(final AnonymousAccess access) {
          this.anonAccess = access;
          return this;
        }


        public InitBuilder rejectWhenNoUser(final boolean rejectWhenNoUser) {
            this.anonAccess = (rejectWhenNoUser)  ? AnonymousAccess.NONE : this.anonAccess;
            return this;
        }

        public InitBuilder requiredPortlet(final String... requiredPortlet) {
            this.requiredPortlet = requiredPortlet;
            return this;
        }

        public InitDataObject init() {

            response = (response == null ? new EmptyHttpResponse() : response);

            if (UtilMethods.isSet(userId) || UtilMethods.isSet(params)) {
                if (!UtilMethods.isSet(userId) && !UtilMethods.isSet(params)) {
                    throw new IllegalArgumentException(
                            "Missing required value building credentials you need to specify both `user` and `password` or none of them.");
                }
            }

            if (!UtilMethods.isSet(request)) {
                throw new IllegalArgumentException(
                        "A request is always required and it hasn't been set.");
            }


            if (anonAccess != AnonymousAccess.NONE) {

                if(UtilMethods.isSet(requiredPortlet) || UtilMethods.isSet(requiredRolesSet)){
                    Logger.debug(InitBuilder.class,
                            "Setting AnonymousAccess  to `READ` or `WRITE` implies that neither a portlet is required nor a set of roles.");
                }

                Logger.debug(InitBuilder.class,
                        () -> request.getRequestURI()+" calling webResource.init(..) with AnonymousAccess set to `" + anonAccess + "`");
            }
            

            try {
                return webResource.init(this);
            } catch (final Exception e) {
                 Logger.error(WebResource.class,"Error building an initDataObject",e);
                 throw e;
            }
        }

    }

}<|MERGE_RESOLUTION|>--- conflicted
+++ resolved
@@ -507,15 +507,9 @@
           user = this.getAnonymousUser();
         }
 
-<<<<<<< HEAD
+
         if( UserAPI.CMS_ANON_USER_ID.equals(user.getUserId()) && access == AnonymousAccess.NONE) {
-=======
-        if(
-                (user == null || UserAPI.CMS_ANON_USER_ID.equals(user.getUserId())) &&
-                        (Config.getBooleanProperty("REST_API_REJECT_WITH_NO_USER", false) || rejectWhenNoUser)
-        ) {
-
->>>>>>> 243c1472
+
             throw new SecurityException("Invalid User", Response.Status.UNAUTHORIZED);
         } 
 
