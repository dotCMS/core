package com.dotcms.rest;

<<<<<<< HEAD
import static com.liferay.util.StringPool.BLANK;

import com.dotcms.enterprise.LicenseUtil;
import com.dotcms.enterprise.license.LicenseLevel;
import com.dotmarketing.exception.InvalidLicenseException;
import java.io.IOException;
import java.io.InputStream;
import java.util.Arrays;
import java.util.HashMap;
import java.util.HashSet;
import java.util.Iterator;
import java.util.Map;
import java.util.Optional;
import java.util.Set;

import javax.servlet.http.HttpServletRequest;
import javax.servlet.http.HttpServletResponse;
import javax.ws.rs.WebApplicationException;
import javax.ws.rs.core.Response;

import org.apache.commons.lang.StringUtils;
import org.glassfish.jersey.internal.util.Base64;
import org.glassfish.jersey.server.ContainerRequest;

=======
>>>>>>> 0e2f83d0
import com.dotcms.auth.providers.jwt.JsonWebTokenAuthCredentialProcessor;
import com.dotcms.auth.providers.jwt.services.JsonWebTokenAuthCredentialProcessorImpl;
import com.dotcms.enterprise.LicenseUtil;
import com.dotcms.enterprise.license.LicenseLevel;
import com.dotcms.rest.exception.SecurityException;
import com.dotcms.rest.validation.ServletPreconditions;
import com.dotmarketing.business.APILocator;
import com.dotmarketing.business.ApiProvider;
import com.dotmarketing.business.LayoutAPI;
import com.dotmarketing.business.Role;
import com.dotmarketing.business.UserAPI;
import com.dotmarketing.business.web.UserWebAPI;
import com.dotmarketing.exception.DotDataException;
import com.dotmarketing.exception.InvalidLicenseException;
import com.dotmarketing.util.CompanyUtils;
import com.dotmarketing.util.Config;
import com.dotmarketing.util.Logger;
import com.dotmarketing.util.SecurityLogger;
import com.dotmarketing.util.UtilMethods;
import com.dotmarketing.util.json.JSONException;
import com.dotmarketing.util.json.JSONObject;
import com.google.common.annotations.VisibleForTesting;
import com.liferay.portal.auth.PrincipalThreadLocal;
import com.liferay.portal.model.Company;
import com.liferay.portal.model.User;
import com.liferay.portal.util.PortalUtil;
import com.liferay.util.StringPool;
import io.vavr.control.Try;
import org.apache.commons.io.IOUtils;
import org.apache.commons.lang.StringUtils;
import java.util.Base64;
import org.glassfish.jersey.server.ContainerRequest;

import javax.servlet.http.HttpServletRequest;
import javax.servlet.http.HttpServletResponse;
import javax.validation.constraints.NotNull;
import javax.ws.rs.core.Response;
import java.io.IOException;
import java.io.InputStream;
import java.nio.charset.StandardCharsets;
import java.util.Arrays;
import java.util.HashMap;
import java.util.HashSet;
import java.util.Iterator;
import java.util.Map;
import java.util.Optional;
import java.util.Set;

import static com.liferay.util.StringPool.BLANK;

/**
 * The Web Resource is a helper for all authentication and get the current user logged in
 * It supports several authentication method such as BASIC, Bearer (JWT), etc.
 */
public  class WebResource {

    public static final String BASIC  = "Basic ";

    private final UserWebAPI        userWebAPI;
    private final UserAPI           userAPI;
    private final LayoutAPI         layoutAPI;
    private final JsonWebTokenAuthCredentialProcessor jsonWebTokenAuthCredentialProcessor;

    public WebResource() {

        this(new ApiProvider());
    }

    public WebResource(final ApiProvider apiProvider) {

        this(apiProvider, JsonWebTokenAuthCredentialProcessorImpl.getInstance());
    }

    public WebResource(final ApiProvider apiProvider,
                       final JsonWebTokenAuthCredentialProcessor jsonWebTokenAuthCredentialProcessor) {

        this.userAPI           = apiProvider.userAPI();
        this.userWebAPI        = apiProvider.userWebAPI();
        this.layoutAPI         = apiProvider.layoutAPI();
        this.jsonWebTokenAuthCredentialProcessor = jsonWebTokenAuthCredentialProcessor;
    }

    /**
     * <p>Checks if SSL is required. If it is required and no secure request is provided, throws a ForbiddenException.
     * @deprecated
     * @see {@link InitBuilder}
     * @param request  {@link HttpServletRequest}
     */
    @Deprecated
    public void init(final HttpServletRequest request) {
        checkForceSSL(request);
    }

    /**
     * <p>1) Checks if SSL is required. If it is required and no secure request is provided, throws a ForbiddenException.
     * <p>2) If 1) does not throw an exception, returns an {@link InitDataObject} with a <code>Map</code> containing
     * the keys and values extracted from <code>params</code>
     *
     * @deprecated
     * @see {@link InitBuilder}
     * @param params   {@link String} a string containing parameters in the /key/value form
     * @param request  {@link HttpServletRequest}
     * @return an initDataObject with the resulting <code>Map</code>
     */
    @Deprecated
    public InitDataObject init(final String params, final HttpServletRequest request) {

        checkForceSSL(request);

        final InitDataObject initData = new InitDataObject();

        if(!UtilMethods.isSet(params)) {
            return initData;
        }

        initData.setParamsMap(buildParamsMap(params));
        return initData;
    }

    /**
     *
     * <p>
     *     1) Checks if SSL is required. If it is required and no secure request is provided, throws a ForbiddenExceptionz
     *      If no User can be retrieved, and <code>rejectWhenNoUser</code> is <code>true</code>, it will throw an exception,
     *      otherwise returns <code>null</code>.
     * </p>
     * <br>
     * <br>There are five ways to get the User. They are executed in the specified order. When found, the remaining ways won't be executed.
     * <br>1) Using username and password contained in <code>params</code>.
     * <br>2) Using username and password in Base64 contained in the <code>request</code> HEADER parameter DOTAUTH.
     * <br>3) Using username and password in Base64 contained in the <code>request</code> HEADER parameter AUTHORIZATION (BASIC Auth).
     * <br>4) From the session. It first tries to get the Backend logged in user. If no user found, tries to get the Frontend logged in user.
     *
     * @deprecated
     * @see {@link InitBuilder}
     * @param request  {@link HttpServletRequest}
     * @param response {@link HttpServletResponse}
     * @param rejectWhenNoUser determines whether a SecurityException is thrown or not when authentication fails.
     * @return an initDataObject with the resulting <code>Map</code>
     * @throws SecurityException if authentication fails
     */
    @Deprecated
    public InitDataObject init(final HttpServletRequest request, final HttpServletResponse response,
                               final boolean rejectWhenNoUser) throws SecurityException {

        return init(null, request, response, rejectWhenNoUser, null);
    }

    /**
     * @deprecated
     * @see #init(HttpServletRequest, HttpServletResponse, boolean)
     * @param authenticate boolean
     * @param request {@link HttpServletRequest}
     * @param rejectWhenNoUser boolean
     * @return InitDataObject
     * @throws SecurityException if authentication fails
     */
    @Deprecated
    public InitDataObject init(final boolean authenticate, final HttpServletRequest request,
                               final boolean rejectWhenNoUser) throws SecurityException {

        return init(null, authenticate, request, rejectWhenNoUser, null);
    }

    /**
     *
     * <p>1) Checks if SSL is required. If it is required and no secure request is provided, throws a ForbiddenException.
     * <p>2) If 1) does not throw an exception, returns an {@link InitDataObject} with:
     *
     * <br>a) a <code>Map</code> with the keys and values extracted from <code>params</code>.
     *
     *<br><br>if <code>authenticate</code> is set to <code>true</code>:
     * <br>b) , an authenticated {@link User}, if found.
     * If no User can be retrieved, and <code>rejectWhenNoUser</code> is <code>true</code>, it will throw an exception,
     * otherwise returns <code>null</code>.
     *
     * <br><br>There are five ways to get the User. They are executed in the specified order. When found, the remaining ways won't be executed.
     * <br>1) Using username and password contained in <code>params</code>.
     * <br>2) Using username and password in Base64 contained in the <code>request</code> HEADER parameter DOTAUTH.
     * <br>3) Using username and password in Base64 contained in the <code>request</code> HEADER parameter AUTHORIZATION (BASIC Auth).
     * <br>4) From the session. It first tries to get the Backend logged in user. If no user found, tries to get the Frontend logged in user.
     *
     *
     * @param params   {@link String} a string containing the URL parameters in the /key/value form
     * @param request  {@link HttpServletRequest}
     * @param response {@link HttpServletResponse}
     * @param rejectWhenNoUser determines whether a SecurityException is thrown or not when authentication fails.
     * @param requiredPortlet portlet name which the user needs to have access to
     * @return an initDataObject with the resulting <code>Map</code>
     */
    public InitDataObject init(final String params, final HttpServletRequest request, final HttpServletResponse response,
                               final boolean rejectWhenNoUser, final String requiredPortlet) throws SecurityException {

        checkForceSSL(request);
        AnonymousAccess access = (rejectWhenNoUser) ? AnonymousAccess.NONE : AnonymousAccess.systemSetting();
        final Map<String, String> paramsMap = buildParamsMap(!UtilMethods.isSet(params)?BLANK:params);
        return initWithMap(paramsMap, request, response, access, requiredPortlet);
    }

    /**
     * @deprecated
     * @see #init(String, HttpServletRequest, HttpServletResponse, boolean, String)
     *
     * <p>1) Checks if SSL is required. If it is required and no secure request is provided, throws a ForbiddenException.
     * <p>2) If 1) does not throw an exception, returns an {@link InitDataObject} with:
     *
     * <br>a) a <code>Map</code> with the keys and values extracted from <code>params</code>.
     *
     *<br><br>if <code>authenticate</code> is set to <code>true</code>:
     * <br>b) , an authenticated {@link User}, if found.
     * If no User can be retrieved, and <code>rejectWhenNoUser</code> is <code>true</code>, it will throw an exception,
     * otherwise returns <code>null</code>.
     *
     * <br><br>There are five ways to get the User. They are executed in the specified order. When found, the remaining ways won't be executed.
     * <br>1) Using username and password contained in <code>params</code>.
     * <br>2) Using username and password in Base64 contained in the <code>request</code> HEADER parameter DOTAUTH.
     * <br>3) Using username and password in Base64 contained in the <code>request</code> HEADER parameter AUTHORIZATION (BASIC Auth).
     * <br>4) From the session. It first tries to get the Backend logged in user. If no user found, tries to get the Frontend logged in user.
     *
     *
     * @param params a string containing the URL parameters in the /key/value form
     * @param authenticate boolean
     * @param request {@link HttpServletRequest}
     * @param rejectWhenNoUser determines whether a SecurityException is thrown or not when authentication fails.
     * @param requiredPortlet portlet name which the user needs to have access to
     * @return an initDataObject with the resulting <code>Map</code>
     */
    @Deprecated
    public InitDataObject init(String params, final boolean authenticate, final HttpServletRequest request, final boolean rejectWhenNoUser, final String requiredPortlet) throws SecurityException {

        checkForceSSL(request);

        if(!UtilMethods.isSet(params)) {
            params = BLANK;
        }
        AnonymousAccess access = (rejectWhenNoUser) ? AnonymousAccess.NONE : AnonymousAccess.systemSetting();
        final Map<String, String> paramsMap = buildParamsMap(params);
        return initWithMap(paramsMap, request, new EmptyHttpResponse(), access, requiredPortlet);
    }

    /**
     * @deprecated
     * @see #init(String, String, HttpServletRequest, HttpServletResponse, boolean, String)
     * @param userId {@link String} a string with the userId/email
     * @param password {@link String} a string with password.
     * @param authenticate boolean
     * @param request {@link HttpServletRequest}
     * @param rejectWhenNoUser determines whether a SecurityException is thrown or not when authentication fails.
     * @param requiredPortlet portlet name which the user needs to have access to
     * @return an initDataObject with the resulting <code>Map</code>
     * @throws SecurityException if authentication fails
     */
    @Deprecated
    public InitDataObject init(String userId, String password, boolean authenticate, HttpServletRequest request, boolean rejectWhenNoUser, String requiredPortlet) throws SecurityException {
        AnonymousAccess access = (rejectWhenNoUser) ? AnonymousAccess.NONE : AnonymousAccess.systemSetting();
        return initWithMap(new HashMap<>(Map.of("userid", userId, "pwd", password)), request, new EmptyHttpResponse(), access, requiredPortlet);
    }

    /**
     *
     * <p>1) Checks if SSL is required. If it is required and no secure request is provided, throws a ForbiddenException.
     * <p>2) If 1) does not throw an exception, returns an {@link InitDataObject} with:
     *
     * <br>a) a <code>Map</code> with the keys and values extracted from <code>params</code>.
     *
     *<br><br>if <code>authenticate</code> is set to <code>true</code>:
     * <br>b) , an authenticated {@link User}, if found.
     * If no User can be retrieved, and <code>rejectWhenNoUser</code> is <code>true</code>, it will throw an exception,
     * otherwise returns <code>null</code>.
     *
     * <br><br>There are five ways to get the User. They are executed in the specified order. When found, the remaining ways won't be executed.
     * <br>1) Using username and password contained in <code>params</code>.
     * <br>2) Using username and password in Base64 contained in the <code>request</code> HEADER parameter DOTAUTH.
     * <br>3) Using username and password in Base64 contained in the <code>request</code> HEADER parameter AUTHORIZATION (BASIC Auth).
     * <br>4) From the session. It first tries to get the Backend logged in user. If no user found, tries to get the Frontend logged in user.
     *
     *
     * @param userId   {@link String} a string with the userId/email
     * @param password {@link String} a string with password.
     * @param request  {@link HttpServletRequest}
     * @param response {@link HttpServletResponse}
     * @param rejectWhenNoUser determines whether a SecurityException is thrown or not when authentication fails.
     * @param requiredPortlet portlet name which the user needs to have access to
     * @return an initDataObject with the resulting <code>Map</code>
     */
    public InitDataObject init(final String userId, final String password,
                               final HttpServletRequest request, final HttpServletResponse response,
                               final boolean rejectWhenNoUser, final String requiredPortlet) throws SecurityException {
      
      
        AnonymousAccess access = (rejectWhenNoUser) ? AnonymousAccess.NONE : AnonymousAccess.systemSetting();
      
        return initWithMap(new HashMap<>(Map.of("userid", userId, "pwd", password)), request, response, access, requiredPortlet);
    }

    private InitDataObject initWithMap(final Map<String, String> paramsMap,
                                       final HttpServletRequest request,
                                       final HttpServletResponse response,
                                       final AnonymousAccess access,
                                       final String requiredPortlet) throws SecurityException {

        final InitDataObject initData = new InitDataObject();
        final User user = getCurrentUser(request, response, paramsMap, access);

        if(UtilMethods.isSet(requiredPortlet)) {

            try {
                if(!layoutAPI.doesUserHaveAccessToPortlet(requiredPortlet, user)){
                    throw new SecurityException("User does not have access to required Portlet", Response.Status.UNAUTHORIZED);
                }
            } catch (DotDataException e) {
                throw new SecurityException("User does not have access to required Portlet", Response.Status.UNAUTHORIZED);
            }
        }

        initData.setParamsMap(paramsMap);
        initData.setUser(user);

        return initData;
    }

    /**
     * @param builder {@link InitBuilder}
     * @return an {@link InitDataObject} with the resulting <code>Map</code>
     * @throws SecurityException if authentication fails
     */
    public InitDataObject init(final InitBuilder builder) throws SecurityException {

        if (!builder.authCheckOptions.contains(AuthCheckOptions.SKIP_CHECK_FORCE_SSL)) {
            checkForceSSL(builder.request);
        }

        final InitDataObject initData = new InitDataObject();
        Map<String,String> paramsMap = builder.paramsMap();

        final User user = getCurrentUser(
                builder.request, builder.response, paramsMap, builder.anonAccess,
                builder.authCheckOptions.toArray(new AuthCheckOptions[0]));

        checkAdminPermissions(builder, user);
        checkAnonymousPermissions(builder, user);
        checkPortletPermissions(builder, user);
        checkRolePermissions(builder, user);

        initData.setUser(user);
        initData.setParamsMap(paramsMap);

        return initData;
    }

    /**
     * make sure we have the right anon permissions
     * @param builder {@link InitBuilder}
     * @param user {@link User}
     */
    @VisibleForTesting
    void checkAnonymousPermissions(final InitBuilder builder, @NotNull User user) {
        if (builder.authCheckOptions.contains(AuthCheckOptions.SKIP_CHECK_ANONYMOUS_PERMISSIONS)) {
            return;
        }
        // if we are not an anonymous user
        if (user != null && !user.isAnonymousUser()) {
            return;
        }
        if(builder.anonAccess == AnonymousAccess.NONE ||  AnonymousAccess.systemSetting() == AnonymousAccess.NONE){
            throw new SecurityException(AnonymousAccess.CONTENT_APIS_ALLOW_ANONYMOUS + " permission denied", Response.Status.UNAUTHORIZED);
        }

        if(builder.anonAccess.ordinal() > AnonymousAccess.systemSetting().ordinal()) {
            throw new SecurityException(String.format(AnonymousAccess.CONTENT_APIS_ALLOW_ANONYMOUS
                            + " permission exceeded - system set to %s but %s was required",
                    AnonymousAccess.systemSetting().name(), builder.anonAccess.name()), Response.Status.UNAUTHORIZED);
        }
    }

    /**
     * make sure we have the right Admin permissions
     * @param builder {@link InitBuilder}
     * @param user {@link User}
     */
    @VisibleForTesting
    void checkAdminPermissions(final InitBuilder builder, User user) {
        if (builder.requiredRolesSet.contains(Role.CMS_ADMINISTRATOR_ROLE) && !user.isAdmin()) {
            throw new SecurityException(
<<<<<<< HEAD
                String.format(AnonymousAccess.CONTENT_APIS_ALLOW_ANONYMOUS +  " permission exceeded - system set to %s but %s was required", AnonymousAccess.systemSetting().name(), builder.anonAccess.name()),
                Response.Status.UNAUTHORIZED);
          }
        } 
        
        if (!builder.requiredRolesSet.isEmpty()) {
            final RoleAPI roleAPI = APILocator.getRoleAPI();
            
            boolean hasARequiredRole=builder.requiredRolesSet.stream()
                .anyMatch(roleKey -> Try.of(()->roleAPI
                    .doesUserHaveRole(user, roleAPI.loadRoleByKey(roleKey)))
                    .getOrElse(false));

            if(!hasARequiredRole) {
              throw new SecurityException(
                  String.format("User " + (user!=null ? user.getFullName() + ":" + user.getEmailAddress() : user) +" lacks one of the required role %s", builder.requiredRolesSet.toString()),
                  Response.Status.UNAUTHORIZED);
            }
            
            
            if (builder.requiredRolesSet.contains(Role.DOTCMS_BACK_END_USER) &&
                            builder.request != null &&
                            builder.request.getRequestURL() != null) {
                String host = builder.request.getHeader("host");
                String portalUrl = APILocator.getCompanyAPI().getDefaultCompany().getPortalURL();
                String scheme =  builder.request.getScheme();
                
                if(!StringUtils.containsIgnoreCase(scheme + "://" + host, portalUrl)) {
                    SecurityLogger.logInfo(getClass(),builder.request.getRequestURL().toString() + " must use the portalUrl " + portalUrl.toLowerCase());          
                    throw new SecurityException("Not Found",  Response.Status.NOT_FOUND);
                }

            }
            
=======
                    String.format("User " + user.getFullName() + ":" + user.getEmailAddress()
                            + " is not a %s", Role.CMS_ADMINISTRATOR_ROLE),
                    Response.Status.UNAUTHORIZED);
>>>>>>> 0e2f83d0
        }
    }

    /**
     * make sure we have the right Portal permissions
     * @param builder {@link InitBuilder}
     * @param user {@link User}
     */
    @VisibleForTesting
    void checkPortletPermissions(final InitBuilder builder, User user) {
        if(builder.requiredPortlet.isEmpty()){
            return;
        }
        for (String portlet : builder.requiredPortlet) {
            if (Try.of(() -> layoutAPI.doesUserHaveAccessToPortlet(portlet, user)).getOrElse(false)) {
                return;
            }
        }
<<<<<<< HEAD
        

        
        
        
=======
        throw new SecurityException(user.getFullName() + ":" + user.getEmailAddress(), Response.Status.UNAUTHORIZED);
    }
>>>>>>> 0e2f83d0

    /**
     * make sure we have the right Role permissions
     * @param builder {@link InitBuilder}
     * @param user {@link User}
     */
    @VisibleForTesting
    void checkRolePermissions(final InitBuilder builder, User user) {
        if(builder.requiredRolesSet.isEmpty()){
            return;
        }
        for (String roleKey : builder.requiredRolesSet) {
            if (Try.of(() -> APILocator.getRoleAPI()
                    .doesUserHaveRole(user, roleKey)).getOrElse(false)) {
                return;
            }
        }
        throw new SecurityException(
                String.format("User " + (user != null ? user.getFullName() + ":" + user.getEmailAddress() : user)
                        + " lacks one of the required role %s", builder.requiredRolesSet),
                Response.Status.UNAUTHORIZED);
    }



    /**
     * Return the current login user.<br>
     * if exist a user login by login as then return this user not the principal user
     *
     * @param request  {@link HttpServletRequest}
     * @param response {@link HttpServletResponse}
     * @param paramsMap {@link Map}
     * @param access {@link AnonymousAccess}
     * @param authCheckOptions {@link AuthCheckOptions}
     *
     * @return the login user or the login as user if exist any
     */
    public User getCurrentUser(final HttpServletRequest  request,
                               final HttpServletResponse response,
                               final Map<String, String> paramsMap,
                               final AnonymousAccess access,
                               final AuthCheckOptions... authCheckOptions) throws SecurityException {

        User user = PortalUtil.getUser(request);

        if(user==null) {
            user = authenticate(request, response, paramsMap, access, authCheckOptions);
        }
        return user;
    }

    /**
     * @deprecated
     * @see #getCurrentUser(HttpServletRequest, HttpServletResponse, Map, AnonymousAccess, AuthCheckOptions...)
     *
     * Return the current login user.<br>
     * if exist a user login by login as then return this user not the principal user
     *
     * @param request {@link HttpServletRequest}
     * @param paramsMap {@link Map}
     * @param rejectWhenNoUser boolean
     *
     * @return the login user or the login as user if exist any
     */
    @Deprecated
    public User getCurrentUser(final HttpServletRequest request, final Map<String, String> paramsMap, final boolean rejectWhenNoUser) {
        AnonymousAccess access = (rejectWhenNoUser) ? AnonymousAccess.NONE : AnonymousAccess.systemSetting();
        return this.getCurrentUser(request, new EmptyHttpResponse(), paramsMap, access);
    }



    /**
     * @deprecated
     * @see #authenticate(HttpServletRequest, HttpServletResponse, Map, AnonymousAccess, AuthCheckOptions...)
     * Returns an authenticated {@link User}. There are five ways to get the User's credentials.
     * They are executed in the specified order. When found, the remaining ways won't be executed.
     * <br>1) Using username and password contained in <code>params</code>.
     * <br>2) Using username and password in Base64 contained in the <code>request</code> HEADER parameter DOTAUTH.
     * <br>3) Using username and password in Base64 contained in the <code>request</code> HEADER parameter AUTHORIZATION (BASIC Auth).
     * <br>4) From the session. It first tries to get the Backend logged in user.
     * <br>5) If no user found, tries to get the Frontend logged in user.
     */
    @Deprecated
    public User authenticate(final HttpServletRequest request,
                             final Map<String, String> params, final boolean rejectWhenNoUser) throws SecurityException {
        AnonymousAccess access = (rejectWhenNoUser) ? AnonymousAccess.NONE : AnonymousAccess.systemSetting();
        return this.authenticate(request, new EmptyHttpResponse(), params, access);
    }

    /**
     * Returns an authenticated {@link User}. There are five ways to get the User's credentials.
     * They are executed in the specified order. When found, the remaining ways won't be executed.
     * <br>1) Using username and password contained in <code>params</code>.
     * <br>2) Using username and password in Base64 contained in the <code>request</code> HEADER parameter DOTAUTH.
     * <br>3) Using username and password in Base64 contained in the <code>request</code> HEADER parameter AUTHORIZATION (BASIC Auth).
     * <br>4) From the session. It first tries to get the Backend logged in user.
     * <br>5) If no user found, tries to get the Frontend logged in user.
     */
    public User authenticate(HttpServletRequest request, final HttpServletResponse response,
                             final Map<String, String> params, final AnonymousAccess access,
                             final AuthCheckOptions... authCheckOptions) throws SecurityException {

        if (Arrays.stream(authCheckOptions).noneMatch(AuthCheckOptions.SKIP_CHECK_FORCE_SSL::equals)) {
            ServletPreconditions.checkSslIsEnabledIfRequired(request);
        }

        User user = null;

        Optional<UsernamePassword> userPass = getAuthCredentialsFromMap(params);

        if(userPass.isEmpty()) {
            userPass = getAuthCredentialsFromHeaderAuth(request);
        }

        if(userPass.isEmpty()) {
            userPass = getAuthCredentialsFromBasicAuth(request);
        }

        if(userPass.isPresent()) {
            user = authenticateUser(userPass.get().username, userPass.get().password, request, response, userAPI);
        }

        if(null == user) {
            user = this.jsonWebTokenAuthCredentialProcessor.processAuthHeaderFromJWT(request);
        }

        /*
        if(null == user) {
           user = this.processCookieJWT(request);
        }
         */


        if(user == null ) {
            user = getBackUserFromRequest(request, userWebAPI);
        }

        if(user == null) {
            user = getFrontEndUserFromRequest(request, userWebAPI);
        }
        
        if(user==null) {
          user = this.getAnonymousUser();
        }


        if(Arrays.stream(authCheckOptions).noneMatch(AuthCheckOptions.SKIP_CHECK_ANONYMOUS_PERMISSIONS::equals)
                && UserAPI.CMS_ANON_USER_ID.equals(user.getUserId()) && access == AnonymousAccess.NONE) {
            throw new SecurityException("Invalid User", Response.Status.UNAUTHORIZED);
        } 

        request.setAttribute(com.liferay.portal.util.WebKeys.USER_ID, user.getUserId());
        request.setAttribute(com.liferay.portal.util.WebKeys.USER, user);
        PrincipalThreadLocal.setName(user.getUserId());

        return user;
    }

    /**
     * Get the anonymous user if it is possible, otherwise will return null.
     * @return User
     */
    public User getAnonymousUser() {

        return APILocator.getUserAPI().getAnonymousUserNoThrow();

    } // getAnonymousUser.


    private static Optional<UsernamePassword> getAuthCredentialsFromMap(final Map<String, String> map) {

        Optional<UsernamePassword> result = Optional.empty();

        String username = map.get(RESTParams.USER.getValue());
        String password = map.get(RESTParams.PASSWORD.getValue());

        if(StringUtils.isNotEmpty(username) && StringUtils.isNotEmpty(password)) {
            result = Optional.of(new UsernamePassword(username, password));
        }

        return result;
    }

    @VisibleForTesting
    static Optional<UsernamePassword> getAuthCredentialsFromBasicAuth(final HttpServletRequest request) throws SecurityException {

        Optional<UsernamePassword> result =  Optional.empty();
        // Extract authentication credentials
        String authentication = request.getHeader(ContainerRequest.AUTHORIZATION);

        if(StringUtils.isNotEmpty(authentication) && authentication.startsWith(BASIC)) {
            authentication = authentication.substring(BASIC.length());
            // @todo ggranum: this should be a split limit 1.
            // "username:SomePass:word".split(":") ==> ["username", "SomePass", "word"]
            // "username:SomePass:word".split(":", 1) ==> ["username", "SomePass:word"]
            String[] values = new String(Base64.getDecoder().decode(authentication), java.nio.charset.StandardCharsets.UTF_8).split(":");
            if(values.length < 2) {
                // "Invalid syntax for username and password"
                throw new SecurityException("Invalid syntax for username and password", Response.Status.BAD_REQUEST);
            }
            result = Optional.of(new UsernamePassword(values[0], values[1]));
        }
        return result;
    }

    @VisibleForTesting
    static Optional<UsernamePassword> getAuthCredentialsFromHeaderAuth(HttpServletRequest request) throws SecurityException {
        Optional<UsernamePassword> result =  Optional.empty();

        String authentication = request.getHeader("DOTAUTH");
        if(StringUtils.isNotEmpty(authentication)) {
            // @todo ggranum: this should be a split limit 1.
            // "username:SomePass:word".split(":") ==> ["username", "SomePass", "word"]
            // "username:SomePass:word".split(":", 1) ==> ["username", "SomePass:word"]
            String[] values = new String(Base64.getDecoder().decode(authentication), java.nio.charset.StandardCharsets.UTF_8).split(":");
            if(values.length < 2) {
                throw new SecurityException("Invalid syntax for username and password", Response.Status.BAD_REQUEST);
            }
            result = Optional.of(new UsernamePassword(values[0], values[1]));
        }
        return result;
    }

    /**
     * Authenticates and returns a {@link User} using <code>username</code> and <code>password</code>.
     * If a wrong <code>username</code> or <code>password</code> are provided, a SecurityException is thrown
     */
    @VisibleForTesting
    static User authenticateUser(final String username, final String password,
                                 final HttpServletRequest request,
                                 final HttpServletResponse response,
                                 final UserAPI userAPI) throws SecurityException {
        User user       = null;
        final String ip = request != null ? request.getRemoteAddr() : BLANK;

        if(StringUtils.isNotEmpty(username) && StringUtils.isNotEmpty(password)) { // providing login and password so let's try to authenticate

            try {

                if(APILocator.getLoginServiceAPI().doActionLogin(username, password, false, request, response)) {

                    final Company company = CompanyUtils.getDefaultCompany();

                    user = company.getAuthType().equals(Company.AUTH_TYPE_EA)?
                        userAPI.loadByUserByEmail(username, userAPI.getSystemUser(), false):
                        userAPI.loadUserById(username, userAPI.getSystemUser(), false);
                } else { // doLogin returning false

                    Logger.warn(WebResource.class, "Request IP: " + ip + ". Can't authenticate user. Username: " + username);
                    SecurityLogger.logDebug(WebResource.class, "Request IP: " + ip + ". Can't authenticate user. Username: " + username);
                    throw new SecurityException("Invalid credentials", Response.Status.UNAUTHORIZED);
                }
            } catch (SecurityException e) {

                throw e;
            } catch (Exception e) {  // doLogin throwing Exception
                Logger.warn(WebResource.class, "Request IP: " + ip + ". Can't authenticate user. Username: " + username);
                SecurityLogger.logDebug(WebResource.class, "Request IP: " + ip + ". Can't authenticate user. Username: " + username);
                throw new SecurityException("Authentication credentials are required", e, Response.Status.UNAUTHORIZED);
            }
        } else if(StringUtils.isNotEmpty(username) || StringUtils.isNotEmpty(password)) { // providing login or password
            Logger.warn(WebResource.class, "Request IP: " + ip + ". Can't authenticate user.");
            SecurityLogger.logDebug(WebResource.class, "Request IP: " + ip + ". Can't authenticate user.");
            throw new SecurityException("Authentication credentials are required", Response.Status.UNAUTHORIZED);
        }

        return user;
    }

    /**
     * This method returns the Backend logged in user from request.
     */
    private static User getBackUserFromRequest(final HttpServletRequest req, final UserWebAPI userWebAPI) {
        User user = null;

        if(req != null) { // let's check if we have a request and try to get the user logged in from it
            try {
                user = userWebAPI.getLoggedInUser(req);
            } catch (Exception e) {
                Logger.warn(WebResource.class, "Can't retrieve Backend User from session");
            }
        }
        return user;
    }

    /**
     * This method returns the Frontend logged in user from request.
     */

    private static User getFrontEndUserFromRequest(HttpServletRequest req, UserWebAPI userWebAPI) {
        User user = null;

        if(req != null) { // let's check if we have a request and try to get the user logged in from it
            try {
                user = userWebAPI.getLoggedInFrontendUser(req);
            } catch (Exception e) {
                Logger.warn(WebResource.class, "Can't retrieve user from session");
            }
        }

        return user;
    }


    /**
     * This method returns a <code>Map</code> with the keys and values extracted from <code>params</code>
     *
     *
     * @param params a string in the form of "/key/value/.../key/value"
     * @return a <code>Map</code> with the keys and values extracted from <code>params</code>
     */

    public static Map<String, String> buildParamsMap(String params) {

        if (params.startsWith(StringPool.FORWARD_SLASH)) {
            params = params.substring(1);
        }

        final String[] pathParts = params.split(StringPool.FORWARD_SLASH);
        final Map<String, String> pathMap = new HashMap<>();
        for (int i=0; i < pathParts.length/2; i++) {

            final String key = pathParts[2*i].toLowerCase();
            final String value = pathParts[2*i+1];

            if (UtilMethods.isSet(value)) {
                pathMap.put(key, value);
            }
        }

        return pathMap;
    }


    private static void checkForceSSL(final HttpServletRequest request) {

        if(Config.getBooleanProperty("FORCE_SSL_ON_RESP_API", false)
                && UtilMethods.isSet(request) && !request.isSecure()) {
            throw new SecurityException("SSL Required.", Response.Status.FORBIDDEN);
        }
    }

    public static Map<String,Object> processJSON(final InputStream input) throws JSONException, IOException {

        final HashMap<String,Object> map = new HashMap<>();
        final JSONObject obj        = new JSONObject(IOUtils.toString(input, StandardCharsets.UTF_8));
        final Iterator<String> keys = obj.keys();
        while(keys.hasNext()) {

            final String key   = keys.next();
            final Object value = obj.get(key);
            map.put(key, value);
        }

        return map;
    }

    @VisibleForTesting
    static final class UsernamePassword {

        final String username;
        final String password;

        private UsernamePassword(String username, String password) {
            this.username = username;
            this.password = password;
        }
    }

    /**
     * This enum includes the different options to check for the user authentication
     */
   public enum AuthCheckOptions {
        SKIP_CHECK_FORCE_SSL,
        SKIP_CHECK_ANONYMOUS_PERMISSIONS,
   }

   public static class InitBuilder {

        private final WebResource webResource;

        private String userId = null;
        private String password = null;
        private String params = BLANK;
        private HttpServletRequest request = null;
        private HttpServletResponse response = null;
        private final Set<String> requiredPortlet  = new HashSet<>();
        private final Set<String> requiredRolesSet = new HashSet<>();
        private AnonymousAccess anonAccess=AnonymousAccess.NONE;
        private boolean requireLicense = false;
        private final Set<AuthCheckOptions> authCheckOptions = new HashSet<>();

        public InitBuilder() {
          this(new WebResource());

        }
        public Map<String,String> paramsMap(){
            Map<String,String> map = buildParamsMap(UtilMethods.isSet(this.params) ? this.params : BLANK);


            if (UtilMethods.isSet(this.userId)) {
                map.put("userid", this.userId);
            }
            if(UtilMethods.isSet(this.password)) {
                map.put("pwd", this.password);
            }

            return map;


        }

        public InitBuilder(HttpServletRequest request, HttpServletResponse response) {
            this();
            this.request=request;
            this.response=response;
        }

        public InitBuilder(final WebResource webResource) {
            this.webResource = webResource;
        }

        public InitBuilder credentials(final String userId, final String password) {
            this.userId = userId;
            this.password = password;
            return this;
        }

        public InitBuilder params(final String params) {
            this.params = params;
            return this;
        }

        public InitBuilder requestAndResponse(final HttpServletRequest request,
                final HttpServletResponse response) {
            this.request = request;
            this.response = response;
            return this;
        }

        public InitBuilder requiredBackendUser(final boolean requiredBackendUser) {
            if (requiredBackendUser) {
                requiredRolesSet.add(Role.DOTCMS_BACK_END_USER);
            } else {
                requiredRolesSet.remove(Role.DOTCMS_BACK_END_USER);
            }
            return this;
        }

       public InitBuilder requireAdmin(final boolean requireAdmin) {
           if (requireAdmin) {
               requiredRolesSet.add(Role.CMS_ADMINISTRATOR_ROLE);
           } else {
               requiredRolesSet.remove(Role.CMS_ADMINISTRATOR_ROLE);
           }
           return this;
       }


        public InitBuilder requiredFrontendUser(final boolean requiredFrontendUser) {
            if (requiredFrontendUser) {
                requiredRolesSet.add(Role.DOTCMS_FRONT_END_USER);
            } else {
                requiredRolesSet.remove(Role.DOTCMS_FRONT_END_USER);
            }
            return this;
        }

        public InitBuilder requiredRoles(final String... requiredRoles) {
            requiredRolesSet.addAll(Arrays.asList(requiredRoles));
            if(requiredRolesSet.contains(Role.CMS_ADMINISTRATOR_ROLE)){
                requireAdmin(true);
            }
            return this;
        }

        public InitBuilder requiredAnonAccess(final AnonymousAccess access) {
          this.anonAccess = access;
          return this;
        }


        public InitBuilder rejectWhenNoUser(final boolean rejectWhenNoUser) {
            this.anonAccess = (rejectWhenNoUser)  ? AnonymousAccess.NONE : this.anonAccess;
            return this;
        }

        public InitBuilder requiredPortlet(final String... requiredPortlet) {
            if(requiredPortlet!=null) {
                this.requiredPortlet.addAll(Arrays.asList(requiredPortlet));
            }
            return this;
        }

        public InitBuilder requireLicense(final boolean requireLicense){
            this.requireLicense = requireLicense;
            return this;
        }

        public InitBuilder authCheckOptions(final AuthCheckOptions... options){
            this.authCheckOptions.addAll(Arrays.asList(options));
            return this;
        }

        public InitDataObject init() {

            response = (response == null ? new EmptyHttpResponse() : response);

            if (UtilMethods.isSet(userId) || UtilMethods.isSet(params)) {
                if (!UtilMethods.isSet(userId) && !UtilMethods.isSet(params)) {
                    throw new IllegalArgumentException(
                            "Missing required value building credentials you need to specify both `user` and `password` or none of them.");
                }
            }

            if (!UtilMethods.isSet(request)) {
                throw new IllegalArgumentException(
                        "A request is always required and it hasn't been set.");
            }


            if (!authCheckOptions.contains(AuthCheckOptions.SKIP_CHECK_ANONYMOUS_PERMISSIONS)
                    && anonAccess != AnonymousAccess.NONE) {

                if(UtilMethods.isSet(requiredPortlet) || UtilMethods.isSet(requiredRolesSet)){
                    Logger.debug(InitBuilder.class,
                            "Setting AnonymousAccess  to `READ` or `WRITE` implies that neither a portlet is required nor a set of roles.");
                }

                Logger.debug(InitBuilder.class,
                        () -> request.getRequestURI()+" calling webResource.init(..) with AnonymousAccess set to `" + anonAccess + "`");
            }

            if(requireLicense){
                if (LicenseUtil.getLevel() < LicenseLevel.STANDARD.level) {
                    throw new InvalidLicenseException("Need an enterprise license to run this");
                }
            }

            try {
                return webResource.init(this);
            } catch (final Exception e) {
                 Logger.warnAndDebug(WebResource.class,"InitDataObject Error: uri:" + request.getRequestURI() + " err:" + e.getMessage() ,e);
                 throw e;
            }
        }

    }

}<|MERGE_RESOLUTION|>--- conflicted
+++ resolved
@@ -1,32 +1,5 @@
 package com.dotcms.rest;
 
-<<<<<<< HEAD
-import static com.liferay.util.StringPool.BLANK;
-
-import com.dotcms.enterprise.LicenseUtil;
-import com.dotcms.enterprise.license.LicenseLevel;
-import com.dotmarketing.exception.InvalidLicenseException;
-import java.io.IOException;
-import java.io.InputStream;
-import java.util.Arrays;
-import java.util.HashMap;
-import java.util.HashSet;
-import java.util.Iterator;
-import java.util.Map;
-import java.util.Optional;
-import java.util.Set;
-
-import javax.servlet.http.HttpServletRequest;
-import javax.servlet.http.HttpServletResponse;
-import javax.ws.rs.WebApplicationException;
-import javax.ws.rs.core.Response;
-
-import org.apache.commons.lang.StringUtils;
-import org.glassfish.jersey.internal.util.Base64;
-import org.glassfish.jersey.server.ContainerRequest;
-
-=======
->>>>>>> 0e2f83d0
 import com.dotcms.auth.providers.jwt.JsonWebTokenAuthCredentialProcessor;
 import com.dotcms.auth.providers.jwt.services.JsonWebTokenAuthCredentialProcessorImpl;
 import com.dotcms.enterprise.LicenseUtil;
@@ -411,46 +384,9 @@
     void checkAdminPermissions(final InitBuilder builder, User user) {
         if (builder.requiredRolesSet.contains(Role.CMS_ADMINISTRATOR_ROLE) && !user.isAdmin()) {
             throw new SecurityException(
-<<<<<<< HEAD
-                String.format(AnonymousAccess.CONTENT_APIS_ALLOW_ANONYMOUS +  " permission exceeded - system set to %s but %s was required", AnonymousAccess.systemSetting().name(), builder.anonAccess.name()),
-                Response.Status.UNAUTHORIZED);
-          }
-        } 
-        
-        if (!builder.requiredRolesSet.isEmpty()) {
-            final RoleAPI roleAPI = APILocator.getRoleAPI();
-            
-            boolean hasARequiredRole=builder.requiredRolesSet.stream()
-                .anyMatch(roleKey -> Try.of(()->roleAPI
-                    .doesUserHaveRole(user, roleAPI.loadRoleByKey(roleKey)))
-                    .getOrElse(false));
-
-            if(!hasARequiredRole) {
-              throw new SecurityException(
-                  String.format("User " + (user!=null ? user.getFullName() + ":" + user.getEmailAddress() : user) +" lacks one of the required role %s", builder.requiredRolesSet.toString()),
-                  Response.Status.UNAUTHORIZED);
-            }
-            
-            
-            if (builder.requiredRolesSet.contains(Role.DOTCMS_BACK_END_USER) &&
-                            builder.request != null &&
-                            builder.request.getRequestURL() != null) {
-                String host = builder.request.getHeader("host");
-                String portalUrl = APILocator.getCompanyAPI().getDefaultCompany().getPortalURL();
-                String scheme =  builder.request.getScheme();
-                
-                if(!StringUtils.containsIgnoreCase(scheme + "://" + host, portalUrl)) {
-                    SecurityLogger.logInfo(getClass(),builder.request.getRequestURL().toString() + " must use the portalUrl " + portalUrl.toLowerCase());          
-                    throw new SecurityException("Not Found",  Response.Status.NOT_FOUND);
-                }
-
-            }
-            
-=======
                     String.format("User " + user.getFullName() + ":" + user.getEmailAddress()
                             + " is not a %s", Role.CMS_ADMINISTRATOR_ROLE),
                     Response.Status.UNAUTHORIZED);
->>>>>>> 0e2f83d0
         }
     }
 
@@ -469,16 +405,8 @@
                 return;
             }
         }
-<<<<<<< HEAD
-        
-
-        
-        
-        
-=======
         throw new SecurityException(user.getFullName() + ":" + user.getEmailAddress(), Response.Status.UNAUTHORIZED);
     }
->>>>>>> 0e2f83d0
 
     /**
      * make sure we have the right Role permissions
