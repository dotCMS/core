package com.dotcms.rest;

import com.dotcms.auth.providers.jwt.JsonWebTokenAuthCredentialProcessor;
import com.dotcms.auth.providers.jwt.services.JsonWebTokenAuthCredentialProcessorImpl;
import com.dotcms.repackage.com.google.common.annotations.VisibleForTesting;
import javax.ws.rs.core.Response;
import com.dotcms.repackage.org.apache.commons.io.IOUtils;
import com.dotcms.repackage.org.codehaus.jettison.json.JSONException;
import com.dotcms.repackage.org.codehaus.jettison.json.JSONObject;
import org.glassfish.jersey.internal.util.Base64;
import org.glassfish.jersey.server.ContainerRequest;
import com.dotcms.rest.exception.SecurityException;
import com.dotcms.rest.validation.ServletPreconditions;
import com.dotcms.util.CollectionsUtils;
import com.dotmarketing.business.APILocator;
import com.dotmarketing.business.ApiProvider;
import com.dotmarketing.business.LayoutAPI;
import com.dotmarketing.business.UserAPI;
import com.dotmarketing.business.web.UserWebAPI;
import com.dotmarketing.exception.DotDataException;
<<<<<<< HEAD
import com.dotmarketing.exception.DotSecurityException;
import com.dotmarketing.util.*;
import com.liferay.portal.auth.PrincipalThreadLocal;
import com.liferay.portal.model.Company;
import com.liferay.portal.model.User;
import com.liferay.util.StringPool;
=======
import com.dotmarketing.util.Config;
import com.dotmarketing.util.Logger;
import com.dotmarketing.util.SecurityLogger;
import com.dotmarketing.util.UtilMethods;
import com.liferay.portal.auth.PrincipalThreadLocal;
import com.liferay.portal.model.Company;
import com.liferay.portal.model.User;
import com.liferay.portal.util.CookieKeys;
import com.liferay.portal.util.PortalUtil;
import com.liferay.util.CookieUtil;
import io.vavr.control.Try;
>>>>>>> 8eea35d1
import org.apache.commons.lang.StringUtils;

import javax.servlet.http.HttpServletRequest;
import javax.servlet.http.HttpServletResponse;
import javax.servlet.http.HttpSession;
import java.io.IOException;
import java.io.InputStream;
import java.util.HashMap;
import java.util.Iterator;
import java.util.Map;
import java.util.Optional;

/**
 * The Web Resource is a helper for all authentication and get the current user logged in
 * It supports several authentication method such as BASIC, Bearer (JWT), etc.
 */
public  class WebResource {

    public static final String BASIC  = "Basic ";

    private final UserWebAPI        userWebAPI;
    private final UserAPI           userAPI;
    private final LayoutAPI         layoutAPI;
    private final JsonWebTokenAuthCredentialProcessor jsonWebTokenAuthCredentialProcessor;

    public WebResource() {

        this(new ApiProvider());
    }

    public WebResource(final ApiProvider apiProvider) {

        this(apiProvider, JsonWebTokenAuthCredentialProcessorImpl.getInstance());
    }

    public WebResource(final ApiProvider apiProvider,
                       final JsonWebTokenAuthCredentialProcessor jsonWebTokenAuthCredentialProcessor) {

        this.userAPI           = apiProvider.userAPI();
        this.userWebAPI        = apiProvider.userWebAPI();
        this.layoutAPI         = apiProvider.layoutAPI();
        this.jsonWebTokenAuthCredentialProcessor = jsonWebTokenAuthCredentialProcessor;
    }

    /**
     * <p>Checks if SSL is required. If it is required and no secure request is provided, throws a ForbiddenException.
     *
     * @param request  {@link HttpServletRequest}
     */
    public void init(final HttpServletRequest request) {

        checkForceSSL(request);
    }

    /**
     * <p>1) Checks if SSL is required. If it is required and no secure request is provided, throws a ForbiddenException.
     * <p>2) If 1) does not throw an exception, returns an {@link InitDataObject} with a <code>Map</code> containing
     * the keys and values extracted from <code>params</code>
     *
     *
     * @param params   {@link String} a string containing parameters in the /key/value form
     * @param request  {@link HttpServletRequest}
     * @return an initDataObject with the resulting <code>Map</code>
     */
    public InitDataObject init(final String params, final HttpServletRequest request) {

        checkForceSSL(request);

        final InitDataObject initData = new InitDataObject();

        if(!UtilMethods.isSet(params)) {
            return initData;
        }

        initData.setParamsMap(buildParamsMap(params));
        return initData;
    }

    /**
     *
     * <p>
     *     1) Checks if SSL is required. If it is required and no secure request is provided, throws a ForbiddenException.
     *
     *      If no User can be retrieved, and <code>rejectWhenNoUser</code> is <code>true</code>, it will throw an exception,
     *      otherwise returns <code>null</code>.
     * </p>
     * <br>
     * <br>There are five ways to get the User. They are executed in the specified order. When found, the remaining ways won't be executed.
     * <br>1) Using username and password contained in <code>params</code>.
     * <br>2) Using username and password in Base64 contained in the <code>request</code> HEADER parameter DOTAUTH.
     * <br>3) Using username and password in Base64 contained in the <code>request</code> HEADER parameter AUTHORIZATION (BASIC Auth).
     * <br>4) From the session. It first tries to get the Backend logged in user. If no user found, tries to get the Frontend logged in user.
     *
     *
     * @param request  {@link HttpServletRequest}
     * @param response {@link HttpServletResponse}
     * @param rejectWhenNoUser determines whether a SecurityException is thrown or not when authentication fails.
     * @return an initDataObject with the resulting <code>Map</code>
     * @throws SecurityException
     */
    public InitDataObject init(final HttpServletRequest request, final HttpServletResponse response,
                               final boolean rejectWhenNoUser) throws SecurityException {

        return init(null, request, response, rejectWhenNoUser, null);
    }

    /**
     * @deprecated
     * @see #init(HttpServletRequest, HttpServletResponse, boolean)
     * @param authenticate
     * @param request
     * @param rejectWhenNoUser
     * @return InitDataObject
     * @throws SecurityException
     */
    @Deprecated
    public InitDataObject init(final boolean authenticate, final HttpServletRequest request,
                               final boolean rejectWhenNoUser) throws SecurityException {

        return init(null, authenticate, request, rejectWhenNoUser, null);
    }

    /**
     *
     * <p>1) Checks if SSL is required. If it is required and no secure request is provided, throws a ForbiddenException.
     * <p>2) If 1) does not throw an exception, returns an {@link InitDataObject} with:
     *
     * <br>a) a <code>Map</code> with the keys and values extracted from <code>params</code>.
     *
     *<br><br>if <code>authenticate</code> is set to <code>true</code>:
     * <br>b) , an authenticated {@link User}, if found.
     * If no User can be retrieved, and <code>rejectWhenNoUser</code> is <code>true</code>, it will throw an exception,
     * otherwise returns <code>null</code>.
     *
     * <br><br>There are five ways to get the User. They are executed in the specified order. When found, the remaining ways won't be executed.
     * <br>1) Using username and password contained in <code>params</code>.
     * <br>2) Using username and password in Base64 contained in the <code>request</code> HEADER parameter DOTAUTH.
     * <br>3) Using username and password in Base64 contained in the <code>request</code> HEADER parameter AUTHORIZATION (BASIC Auth).
     * <br>4) From the session. It first tries to get the Backend logged in user. If no user found, tries to get the Frontend logged in user.
     *
     *
     * @param params   {@link String} a string containing the URL parameters in the /key/value form
     * @param request  {@link HttpServletRequest}
     * @param response {@link HttpServletResponse}
     * @param rejectWhenNoUser determines whether a SecurityException is thrown or not when authentication fails.
     * @param requiredPortlet portlet name which the user needs to have access to
     * @return an initDataObject with the resulting <code>Map</code>
     */
    public InitDataObject init(final String params, final HttpServletRequest request, final HttpServletResponse response,
                               final boolean rejectWhenNoUser, final String requiredPortlet) throws SecurityException {

        checkForceSSL(request);

        final Map<String, String> paramsMap = buildParamsMap(!UtilMethods.isSet(params)?StringPool.BLANK:params);
        return initWithMap(paramsMap, request, response, rejectWhenNoUser, requiredPortlet);
    }

    /**
     * @deprecated
     * @see #init(String, HttpServletRequest, HttpServletResponse, boolean, String)
     *
     * <p>1) Checks if SSL is required. If it is required and no secure request is provided, throws a ForbiddenException.
     * <p>2) If 1) does not throw an exception, returns an {@link InitDataObject} with:
     *
     * <br>a) a <code>Map</code> with the keys and values extracted from <code>params</code>.
     *
     *<br><br>if <code>authenticate</code> is set to <code>true</code>:
     * <br>b) , an authenticated {@link User}, if found.
     * If no User can be retrieved, and <code>rejectWhenNoUser</code> is <code>true</code>, it will throw an exception,
     * otherwise returns <code>null</code>.
     *
     * <br><br>There are five ways to get the User. They are executed in the specified order. When found, the remaining ways won't be executed.
     * <br>1) Using username and password contained in <code>params</code>.
     * <br>2) Using username and password in Base64 contained in the <code>request</code> HEADER parameter DOTAUTH.
     * <br>3) Using username and password in Base64 contained in the <code>request</code> HEADER parameter AUTHORIZATION (BASIC Auth).
     * <br>4) From the session. It first tries to get the Backend logged in user. If no user found, tries to get the Frontend logged in user.
     *
     *
     * @param params a string containing the URL parameters in the /key/value form
     * @param authenticate
     * @param request
     * @param rejectWhenNoUser determines whether a SecurityException is thrown or not when authentication fails.
     * @param requiredPortlet portlet name which the user needs to have access to
     * @return an initDataObject with the resulting <code>Map</code>
     */
    @Deprecated
    public InitDataObject init(String params, final boolean authenticate, final HttpServletRequest request, final boolean rejectWhenNoUser, final String requiredPortlet) throws SecurityException {

        checkForceSSL(request);

        if(!UtilMethods.isSet(params)) {
            params = StringPool.BLANK;
        }

        final Map<String, String> paramsMap = buildParamsMap(params);
        return initWithMap(paramsMap, request, new EmptyHttpResponse(), rejectWhenNoUser, requiredPortlet);
    }

    /**
     * @deprecated
     * @see #init(String, String, HttpServletRequest, HttpServletResponse, boolean, String)
     * @param userId
     * @param password
     * @param authenticate
     * @param request
     * @param rejectWhenNoUser
     * @param requiredPortlet
     * @return
     * @throws SecurityException
     */
    @Deprecated
    public InitDataObject init(String userId, String password, boolean authenticate, HttpServletRequest request, boolean rejectWhenNoUser, String requiredPortlet) throws SecurityException {
        return initWithMap(CollectionsUtils.map("userid", userId, "pwd", password), request, new EmptyHttpResponse(), rejectWhenNoUser, requiredPortlet);
    }

    /**
     *
     * <p>1) Checks if SSL is required. If it is required and no secure request is provided, throws a ForbiddenException.
     * <p>2) If 1) does not throw an exception, returns an {@link InitDataObject} with:
     *
     * <br>a) a <code>Map</code> with the keys and values extracted from <code>params</code>.
     *
     *<br><br>if <code>authenticate</code> is set to <code>true</code>:
     * <br>b) , an authenticated {@link User}, if found.
     * If no User can be retrieved, and <code>rejectWhenNoUser</code> is <code>true</code>, it will throw an exception,
     * otherwise returns <code>null</code>.
     *
     * <br><br>There are five ways to get the User. They are executed in the specified order. When found, the remaining ways won't be executed.
     * <br>1) Using username and password contained in <code>params</code>.
     * <br>2) Using username and password in Base64 contained in the <code>request</code> HEADER parameter DOTAUTH.
     * <br>3) Using username and password in Base64 contained in the <code>request</code> HEADER parameter AUTHORIZATION (BASIC Auth).
     * <br>4) From the session. It first tries to get the Backend logged in user. If no user found, tries to get the Frontend logged in user.
     *
     *
     * @param userId   {@link String} a string with the userId/email
     * @param password {@link String} a string with password.
     * @param request  {@link HttpServletRequest}
     * @param response {@link HttpServletResponse}
     * @param rejectWhenNoUser determines whether a SecurityException is thrown or not when authentication fails.
     * @param requiredPortlet portlet name which the user needs to have access to
     * @return an initDataObject with the resulting <code>Map</code>
     */
    public InitDataObject init(final String userId, final String password,
                               final HttpServletRequest request, final HttpServletResponse response,
                               final boolean rejectWhenNoUser, final String requiredPortlet) throws SecurityException {
        return initWithMap(CollectionsUtils.map("userid", userId, "pwd", password), request, response, rejectWhenNoUser, requiredPortlet);
    }

    private InitDataObject initWithMap(final Map<String, String> paramsMap,
                                       final HttpServletRequest request,
                                       final HttpServletResponse response,
                                       final boolean rejectWhenNoUser,
                                       final String requiredPortlet) throws SecurityException {

        final InitDataObject initData = new InitDataObject();
        final User user = getCurrentUser(request, response, paramsMap, rejectWhenNoUser);

        if(UtilMethods.isSet(requiredPortlet)) {

            try {
                if(!layoutAPI.doesUserHaveAccessToPortlet(requiredPortlet, user)){
                    throw new SecurityException("User does not have access to required Portlet", Response.Status.UNAUTHORIZED);
                }
            } catch (DotDataException e) {
                throw new SecurityException("User does not have access to required Portlet", Response.Status.UNAUTHORIZED);
            }
        }

        initData.setParamsMap(paramsMap);
        initData.setUser(user);

        return initData;
    }

    /**
     * Return the current login user.<br>
     * if exist a user login by login as then return this user not the principal user
     *
     * @param request  {@link HttpServletRequest}
     * @param response {@link HttpServletResponse}
     * @param paramsMap {@link Map}
     * @param rejectWhenNoUser {@link Boolean}
     *
     * @return the login user or the login as user if exist any
     */
    public User getCurrentUser(final HttpServletRequest  request,
                               final HttpServletResponse response,
                               final Map<String, String> paramsMap, final boolean rejectWhenNoUser) {

        User user = null;
        final HttpSession session = request.getSession();

<<<<<<< HEAD
        if (this.isLoggedAsUser(session)){
            try {
                user = this.userAPI.loadUserById(
                        (String) session.getAttribute(com.liferay.portal.util.WebKeys.USER_ID));
            } catch (DotSecurityException e) {
                throw new ForbiddenException(e);
            } catch (DotDataException e) {
                throw new RuntimeException(e);
            }
        } else {
            user = authenticate(request, response, paramsMap, rejectWhenNoUser);
=======
        if (session!=null && this.isLoggedAsUser(session)){
            user = Try.of(()->PortalUtil.getUser(request)).getOrNull();
        }
        if(user==null) {
            user = authenticate(request, paramsMap, rejectWhenNoUser);
>>>>>>> 8eea35d1
        }
        return user;
    }

    /**
     * @deprecated
     * @see #getCurrentUser(HttpServletRequest, HttpServletResponse, Map, boolean)
     *
     * Return the current login user.<br>
     * if exist a user login by login as then return this user not the principal user
     *
     * @param request
     * @param paramsMap
     * @param rejectWhenNoUser
     *
     * @return the login user or the login as user if exist any
     */
    @Deprecated
    public User getCurrentUser(final HttpServletRequest request, final Map<String, String> paramsMap, final boolean rejectWhenNoUser) {

        return this.getCurrentUser(request, new EmptyHttpResponse(), paramsMap, rejectWhenNoUser);
    }

    /**
     * Validate if the user is logged as another user
     * 
     * @param session http session object
     * @return true is the user is LoggedAs another user
     */
    private boolean isLoggedAsUser(final HttpSession session) {
    	boolean isLoginAsUser = false;
    	if (session != null 
        		&& session.getAttribute(com.liferay.portal.util.WebKeys.PRINCIPAL_USER_ID) != null 
        		&& session.getAttribute(com.liferay.portal.util.WebKeys.USER_ID) != null){
    		isLoginAsUser=true;
    	}
    	return isLoginAsUser;
    }

    /**
     * @deprecated
     * @see #authenticate(HttpServletRequest, HttpServletResponse, Map, boolean)
     * Returns an authenticated {@link User}. There are five ways to get the User's credentials.
     * They are executed in the specified order. When found, the remaining ways won't be executed.
     * <br>1) Using username and password contained in <code>params</code>.
     * <br>2) Using username and password in Base64 contained in the <code>request</code> HEADER parameter DOTAUTH.
     * <br>3) Using username and password in Base64 contained in the <code>request</code> HEADER parameter AUTHORIZATION (BASIC Auth).
     * <br>4) From the session. It first tries to get the Backend logged in user.
     * <br>5) If no user found, tries to get the Frontend logged in user.
     */
    @Deprecated
    public User authenticate(final HttpServletRequest request,
                             final Map<String, String> params, final boolean rejectWhenNoUser) throws SecurityException {

        return this.authenticate(request, new EmptyHttpResponse(), params, rejectWhenNoUser);
    }

    /**
     * Returns an authenticated {@link User}. There are five ways to get the User's credentials.
     * They are executed in the specified order. When found, the remaining ways won't be executed.
     * <br>1) Using username and password contained in <code>params</code>.
     * <br>2) Using username and password in Base64 contained in the <code>request</code> HEADER parameter DOTAUTH.
     * <br>3) Using username and password in Base64 contained in the <code>request</code> HEADER parameter AUTHORIZATION (BASIC Auth).
     * <br>4) From the session. It first tries to get the Backend logged in user.
     * <br>5) If no user found, tries to get the Frontend logged in user.
     */
    public User authenticate(HttpServletRequest request, final HttpServletResponse response,
                             final Map<String, String> params, final boolean rejectWhenNoUser) throws SecurityException {

        request = ServletPreconditions.checkSslIsEnabledIfRequired(request);
        boolean forceFrontendAuth = Config.getBooleanProperty("REST_API_FORCE_FRONT_END_SESSION_AUTH", false);
        User user = null;

        Optional<UsernamePassword> userPass = getAuthCredentialsFromMap(params);

        if(!userPass.isPresent()) {
            userPass = getAuthCredentialsFromHeaderAuth(request);
        }

        if(!userPass.isPresent()) {
            userPass = getAuthCredentialsFromBasicAuth(request);
        }

        if(userPass.isPresent()) {
            user = authenticateUser(userPass.get().username, userPass.get().password, request, response, userAPI);
        }

        if(null == user) {
            user = this.jsonWebTokenAuthCredentialProcessor.processAuthHeaderFromJWT(request);
        }

        if(null == user) {
           // user = this.processCookieJWT(request);
        }
        

        if(user == null && !forceFrontendAuth) {
            user = getBackUserFromRequest(request, userWebAPI);
        }

        if(user == null) {
            user = getFrontEndUserFromRequest(request, userWebAPI);
        }

        if(user == null && (Config.getBooleanProperty("REST_API_REJECT_WITH_NO_USER", false) || rejectWhenNoUser) ) {

            throw new SecurityException("Invalid User", Response.Status.UNAUTHORIZED);
        } else if(user == null) {
            user = this.getAnonymousUser();
        }
        
        request.setAttribute(com.liferay.portal.util.WebKeys.USER_ID, user.getUserId());
        request.setAttribute(com.liferay.portal.util.WebKeys.USER, user);
        PrincipalThreadLocal.setName(user.getUserId());

        return user;
    }

    /**
     * Get the anonymous user if it is possible, otherwise will return null.
     * @return User
     */
    public User getAnonymousUser() {

        User user = null;

        try {
            user = APILocator.getUserAPI().getAnonymousUser();
        } catch (DotDataException e) {
            Logger.debug(getClass(), "Could not get Anonymous User. ");
        }
        return user;
    } // getAnonymousUser.


    private static Optional<UsernamePassword> getAuthCredentialsFromMap(final Map<String, String> map) {

        Optional<UsernamePassword> result = Optional.empty();

        String username = map.get(RESTParams.USER.getValue());
        String password = map.get(RESTParams.PASSWORD.getValue());

        if(StringUtils.isNotEmpty(username) && StringUtils.isNotEmpty(password)) {
            result = Optional.of(new UsernamePassword(username, password));
        }

        return result;
    }

    @VisibleForTesting
    static Optional<UsernamePassword> getAuthCredentialsFromBasicAuth(final HttpServletRequest request) throws SecurityException {

        Optional<UsernamePassword> result =  Optional.empty();
        // Extract authentication credentials
        String authentication = request.getHeader(ContainerRequest.AUTHORIZATION);

        if(StringUtils.isNotEmpty(authentication) && authentication.startsWith(BASIC)) {
            authentication = authentication.substring(BASIC.length());
            // @todo ggranum: this should be a split limit 1.
            // "username:SomePass:word".split(":") ==> ["username", "SomePass", "word"]
            // "username:SomePass:word".split(":", 1) ==> ["username", "SomePass:word"]
            String[] values = Base64.decodeAsString(authentication).split(":");
            if(values.length < 2) {
                // "Invalid syntax for username and password"
                throw new SecurityException("Invalid syntax for username and password", Response.Status.BAD_REQUEST);
            }
            result = Optional.of(new UsernamePassword(values[0], values[1]));
        }
        return result;
    }

    @VisibleForTesting
    static Optional<UsernamePassword> getAuthCredentialsFromHeaderAuth(HttpServletRequest request) throws SecurityException {
        Optional<UsernamePassword> result =  Optional.empty();

        String authentication = request.getHeader("DOTAUTH");
        if(StringUtils.isNotEmpty(authentication)) {
            // @todo ggranum: this should be a split limit 1.
            // "username:SomePass:word".split(":") ==> ["username", "SomePass", "word"]
            // "username:SomePass:word".split(":", 1) ==> ["username", "SomePass:word"]
            String[] values = Base64.decodeAsString(authentication).split(":");
            if(values.length < 2) {
                throw new SecurityException("Invalid syntax for username and password", Response.Status.BAD_REQUEST);
            }
            result = Optional.of(new UsernamePassword(values[0], values[1]));
        }
        return result;
    }

    /**
     * Authenticates and returns a {@link User} using <code>username</code> and <code>password</code>.
     * If a wrong <code>username</code> or <code>password</code> are provided, a SecurityException is thrown
     */
    @VisibleForTesting
    static User authenticateUser(final String username, final String password,
                                 final HttpServletRequest request,
                                 final HttpServletResponse response,
                                 final UserAPI userAPI) throws SecurityException {
        User user       = null;
        final String ip = request != null ? request.getRemoteAddr() : StringPool.BLANK;

        if(StringUtils.isNotEmpty(username) && StringUtils.isNotEmpty(password)) { // providing login and password so let's try to authenticate

            try {

                if(APILocator.getLoginServiceAPI().doActionLogin(username, password, false, request, response)) {

                    final Company company = CompanyUtils.getDefaultCompany();

                    user = company.getAuthType().equals(Company.AUTH_TYPE_EA)?
                        userAPI.loadByUserByEmail(username, userAPI.getSystemUser(), false):
                        userAPI.loadUserById(username, userAPI.getSystemUser(), false);
                } else { // doLogin returning false

                    Logger.warn(WebResource.class, "Request IP: " + ip + ". Can't authenticate user. Username: " + username);
                    SecurityLogger.logDebug(WebResource.class, "Request IP: " + ip + ". Can't authenticate user. Username: " + username);
                    throw new SecurityException("Invalid credentials", Response.Status.UNAUTHORIZED);
                }
            } catch (SecurityException e) {

                throw e;
            } catch (Exception e) {  // doLogin throwing Exception

                Logger.warn(WebResource.class, "Request IP: " + ip + ". Can't authenticate user. Username: " + username);
                SecurityLogger.logDebug(WebResource.class, "Request IP: " + ip + ". Can't authenticate user. Username: " + username);
                throw new SecurityException("Authentication credentials are required", Response.Status.UNAUTHORIZED);
            }
        } else if(StringUtils.isNotEmpty(username) || StringUtils.isNotEmpty(password)) { // providing login or password

            Logger.warn(WebResource.class, "Request IP: " + ip + ". Can't authenticate user.");
            SecurityLogger.logDebug(WebResource.class, "Request IP: " + ip + ". Can't authenticate user.");
            throw new SecurityException("Authentication credentials are required", Response.Status.UNAUTHORIZED);
        }

        return user;
    }

    /**
     * This method returns the Backend logged in user from request.
     */
    private static User getBackUserFromRequest(final HttpServletRequest req, final UserWebAPI userWebAPI) {
        User user = null;

        if(req != null) { // let's check if we have a request and try to get the user logged in from it
            try {
                user = userWebAPI.getLoggedInUser(req);
            } catch (Exception e) {
                Logger.warn(WebResource.class, "Can't retrieve Backend User from session");
            }
        }
        return user;
    }

    /**
     * This method returns the Frontend logged in user from request.
     */

    private static User getFrontEndUserFromRequest(HttpServletRequest req, UserWebAPI userWebAPI) {
        User user = null;

        if(req != null) { // let's check if we have a request and try to get the user logged in from it
            try {
                user = userWebAPI.getLoggedInFrontendUser(req);
            } catch (Exception e) {
                Logger.warn(WebResource.class, "Can't retrieve user from session");
            }
        }

        return user;
    }

    private User processCookieJWT(final HttpServletRequest request) {
        User user = null;

        if(request != null) { 
            final String jwt=Try.of(()->CookieUtil.get(request.getCookies(), CookieKeys.JWT_ACCESS_TOKEN)).getOrNull();
            user = APILocator.getApiTokenAPI().userFromJwt(jwt, request.getRemoteAddr()).orElse(null);
        }

        return user;
    }

    
    
    
    
    
    /**
     * This method returns a <code>Map</code> with the keys and values extracted from <code>params</code>
     *
     *
     * @param params a string in the form of "/key/value/.../key/value"
     * @return a <code>Map</code> with the keys and values extracted from <code>params</code>
     */

    public static Map<String, String> buildParamsMap(String params) {

        if (params.startsWith(StringPool.FORWARD_SLASH)) {
            params = params.substring(1);
        }

        final String[] pathParts = params.split(StringPool.FORWARD_SLASH);
        final Map<String, String> pathMap = new HashMap<>();
        for (int i=0; i < pathParts.length/2; i++) {

            final String key = pathParts[2*i].toLowerCase();
            final String value = pathParts[2*i+1];

            if (UtilMethods.isSet(value)) {
                pathMap.put(key, value);
            }
        }

        return pathMap;
    }


    private static void checkForceSSL(final HttpServletRequest request) {

        if(Config.getBooleanProperty("FORCE_SSL_ON_RESP_API", false)
                && UtilMethods.isSet(request) && !request.isSecure()) {
            throw new SecurityException("SSL Required.", Response.Status.FORBIDDEN);
        }
    }

    public static Map processJSON(final InputStream input) throws JSONException, IOException {

        final HashMap<String,Object> map = new HashMap<>();
<<<<<<< HEAD
        final JSONObject obj        = new JSONObject(IOUtils.toString(input));
        final Iterator<String> keys = obj.keys();

=======
        final JSONObject obj = new JSONObject(IOUtils.toString(input));
        final Iterator<String> keys = obj.keys();
>>>>>>> 8eea35d1
        while(keys.hasNext()) {

            final String key   = keys.next();
            final Object value = obj.get(key);
<<<<<<< HEAD
            map.put(key, value.toString());
=======
            map.put(key, value);
>>>>>>> 8eea35d1
        }

        return map;
    }

    @VisibleForTesting
    static final class UsernamePassword {

        final String username;
        final String password;

        private UsernamePassword(String username, String password) {
            this.username = username;
            this.password = password;
        }
    }

}<|MERGE_RESOLUTION|>--- conflicted
+++ resolved
@@ -3,12 +3,9 @@
 import com.dotcms.auth.providers.jwt.JsonWebTokenAuthCredentialProcessor;
 import com.dotcms.auth.providers.jwt.services.JsonWebTokenAuthCredentialProcessorImpl;
 import com.dotcms.repackage.com.google.common.annotations.VisibleForTesting;
-import javax.ws.rs.core.Response;
 import com.dotcms.repackage.org.apache.commons.io.IOUtils;
 import com.dotcms.repackage.org.codehaus.jettison.json.JSONException;
 import com.dotcms.repackage.org.codehaus.jettison.json.JSONObject;
-import org.glassfish.jersey.internal.util.Base64;
-import org.glassfish.jersey.server.ContainerRequest;
 import com.dotcms.rest.exception.SecurityException;
 import com.dotcms.rest.validation.ServletPreconditions;
 import com.dotcms.util.CollectionsUtils;
@@ -18,14 +15,7 @@
 import com.dotmarketing.business.UserAPI;
 import com.dotmarketing.business.web.UserWebAPI;
 import com.dotmarketing.exception.DotDataException;
-<<<<<<< HEAD
-import com.dotmarketing.exception.DotSecurityException;
-import com.dotmarketing.util.*;
-import com.liferay.portal.auth.PrincipalThreadLocal;
-import com.liferay.portal.model.Company;
-import com.liferay.portal.model.User;
-import com.liferay.util.StringPool;
-=======
+import com.dotmarketing.util.CompanyUtils;
 import com.dotmarketing.util.Config;
 import com.dotmarketing.util.Logger;
 import com.dotmarketing.util.SecurityLogger;
@@ -36,19 +26,21 @@
 import com.liferay.portal.util.CookieKeys;
 import com.liferay.portal.util.PortalUtil;
 import com.liferay.util.CookieUtil;
+import com.liferay.util.StringPool;
 import io.vavr.control.Try;
->>>>>>> 8eea35d1
-import org.apache.commons.lang.StringUtils;
-
-import javax.servlet.http.HttpServletRequest;
-import javax.servlet.http.HttpServletResponse;
-import javax.servlet.http.HttpSession;
 import java.io.IOException;
 import java.io.InputStream;
 import java.util.HashMap;
 import java.util.Iterator;
 import java.util.Map;
 import java.util.Optional;
+import javax.servlet.http.HttpServletRequest;
+import javax.servlet.http.HttpServletResponse;
+import javax.servlet.http.HttpSession;
+import javax.ws.rs.core.Response;
+import org.apache.commons.lang.StringUtils;
+import org.glassfish.jersey.internal.util.Base64;
+import org.glassfish.jersey.server.ContainerRequest;
 
 /**
  * The Web Resource is a helper for all authentication and get the current user logged in
@@ -88,7 +80,6 @@
      * @param request  {@link HttpServletRequest}
      */
     public void init(final HttpServletRequest request) {
-
         checkForceSSL(request);
     }
 
@@ -330,25 +321,11 @@
         User user = null;
         final HttpSession session = request.getSession();
 
-<<<<<<< HEAD
-        if (this.isLoggedAsUser(session)){
-            try {
-                user = this.userAPI.loadUserById(
-                        (String) session.getAttribute(com.liferay.portal.util.WebKeys.USER_ID));
-            } catch (DotSecurityException e) {
-                throw new ForbiddenException(e);
-            } catch (DotDataException e) {
-                throw new RuntimeException(e);
-            }
-        } else {
-            user = authenticate(request, response, paramsMap, rejectWhenNoUser);
-=======
         if (session!=null && this.isLoggedAsUser(session)){
             user = Try.of(()->PortalUtil.getUser(request)).getOrNull();
         }
         if(user==null) {
-            user = authenticate(request, paramsMap, rejectWhenNoUser);
->>>>>>> 8eea35d1
+            user = authenticate(request, response, paramsMap, rejectWhenNoUser);
         }
         return user;
     }
@@ -443,7 +420,7 @@
         if(null == user) {
            // user = this.processCookieJWT(request);
         }
-        
+
 
         if(user == null && !forceFrontendAuth) {
             user = getBackUserFromRequest(request, userWebAPI);
@@ -459,7 +436,7 @@
         } else if(user == null) {
             user = this.getAnonymousUser();
         }
-        
+
         request.setAttribute(com.liferay.portal.util.WebKeys.USER_ID, user.getUserId());
         request.setAttribute(com.liferay.portal.util.WebKeys.USER, user);
         PrincipalThreadLocal.setName(user.getUserId());
@@ -623,7 +600,7 @@
     private User processCookieJWT(final HttpServletRequest request) {
         User user = null;
 
-        if(request != null) { 
+        if(request != null) {
             final String jwt=Try.of(()->CookieUtil.get(request.getCookies(), CookieKeys.JWT_ACCESS_TOKEN)).getOrNull();
             user = APILocator.getApiTokenAPI().userFromJwt(jwt, request.getRemoteAddr()).orElse(null);
         }
@@ -631,11 +608,11 @@
         return user;
     }
 
-    
-    
-    
-    
-    
+
+
+
+
+
     /**
      * This method returns a <code>Map</code> with the keys and values extracted from <code>params</code>
      *
@@ -677,23 +654,13 @@
     public static Map processJSON(final InputStream input) throws JSONException, IOException {
 
         final HashMap<String,Object> map = new HashMap<>();
-<<<<<<< HEAD
         final JSONObject obj        = new JSONObject(IOUtils.toString(input));
         final Iterator<String> keys = obj.keys();
-
-=======
-        final JSONObject obj = new JSONObject(IOUtils.toString(input));
-        final Iterator<String> keys = obj.keys();
->>>>>>> 8eea35d1
         while(keys.hasNext()) {
 
             final String key   = keys.next();
             final Object value = obj.get(key);
-<<<<<<< HEAD
-            map.put(key, value.toString());
-=======
             map.put(key, value);
->>>>>>> 8eea35d1
         }
 
         return map;
