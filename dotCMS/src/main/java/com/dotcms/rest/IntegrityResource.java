package com.dotcms.rest;

import com.dotcms.exception.ExceptionUtil;
import com.dotcms.integritycheckers.IntegrityType;
import com.dotcms.integritycheckers.IntegrityUtil;
import com.dotcms.publisher.endpoint.bean.PublishingEndPoint;
<<<<<<< HEAD
import com.dotcms.publisher.integrity.IntegrityDataGeneratorThread;
import com.dotcms.publisher.pusher.AuthCredentialPushPublishUtil;
=======
import com.dotcms.publisher.endpoint.business.PublishingEndPointAPI;
import com.dotcms.publisher.pusher.PushPublisher;
>>>>>>> 0d91067d
import com.dotcms.repackage.com.google.common.cache.Cache;
import com.dotcms.repackage.com.google.common.cache.CacheBuilder;
import com.dotcms.repackage.org.apache.commons.httpclient.HttpStatus;
import com.dotcms.rest.api.v1.HTTPMethod;
import com.dotcms.rest.exception.ForbiddenException;
import com.dotcms.util.HttpRequestDataUtil;
import com.dotmarketing.business.APILocator;
import com.dotmarketing.exception.DotDataException;
import com.dotmarketing.exception.DotHibernateException;
import com.dotmarketing.exception.DotSecurityException;
<<<<<<< HEAD
import com.dotmarketing.util.*;
=======
import com.dotmarketing.quartz.QuartzUtils;
import com.dotmarketing.quartz.job.IntegrityDataGenerationJob;
import com.dotmarketing.util.Logger;
import com.dotmarketing.util.UUIDGenerator;
import com.dotmarketing.util.UtilMethods;
>>>>>>> 0d91067d
import com.dotmarketing.util.json.JSONArray;
import com.dotmarketing.util.json.JSONException;
import com.dotmarketing.util.json.JSONObject;
import com.liferay.portal.language.LanguageUtil;
import com.liferay.portal.model.User;
import java.io.File;
import java.io.InputStream;
import java.nio.file.Files;
import java.nio.file.Paths;
import java.util.List;
import java.util.Map;
import java.util.Optional;
import java.util.concurrent.ConcurrentHashMap;
import java.util.concurrent.TimeUnit;
import javax.servlet.http.HttpServletRequest;
import javax.servlet.http.HttpServletResponse;
import javax.servlet.http.HttpSession;
import javax.ws.rs.*;
import javax.ws.rs.client.Entity;
import javax.ws.rs.client.Invocation.Builder;
import javax.ws.rs.core.Context;
import javax.ws.rs.core.Cookie;
import javax.ws.rs.core.MediaType;
import javax.ws.rs.core.NewCookie;
import javax.ws.rs.core.Response;
import javax.ws.rs.core.StreamingOutput;

<<<<<<< HEAD
=======
import org.apache.commons.lang3.StringUtils;
>>>>>>> 0d91067d
import org.glassfish.jersey.media.multipart.FormDataMultiPart;
import org.glassfish.jersey.media.multipart.FormDataParam;
import org.glassfish.jersey.media.multipart.file.FileDataBodyPart;

/**
 * This REST end-point provides all the required mechanisms for the execution of
 * integrity checks related to some objects in dotCMS. When pushing content from
 * one server to another, there might be situations in which an object (e.g., a
 * Content Page) already exists in the destination server(s) with a different
 * Identifier. This will generate an error and the bundle will fail to publish.
 * <p>
 * Therefore, it is always recommended to run the Integrity Checker feature
 * <b>BEFORE</b> pushing a bundle. This will indicate the user that there are
 * conflicting elements in the destination server(s) and will allow them to
 * solve them, either by replacing the local data with the external data, or
 * vice versa. The following objects will be analyzed when running the Integrity
 * Checker:
 * <ul>
 * <li>Content Types.</li>
 * <li>Folders.</li>
 * <li>Legacy Pages and Content Pages.</li>
 * <li>File Assets.</li>
 * </ul>
 *
 * @author Daniel Silva
 * @version 1.0
 * @since Jun 23, 2014
 *
 */
@Path("/integrity")
public class IntegrityResource {

    private final WebResource webResource = new WebResource();

    private final static Cache<String, EndpointState> endpointStateCache =
            CacheBuilder.newBuilder().expireAfterAccess(30, TimeUnit.MINUTES).build();

    public enum ProcessStatus {
        PROCESSING, ERROR, FINISHED, NO_CONFLICTS, CANCELLED
    }

    private static class EndpointState {
        private final Map<String, Cookie> cookies = new ConcurrentHashMap<String, Cookie>();

        public Map<String, Cookie> getCookies() {
            return cookies;
        }

        public void addCookie(String name, Cookie cookie) {
            cookies.put(name, cookie);
        }
    }

    private static void cacheEndpointState(String endpointId, Map<String, NewCookie> cookiesMap) {

        EndpointState endpointState = endpointStateCache.getIfPresent(endpointId);
        if (endpointState == null) {
            endpointStateCache.put(endpointId, endpointState = new EndpointState());
        }

        for (Map.Entry<String, NewCookie> cookieEntry : cookiesMap.entrySet()) {
            endpointState.addCookie(cookieEntry.getKey(), cookieEntry.getValue());
        }
    }

    private static void applyEndpointState(String endpointId, Builder requestBuilder) {

        final EndpointState endpointState = endpointStateCache.getIfPresent(endpointId);

        if (endpointState != null) {
            for (Cookie cookie : endpointState.getCookies().values()) {
                requestBuilder.cookie(cookie);
            }
        }
    }

    private Response postWithEndpointState(
            final PublishingEndPoint endpoint,
            final String url,
            final MediaType mediaType) {

        return postWithEndpointState(endpoint, url, mediaType, HTTPMethod.POST, null);
    }

    private Response postWithEndpointState(
            final PublishingEndPoint endpoint,
            final String url,
            final MediaType mediaType,
            final HTTPMethod method) {
        return postWithEndpointState(endpoint, url, mediaType, method, null);
    }
    // https://github.com/dotCMS/core/issues/9067
<<<<<<< HEAD
    private Response  postWithEndpointState(
            final PublishingEndPoint endpoint,
            final String url,
            final MediaType mediaType,
            final HTTPMethod method,
            Entity<FormDataMultiPart> entity) {

        final Builder requestBuilder = RestClientBuilder.newClient().target(url).request(mediaType);

        applyEndpointState(endpoint.getId(), requestBuilder);
=======
	public static Response postWithEndpointState(String endpointId, String url, MediaType mediaType, Entity<?> entity) {
>>>>>>> 0d91067d

        final Optional<String> requestToken = AuthCredentialPushPublishUtil.INSTANCE.getRequestToken(endpoint);

        if (!requestToken.isPresent()) {
            Logger.warn(IntegrityResource.class, "No Auth Token set for endpoint:" + endpoint.getId());
            return response("No Auth Token set for endpoint", true);
        }

        requestBuilder.header("Authorization", requestToken.get());
        final Response response = method == HTTPMethod.POST ? requestBuilder.post(entity) : requestBuilder.delete();

        cacheEndpointState(endpoint.getId(), response.getCookies());

        return response;
    }

    /**
     * Resolves remote IP address from request.
     * @param request {@link HttpServletRequest}
     * @return a String representing the remote IP address (or hostname)
     */
    private static String resolveRemoteIp(final HttpServletRequest request) {
        final String remoteIP = request.getRemoteHost();
        return !UtilMethods.isSet(remoteIP) ? remoteIP : request.getRemoteAddr();
    }

    /**
     * Tries to get the local address plus the port in a "host:port" format
     * @param request http servlet request
     * @return a string representing the address plus the port
     */
    private static String getFullLocalIp(@Context final HttpServletRequest request) {
        final String localIp = request.getLocalName();
        final Optional<String> port = HttpRequestDataUtil.getServerPort();
        return (!UtilMethods.isSet(localIp) ? localIp : request.getLocalName())
                + ':' + port.orElse(String.valueOf(request.getLocalPort()));
    }

    /**
     * <p>Returns a zip with data from structures and folders for integrity check
     */
    @POST
    @Path("/_generateintegritydata")
    @Produces("text/plain")
<<<<<<< HEAD
    public Response generateIntegrityData(@Context HttpServletRequest request)  {

        String remoteIP = getRemoteIP(request);

        final AuthCredentialPushPublishUtil.PushPublishAuthenticationToken pushPublishAuthenticationToken
                = AuthCredentialPushPublishUtil.INSTANCE.processAuthHeader(request);

        final Optional<Response> failResponse = PushPublishResourceUtil.getFailResponse(remoteIP, pushPublishAuthenticationToken);

        if (failResponse.isPresent()) {
            return failResponse.get();
        }

        try {
            ServletContext servletContext = request.getSession().getServletContext();

            if (servletContext.getAttribute("integrityRunning") != null && ((Boolean) servletContext.getAttribute("integrityRunning"))) {
                throw new WebApplicationException(Response.status(HttpStatus.SC_CONFLICT).entity("Already Running").build());
            }

            String transactionId = UUIDGenerator.generateUuid();
            servletContext.setAttribute("integrityDataRequestID", transactionId);

            // start data generation process
            final IntegrityDataGeneratorThread idg = new IntegrityDataGeneratorThread(transactionId, request.getSession().getServletContext());
            idg.start();
            //Saving the thread on the session context for a later use
            servletContext.setAttribute("integrityDataGeneratorThread_" + transactionId, idg);
=======
    public Response generateIntegrityData(
            @Context final HttpServletRequest request,
            @FormDataParam("AUTH_TOKEN") final String auth_token_digest)  {
        final String localAddress = getFullLocalIp(request);
        if (!UtilMethods.isSet(auth_token_digest)) {
            final String message = "Error: Authentication Token was not found.";
            Logger.error(IntegrityResource.class, String.format("Receiver at %s> :%s", localAddress, message));
            return Response
                    .status(HttpStatus.SC_BAD_REQUEST)
                    .entity(message)
                    .build();
        }

        final String remoteIp = resolveRemoteIp(request);
        final PublishingEndPointAPI endpointAPI = APILocator.getPublisherEndPointAPI();
        try {
            final PublishingEndPoint requesterEndpoint = endpointAPI.findEnabledSendingEndPointByAddress(remoteIp);
            if (!BundlePublisherResource.isValidToken(auth_token_digest, remoteIp, requesterEndpoint)) {
                Logger.error(
                        IntegrityResource.class,
                        String.format(
                                "Receiver at %s:> Authentication Token is invalid for ip: %s and endpoint id %s",
                                localAddress,
                                remoteIp,
                                requesterEndpoint.getId()));
                return Response.status(HttpStatus.SC_UNAUTHORIZED).build();
            }

            if (QuartzUtils.isJobRunning(
                    IntegrityDataGenerationJob.JOB_NAME,
                    IntegrityDataGenerationJob.JOB_GROUP)) {
                Logger.error(
                        IntegrityResource.class,
                        String.format(
                                "Receiver at %s:> job is already running for endpoint id: %s, so aborting generation",
                                localAddress,
                                requesterEndpoint.getId()));
                throw new WebApplicationException(
                        Response.status(HttpStatus.SC_CONFLICT)
                                .entity("Already Running")
                                .build());
            }

            final String transactionId = UUIDGenerator.generateUuid();
            IntegrityDataGenerationJob.triggerIntegrityDataGeneration(requesterEndpoint, transactionId);
            Logger.info(
                    IntegrityResource.class,
                    String.format(
                            "Receiver at %s:> job triggered for endpoint id: %s and requester id: %s",
                            localAddress,
                            requesterEndpoint.getId(),
                            transactionId));
>>>>>>> 0d91067d

            return Response.ok(transactionId).build();
        } catch (Exception e) {
            Logger.error(
                    IntegrityResource.class,
                    String.format("Receiver at %s:> Error caused by remote call of: %s", localAddress, remoteIp));
            Logger.error(
                    IntegrityResource.class,
                    String.format("Receiver at %s:> %s", localAddress, e.getMessage()),
                    e);

            if (ExceptionUtil.causedBy(e, DotSecurityException.class)) {
                throw new ForbiddenException(e);
            }
        }

        return Response.status(HttpStatus.SC_INTERNAL_SERVER_ERROR).build();
    }

    /**
     * Checks if the generation of Integrity Data is done.
     * If FINISHED, returns a zip with the data
     * if PROCESSING, returns HttpStatus.SC_PROCESSING
     * if ERROR, returns HttpStatus.SC_INTERNAL_SERVER_ERROR, including the error message
     *
     * Usage: /getdata
     *
     */
    @POST
    @Path("/{requestId}/status")
    @Produces("application/zip")
<<<<<<< HEAD
    public Response getIntegrityData(@Context HttpServletRequest request, @PathParam("requestId") final String requestId)  {

        String remoteIP = getRemoteIP(request);

        final AuthCredentialPushPublishUtil.PushPublishAuthenticationToken pushPublishAuthenticationToken
                = AuthCredentialPushPublishUtil.INSTANCE.processAuthHeader(request);

        final Optional<Response> failResponse = PushPublishResourceUtil.getFailResponse(remoteIP, pushPublishAuthenticationToken);

        if (failResponse.isPresent()) {
            return failResponse.get();
        }

        try{
            ServletContext servletContext = request.getSession().getServletContext();

            if(!UtilMethods.isSet(servletContext.getAttribute("integrityDataRequestID"))
                    || !((String) servletContext.getAttribute("integrityDataRequestID")).equals(requestId)) {
                return Response.status(HttpStatus.SC_NOT_FOUND).build();
            }

            ProcessStatus integrityDataGeneratorStatus = (ProcessStatus) servletContext.getAttribute("integrityDataGenerationStatus");

            if(UtilMethods.isSet( integrityDataGeneratorStatus )) {
                switch (integrityDataGeneratorStatus) {
                    case PROCESSING:
                        return Response.status(HttpStatus.SC_PROCESSING).build();
                    case FINISHED:
                        StreamingOutput output = new StreamingOutput() {
                            public void write(OutputStream output) throws IOException, WebApplicationException {
                                InputStream is = Files.newInputStream(Paths.get(
                                        ConfigUtils.getIntegrityPath() + File.separator
                                                + requestId + File.separator
                                                + INTEGRITY_DATA_TO_CHECK_ZIP_FILE_NAME));

                                byte[] buffer = new byte[1024];
                                int bytesRead;
                                //read from is to buffer
                                while((bytesRead = is.read(buffer)) !=-1){
                                    output.write(buffer, 0, bytesRead);
                                }
                                is.close();
                                //flush OutputStream to write any buffered data to file
                                output.flush();
                                output.close();

                            }
                        };
                        return Response.ok(output).build();

                    case CANCELED:
                        return Response.status( HttpStatus.SC_RESET_CONTENT ).entity( servletContext.getAttribute( "integrityDataGenerationError" ) ).build();

                    case ERROR:
                        return Response.status(HttpStatus.SC_INTERNAL_SERVER_ERROR).entity(servletContext.getAttribute("integrityDataGenerationError")).build();
=======
    @Consumes(MediaType.MULTIPART_FORM_DATA)
    public Response getIntegrityData(@Context final HttpServletRequest request,
                                     @FormDataParam("AUTH_TOKEN") final String auth_token_digest,
                                     @FormDataParam("REQUEST_ID") final String requestId)  {
        final String remoteIp = resolveRemoteIp(request);
        final String localAddress = getFullLocalIp(request);

        final PublishingEndPointAPI endpointAPI = APILocator.getPublisherEndPointAPI();
        try {
            final PublishingEndPoint requesterEndpoint = endpointAPI.findEnabledSendingEndPointByAddress(remoteIp);

            if (!BundlePublisherResource.isValidToken(auth_token_digest, remoteIp, requesterEndpoint) ||
                    !UtilMethods.isSet(requestId)) {
                Logger.error(
                        IntegrityResource.class,
                        String.format(
                                "Receiver at %s:> Authentication Token is invalid for ip: %s and endpoint id %s",
                                localAddress,
                                remoteIp,
                                requesterEndpoint.getId()));
                return Response.status(HttpStatus.SC_UNAUTHORIZED).build();
            }

            if (QuartzUtils.isJobRunning(
                    IntegrityDataGenerationJob.JOB_NAME,
                    IntegrityDataGenerationJob.JOB_GROUP)) {
                Logger.error(
                        IntegrityResource.class,
                        String.format(
                                "Receiver at %s:> job is already running for endpoint id: %s, therefore it's not ready and need to wait",
                                localAddress,
                                requesterEndpoint.getId()));
                return Response.status(HttpStatus.SC_PROCESSING).build();
            }

            final Optional<IntegrityUtil.IntegrityDataExecutionMetadata> integrityMetadata =
                    IntegrityUtil.getIntegrityMetadata(requesterEndpoint.getId());
            if (!integrityMetadata.isPresent()) {
                Logger.error(
                        IntegrityResource.class,
                        String.format(
                                "Receiver at %s:> integrity data generation metadata for endpoint id %s is not found ",
                                localAddress,
                                requesterEndpoint.getId()));
                return Response.status(HttpStatus.SC_UNAUTHORIZED).build();
            }

            if (!requestId.equals(integrityMetadata.get().getRequestId())) {
                Logger.error(
                        IntegrityResource.class,
                        String.format(
                                "Receiver at %s:> integrity data generation metadata for endpoint id %s has a request id %s which does not match the provided %s",
                                localAddress,
                                requesterEndpoint.getId(),
                                integrityMetadata.get().getRequestId(),
                                requestId));
                return Response.status(HttpStatus.SC_UNAUTHORIZED).build();
            }

            if (integrityMetadata.get().getProcessStatus() == ProcessStatus.PROCESSING) {
                Logger.info(
                        IntegrityResource.class,
                        String.format(
                                "Receiver at %s:> integrity data generation for endpoint id %s still ongoing therefore it's not ready and need to wait",
                                localAddress,
                                requesterEndpoint.getId()));
                return Response.status(HttpStatus.SC_PROCESSING).build();
            } else if (integrityMetadata.get().getProcessStatus() == ProcessStatus.FINISHED &&
                    IntegrityUtil.doesIntegrityDataFileExist(
                            requesterEndpoint.getId(),
                            IntegrityUtil.INTEGRITY_DATA_TO_CHECK_ZIP_FILENAME)) {
                final String zipFilePath = IntegrityUtil.getIntegrityDataFilePath(
                        requesterEndpoint.getId(),
                        IntegrityUtil.INTEGRITY_DATA_TO_CHECK_ZIP_FILENAME);
                final StreamingOutput output = so -> {
                    final InputStream inputStream = Files.newInputStream(Paths.get(zipFilePath));
                    final byte[] buffer = new byte[1024];
                    int bytesRead;
                    //read from is to buffer
                    while((bytesRead = inputStream.read(buffer)) != -1){
                        so.write(buffer, 0, bytesRead);
                    }
>>>>>>> 0d91067d

                    inputStream.close();
                    //flush OutputStream to write any buffered data to file
                    so.flush();
                    so.close();
                };

                Logger.info(
                        IntegrityResource.class,
                        String.format(
                                "Receiver at %s:> integrity data generation for endpoint id %s has finished and saved at %s",
                                localAddress,
                                requesterEndpoint.getId(),
                                zipFilePath));
                return Response.ok(output).build();
            } else if (integrityMetadata.get().getProcessStatus() == ProcessStatus.CANCELLED) {
                Logger.error(
                        IntegrityResource.class,
                        String.format(
                                "Receiver at %s:> integrity data generation for endpoint id %s is cancelled",
                                localAddress,
                                requesterEndpoint.getId()));
                return Response
                        .status(HttpStatus.SC_RESET_CONTENT)
                        .entity(integrityMetadata.get().getErrorMessage())
                        .build();
            } else if (integrityMetadata.get().getProcessStatus() == ProcessStatus.ERROR) {
                final String message = StringUtils.defaultString(
                        String.format(" due to '%s'", integrityMetadata.get().getErrorMessage()),
                        "");
                Logger.error(
                        IntegrityResource.class,
                        String.format(
                                "Receiver at %s:> integrity data generation for endpoint id %s has failed%s",
                                localAddress,
                                requesterEndpoint.getId(),
                                message));
                return Response
                        .status(HttpStatus.SC_INTERNAL_SERVER_ERROR)
                        .entity(integrityMetadata.get().getErrorMessage())
                        .build();
            }
        } catch (Exception e) {
            Logger.error(IntegrityResource.class, "Error caused by remote call of: " + remoteIp, e);
            if (ExceptionUtil.causedBy(e, DotSecurityException.class)) {
                throw new ForbiddenException(e);
            }
            return Response.status(HttpStatus.SC_INTERNAL_SERVER_ERROR).entity(e.getMessage()).build();
        }

       return Response.status(HttpStatus.SC_INTERNAL_SERVER_ERROR).build();
    }

    /**
     * This is the entry point of the Integrity Checker process. The local data
     * where this process was kicked off will be compared to the data in the
     * selected end-point (server), grouped by object type: HTML Page, Content
     * Type, etc. This phase is made up of 3 main steps:
     * <ol>
     * <li>The verification data is generated in the selected end-point and
     * saved in the file system as .ZIP files, separated by object type.</li>
     * <li>The .ZIP file is sent from the end-point over to the local server,
     * un-zipped, and stored in temporary tables. SQL queries with local data
     * and those temporary tables will determine if there are any data
     * conflicts between the two servers.</li>
     * <li>Users will get a list of conflicts per object type. Finally, they can
     * decide to solve the data conflicts by replacing the data in the local
     * server or in the remote end-point.</li>
     * </ol>
     *
     * @param httpServletRequest
     *            - The {@link HttpServletRequest} that started the process.
     * @param params
     *            - The execution parameters for running the process: The
     *            end-point ID.
     * @return The REST {@link Response} with the status of the operation.
     */
    @GET
    @Path("/checkintegrity/{params:.*}")
    @Produces (MediaType.APPLICATION_JSON)
    public Response checkIntegrity(@Context final HttpServletRequest httpServletRequest,
                                   @Context final HttpServletResponse httpServletResponse,
                                   @PathParam("params") final String params)  {
        final InitDataObject initData = webResource.init(params, httpServletRequest, httpServletResponse, true, null);
        final Map<String, String> paramsMap = initData.getParamsMap();
        final HttpSession session = httpServletRequest.getSession();
        final User loggedUser = initData.getUser();
        final JSONObject jsonResponse = new JSONObject();

        //Validate the parameters
        final String endpointId = paramsMap.get("endpoint");
        if (!UtilMethods.isSet(endpointId)) {
            return Response.status(HttpStatus.SC_BAD_REQUEST).entity("Error: endpoint is a required Field.").build();
        }

        // return if we already have the data
        final IntegrityUtil integrityUtil = new IntegrityUtil();
        try {
            if (integrityUtil.doesIntegrityConflictsDataExist(endpointId)) {
                jsonResponse.put("success", true );
                jsonResponse.put("message", "Integrity Checking Initialized...");

                //Setting the process status
                setStatus(httpServletRequest, endpointId, ProcessStatus.FINISHED);

                return response(jsonResponse.toString(), false);
            }
        } catch(JSONException e) {
            Logger.error(
                    IntegrityResource.class,
                    "Error setting return message in JSON response",
                    e);
            return response("Error setting return message in JSON response", true);
        } catch (DotSecurityException e) {
            throw new ForbiddenException(e);
        } catch(Exception e) {
            Logger.error(IntegrityResource.class, "Error checking existence of integrity data", e);
            return response( "Error checking existence of integrity data" , true );
        }

        //Setting the process status
        setStatus(httpServletRequest, endpointId, ProcessStatus.PROCESSING);

        try {
            final PublishingEndPoint endpoint = APILocator.getPublisherEndPointAPI().findEndPointById(endpointId);
<<<<<<< HEAD

            //Sending bundle to endpoint
            Response response = generateIntegrityCheckerRequest(endpoint);

            if(response.getStatus() == HttpStatus.SC_OK) {
                final String integrityDataRequestID = response.readEntity(String.class);

                Thread integrityDataRequestChecker = new Thread(
                        new IntegrityDataRequestChecker(loggedUser,  session, endpoint, integrityDataRequestID)
                );

                //Start the integrity check
                integrityDataRequestChecker.start();
                addThreadToSession( session, integrityDataRequestChecker, endpointId,   integrityDataRequestID );

            } else if ( response.getStatus() == HttpStatus.SC_UNAUTHORIZED ) {
                return handleInvalidTokenResponse(endpoint, response, session);
=======
            final Optional<String> authToken = PushPublisher.retriveEndpointKeyDigest(endpoint);
            if (!authToken.isPresent()) {
              Logger.warn(IntegrityResource.class, "No Auth Token set for endpoint:" + endpointId);
              return response("No Auth Token set for endpoint", true);
            }

            final FormDataMultiPart form = new FormDataMultiPart();
            form.field("AUTH_TOKEN", authToken.get());

            //Sending bundle to endpoint
            final String url = endpoint.toURL() + "/api/integrity/generateintegritydata/";
            final Response response = postWithEndpointState(
                    endpoint.getId(),
                    url,
                    MediaType.TEXT_PLAIN_TYPE,
                    Entity.entity(form, form.getMediaType())
            );

            if (response.getStatus() == HttpStatus.SC_OK) {
                final String integrityDataRequestId = response.readEntity(String.class);
                final Thread integrityDataRequestChecker = new Thread(
                        new IntegrityDataRequestChecker(
                                authToken.get(),
                                endpoint,
                                integrityDataRequestId,
                                session,
                                initData));
                //Start the integrity check
                integrityDataRequestChecker.start();
                addThreadToSession(session, integrityDataRequestChecker, endpointId, integrityDataRequestId);
            } else if (response.getStatus() == HttpStatus.SC_UNAUTHORIZED) {
                setStatus(session, endpointId, ProcessStatus.ERROR, null);
                final String message =
                        "Response indicating Not Authorized received from Endpoint. Please check Auth Token. Endpoint Id: "
                        + endpointId;
                Logger.error(this.getClass(), message);
                return response(message, true);
>>>>>>> 0d91067d
            } else {
                setStatus(session, endpointId, ProcessStatus.ERROR, null);
                final String message = "Response indicating a " + response.getStatusInfo().getReasonPhrase() + " ("
                        + response.getStatus()
                        + ") Error trying to connect with the Integrity API on the Endpoint. Endpoint Id: "
                        + endpointId;
                Logger.error(this.getClass(), message);
                return response(message, true);
            }

            jsonResponse.put("success", true);
            jsonResponse.put("message", "Integrity Checking Initialized...");
        } catch(Exception e) {
            if (ExceptionUtil.causedBy(e, DotSecurityException.class)) {
                throw new ForbiddenException(e);
            }

            //Special handling if the thread was interrupted
            if (e.getCause() instanceof InterruptedException) {
                //Setting the process status
                setStatus(session, endpointId, ProcessStatus.CANCELLED, null);
                Logger.debug(
                        IntegrityResource.class,
                        "Requested interruption of the integrity checking process by the user.",
                        e);
                return response(
                        "Requested interruption of the integrity checking process by the user for End Point server: ["
                                + endpointId + "]",
                        true );
            }

            //Setting the process status
            setStatus(session, endpointId, ProcessStatus.ERROR, null);
            final String message = "Error initializing the integrity checking process for End Point server: ["
                    + endpointId + "]";
            Logger.error(this.getClass(), message, e);
            return response(message, true);
        }

        return response( jsonResponse.toString(), false );
    }

    private Response handleInvalidTokenResponse(
            final PublishingEndPoint endpoint,
            final Response response,
            final HttpSession session) throws LanguageException {

        final Map<String, String> wwwAuthenticateHeader = ResourceResponse.getWWWAuthenticateHeader(response);
        final String errorKey = wwwAuthenticateHeader.get("error_key").replaceAll("\"", "");

        final String message = LanguageUtil.get(String.format("push_publish.end_point.%s_message", errorKey));
        PushPublishLogger.log(this.getClass(), message);

        setStatus( session, endpoint.getId(), ProcessStatus.ERROR, null );
        Logger.error( this.getClass(), message);

        return response(
                String.format("%s. Please check Auth Token. Endpoint Id: %s", message, endpoint.getId()),
                HttpStatus.SC_UNAUTHORIZED);
    }

    private Response generateIntegrityCheckerRequest(final PublishingEndPoint endpoint) {
        String url = endpoint.toURL()+"/api/integrity/_generateintegritydata";

        return postWithEndpointState(endpoint, url, MediaType.TEXT_PLAIN_TYPE);
    }

    /**
     * Method that will interrupt the integrity checking running processes locally and in the end point server
     *
     * @param httpServletRequest
     * @param params
     * @return
     * @throws JSONException
     */
    @GET
    @Path ("/cancelIntegrityProcess/{params:.*}")
    @Produces (MediaType.APPLICATION_JSON)
    public Response cancelIntegrityProcess(@Context final HttpServletRequest httpServletRequest,
                                           @Context final HttpServletResponse httpServletResponse,
                                           @PathParam("params") final String params ) {
        final StringBuilder responseMessage = new StringBuilder();
        final InitDataObject initData = webResource.init(params, httpServletRequest, httpServletResponse, true, null);
        final Map<String, String> paramsMap = initData.getParamsMap();

        //Validate the parameters
        final String endpointId = paramsMap.get("endpoint");
        if (!UtilMethods.isSet(endpointId)) {
            final Response.ResponseBuilder responseBuilder = Response.status(HttpStatus.SC_BAD_REQUEST);
            responseBuilder.entity(responseMessage.append("Error: endpoint is a required Field."));
            return responseBuilder.build();
        }

        try {
            final JSONObject jsonResponse = new JSONObject();
            final HttpSession session = httpServletRequest.getSession();

            //Verify if we have something set on the session
            if ( session.getAttribute( "integrityCheck_" + endpointId ) == null ) {
                //And prepare the response
                jsonResponse.put("success", false);
                jsonResponse.put("message", "No checking process found for End point server [" + endpointId + "]");
            } else if (session.getAttribute("integrityThread_" + endpointId) == null) {
                //And prepare the response
                jsonResponse.put("success", false);
                jsonResponse.put("message", "No checking process found for End point server [" + endpointId + "]");
            } else {
                //Search for the status on session
                final ProcessStatus status = (ProcessStatus) session.getAttribute("integrityCheck_" + endpointId);

                //And prepare the response
                jsonResponse.put("endPoint", endpointId);
                if (status == ProcessStatus.PROCESSING) {
                    //Find the registered auth token in order to connect to the end point server
<<<<<<< HEAD
                    PublishingEndPoint endpoint = APILocator.getPublisherEndPointAPI().findEndPointById( endpointId );
                    Response response = cancelIntegrityRequest(integrityDataRequestId, endpoint);
=======
                    final PublishingEndPoint endpoint = APILocator.getPublisherEndPointAPI().findEndPointById(endpointId);
                    final Optional<String> authToken = PushPublisher.retriveEndpointKeyDigest(endpoint);
                    if(!authToken.isPresent()) {
                        return Response
                                .status(HttpStatus.SC_BAD_REQUEST)
                                .entity(responseMessage.append("Error: endpoint requires an authorization key"))
                                .build();
                    }

                    final String integrityDataRequestId = (String) session.getAttribute( "integrityDataRequest_" + endpointId );
                    final FormDataMultiPart form = new FormDataMultiPart();
                    form.field("AUTH_TOKEN", authToken.get());
                    form.field("REQUEST_ID", integrityDataRequestId);
                    //Prepare the connection
                    final String url = endpoint.toURL() + "/api/integrity/cancelIntegrityProcessOnEndpoint/";
                    //Execute the call
                    final Response response = postWithEndpointState(
                            endpoint.getId(),
                            url,
                            MediaType.APPLICATION_JSON_TYPE,
                            Entity.entity(form, form.getMediaType()));
>>>>>>> 0d91067d

                    if (response.getStatus() == HttpStatus.SC_OK) {
                        //Nothing to do here, we found no process to cancel
                    } else if (response.getStatus() == HttpStatus.SC_RESET_CONTENT) {
                        //Expected return status if a cancel was made on the end point server
                    } else {
                        Logger.error(
                                this.getClass(),
                                "Response indicating a " + response.getStatusInfo().getReasonPhrase() + " ("
                                        + response.getStatus()
                                        + ") Error trying to interrupt the running process on the Endpoint [ "
                                        + endpointId + "].");
                    }

                    //Get the thread associated to this endpoint and the integrity request id
                    final Thread runningThread = (Thread) session.getAttribute( "integrityThread_" + endpointId );
                    //Interrupt the Thread process
                    runningThread.interrupt();
                    //Remove the thread from the session
                    clearThreadInSession(httpServletRequest, endpointId);

                    jsonResponse.put("success", true);
                    jsonResponse.put(
                            "message",
                            LanguageUtil.get(initData.getUser().getLocale(), "IntegrityCheckingCanceled"));
                }
            }

            responseMessage.append(jsonResponse.toString());
        } catch (Exception e) {
            Logger.error(
                    this.getClass(),
                    "Error checking the integrity process status for End Point server: [" + endpointId + "]",
                    e);
            if (ExceptionUtil.causedBy(e, DotSecurityException.class)) {
                throw new ForbiddenException(e);
            }

            return response(
                    "Error checking the integrity process status for End Point server: [" + endpointId + "]",
                    true);
        }

        return response( responseMessage.toString(), false );
    }

    private Response cancelIntegrityRequest(String integrityDataRequestId, PublishingEndPoint endpoint) {
        //Prepare the connection
        final String url = String.format("%s/api/integrity/%s/", endpoint.toURL(), integrityDataRequestId);

        //Execute the call
        return postWithEndpointState(
                endpoint, url, MediaType.APPLICATION_JSON_TYPE, HTTPMethod.DELETE
        );
    }

    /**
     * Method expected to run on an end point server in order to interrupt the integrity checking process if running
     *
     * @param request
<<<<<<< HEAD
=======
     * @param auth_token_digest
>>>>>>> 0d91067d
     * @param requestId
     * @return
     */
    @DELETE
    @Path("/{id}")
    @Produces (MediaType.APPLICATION_JSON)
<<<<<<< HEAD
    public Response cancelIntegrityProcessOnEndpoint (
            @Context HttpServletRequest request,  @PathParam("id") final String requestId ) {

        String remoteIP = getRemoteIP(request);

        final AuthCredentialPushPublishUtil.PushPublishAuthenticationToken pushPublishAuthenticationToken
                = AuthCredentialPushPublishUtil.INSTANCE.processAuthHeader(request);

        final Optional<Response> failResponse = PushPublishResourceUtil.getFailResponse(remoteIP, pushPublishAuthenticationToken);

        if (failResponse.isPresent()) {
            return failResponse.get();
        }

        try {
            ServletContext servletContext = request.getSession().getServletContext();
            if ( !UtilMethods.isSet( servletContext.getAttribute( "integrityDataRequestID" ) ) || !((String) servletContext.getAttribute( "integrityDataRequestID" )).equals( requestId ) ) {
                return Response.status( HttpStatus.SC_UNAUTHORIZED ).build();
=======
    public Response cancelIntegrityProcessOnEndpoint(
            @Context final HttpServletRequest request,
            @FormDataParam ("AUTH_TOKEN") final String auth_token_digest,
            @FormDataParam ("REQUEST_ID") final String requestId) {
        final String remoteIp = resolveRemoteIp(request);
        final PublishingEndPointAPI endpointAPI = APILocator.getPublisherEndPointAPI();
        try {
            //Search for the given end point
            final PublishingEndPoint requesterEndPoint = endpointAPI.findEnabledSendingEndPointByAddress(remoteIp);

            //Verify the authentication token
            if (!BundlePublisherResource.isValidToken(auth_token_digest, remoteIp, requesterEndPoint) ||
                    !UtilMethods.isSet(requestId)) {
                return Response.status( HttpStatus.SC_UNAUTHORIZED ).build();
            }

            if (!QuartzUtils.isJobRunning(
                    IntegrityDataGenerationJob.JOB_NAME,
                    IntegrityDataGenerationJob.JOB_GROUP)) {
                return Response.status(HttpStatus.SC_UNAUTHORIZED).build();
>>>>>>> 0d91067d
            }

            final Optional<IntegrityUtil.IntegrityDataExecutionMetadata> controlOpt =
                    IntegrityUtil.getIntegrityMetadata(requesterEndPoint.getId());
            if (!controlOpt.isPresent() || !requestId.equals(controlOpt.get().getRequestId())) {
                return Response.status( HttpStatus.SC_UNAUTHORIZED ).build();
            }

            final ProcessStatus processStatus = controlOpt.get().getProcessStatus();
            if (processStatus == ProcessStatus.PROCESSING) {
                IntegrityDataGenerationJob.getJobScheduler().interrupt(
                        IntegrityDataGenerationJob.JOB_NAME,
                        IntegrityDataGenerationJob.JOB_GROUP);
                return Response
                        .status(HttpStatus.SC_RESET_CONTENT)
                        .entity("Interrupted checking process on End Point server ( " + remoteIp + ").")
                        .build();
            }
        } catch ( Exception e ) {
            Logger.error( IntegrityResource.class, "Error caused by remote call of: " + remoteIp, e );
            if (ExceptionUtil.causedBy(e, DotSecurityException.class)) {
                throw new ForbiddenException(e);
            }
            return response( "Error interrupting checking process on End Point server ( " + remoteIp + "). [" + e.getMessage() + "]", true );
        }

        return response( "Interrupted checking process on End Point server ( " + remoteIp + ").", false );
    }

    /**
     * Method that will verify the status of a check integrity process for a given server
     *
     * @param request
     * @param params
     * @return
     * @throws JSONException
     */
    @GET
    @Path ("/checkIntegrityProcessStatus/{params:.*}")
    @Produces (MediaType.APPLICATION_JSON)
    public Response checkIntegrityProcessStatus ( @Context final HttpServletRequest request, @Context final HttpServletResponse response, @PathParam ("params") String params ) throws JSONException {

        StringBuilder responseMessage = new StringBuilder();

        InitDataObject initData = webResource.init(params, request, response, true, null);
        Map<String, String> paramsMap = initData.getParamsMap();

        //Validate the parameters
        String endpointId = paramsMap.get( "endpoint" );
        if ( !UtilMethods.isSet( endpointId ) ) {
            Response.ResponseBuilder responseBuilder = Response.status( HttpStatus.SC_BAD_REQUEST );
            responseBuilder.entity( responseMessage.append( "Error: " ).append( "endpoint" ).append( " is a required Field." ) );

            return responseBuilder.build();
        }

        try {
            JSONObject jsonResponse = new JSONObject();

            HttpSession session = request.getSession();
            //Verify if we have something set on the session
            if ( session.getAttribute( "integrityCheck_" + endpointId ) == null ) {
                //And prepare the response
                jsonResponse.put( "success", true );
                jsonResponse.put( "message", "No checking process found for End point server [" + endpointId + "]" );
                jsonResponse.put( "status", "nopresent" );
            } else {

                //Search for the status on session
                ProcessStatus status = (ProcessStatus) session.getAttribute( "integrityCheck_" + endpointId );

                //And prepare the response
                jsonResponse.put( "success", true );
                jsonResponse.put( "endPoint", endpointId );
                if ( status == ProcessStatus.PROCESSING ) {
                    jsonResponse.put( "status", "processing" );
                    jsonResponse.put( "message", "Success" );
                } else if ( status == ProcessStatus.FINISHED ) {
                    jsonResponse.put( "status", "finished" );
                    jsonResponse.put( "message", "Success" );
                } else if ( status == ProcessStatus.NO_CONFLICTS ) {
                    jsonResponse.put( "status", "noConflicts" );
                    jsonResponse.put( "message", session.getAttribute( "integrityCheck_message_" + endpointId ) );
                    clearStatus( request, endpointId );
                } else if ( status == ProcessStatus.CANCELLED) {
                    jsonResponse.put( "status", "canceled" );
                    jsonResponse.put( "message", LanguageUtil.get( initData.getUser().getLocale(), "IntegrityCheckingCanceled" ) );
                    clearStatus( request, endpointId );
                } else {
                    jsonResponse.put( "status", "error" );
                    jsonResponse.put( "message", "Error checking the integrity process status for End Point server: [" + endpointId + "]" );
                    clearStatus( request, endpointId );
                }
            }

            responseMessage.append( jsonResponse.toString() );

        } catch ( Exception e ) {
            Logger.error( this.getClass(), "Error checking the integrity process status for End Point server: [" + endpointId + "]", e );
            if (ExceptionUtil.causedBy(e, DotSecurityException.class)) {
                throw new ForbiddenException(e);
            }
            return response( "Error checking the integrity process status for End Point server: [" + endpointId + "]" , true );
        }

        return response( responseMessage.toString(), false );
    }

    /**
     * Generates and returns the integrity check results for a given server
     *
     * @param request
     * @param params
     * @return
     * @throws JSONException
     */
    @GET
    @Path ("/getIntegrityResult/{params:.*}")
    @Produces (MediaType.APPLICATION_JSON)
    public Response getIntegrityResult ( @Context HttpServletRequest request, @Context final HttpServletResponse response, @PathParam ("params") String params ) throws JSONException {

        StringBuilder responseMessage = new StringBuilder();

        InitDataObject initData = webResource.init(params, request, response, true, null);
        Map<String, String> paramsMap = initData.getParamsMap();

        //Validate the parameters
        String endpointId = paramsMap.get( "endpoint" );
        if ( !UtilMethods.isSet( endpointId ) ) {
            Response.ResponseBuilder responseBuilder = Response.status( HttpStatus.SC_BAD_REQUEST );
            responseBuilder.entity( responseMessage.append( "Error: " ).append( "endpoint" ).append( " is a required Field." ) );

            return responseBuilder.build();
        }

        try {

            JSONObject jsonResponse = new JSONObject();
            IntegrityUtil integrityUtil = new IntegrityUtil();

            //+++++++++++++++++++++++++++++++++++++++++++++++++++++++++++
            //+++++++++++++++++++++++++++++++++++++++++++++++++++++++++++
            //Structures tab data
            JSONArray tabResponse;
            JSONObject errorContent;

            IntegrityType[] types = IntegrityType.values();
            boolean isThereAnyConflict = false;

            for (IntegrityType integrityType : types) {
                tabResponse = new JSONArray();
                errorContent = new JSONObject();

                errorContent.put( "title",   LanguageUtil.get( initData.getUser().getLocale(), integrityType.getLabel() )  );//Title of the check

                List<Map<String, Object>> results = integrityUtil.getIntegrityConflicts(endpointId, integrityType);

                JSONArray columns = new JSONArray();

                // Add first display column label
                columns.add(integrityType.getFirstDisplayColumnLabel());

                switch( integrityType ) {
                    case HTMLPAGES:
                    case FILEASSETS:
                        columns.add("local_working_inode");
                        columns.add("remote_working_inode");
                        columns.add("local_live_inode");
                        columns.add("remote_live_inode");
                        columns.add("language_id");
                        break;
                    case CMS_ROLES:
                        columns.add("role_key");
                        columns.add("local_role_id");
                        columns.add("remote_role_id");
                        columns.add("local_role_fqn");
                        columns.add("remote_role_fqn");
                        break;
                    default:
                        columns.add("local_inode");
                        columns.add("remote_inode");
                        break;
                }

                errorContent.put( "columns", columns.toArray() );

                if(!results.isEmpty()) {
                    // the columns names are the keys in the results
                    isThereAnyConflict = true;

                    JSONArray values = new JSONArray();
                    for (Map<String, Object> result : results) {

                        JSONObject columnsContent = new JSONObject();

                        for (String keyName : result.keySet()) {
                            columnsContent.put(keyName, result.get(keyName));
                        }

                        values.put(columnsContent);
                    }

                    errorContent.put( "values", values.toArray() );
                } else {
                    errorContent.put( "values", new JSONArray().toArray() );
                }

                tabResponse.add( errorContent );
                //And prepare the response
                jsonResponse.put( integrityType.name().toLowerCase(), tabResponse.toArray() );
            }

            if(!isThereAnyConflict) {
                clearStatus( request, endpointId );
            }

            /*
            ++++++++++++++++++++++++
            Important just in case of return custom errors
             */
            jsonResponse.put( "success", true );
            jsonResponse.put( "message", "Success" );

            responseMessage.append( jsonResponse.toString() );
        } catch ( Exception e ) {
            Logger.error( this.getClass(), "Error generating the integrity result for End Point server: [" + endpointId + "]", e );
            if (ExceptionUtil.causedBy(e, DotSecurityException.class)) {
                throw new ForbiddenException(e);
            }
            return response( "Error generating the integrity result for End Point server: [" + endpointId + "]" , true );
        }

        return response( responseMessage.toString(), false );
    }

    /**
     * Method that will discard the conflicts between local node and given endpoint
     *
     * @param request
     * @param params
     * @return
     * @throws JSONException
     */
    @GET
    @Path ("/discardconflicts/{params:.*}")
    @Produces (MediaType.APPLICATION_JSON)
    public Response discardConflicts ( @Context final HttpServletRequest request, @Context final HttpServletResponse response, @PathParam ("params") String params ) throws JSONException {

        StringBuilder responseMessage = new StringBuilder();

        InitDataObject initData = webResource.init(params, request, response, true, null);
        Map<String, String> paramsMap = initData.getParamsMap();

        //Validate the parameters
        String endpointId = paramsMap.get( "endpoint" );
        String type = paramsMap.get( "type" );

        if ( !UtilMethods.isSet( endpointId ) ) {
            return Response.status( HttpStatus.SC_BAD_REQUEST ).entity( responseMessage.append( "Error: " ).append( "'endpoint'" ).append( " is a required param." )).build();
        }

        if ( !UtilMethods.isSet( type ) ) {
            return Response.status( HttpStatus.SC_BAD_REQUEST ).entity( responseMessage.append( "Error: " ).append( "'type'" ).append( " is a required param." )).build();
        }

        try {
            JSONObject jsonResponse = new JSONObject();

            IntegrityUtil integrityUtil = new IntegrityUtil();
            integrityUtil.discardConflicts(endpointId, IntegrityType.valueOf(type.toUpperCase()));

            clearStatus( request, endpointId );

            responseMessage.append( jsonResponse.toString() );

        } catch ( Exception e ) {
            if (ExceptionUtil.causedBy(e, DotSecurityException.class)) {
                throw new ForbiddenException(e);
            }
            Logger.error(this.getClass(), "ERROR: Table "
                    + IntegrityType.valueOf(type.toUpperCase()).getResultsTableName()
                    + " could not be cleared on end-point [" + endpointId
                    + "]. Please truncate the table data manually.", e);
            return response( "Error discarding "+type+" conflicts for End Point server: [" + endpointId + "]" , true );
        }

        return response( responseMessage.toString(), false );
    }

    /**
     * Method that will fix the conflicts received from remote
     *
     * @param request
     * @param dataToFix
<<<<<<< HEAD
=======
     * @param auth_token_digest
>>>>>>> 0d91067d
     * @param type
     * @return
     * @throws JSONException
     */
    @POST
    @Path("/_fixconflictsfromremote")
    @Consumes(MediaType.MULTIPART_FORM_DATA)
    @Produces("text/plain")
<<<<<<< HEAD
    public Response fixConflictsFromRemote ( @Context final HttpServletRequest request,
                                             @FormDataParam("DATA_TO_FIX") InputStream dataToFix,
                                             @FormDataParam("TYPE") String type ) throws JSONException {


        String remoteIP = getRemoteIP(request);

        final AuthCredentialPushPublishUtil.PushPublishAuthenticationToken pushPublishAuthenticationToken
                = AuthCredentialPushPublishUtil.INSTANCE.processAuthHeader(request);

        final Optional<Response> failResponse = PushPublishResourceUtil.getFailResponse(remoteIP, pushPublishAuthenticationToken);

        if (failResponse.isPresent()) {
            return failResponse.get();
        }

        JSONObject jsonResponse = new JSONObject();
        IntegrityUtil integrityUtil = new IntegrityUtil();
=======
    public Response fixConflictsFromRemote (@Context final HttpServletRequest request,
                                            @FormDataParam("DATA_TO_FIX") final InputStream dataToFix,
                                            @FormDataParam("AUTH_TOKEN") final String auth_token_digest,
                                            @FormDataParam("TYPE") final String type ) throws JSONException {
        final String remoteIp = resolveRemoteIp(request);
        JSONObject jsonResponse = new JSONObject();
        IntegrityUtil integrityUtil = new IntegrityUtil();
        PublishingEndPointAPI endpointAPI = APILocator.getPublisherEndPointAPI();
        PublishingEndPoint requesterEndPoint = null;
        try {
            requesterEndPoint = endpointAPI.findEnabledSendingEndPointByAddress(remoteIp);

            if (!BundlePublisherResource.isValidToken(auth_token_digest, remoteIp, requesterEndPoint)) {
                return Response.status(HttpStatus.SC_UNAUTHORIZED).build();
            }
>>>>>>> 0d91067d

        try {
            final String key = pushPublishAuthenticationToken.isJWTTokenWay() ?
                    pushPublishAuthenticationToken.getToken().getId() :
                    pushPublishAuthenticationToken.getPublishingEndPoint().getId();
            integrityUtil.fixConflicts(dataToFix, key,
                    IntegrityType.valueOf(type.toUpperCase()));
        } catch (DotSecurityException e) {
            throw new ForbiddenException(e);
        } catch ( Exception e ) {
            Logger.error( this.getClass(), "Error fixing "+type+" conflicts from remote", e );
            return response( "Error fixing "+type+" conflicts from remote" , true );
        } finally {
            try {
                if (remoteIP != null) {
                    // Discard conflicts if successful or failed
                    integrityUtil.discardConflicts(remoteIP,
                            IntegrityType.valueOf(type.toUpperCase()));
                }
            } catch (DotDataException e) {
                Logger.error(this.getClass(), "ERROR: Table "
                        + IntegrityType.valueOf(type.toUpperCase()).getResultsTableName()
                        + " could not be cleared on request id [" + remoteIP
                        + "]. Please truncate the table data manually.", e);
            }
        }

        jsonResponse.put( "success", true );
        jsonResponse.put( "message", "Conflicts fixed in Remote Endpoint" );
        return response( jsonResponse.toString(), false );
    }

    private String getRemoteIP(@Context HttpServletRequest request) {
        String remoteIP = request.getRemoteHost();
        if (!UtilMethods.isSet(remoteIP)) {
            remoteIP = request.getRemoteAddr();
        }
        return remoteIP;
    }

    /**
     * Fixes the data conflicts between the local and remote servers. If the
     * request parameter called <code>whereToFix</code> equals
     * <code>"local"</code>, the data correction will take place in local
     * server. If the parameter equals <code>"remote"</code>, the fix will take
     * place in remote server.
     *
     * @param httpServletRequest
     *            - The {@link HttpServletRequest} that started the process.
     * @param params
     *            - The execution parameters for running the process: The
     *            end-point ID.
     * @return The REST {@link Response} with the status of the operation.
     * @throws JSONException
     *             An error occurred when generating the JSON response.
     */
    @GET
    @Path ("/fixconflicts/{params:.*}")
    @Produces (MediaType.APPLICATION_JSON)
    public Response fixConflicts ( @Context final HttpServletRequest httpServletRequest, @Context final HttpServletResponse httpServletResponse, @PathParam ("params") final String params ) throws JSONException {

        final InitDataObject initData = webResource.init(params, httpServletRequest, httpServletResponse, true, null);
        final Map<String, String> paramsMap = initData.getParamsMap();
        final JSONObject jsonResponse = new JSONObject();

        //Validate the parameters
        String endpointId = paramsMap.get( "endpoint" );
        String type = paramsMap.get( "type" );
        String whereToFix = paramsMap.get( "wheretofix" );

        if ( !UtilMethods.isSet( endpointId ) ) {
            return Response.status( HttpStatus.SC_BAD_REQUEST ).entity( "Error: 'endpoint' is a required param." ).build();
        }

        if ( !UtilMethods.isSet( type ) ) {
            return Response.status( HttpStatus.SC_BAD_REQUEST ).entity( "Error: 'type' is a required param." ).build();
        }

        if ( !UtilMethods.isSet( whereToFix ) ) {
            return Response.status( HttpStatus.SC_BAD_REQUEST ).entity( "Error: 'whereToFix' is a required param." ).build();
        }

        IntegrityUtil integrityUtil = new IntegrityUtil();
        IntegrityType integrityTypeToFix = IntegrityType.valueOf(type.toUpperCase());
        try {
            if (whereToFix.equals("local")) {
                integrityUtil.fixConflicts(endpointId, integrityTypeToFix);
                jsonResponse.put("success", true);
                jsonResponse.put("message", "Conflicts fixed in Local Endpoint");

                IntegrityType[] types = IntegrityType.values();
                boolean isThereAnyConflict = false;
                // Check if we still have other conflicts
                for (IntegrityType integrityType : types) {
                    if (!integrityType.equals(integrityTypeToFix)) {
                        List<Map<String, Object>> results = integrityUtil
                                .getIntegrityConflicts(endpointId, integrityType);
                        if (!results.isEmpty()) {
                            isThereAnyConflict = true;
                            break;
                        }
                    }
                }

                integrityUtil.flushAllCache();

                if (!isThereAnyConflict)
                    clearStatus(httpServletRequest, endpointId);

            } else if (whereToFix.equals("remote")) {
                integrityUtil.generateDataToFixZip(endpointId, integrityTypeToFix);

                PublishingEndPoint endpoint = APILocator.getPublisherEndPointAPI()
                        .findEndPointById(endpointId);
<<<<<<< HEAD
                String outputPath = ConfigUtils.getIntegrityPath() + File.separator + endpointId;
                File bundle = new File(
                        outputPath + File.separator + INTEGRITY_DATA_TO_FIX_ZIP_FILE_NAME);

                final Response response = sendFixConflictsRequest(type, endpoint, bundle);
=======
                FormDataMultiPart form = new FormDataMultiPart();
                Optional<String> authToken = PushPublisher.retriveEndpointKeyDigest(endpoint);
                if ( !authToken.isPresent() ) {
                  return Response.status( HttpStatus.SC_BAD_REQUEST ).entity( "Error: 'auth key' is a required param." ).build();
                }

                final File bundle = new File(IntegrityUtil.getIntegrityDataFilePath(
                        endpointId,
                        IntegrityUtil.INTEGRITY_DATA_TO_FIX_ZIP_FILENAME));
                form.field("AUTH_TOKEN",authToken.get());
                form.field("TYPE", type);
                form.bodyPart(new FileDataBodyPart("DATA_TO_FIX", bundle,
                        MediaType.MULTIPART_FORM_DATA_TYPE));
                String url = endpoint.toURL() + "/api/integrity/fixconflictsfromremote/";
                WebTarget webTarget = client.target(url);
                Response response = webTarget.request(MediaType.TEXT_PLAIN_TYPE)
                        .post(Entity.entity(form, form.getMediaType()));
>>>>>>> 0d91067d

                if (response.getStatus() == HttpStatus.SC_OK) {
                    jsonResponse.put("success", true);
                    jsonResponse.put("message",
                            "Fix Conflicts Process successfully started at Remote.");
                    clearStatus(httpServletRequest, endpointId);
                } else {
                    Logger.error(this.getClass(),
                            "Response indicating a " + response.getStatusInfo().getReasonPhrase()
                                    + " (" + response.getStatus()
                                    + ") Error trying to fix conflicts on " + whereToFix
                                    + " end-point [" + endpointId + "].");
                    return Response.status(HttpStatus.SC_BAD_REQUEST)
                            .entity("Endpoint with id: " + endpointId + " returned server error.")
                            .build();
                }
            } else {
                return Response.status(HttpStatus.SC_BAD_REQUEST)
                        .entity("Error: 'whereToFix' has an invalid value.").build();
            }
        } catch (DotSecurityException e) {
            throw new ForbiddenException(e);
        } catch ( Exception e ) {

            Logger.error( this.getClass(), "Error fixing "+type+" conflicts for End Point server: [" + endpointId + "]", e );
            return response( "Error fixing conflicts for endpoint: " + endpointId , true );
        } finally {
            try {
                // Discard conflicts if successful or failed
                integrityUtil.discardConflicts(endpointId, integrityTypeToFix);
            } catch (DotDataException e) {
                Logger.error(this.getClass(), "ERROR: Table " + integrityTypeToFix.getResultsTableName()
                        + " could not be cleared on end-point [" + endpointId
                        + "]. Please truncate the table data manually.", e);
            }
        }

        return response( jsonResponse.toString(), false );
    }

    private Response sendFixConflictsRequest(String type, PublishingEndPoint endpoint, File bundle) {

        FormDataMultiPart form = new FormDataMultiPart();
        form.field("TYPE", type);
        form.bodyPart(new FileDataBodyPart("DATA_TO_FIX", bundle,
                MediaType.MULTIPART_FORM_DATA_TYPE));

        String url = String.format("%s/api/integrity/_fixconflictsfromremote/", endpoint.toURL());

        return postWithEndpointState(
                endpoint, url, MediaType.TEXT_PLAIN_TYPE,
                HTTPMethod.POST, Entity.entity(form, form.getMediaType()));
    }

    /**
     * Removes the status for the checking integrity process of a given endpoint from session
     *
     * @param request
     * @param endpointId
     */
    private void clearStatus ( HttpServletRequest request, String endpointId ) {
        clearStatus( request.getSession(), endpointId );
    }

    /**
     * Removes the status for the checking integrity process of a given endpoint from session
     *
     * @param session
     * @param endpointId
     */
    private void clearStatus ( HttpSession session, String endpointId ) {
        session.removeAttribute( "integrityCheck_" + endpointId );
        session.removeAttribute( "integrityCheck_message_" + endpointId );
        clearThreadInSession( session, endpointId );
    }

    /**
     * Sets the status for the checking integrity process of a given endpoint in session
     *
     * @param request
     * @param endpointId
     * @param status
     */
    private static void setStatus ( HttpServletRequest request, String endpointId, ProcessStatus status ) {
        setStatus( request, endpointId, status, null );
    }

    /**
     * Sets the status for the checking integrity process of a given endpoint in session
     *
     * @param request
     * @param endpointId
     * @param status
     * @param message
     */
    private static void setStatus ( HttpServletRequest request, String endpointId, ProcessStatus status, String message ) {
        setStatus( request.getSession(), endpointId, status, message );
    }

    /**
     * Sets the status for the checking integrity process of a given endpoint in session
     *
     * @param session
     * @param endpointId
     * @param status
     * @param message
     */
    public static void setStatus ( HttpSession session, String endpointId, ProcessStatus status, String message ) {
        session.setAttribute( "integrityCheck_" + endpointId, status );
        if ( message != null ) {
            session.setAttribute( "integrityCheck_message_" + endpointId, message );
        } else {
            session.removeAttribute( "integrityCheck_message_" + endpointId );
        }
    }

    /**
     * Removes the integrity checking thread from session and a given endpoint id
     *
     * @param request
     * @param endpointId
     */
    private void clearThreadInSession ( HttpServletRequest request, String endpointId ) {
        clearThreadInSession( request.getSession(), endpointId );
    }

    /**
     * Removes the integrity checking thread from session and a given endpoint id
     *
     * @param session
     * @param endpointId
     */
    private void clearThreadInSession ( HttpSession session, String endpointId ) {
        session.removeAttribute( "integrityThread_" + endpointId );
        session.removeAttribute( "integrityDataRequest_" + endpointId );
    }

    /**
     * Adds the integrity checking thread into the session for a given endpoint id
     *
     * @param session
     * @param thread
     * @param endpointId
     * @param integrityDataRequestID
     */
    private void addThreadToSession ( HttpSession session, Thread thread, String endpointId, String integrityDataRequestID ) {
        session.setAttribute( "integrityThread_" + endpointId, thread );
        session.setAttribute( "integrityDataRequest_" + endpointId, integrityDataRequestID );
    }

    /**
     * Prepares a Response object with a given response text. The creation depends if it is an error or not.
     *
     * @param response
     * @param error
     * @return
     */
    private Response response ( String response, Boolean error ) {
        return response( response, error, "application/json" );
    }

    /**
     * Prepares a Response object with a given response text. The creation depends if it is an error or not.
     *
     * @param response
     * @param error
     * @param contentType
     * @return
     */
    private Response response ( String response, Boolean error, String contentType ) {
        if ( error ) {
            return response(response, HttpStatus.SC_INTERNAL_SERVER_ERROR);
        } else {
            return Response.ok( response, contentType ).build();
        }
    }

    private Response response ( String response, int status ) {
        return Response.status( status ).entity( response ).build();
    }

    private class IntegrityDataRequestChecker implements Runnable{

        private final User loggedUser;
        private final HttpSession session;
        private final PublishingEndPoint endpoint;
        private final String integrityDataRequestID;

        public IntegrityDataRequestChecker(
                final User loggedUser,
                final HttpSession session,
                final PublishingEndPoint endpoint,
                final String integrityDataRequestID) {

            this.loggedUser = loggedUser;
            this.session = session;
            this.endpoint = endpoint;
            this.integrityDataRequestID = integrityDataRequestID;
        }

        @CloseDBIfOpened
        public void run(){

            boolean processing = true;

            while(processing) {

                Response response = null;

                response = statusIntegrityCheckerRequest();

                if (response.getStatus() == HttpStatus.SC_OK) {

                    processing = false;

                    InputStream zipFile = response.readEntity(InputStream.class);
                    String outputDir = ConfigUtils.getIntegrityPath() + File.separator + endpoint.getId();

                    try {

                        IntegrityUtil.unzipFile(zipFile, outputDir);

                    } catch (Exception e) {

                        //Special handling if the thread was interrupted
                        if (e instanceof InterruptedException) {
                            //Setting the process status
                            setStatus(session, endpoint.getId(), ProcessStatus.CANCELED, null);
                            Logger.debug(IntegrityResource.class, "Requested interruption of the integrity checking process [unzipping Integrity Data] by the user.", e);
                            throw new RuntimeException("Requested interruption of the integrity checking process [unzipping Integrity Data] by the user.", e);
                        }

                        //Setting the process status
                        setStatus(session, endpoint.getId(), ProcessStatus.ERROR, null);
                        Logger.error(IntegrityResource.class, "Error while unzipping Integrity Data", e);
                        throw new RuntimeException("Error while unzipping Integrity Data", e);
                    }

                    // set session variable
                    // call IntegrityChecker
                    boolean conflictPresent = false;

                    IntegrityUtil integrityUtil = new IntegrityUtil();
                    try {
                        integrityUtil.completeDiscardConflicts(endpoint.getId());
                        conflictPresent = integrityUtil.completeCheckIntegrity(endpoint.getId());
                    } catch (Exception e) {
                        //Special handling if the thread was interrupted
                        if (e instanceof InterruptedException) {
                            //Setting the process status
                            setStatus(session, endpoint.getId(), ProcessStatus.CANCELED, null);
                            Logger.debug(IntegrityResource.class, "Requested interruption of the integrity checking process by the user.", e);
                            throw new RuntimeException("Requested interruption of the integrity checking process by the user.", e);
                        }

                        Logger.error(IntegrityResource.class, "Error checking integrity", e);

                        //Setting the process status
                        setStatus(session, endpoint.getId(), ProcessStatus.ERROR, null);
                        throw new RuntimeException("Error checking integrity", e);
                    } finally {
                        try {
                            integrityUtil.dropTempTables(endpoint.getId());
                        } catch (DotHibernateException e) {
                            Logger.warn(this, e.getMessage(), e);
                        } catch (DotDataException e) {
                            Logger.error(IntegrityResource.class, "Error while deleting temp tables", e);
                        }
                    }

                    if (conflictPresent) {
                        //Setting the process status
                        setStatus(session, endpoint.getId(), ProcessStatus.FINISHED, null);
                    } else {
                        String noConflictMessage;
                        try {
                            noConflictMessage = LanguageUtil.get(loggedUser.getLocale(), "push_publish_integrity_conflicts_not_found");
                        } catch (LanguageException e) {
                            noConflictMessage = "No Integrity Conflicts found";
                        }
                        //Setting the process status
                        setStatus(session, endpoint.getId(), ProcessStatus.NO_CONFLICTS, noConflictMessage);
                    }

                } else if (response.getStatus() == HttpStatus.SC_PROCESSING) {

                    continue;
                } else if (response.getStatus() == HttpStatus.SC_RESET_CONTENT) {
                    processing = false;
                    //Setting the process status
                    setStatus(session, endpoint.getId(), ProcessStatus.CANCELED, null);
                } else {
                    setStatus(session, endpoint.getId(), ProcessStatus.ERROR, null);
                    Logger.error(this.getClass(), "Response indicating a " + response.getStatusInfo().getReasonPhrase() + " (" + response.getStatus() + ") Error trying to retrieve the Integrity data from the Endpoint [" + endpoint.getId() + "].");
                    processing = false;
                }
            }
        }

        private Response statusIntegrityCheckerRequest() {
            String url = String.format("%s/api/integrity/%s/status", endpoint.toURL(), integrityDataRequestID);

            return postWithEndpointState(
                    endpoint, url, new MediaType("application", "zip"));
        }
    }
}<|MERGE_RESOLUTION|>--- conflicted
+++ resolved
@@ -1,16 +1,11 @@
 package com.dotcms.rest;
 
+import com.dotcms.business.CloseDBIfOpened;
 import com.dotcms.exception.ExceptionUtil;
 import com.dotcms.integritycheckers.IntegrityType;
 import com.dotcms.integritycheckers.IntegrityUtil;
 import com.dotcms.publisher.endpoint.bean.PublishingEndPoint;
-<<<<<<< HEAD
-import com.dotcms.publisher.integrity.IntegrityDataGeneratorThread;
 import com.dotcms.publisher.pusher.AuthCredentialPushPublishUtil;
-=======
-import com.dotcms.publisher.endpoint.business.PublishingEndPointAPI;
-import com.dotcms.publisher.pusher.PushPublisher;
->>>>>>> 0d91067d
 import com.dotcms.repackage.com.google.common.cache.Cache;
 import com.dotcms.repackage.com.google.common.cache.CacheBuilder;
 import com.dotcms.repackage.org.apache.commons.httpclient.HttpStatus;
@@ -21,18 +16,16 @@
 import com.dotmarketing.exception.DotDataException;
 import com.dotmarketing.exception.DotHibernateException;
 import com.dotmarketing.exception.DotSecurityException;
-<<<<<<< HEAD
 import com.dotmarketing.util.*;
-=======
 import com.dotmarketing.quartz.QuartzUtils;
 import com.dotmarketing.quartz.job.IntegrityDataGenerationJob;
 import com.dotmarketing.util.Logger;
 import com.dotmarketing.util.UUIDGenerator;
 import com.dotmarketing.util.UtilMethods;
->>>>>>> 0d91067d
 import com.dotmarketing.util.json.JSONArray;
 import com.dotmarketing.util.json.JSONException;
 import com.dotmarketing.util.json.JSONObject;
+import com.liferay.portal.language.LanguageException;
 import com.liferay.portal.language.LanguageUtil;
 import com.liferay.portal.model.User;
 import java.io.File;
@@ -44,6 +37,7 @@
 import java.util.Optional;
 import java.util.concurrent.ConcurrentHashMap;
 import java.util.concurrent.TimeUnit;
+import javax.servlet.ServletContext;
 import javax.servlet.http.HttpServletRequest;
 import javax.servlet.http.HttpServletResponse;
 import javax.servlet.http.HttpSession;
@@ -56,11 +50,7 @@
 import javax.ws.rs.core.NewCookie;
 import javax.ws.rs.core.Response;
 import javax.ws.rs.core.StreamingOutput;
-
-<<<<<<< HEAD
-=======
 import org.apache.commons.lang3.StringUtils;
->>>>>>> 0d91067d
 import org.glassfish.jersey.media.multipart.FormDataMultiPart;
 import org.glassfish.jersey.media.multipart.FormDataParam;
 import org.glassfish.jersey.media.multipart.file.FileDataBodyPart;
@@ -152,8 +142,7 @@
             final HTTPMethod method) {
         return postWithEndpointState(endpoint, url, mediaType, method, null);
     }
-    // https://github.com/dotCMS/core/issues/9067
-<<<<<<< HEAD
+
     private Response  postWithEndpointState(
             final PublishingEndPoint endpoint,
             final String url,
@@ -164,9 +153,6 @@
         final Builder requestBuilder = RestClientBuilder.newClient().target(url).request(mediaType);
 
         applyEndpointState(endpoint.getId(), requestBuilder);
-=======
-	public static Response postWithEndpointState(String endpointId, String url, MediaType mediaType, Entity<?> entity) {
->>>>>>> 0d91067d
 
         final Optional<String> requestToken = AuthCredentialPushPublishUtil.INSTANCE.getRequestToken(endpoint);
 
@@ -184,100 +170,34 @@
     }
 
     /**
-     * Resolves remote IP address from request.
-     * @param request {@link HttpServletRequest}
-     * @return a String representing the remote IP address (or hostname)
-     */
-    private static String resolveRemoteIp(final HttpServletRequest request) {
-        final String remoteIP = request.getRemoteHost();
-        return !UtilMethods.isSet(remoteIP) ? remoteIP : request.getRemoteAddr();
-    }
-
-    /**
-     * Tries to get the local address plus the port in a "host:port" format
-     * @param request http servlet request
-     * @return a string representing the address plus the port
-     */
-    private static String getFullLocalIp(@Context final HttpServletRequest request) {
-        final String localIp = request.getLocalName();
-        final Optional<String> port = HttpRequestDataUtil.getServerPort();
-        return (!UtilMethods.isSet(localIp) ? localIp : request.getLocalName())
-                + ':' + port.orElse(String.valueOf(request.getLocalPort()));
-    }
-
-    /**
      * <p>Returns a zip with data from structures and folders for integrity check
      */
     @POST
     @Path("/_generateintegritydata")
     @Produces("text/plain")
-<<<<<<< HEAD
     public Response generateIntegrityData(@Context HttpServletRequest request)  {
 
-        String remoteIP = getRemoteIP(request);
+        final String localAddress = RestEndPointIPUtil.getFullLocalIp(request);
+        final String remoteIp = RestEndPointIPUtil.resolveRemoteIp(request);
 
         final AuthCredentialPushPublishUtil.PushPublishAuthenticationToken pushPublishAuthenticationToken
                 = AuthCredentialPushPublishUtil.INSTANCE.processAuthHeader(request);
 
-        final Optional<Response> failResponse = PushPublishResourceUtil.getFailResponse(remoteIP, pushPublishAuthenticationToken);
+        final Optional<Response> failResponse = PushPublishResourceUtil.getFailResponse(request, pushPublishAuthenticationToken);
 
         if (failResponse.isPresent()) {
             return failResponse.get();
         }
 
         try {
-            ServletContext servletContext = request.getSession().getServletContext();
-
-            if (servletContext.getAttribute("integrityRunning") != null && ((Boolean) servletContext.getAttribute("integrityRunning"))) {
-                throw new WebApplicationException(Response.status(HttpStatus.SC_CONFLICT).entity("Already Running").build());
-            }
-
-            String transactionId = UUIDGenerator.generateUuid();
-            servletContext.setAttribute("integrityDataRequestID", transactionId);
-
-            // start data generation process
-            final IntegrityDataGeneratorThread idg = new IntegrityDataGeneratorThread(transactionId, request.getSession().getServletContext());
-            idg.start();
-            //Saving the thread on the session context for a later use
-            servletContext.setAttribute("integrityDataGeneratorThread_" + transactionId, idg);
-=======
-    public Response generateIntegrityData(
-            @Context final HttpServletRequest request,
-            @FormDataParam("AUTH_TOKEN") final String auth_token_digest)  {
-        final String localAddress = getFullLocalIp(request);
-        if (!UtilMethods.isSet(auth_token_digest)) {
-            final String message = "Error: Authentication Token was not found.";
-            Logger.error(IntegrityResource.class, String.format("Receiver at %s> :%s", localAddress, message));
-            return Response
-                    .status(HttpStatus.SC_BAD_REQUEST)
-                    .entity(message)
-                    .build();
-        }
-
-        final String remoteIp = resolveRemoteIp(request);
-        final PublishingEndPointAPI endpointAPI = APILocator.getPublisherEndPointAPI();
-        try {
-            final PublishingEndPoint requesterEndpoint = endpointAPI.findEnabledSendingEndPointByAddress(remoteIp);
-            if (!BundlePublisherResource.isValidToken(auth_token_digest, remoteIp, requesterEndpoint)) {
-                Logger.error(
-                        IntegrityResource.class,
-                        String.format(
-                                "Receiver at %s:> Authentication Token is invalid for ip: %s and endpoint id %s",
-                                localAddress,
-                                remoteIp,
-                                requesterEndpoint.getId()));
-                return Response.status(HttpStatus.SC_UNAUTHORIZED).build();
-            }
-
             if (QuartzUtils.isJobRunning(
                     IntegrityDataGenerationJob.JOB_NAME,
                     IntegrityDataGenerationJob.JOB_GROUP)) {
                 Logger.error(
                         IntegrityResource.class,
                         String.format(
-                                "Receiver at %s:> job is already running for endpoint id: %s, so aborting generation",
-                                localAddress,
-                                requesterEndpoint.getId()));
+                                "Receiver at %s:> job is already running for remote ip: %s, so aborting generation",
+                                localAddress, remoteIp));
                 throw new WebApplicationException(
                         Response.status(HttpStatus.SC_CONFLICT)
                                 .entity("Already Running")
@@ -285,21 +205,19 @@
             }
 
             final String transactionId = UUIDGenerator.generateUuid();
-            IntegrityDataGenerationJob.triggerIntegrityDataGeneration(requesterEndpoint, transactionId);
+            IntegrityDataGenerationJob.triggerIntegrityDataGeneration(pushPublishAuthenticationToken.getKey(), transactionId);
             Logger.info(
                     IntegrityResource.class,
                     String.format(
                             "Receiver at %s:> job triggered for endpoint id: %s and requester id: %s",
-                            localAddress,
-                            requesterEndpoint.getId(),
-                            transactionId));
->>>>>>> 0d91067d
+                            localAddress, remoteIp, transactionId));
 
             return Response.ok(transactionId).build();
         } catch (Exception e) {
             Logger.error(
                     IntegrityResource.class,
                     String.format("Receiver at %s:> Error caused by remote call of: %s", localAddress, remoteIp));
+
             Logger.error(
                     IntegrityResource.class,
                     String.format("Receiver at %s:> %s", localAddress, e.getMessage()),
@@ -307,10 +225,10 @@
 
             if (ExceptionUtil.causedBy(e, DotSecurityException.class)) {
                 throw new ForbiddenException(e);
-            }
-        }
-
-        return Response.status(HttpStatus.SC_INTERNAL_SERVER_ERROR).build();
+            } else {
+                return Response.status(HttpStatus.SC_INTERNAL_SERVER_ERROR).build();
+            }
+        }
     }
 
     /**
@@ -325,84 +243,19 @@
     @POST
     @Path("/{requestId}/status")
     @Produces("application/zip")
-<<<<<<< HEAD
     public Response getIntegrityData(@Context HttpServletRequest request, @PathParam("requestId") final String requestId)  {
 
-        String remoteIP = getRemoteIP(request);
+        final String remoteIp = RestEndPointIPUtil.resolveRemoteIp(request);
+        final String localAddress = RestEndPointIPUtil.getFullLocalIp(request);
 
         final AuthCredentialPushPublishUtil.PushPublishAuthenticationToken pushPublishAuthenticationToken
                 = AuthCredentialPushPublishUtil.INSTANCE.processAuthHeader(request);
 
-        final Optional<Response> failResponse = PushPublishResourceUtil.getFailResponse(remoteIP, pushPublishAuthenticationToken);
-
-        if (failResponse.isPresent()) {
-            return failResponse.get();
-        }
-
-        try{
-            ServletContext servletContext = request.getSession().getServletContext();
-
-            if(!UtilMethods.isSet(servletContext.getAttribute("integrityDataRequestID"))
-                    || !((String) servletContext.getAttribute("integrityDataRequestID")).equals(requestId)) {
-                return Response.status(HttpStatus.SC_NOT_FOUND).build();
-            }
-
-            ProcessStatus integrityDataGeneratorStatus = (ProcessStatus) servletContext.getAttribute("integrityDataGenerationStatus");
-
-            if(UtilMethods.isSet( integrityDataGeneratorStatus )) {
-                switch (integrityDataGeneratorStatus) {
-                    case PROCESSING:
-                        return Response.status(HttpStatus.SC_PROCESSING).build();
-                    case FINISHED:
-                        StreamingOutput output = new StreamingOutput() {
-                            public void write(OutputStream output) throws IOException, WebApplicationException {
-                                InputStream is = Files.newInputStream(Paths.get(
-                                        ConfigUtils.getIntegrityPath() + File.separator
-                                                + requestId + File.separator
-                                                + INTEGRITY_DATA_TO_CHECK_ZIP_FILE_NAME));
-
-                                byte[] buffer = new byte[1024];
-                                int bytesRead;
-                                //read from is to buffer
-                                while((bytesRead = is.read(buffer)) !=-1){
-                                    output.write(buffer, 0, bytesRead);
-                                }
-                                is.close();
-                                //flush OutputStream to write any buffered data to file
-                                output.flush();
-                                output.close();
-
-                            }
-                        };
-                        return Response.ok(output).build();
-
-                    case CANCELED:
-                        return Response.status( HttpStatus.SC_RESET_CONTENT ).entity( servletContext.getAttribute( "integrityDataGenerationError" ) ).build();
-
-                    case ERROR:
-                        return Response.status(HttpStatus.SC_INTERNAL_SERVER_ERROR).entity(servletContext.getAttribute("integrityDataGenerationError")).build();
-=======
-    @Consumes(MediaType.MULTIPART_FORM_DATA)
-    public Response getIntegrityData(@Context final HttpServletRequest request,
-                                     @FormDataParam("AUTH_TOKEN") final String auth_token_digest,
-                                     @FormDataParam("REQUEST_ID") final String requestId)  {
-        final String remoteIp = resolveRemoteIp(request);
-        final String localAddress = getFullLocalIp(request);
-
-        final PublishingEndPointAPI endpointAPI = APILocator.getPublisherEndPointAPI();
         try {
-            final PublishingEndPoint requesterEndpoint = endpointAPI.findEnabledSendingEndPointByAddress(remoteIp);
-
-            if (!BundlePublisherResource.isValidToken(auth_token_digest, remoteIp, requesterEndpoint) ||
-                    !UtilMethods.isSet(requestId)) {
-                Logger.error(
-                        IntegrityResource.class,
-                        String.format(
-                                "Receiver at %s:> Authentication Token is invalid for ip: %s and endpoint id %s",
-                                localAddress,
-                                remoteIp,
-                                requesterEndpoint.getId()));
-                return Response.status(HttpStatus.SC_UNAUTHORIZED).build();
+            final Optional<Response> failResponse = PushPublishResourceUtil.getFailResponse(request, pushPublishAuthenticationToken);
+
+            if (failResponse.isPresent()) {
+                return failResponse.get();
             }
 
             if (QuartzUtils.isJobRunning(
@@ -413,19 +266,19 @@
                         String.format(
                                 "Receiver at %s:> job is already running for endpoint id: %s, therefore it's not ready and need to wait",
                                 localAddress,
-                                requesterEndpoint.getId()));
+                                pushPublishAuthenticationToken.getKey()));
                 return Response.status(HttpStatus.SC_PROCESSING).build();
             }
 
             final Optional<IntegrityUtil.IntegrityDataExecutionMetadata> integrityMetadata =
-                    IntegrityUtil.getIntegrityMetadata(requesterEndpoint.getId());
+                    IntegrityUtil.getIntegrityMetadata(pushPublishAuthenticationToken.getKey());
             if (!integrityMetadata.isPresent()) {
                 Logger.error(
                         IntegrityResource.class,
                         String.format(
                                 "Receiver at %s:> integrity data generation metadata for endpoint id %s is not found ",
                                 localAddress,
-                                requesterEndpoint.getId()));
+                                pushPublishAuthenticationToken.getKey()));
                 return Response.status(HttpStatus.SC_UNAUTHORIZED).build();
             }
 
@@ -435,7 +288,7 @@
                         String.format(
                                 "Receiver at %s:> integrity data generation metadata for endpoint id %s has a request id %s which does not match the provided %s",
                                 localAddress,
-                                requesterEndpoint.getId(),
+                                pushPublishAuthenticationToken.getKey(),
                                 integrityMetadata.get().getRequestId(),
                                 requestId));
                 return Response.status(HttpStatus.SC_UNAUTHORIZED).build();
@@ -447,14 +300,14 @@
                         String.format(
                                 "Receiver at %s:> integrity data generation for endpoint id %s still ongoing therefore it's not ready and need to wait",
                                 localAddress,
-                                requesterEndpoint.getId()));
+                                pushPublishAuthenticationToken.getKey()));
                 return Response.status(HttpStatus.SC_PROCESSING).build();
             } else if (integrityMetadata.get().getProcessStatus() == ProcessStatus.FINISHED &&
                     IntegrityUtil.doesIntegrityDataFileExist(
-                            requesterEndpoint.getId(),
+                            pushPublishAuthenticationToken.getKey(),
                             IntegrityUtil.INTEGRITY_DATA_TO_CHECK_ZIP_FILENAME)) {
                 final String zipFilePath = IntegrityUtil.getIntegrityDataFilePath(
-                        requesterEndpoint.getId(),
+                        pushPublishAuthenticationToken.getKey(),
                         IntegrityUtil.INTEGRITY_DATA_TO_CHECK_ZIP_FILENAME);
                 final StreamingOutput output = so -> {
                     final InputStream inputStream = Files.newInputStream(Paths.get(zipFilePath));
@@ -464,7 +317,6 @@
                     while((bytesRead = inputStream.read(buffer)) != -1){
                         so.write(buffer, 0, bytesRead);
                     }
->>>>>>> 0d91067d
 
                     inputStream.close();
                     //flush OutputStream to write any buffered data to file
@@ -477,7 +329,7 @@
                         String.format(
                                 "Receiver at %s:> integrity data generation for endpoint id %s has finished and saved at %s",
                                 localAddress,
-                                requesterEndpoint.getId(),
+                                pushPublishAuthenticationToken.getKey(),
                                 zipFilePath));
                 return Response.ok(output).build();
             } else if (integrityMetadata.get().getProcessStatus() == ProcessStatus.CANCELLED) {
@@ -486,7 +338,7 @@
                         String.format(
                                 "Receiver at %s:> integrity data generation for endpoint id %s is cancelled",
                                 localAddress,
-                                requesterEndpoint.getId()));
+                                pushPublishAuthenticationToken.getKey()));
                 return Response
                         .status(HttpStatus.SC_RESET_CONTENT)
                         .entity(integrityMetadata.get().getErrorMessage())
@@ -500,7 +352,7 @@
                         String.format(
                                 "Receiver at %s:> integrity data generation for endpoint id %s has failed%s",
                                 localAddress,
-                                requesterEndpoint.getId(),
+                                pushPublishAuthenticationToken.getKey(),
                                 message));
                 return Response
                         .status(HttpStatus.SC_INTERNAL_SERVER_ERROR)
@@ -590,63 +442,20 @@
 
         try {
             final PublishingEndPoint endpoint = APILocator.getPublisherEndPointAPI().findEndPointById(endpointId);
-<<<<<<< HEAD
-
             //Sending bundle to endpoint
             Response response = generateIntegrityCheckerRequest(endpoint);
 
-            if(response.getStatus() == HttpStatus.SC_OK) {
-                final String integrityDataRequestID = response.readEntity(String.class);
-
-                Thread integrityDataRequestChecker = new Thread(
-                        new IntegrityDataRequestChecker(loggedUser,  session, endpoint, integrityDataRequestID)
-                );
-
-                //Start the integrity check
-                integrityDataRequestChecker.start();
-                addThreadToSession( session, integrityDataRequestChecker, endpointId,   integrityDataRequestID );
-
-            } else if ( response.getStatus() == HttpStatus.SC_UNAUTHORIZED ) {
-                return handleInvalidTokenResponse(endpoint, response, session);
-=======
-            final Optional<String> authToken = PushPublisher.retriveEndpointKeyDigest(endpoint);
-            if (!authToken.isPresent()) {
-              Logger.warn(IntegrityResource.class, "No Auth Token set for endpoint:" + endpointId);
-              return response("No Auth Token set for endpoint", true);
-            }
-
-            final FormDataMultiPart form = new FormDataMultiPart();
-            form.field("AUTH_TOKEN", authToken.get());
-
-            //Sending bundle to endpoint
-            final String url = endpoint.toURL() + "/api/integrity/generateintegritydata/";
-            final Response response = postWithEndpointState(
-                    endpoint.getId(),
-                    url,
-                    MediaType.TEXT_PLAIN_TYPE,
-                    Entity.entity(form, form.getMediaType())
-            );
-
             if (response.getStatus() == HttpStatus.SC_OK) {
                 final String integrityDataRequestId = response.readEntity(String.class);
-                final Thread integrityDataRequestChecker = new Thread(
-                        new IntegrityDataRequestChecker(
-                                authToken.get(),
-                                endpoint,
-                                integrityDataRequestId,
-                                session,
-                                initData));
+                Thread integrityDataRequestChecker = new Thread(
+                        new IntegrityDataRequestChecker(loggedUser,  session, endpoint, integrityDataRequestId)
+                );
                 //Start the integrity check
                 integrityDataRequestChecker.start();
                 addThreadToSession(session, integrityDataRequestChecker, endpointId, integrityDataRequestId);
             } else if (response.getStatus() == HttpStatus.SC_UNAUTHORIZED) {
-                setStatus(session, endpointId, ProcessStatus.ERROR, null);
-                final String message =
-                        "Response indicating Not Authorized received from Endpoint. Please check Auth Token. Endpoint Id: "
-                        + endpointId;
-                Logger.error(this.getClass(), message);
-                return response(message, true);
->>>>>>> 0d91067d
+                return handleInvalidTokenResponse(endpoint, response, session);
+
             } else {
                 setStatus(session, endpointId, ProcessStatus.ERROR, null);
                 final String message = "Response indicating a " + response.getStatusInfo().getReasonPhrase() + " ("
@@ -697,14 +506,20 @@
         final Map<String, String> wwwAuthenticateHeader = ResourceResponse.getWWWAuthenticateHeader(response);
         final String errorKey = wwwAuthenticateHeader.get("error_key").replaceAll("\"", "");
 
-        final String message = LanguageUtil.get(String.format("push_publish.end_point.%s_message", errorKey));
+        final String message =
+                String.format(
+                        "%s Response indicating Not Authorized received from Endpoint. Please check Auth Token. Endpoint Id: %s",
+                        LanguageUtil.get(String.format("push_publish.end_point.%s_message", errorKey)),
+                        endpoint.getId()
+                );
+
         PushPublishLogger.log(this.getClass(), message);
 
         setStatus( session, endpoint.getId(), ProcessStatus.ERROR, null );
         Logger.error( this.getClass(), message);
 
         return response(
-                String.format("%s. Please check Auth Token. Endpoint Id: %s", message, endpoint.getId()),
+                message,
                 HttpStatus.SC_UNAUTHORIZED);
     }
 
@@ -760,33 +575,9 @@
                 //And prepare the response
                 jsonResponse.put("endPoint", endpointId);
                 if (status == ProcessStatus.PROCESSING) {
-                    //Find the registered auth token in order to connect to the end point server
-<<<<<<< HEAD
-                    PublishingEndPoint endpoint = APILocator.getPublisherEndPointAPI().findEndPointById( endpointId );
+                    final PublishingEndPoint endpoint = APILocator.getPublisherEndPointAPI().findEndPointById(endpointId);
+                    final String integrityDataRequestId = (String) session.getAttribute( "integrityDataRequest_" + endpointId );
                     Response response = cancelIntegrityRequest(integrityDataRequestId, endpoint);
-=======
-                    final PublishingEndPoint endpoint = APILocator.getPublisherEndPointAPI().findEndPointById(endpointId);
-                    final Optional<String> authToken = PushPublisher.retriveEndpointKeyDigest(endpoint);
-                    if(!authToken.isPresent()) {
-                        return Response
-                                .status(HttpStatus.SC_BAD_REQUEST)
-                                .entity(responseMessage.append("Error: endpoint requires an authorization key"))
-                                .build();
-                    }
-
-                    final String integrityDataRequestId = (String) session.getAttribute( "integrityDataRequest_" + endpointId );
-                    final FormDataMultiPart form = new FormDataMultiPart();
-                    form.field("AUTH_TOKEN", authToken.get());
-                    form.field("REQUEST_ID", integrityDataRequestId);
-                    //Prepare the connection
-                    final String url = endpoint.toURL() + "/api/integrity/cancelIntegrityProcessOnEndpoint/";
-                    //Execute the call
-                    final Response response = postWithEndpointState(
-                            endpoint.getId(),
-                            url,
-                            MediaType.APPLICATION_JSON_TYPE,
-                            Entity.entity(form, form.getMediaType()));
->>>>>>> 0d91067d
 
                     if (response.getStatus() == HttpStatus.SC_OK) {
                         //Nothing to do here, we found no process to cancel
@@ -847,61 +638,36 @@
      * Method expected to run on an end point server in order to interrupt the integrity checking process if running
      *
      * @param request
-<<<<<<< HEAD
-=======
-     * @param auth_token_digest
->>>>>>> 0d91067d
      * @param requestId
      * @return
      */
     @DELETE
     @Path("/{id}")
     @Produces (MediaType.APPLICATION_JSON)
-<<<<<<< HEAD
     public Response cancelIntegrityProcessOnEndpoint (
             @Context HttpServletRequest request,  @PathParam("id") final String requestId ) {
 
-        String remoteIP = getRemoteIP(request);
+        final String remoteIp = RestEndPointIPUtil.resolveRemoteIp(request);
 
         final AuthCredentialPushPublishUtil.PushPublishAuthenticationToken pushPublishAuthenticationToken
                 = AuthCredentialPushPublishUtil.INSTANCE.processAuthHeader(request);
 
-        final Optional<Response> failResponse = PushPublishResourceUtil.getFailResponse(remoteIP, pushPublishAuthenticationToken);
+        final Optional<Response> failResponse = PushPublishResourceUtil.getFailResponse(request, pushPublishAuthenticationToken);
 
         if (failResponse.isPresent()) {
             return failResponse.get();
         }
 
+
         try {
-            ServletContext servletContext = request.getSession().getServletContext();
-            if ( !UtilMethods.isSet( servletContext.getAttribute( "integrityDataRequestID" ) ) || !((String) servletContext.getAttribute( "integrityDataRequestID" )).equals( requestId ) ) {
-                return Response.status( HttpStatus.SC_UNAUTHORIZED ).build();
-=======
-    public Response cancelIntegrityProcessOnEndpoint(
-            @Context final HttpServletRequest request,
-            @FormDataParam ("AUTH_TOKEN") final String auth_token_digest,
-            @FormDataParam ("REQUEST_ID") final String requestId) {
-        final String remoteIp = resolveRemoteIp(request);
-        final PublishingEndPointAPI endpointAPI = APILocator.getPublisherEndPointAPI();
-        try {
-            //Search for the given end point
-            final PublishingEndPoint requesterEndPoint = endpointAPI.findEnabledSendingEndPointByAddress(remoteIp);
-
-            //Verify the authentication token
-            if (!BundlePublisherResource.isValidToken(auth_token_digest, remoteIp, requesterEndPoint) ||
-                    !UtilMethods.isSet(requestId)) {
-                return Response.status( HttpStatus.SC_UNAUTHORIZED ).build();
-            }
-
             if (!QuartzUtils.isJobRunning(
                     IntegrityDataGenerationJob.JOB_NAME,
                     IntegrityDataGenerationJob.JOB_GROUP)) {
                 return Response.status(HttpStatus.SC_UNAUTHORIZED).build();
->>>>>>> 0d91067d
             }
 
             final Optional<IntegrityUtil.IntegrityDataExecutionMetadata> controlOpt =
-                    IntegrityUtil.getIntegrityMetadata(requesterEndPoint.getId());
+                    IntegrityUtil.getIntegrityMetadata(pushPublishAuthenticationToken.getKey());
             if (!controlOpt.isPresent() || !requestId.equals(controlOpt.get().getRequestId())) {
                 return Response.status( HttpStatus.SC_UNAUTHORIZED ).build();
             }
@@ -1192,10 +958,6 @@
      *
      * @param request
      * @param dataToFix
-<<<<<<< HEAD
-=======
-     * @param auth_token_digest
->>>>>>> 0d91067d
      * @param type
      * @return
      * @throws JSONException
@@ -1204,18 +966,14 @@
     @Path("/_fixconflictsfromremote")
     @Consumes(MediaType.MULTIPART_FORM_DATA)
     @Produces("text/plain")
-<<<<<<< HEAD
     public Response fixConflictsFromRemote ( @Context final HttpServletRequest request,
                                              @FormDataParam("DATA_TO_FIX") InputStream dataToFix,
                                              @FormDataParam("TYPE") String type ) throws JSONException {
 
-
-        String remoteIP = getRemoteIP(request);
-
         final AuthCredentialPushPublishUtil.PushPublishAuthenticationToken pushPublishAuthenticationToken
                 = AuthCredentialPushPublishUtil.INSTANCE.processAuthHeader(request);
 
-        final Optional<Response> failResponse = PushPublishResourceUtil.getFailResponse(remoteIP, pushPublishAuthenticationToken);
+        final Optional<Response> failResponse = PushPublishResourceUtil.getFailResponse(request, pushPublishAuthenticationToken);
 
         if (failResponse.isPresent()) {
             return failResponse.get();
@@ -1223,23 +981,6 @@
 
         JSONObject jsonResponse = new JSONObject();
         IntegrityUtil integrityUtil = new IntegrityUtil();
-=======
-    public Response fixConflictsFromRemote (@Context final HttpServletRequest request,
-                                            @FormDataParam("DATA_TO_FIX") final InputStream dataToFix,
-                                            @FormDataParam("AUTH_TOKEN") final String auth_token_digest,
-                                            @FormDataParam("TYPE") final String type ) throws JSONException {
-        final String remoteIp = resolveRemoteIp(request);
-        JSONObject jsonResponse = new JSONObject();
-        IntegrityUtil integrityUtil = new IntegrityUtil();
-        PublishingEndPointAPI endpointAPI = APILocator.getPublisherEndPointAPI();
-        PublishingEndPoint requesterEndPoint = null;
-        try {
-            requesterEndPoint = endpointAPI.findEnabledSendingEndPointByAddress(remoteIp);
-
-            if (!BundlePublisherResource.isValidToken(auth_token_digest, remoteIp, requesterEndPoint)) {
-                return Response.status(HttpStatus.SC_UNAUTHORIZED).build();
-            }
->>>>>>> 0d91067d
 
         try {
             final String key = pushPublishAuthenticationToken.isJWTTokenWay() ?
@@ -1253,16 +994,18 @@
             Logger.error( this.getClass(), "Error fixing "+type+" conflicts from remote", e );
             return response( "Error fixing "+type+" conflicts from remote" , true );
         } finally {
+            final String remoteIp = RestEndPointIPUtil.resolveRemoteIp(request);
+
             try {
-                if (remoteIP != null) {
+                if (remoteIp != null) {
                     // Discard conflicts if successful or failed
-                    integrityUtil.discardConflicts(remoteIP,
+                    integrityUtil.discardConflicts(remoteIp,
                             IntegrityType.valueOf(type.toUpperCase()));
                 }
             } catch (DotDataException e) {
                 Logger.error(this.getClass(), "ERROR: Table "
                         + IntegrityType.valueOf(type.toUpperCase()).getResultsTableName()
-                        + " could not be cleared on request id [" + remoteIP
+                        + " could not be cleared on request id [" + remoteIp
                         + "]. Please truncate the table data manually.", e);
             }
         }
@@ -1354,31 +1097,12 @@
 
                 PublishingEndPoint endpoint = APILocator.getPublisherEndPointAPI()
                         .findEndPointById(endpointId);
-<<<<<<< HEAD
-                String outputPath = ConfigUtils.getIntegrityPath() + File.separator + endpointId;
-                File bundle = new File(
-                        outputPath + File.separator + INTEGRITY_DATA_TO_FIX_ZIP_FILE_NAME);
-
-                final Response response = sendFixConflictsRequest(type, endpoint, bundle);
-=======
-                FormDataMultiPart form = new FormDataMultiPart();
-                Optional<String> authToken = PushPublisher.retriveEndpointKeyDigest(endpoint);
-                if ( !authToken.isPresent() ) {
-                  return Response.status( HttpStatus.SC_BAD_REQUEST ).entity( "Error: 'auth key' is a required param." ).build();
-                }
 
                 final File bundle = new File(IntegrityUtil.getIntegrityDataFilePath(
                         endpointId,
                         IntegrityUtil.INTEGRITY_DATA_TO_FIX_ZIP_FILENAME));
-                form.field("AUTH_TOKEN",authToken.get());
-                form.field("TYPE", type);
-                form.bodyPart(new FileDataBodyPart("DATA_TO_FIX", bundle,
-                        MediaType.MULTIPART_FORM_DATA_TYPE));
-                String url = endpoint.toURL() + "/api/integrity/fixconflictsfromremote/";
-                WebTarget webTarget = client.target(url);
-                Response response = webTarget.request(MediaType.TEXT_PLAIN_TYPE)
-                        .post(Entity.entity(form, form.getMediaType()));
->>>>>>> 0d91067d
+
+                final Response response = sendFixConflictsRequest(type, endpoint, bundle);
 
                 if (response.getStatus() == HttpStatus.SC_OK) {
                     jsonResponse.put("success", true);
@@ -1606,7 +1330,7 @@
                         //Special handling if the thread was interrupted
                         if (e instanceof InterruptedException) {
                             //Setting the process status
-                            setStatus(session, endpoint.getId(), ProcessStatus.CANCELED, null);
+                            setStatus(session, endpoint.getId(), ProcessStatus.CANCELLED, null);
                             Logger.debug(IntegrityResource.class, "Requested interruption of the integrity checking process [unzipping Integrity Data] by the user.", e);
                             throw new RuntimeException("Requested interruption of the integrity checking process [unzipping Integrity Data] by the user.", e);
                         }
@@ -1629,7 +1353,7 @@
                         //Special handling if the thread was interrupted
                         if (e instanceof InterruptedException) {
                             //Setting the process status
-                            setStatus(session, endpoint.getId(), ProcessStatus.CANCELED, null);
+                            setStatus(session, endpoint.getId(), ProcessStatus.CANCELLED, null);
                             Logger.debug(IntegrityResource.class, "Requested interruption of the integrity checking process by the user.", e);
                             throw new RuntimeException("Requested interruption of the integrity checking process by the user.", e);
                         }
@@ -1669,7 +1393,7 @@
                 } else if (response.getStatus() == HttpStatus.SC_RESET_CONTENT) {
                     processing = false;
                     //Setting the process status
-                    setStatus(session, endpoint.getId(), ProcessStatus.CANCELED, null);
+                    setStatus(session, endpoint.getId(), ProcessStatus.CANCELLED, null);
                 } else {
                     setStatus(session, endpoint.getId(), ProcessStatus.ERROR, null);
                     Logger.error(this.getClass(), "Response indicating a " + response.getStatusInfo().getReasonPhrase() + " (" + response.getStatus() + ") Error trying to retrieve the Integrity data from the Endpoint [" + endpoint.getId() + "].");
