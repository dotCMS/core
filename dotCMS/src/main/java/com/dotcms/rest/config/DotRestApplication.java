package com.dotcms.rest.config;

import com.dotcms.auth.providers.saml.v1.DotSamlResource;
import com.dotcms.contenttype.model.field.FieldTypeResource;
import com.dotcms.rest.PublishQueueResource;
import com.dotcms.rest.RulesEnginePortlet;
import com.dotcms.rest.TagResource;
import com.dotcms.rest.api.v1.apps.AppsResource;
import com.dotcms.rest.api.v1.authentication.ApiTokenResource;
import com.dotcms.rest.api.v1.authentication.AuthenticationResource;
import com.dotcms.rest.api.v1.authentication.CreateJsonWebTokenResource;
import com.dotcms.rest.api.v1.authentication.ForgotPasswordResource;
import com.dotcms.rest.api.v1.authentication.LoginFormResource;
import com.dotcms.rest.api.v1.authentication.LogoutResource;
import com.dotcms.rest.api.v1.authentication.ResetPasswordResource;
import com.dotcms.rest.api.v1.browser.BrowserResource;
import com.dotcms.rest.api.v1.browsertree.BrowserTreeResource;
import com.dotcms.rest.api.v1.categories.CategoriesResource;
import com.dotcms.rest.api.v1.container.ContainerResource;
import com.dotcms.rest.api.v1.content.ContentRelationshipsResource;
import com.dotcms.rest.api.v1.content.ContentVersionResource;
import com.dotcms.rest.api.v1.content.ResourceLinkResource;
import com.dotcms.rest.api.v1.contenttype.ContentTypeResource;
import com.dotcms.rest.api.v1.contenttype.FieldResource;
import com.dotcms.rest.api.v1.contenttype.FieldVariableResource;
import com.dotcms.rest.api.v1.event.EventsResource;
import com.dotcms.rest.api.v1.fileasset.FileAssetsResource;
import com.dotcms.rest.api.v1.folder.FolderResource;
import com.dotcms.rest.api.v1.languages.LanguagesResource;
import com.dotcms.rest.api.v1.maintenance.MaintenanceResource;
import com.dotcms.rest.api.v1.menu.MenuResource;
import com.dotcms.rest.api.v1.page.NavResource;
import com.dotcms.rest.api.v1.page.PageResource;
import com.dotcms.rest.api.v1.personalization.PersonalizationResource;
import com.dotcms.rest.api.v1.personas.PersonaResource;
import com.dotcms.rest.api.v1.portlet.PortletResource;
import com.dotcms.rest.api.v1.pushpublish.PushPublishFilterResource;
import com.dotcms.rest.api.v1.relationships.RelationshipsResource;
import com.dotcms.rest.api.v1.site.SiteResource;
import com.dotcms.rest.api.v1.sites.ruleengine.rules.RuleResource;
import com.dotcms.rest.api.v1.sites.ruleengine.rules.actions.ActionResource;
import com.dotcms.rest.api.v1.sites.ruleengine.rules.conditions.ConditionGroupResource;
import com.dotcms.rest.api.v1.sites.ruleengine.rules.conditions.ConditionResource;
import com.dotcms.rest.api.v1.sites.ruleengine.rules.conditions.ConditionValueResource;
import com.dotcms.rest.api.v1.system.AppContextInitResource;
import com.dotcms.rest.api.v1.system.ConfigurationResource;
import com.dotcms.rest.api.v1.system.UpgradeTaskResource;
import com.dotcms.rest.api.v1.system.i18n.I18NResource;
import com.dotcms.rest.api.v1.system.logger.LoggerResource;
import com.dotcms.rest.api.v1.system.monitor.MonitorResource;
import com.dotcms.rest.api.v1.system.role.RoleResource;
import com.dotcms.rest.api.v1.system.ruleengine.actionlets.ActionletsResource;
import com.dotcms.rest.api.v1.system.ruleengine.conditionlets.ConditionletsResource;
import com.dotcms.rest.api.v1.temp.TempFileResource;
import com.dotcms.rest.api.v1.template.TemplateResource;
import com.dotcms.rest.api.v1.theme.ThemeResource;
import com.dotcms.rest.api.v1.user.UserResource;
import com.dotcms.rest.api.v1.versionable.VersionableResource;
import com.dotcms.rest.api.v1.vtl.VTLResource;
import com.dotcms.rest.personas.PersonasResourcePortlet;
import com.dotcms.rest.servlet.ReloadableServletContainer;
import com.google.common.collect.ImmutableSet;
import java.util.Map;
import java.util.Set;
import java.util.concurrent.ConcurrentHashMap;
import org.glassfish.jersey.media.multipart.MultiPartFeature;

/**
 * This class provides the list of all the REST end-points in dotCMS. Every new
 * service needs to be added to this list in order to be available for use.
 *
 * @author Will Ezell
 * @version 2.5.3
 * @since Dec 5, 2013
 *
 */
public class DotRestApplication extends javax.ws.rs.core.Application {


	/**
	 * these are system resources and should never change
	 */
	private final static Set<Class<?>> INTERNAL_CLASSES = ImmutableSet.<Class<?>>builder()
			.add(MultiPartFeature.class)
			.add(com.dotcms.rest.api.v1.index.ESIndexResource.class)
			.add(com.dotcms.rest.RoleResource.class)
			.add(com.dotcms.rest.BundleResource.class)
			.add(com.dotcms.rest.StructureResource.class)
			.add(com.dotcms.rest.ContentResource.class)
			.add(com.dotcms.rest.BundlePublisherResource.class)
			.add(com.dotcms.rest.JSPPortlet.class)
			.add(com.dotcms.rest.AuditPublishingResource.class)
			.add(com.dotcms.rest.WidgetResource.class)
			.add(com.dotcms.rest.CMSConfigResource.class)
			.add(com.dotcms.rest.OSGIResource.class)
			.add(com.dotcms.rest.UserResource.class)
			.add(com.dotcms.rest.ClusterResource.class)
			.add(com.dotcms.rest.EnvironmentResource.class)
			.add(com.dotcms.rest.api.v1.notification.NotificationResource.class)
			.add(com.dotcms.rest.IntegrityResource.class)
			.add(com.dotcms.rest.LicenseResource.class)
			.add(com.dotcms.rest.WorkflowResource.class)
			.add(com.dotcms.rest.RestExamplePortlet.class)
			.add(com.dotcms.rest.elasticsearch.ESContentResourcePortlet.class)
			.add(PersonaResource.class)
			.add(UserResource.class)
			.add(com.dotcms.rest.api.v2.user.UserResource.class)
			.add(TagResource.class)
			.add(RulesEnginePortlet.class)
			.add(RuleResource.class)
			.add(ConditionGroupResource.class)
			.add(ConditionResource.class)
			.add(ConditionValueResource.class)
			.add(PersonasResourcePortlet.class)
			.add(ConditionletsResource.class)
			.add(MonitorResource.class)
			.add(ActionResource.class)
			.add(ActionletsResource.class)
			.add(I18NResource.class)
			.add(LanguagesResource.class)
			.add(com.dotcms.rest.api.v2.languages.LanguagesResource.class)
			.add(MenuResource.class)
			.add(AuthenticationResource.class)
			.add(LogoutResource.class)
			.add(LoginFormResource.class)
			.add(ForgotPasswordResource.class)
			.add(ConfigurationResource.class)
			.add(AppContextInitResource.class)
			.add(SiteResource.class)
			.add(ContentTypeResource.class)
			.add(FieldResource.class)
			.add(com.dotcms.rest.api.v2.contenttype.FieldResource.class)
			.add(com.dotcms.rest.api.v3.contenttype.FieldResource.class)
			.add(FieldTypeResource.class)
			.add(FieldVariableResource.class)
			.add(ResetPasswordResource.class)
			.add(RoleResource.class)
			.add(CreateJsonWebTokenResource.class)
			.add(ApiTokenResource.class)
			.add(PortletResource.class)
			.add(EventsResource.class)
			.add(FolderResource.class)
			.add(BrowserTreeResource.class)
			.add(CategoriesResource.class)
			.add(PageResource.class)
			.add(ContentRelationshipsResource.class)
			.add(com.dotcms.rest.api.v1.workflow.WorkflowResource.class)
			.add(ContainerResource.class)
			.add(ThemeResource.class)
			.add(NavResource.class)
			.add(RelationshipsResource.class)
			.add(VTLResource.class)
			.add(ContentVersionResource.class)
			.add(FileAssetsResource.class)
			.add(PersonalizationResource.class)
			.add(TempFileResource.class)
			.add(UpgradeTaskResource.class)
			.add(AppsResource.class)
			.add(BrowserResource.class)
			.add(ResourceLinkResource.class)
			.add(PushPublishFilterResource.class)
			.add(DotSamlResource.class)
			.add(LoggerResource.class)
			.add(TemplateResource.class)
			.add(MaintenanceResource.class)
<<<<<<< HEAD
			.add(VersionableResource.class)
=======
			.add(PublishQueueResource.class)
>>>>>>> 4036bad0
			.build();


	/**
	 * This is the cheap way to create a concurrent set of user provided classes
	 */
	private final static Map<Class<?>, Boolean> customClasses = new ConcurrentHashMap<>();

	/**
	 * adds a class and reloads
	 * @param clazz
	 */
	public synchronized static void addClass(Class<?> clazz) {
		if(clazz==null)return;
		if(!customClasses.containsKey(clazz)) {
			customClasses.put(clazz, true);
			ReloadableServletContainer.reload(new DotRestApplication());
		}
	}

	/**
	 * removes a class and reloads
	 * @param clazz
	 */
	public synchronized static void removeClass(Class<?> clazz) {
		if(clazz==null)return;
		if(customClasses.containsKey(clazz)) {
			customClasses.remove(clazz);
			ReloadableServletContainer.reload(new DotRestApplication());
		}
	}

	@Override
	public Set<Class<?>> getClasses() {
		return ImmutableSet.<Class<?>>builder()
				.addAll(customClasses.keySet())
				.addAll(INTERNAL_CLASSES)
				.build();

	}



}<|MERGE_RESOLUTION|>--- conflicted
+++ resolved
@@ -163,11 +163,8 @@
 			.add(LoggerResource.class)
 			.add(TemplateResource.class)
 			.add(MaintenanceResource.class)
-<<<<<<< HEAD
 			.add(VersionableResource.class)
-=======
 			.add(PublishQueueResource.class)
->>>>>>> 4036bad0
 			.build();
 
 
