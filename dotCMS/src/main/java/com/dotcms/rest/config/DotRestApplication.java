--- conflicted
+++ resolved
@@ -133,12 +133,10 @@
 
 					REST_CLASSES.add(com.dotcms.rest.api.v1.workflow.WorkflowResource.class);
 					REST_CLASSES.add(ContainerResource.class);
-<<<<<<< HEAD
 
 					REST_CLASSES.add(ThemeResource.class);
-=======
 					REST_CLASSES.add(NavResource.class);
->>>>>>> bba58fd1
+
 				}
 			}
 		}
