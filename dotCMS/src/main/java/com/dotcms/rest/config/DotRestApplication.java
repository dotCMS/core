package com.dotcms.rest.config;

import com.dotcms.contenttype.model.field.FieldTypeResource;
import com.dotcms.rest.PublishQueueResource;
import com.dotcms.rest.RulesEnginePortlet;
import com.dotcms.rest.TagResource;
import com.dotcms.rest.api.v1.apps.AppsResource;
import com.dotcms.rest.api.v1.authentication.ApiTokenResource;
import com.dotcms.rest.api.v1.authentication.AuthenticationResource;
import com.dotcms.rest.api.v1.authentication.CreateJsonWebTokenResource;
import com.dotcms.rest.api.v1.authentication.ForgotPasswordResource;
import com.dotcms.rest.api.v1.authentication.LoginFormResource;
import com.dotcms.rest.api.v1.authentication.LogoutResource;
import com.dotcms.rest.api.v1.authentication.ResetPasswordResource;
import com.dotcms.rest.api.v1.browser.BrowserResource;
import com.dotcms.rest.api.v1.browsertree.BrowserTreeResource;
import com.dotcms.rest.api.v1.categories.CategoriesResource;
import com.dotcms.rest.api.v1.container.ContainerResource;
import com.dotcms.rest.api.v1.content.ContentRelationshipsResource;
import com.dotcms.rest.api.v1.content.ContentResource;
import com.dotcms.rest.api.v1.content.ContentVersionResource;
import com.dotcms.rest.api.v1.content.ResourceLinkResource;
import com.dotcms.rest.api.v1.contenttype.ContentTypeResource;
import com.dotcms.rest.api.v1.contenttype.FieldResource;
import com.dotcms.rest.api.v1.contenttype.FieldVariableResource;
import com.dotcms.rest.api.v1.event.EventsResource;
import com.dotcms.rest.api.v1.fileasset.FileAssetsResource;
import com.dotcms.rest.api.v1.folder.FolderResource;
import com.dotcms.rest.api.v1.languages.LanguagesResource;
import com.dotcms.rest.api.v1.maintenance.JVMInfoResource;
import com.dotcms.rest.api.v1.maintenance.MaintenanceResource;
import com.dotcms.rest.api.v1.menu.MenuResource;
import com.dotcms.rest.api.v1.page.NavResource;
import com.dotcms.rest.api.v1.page.PageResource;
import com.dotcms.rest.api.v1.personalization.PersonalizationResource;
import com.dotcms.rest.api.v1.personas.PersonaResource;
import com.dotcms.rest.api.v1.portlet.PortletResource;
import com.dotcms.rest.api.v1.portlet.ToolGroupResource;
import com.dotcms.rest.api.v1.pushpublish.PushPublishFilterResource;
import com.dotcms.rest.api.v1.relationships.RelationshipsResource;
import com.dotcms.rest.api.v1.site.SiteResource;
import com.dotcms.rest.api.v1.sites.ruleengine.rules.RuleResource;
import com.dotcms.rest.api.v1.sites.ruleengine.rules.actions.ActionResource;
import com.dotcms.rest.api.v1.sites.ruleengine.rules.conditions.ConditionGroupResource;
import com.dotcms.rest.api.v1.sites.ruleengine.rules.conditions.ConditionResource;
import com.dotcms.rest.api.v1.sites.ruleengine.rules.conditions.ConditionValueResource;
import com.dotcms.rest.api.v1.system.AppContextInitResource;
import com.dotcms.rest.api.v1.system.ConfigurationResource;
import com.dotcms.rest.api.v1.system.UpgradeTaskResource;
import com.dotcms.rest.api.v1.system.cache.CacheResource;
import com.dotcms.rest.api.v1.system.i18n.I18NResource;
import com.dotcms.rest.api.v1.system.logger.LoggerResource;
import com.dotcms.rest.api.v1.system.monitor.MonitorResource;
import com.dotcms.rest.api.v1.system.permission.PermissionResource;
import com.dotcms.rest.api.v1.system.redis.RedisResource;
import com.dotcms.rest.api.v1.system.role.RoleResource;
import com.dotcms.rest.api.v1.system.ruleengine.actionlets.ActionletsResource;
import com.dotcms.rest.api.v1.system.ruleengine.conditionlets.ConditionletsResource;
import com.dotcms.rest.api.v1.temp.TempFileResource;
import com.dotcms.rest.api.v1.template.TemplateResource;
import com.dotcms.rest.api.v1.theme.ThemeResource;
import com.dotcms.rest.api.v1.user.UserResource;
import com.dotcms.rest.api.v1.versionable.VersionableResource;
import com.dotcms.rest.api.v1.vtl.VTLResource;
import com.dotcms.rest.personas.PersonasResourcePortlet;
import com.dotcms.rest.servlet.ReloadableServletContainer;
import com.google.common.collect.ImmutableSet;
import org.glassfish.jersey.media.multipart.MultiPartFeature;

import java.util.Map;
import java.util.Set;
import java.util.concurrent.ConcurrentHashMap;

/**
 * This class provides the list of all the REST end-points in dotCMS. Every new
 * service needs to be added to this list in order to be available for use.
 *
 * @author Will Ezell
 * @version 2.5.3
 * @since Dec 5, 2013
 *
 */
public class DotRestApplication extends javax.ws.rs.core.Application {


	/**
	 * these are system resources and should never change
	 */
	private final static Set<Class<?>> INTERNAL_CLASSES = ImmutableSet.<Class<?>>builder()
			.add(MultiPartFeature.class)
			.add(com.dotcms.rest.api.v1.index.ESIndexResource.class)
			.add(com.dotcms.rest.RoleResource.class)
			.add(com.dotcms.rest.BundleResource.class)
			.add(com.dotcms.rest.StructureResource.class)
			.add(com.dotcms.rest.ContentResource.class)
			.add(com.dotcms.rest.BundlePublisherResource.class)
			.add(com.dotcms.rest.JSPPortlet.class)
			.add(com.dotcms.rest.AuditPublishingResource.class)
			.add(com.dotcms.rest.WidgetResource.class)
			.add(com.dotcms.rest.CMSConfigResource.class)
			.add(com.dotcms.rest.OSGIResource.class)
			.add(com.dotcms.rest.UserResource.class)
			.add(com.dotcms.rest.ClusterResource.class)
			.add(com.dotcms.rest.EnvironmentResource.class)
			.add(com.dotcms.rest.api.v1.notification.NotificationResource.class)
			.add(com.dotcms.rest.IntegrityResource.class)
			.add(com.dotcms.rest.LicenseResource.class)
			.add(com.dotcms.rest.WorkflowResource.class)
			.add(com.dotcms.rest.RestExamplePortlet.class)
			.add(com.dotcms.rest.elasticsearch.ESContentResourcePortlet.class)
			.add(PersonaResource.class)
			.add(UserResource.class)
			.add(TagResource.class)
			.add(RulesEnginePortlet.class)
			.add(RuleResource.class)
			.add(ConditionGroupResource.class)
			.add(ConditionResource.class)
			.add(ConditionValueResource.class)
			.add(PersonasResourcePortlet.class)
			.add(ConditionletsResource.class)
			.add(MonitorResource.class)
			.add(ActionResource.class)
			.add(ActionletsResource.class)
			.add(I18NResource.class)
			.add(LanguagesResource.class)
			.add(com.dotcms.rest.api.v2.languages.LanguagesResource.class)
			.add(MenuResource.class)
			.add(AuthenticationResource.class)
			.add(LogoutResource.class)
			.add(LoginFormResource.class)
			.add(ForgotPasswordResource.class)
			.add(ConfigurationResource.class)
			.add(AppContextInitResource.class)
			.add(SiteResource.class)
			.add(ContentTypeResource.class)
			.add(FieldResource.class)
			.add(com.dotcms.rest.api.v2.contenttype.FieldResource.class)
			.add(com.dotcms.rest.api.v3.contenttype.FieldResource.class)
			.add(FieldTypeResource.class)
			.add(FieldVariableResource.class)
			.add(ResetPasswordResource.class)
			.add(RoleResource.class)
			.add(CreateJsonWebTokenResource.class)
			.add(ApiTokenResource.class)
			.add(PortletResource.class)
			.add(EventsResource.class)
			.add(FolderResource.class)
			.add(BrowserTreeResource.class)
			.add(CategoriesResource.class)
			.add(PageResource.class)
			.add(ContentRelationshipsResource.class)
			.add(com.dotcms.rest.api.v1.workflow.WorkflowResource.class)
			.add(ContainerResource.class)
			.add(ThemeResource.class)
			.add(NavResource.class)
			.add(RelationshipsResource.class)
			.add(VTLResource.class)
			.add(ContentVersionResource.class)
			.add(FileAssetsResource.class)
			.add(PersonalizationResource.class)
			.add(TempFileResource.class)
			.add(UpgradeTaskResource.class)
			.add(AppsResource.class)
			.add(BrowserResource.class)
			.add(ResourceLinkResource.class)
			.add(PushPublishFilterResource.class)
			.add(LoggerResource.class)
			.add(TemplateResource.class)
			.add(MaintenanceResource.class)
			.add(PublishQueueResource.class)
			.add(ToolGroupResource.class)
			.add(VersionableResource.class)
			.add(PermissionResource.class)
			.add(ContentResource.class)
<<<<<<< HEAD
			.add(CacheResource.class)
			.add(RedisResource.class)
=======
			.add(JVMInfoResource.class)
>>>>>>> 220b7aa8
			.build();


	/**
	 * This is the cheap way to create a concurrent set of user provided classes
	 */
	private final static Map<Class<?>, Boolean> customClasses = new ConcurrentHashMap<>();

	/**
	 * adds a class and reloads
	 * @param clazz
	 */
	public synchronized static void addClass(Class<?> clazz) {
		if(clazz==null)return;
		if(!customClasses.containsKey(clazz)) {
			customClasses.put(clazz, true);
			ReloadableServletContainer.reload(new DotRestApplication());
		}
	}

	/**
	 * removes a class and reloads
	 * @param clazz
	 */
	public synchronized static void removeClass(Class<?> clazz) {
		if(clazz==null)return;
		if(customClasses.containsKey(clazz)) {
			customClasses.remove(clazz);
			ReloadableServletContainer.reload(new DotRestApplication());
		}
	}

	@Override
	public Set<Class<?>> getClasses() {
		return ImmutableSet.<Class<?>>builder()
				.addAll(customClasses.keySet())
				.addAll(INTERNAL_CLASSES)
				.build();

	}



}<|MERGE_RESOLUTION|>--- conflicted
+++ resolved
@@ -172,12 +172,9 @@
 			.add(VersionableResource.class)
 			.add(PermissionResource.class)
 			.add(ContentResource.class)
-<<<<<<< HEAD
 			.add(CacheResource.class)
 			.add(RedisResource.class)
-=======
 			.add(JVMInfoResource.class)
->>>>>>> 220b7aa8
 			.build();
 
 
