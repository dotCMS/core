package com.dotcms.rest.config;

import java.util.HashSet;
import java.util.Set;

import com.dotcms.contenttype.model.field.FieldTypeResource;
import com.dotcms.repackage.org.glassfish.jersey.media.multipart.MultiPartFeature;
import com.dotcms.rest.RulesEnginePortlet;
import com.dotcms.rest.TagResource;
import com.dotcms.rest.WorkflowResource;
import com.dotcms.rest.api.v1.authentication.AuthenticationResource;
import com.dotcms.rest.api.v1.authentication.CreateJsonWebTokenResource;
import com.dotcms.rest.api.v1.authentication.ForgotPasswordResource;
import com.dotcms.rest.api.v1.authentication.LoginFormResource;
import com.dotcms.rest.api.v1.authentication.LogoutResource;
import com.dotcms.rest.api.v1.authentication.ResetPasswordResource;
import com.dotcms.rest.api.v1.browsertree.BrowserTreeResource;
import com.dotcms.rest.api.v1.categories.CategoriesResource;
import com.dotcms.rest.api.v1.container.ContainerResource;
import com.dotcms.rest.api.v1.content.ContentRelationshipsResource;
import com.dotcms.rest.api.v1.contenttype.ContentTypeResource;
import com.dotcms.rest.api.v1.contenttype.FieldResource;
import com.dotcms.rest.api.v1.contenttype.FieldVariableResource;
import com.dotcms.rest.api.v1.event.EventsResource;
import com.dotcms.rest.api.v1.folder.FolderResource;
import com.dotcms.rest.api.v1.languages.LanguagesResource;
import com.dotcms.rest.api.v1.menu.MenuResource;
import com.dotcms.rest.api.v1.page.PageResource;
import com.dotcms.rest.api.v1.personas.PersonaResource;
import com.dotcms.rest.api.v1.sites.ruleengine.rules.RuleResource;
import com.dotcms.rest.api.v1.site.SiteResource;
import com.dotcms.rest.api.v1.sites.ruleengine.rules.actions.ActionResource;
import com.dotcms.rest.api.v1.sites.ruleengine.rules.conditions.ConditionGroupResource;
import com.dotcms.rest.api.v1.sites.ruleengine.rules.conditions.ConditionResource;
import com.dotcms.rest.api.v1.sites.ruleengine.rules.conditions.ConditionValueResource;
import com.dotcms.rest.api.v1.system.AppContextInitResource;
import com.dotcms.rest.api.v1.system.ConfigurationResource;
import com.dotcms.rest.api.v1.system.i18n.I18NResource;
import com.dotcms.rest.api.v1.system.role.RoleResource;
import com.dotcms.rest.api.v1.system.ruleengine.actionlets.ActionletsResource;
import com.dotcms.rest.api.v1.system.ruleengine.conditionlets.ConditionletsResource;
import com.dotcms.rest.api.v1.user.UserResource;
import com.dotcms.rest.personas.PersonasResourcePortlet;
import com.dotmarketing.portlets.workflows.model.WorkflowScheme;

/**
 * This class provides the list of all the REST end-points in dotCMS. Every new
 * service needs to be added to this list in order to be available for use.
 * 
 * @author Will Ezell
 * @version 2.5.3
 * @since Dec 5, 2013
 *
 */
public class DotRestApplication extends com.dotcms.repackage.javax.ws.rs.core.Application {

	protected volatile static Set<Class<?>> REST_CLASSES = null;

	@Override
	public Set<Class<?>> getClasses() {
		if(REST_CLASSES == null){
			synchronized (this.getClass().getName().intern()) {
				if(REST_CLASSES == null){
					REST_CLASSES = new HashSet<>();
                    REST_CLASSES.add(MultiPartFeature.class);
					REST_CLASSES.add(com.dotcms.rest.ESIndexResource.class);
					REST_CLASSES.add(com.dotcms.rest.api.v1.index.ESIndexResource.class);
					REST_CLASSES.add(com.dotcms.rest.RoleResource.class);
					REST_CLASSES.add(com.dotcms.rest.BundleResource.class);
					REST_CLASSES.add(com.dotcms.rest.StructureResource.class);
					REST_CLASSES.add(com.dotcms.rest.ContentResource.class);
					REST_CLASSES.add(com.dotcms.rest.BundlePublisherResource.class);
					REST_CLASSES.add(com.dotcms.rest.JSPPortlet.class);
					REST_CLASSES.add(com.dotcms.rest.AuditPublishingResource.class);
					REST_CLASSES.add(com.dotcms.rest.WidgetResource.class);
					REST_CLASSES.add(com.dotcms.rest.CMSConfigResource.class);
					REST_CLASSES.add(com.dotcms.rest.OSGIResource.class);
					REST_CLASSES.add(com.dotcms.rest.UserResource.class);
					REST_CLASSES.add(com.dotcms.rest.ClusterResource.class);
					REST_CLASSES.add(com.dotcms.rest.EnvironmentResource.class);
					REST_CLASSES.add(com.dotcms.rest.api.v1.notification.NotificationResource.class);
					REST_CLASSES.add(com.dotcms.rest.IntegrityResource.class);
					REST_CLASSES.add(com.dotcms.rest.LicenseResource.class);
					REST_CLASSES.add(com.dotcms.rest.WorkflowResource.class);

                    REST_CLASSES.add(com.dotcms.rest.RestExamplePortlet.class);
					REST_CLASSES.add(com.dotcms.rest.elasticsearch.ESContentResourcePortlet.class);

					REST_CLASSES.add(PersonaResource.class);
					REST_CLASSES.add(UserResource.class);
					REST_CLASSES.add(com.dotcms.rest.api.v2.user.UserResource.class);
					REST_CLASSES.add(TagResource.class);

					REST_CLASSES.add(RulesEnginePortlet.class);
					REST_CLASSES.add(RuleResource.class);
					REST_CLASSES.add(ConditionGroupResource.class);
					REST_CLASSES.add(ConditionResource.class);
					REST_CLASSES.add(ConditionValueResource.class);
					REST_CLASSES.add(PersonasResourcePortlet.class);

					REST_CLASSES.add(ConditionletsResource.class);
					REST_CLASSES.add(ActionResource.class);
					REST_CLASSES.add(ActionletsResource.class);
					REST_CLASSES.add(I18NResource.class);
					REST_CLASSES.add(LanguagesResource.class);
					
					REST_CLASSES.add(MenuResource.class);

					REST_CLASSES.add(AuthenticationResource.class);
					REST_CLASSES.add(LogoutResource.class);
					REST_CLASSES.add(LoginFormResource.class);
					REST_CLASSES.add(ForgotPasswordResource.class);
					REST_CLASSES.add(ConfigurationResource.class);
					REST_CLASSES.add(AppContextInitResource.class);
					REST_CLASSES.add(SiteResource.class);
					REST_CLASSES.add(ContentTypeResource.class);
					REST_CLASSES.add(FieldResource.class);
					REST_CLASSES.add(FieldTypeResource.class);
					REST_CLASSES.add(FieldVariableResource.class);
					REST_CLASSES.add(ResetPasswordResource.class);
					REST_CLASSES.add(RoleResource.class);
					REST_CLASSES.add(CreateJsonWebTokenResource.class);
					REST_CLASSES.add(EventsResource.class);
					REST_CLASSES.add(FolderResource.class);

					REST_CLASSES.add(BrowserTreeResource.class);
					REST_CLASSES.add(ContentTypeResource.class);

					REST_CLASSES.add(CategoriesResource.class);
					REST_CLASSES.add(PageResource.class);
					REST_CLASSES.add(ContentRelationshipsResource.class);

<<<<<<< HEAD
					REST_CLASSES.add(com.dotcms.rest.api.v1.workflow.WorkflowResource.class);
=======
					REST_CLASSES.add(ContainerResource.class);
>>>>>>> 4b21c863
				}
			}
		}
		return REST_CLASSES;
	}

}<|MERGE_RESOLUTION|>--- conflicted
+++ resolved
@@ -130,11 +130,8 @@
 					REST_CLASSES.add(PageResource.class);
 					REST_CLASSES.add(ContentRelationshipsResource.class);
 
-<<<<<<< HEAD
 					REST_CLASSES.add(com.dotcms.rest.api.v1.workflow.WorkflowResource.class);
-=======
 					REST_CLASSES.add(ContainerResource.class);
->>>>>>> 4b21c863
 				}
 			}
 		}
