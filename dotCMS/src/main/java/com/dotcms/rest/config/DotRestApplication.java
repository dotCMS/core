package com.dotcms.rest.config;

import com.dotcms.ai.rest.*;
import com.dotcms.contenttype.model.field.FieldTypeResource;
import com.dotcms.rendering.js.JsResource;
import com.dotcms.rest.AuditPublishingResource;
import com.dotcms.rest.BundlePublisherResource;
import com.dotcms.rest.BundleResource;
import com.dotcms.rest.CMSConfigResource;
import com.dotcms.rest.ClusterResource;
import com.dotcms.rest.EnvironmentResource;
import com.dotcms.rest.IntegrityResource;
import com.dotcms.rest.JSPPortlet;
import com.dotcms.rest.LicenseResource;
import com.dotcms.rest.OSGIResource;
import com.dotcms.rest.PublishQueueResource;
import com.dotcms.rest.RestExamplePortlet;
import com.dotcms.rest.RulesEnginePortlet;
import com.dotcms.rest.StructureResource;
import com.dotcms.rest.TagResource;
import com.dotcms.rest.WidgetResource;
import com.dotcms.rest.annotation.HeaderFilter;
import com.dotcms.rest.annotation.RequestFilter;
import com.dotcms.rest.api.CorsFilter;
import com.dotcms.rest.api.MyObjectMapperProvider;
import com.dotcms.rest.api.v1.announcements.AnnouncementsResource;
import com.dotcms.rest.api.v1.apps.AppsResource;
import com.dotcms.rest.api.v1.asset.WebAssetResource;
import com.dotcms.rest.api.v1.authentication.ApiTokenResource;
import com.dotcms.rest.api.v1.authentication.AuthenticationResource;
import com.dotcms.rest.api.v1.authentication.CreateJsonWebTokenResource;
import com.dotcms.rest.api.v1.authentication.ForgotPasswordResource;
import com.dotcms.rest.api.v1.authentication.LoginFormResource;
import com.dotcms.rest.api.v1.authentication.LogoutResource;
import com.dotcms.rest.api.v1.authentication.ResetPasswordResource;
import com.dotcms.rest.api.v1.browser.BrowserResource;
import com.dotcms.rest.api.v1.browsertree.BrowserTreeResource;
import com.dotcms.rest.api.v1.categories.CategoriesResource;
import com.dotcms.rest.api.v1.container.ContainerResource;
import com.dotcms.rest.api.v1.content.ContentRelationshipsResource;
import com.dotcms.rest.api.v1.content.ContentReportResource;
import com.dotcms.rest.api.v1.content.ContentResource;
import com.dotcms.rest.api.v1.content.ContentVersionResource;
import com.dotcms.rest.api.v1.content.ResourceLinkResource;
import com.dotcms.rest.api.v1.contenttype.ContentTypeResource;
import com.dotcms.rest.api.v1.contenttype.FieldResource;
import com.dotcms.rest.api.v1.contenttype.FieldVariableResource;
import com.dotcms.rest.api.v1.ema.EMAResource;
import com.dotcms.rest.api.v1.event.EventsResource;
import com.dotcms.rest.api.v1.experiments.ExperimentsResource;
import com.dotcms.rest.api.v1.fileasset.FileAssetsResource;
import com.dotcms.rest.api.v1.folder.FolderResource;
import com.dotcms.rest.api.v1.form.FormResource;
import com.dotcms.rest.api.v1.index.ESIndexResource;
import com.dotcms.rest.api.v1.languages.LanguagesResource;
import com.dotcms.rest.api.v1.maintenance.JVMInfoResource;
import com.dotcms.rest.api.v1.maintenance.MaintenanceResource;
import com.dotcms.rest.api.v1.menu.MenuResource;
import com.dotcms.rest.api.v1.notification.NotificationResource;
import com.dotcms.rest.api.v1.page.NavResource;
import com.dotcms.rest.api.v1.page.PageResource;
import com.dotcms.rest.api.v1.personalization.PersonalizationResource;
import com.dotcms.rest.api.v1.personas.PersonaResource;
import com.dotcms.rest.api.v1.portlet.PortletResource;
import com.dotcms.rest.api.v1.portlet.ToolGroupResource;
import com.dotcms.rest.api.v1.pushpublish.PushPublishFilterResource;
import com.dotcms.rest.api.v1.relationships.RelationshipsResource;
import com.dotcms.rest.api.v1.site.SiteResource;
import com.dotcms.rest.api.v1.sites.ruleengine.rules.RuleResource;
import com.dotcms.rest.api.v1.sites.ruleengine.rules.actions.ActionResource;
import com.dotcms.rest.api.v1.sites.ruleengine.rules.conditions.ConditionGroupResource;
import com.dotcms.rest.api.v1.sites.ruleengine.rules.conditions.ConditionResource;
import com.dotcms.rest.api.v1.sites.ruleengine.rules.conditions.ConditionValueResource;
import com.dotcms.rest.api.v1.system.AppContextInitResource;
import com.dotcms.rest.api.v1.system.ConfigurationResource;
import com.dotcms.rest.api.v1.system.SystemTableResource;
import com.dotcms.rest.api.v1.system.UpgradeTaskResource;
import com.dotcms.rest.api.v1.system.cache.CacheResource;
import com.dotcms.rest.api.v1.system.i18n.I18NResource;
import com.dotcms.rest.api.v1.system.logger.LoggerResource;
import com.dotcms.rest.api.v1.system.monitor.MonitorResource;
import com.dotcms.rest.api.v1.system.permission.PermissionResource;
import com.dotcms.rest.api.v1.system.role.RoleResource;
import com.dotcms.rest.api.v1.system.ruleengine.actionlets.ActionletsResource;
import com.dotcms.rest.api.v1.system.ruleengine.conditionlets.ConditionletsResource;
import com.dotcms.rest.api.v1.system.storage.StorageResource;
import com.dotcms.rest.api.v1.taillog.TailLogResource;
import com.dotcms.rest.api.v1.temp.TempFileResource;
import com.dotcms.rest.api.v1.template.TemplateResource;
import com.dotcms.rest.api.v1.theme.ThemeResource;
import com.dotcms.rest.api.v1.user.UserResource;
import com.dotcms.rest.api.v1.variants.VariantResource;
import com.dotcms.rest.api.v1.versionable.VersionableResource;
import com.dotcms.rest.api.v1.vtl.VTLResource;
import com.dotcms.rest.api.v1.workflow.WorkflowResource;
import com.dotcms.rest.elasticsearch.ESContentResourcePortlet;
import com.dotcms.rest.exception.mapper.DefaultDotBadRequestExceptionMapper;
import com.dotcms.rest.exception.mapper.DoesNotExistExceptionMapper;
import com.dotcms.rest.exception.mapper.DotBadRequestExceptionMapper;
import com.dotcms.rest.exception.mapper.DotDataExceptionMapper;
import com.dotcms.rest.exception.mapper.DotSecurityExceptionMapper;
import com.dotcms.rest.exception.mapper.ElasticsearchStatusExceptionMapper;
import com.dotcms.rest.exception.mapper.HttpStatusCodeExceptionMapper;
import com.dotcms.rest.exception.mapper.InvalidFormatExceptionMapper;
import com.dotcms.rest.exception.mapper.InvalidLicenseExceptionMapper;
import com.dotcms.rest.exception.mapper.JsonMappingExceptionMapper;
import com.dotcms.rest.exception.mapper.JsonParseExceptionMapper;
import com.dotcms.rest.exception.mapper.NotAllowedExceptionMapper;
import com.dotcms.rest.exception.mapper.NotFoundInDbExceptionMapper;
import com.dotcms.rest.exception.mapper.ParamExceptionMapper;
import com.dotcms.rest.exception.mapper.ResourceNotFoundExceptionMapper;
import com.dotcms.rest.exception.mapper.RuntimeExceptionMapper;
import com.dotcms.rest.exception.mapper.UnrecognizedPropertyExceptionMapper;
import com.dotcms.rest.exception.mapper.WorkflowPortletAccessExceptionMapper;
import com.dotcms.rest.personas.PersonasResourcePortlet;
import com.dotmarketing.business.DotStateException;
import com.dotmarketing.exception.AlreadyExistException;
import com.dotmarketing.portlets.folders.exception.InvalidFolderNameException;
import com.fasterxml.jackson.core.JsonProcessingException;
import com.fasterxml.jackson.jaxrs.json.JacksonJaxbJsonProvider;
import com.google.common.collect.ImmutableSet;
import io.swagger.v3.jaxrs2.integration.resources.AcceptHeaderOpenApiResource;
import io.swagger.v3.jaxrs2.integration.resources.OpenApiResource;
import io.swagger.v3.oas.annotations.OpenAPIDefinition;
import io.swagger.v3.oas.annotations.info.Info;
import io.swagger.v3.oas.annotations.servers.Server;
import io.swagger.v3.oas.annotations.tags.Tag;
import org.glassfish.jersey.media.multipart.MultiPartFeature;

import javax.ws.rs.core.Application;
import java.util.Map;
import java.util.Set;
import java.util.concurrent.ConcurrentHashMap;

/**
 * This class provides the list of all the REST end-points in dotCMS. Every new
 * service needs to be added to this list in order to be available for use.
 *
 * @author Will Ezell
 * @version 2.5.3
 * @since Dec 5, 2013
 *
 */

@OpenAPIDefinition(
		info = @Info(
				title = "dotCMS REST API",
				version = "3"),
		servers = @Server(
						description = "dotCMS Server",
						url = "/api"),
		tags = {
				@Tag(name = "Workflow"),
				@Tag(name = "Page"),
				@Tag(name = "Content Type"),
				@Tag(name = "Content Delivery"),
				@Tag(name = "Bundle"),
				@Tag(name = "Navigation"),
				@Tag(name = "Experiment"),
				@Tag(name = "Content Report")
		}
)
public class DotRestApplication extends Application {

	/**
	 * these are system resources and should never change
	 */
	private static final Set<Class<?>> INTERNAL_CLASSES = ImmutableSet.<Class<?>>builder()
			.add(MultiPartFeature.class)
			.add(ESIndexResource.class)
			.add(com.dotcms.rest.RoleResource.class)
			.add(BundleResource.class)
			.add(StructureResource.class)
			.add(com.dotcms.rest.ContentResource.class)
			.add(BundlePublisherResource.class)
			.add(JSPPortlet.class)
			.add(AuditPublishingResource.class)
			.add(WidgetResource.class)
			.add(CMSConfigResource.class)
			.add(OSGIResource.class)
			.add(com.dotcms.rest.UserResource.class)
			.add(ClusterResource.class)
			.add(EnvironmentResource.class)
			.add(NotificationResource.class)
			.add(IntegrityResource.class)
			.add(LicenseResource.class)
			.add(RestExamplePortlet.class)
			.add(ESContentResourcePortlet.class)
			.add(PersonaResource.class)
			.add(UserResource.class)
			.add(TagResource.class)
			.add(RulesEnginePortlet.class)
			.add(RuleResource.class)
			.add(ConditionGroupResource.class)
			.add(ConditionResource.class)
			.add(ConditionValueResource.class)
			.add(PersonasResourcePortlet.class)
			.add(ConditionletsResource.class)
			.add(MonitorResource.class)
			.add(ActionResource.class)
			.add(ActionletsResource.class)
			.add(I18NResource.class)
			.add(LanguagesResource.class)
			.add(com.dotcms.rest.api.v2.languages.LanguagesResource.class)
			.add(MenuResource.class)
			.add(AuthenticationResource.class)
			.add(LogoutResource.class)
			.add(LoginFormResource.class)
			.add(ForgotPasswordResource.class)
			.add(ConfigurationResource.class)
			.add(AppContextInitResource.class)
			.add(SiteResource.class)
			.add(ContentTypeResource.class)
			.add(FieldResource.class)
			.add(com.dotcms.rest.api.v2.contenttype.FieldResource.class)
			.add(com.dotcms.rest.api.v3.contenttype.FieldResource.class)
			.add(FieldTypeResource.class)
			.add(FieldVariableResource.class)
			.add(ResetPasswordResource.class)
			.add(RoleResource.class)
			.add(CreateJsonWebTokenResource.class)
			.add(ApiTokenResource.class)
			.add(PortletResource.class)
			.add(EventsResource.class)
			.add(FolderResource.class)
			.add(BrowserTreeResource.class)
			.add(CategoriesResource.class)
			.add(PageResource.class)
			.add(ContentRelationshipsResource.class)
			.add(WorkflowResource.class)
			.add(ContainerResource.class)
			.add(ThemeResource.class)
			.add(NavResource.class)
			.add(RelationshipsResource.class)
			.add(VTLResource.class)
			.add(JsResource.class)
			.add(ContentVersionResource.class)
			.add(FileAssetsResource.class)
			.add(PersonalizationResource.class)
			.add(TempFileResource.class)
			.add(UpgradeTaskResource.class)
			.add(AppsResource.class)
			.add(EMAResource.class)
			.add(BrowserResource.class)
			.add(ResourceLinkResource.class)
			.add(PushPublishFilterResource.class)
			.add(LoggerResource.class)
			.add(TemplateResource.class)
			.add(MaintenanceResource.class)
			.add(PublishQueueResource.class)
			.add(ToolGroupResource.class)
			.add(VersionableResource.class)
			.add(PermissionResource.class)
			.add(ContentResource.class)
			.add(CacheResource.class)
			.add(JVMInfoResource.class)
			.add(FormResource.class)
			.add(OpenApiResource.class)
			.add(AcceptHeaderOpenApiResource.class)
			.add(ExperimentsResource.class)
			.add(TailLogResource.class)
			.add(VariantResource.class)
			.add(WebAssetResource.class)
			.add(SystemTableResource.class)
			.add(StorageResource.class)
			.add(com.dotcms.rest.api.v2.tags.TagResource.class)
			.add(AnnouncementsResource.class)
<<<<<<< HEAD
			.add(CompletionsResource.class)
			.add(EmbeddingsResource.class)
			.add(ImageResource.class)
			.add(SearchResource.class)
			.add(TextResource.class)
=======
			.add(ContentReportResource.class)
>>>>>>> 2090e1dc
			.build();

	private static final Set<Class<?>> PROVIDER_CLASSES = ImmutableSet.<Class<?>>builder()
			.add(ContainerReloader.class)
			.add(RequestFilter.class)
			.add(HeaderFilter.class)
			.add(CorsFilter.class)
			.add(MyObjectMapperProvider.class)
			.add(JacksonJaxbJsonProvider.class)
			.add(HttpStatusCodeExceptionMapper.class)
			.add(ResourceNotFoundExceptionMapper.class)
			.add(InvalidFormatExceptionMapper.class)
			.add(JsonParseExceptionMapper.class)
			.add(ParamExceptionMapper.class)
			.add(JsonMappingExceptionMapper.class)
			.add(UnrecognizedPropertyExceptionMapper.class)
			.add(InvalidLicenseExceptionMapper.class)
			.add(WorkflowPortletAccessExceptionMapper.class)
			.add(NotFoundInDbExceptionMapper.class)
			.add(DoesNotExistExceptionMapper.class)
			.add((new DotBadRequestExceptionMapper<AlreadyExistException>(){}).getClass())
			.add((new DotBadRequestExceptionMapper<IllegalArgumentException>(){}).getClass())
			.add((new DotBadRequestExceptionMapper<DotStateException>(){}).getClass())
			.add(DefaultDotBadRequestExceptionMapper.class)
			.add((new DotBadRequestExceptionMapper<JsonProcessingException>(){}).getClass())
			.add((new DotBadRequestExceptionMapper<NumberFormatException>(){}).getClass())
			.add(DotSecurityExceptionMapper.class)
			.add(DotDataExceptionMapper.class)
			.add(ElasticsearchStatusExceptionMapper.class)
			.add((new DotBadRequestExceptionMapper<InvalidFolderNameException>(){}).getClass())
			.add(NotAllowedExceptionMapper.class)
			.add(RuntimeExceptionMapper.class)
			.build();

	/**
	 * This is the cheap way to create a concurrent set of user provided classes
	 */
	private static final Map<Class<?>, Boolean> customClasses = new ConcurrentHashMap<>();

	/**
	 * adds a class and reloads
	 * @param clazz the class ot add
	 */
	public static synchronized void addClass(Class<?> clazz) {
		if(clazz==null)return;
		if (Boolean.TRUE.equals(customClasses.computeIfAbsent(clazz,c -> true)))
		{
			ContainerReloader.getInstance().reload();
		}
	}

	/**
	 * removes a class and reloads
	 * @param clazz
	 */
	public static synchronized void removeClass(Class<?> clazz) {
		if(clazz==null)return;
		if(customClasses.remove(clazz) != null){
			ContainerReloader.getInstance().reload();
		}
	}

	@Override
	public Set<Class<?>> getClasses() {
		return ImmutableSet.<Class<?>>builder()
				.addAll(customClasses.keySet())
				.addAll(INTERNAL_CLASSES)
				.addAll(PROVIDER_CLASSES)
				.build();

	}

}<|MERGE_RESOLUTION|>--- conflicted
+++ resolved
@@ -265,15 +265,12 @@
 			.add(StorageResource.class)
 			.add(com.dotcms.rest.api.v2.tags.TagResource.class)
 			.add(AnnouncementsResource.class)
-<<<<<<< HEAD
 			.add(CompletionsResource.class)
 			.add(EmbeddingsResource.class)
 			.add(ImageResource.class)
 			.add(SearchResource.class)
 			.add(TextResource.class)
-=======
 			.add(ContentReportResource.class)
->>>>>>> 2090e1dc
 			.build();
 
 	private static final Set<Class<?>> PROVIDER_CLASSES = ImmutableSet.<Class<?>>builder()
