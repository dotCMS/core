--- conflicted
+++ resolved
@@ -52,8 +52,8 @@
 import java.util.Set;
 
 /**
- * This class provides the list of all the REST end-points in dotCMS. Every new service needs to be
- * added to this list in order to be available for use.
+ * This class provides the list of all the REST end-points in dotCMS. Every new
+ * service needs to be added to this list in order to be available for use.
  * 
  * @author Will Ezell
  * @version 2.5.3
@@ -62,103 +62,6 @@
  */
 public class DotRestApplication extends javax.ws.rs.core.Application {
 
-<<<<<<< HEAD
-  protected volatile static Set<Class<?>> REST_CLASSES = null;
-
-  @Override
-  public Set<Class<?>> getClasses() {
-    if (REST_CLASSES == null) {
-      synchronized (this.getClass().getName().intern()) {
-        if (REST_CLASSES == null) {
-          REST_CLASSES = new HashSet<>();
-          REST_CLASSES.add(MultiPartFeature.class);
-          REST_CLASSES.add(com.dotcms.rest.ESIndexResource.class);
-          REST_CLASSES.add(com.dotcms.rest.api.v1.index.ESIndexResource.class);
-          REST_CLASSES.add(com.dotcms.rest.RoleResource.class);
-          REST_CLASSES.add(com.dotcms.rest.BundleResource.class);
-          REST_CLASSES.add(com.dotcms.rest.StructureResource.class);
-          REST_CLASSES.add(com.dotcms.rest.ContentResource.class);
-          REST_CLASSES.add(com.dotcms.rest.BundlePublisherResource.class);
-          REST_CLASSES.add(com.dotcms.rest.JSPPortlet.class);
-          REST_CLASSES.add(com.dotcms.rest.AuditPublishingResource.class);
-          REST_CLASSES.add(com.dotcms.rest.WidgetResource.class);
-          REST_CLASSES.add(com.dotcms.rest.CMSConfigResource.class);
-          REST_CLASSES.add(com.dotcms.rest.OSGIResource.class);
-          REST_CLASSES.add(com.dotcms.rest.UserResource.class);
-          REST_CLASSES.add(com.dotcms.rest.ClusterResource.class);
-          REST_CLASSES.add(com.dotcms.rest.EnvironmentResource.class);
-          REST_CLASSES.add(com.dotcms.rest.api.v1.notification.NotificationResource.class);
-          REST_CLASSES.add(com.dotcms.rest.IntegrityResource.class);
-          REST_CLASSES.add(com.dotcms.rest.LicenseResource.class);
-          REST_CLASSES.add(com.dotcms.rest.WorkflowResource.class);
-          REST_CLASSES.add(TempResource.class);
-          REST_CLASSES.add(com.dotcms.rest.RestExamplePortlet.class);
-          REST_CLASSES.add(com.dotcms.rest.elasticsearch.ESContentResourcePortlet.class);
-
-          REST_CLASSES.add(PersonaResource.class);
-          REST_CLASSES.add(UserResource.class);
-          REST_CLASSES.add(com.dotcms.rest.api.v2.user.UserResource.class);
-          REST_CLASSES.add(TagResource.class);
-
-          REST_CLASSES.add(RulesEnginePortlet.class);
-          REST_CLASSES.add(RuleResource.class);
-          REST_CLASSES.add(ConditionGroupResource.class);
-          REST_CLASSES.add(ConditionResource.class);
-          REST_CLASSES.add(ConditionValueResource.class);
-          REST_CLASSES.add(PersonasResourcePortlet.class);
-
-          REST_CLASSES.add(ConditionletsResource.class);
-          REST_CLASSES.add(MonitorResource.class);
-          REST_CLASSES.add(ActionResource.class);
-          REST_CLASSES.add(ActionletsResource.class);
-          REST_CLASSES.add(I18NResource.class);
-          REST_CLASSES.add(LanguagesResource.class);
-          REST_CLASSES.add(com.dotcms.rest.api.v2.languages.LanguagesResource.class);
-
-          REST_CLASSES.add(MenuResource.class);
-
-          REST_CLASSES.add(AuthenticationResource.class);
-          REST_CLASSES.add(LogoutResource.class);
-          REST_CLASSES.add(LoginFormResource.class);
-          REST_CLASSES.add(ForgotPasswordResource.class);
-          REST_CLASSES.add(ConfigurationResource.class);
-          REST_CLASSES.add(AppContextInitResource.class);
-          REST_CLASSES.add(SiteResource.class);
-          REST_CLASSES.add(ContentTypeResource.class);
-          REST_CLASSES.add(FieldResource.class);
-          REST_CLASSES.add(com.dotcms.rest.api.v2.contenttype.FieldResource.class);
-          REST_CLASSES.add(FieldTypeResource.class);
-          REST_CLASSES.add(FieldVariableResource.class);
-          REST_CLASSES.add(ResetPasswordResource.class);
-          REST_CLASSES.add(RoleResource.class);
-          REST_CLASSES.add(CreateJsonWebTokenResource.class);
-          REST_CLASSES.add(ApiTokenResource.class);
-          REST_CLASSES.add(PortletResource.class);
-          REST_CLASSES.add(EventsResource.class);
-          REST_CLASSES.add(FolderResource.class);
-
-          REST_CLASSES.add(BrowserTreeResource.class);
-
-          REST_CLASSES.add(CategoriesResource.class);
-          REST_CLASSES.add(PageResource.class);
-          REST_CLASSES.add(ContentRelationshipsResource.class);
-
-          REST_CLASSES.add(com.dotcms.rest.api.v1.workflow.WorkflowResource.class);
-          REST_CLASSES.add(ContainerResource.class);
-
-          REST_CLASSES.add(ThemeResource.class);
-          REST_CLASSES.add(NavResource.class);
-          REST_CLASSES.add(RelationshipsResource.class);
-
-          REST_CLASSES.add(VTLResource.class);
-          REST_CLASSES.add(ContentVersionResource.class);
-          REST_CLASSES.add(FileAssetsResource.class);
-        }
-      }
-    }
-    return REST_CLASSES;
-  }
-=======
 	protected volatile static Set<Class<?>> REST_CLASSES = null;
 
 	@Override
@@ -251,11 +154,13 @@
 					REST_CLASSES.add(FileAssetsResource.class);
 
 					REST_CLASSES.add(PersonalizationResource.class);
+					REST_CLASSES.add(TempResource.class);
+					
+					
 				}
 			}
 		}
 		return REST_CLASSES;
 	}
->>>>>>> 07c8565d
 
 }