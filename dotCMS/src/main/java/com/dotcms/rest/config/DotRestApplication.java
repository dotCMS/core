--- conflicted
+++ resolved
@@ -164,11 +164,8 @@
 
 					REST_CLASSES.add(AppsResource.class);
 
-<<<<<<< HEAD
 					REST_CLASSES.add(PushPublishFilterResource.class);
-=======
 					REST_CLASSES.add(BrowserResource.class);
->>>>>>> ee2a8546
 				}
 			}
 		}
