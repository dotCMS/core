package com.dotcms.rest.config;

import com.dotcms.rest.api.v1.relationships.RelationshipsResource;
import java.util.HashSet;
import java.util.Set;

import com.dotcms.contenttype.model.field.FieldTypeResource;
import com.dotcms.repackage.org.glassfish.jersey.media.multipart.MultiPartFeature;
import com.dotcms.rest.RulesEnginePortlet;
import com.dotcms.rest.TagResource;
import com.dotcms.rest.api.v1.authentication.AuthenticationResource;
import com.dotcms.rest.api.v1.authentication.CreateJsonWebTokenResource;
import com.dotcms.rest.api.v1.authentication.ForgotPasswordResource;
import com.dotcms.rest.api.v1.authentication.LoginFormResource;
import com.dotcms.rest.api.v1.authentication.LogoutResource;
import com.dotcms.rest.api.v1.authentication.ResetPasswordResource;
import com.dotcms.rest.api.v1.diy.VTLResource;
import com.dotcms.rest.api.v1.theme.ThemeResource;
import com.dotcms.rest.api.v1.browsertree.BrowserTreeResource;
import com.dotcms.rest.api.v1.categories.CategoriesResource;
import com.dotcms.rest.api.v1.container.ContainerResource;
import com.dotcms.rest.api.v1.content.ContentRelationshipsResource;
import com.dotcms.rest.api.v1.contenttype.ContentTypeResource;
import com.dotcms.rest.api.v1.contenttype.FieldResource;
import com.dotcms.rest.api.v1.contenttype.FieldVariableResource;
import com.dotcms.rest.api.v1.event.EventsResource;
import com.dotcms.rest.api.v1.folder.FolderResource;
import com.dotcms.rest.api.v1.languages.LanguagesResource;
import com.dotcms.rest.api.v1.menu.MenuResource;
import com.dotcms.rest.api.v1.page.PageResource;
import com.dotcms.rest.api.v1.personas.PersonaResource;
import com.dotcms.rest.api.v1.sites.ruleengine.rules.RuleResource;
import com.dotcms.rest.api.v1.site.SiteResource;
import com.dotcms.rest.api.v1.sites.ruleengine.rules.actions.ActionResource;
import com.dotcms.rest.api.v1.sites.ruleengine.rules.conditions.ConditionGroupResource;
import com.dotcms.rest.api.v1.sites.ruleengine.rules.conditions.ConditionResource;
import com.dotcms.rest.api.v1.sites.ruleengine.rules.conditions.ConditionValueResource;
import com.dotcms.rest.api.v1.system.AppContextInitResource;
import com.dotcms.rest.api.v1.system.ConfigurationResource;
import com.dotcms.rest.api.v1.system.i18n.I18NResource;
import com.dotcms.rest.api.v1.system.role.RoleResource;
import com.dotcms.rest.api.v1.system.ruleengine.actionlets.ActionletsResource;
import com.dotcms.rest.api.v1.system.ruleengine.conditionlets.ConditionletsResource;
import com.dotcms.rest.api.v1.system.monitor.MonitorResource;
import com.dotcms.rest.api.v1.user.UserResource;
import com.dotcms.rest.personas.PersonasResourcePortlet;
import com.dotcms.rest.api.v1.page.NavResource;

/**
 * This class provides the list of all the REST end-points in dotCMS. Every new
 * service needs to be added to this list in order to be available for use.
 * 
 * @author Will Ezell
 * @version 2.5.3
 * @since Dec 5, 2013
 *
 */
public class DotRestApplication extends com.dotcms.repackage.javax.ws.rs.core.Application {

	protected volatile static Set<Class<?>> REST_CLASSES = null;

	@Override
	public Set<Class<?>> getClasses() {
		if(REST_CLASSES == null){
			synchronized (this.getClass().getName().intern()) {
				if(REST_CLASSES == null){
					REST_CLASSES = new HashSet<>();
                    REST_CLASSES.add(MultiPartFeature.class);
					REST_CLASSES.add(com.dotcms.rest.ESIndexResource.class);
					REST_CLASSES.add(com.dotcms.rest.api.v1.index.ESIndexResource.class);
					REST_CLASSES.add(com.dotcms.rest.RoleResource.class);
					REST_CLASSES.add(com.dotcms.rest.BundleResource.class);
					REST_CLASSES.add(com.dotcms.rest.StructureResource.class);
					REST_CLASSES.add(com.dotcms.rest.ContentResource.class);
					REST_CLASSES.add(com.dotcms.rest.BundlePublisherResource.class);
					REST_CLASSES.add(com.dotcms.rest.JSPPortlet.class);
					REST_CLASSES.add(com.dotcms.rest.AuditPublishingResource.class);
					REST_CLASSES.add(com.dotcms.rest.WidgetResource.class);
					REST_CLASSES.add(com.dotcms.rest.CMSConfigResource.class);
					REST_CLASSES.add(com.dotcms.rest.OSGIResource.class);
					REST_CLASSES.add(com.dotcms.rest.UserResource.class);
					REST_CLASSES.add(com.dotcms.rest.ClusterResource.class);
					REST_CLASSES.add(com.dotcms.rest.EnvironmentResource.class);
					REST_CLASSES.add(com.dotcms.rest.api.v1.notification.NotificationResource.class);
					REST_CLASSES.add(com.dotcms.rest.IntegrityResource.class);
					REST_CLASSES.add(com.dotcms.rest.LicenseResource.class);
					REST_CLASSES.add(com.dotcms.rest.WorkflowResource.class);

                    REST_CLASSES.add(com.dotcms.rest.RestExamplePortlet.class);
					REST_CLASSES.add(com.dotcms.rest.elasticsearch.ESContentResourcePortlet.class);

					REST_CLASSES.add(PersonaResource.class);
					REST_CLASSES.add(UserResource.class);
					REST_CLASSES.add(com.dotcms.rest.api.v2.user.UserResource.class);
					REST_CLASSES.add(TagResource.class);

					REST_CLASSES.add(RulesEnginePortlet.class);
					REST_CLASSES.add(RuleResource.class);
					REST_CLASSES.add(ConditionGroupResource.class);
					REST_CLASSES.add(ConditionResource.class);
					REST_CLASSES.add(ConditionValueResource.class);
					REST_CLASSES.add(PersonasResourcePortlet.class);

					REST_CLASSES.add(ConditionletsResource.class);
					REST_CLASSES.add(MonitorResource.class);
					REST_CLASSES.add(ActionResource.class);
					REST_CLASSES.add(ActionletsResource.class);
					REST_CLASSES.add(I18NResource.class);
					REST_CLASSES.add(LanguagesResource.class);
					REST_CLASSES.add(com.dotcms.rest.api.v2.languages.LanguagesResource.class);

					REST_CLASSES.add(MenuResource.class);

					REST_CLASSES.add(AuthenticationResource.class);
					REST_CLASSES.add(LogoutResource.class);
					REST_CLASSES.add(LoginFormResource.class);
					REST_CLASSES.add(ForgotPasswordResource.class);
					REST_CLASSES.add(ConfigurationResource.class);
					REST_CLASSES.add(AppContextInitResource.class);
					REST_CLASSES.add(SiteResource.class);
					REST_CLASSES.add(ContentTypeResource.class);
					REST_CLASSES.add(FieldResource.class);
					REST_CLASSES.add(FieldTypeResource.class);
					REST_CLASSES.add(FieldVariableResource.class);
					REST_CLASSES.add(ResetPasswordResource.class);
					REST_CLASSES.add(RoleResource.class);
					REST_CLASSES.add(CreateJsonWebTokenResource.class);
					REST_CLASSES.add(EventsResource.class);
					REST_CLASSES.add(FolderResource.class);

					REST_CLASSES.add(BrowserTreeResource.class);
					REST_CLASSES.add(ContentTypeResource.class);

					REST_CLASSES.add(CategoriesResource.class);
					REST_CLASSES.add(PageResource.class);
					REST_CLASSES.add(ContentRelationshipsResource.class);

					REST_CLASSES.add(com.dotcms.rest.api.v1.workflow.WorkflowResource.class);
					REST_CLASSES.add(ContainerResource.class);

					REST_CLASSES.add(ThemeResource.class);
					REST_CLASSES.add(NavResource.class);
<<<<<<< HEAD
					REST_CLASSES.add(RelationshipsResource.class);
=======

					REST_CLASSES.add(VTLResource.class);
>>>>>>> 69f2b4b1
				}
			}
		}
		return REST_CLASSES;
	}

}<|MERGE_RESOLUTION|>--- conflicted
+++ resolved
@@ -140,12 +140,9 @@
 
 					REST_CLASSES.add(ThemeResource.class);
 					REST_CLASSES.add(NavResource.class);
-<<<<<<< HEAD
 					REST_CLASSES.add(RelationshipsResource.class);
-=======
 
 					REST_CLASSES.add(VTLResource.class);
->>>>>>> 69f2b4b1
 				}
 			}
 		}
