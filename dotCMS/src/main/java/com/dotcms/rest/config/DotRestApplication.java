package com.dotcms.rest.config;

import java.util.Map;
import java.util.Set;
import java.util.concurrent.ConcurrentHashMap;
import org.glassfish.jersey.media.multipart.MultiPartFeature;
import com.dotcms.contenttype.model.field.FieldTypeResource;
import com.dotcms.rest.RulesEnginePortlet;
import com.dotcms.rest.TagResource;
import com.dotcms.rest.api.v1.apps.AppsResource;
import com.dotcms.rest.api.v1.authentication.ApiTokenResource;
import com.dotcms.rest.api.v1.authentication.AuthenticationResource;
import com.dotcms.rest.api.v1.authentication.CreateJsonWebTokenResource;
import com.dotcms.rest.api.v1.authentication.ForgotPasswordResource;
import com.dotcms.rest.api.v1.authentication.LoginFormResource;
import com.dotcms.rest.api.v1.authentication.LogoutResource;
import com.dotcms.rest.api.v1.authentication.ResetPasswordResource;
import com.dotcms.rest.api.v1.browser.BrowserResource;
import com.dotcms.rest.api.v1.browsertree.BrowserTreeResource;
import com.dotcms.rest.api.v1.categories.CategoriesResource;
import com.dotcms.rest.api.v1.container.ContainerResource;
import com.dotcms.rest.api.v1.content.ContentRelationshipsResource;
import com.dotcms.rest.api.v1.content.ContentVersionResource;
import com.dotcms.rest.api.v1.content.ResourceLinkResource;
import com.dotcms.rest.api.v1.contenttype.ContentTypeResource;
import com.dotcms.rest.api.v1.contenttype.FieldResource;
import com.dotcms.rest.api.v1.contenttype.FieldVariableResource;
import com.dotcms.rest.api.v1.event.EventsResource;
import com.dotcms.rest.api.v1.fileasset.FileAssetsResource;
import com.dotcms.rest.api.v1.folder.FolderResource;
import com.dotcms.rest.api.v1.languages.LanguagesResource;
import com.dotcms.rest.api.v1.menu.MenuResource;
import com.dotcms.rest.api.v1.page.NavResource;
import com.dotcms.rest.api.v1.page.PageResource;
import com.dotcms.rest.api.v1.personalization.PersonalizationResource;
import com.dotcms.rest.api.v1.personas.PersonaResource;
import com.dotcms.rest.api.v1.portlet.PortletResource;
import com.dotcms.rest.api.v1.pushpublish.PushPublishFilterResource;
import com.dotcms.rest.api.v1.relationships.RelationshipsResource;
import com.dotcms.rest.api.v1.site.SiteResource;
import com.dotcms.rest.api.v1.sites.ruleengine.rules.RuleResource;
import com.dotcms.rest.api.v1.sites.ruleengine.rules.actions.ActionResource;
import com.dotcms.rest.api.v1.sites.ruleengine.rules.conditions.ConditionGroupResource;
import com.dotcms.rest.api.v1.sites.ruleengine.rules.conditions.ConditionResource;
import com.dotcms.rest.api.v1.sites.ruleengine.rules.conditions.ConditionValueResource;
import com.dotcms.rest.api.v1.system.AppContextInitResource;
import com.dotcms.rest.api.v1.system.ConfigurationResource;
import com.dotcms.rest.api.v1.system.UpgradeTaskResource;
import com.dotcms.rest.api.v1.system.i18n.I18NResource;
import com.dotcms.rest.api.v1.system.monitor.MonitorResource;
import com.dotcms.rest.api.v1.system.role.RoleResource;
import com.dotcms.rest.api.v1.system.ruleengine.actionlets.ActionletsResource;
import com.dotcms.rest.api.v1.system.ruleengine.conditionlets.ConditionletsResource;
import com.dotcms.rest.api.v1.temp.TempFileResource;
import com.dotcms.rest.api.v1.theme.ThemeResource;
import com.dotcms.rest.api.v1.user.UserResource;
import com.dotcms.rest.api.v1.vtl.VTLResource;
import com.dotcms.rest.personas.PersonasResourcePortlet;
import com.dotcms.rest.servlet.ReloadableServletContainer;
import com.google.common.collect.ImmutableSet;

/**
 * This class provides the list of all the REST end-points in dotCMS. Every new
 * service needs to be added to this list in order to be available for use.
 *
 * @author Will Ezell
 * @version 2.5.3
 * @since Dec 5, 2013
 *
 */
public class DotRestApplication extends javax.ws.rs.core.Application {

<<<<<<< HEAD
	protected volatile static Set<Class<?>> REST_CLASSES = null;

	@Override
	public Set<Class<?>> getClasses() {
		if(REST_CLASSES == null){
			synchronized (this.getClass().getName().intern()) {
				if(REST_CLASSES == null){
					REST_CLASSES = new HashSet<>();
					REST_CLASSES.add(MultiPartFeature.class);
					REST_CLASSES.add(com.dotcms.rest.api.v1.index.ESIndexResource.class);
					REST_CLASSES.add(com.dotcms.rest.RoleResource.class);
					REST_CLASSES.add(com.dotcms.rest.BundleResource.class);
					REST_CLASSES.add(com.dotcms.rest.StructureResource.class);
					REST_CLASSES.add(com.dotcms.rest.ContentResource.class);
					REST_CLASSES.add(com.dotcms.rest.BundlePublisherResource.class);
					REST_CLASSES.add(com.dotcms.rest.JSPPortlet.class);
					REST_CLASSES.add(com.dotcms.rest.AuditPublishingResource.class);
					REST_CLASSES.add(com.dotcms.rest.WidgetResource.class);
					REST_CLASSES.add(com.dotcms.rest.CMSConfigResource.class);
					REST_CLASSES.add(com.dotcms.rest.OSGIResource.class);
					REST_CLASSES.add(com.dotcms.rest.UserResource.class);
					REST_CLASSES.add(com.dotcms.rest.ClusterResource.class);
					REST_CLASSES.add(com.dotcms.rest.EnvironmentResource.class);
					REST_CLASSES.add(com.dotcms.rest.api.v1.notification.NotificationResource.class);
					REST_CLASSES.add(com.dotcms.rest.IntegrityResource.class);
					REST_CLASSES.add(com.dotcms.rest.LicenseResource.class);
					REST_CLASSES.add(com.dotcms.rest.WorkflowResource.class);

					REST_CLASSES.add(com.dotcms.rest.RestExamplePortlet.class);
					REST_CLASSES.add(com.dotcms.rest.elasticsearch.ESContentResourcePortlet.class);

					REST_CLASSES.add(PersonaResource.class);
					REST_CLASSES.add(UserResource.class);
					REST_CLASSES.add(com.dotcms.rest.api.v2.user.UserResource.class);
					REST_CLASSES.add(TagResource.class);

					REST_CLASSES.add(RulesEnginePortlet.class);
					REST_CLASSES.add(RuleResource.class);
					REST_CLASSES.add(ConditionGroupResource.class);
					REST_CLASSES.add(ConditionResource.class);
					REST_CLASSES.add(ConditionValueResource.class);
					REST_CLASSES.add(PersonasResourcePortlet.class);

					REST_CLASSES.add(ConditionletsResource.class);
					REST_CLASSES.add(MonitorResource.class);
					REST_CLASSES.add(ActionResource.class);
					REST_CLASSES.add(ActionletsResource.class);
					REST_CLASSES.add(I18NResource.class);
					REST_CLASSES.add(LanguagesResource.class);
					REST_CLASSES.add(com.dotcms.rest.api.v2.languages.LanguagesResource.class);

					REST_CLASSES.add(MenuResource.class);

					REST_CLASSES.add(AuthenticationResource.class);
					REST_CLASSES.add(LogoutResource.class);
					REST_CLASSES.add(LoginFormResource.class);
					REST_CLASSES.add(ForgotPasswordResource.class);
					REST_CLASSES.add(ConfigurationResource.class);
					REST_CLASSES.add(AppContextInitResource.class);
					REST_CLASSES.add(SiteResource.class);
					REST_CLASSES.add(ContentTypeResource.class);
					REST_CLASSES.add(FieldResource.class);
					REST_CLASSES.add(com.dotcms.rest.api.v2.contenttype.FieldResource.class);
					REST_CLASSES.add(com.dotcms.rest.api.v3.contenttype.FieldResource.class);
					REST_CLASSES.add(FieldTypeResource.class);
					REST_CLASSES.add(FieldVariableResource.class);
					REST_CLASSES.add(ResetPasswordResource.class);
					REST_CLASSES.add(RoleResource.class);
					REST_CLASSES.add(CreateJsonWebTokenResource.class);
					REST_CLASSES.add(ApiTokenResource.class);
					REST_CLASSES.add(PortletResource.class);
					REST_CLASSES.add(EventsResource.class);
					REST_CLASSES.add(FolderResource.class);

					REST_CLASSES.add(BrowserTreeResource.class);

					REST_CLASSES.add(CategoriesResource.class);
					REST_CLASSES.add(PageResource.class);
					REST_CLASSES.add(ContentRelationshipsResource.class);

					REST_CLASSES.add(com.dotcms.rest.api.v1.workflow.WorkflowResource.class);
					REST_CLASSES.add(ContainerResource.class);

					REST_CLASSES.add(ThemeResource.class);
					REST_CLASSES.add(NavResource.class);
					REST_CLASSES.add(RelationshipsResource.class);

					REST_CLASSES.add(VTLResource.class);
					REST_CLASSES.add(ContentVersionResource.class);
					REST_CLASSES.add(FileAssetsResource.class);

					REST_CLASSES.add(PersonalizationResource.class);
					REST_CLASSES.add(TempFileResource.class);

					REST_CLASSES.add(UpgradeTaskResource.class);

					REST_CLASSES.add(AppsResource.class);

					REST_CLASSES.add(PushPublishFilterResource.class);
					REST_CLASSES.add(BrowserResource.class);
=======
    
    /**
     * these are system resources and should never change
     */
	private final static Set<Class<?>> INTERNAL_CLASSES = ImmutableSet.<Class<?>>builder()
                    .add(MultiPartFeature.class)
                    .add(com.dotcms.rest.api.v1.index.ESIndexResource.class)
                    .add(com.dotcms.rest.RoleResource.class)
                    .add(com.dotcms.rest.BundleResource.class)
                    .add(com.dotcms.rest.StructureResource.class)
                    .add(com.dotcms.rest.ContentResource.class)
                    .add(com.dotcms.rest.BundlePublisherResource.class)
                    .add(com.dotcms.rest.JSPPortlet.class)
                    .add(com.dotcms.rest.AuditPublishingResource.class)
                    .add(com.dotcms.rest.WidgetResource.class)
                    .add(com.dotcms.rest.CMSConfigResource.class)
                    .add(com.dotcms.rest.OSGIResource.class)
                    .add(com.dotcms.rest.UserResource.class)
                    .add(com.dotcms.rest.ClusterResource.class)
                    .add(com.dotcms.rest.EnvironmentResource.class)
                    .add(com.dotcms.rest.api.v1.notification.NotificationResource.class)
                    .add(com.dotcms.rest.IntegrityResource.class)
                    .add(com.dotcms.rest.LicenseResource.class)
                    .add(com.dotcms.rest.WorkflowResource.class)
                    .add(com.dotcms.rest.RestExamplePortlet.class)
                    .add(com.dotcms.rest.elasticsearch.ESContentResourcePortlet.class)
                    .add(PersonaResource.class)
                    .add(UserResource.class)
                    .add(com.dotcms.rest.api.v2.user.UserResource.class)
                    .add(TagResource.class)
                    .add(RulesEnginePortlet.class)
                    .add(RuleResource.class)
                    .add(ConditionGroupResource.class)
                    .add(ConditionResource.class)
                    .add(ConditionValueResource.class)
                    .add(PersonasResourcePortlet.class)
                    .add(ConditionletsResource.class)
                    .add(MonitorResource.class)
                    .add(ActionResource.class)
                    .add(ActionletsResource.class)
                    .add(I18NResource.class)
                    .add(LanguagesResource.class)
                    .add(com.dotcms.rest.api.v2.languages.LanguagesResource.class)
                    .add(MenuResource.class)
                    .add(AuthenticationResource.class)
                    .add(LogoutResource.class)
                    .add(LoginFormResource.class)
                    .add(ForgotPasswordResource.class)
                    .add(ConfigurationResource.class)
                    .add(AppContextInitResource.class)
                    .add(SiteResource.class)
                    .add(ContentTypeResource.class)
                    .add(FieldResource.class)
                    .add(com.dotcms.rest.api.v2.contenttype.FieldResource.class)
                    .add(com.dotcms.rest.api.v3.contenttype.FieldResource.class)
                    .add(FieldTypeResource.class)
                    .add(FieldVariableResource.class)
                    .add(ResetPasswordResource.class)
                    .add(RoleResource.class)
                    .add(CreateJsonWebTokenResource.class)
                    .add(ApiTokenResource.class)
                    .add(PortletResource.class)
                    .add(EventsResource.class)
                    .add(FolderResource.class)
                    .add(BrowserTreeResource.class)
                    .add(CategoriesResource.class)
                    .add(PageResource.class)
                    .add(ContentRelationshipsResource.class)
                    .add(com.dotcms.rest.api.v1.workflow.WorkflowResource.class)
                    .add(ContainerResource.class)
                    .add(ThemeResource.class)
                    .add(NavResource.class)
                    .add(RelationshipsResource.class)
                    .add(VTLResource.class)
                    .add(ContentVersionResource.class)
                    .add(FileAssetsResource.class)
                    .add(PersonalizationResource.class)
                    .add(TempFileResource.class)
                    .add(UpgradeTaskResource.class)
                    .add(AppsResource.class)
                    .add(BrowserResource.class)
                    .add(ResourceLinkResource.class)
                    .build();

	
	/**
	 * This is the cheap way to create a concurrent set of user provided classes
	 */
    private final static Map<Class<?>, Boolean> customClasses = new ConcurrentHashMap<>();

    /**
     * adds a class and reloads
     * @param clazz
     */
    public synchronized static void addClass(Class<?> clazz) {
        if(clazz==null)return;
        if(!customClasses.containsKey(clazz)) {
            customClasses.put(clazz, true);
            ReloadableServletContainer.reload(new DotRestApplication());
        }
    }

    /**
     * removes a class and reloads
     * @param clazz
     */
    public synchronized static void removeClass(Class<?> clazz) {
        if(clazz==null)return;
        if(customClasses.containsKey(clazz)) {
            customClasses.remove(clazz);
            ReloadableServletContainer.reload(new DotRestApplication());
        }
    }

    @Override
    public Set<Class<?>> getClasses() {
        return ImmutableSet.<Class<?>>builder()
                        .addAll(customClasses.keySet())
                        .addAll(INTERNAL_CLASSES)
                        .build();

    }

>>>>>>> a9e228e9


}<|MERGE_RESOLUTION|>--- conflicted
+++ resolved
@@ -1,5 +1,6 @@
 package com.dotcms.rest.config;
 
+import com.dotcms.rest.api.v1.pushpublish.PushPublishFilterResource;
 import java.util.Map;
 import java.util.Set;
 import java.util.concurrent.ConcurrentHashMap;
@@ -35,7 +36,6 @@
 import com.dotcms.rest.api.v1.personalization.PersonalizationResource;
 import com.dotcms.rest.api.v1.personas.PersonaResource;
 import com.dotcms.rest.api.v1.portlet.PortletResource;
-import com.dotcms.rest.api.v1.pushpublish.PushPublishFilterResource;
 import com.dotcms.rest.api.v1.relationships.RelationshipsResource;
 import com.dotcms.rest.api.v1.site.SiteResource;
 import com.dotcms.rest.api.v1.sites.ruleengine.rules.RuleResource;
@@ -70,232 +70,130 @@
  */
 public class DotRestApplication extends javax.ws.rs.core.Application {
 
-<<<<<<< HEAD
-	protected volatile static Set<Class<?>> REST_CLASSES = null;
+
+	/**
+	 * these are system resources and should never change
+	 */
+	private final static Set<Class<?>> INTERNAL_CLASSES = ImmutableSet.<Class<?>>builder()
+			.add(MultiPartFeature.class)
+			.add(com.dotcms.rest.api.v1.index.ESIndexResource.class)
+			.add(com.dotcms.rest.RoleResource.class)
+			.add(com.dotcms.rest.BundleResource.class)
+			.add(com.dotcms.rest.StructureResource.class)
+			.add(com.dotcms.rest.ContentResource.class)
+			.add(com.dotcms.rest.BundlePublisherResource.class)
+			.add(com.dotcms.rest.JSPPortlet.class)
+			.add(com.dotcms.rest.AuditPublishingResource.class)
+			.add(com.dotcms.rest.WidgetResource.class)
+			.add(com.dotcms.rest.CMSConfigResource.class)
+			.add(com.dotcms.rest.OSGIResource.class)
+			.add(com.dotcms.rest.UserResource.class)
+			.add(com.dotcms.rest.ClusterResource.class)
+			.add(com.dotcms.rest.EnvironmentResource.class)
+			.add(com.dotcms.rest.api.v1.notification.NotificationResource.class)
+			.add(com.dotcms.rest.IntegrityResource.class)
+			.add(com.dotcms.rest.LicenseResource.class)
+			.add(com.dotcms.rest.WorkflowResource.class)
+			.add(com.dotcms.rest.RestExamplePortlet.class)
+			.add(com.dotcms.rest.elasticsearch.ESContentResourcePortlet.class)
+			.add(PersonaResource.class)
+			.add(UserResource.class)
+			.add(com.dotcms.rest.api.v2.user.UserResource.class)
+			.add(TagResource.class)
+			.add(RulesEnginePortlet.class)
+			.add(RuleResource.class)
+			.add(ConditionGroupResource.class)
+			.add(ConditionResource.class)
+			.add(ConditionValueResource.class)
+			.add(PersonasResourcePortlet.class)
+			.add(ConditionletsResource.class)
+			.add(MonitorResource.class)
+			.add(ActionResource.class)
+			.add(ActionletsResource.class)
+			.add(I18NResource.class)
+			.add(LanguagesResource.class)
+			.add(com.dotcms.rest.api.v2.languages.LanguagesResource.class)
+			.add(MenuResource.class)
+			.add(AuthenticationResource.class)
+			.add(LogoutResource.class)
+			.add(LoginFormResource.class)
+			.add(ForgotPasswordResource.class)
+			.add(ConfigurationResource.class)
+			.add(AppContextInitResource.class)
+			.add(SiteResource.class)
+			.add(ContentTypeResource.class)
+			.add(FieldResource.class)
+			.add(com.dotcms.rest.api.v2.contenttype.FieldResource.class)
+			.add(com.dotcms.rest.api.v3.contenttype.FieldResource.class)
+			.add(FieldTypeResource.class)
+			.add(FieldVariableResource.class)
+			.add(ResetPasswordResource.class)
+			.add(RoleResource.class)
+			.add(CreateJsonWebTokenResource.class)
+			.add(ApiTokenResource.class)
+			.add(PortletResource.class)
+			.add(EventsResource.class)
+			.add(FolderResource.class)
+			.add(BrowserTreeResource.class)
+			.add(CategoriesResource.class)
+			.add(PageResource.class)
+			.add(ContentRelationshipsResource.class)
+			.add(com.dotcms.rest.api.v1.workflow.WorkflowResource.class)
+			.add(ContainerResource.class)
+			.add(ThemeResource.class)
+			.add(NavResource.class)
+			.add(RelationshipsResource.class)
+			.add(VTLResource.class)
+			.add(ContentVersionResource.class)
+			.add(FileAssetsResource.class)
+			.add(PersonalizationResource.class)
+			.add(TempFileResource.class)
+			.add(UpgradeTaskResource.class)
+			.add(AppsResource.class)
+			.add(BrowserResource.class)
+			.add(ResourceLinkResource.class)
+			.add(PushPublishFilterResource.class)
+			.build();
+
+
+	/**
+	 * This is the cheap way to create a concurrent set of user provided classes
+	 */
+	private final static Map<Class<?>, Boolean> customClasses = new ConcurrentHashMap<>();
+
+	/**
+	 * adds a class and reloads
+	 * @param clazz
+	 */
+	public synchronized static void addClass(Class<?> clazz) {
+		if(clazz==null)return;
+		if(!customClasses.containsKey(clazz)) {
+			customClasses.put(clazz, true);
+			ReloadableServletContainer.reload(new DotRestApplication());
+		}
+	}
+
+	/**
+	 * removes a class and reloads
+	 * @param clazz
+	 */
+	public synchronized static void removeClass(Class<?> clazz) {
+		if(clazz==null)return;
+		if(customClasses.containsKey(clazz)) {
+			customClasses.remove(clazz);
+			ReloadableServletContainer.reload(new DotRestApplication());
+		}
+	}
 
 	@Override
 	public Set<Class<?>> getClasses() {
-		if(REST_CLASSES == null){
-			synchronized (this.getClass().getName().intern()) {
-				if(REST_CLASSES == null){
-					REST_CLASSES = new HashSet<>();
-					REST_CLASSES.add(MultiPartFeature.class);
-					REST_CLASSES.add(com.dotcms.rest.api.v1.index.ESIndexResource.class);
-					REST_CLASSES.add(com.dotcms.rest.RoleResource.class);
-					REST_CLASSES.add(com.dotcms.rest.BundleResource.class);
-					REST_CLASSES.add(com.dotcms.rest.StructureResource.class);
-					REST_CLASSES.add(com.dotcms.rest.ContentResource.class);
-					REST_CLASSES.add(com.dotcms.rest.BundlePublisherResource.class);
-					REST_CLASSES.add(com.dotcms.rest.JSPPortlet.class);
-					REST_CLASSES.add(com.dotcms.rest.AuditPublishingResource.class);
-					REST_CLASSES.add(com.dotcms.rest.WidgetResource.class);
-					REST_CLASSES.add(com.dotcms.rest.CMSConfigResource.class);
-					REST_CLASSES.add(com.dotcms.rest.OSGIResource.class);
-					REST_CLASSES.add(com.dotcms.rest.UserResource.class);
-					REST_CLASSES.add(com.dotcms.rest.ClusterResource.class);
-					REST_CLASSES.add(com.dotcms.rest.EnvironmentResource.class);
-					REST_CLASSES.add(com.dotcms.rest.api.v1.notification.NotificationResource.class);
-					REST_CLASSES.add(com.dotcms.rest.IntegrityResource.class);
-					REST_CLASSES.add(com.dotcms.rest.LicenseResource.class);
-					REST_CLASSES.add(com.dotcms.rest.WorkflowResource.class);
+		return ImmutableSet.<Class<?>>builder()
+				.addAll(customClasses.keySet())
+				.addAll(INTERNAL_CLASSES)
+				.build();
 
-					REST_CLASSES.add(com.dotcms.rest.RestExamplePortlet.class);
-					REST_CLASSES.add(com.dotcms.rest.elasticsearch.ESContentResourcePortlet.class);
+	}
 
-					REST_CLASSES.add(PersonaResource.class);
-					REST_CLASSES.add(UserResource.class);
-					REST_CLASSES.add(com.dotcms.rest.api.v2.user.UserResource.class);
-					REST_CLASSES.add(TagResource.class);
-
-					REST_CLASSES.add(RulesEnginePortlet.class);
-					REST_CLASSES.add(RuleResource.class);
-					REST_CLASSES.add(ConditionGroupResource.class);
-					REST_CLASSES.add(ConditionResource.class);
-					REST_CLASSES.add(ConditionValueResource.class);
-					REST_CLASSES.add(PersonasResourcePortlet.class);
-
-					REST_CLASSES.add(ConditionletsResource.class);
-					REST_CLASSES.add(MonitorResource.class);
-					REST_CLASSES.add(ActionResource.class);
-					REST_CLASSES.add(ActionletsResource.class);
-					REST_CLASSES.add(I18NResource.class);
-					REST_CLASSES.add(LanguagesResource.class);
-					REST_CLASSES.add(com.dotcms.rest.api.v2.languages.LanguagesResource.class);
-
-					REST_CLASSES.add(MenuResource.class);
-
-					REST_CLASSES.add(AuthenticationResource.class);
-					REST_CLASSES.add(LogoutResource.class);
-					REST_CLASSES.add(LoginFormResource.class);
-					REST_CLASSES.add(ForgotPasswordResource.class);
-					REST_CLASSES.add(ConfigurationResource.class);
-					REST_CLASSES.add(AppContextInitResource.class);
-					REST_CLASSES.add(SiteResource.class);
-					REST_CLASSES.add(ContentTypeResource.class);
-					REST_CLASSES.add(FieldResource.class);
-					REST_CLASSES.add(com.dotcms.rest.api.v2.contenttype.FieldResource.class);
-					REST_CLASSES.add(com.dotcms.rest.api.v3.contenttype.FieldResource.class);
-					REST_CLASSES.add(FieldTypeResource.class);
-					REST_CLASSES.add(FieldVariableResource.class);
-					REST_CLASSES.add(ResetPasswordResource.class);
-					REST_CLASSES.add(RoleResource.class);
-					REST_CLASSES.add(CreateJsonWebTokenResource.class);
-					REST_CLASSES.add(ApiTokenResource.class);
-					REST_CLASSES.add(PortletResource.class);
-					REST_CLASSES.add(EventsResource.class);
-					REST_CLASSES.add(FolderResource.class);
-
-					REST_CLASSES.add(BrowserTreeResource.class);
-
-					REST_CLASSES.add(CategoriesResource.class);
-					REST_CLASSES.add(PageResource.class);
-					REST_CLASSES.add(ContentRelationshipsResource.class);
-
-					REST_CLASSES.add(com.dotcms.rest.api.v1.workflow.WorkflowResource.class);
-					REST_CLASSES.add(ContainerResource.class);
-
-					REST_CLASSES.add(ThemeResource.class);
-					REST_CLASSES.add(NavResource.class);
-					REST_CLASSES.add(RelationshipsResource.class);
-
-					REST_CLASSES.add(VTLResource.class);
-					REST_CLASSES.add(ContentVersionResource.class);
-					REST_CLASSES.add(FileAssetsResource.class);
-
-					REST_CLASSES.add(PersonalizationResource.class);
-					REST_CLASSES.add(TempFileResource.class);
-
-					REST_CLASSES.add(UpgradeTaskResource.class);
-
-					REST_CLASSES.add(AppsResource.class);
-
-					REST_CLASSES.add(PushPublishFilterResource.class);
-					REST_CLASSES.add(BrowserResource.class);
-=======
-    
-    /**
-     * these are system resources and should never change
-     */
-	private final static Set<Class<?>> INTERNAL_CLASSES = ImmutableSet.<Class<?>>builder()
-                    .add(MultiPartFeature.class)
-                    .add(com.dotcms.rest.api.v1.index.ESIndexResource.class)
-                    .add(com.dotcms.rest.RoleResource.class)
-                    .add(com.dotcms.rest.BundleResource.class)
-                    .add(com.dotcms.rest.StructureResource.class)
-                    .add(com.dotcms.rest.ContentResource.class)
-                    .add(com.dotcms.rest.BundlePublisherResource.class)
-                    .add(com.dotcms.rest.JSPPortlet.class)
-                    .add(com.dotcms.rest.AuditPublishingResource.class)
-                    .add(com.dotcms.rest.WidgetResource.class)
-                    .add(com.dotcms.rest.CMSConfigResource.class)
-                    .add(com.dotcms.rest.OSGIResource.class)
-                    .add(com.dotcms.rest.UserResource.class)
-                    .add(com.dotcms.rest.ClusterResource.class)
-                    .add(com.dotcms.rest.EnvironmentResource.class)
-                    .add(com.dotcms.rest.api.v1.notification.NotificationResource.class)
-                    .add(com.dotcms.rest.IntegrityResource.class)
-                    .add(com.dotcms.rest.LicenseResource.class)
-                    .add(com.dotcms.rest.WorkflowResource.class)
-                    .add(com.dotcms.rest.RestExamplePortlet.class)
-                    .add(com.dotcms.rest.elasticsearch.ESContentResourcePortlet.class)
-                    .add(PersonaResource.class)
-                    .add(UserResource.class)
-                    .add(com.dotcms.rest.api.v2.user.UserResource.class)
-                    .add(TagResource.class)
-                    .add(RulesEnginePortlet.class)
-                    .add(RuleResource.class)
-                    .add(ConditionGroupResource.class)
-                    .add(ConditionResource.class)
-                    .add(ConditionValueResource.class)
-                    .add(PersonasResourcePortlet.class)
-                    .add(ConditionletsResource.class)
-                    .add(MonitorResource.class)
-                    .add(ActionResource.class)
-                    .add(ActionletsResource.class)
-                    .add(I18NResource.class)
-                    .add(LanguagesResource.class)
-                    .add(com.dotcms.rest.api.v2.languages.LanguagesResource.class)
-                    .add(MenuResource.class)
-                    .add(AuthenticationResource.class)
-                    .add(LogoutResource.class)
-                    .add(LoginFormResource.class)
-                    .add(ForgotPasswordResource.class)
-                    .add(ConfigurationResource.class)
-                    .add(AppContextInitResource.class)
-                    .add(SiteResource.class)
-                    .add(ContentTypeResource.class)
-                    .add(FieldResource.class)
-                    .add(com.dotcms.rest.api.v2.contenttype.FieldResource.class)
-                    .add(com.dotcms.rest.api.v3.contenttype.FieldResource.class)
-                    .add(FieldTypeResource.class)
-                    .add(FieldVariableResource.class)
-                    .add(ResetPasswordResource.class)
-                    .add(RoleResource.class)
-                    .add(CreateJsonWebTokenResource.class)
-                    .add(ApiTokenResource.class)
-                    .add(PortletResource.class)
-                    .add(EventsResource.class)
-                    .add(FolderResource.class)
-                    .add(BrowserTreeResource.class)
-                    .add(CategoriesResource.class)
-                    .add(PageResource.class)
-                    .add(ContentRelationshipsResource.class)
-                    .add(com.dotcms.rest.api.v1.workflow.WorkflowResource.class)
-                    .add(ContainerResource.class)
-                    .add(ThemeResource.class)
-                    .add(NavResource.class)
-                    .add(RelationshipsResource.class)
-                    .add(VTLResource.class)
-                    .add(ContentVersionResource.class)
-                    .add(FileAssetsResource.class)
-                    .add(PersonalizationResource.class)
-                    .add(TempFileResource.class)
-                    .add(UpgradeTaskResource.class)
-                    .add(AppsResource.class)
-                    .add(BrowserResource.class)
-                    .add(ResourceLinkResource.class)
-                    .build();
-
-	
-	/**
-	 * This is the cheap way to create a concurrent set of user provided classes
-	 */
-    private final static Map<Class<?>, Boolean> customClasses = new ConcurrentHashMap<>();
-
-    /**
-     * adds a class and reloads
-     * @param clazz
-     */
-    public synchronized static void addClass(Class<?> clazz) {
-        if(clazz==null)return;
-        if(!customClasses.containsKey(clazz)) {
-            customClasses.put(clazz, true);
-            ReloadableServletContainer.reload(new DotRestApplication());
-        }
-    }
-
-    /**
-     * removes a class and reloads
-     * @param clazz
-     */
-    public synchronized static void removeClass(Class<?> clazz) {
-        if(clazz==null)return;
-        if(customClasses.containsKey(clazz)) {
-            customClasses.remove(clazz);
-            ReloadableServletContainer.reload(new DotRestApplication());
-        }
-    }
-
-    @Override
-    public Set<Class<?>> getClasses() {
-        return ImmutableSet.<Class<?>>builder()
-                        .addAll(customClasses.keySet())
-                        .addAll(INTERNAL_CLASSES)
-                        .build();
-
-    }
-
->>>>>>> a9e228e9
 
 
 }