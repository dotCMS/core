package com.dotcms.rest;

<<<<<<< HEAD
import javax.ws.rs.*;
import javax.ws.rs.core.Context;
import javax.ws.rs.core.MediaType;
import javax.ws.rs.core.Response;

import com.dotcms.repackage.org.apache.commons.io.IOUtils;
import com.dotcms.rest.annotation.NoCache;
import com.dotcms.rest.api.MultiPartUtils;
=======
import java.io.File;
import javax.servlet.http.HttpServletRequest;
import javax.servlet.http.HttpServletResponse;
import javax.ws.rs.GET;
import javax.ws.rs.Path;
import javax.ws.rs.PathParam;
import javax.ws.rs.Produces;
import javax.ws.rs.core.Context;
import javax.ws.rs.core.MediaType;
import javax.ws.rs.core.Response;
import org.apache.felix.framework.OSGIUtil;
import org.osgi.framework.Bundle;
>>>>>>> 1a5b70c1
import com.dotcms.rest.exception.ForbiddenException;
import com.dotmarketing.business.APILocator;
import com.dotmarketing.exception.DotDataException;
import com.dotmarketing.util.Logger;
<<<<<<< HEAD
import com.dotmarketing.util.PortletID;
import com.dotmarketing.util.SecurityLogger;
import com.dotmarketing.util.UtilMethods;
=======
>>>>>>> 1a5b70c1
import com.dotmarketing.util.json.JSONArray;
import com.dotmarketing.util.json.JSONException;
import com.dotmarketing.util.json.JSONObject;
import com.liferay.portal.model.User;
<<<<<<< HEAD
import com.thoughtworks.xstream.XStream;
import com.thoughtworks.xstream.io.xml.DomDriver;
import io.vavr.Tuple2;
import org.apache.felix.framework.OSGIUtil;
import org.glassfish.jersey.media.multipart.FormDataMultiPart;
import org.glassfish.jersey.server.JSONP;
import org.osgi.framework.Bundle;

import javax.servlet.http.HttpServletRequest;
import javax.servlet.http.HttpServletResponse;
import java.io.File;
import java.io.IOException;
import java.io.InputStream;
import java.io.OutputStream;
import java.nio.file.Files;
import java.util.*;
import java.util.stream.Collectors;
=======
>>>>>>> 1a5b70c1

/**
 * @author Jonathan Gamba
 *         Date: 28/05/14
 */
@Path ("/osgi")
public class OSGIResource  {

<<<<<<< HEAD
    final List<String> systemBundles = Arrays.asList(
            "org.apache.felix.http.bundle",
            "org.apache.felix.gogo.shell",
            "org.apache.felix.bundlerepository",
            "org.apache.felix.framework",
            "org.apache.felix.fileinstall",
            "org.apache.felix.gogo.command",
            "org.apache.felix.gogo.runtime",
            "osgi.cmpn",
            "osgi.core",
            "org.apache.tika.core",
            "org.apache.tika.bundle",
            "slf4j.simple",
            "slf4j.api",
            "jcl.over.slf4j",
            "com.dotcms.tika",
            "com.dotcms.samlbundle",
            "org.apache.felix.http.api",
            "org.apache.felix.configadmin"
    );
=======
>>>>>>> 1a5b70c1

    private final MultiPartUtils multiPartUtils = new MultiPartUtils();
    private final WebResource    webResource    = new WebResource();

    /**
     * This method returns a list of all bundles installed in the OSGi environment at the time of the call to this method.
     *
     * @param request
     * @param params
     * @return
     * @throws JSONException
     */
    @GET
    @Path ("/getInstalledBundles/{params:.*}")
    @Produces (MediaType.APPLICATION_JSON)
    public Response getInstalledBundles (@Context HttpServletRequest request, @Context final HttpServletResponse response, @PathParam ("params") String params ) throws JSONException {

        final InitDataObject initData = new WebResource.InitBuilder(webResource)
                .requiredBackendUser(true)
                .requiredFrontendUser(false)
                .requestAndResponse(request, response)
                .params(params)
                .rejectWhenNoUser(true)
                .init();

        //Creating an utility response object
        ResourceResponse responseResource = new ResourceResponse( initData.getParamsMap() );
        StringBuilder responseMessage = new StringBuilder();

        //Verify if the user have access to the OSGI portlet
        User currentUser = initData.getUser();
        try {
            if ( currentUser == null || !APILocator.getLayoutAPI().doesUserHaveAccessToPortlet( "dynamic-plugins", currentUser ) ) {
                throw new ForbiddenException("User does not have access to the Dynamic Plugins Portlet");
            }
        } catch ( DotDataException e ) {
            Logger.error( this.getClass(), "Error validating User access to the Dynamic Plugins Portlet.", e );

            if ( e.getMessage() != null ) {
                responseMessage.append( e.getMessage() );
            } else {
                responseMessage.append( "Error validating User access to the Dynamic Plugins Portlet." );
            }
            return responseResource.responseError( responseMessage.toString() );
        }

        /*
        This method returns a list of all bundles installed in the OSGi environment at the time of the call to this method. However,
        since the Framework is a very dynamic environment, bundles can be installed or uninstalled at anytime.
         */
        final Bundle[] installedBundles = OSGIUtil.getInstance().getBundles();

        //Read the parameters

        final String type = initData.getParamsMap().get( RESTParams.TYPE.getValue() );
        final boolean ignoreSystemBundles = "true".equalsIgnoreCase(initData.getParamsMap().get( "ignoresystembundles" ));


        try {


            JSONArray bundlesArray = new JSONArray();
            for (Bundle bundle : installedBundles) {
                String bundleLocation = bundle.getLocation();
                boolean isSystem = ignoreSystemBundles && (bundleLocation.contains("felix/bundle") || bundleLocation.contains("System Bundle"));


                // Getting the jar file name
                String separator = File.separator;
                if (bundle.getLocation().contains("/")) {
                    separator = "/";
                }
                String jarFile = bundle.getLocation().contains(separator)
                    ? bundle.getLocation().substring(bundle.getLocation().lastIndexOf(separator) + 1)
                    : "System";

                // Build the version string
                String version = bundle.getVersion().getMajor() + "." + bundle.getVersion().getMinor() + "."
                                + bundle.getVersion().getMicro();

                // Reading and setting bundle information
                JSONObject jsonResponse = new JSONObject();
                jsonResponse.put("bundleId", bundle.getBundleId());
                jsonResponse.put("symbolicName", bundle.getSymbolicName());
                jsonResponse.put("location", bundle.getLocation());
                jsonResponse.put("jarFile", jarFile);
                jsonResponse.put("state", bundle.getState());
                jsonResponse.put("version", version);
                jsonResponse.put("separator", separator);
                jsonResponse.put("isSystem", isSystem);
                bundlesArray.add(jsonResponse);
            }

            responseMessage.append(bundlesArray.toString());



        } catch (Exception e) {
            Logger.error(this.getClass(), "Error getting installed OSGI bundles.", e);

            if (e.getMessage() != null) {
                responseMessage.append(e.getMessage());
            } else {
                responseMessage.append("Error getting installed OSGI bundles.");
            }
            return responseResource.responseError(responseMessage.toString());
        }

        return responseResource.response( responseMessage.toString() );
    }

    /**
     * This endpoint receives multiples jar files in order to upload to the osgi.
     *
     * @param request
     * @param response
     * @return Response
     * @throws JSONException
     */
    @POST
    @JSONP
    @NoCache
    @Produces({MediaType.APPLICATION_JSON, "application/javascript"})
    @Consumes(MediaType.MULTIPART_FORM_DATA)
    public final Response updateBundles(@Context final HttpServletRequest request,
                                              @Context final HttpServletResponse response,
                                              final FormDataMultiPart multipart) throws IOException, com.dotcms.repackage.org.codehaus.jettison.json.JSONException {

        new WebResource.InitBuilder(webResource)
                .requiredBackendUser(true)
                .requiredFrontendUser(false)
                .requestAndResponse(request, response)
                .requiredPortlet(PortletID.DYNAMIC_PLUGINS.toString())
                .rejectWhenNoUser(true)
                .init();

        Logger.debug(this, "Uploading new bundles...");

        final List<File> files = new ArrayList<>();
        // the first part could be temp ids, the second one would be the files
        final Tuple2<Map<String,Object>, List<File>> multiPartContent =
                this.multiPartUtils.getBodyMapAndBinariesFromMultipart(multipart);

        final List<File> requestFiles = multiPartContent._2();
        files.addAll(requestFiles.stream()
                .filter(file -> file.getName().endsWith(".jar"))
                .collect(Collectors.toList()));

        // todo: use the second part to would be to take jar from the temp api
        final String felixUploadFolder = OSGIUtil.getInstance().getFelixUploadPath();
        final File felixFolder = new File(felixUploadFolder);
        if (!felixFolder.exists() || !felixFolder.canWrite()) {

            return Response.status(403).entity(new ResponseEntityView(
                    "Can not access the upload folder")).build();
        }

        for (final File uploadedBundleFile : files) {

            final File osgiJar = new File(felixUploadFolder + File.separator + uploadedBundleFile.getName());

            if (!osgiJar.getCanonicalPath().startsWith(felixFolder.getCanonicalPath())) {

                final String errorMsg = "Invalid OSGI Upload request:" +
                        osgiJar.getCanonicalPath() + " from:" +request.getRemoteHost();
                SecurityLogger.logInfo(this.getClass(),  errorMsg);
                return Response.status(403).entity(new ResponseEntityView(errorMsg)).build();
            }

            Logger.debug(this, "Coping the file: " + uploadedBundleFile.getName() +
                    " to the osgi upload folder.");

            try (final OutputStream out = Files.newOutputStream(osgiJar.toPath());
                    final InputStream in = Files.newInputStream(uploadedBundleFile.toPath())) {

                IOUtils.copyLarge(in, out);
            }
        }

        return Response.ok(new ResponseEntityView(
                files.stream().map(File::getName).collect(Collectors.toSet())))
                .build();
    }
}<|MERGE_RESOLUTION|>--- conflicted
+++ resolved
@@ -1,45 +1,18 @@
 package com.dotcms.rest;
-
-<<<<<<< HEAD
-import javax.ws.rs.*;
-import javax.ws.rs.core.Context;
-import javax.ws.rs.core.MediaType;
-import javax.ws.rs.core.Response;
 
 import com.dotcms.repackage.org.apache.commons.io.IOUtils;
 import com.dotcms.rest.annotation.NoCache;
 import com.dotcms.rest.api.MultiPartUtils;
-=======
-import java.io.File;
-import javax.servlet.http.HttpServletRequest;
-import javax.servlet.http.HttpServletResponse;
-import javax.ws.rs.GET;
-import javax.ws.rs.Path;
-import javax.ws.rs.PathParam;
-import javax.ws.rs.Produces;
-import javax.ws.rs.core.Context;
-import javax.ws.rs.core.MediaType;
-import javax.ws.rs.core.Response;
-import org.apache.felix.framework.OSGIUtil;
-import org.osgi.framework.Bundle;
->>>>>>> 1a5b70c1
 import com.dotcms.rest.exception.ForbiddenException;
 import com.dotmarketing.business.APILocator;
 import com.dotmarketing.exception.DotDataException;
 import com.dotmarketing.util.Logger;
-<<<<<<< HEAD
 import com.dotmarketing.util.PortletID;
 import com.dotmarketing.util.SecurityLogger;
-import com.dotmarketing.util.UtilMethods;
-=======
->>>>>>> 1a5b70c1
 import com.dotmarketing.util.json.JSONArray;
 import com.dotmarketing.util.json.JSONException;
 import com.dotmarketing.util.json.JSONObject;
 import com.liferay.portal.model.User;
-<<<<<<< HEAD
-import com.thoughtworks.xstream.XStream;
-import com.thoughtworks.xstream.io.xml.DomDriver;
 import io.vavr.Tuple2;
 import org.apache.felix.framework.OSGIUtil;
 import org.glassfish.jersey.media.multipart.FormDataMultiPart;
@@ -48,15 +21,20 @@
 
 import javax.servlet.http.HttpServletRequest;
 import javax.servlet.http.HttpServletResponse;
+import javax.ws.rs.*;
+import javax.ws.rs.core.Context;
+import javax.ws.rs.core.MediaType;
+import javax.ws.rs.core.Response;
 import java.io.File;
 import java.io.IOException;
 import java.io.InputStream;
 import java.io.OutputStream;
 import java.nio.file.Files;
-import java.util.*;
+import java.util.ArrayList;
+import java.util.Arrays;
+import java.util.List;
+import java.util.Map;
 import java.util.stream.Collectors;
-=======
->>>>>>> 1a5b70c1
 
 /**
  * @author Jonathan Gamba
@@ -64,30 +42,6 @@
  */
 @Path ("/osgi")
 public class OSGIResource  {
-
-<<<<<<< HEAD
-    final List<String> systemBundles = Arrays.asList(
-            "org.apache.felix.http.bundle",
-            "org.apache.felix.gogo.shell",
-            "org.apache.felix.bundlerepository",
-            "org.apache.felix.framework",
-            "org.apache.felix.fileinstall",
-            "org.apache.felix.gogo.command",
-            "org.apache.felix.gogo.runtime",
-            "osgi.cmpn",
-            "osgi.core",
-            "org.apache.tika.core",
-            "org.apache.tika.bundle",
-            "slf4j.simple",
-            "slf4j.api",
-            "jcl.over.slf4j",
-            "com.dotcms.tika",
-            "com.dotcms.samlbundle",
-            "org.apache.felix.http.api",
-            "org.apache.felix.configadmin"
-    );
-=======
->>>>>>> 1a5b70c1
 
     private final MultiPartUtils multiPartUtils = new MultiPartUtils();
     private final WebResource    webResource    = new WebResource();
@@ -141,10 +95,7 @@
         final Bundle[] installedBundles = OSGIUtil.getInstance().getBundles();
 
         //Read the parameters
-
-        final String type = initData.getParamsMap().get( RESTParams.TYPE.getValue() );
         final boolean ignoreSystemBundles = "true".equalsIgnoreCase(initData.getParamsMap().get( "ignoresystembundles" ));
-
 
         try {
 
@@ -182,9 +133,6 @@
             }
 
             responseMessage.append(bundlesArray.toString());
-
-
-
         } catch (Exception e) {
             Logger.error(this.getClass(), "Error getting installed OSGI bundles.", e);
 
