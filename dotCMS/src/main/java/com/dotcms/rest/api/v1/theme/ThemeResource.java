package com.dotcms.rest.api.v1.theme;

import com.dotcms.repackage.javax.ws.rs.core.Response.Status;
import com.dotcms.rest.ResponseEntityView;
import com.dotcms.util.JsonProcessingRuntimeException;
import com.dotcms.util.PaginationUtil;
import com.dotcms.util.pagination.OrderDirection;
import com.dotcms.util.pagination.PaginationException;
import com.dotcms.util.pagination.ThemePaginator;
import com.dotmarketing.beans.Host;
import com.dotcms.repackage.com.fasterxml.jackson.databind.ObjectMapper;
import com.dotmarketing.exception.DotDataException;
import com.dotmarketing.exception.DotSecurityException;
import com.dotmarketing.portlets.folders.business.FolderAPI;
import com.dotmarketing.portlets.folders.model.Folder;
import com.dotmarketing.util.UtilMethods;
import com.google.common.annotations.VisibleForTesting;
import com.dotcms.repackage.javax.ws.rs.*;
import com.dotcms.repackage.javax.ws.rs.core.Context;
import com.dotcms.repackage.javax.ws.rs.core.MediaType;
import com.dotcms.repackage.javax.ws.rs.core.Response;
import com.dotcms.repackage.org.glassfish.jersey.server.JSONP;
import com.dotcms.rest.InitDataObject;
import com.dotcms.rest.WebResource;
import com.dotcms.rest.annotation.NoCache;
import com.dotcms.rest.exception.mapper.ExceptionMapperUtil;
import com.dotmarketing.business.APILocator;
import com.dotmarketing.portlets.contentlet.business.HostAPI;
import com.dotmarketing.util.Logger;
import com.dotcms.repackage.com.fasterxml.jackson.databind.module.SimpleModule;
import com.liferay.portal.model.User;

import javax.servlet.http.HttpServletRequest;
import java.util.HashMap;
import java.util.Map;

import static com.dotcms.util.CollectionsUtils.map;

/**
 * Provides different methods to access information about Themes in dotCMS.
 */
@Path("/v1/themes")
public class ThemeResource {


    private final PaginationUtil paginationUtil;
    private final WebResource webResource;
    private final HostAPI hostAPI;
<<<<<<< HEAD
    private final FolderAPI folderAPI;
=======
>>>>>>> ffc984f1

    public ThemeResource() {
         this(
            new ThemePaginator(),
            APILocator.getHostAPI(),
<<<<<<< HEAD
                 APILocator.getFolderAPI(),
=======
>>>>>>> ffc984f1
            new WebResource()
        );
    }

    @VisibleForTesting
<<<<<<< HEAD
    ThemeResource(final ThemePaginator themePaginator, final HostAPI hostAPI, final FolderAPI folderAPI,
                         final WebResource webResource ) {
=======
    ThemeResource(final ThemePaginator themePaginator, final HostAPI hostAPI, final WebResource webResource ) {
>>>>>>> ffc984f1
        this.webResource  = webResource;
        this.hostAPI      = hostAPI;
        this.paginationUtil = new PaginationUtil(themePaginator, this.getMapper());
        this.folderAPI = folderAPI;
    }

    /**
     * Returns all themes
     * @param request
     * @param hostId Optional param, when it is not specified the default host is used
     * @param page Page number
     * @param perPage Items to be returned per page
     * @param direction Sort order (ASC, DESC)
     * @param searchParam Lucene criteria used to filter as +catchall:*searchParam*
     * @return
     * @throws Throwable
     */
    @GET
    @JSONP
    @NoCache
    @Produces({MediaType.APPLICATION_JSON, "application/javascript"})
    public final Response findThemes(@Context final HttpServletRequest request,
                                     @QueryParam("hostId") final String hostId,
                                     @QueryParam(PaginationUtil.PAGE) final int page,
                                     @QueryParam(PaginationUtil.PER_PAGE) @DefaultValue("-1") final int perPage,
                                     @DefaultValue("ASC") @QueryParam(PaginationUtil.DIRECTION) final String direction,
                                     @QueryParam("searchParam") final String searchParam)
            throws Throwable {

        Logger.debug(this,
                "Getting the themes for the hostId: " + hostId);

        final InitDataObject initData = this.webResource.init(null, true, request, true, null);
        final User user = initData.getUser();
        Host host = null;

        String hostIdToSearch;


        if (UtilMethods.isSet(hostId)){
            //Validate hostId is valid
            host = hostAPI.find(hostId, user, false);
        }

        if (!UtilMethods.isSet(host)){
            return ExceptionMapperUtil
                    .createResponse(map("message", "Invalid Host ID"), "Invalid Host ID",
                            Status.NOT_FOUND);
        }else{
            hostIdToSearch = host.getIdentifier();
        }

        try {
            final Map<String, Object> params = map(
                ThemePaginator.HOST_ID_PARAMETER_NAME, hostIdToSearch
            );

            if (UtilMethods.isSet(searchParam)){
                params.put(ThemePaginator.SEARCH_PARAMETER, searchParam);
            }

            return this.paginationUtil.getPage(request, user, null, page, perPage, null,
                    OrderDirection.valueOf(direction), params);
        } catch (PaginationException e) {
            throw e.getCause();
        } catch (JsonProcessingRuntimeException e) {
            Logger.error(this, e.getMessage(), e);
            return ExceptionMapperUtil.createResponse(e, Status.INTERNAL_SERVER_ERROR);
        }
    }

    /**
     * Returns a theme given its ID (folder theme inode)
     * @param request
     * @param id folder inode
     * @return
     * @throws Throwable
     */
    @GET
    @Path("/id/{id}")
    @JSONP
    @NoCache
    @Produces({MediaType.APPLICATION_JSON, "application/javascript"})
    public final Response findThemeById(@Context final HttpServletRequest request,
            @PathParam("id") final String id) throws DotDataException, DotSecurityException {

        Logger.debug(this,
                "Getting the theme by identifier: " + id);

        final InitDataObject initData = this.webResource.init(null, true, request, true, null);
        final User user = initData.getUser();

        final Folder folder = folderAPI.find(id, user, false);

        if (folder == null) {
            return Response.status(Status.NOT_FOUND).build();
        } else {
            return Response.ok(new ResponseEntityView(folder.getMap())).build();
        }
    }

    private ObjectMapper getMapper() {
        final  ObjectMapper mapper = new ObjectMapper();
        final  SimpleModule module = new SimpleModule();
        mapper.registerModule(module);

        return mapper;
    }
}<|MERGE_RESOLUTION|>--- conflicted
+++ resolved
@@ -46,30 +46,20 @@
     private final PaginationUtil paginationUtil;
     private final WebResource webResource;
     private final HostAPI hostAPI;
-<<<<<<< HEAD
     private final FolderAPI folderAPI;
-=======
->>>>>>> ffc984f1
 
     public ThemeResource() {
          this(
             new ThemePaginator(),
             APILocator.getHostAPI(),
-<<<<<<< HEAD
-                 APILocator.getFolderAPI(),
-=======
->>>>>>> ffc984f1
+            APILocator.getFolderAPI(),
             new WebResource()
         );
     }
 
     @VisibleForTesting
-<<<<<<< HEAD
     ThemeResource(final ThemePaginator themePaginator, final HostAPI hostAPI, final FolderAPI folderAPI,
                          final WebResource webResource ) {
-=======
-    ThemeResource(final ThemePaginator themePaginator, final HostAPI hostAPI, final WebResource webResource ) {
->>>>>>> ffc984f1
         this.webResource  = webResource;
         this.hostAPI      = hostAPI;
         this.paginationUtil = new PaginationUtil(themePaginator, this.getMapper());
