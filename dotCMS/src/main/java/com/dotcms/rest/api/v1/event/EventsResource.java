--- conflicted
+++ resolved
@@ -139,13 +139,11 @@
                 asyncResponse.setTimeoutHandler(new EventTimeoutHandler(initData.getUser().getLocale()));
                 asyncResponse.setTimeout(this.timeoutSeconds, TimeUnit.SECONDS);
 
-<<<<<<< HEAD
                 Logger.debug(this, "Getting syncr system events with a lastcallback as: " + lastCallback);
                 appContext.setAttribute(SystemEventsDelegate.LAST_CALLBACK, lastCallback != null ? lastCallback :
                         System.currentTimeMillis());
-=======
+
                 appContext.setAttribute(SystemEventsDelegate.LAST_CALLBACK, (null != lastCallback)?lastCallback:System.currentTimeMillis());
->>>>>>> a361da17
                 appContext.setAttribute(SystemEventsDelegate.RESPONSE, asyncResponse);
                 appContext.setAttribute(SystemEventsDelegate.USER,   initData.getUser());
 
