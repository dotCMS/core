package com.dotcms.rest.api.v1.index;

import static com.dotcms.content.elasticsearch.business.ESIndexAPI.INDEX_OPERATIONS_TIMEOUT_IN_MS;
import static com.dotcms.util.DotPreconditions.checkArgument;

import com.dotcms.business.CloseDBIfOpened;
import com.dotcms.content.elasticsearch.business.DotIndexException;
import com.dotcms.content.elasticsearch.business.ContentletIndexAPIImpl;
import com.dotcms.content.elasticsearch.business.ESIndexAPI;
import com.dotcms.content.elasticsearch.business.ESIndexHelper;
import com.dotcms.content.elasticsearch.business.IndiciesAPI;
import com.dotcms.content.elasticsearch.business.IndiciesAPI.IndiciesInfo;
import com.dotcms.content.elasticsearch.util.ESClient;
import com.dotcms.enterprise.LicenseUtil;
import com.dotcms.enterprise.license.LicenseLevel;
import com.dotcms.repackage.com.google.common.annotations.VisibleForTesting;
import com.dotcms.repackage.com.google.common.io.ByteStreams;
import javax.ws.rs.Consumes;
import javax.ws.rs.DELETE;
import javax.ws.rs.GET;
import javax.ws.rs.POST;
import javax.ws.rs.PUT;
import javax.ws.rs.Path;
import javax.ws.rs.PathParam;
import javax.ws.rs.Produces;
import javax.ws.rs.container.AsyncResponse;
import javax.ws.rs.container.Suspended;
import javax.ws.rs.core.Context;
import javax.ws.rs.core.MediaType;
import javax.ws.rs.core.Response;
import javax.ws.rs.core.Response.Status;
import javax.ws.rs.core.StreamingOutput;
import com.dotcms.repackage.org.dts.spell.utils.FileUtils;
import org.glassfish.jersey.media.multipart.FormDataContentDisposition;
import org.glassfish.jersey.media.multipart.FormDataParam;
import com.dotcms.rest.InitDataObject;
import com.dotcms.rest.MessageEntity;
import com.dotcms.rest.ResourceResponse;
import com.dotcms.rest.WebResource;
import com.dotcms.rest.api.v1.authentication.ResponseUtil;
import com.dotcms.rest.exception.BadRequestException;
import com.dotcms.rest.exception.ServiceUnavailableException;
import com.dotmarketing.business.APILocator;
import com.dotmarketing.business.LayoutAPI;
import com.dotmarketing.exception.DotDataException;
import com.dotmarketing.exception.DotRuntimeException;
import com.dotmarketing.exception.DotSecurityException;
import com.dotmarketing.sitesearch.business.SiteSearchAPI;
import com.dotmarketing.util.AdminLogger;
import com.dotmarketing.util.Logger;
import com.dotmarketing.util.SecurityLogger;
import com.dotmarketing.util.UtilMethods;
import com.google.gson.Gson;
import com.liferay.portal.language.LanguageException;
import com.liferay.portal.language.LanguageUtil;
import com.liferay.portal.model.User;
<<<<<<< HEAD
import org.elasticsearch.action.admin.indices.stats.IndexStats;
import org.elasticsearch.action.admin.indices.stats.IndicesStatsResponse;
import org.elasticsearch.client.Client;

import javax.servlet.http.HttpServletRequest;
import javax.servlet.http.HttpServletResponse;
=======
>>>>>>> 8eea35d1
import java.io.File;
import java.io.IOException;
import java.io.InputStream;
import java.nio.file.Files;
import java.util.Date;
import java.util.concurrent.ExecutionException;
import javax.servlet.http.HttpServletRequest;
import org.elasticsearch.action.admin.indices.stats.IndexStats;
import org.elasticsearch.action.admin.indices.stats.IndicesStatsResponse;
import org.elasticsearch.client.Client;

/**
 * Index endpoint for REST calls version 1
 *
 */
@Path("/v1/esindex")
public class ESIndexResource {

	private final ESIndexAPI indexAPI;
	private final ESIndexHelper indexHelper;
	private final ResponseUtil responseUtil;
	private final WebResource webResource;
	private final LayoutAPI layoutAPI;
	private final IndiciesAPI indiciesAPI;

	public ESIndexResource(){
		this.indexAPI = APILocator.getESIndexAPI();
		this.indexHelper = ESIndexHelper.INSTANCE;
		this.responseUtil = ResponseUtil.INSTANCE;
		this.webResource = new WebResource();
		this.layoutAPI = APILocator.getLayoutAPI();
		this.indiciesAPI = APILocator.getIndiciesAPI();
	}

	@VisibleForTesting
	ESIndexResource(ESIndexAPI indexAPI, ESIndexHelper indexHelper, ResponseUtil responseUtil,
			WebResource webResource, LayoutAPI layoutAPI, IndiciesAPI indiciesAPI) {
		this.indexAPI = indexAPI;
		this.indexHelper = indexHelper;
		this.responseUtil = responseUtil;
		this.webResource = webResource;
		this.layoutAPI = layoutAPI;
		this.indiciesAPI = indiciesAPI;
	}

    protected InitDataObject auth(final String params,
                                  final HttpServletRequest httpServletRequest,
                                  final HttpServletResponse httpServletResponse) throws DotSecurityException, DotDataException {

        final InitDataObject init = webResource.init(params, httpServletRequest, httpServletResponse, true, null);
        if(!this.layoutAPI.doesUserHaveAccessToPortlet("maintenance", init.getUser())) {
            throw new DotSecurityException("unauthorized");
        }
        return init;
    }

    public static void restoreIndex(final File file, final String alias, String index, final boolean clear) throws DotDataException {
        if(LicenseUtil.getLevel() >= LicenseLevel.STANDARD.level) {
            if(UtilMethods.isSet(alias)) {
                String indexName=APILocator.getESIndexAPI()
                         .getAliasToIndexMap(APILocator.getSiteSearchAPI().listIndices())
                         .get(alias);
                if(UtilMethods.isSet(indexName))
                    index=indexName;
            }
            else if(!UtilMethods.isSet(index)) {
                index=APILocator.getIndiciesAPI().loadIndicies().site_search;
            }
        }

        if(UtilMethods.isSet(index)) {
            final String indexToRestore=index;
            new Thread() {
                @CloseDBIfOpened
                public void run() {
                    try {
                        if(clear)
                            APILocator.getESIndexAPI().clearIndex(indexToRestore);
                        APILocator.getESIndexAPI().restoreIndex(file, indexToRestore);
                        Logger.info(this, "finished restoring index "+indexToRestore);
                    }
                    catch(Exception ex) {
                        Logger.error(ESIndexResource.class, "Error restoring "+indexToRestore,ex);
                    }
                }
            }.start();
        }
    }

    public static File downloadIndex(String indexName) throws DotDataException, IOException {

        if(indexName.equalsIgnoreCase("live") || indexName.equalsIgnoreCase("working")){
            IndiciesInfo info=APILocator.getIndiciesAPI().loadIndicies();
            if(indexName.equalsIgnoreCase("live")){
                indexName = info.live;
            }
            if(indexName.equalsIgnoreCase("working")){
                indexName = info.working;
            }
        }

        return APILocator.getESIndexAPI().backupIndex(indexName);

    }

    public static String create(String indexName, int shards, boolean live) throws DotIndexException, IOException {
        if(indexName == null)
            indexName=ContentletIndexAPIImpl.timestampFormatter.format(new Date());
        indexName = (live) ? "live_" + indexName : "working_" + indexName;

        APILocator.getContentletIndexAPI().createContentIndex(indexName, shards);

        return indexName;
    }

    public static void activateIndex(String indexName) throws DotDataException {
    	AdminLogger.log(ESIndexResource.class, "activateIndex", "Trying to activate index: " + indexName);

        if(indexName.startsWith(SiteSearchAPI.ES_SITE_SEARCH_NAME)){
            APILocator.getSiteSearchAPI().activateIndex(indexName);
        }
        else{
            APILocator.getContentletIndexAPI().activateIndex(indexName);
        }

        AdminLogger.log(ESIndexResource.class, "activateIndex", "Index activated: " + indexName);
    }

    public static void deactivateIndex(String indexName) throws DotDataException, IOException {
    	AdminLogger.log(ESIndexResource.class, "deactivateIndex", "Trying to deactivate index: " + indexName);

        if(indexName.startsWith(SiteSearchAPI.ES_SITE_SEARCH_NAME)){
            APILocator.getSiteSearchAPI().deactivateIndex(indexName);
        }
        else{
            APILocator.getContentletIndexAPI().deactivateIndex(indexName);
        }

        AdminLogger.log(ESIndexResource.class, "deactivateIndex", "Index deactivated: " + indexName);
    }

    public static long indexDocumentCount(String indexName) {

        final Client client = new ESClient().getClient();
        final IndicesStatsResponse indicesStatsResponse =
            client.admin().indices().prepareStats(indexName).setStore(true).execute().actionGet(INDEX_OPERATIONS_TIMEOUT_IN_MS);
        final IndexStats indexStats = indicesStatsResponse.getIndex(indexName);
        return (indexStats !=null && indexStats.getTotal().docs != null) ? indexStats.getTotal().docs.getCount(): 0;
    }

    /**
     * Restore index backup
     * @param inputFile input file stream
     * @param inputFileDetail input file details
     * @param params optional parameters
     * @return response status
     * @deprecated  As of 2016-10-12, replaced by {@link #restoreSnapshotIndex(HttpServletRequest, HttpServletResponse, AsyncResponse,
     * InputStream, FormDataContentDisposition, String)}
     */
    @PUT
    @Path("/restore/{params:.*}")
    @Consumes(MediaType.MULTIPART_FORM_DATA)
    public Response restoreIndex(@Context HttpServletRequest httpServletRequest, @Context final HttpServletResponse httpServletResponse, @PathParam("params") String params,
                                 @FormDataParam("file") InputStream inputFile, @FormDataParam("file") FormDataContentDisposition inputFileDetail) {
        try {
            InitDataObject init=auth(params,httpServletRequest, httpServletResponse);

            String index=init.getParamsMap().get("index");
            String alias=init.getParamsMap().get("alias");
            final boolean clear=init.getParamsMap().containsKey("clear") ? Boolean.parseBoolean(init.getParamsMap().get("clear")) : false;

            File file=File.createTempFile("restore", ".json");
            FileUtils.copyStreamToFile(file, inputFile, null);

            restoreIndex(file,alias,index,clear);

        } catch (DotSecurityException sec) {
            SecurityLogger.logInfo(this.getClass(), "Access denied on restoreIndex from "+httpServletRequest.getRemoteAddr());
            return Response.status(Status.UNAUTHORIZED).build();
        } catch (Exception de) {
            Logger.error(this, "Error on restore index. URI: "+httpServletRequest.getRequestURI(),de);
            return Response.serverError().build();
        }

        return Response.ok().build();
    }

    /**
     * Download index as backup
     * @param httpServletRequest
     * @param params
     * @return zip file
     * @deprecated  As of 2016-10-12, replaced by {@link #snapshotIndex(HttpServletRequest, HttpServletResponse, String)}
     */
    @GET
    @Path("/download/{params:.*}")
    @Produces("application/zip")
    public Response downloadIndex(@Context HttpServletRequest httpServletRequest, @Context final HttpServletResponse httpServletResponse, @PathParam("params") String params) {

        try {
            InitDataObject init=auth(params,httpServletRequest,httpServletResponse);
            String indexName = this.indexHelper.getIndexNameOrAlias(init.getParamsMap(),"index","alias",this.indexAPI);
            if(!UtilMethods.isSet(indexName)) return Response.status(Status.BAD_REQUEST).build();

            File f=downloadIndex(indexName);

            return Response.ok(f)
                    .header("Content-Disposition", "attachment; filename="+indexName+".zip")
                    .header("Content-Type", "application/zip").build();

        } catch (DotSecurityException sec) {
            SecurityLogger.logInfo(this.getClass(), "Access denied on downloadIndex from "+httpServletRequest.getRemoteAddr());
            return Response.status(Status.UNAUTHORIZED).build();
        } catch (Exception de) {
            Logger.error(this, "Error on downloadIndex. URI: "+httpServletRequest.getRequestURI(),de);
            return Response.serverError().build();
        }
    }

    /**
     * Creates a compressed (zip) index snapshot file
     * @param httpServletRequest request
     * @param params optional parameters, such as "alias"
     * @return
     */
    @GET
    @Path("/snapshot/{params:.*}")
    @Produces({"application/zip", MediaType.APPLICATION_JSON})
    public Response snapshotIndex(@Context HttpServletRequest httpServletRequest, @Context final HttpServletResponse httpServletResponse, @PathParam("params") String params) {

    	try {
        	checkArgument(params != null);
            InitDataObject initDataObject = auth(params,httpServletRequest, httpServletResponse);
            final User user = initDataObject.getUser();
            String indexName = this.indexHelper.getIndexNameOrAlias(initDataObject.getParamsMap(),this.indexAPI);

            if(!UtilMethods.isSet(indexName)){
            	return this.responseUtil.getErrorResponse(httpServletRequest, Response.Status.BAD_REQUEST, user.getLocale(), null, "snapshot.wrong.arguments");
            }

            if("live".equalsIgnoreCase(indexName) || "working".equalsIgnoreCase(indexName)){
                IndiciesInfo info = this.indiciesAPI.loadIndicies();
                if("live".equalsIgnoreCase(indexName)){
                    indexName = info.live;
                }
                if("working".equalsIgnoreCase(indexName)){
                    indexName = info.working;
                }
            }

            final File snapshotFile = this.indexAPI.createSnapshot(ESIndexAPI.BACKUP_REPOSITORY, "backup", indexName);
			final InputStream in = Files.newInputStream(snapshotFile.toPath());
			final StreamingOutput stream = os -> {
                try {
                    ByteStreams.copy(in, os);
                } finally {
                    // clean up
                    indexAPI.deleteRepository(ESIndexAPI.BACKUP_REPOSITORY, true);
                    snapshotFile.delete();
                }
            };
			return Response.ok(stream)
					.header("Content-Disposition", "attachment; filename=\"" + indexName + ".zip\"")
					.header("Content-Type", "application/zip").build();
    	} catch (Exception e) {
            Logger.error(this.getClass(),"Exception trying to download index snapshot: " + e.getMessage(), e);
            return ResponseUtil.mapExceptionResponse(e);
        }
    }

    /**
     * Upload snapshot backup using a zip file
     * @param inputFile file to be uploaded
     * @param inputFileDetail file stream details
     * @param params optional parameters
     * @return request status
     */
    @POST
    @Path("/restoresnapshot/{params:.*}")
    @Consumes(MediaType.MULTIPART_FORM_DATA)
    @Produces({MediaType.APPLICATION_JSON, "application/javascript"})
<<<<<<< HEAD
    public Response restoreSnapshotIndex(@Context final HttpServletRequest httpServletRequest,
                                         @Context final HttpServletResponse httpServletResponse,
=======
    public void restoreSnapshotIndex(@Context final HttpServletRequest request,
>>>>>>> 8eea35d1
                                         @Suspended final AsyncResponse asyncResponse,
                                         @FormDataParam("file") final InputStream inputFile,
                                         @FormDataParam("file") final FormDataContentDisposition inputFileDetail,
                                         @PathParam("params") final String params) {

        try {
        	checkArgument(inputFile != null);
        	InitDataObject initDataObject = auth(params,httpServletRequest, httpServletResponse);
        	final User user = initDataObject.getUser();

        	ResponseUtil.handleAsyncResponse(
        	        () -> {

                        try {

                            if(this.indexAPI.uploadSnapshot(inputFile)){
                                return new MessageEntity(LanguageUtil.get(user.getLocale(),
                                        "snapshot.upload.success"));
                            }

                            throw new ServiceUnavailableException("snapshot.upload.failed");
                        } catch (InterruptedException | LanguageException | ExecutionException | IOException e) {

                            Logger.error(ESIndexResource.class, e.getMessage(), e);
                            throw new DotRuntimeException("snapshot.upload.failed", e);
                        }
                    },
                    (Throwable e) -> {

                        Logger.error(this, "Exception trying to restore index snapshot:" + e.getMessage(), e);
                        return ResponseUtil.mapExceptionResponse(e);
                    },
                    asyncResponse);

<<<<<<< HEAD
            return this.responseUtil.getErrorResponse(httpServletRequest, Response.Status.SERVICE_UNAVAILABLE, user.getLocale(), null, "snapshot.upload.failed");
=======
>>>>>>> 8eea35d1
        } catch (Exception e) {
            Logger.error(this.getClass(),"Exception trying to restore index snapshot: " + e.getMessage(), e);
            asyncResponse.resume(ResponseUtil.mapExceptionResponse(e));
        }
    }


    /**
     * @deprecated  As of 2016-10-12, replaced by {@link #snapshotIndex(HttpServletRequest,HttpServletResponse ,String)}
     */
    @PUT
    @Path("/create/{params:.*}")
    @Produces("text/plain")
    public Response createIndex(@Context HttpServletRequest httpServletRequest, @Context final HttpServletResponse httpServletResponse, @PathParam("params") String params) {
        try {
            InitDataObject init=auth(params,httpServletRequest, httpServletResponse);

            int shards=Integer.parseInt(init.getParamsMap().get("shards"));
            boolean live = init.getParamsMap().containsKey("live") ? Boolean.parseBoolean(init.getParamsMap().get("live")) : false;
            String indexName = init.getParamsMap().get("index");

            indexName = create(indexName, shards, live);

            return Response.ok(indexName).build();
        } catch (DotSecurityException sec) {
            SecurityLogger.logInfo(this.getClass(), "Access denied on createIndex from "+httpServletRequest.getRemoteAddr());
            return Response.status(Status.UNAUTHORIZED).build();
        } catch (Exception de) {
            Logger.error(this, "Error on createIndex. URI: "+httpServletRequest.getRequestURI(),de);
            return Response.serverError().build();
        }
    }

    @PUT
    @Path("/clear/{params:.*}")
    public Response clearIndex(@Context HttpServletRequest httpServletRequest, @Context final HttpServletResponse httpServletResponse, @PathParam("params") String params) {
        try {
            InitDataObject init=auth(params,httpServletRequest,httpServletResponse);
            String indexName = this.indexHelper.getIndexNameOrAlias(init.getParamsMap(),"index","alias",this.indexAPI);
            if(UtilMethods.isSet(indexName)) {
                APILocator.getESIndexAPI().clearIndex(indexName);
            }
            return Response.ok().build();
        } catch (Exception e) {
            Logger.error(this.getClass(),"Exception trying to clear index: " + e.getMessage(), e);
            return ResponseUtil.mapExceptionResponse(e);
        }
    }

    @DELETE
    @Path("/{params:.*}")
    public Response deleteIndex(@Context HttpServletRequest httpServletRequest, @Context final HttpServletResponse httpServletResponse, @PathParam("params") String params) {
        try {
            InitDataObject init=auth(params,httpServletRequest, httpServletResponse);
            String indexName = this.indexHelper.getIndexNameOrAlias(init.getParamsMap(),"index","alias",this.indexAPI);
            if(UtilMethods.isSet(indexName)) {
                APILocator.getESIndexAPI().delete(indexName);
            }
            return Response.ok().build();
        } catch (Exception e) {
            Logger.error(this.getClass(),"Exception trying to delete index: " + e.getMessage(), e);
            return ResponseUtil.mapExceptionResponse(e);
        }
    }

    @PUT
    @Path("/activate/{params:.*}")
    public Response activateIndex(@Context HttpServletRequest httpServletRequest, @Context final HttpServletResponse httpServletResponse, @PathParam("params") String params) {
        try {
            InitDataObject init=auth(params,httpServletRequest, httpServletResponse);
            String indexName = this.indexHelper.getIndexNameOrAlias(init.getParamsMap(),"index","alias",this.indexAPI);

            activateIndex(indexName);

            return Response.ok().build();
        } catch (Exception e) {
            Logger.error(this.getClass(),"Exception trying to activate index: " + e.getMessage(), e);
            return ResponseUtil.mapExceptionResponse(e);
        }
    }

    @PUT
    @Path("/deactivate/{params:.*}")
    public Response deactivateIndex(@Context HttpServletRequest httpServletRequest, @Context final HttpServletResponse httpServletResponse, @PathParam("params") String params) {
        try {
            InitDataObject init=auth(params,httpServletRequest,httpServletResponse);
            String indexName = this.indexHelper.getIndexNameOrAlias(init.getParamsMap(),"index","alias",this.indexAPI);

            deactivateIndex(indexName);

            return Response.ok().build();
        } catch (Exception e) {
            Logger.error(this.getClass(),"Exception trying to deactivate index: " + e.getMessage(), e);
            return ResponseUtil.mapExceptionResponse(e);
        }
    }

    @PUT
    @Path("/updatereplica/{params:.*}")
    public Response updateReplica(@Context HttpServletRequest httpServletRequest, @Context final HttpServletResponse httpServletResponse,@PathParam("params") String params) {
        try {
            InitDataObject init=auth(params,httpServletRequest, httpServletResponse);
            String indexName = this.indexHelper.getIndexNameOrAlias(init.getParamsMap(),"index","alias",this.indexAPI);
            int replicas = Integer.parseInt(init.getParamsMap().get("replicas"));
            APILocator.getESIndexAPI().updateReplicas(indexName, replicas);

            return Response.ok().build();
        } catch(DotDataException dt){
        	Logger.error(this, dt.getMessage());
        	throw new BadRequestException(dt, dt.getMessage());
        } catch (Exception e) {
            Logger.error(this.getClass(),"Exception trying to update index replicas: " + e.getMessage(), e);
            return ResponseUtil.mapExceptionResponse(e);
        }
    }

    @PUT
    @Path("/close/{params:.*}")
    public Response closeIndex(@Context HttpServletRequest httpServletRequest,@Context final HttpServletResponse httpServletResponse, @PathParam("params") String params) {
        try {
            InitDataObject init=auth(params,httpServletRequest,httpServletResponse);
            String indexName = this.indexHelper.getIndexNameOrAlias(init.getParamsMap(),"index","alias",this.indexAPI);
            APILocator.getESIndexAPI().closeIndex(indexName);

            return Response.ok().build();
        } catch (Exception e) {
            Logger.error(this.getClass(),"Exception trying to open index: " + e.getMessage(), e);
            return ResponseUtil.mapExceptionResponse(e);
        }
    }

    @PUT
    @Path("/open/{params:.*}")
    public Response openIndex(@Context HttpServletRequest httpServletRequest, @Context final HttpServletResponse httpServletResponse, @PathParam("params") String params) {
        try {
            InitDataObject init=auth(params,httpServletRequest, httpServletResponse);
            String indexName = this.indexHelper.getIndexNameOrAlias(init.getParamsMap(),"index","alias",this.indexAPI);
            APILocator.getESIndexAPI().openIndex(indexName);

            return Response.ok().build();
        } catch (Exception e) {
            Logger.error(this.getClass(),"Exception trying to open index: " + e.getMessage(), e);
            return ResponseUtil.mapExceptionResponse(e);
        }
    }

    @GET
    @Path("/active/{params:.*}")
    @Produces("text/plain")
    public Response getActive(@Context HttpServletRequest httpServletRequest, @Context final HttpServletResponse httpServletResponse, @PathParam("params") String params) {
        try {
            InitDataObject init=auth(params,httpServletRequest,httpServletResponse);

            //Creating an utility response object
            ResourceResponse responseResource = new ResourceResponse( init.getParamsMap() );

            return responseResource.response( APILocator.getContentletIndexAPI().getActiveIndexName( init.getParamsMap().get( "type" ) ) );
        } catch (Exception e) {
            Logger.error(this.getClass(),"Exception trying to get active index: " + e.getMessage(), e);
            return ResponseUtil.mapExceptionResponse(e);
        }
    }

    @GET
    @Path("/docscount/{params:.*}")
    @Produces("text/plain")
    public Response getDocumentCount(@Context HttpServletRequest httpServletRequest, @Context final HttpServletResponse httpServletResponse, @PathParam("params") String params) {
        try {
            InitDataObject init=auth(params,httpServletRequest, httpServletResponse);

            //Creating an utility response object
            ResourceResponse responseResource = new ResourceResponse( init.getParamsMap() );

            String indexName = this.indexHelper.getIndexNameOrAlias(init.getParamsMap(),"index","alias",this.indexAPI);
            return responseResource.response( Long.toString( indexDocumentCount( indexName ) ) );
        } catch (Exception e) {
            Logger.error(this.getClass(),"Exception trying to get document count: " + e.getMessage(), e);
            return ResponseUtil.mapExceptionResponse(e);
        }
    }

    @GET
    @Path("/indexlist/{params:.*}")
    @Produces(MediaType.APPLICATION_JSON)
    public Response indexList(@Context HttpServletRequest httpServletRequest, @Context final HttpServletResponse httpServletResponse, @PathParam("params") String params) {
        try {
            InitDataObject init = auth(params,httpServletRequest, httpServletResponse);

            //Creating an utility response object
            ResourceResponse responseResource = new ResourceResponse( init.getParamsMap() );

            return responseResource.response( new Gson().toJson( APILocator.getContentletIndexAPI().listDotCMSIndices() ) );
        } catch (Exception e) {
            Logger.error(this.getClass(),"Exception trying to list indices: " + e.getMessage(), e);
            return ResponseUtil.mapExceptionResponse(e);
        }
    }
}<|MERGE_RESOLUTION|>--- conflicted
+++ resolved
@@ -4,8 +4,8 @@
 import static com.dotcms.util.DotPreconditions.checkArgument;
 
 import com.dotcms.business.CloseDBIfOpened;
+import com.dotcms.content.elasticsearch.business.ContentletIndexAPIImpl;
 import com.dotcms.content.elasticsearch.business.DotIndexException;
-import com.dotcms.content.elasticsearch.business.ContentletIndexAPIImpl;
 import com.dotcms.content.elasticsearch.business.ESIndexAPI;
 import com.dotcms.content.elasticsearch.business.ESIndexHelper;
 import com.dotcms.content.elasticsearch.business.IndiciesAPI;
@@ -15,24 +15,7 @@
 import com.dotcms.enterprise.license.LicenseLevel;
 import com.dotcms.repackage.com.google.common.annotations.VisibleForTesting;
 import com.dotcms.repackage.com.google.common.io.ByteStreams;
-import javax.ws.rs.Consumes;
-import javax.ws.rs.DELETE;
-import javax.ws.rs.GET;
-import javax.ws.rs.POST;
-import javax.ws.rs.PUT;
-import javax.ws.rs.Path;
-import javax.ws.rs.PathParam;
-import javax.ws.rs.Produces;
-import javax.ws.rs.container.AsyncResponse;
-import javax.ws.rs.container.Suspended;
-import javax.ws.rs.core.Context;
-import javax.ws.rs.core.MediaType;
-import javax.ws.rs.core.Response;
-import javax.ws.rs.core.Response.Status;
-import javax.ws.rs.core.StreamingOutput;
 import com.dotcms.repackage.org.dts.spell.utils.FileUtils;
-import org.glassfish.jersey.media.multipart.FormDataContentDisposition;
-import org.glassfish.jersey.media.multipart.FormDataParam;
 import com.dotcms.rest.InitDataObject;
 import com.dotcms.rest.MessageEntity;
 import com.dotcms.rest.ResourceResponse;
@@ -54,15 +37,6 @@
 import com.liferay.portal.language.LanguageException;
 import com.liferay.portal.language.LanguageUtil;
 import com.liferay.portal.model.User;
-<<<<<<< HEAD
-import org.elasticsearch.action.admin.indices.stats.IndexStats;
-import org.elasticsearch.action.admin.indices.stats.IndicesStatsResponse;
-import org.elasticsearch.client.Client;
-
-import javax.servlet.http.HttpServletRequest;
-import javax.servlet.http.HttpServletResponse;
-=======
->>>>>>> 8eea35d1
 import java.io.File;
 import java.io.IOException;
 import java.io.InputStream;
@@ -70,9 +44,27 @@
 import java.util.Date;
 import java.util.concurrent.ExecutionException;
 import javax.servlet.http.HttpServletRequest;
+import javax.servlet.http.HttpServletResponse;
+import javax.ws.rs.Consumes;
+import javax.ws.rs.DELETE;
+import javax.ws.rs.GET;
+import javax.ws.rs.POST;
+import javax.ws.rs.PUT;
+import javax.ws.rs.Path;
+import javax.ws.rs.PathParam;
+import javax.ws.rs.Produces;
+import javax.ws.rs.container.AsyncResponse;
+import javax.ws.rs.container.Suspended;
+import javax.ws.rs.core.Context;
+import javax.ws.rs.core.MediaType;
+import javax.ws.rs.core.Response;
+import javax.ws.rs.core.Response.Status;
+import javax.ws.rs.core.StreamingOutput;
 import org.elasticsearch.action.admin.indices.stats.IndexStats;
 import org.elasticsearch.action.admin.indices.stats.IndicesStatsResponse;
 import org.elasticsearch.client.Client;
+import org.glassfish.jersey.media.multipart.FormDataContentDisposition;
+import org.glassfish.jersey.media.multipart.FormDataParam;
 
 /**
  * Index endpoint for REST calls version 1
@@ -344,12 +336,8 @@
     @Path("/restoresnapshot/{params:.*}")
     @Consumes(MediaType.MULTIPART_FORM_DATA)
     @Produces({MediaType.APPLICATION_JSON, "application/javascript"})
-<<<<<<< HEAD
-    public Response restoreSnapshotIndex(@Context final HttpServletRequest httpServletRequest,
+    public void restoreSnapshotIndex(@Context final HttpServletRequest httpServletRequest,
                                          @Context final HttpServletResponse httpServletResponse,
-=======
-    public void restoreSnapshotIndex(@Context final HttpServletRequest request,
->>>>>>> 8eea35d1
                                          @Suspended final AsyncResponse asyncResponse,
                                          @FormDataParam("file") final InputStream inputFile,
                                          @FormDataParam("file") final FormDataContentDisposition inputFileDetail,
@@ -384,10 +372,6 @@
                     },
                     asyncResponse);
 
-<<<<<<< HEAD
-            return this.responseUtil.getErrorResponse(httpServletRequest, Response.Status.SERVICE_UNAVAILABLE, user.getLocale(), null, "snapshot.upload.failed");
-=======
->>>>>>> 8eea35d1
         } catch (Exception e) {
             Logger.error(this.getClass(),"Exception trying to restore index snapshot: " + e.getMessage(), e);
             asyncResponse.resume(ResponseUtil.mapExceptionResponse(e));
