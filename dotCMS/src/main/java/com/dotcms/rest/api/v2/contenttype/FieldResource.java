--- conflicted
+++ resolved
@@ -309,17 +309,13 @@
     @JSONP
     @NoCache
     @Produces({ MediaType.APPLICATION_JSON, "application/javascript" })
-<<<<<<< HEAD
     /**
      * @deprecated {@link com.dotcms.rest.api.v3.contenttype.FieldResource#deleteFields(String, String[], HttpServletRequest)}
      * @since 5.2
      */
     @Deprecated()
-    public Response deleteFields(@PathParam("typeIdOrVarName") final String typeIdOrVarName, final String[] fieldsID, @Context final HttpServletRequest req)
-=======
     public Response deleteFields(@PathParam("typeIdOrVarName") final String typeIdOrVarName, final String[] fieldsID,
                                  @Context final HttpServletRequest httpServletRequest, @Context final HttpServletResponse httpServletResponse)
->>>>>>> 5a2c64db
             throws DotDataException, DotSecurityException {
 
         final InitDataObject initData = this.webResource.init(null, httpServletRequest, httpServletResponse, false, null);
