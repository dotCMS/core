--- conflicted
+++ resolved
@@ -376,17 +376,10 @@
             builder.targetingConditions(experimentForm.getTargetingConditions());
         }
 
-<<<<<<< HEAD
-        if(experimentForm.getTargetingConditions()!=null) {
-            builder.targetingConditions(experimentForm.getTargetingConditions());
-        }
-
         if(experimentForm.getLoopbackWindow()>-1) {
             builder.loopbackWindow(experimentForm.getLoopbackWindow());
         }
 
-=======
->>>>>>> ba19d717
         return builder.build();
     }
 
