--- conflicted
+++ resolved
@@ -9,10 +9,6 @@
 import com.dotmarketing.business.APILocator;
 import com.dotmarketing.business.ApiProvider;
 import com.dotmarketing.business.PermissionAPI;
-<<<<<<< HEAD
-import com.dotmarketing.business.PermissionLevel;
-=======
->>>>>>> 14d4d51d
 import com.dotmarketing.exception.DotDataException;
 import com.dotmarketing.exception.DotSecurityException;
 import com.dotmarketing.factories.MultiTreeAPI;
@@ -47,42 +43,19 @@
     private final PersonaAPI    personaAPI;
     private final WebResource   webResource;
     private final MultiTreeAPI  multiTreeAPI;
-<<<<<<< HEAD
-    private final PermissionAPI permAPI;
-    private final ContentletAPI conAPI;
-=======
     private final ContentletAPI contentletAPI;
     private final PermissionAPI permissionAPI;
->>>>>>> 14d4d51d
 
 
     @SuppressWarnings("unused")
     public PersonalizationResource() {
-<<<<<<< HEAD
-        this(APILocator.getPersonaAPI(), APILocator.getMultiTreeAPI(), new WebResource(new ApiProvider()), APILocator.getPermissionAPI(),APILocator.getContentletAPI());
-=======
         this(APILocator.getPersonaAPI(), APILocator.getMultiTreeAPI(),
                 APILocator.getContentletAPI(), APILocator.getPermissionAPI(),
                 new WebResource(new ApiProvider()));
->>>>>>> 14d4d51d
     }
 
     @VisibleForTesting
     protected PersonalizationResource(final PersonaAPI personaAPI,
-<<<<<<< HEAD
-                                      final MultiTreeAPI multiTreeAPI,
-                                      final WebResource webResource,
-                                      final PermissionAPI permAPI,
-                                      final ContentletAPI conAPI
-        
-        ) {
-
-        this.personaAPI    = personaAPI;
-        this.multiTreeAPI  = multiTreeAPI;
-        this.webResource   = webResource;
-        this.permAPI = permAPI;
-        this.conAPI=conAPI;
-=======
             final MultiTreeAPI multiTreeAPI,
             final ContentletAPI contentletAPI,
             final PermissionAPI permissionAPI,
@@ -93,7 +66,6 @@
         this.contentletAPI = contentletAPI;
         this.permissionAPI = permissionAPI;
         this.webResource = webResource;
->>>>>>> 14d4d51d
     }
 
 
@@ -126,13 +98,6 @@
             throw new BadRequestException("Does not exists a Persona with the tag: " + personalizationPersonaPageForm.getPersonaTag());
         }
 
-<<<<<<< HEAD
-        // test permissions
-        permAPI.checkPermission(conAPI.findContentletByIdentifierAnyLanguage(personalizationPersonaPageForm.getPageId()),PermissionLevel.EDIT, user);
-        
-        
-        
-=======
         final String pageId = personalizationPersonaPageForm.getPageId();
 
         if (!UtilMethods.isSet(pageId)) {
@@ -146,7 +111,6 @@
             return Response.status(Status.FORBIDDEN).build();
         }
 
->>>>>>> 14d4d51d
         return Response.ok(new ResponseEntityView(
                         this.multiTreeAPI.copyPersonalizationForPage(
                             personalizationPersonaPageForm.getPageId(),
@@ -183,10 +147,7 @@
             throw new BadRequestException(
                     "Page or Personalization parameter are missing, should use: /pagepersonas/page/{pageId}/personalization/{personalization}");
         }
-        
-        // test permissions
-        permAPI.checkPermission(conAPI.findContentletByIdentifierAnyLanguage(pageId),PermissionLevel.EDIT, user);
-        
+
         if (MultiTree.DOT_PERSONALIZATION_DEFAULT.equalsIgnoreCase(personalization) ||
                 !this.personaAPI.findPersonaByTag(personalization, user, respectFrontEndRoles).isPresent()) {
 
