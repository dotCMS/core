--- conflicted
+++ resolved
@@ -11,9 +11,6 @@
 import com.dotcms.contenttype.model.type.ContentType;
 import com.dotcms.contenttype.transform.contenttype.JsonContentTypeTransformer;
 import com.dotcms.repackage.com.google.common.annotations.VisibleForTesting;
-<<<<<<< HEAD
-import com.dotcms.repackage.javax.ws.rs.*;
-=======
 import com.dotcms.repackage.javax.ws.rs.Consumes;
 import com.dotcms.repackage.javax.ws.rs.DELETE;
 import com.dotcms.repackage.javax.ws.rs.GET;
@@ -22,13 +19,11 @@
 import com.dotcms.repackage.javax.ws.rs.Path;
 import com.dotcms.repackage.javax.ws.rs.PathParam;
 import com.dotcms.repackage.javax.ws.rs.Produces;
->>>>>>> 5afb53c7
 import com.dotcms.repackage.javax.ws.rs.core.Context;
 import com.dotcms.repackage.javax.ws.rs.core.MediaType;
 import com.dotcms.repackage.javax.ws.rs.core.Response;
 import com.dotcms.repackage.org.glassfish.jersey.server.JSONP;
 import com.dotcms.rest.InitDataObject;
-import com.dotcms.rest.RESTParams;
 import com.dotcms.rest.ResponseEntityView;
 import com.dotcms.rest.WebResource;
 import com.dotcms.rest.annotation.InitRequestRequired;
@@ -37,216 +32,22 @@
 import com.dotmarketing.business.APILocator;
 import com.dotmarketing.exception.DotDataException;
 import com.dotmarketing.exception.DotSecurityException;
-<<<<<<< HEAD
-import com.dotmarketing.portlets.structure.model.Structure;
-=======
->>>>>>> 5afb53c7
 import com.dotmarketing.util.UtilMethods;
 import com.dotmarketing.util.json.JSONException;
 import com.dotmarketing.util.json.JSONObject;
 import com.liferay.portal.model.User;
+
+import com.dotcms.repackage.javax.ws.rs.*;
+import com.dotcms.rest.RESTParams;
+import com.dotmarketing.portlets.structure.model.Structure;
+import com.dotmarketing.util.UtilMethods;
 import com.liferay.util.StringUtil;
-
 import static com.dotcms.util.CollectionsUtils.map;
 import static com.dotcms.util.ConversionUtils.toInt;
 import java.util.Map;
 
 @Path("/v1/contenttype")
 public class ContentTypeResource implements Serializable {
-<<<<<<< HEAD
-  private final WebResource webResource;
-  private final ContentTypeHelper contentTypeHelper;
-
-  public ContentTypeResource() {
-    this(ContentTypeHelper.getInstance(), new WebResource());
-  }
-
-  @VisibleForTesting
-  public ContentTypeResource(final ContentTypeHelper contentletHelper, final WebResource webresource) {
-    this.webResource = webresource;
-    this.contentTypeHelper = contentletHelper;
-  }
-
-  @VisibleForTesting
-  public ContentTypeResource(final ContentTypeHelper contentletHelper) {
-    this(contentletHelper, new WebResource());
-  }
-
-  private static final long serialVersionUID = 1L;
-
-
-  @POST
-  @JSONP
-  @NoCache
-  @Consumes(MediaType.APPLICATION_JSON)
-  @Produces({MediaType.APPLICATION_JSON, "application/javascript"})
-  public final Response saveType(@Context final HttpServletRequest req, final String json)
-      throws DotDataException, DotSecurityException {
-    final InitDataObject initData = this.webResource.init(null, true, req, true, null);
-    final User user = initData.getUser();
-    List<ContentType> typesToSave = new JsonContentTypeTransformer(json).asList();
-    
-    List<ContentType> retTypes = new ArrayList<>();
-
-    for (ContentType type :typesToSave ) {
-      retTypes.add(APILocator.getContentTypeAPI(user, true).save(type, type.fields()));
-    }
-    
-    return Response.ok(new ResponseEntityView(new JsonContentTypeTransformer(retTypes).mapObject())).build();
-
-  }
-
-  @DELETE
-  @Path("/id/{id}")
-  @JSONP
-  @NoCache
-  @Produces({MediaType.APPLICATION_JSON, "application/javascript"})
-  public Response deleteType(@PathParam("id") final String id, @Context final HttpServletRequest req)
-      throws DotDataException, DotSecurityException, JSONException {
-
-    final InitDataObject initData = this.webResource.init(null, true, req, true, null);
-    final User user = initData.getUser();
-
-    ContentTypeAPI tapi = APILocator.getContentTypeAPI(user, true);
-
-
-    ContentType type = null;
-    try {
-      type = tapi.find(id);
-    } catch (NotFoundInDbException nfdb) {
-      try {
-        type = tapi.find(id);
-      } catch (NotFoundInDbException nfdb2) {
-        return Response.status(404).build();
-      }
-    }
-
-    tapi.delete(type);
-
-
-    JSONObject joe = new JSONObject();
-    joe.put("deleted", type.id());
-
-
-    Response response = Response.ok(joe.toString()).build();
-    return response;
-  }
-
-  @GET
-  @Path("/id/{id}")
-  @JSONP
-  @NoCache
-  @Produces({MediaType.APPLICATION_JSON, "application/javascript"})
-  public Response getType(@PathParam("id") final String id, @Context final HttpServletRequest req)
-      throws DotDataException, DotSecurityException {
-
-    final InitDataObject initData = this.webResource.init(null, false, req, false, null);
-    final User user = initData.getUser();
-    ContentTypeAPI tapi = APILocator.getContentTypeAPI(user, true);
-    Response response = Response.status(404).build();
-    try {
-      ContentType type = tapi.find(id);
-      response = Response.ok(new ResponseEntityView(new JsonContentTypeTransformer(type).mapObject())).build();
-    } catch (NotFoundInDbException nfdb2) {
-      // nothing to do here, will throw a 404
-    }
-
-
-    return response;
-  }
-
-
-  @GET
-  @Path("/basetypes")
-  @JSONP
-  @InitRequestRequired
-  @NoCache
-  @Produces({MediaType.APPLICATION_JSON, "application/javascript"})
-  public final Response getRecentBaseTypes(@Context final HttpServletRequest request) {
-
-    Response response = null;
-
-    try {
-      List<BaseContentTypesView> types = contentTypeHelper.getTypes(request);
-      response = Response.ok(new ResponseEntityView(types)).build();
-    } catch (Exception e) { // this is an unknown error, so we report as a 500.
-
-      response = ExceptionMapperUtil.createResponse(e, Response.Status.INTERNAL_SERVER_ERROR);
-    }
-
-    return response;
-  } // getTypes.
-
-  /**
-   * Return a list of {@link ContentType}, entity response syntax:.
-   *
-   * <code>
-   *  {
-   *      contentTypes: array of ContentType
-   *      total: total number of content types
-   *  }
-   * <code/>
-   *
-   * Url sintax: contenttype/query/query-string/limit/n-limit/offset/n-offset/orderby/fieldname-order_direction
-   *
-   * where:
-   *
-   * <ul>
-   *     <li>query-string: just return ContentTypes who content this pattern</li>
-   *     <li>n-limit: limit of items to return</li>
-   *     <li>n-offset: offset</li>
-   *     <li>fieldname: field to order by</li>
-   *     <li>order_direction: asc for upward order and desc for downward order</li>
-   * </ul>
-   *
-   * Url example: v1/contenttype/query/New%20L/limit/4/offset/5/orderby/name-asc
-   *
-   * @param request
-   * @param params
-   * @return
-   */
-  @GET
-  @Path ("/{params:.*}")
-  @JSONP
-  @NoCache
-  @Consumes(MediaType.APPLICATION_JSON)
-  @Produces({MediaType.APPLICATION_JSON, "application/javascript"})
-  public final Response getContentTypes(@Context final HttpServletRequest request,
-                                        @PathParam ("params") final String params) {
-
-    final InitDataObject initData = webResource.init(params, false, request, true, null);
-
-    Response response = null;
-
-    final User user = initData.getUser();
-    /* Limit and Offset Parameters Handling, if not passed, using default */
-    final String limitStr = initData.getParamsMap().get(RESTParams.LIMIT.getValue());
-    final String offsetStr = initData.getParamsMap().get(RESTParams.OFFSET.getValue());
-
-    int limit  = toInt(limitStr, -1);
-    int offset = toInt(offsetStr, -1);
-
-    String orderbyParams = initData.getParamsMap().get(RESTParams.ORDERBY.getValue());
-    String[] split = orderbyParams != null ? orderbyParams.split("-") : null;
-    String orderby = (split == null || "name".equals(split[0])) ? "upper(name)" : split[0];
-    String direction = (split == null || split.length < 2) ? "asc" : split[1];
-
-    String filterBy = initData.getParamsMap().get(RESTParams.QUERY.getValue());
-    String queryCondition = filterBy == null ? "" : String.format("(name like '%%%s%%')", filterBy);
-
-    try {
-      List<Map<String, Object>> types = contentTypeHelper.getContentTypes(user, queryCondition, offset, limit, orderby, direction);
-      long contentTypesCount = contentTypeHelper.getContentTypesCount();
-      response = Response.ok(new ResponseEntityView( map("contentTypes", types, "total", contentTypesCount)))
-              .build();
-    } catch (Exception e) {
-
-      response = ExceptionMapperUtil.createResponse(e, Response.Status.INTERNAL_SERVER_ERROR);
-    }
-
-    return response;
-  }
-=======
 	private final WebResource webResource;
 	private final ContentTypeHelper contentTypeHelper;
 
@@ -305,7 +106,7 @@
 	@Consumes(MediaType.APPLICATION_JSON)
 	@Produces({ MediaType.APPLICATION_JSON, "application/javascript" })
 	public Response updateType(@PathParam("id") final String id, final String json,
-			@Context final HttpServletRequest req) throws DotDataException, DotSecurityException {
+							   @Context final HttpServletRequest req) throws DotDataException, DotSecurityException {
 
 		final InitDataObject initData = this.webResource.init(null, false, req, false, null);
 		final User user = initData.getUser();
@@ -428,5 +229,74 @@
 
 		return response;
 	} // getTypes.
->>>>>>> 5afb53c7
+
+	/**
+	 * Return a list of {@link ContentType}, entity response syntax:.
+	 *
+	 * <code>
+	 *  {
+	 *      contentTypes: array of ContentType
+	 *      total: total number of content types
+	 *  }
+	 * <code/>
+	 *
+	 * Url sintax: contenttype/query/query-string/limit/n-limit/offset/n-offset/orderby/fieldname-order_direction
+	 *
+	 * where:
+	 *
+	 * <ul>
+	 *     <li>query-string: just return ContentTypes who content this pattern</li>
+	 *     <li>n-limit: limit of items to return</li>
+	 *     <li>n-offset: offset</li>
+	 *     <li>fieldname: field to order by</li>
+	 *     <li>order_direction: asc for upward order and desc for downward order</li>
+	 * </ul>
+	 *
+	 * Url example: v1/contenttype/query/New%20L/limit/4/offset/5/orderby/name-asc
+	 *
+	 * @param request
+	 * @param params
+	 * @return
+	 */
+	@GET
+	@Path ("/{params:.*}")
+	@JSONP
+	@NoCache
+	@Consumes(MediaType.APPLICATION_JSON)
+	@Produces({MediaType.APPLICATION_JSON, "application/javascript"})
+	public final Response getContentTypes(@Context final HttpServletRequest request,
+										  @PathParam ("params") final String params) {
+
+		final InitDataObject initData = webResource.init(params, false, request, true, null);
+
+		Response response = null;
+
+		final User user = initData.getUser();
+    	/* Limit and Offset Parameters Handling, if not passed, using default */
+		final String limitStr = initData.getParamsMap().get(RESTParams.LIMIT.getValue());
+		final String offsetStr = initData.getParamsMap().get(RESTParams.OFFSET.getValue());
+
+		int limit  = toInt(limitStr, -1);
+		int offset = toInt(offsetStr, -1);
+
+		String orderbyParams = initData.getParamsMap().get(RESTParams.ORDERBY.getValue());
+		String[] split = orderbyParams != null ? orderbyParams.split("-") : null;
+		String orderby = (split == null || "name".equals(split[0])) ? "upper(name)" : split[0];
+		String direction = (split == null || split.length < 2) ? "asc" : split[1];
+
+		String filterBy = initData.getParamsMap().get(RESTParams.QUERY.getValue());
+		String queryCondition = filterBy == null ? "" : String.format("(name like '%%%s%%')", filterBy);
+
+		try {
+			List<Map<String, Object>> types = contentTypeHelper.getContentTypes(user, queryCondition, offset, limit, orderby, direction);
+			long contentTypesCount = contentTypeHelper.getContentTypesCount();
+			response = Response.ok(new ResponseEntityView( map("contentTypes", types, "total", contentTypesCount)))
+					.build();
+		} catch (Exception e) {
+
+			response = ExceptionMapperUtil.createResponse(e, Response.Status.INTERNAL_SERVER_ERROR);
+		}
+
+		return response;
+	}
 }