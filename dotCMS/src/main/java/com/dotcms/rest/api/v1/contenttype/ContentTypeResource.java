package com.dotcms.rest.api.v1.contenttype;

import com.dotcms.api.web.HttpServletRequestThreadLocal;
import com.dotcms.business.WrapInTransaction;
import com.dotcms.contenttype.business.ContentTypeAPI;
import com.dotcms.contenttype.business.CopyContentTypeBean;
import com.dotcms.contenttype.business.FieldDiffCommand;
import com.dotcms.contenttype.business.FieldDiffItemsKey;
import com.dotcms.contenttype.business.UniqueFieldValueDuplicatedException;
import com.dotcms.contenttype.exception.NotFoundInDbException;
import com.dotcms.contenttype.model.field.Field;
import com.dotcms.contenttype.model.field.FieldVariable;
import com.dotcms.contenttype.model.type.ContentType;
import com.dotcms.contenttype.transform.contenttype.ContentTypeInternationalization;
import com.dotcms.exception.ExceptionUtil;
import com.dotcms.rendering.velocity.services.PageRenderUtil;
import com.dotcms.repackage.com.google.common.annotations.VisibleForTesting;
import com.dotcms.rest.InitDataObject;
import com.dotcms.rest.ResponseEntityView;
import com.dotcms.rest.WebResource;
import com.dotcms.rest.annotation.InitRequestRequired;
import com.dotcms.rest.annotation.NoCache;
import com.dotcms.rest.annotation.PermissionsUtil;
import com.dotcms.rest.exception.BadRequestException;
import com.dotcms.rest.exception.ForbiddenException;
import com.dotcms.rest.exception.mapper.ExceptionMapperUtil;
import com.dotcms.util.ConversionUtils;
import com.dotcms.util.PaginationUtil;
import com.dotcms.util.diff.DiffItem;
import com.dotcms.util.diff.DiffResult;
import com.dotcms.util.pagination.ContentTypesPaginator;
import com.dotcms.util.pagination.OrderDirection;
import com.dotcms.workflow.helper.WorkflowHelper;
import com.dotmarketing.beans.ContainerStructure;
import com.dotmarketing.beans.Host;
import com.dotmarketing.business.APILocator;
import com.dotmarketing.business.DotStateException;
import com.dotmarketing.business.PermissionAPI;
import com.dotmarketing.common.util.SQLUtil;
import com.dotmarketing.exception.DotDataException;
import com.dotmarketing.exception.DotSecurityException;
import com.dotmarketing.portlets.contentlet.model.ContentletVersionInfo;
import com.dotmarketing.portlets.htmlpageasset.model.IHTMLPage;
import com.dotmarketing.portlets.workflows.business.WorkflowAPI;
import com.dotmarketing.portlets.workflows.model.SystemActionWorkflowActionMapping;
import com.dotmarketing.util.Config;
import com.dotmarketing.util.IdentifierValidator;
import com.dotmarketing.util.Logger;
import com.dotmarketing.util.PageMode;
import com.dotmarketing.util.UUIDUtil;
import com.dotmarketing.util.UtilMethods;
import com.dotmarketing.util.json.JSONException;
import com.dotmarketing.util.json.JSONObject;
import com.google.common.collect.ImmutableMap;
import com.liferay.portal.language.LanguageUtil;
import com.liferay.portal.model.User;
import com.liferay.util.StringPool;
import io.swagger.v3.oas.annotations.ExternalDocumentation;
import io.swagger.v3.oas.annotations.Operation;
import io.swagger.v3.oas.annotations.Parameter;
import io.swagger.v3.oas.annotations.enums.Explode;
import io.swagger.v3.oas.annotations.enums.ParameterStyle;
import io.swagger.v3.oas.annotations.media.Content;
import io.swagger.v3.oas.annotations.media.ExampleObject;
import io.swagger.v3.oas.annotations.media.Schema;
import io.swagger.v3.oas.annotations.parameters.RequestBody;
import io.swagger.v3.oas.annotations.responses.ApiResponse;
import io.swagger.v3.oas.annotations.tags.Tag;
import io.vavr.Lazy;
import io.vavr.Tuple;
import io.vavr.Tuple2;
import io.vavr.control.Try;
import java.util.LinkedHashSet;
import org.apache.commons.lang3.StringUtils;
import org.glassfish.jersey.server.JSONP;

import javax.servlet.http.HttpServletRequest;
import javax.servlet.http.HttpServletResponse;
import javax.servlet.http.HttpSession;
import javax.ws.rs.Consumes;
import javax.ws.rs.DELETE;
import javax.ws.rs.DefaultValue;
import javax.ws.rs.GET;
import javax.ws.rs.POST;
import javax.ws.rs.PUT;
import javax.ws.rs.Path;
import javax.ws.rs.PathParam;
import javax.ws.rs.Produces;
import javax.ws.rs.QueryParam;
import javax.ws.rs.core.Context;
import javax.ws.rs.core.MediaType;
import javax.ws.rs.core.Response;
import java.io.Serializable;
import java.util.ArrayList;
import java.util.Arrays;
import java.util.Collection;
import java.util.Collections;
import java.util.Comparator;
import java.util.HashMap;
import java.util.HashSet;
import java.util.List;
import java.util.Map;
import java.util.Objects;
import java.util.Optional;
import java.util.Set;
import java.util.function.Predicate;
import java.util.stream.Collectors;

import static com.dotcms.util.DotPreconditions.checkNotEmpty;
import static com.dotcms.util.DotPreconditions.checkNotNull;
import static com.liferay.util.StringPool.COMMA;

/**
 * This REST Endpoint provides information related to Content Types in the current dotCMS repository.
 *
 * @author Will Ezell
 * @since Sep 11th, 2016
 */
@Path("/v1/contenttype")
@Tag(name = "Content Type",
		description = "Endpoints that perform operations related to content types.",
		externalDocs = @ExternalDocumentation(description = "Additional Content Type API information",
				url = "https://www.dotcms.com/docs/latest/content-type-api")
)
public class ContentTypeResource implements Serializable {

	private static final String MAP_KEY_WORKFLOWS = "workflows";
	private static final String MAP_KEY_SYSTEM_ACTION_MAPPINGS = "systemActionMappings";

	private final WebResource 		webResource;
	private final ContentTypeHelper contentTypeHelper;
	private final PaginationUtil 	paginationUtil;
	private final WorkflowHelper 	workflowHelper;
	private final PermissionAPI     permissionAPI;

	private final Lazy<Set<String>> contentPaletteHiddenTypes = Lazy.of(()->Set.of(Config.getStringArrayProperty("CONTENT_PALETTE_HIDDEN_CONTENT_TYPES", new String[]{})));

	public ContentTypeResource() {
		this(ContentTypeHelper.getInstance(), new WebResource(),
				new PaginationUtil(new ContentTypesPaginator()),
				WorkflowHelper.getInstance(), APILocator.getPermissionAPI());
	}

	@VisibleForTesting
	public ContentTypeResource(final ContentTypeHelper contentletHelper, final WebResource webresource,
							   final PaginationUtil paginationUtil, final WorkflowHelper workflowHelper,
							   final PermissionAPI permissionAPI) {

		this.webResource       = webresource;
		this.contentTypeHelper = contentletHelper;
		this.paginationUtil    = paginationUtil;
		this.workflowHelper    = workflowHelper;
		this.permissionAPI     = permissionAPI;
	}

	private static final long serialVersionUID = 1L;

	public static final String SELECTED_STRUCTURE_KEY = "selectedStructure";

	@POST
	@Path("/{baseVariableName}/_copy")
	@JSONP
	@NoCache
	@Consumes(MediaType.APPLICATION_JSON)
	@Produces({MediaType.APPLICATION_JSON, "application/javascript"})
	@Operation(
			operationId = "postContentTypeCopy",
			summary = "Copies a content type",
			description = "Creates a new content type by copying an existing one.\n\nReturns resulting content type.",
			tags = {"Content Type"},
			responses = {
					@ApiResponse(responseCode = "200", description = "Content type copied successfully",
							content = @Content(mediaType = "application/json",
									examples = {
											@ExampleObject(
													value = "{\n" +
															"  \"errors\": [\n" +
															"    {\n" +
															"      \"errorCode\": \"string\",\n" +
															"      \"message\": \"string\",\n" +
															"      \"fieldName\": \"string\"\n" +
															"    }\n" +
															"  ],\n" +
															"  \"entity\": {\n" +
															"    \"baseType\": \"string\",\n" +
															"    \"clazz\": \"string\",\n" +
															"    \"defaultType\": true,\n" +
															"    \"description\": \"string\",\n" +
															"    \"fields\": [],\n" +
															"    \"fixed\": true,\n" +
															"    \"folder\": \"string\",\n" +
															"    \"folderPath\": \"string\",\n" +
															"    \"host\": \"string\",\n" +
															"    \"iDate\": 0,\n" +
															"    \"icon\": \"string\",\n" +
															"    \"id\": \"string\",\n" +
															"    \"layout\": [],\n" +
															"    \"metadata\": {},\n" +
															"    \"modDate\": 0,\n" +
															"    \"multilingualable\": true,\n" +
															"    \"name\": \"string1\",\n" +
															"    \"siteName\": \"string\",\n" +
															"    \"sortOrder\": 0,\n" +
															"    \"system\": true,\n" +
															"    \"systemActionMappings\": {},\n" +
															"    \"variable\": \"string\",\n" +
															"    \"versionable\": true,\n" +
															"    \"workflows\": []\n" +
															"  },\n" +
															"  \"messages\": [\n" +
															"    {\n" +
															"      \"message\": \"string\"\n" +
															"    }\n" +
															"  ],\n" +
															"  \"i18nMessagesMap\": {\n" +
															"    \"additionalProp1\": \"string\",\n" +
															"    \"additionalProp2\": \"string\",\n" +
															"    \"additionalProp3\": \"string\"\n" +
															"  },\n" +
															"  \"permissions\": [\n" +
															"    \"string\"\n" +
															"  ],\n" +
															"  \"pagination\": {\n" +
															"    \"currentPage\": 0,\n" +
															"    \"perPage\": 0,\n" +
															"    \"totalEntries\": 0\n" +
															"  }\n" +
															"}"
											)
									}
							)
					),
					@ApiResponse(responseCode = "400", description = "Bad Request"),
					@ApiResponse(responseCode = "403", description = "Forbidden"),
					@ApiResponse(responseCode = "415", description = "Unsupported Media Type"),
					@ApiResponse(responseCode = "500", description = "Internal Server Error")
			}
	)
	public final Response copyType(@Context final HttpServletRequest req,
								   @Context final HttpServletResponse res,
								   @PathParam("baseVariableName") @Parameter(
										   required = true,
										   description = "The variable name of the content type to copy.\n\n" +
														 "Example value: `htmlpageasset` (Default page content type)",
										   schema = @Schema(type = "string")
								   ) final String baseVariableName,
								   @RequestBody(
										   description = "Requires POST body consisting of a JSON object with the following properties:\n\n" +
														 "| Property |  Type  | Description |\n" +
														 "|----------|--------|-------------|\n" +
														 "| `name`   | String | **Required.** Name of new content type |\n" +
														 "| `variable` | String | System variable of new content type |\n" +
														 "| `folder`   | String | Folder in which new content type will live |\n" +
														 "| `host`   | String | Site or host to which the new content type will belong |\n" +
														 "| `icon`   | String | System icon to represent content type |\n\n" +
														 "Values not specified default to values of the original content type.",
										   required = true,
										   content = @Content(
												   schema = @Schema(implementation = CopyContentTypeForm.class),
												   examples = {
														   @ExampleObject(
																   value = "{\n" +
																		   "  \"name\": \"Copied Content Type Name\",\n" +
																		   "  \"variable\": \"copiedContentTypeVar\",\n" +
																		   "  \"folder\": \"SYSTEM_FOLDER\",\n" +
																		   "  \"host\": \"8a7d5e23-da1e-420a-b4f0-471e7da8ea2d\",\n" +
																		   "  \"icon\": \"event_note\"\n" +
																		   "}"
														   )
												   }
										   )
								   ) final CopyContentTypeForm copyContentTypeForm) {

		final InitDataObject initData = this.webResource.init(null, req, res, true, null);
		final User user = initData.getUser();
		Response response;

		try {

			if (null == copyContentTypeForm) {

				return ExceptionMapperUtil.createResponse(null, "The Request needs a POST body");
			}

			Logger.debug(this, ()->String.format("Creating new content type '%s' based from  '%s' ", baseVariableName,  copyContentTypeForm.getName()));
			final HttpSession session = req.getSession(false);

			// Validate input
			final ContentTypeAPI contentTypeAPI = APILocator.getContentTypeAPI(user, true);
			final ContentType type = contentTypeAPI.find(baseVariableName);

			if (null == type || (UtilMethods.isSet(type.id()) && !UUIDUtil.isUUID(type.id()))) {

				return ExceptionMapperUtil.createResponse(null, "ContentType 'id' if set, should be a uuid");
			}

			final ImmutableMap<Object, Object> responseMap = this.copyContentTypeAndDependencies(contentTypeAPI, type, copyContentTypeForm, user);

			// save the last one to the session to be compliant with #13719
			if(null != session) {
				session.removeAttribute(SELECTED_STRUCTURE_KEY);
			}

			response = Response.ok(new ResponseEntityView<>(responseMap)).build();
		} catch (final IllegalArgumentException e) {
			final String errorMsg = String.format("Missing required information when copying Content Type " +
					"'%s': %s", baseVariableName, ExceptionUtil.getErrorMessage(e));
			Logger.error(this, errorMsg, e);
			response = ExceptionMapperUtil.createResponse(null, errorMsg);
		} catch (final DotStateException | DotDataException e) {
			final String errorMsg = String.format("Failed to copy Content Type '%s': %s",
					baseVariableName, ExceptionUtil.getErrorMessage(e));
			Logger.error(this, errorMsg, e);
			response = ExceptionMapperUtil.createResponse(null, errorMsg);
		} catch (final DotSecurityException e) {
			Logger.error(this, String.format("User '%s' does not have permission to copy Content Type " +
					"'%s'", user.getUserId(), baseVariableName), e);
			throw new ForbiddenException(e);
		} catch (final Exception e) {
			final String errorMsg = String.format("An error occurred when copying Content Type " +
					"'%s': %s", baseVariableName, ExceptionUtil.getErrorMessage(e));
			Logger.error(this, errorMsg, e);
			response = ExceptionMapperUtil.createResponse(e, Response.Status.INTERNAL_SERVER_ERROR);
		}

		return response;
	}

	@VisibleForTesting
	public static void setHostAndFolderAsIdentifer (final String folderPathOrIdentifier, final String hostOrId, final User user, final CopyContentTypeBean.Builder builder) {

		Host site = APILocator.systemHost();
		if (null != hostOrId) {

			if (Host.SYSTEM_HOST.equals(hostOrId)) {

				site = APILocator.systemHost();
			} else {

				site = Try.of(() -> UUIDUtil.isUUID(hostOrId) ? APILocator.getHostAPI().find(hostOrId, user, false) :
						APILocator.getHostAPI().findByName(hostOrId, user, false)).getOrElse(APILocator.systemHost());
			}

			builder.host(null == site? APILocator.systemHost().getIdentifier():site.getIdentifier());
		}

		if (null != folderPathOrIdentifier) {

			final Host finalSite = site;
			final String folderId =
					Try.of(() -> APILocator.getFolderAPI().findFolderByPath(folderPathOrIdentifier, finalSite, user, false).getIdentifier()).getOrNull();

			builder.folder(null != folderId ? folderId : folderPathOrIdentifier);
		}
	}

	/**
	 * Copies a Content Type -- along with the new information specified for it -- as well as the
	 * references to the Workflow Schemes that the original type is using.
	 *
	 * @param contentTypeAPI      The {@link ContentTypeAPI} instance to use to save the new
	 *                            Content Type.
	 * @param type                The original {@link ContentType} to copy.
	 * @param copyContentTypeForm The {@link CopyContentTypeForm} containing the new information
	 *                            for the copied type, such as, the new name, new icon, and new
	 *                            Velocity Variable Name.
	 * @param user                The {@link User} executing this action.
	 *
	 * @return An {@link ImmutableMap} containing the data from the new Content Type, its Workflow
	 * Schemes and system action mappings.
	 *
	 * @throws DotDataException     An error occurred when saving the new information.
	 * @throws DotSecurityException The specified User doesn't have the required permissions to
	 *                              perform this action.
	 */
	@WrapInTransaction
	private ImmutableMap<Object, Object> copyContentTypeAndDependencies(final ContentTypeAPI contentTypeAPI, final ContentType type,
																		 final CopyContentTypeForm copyContentTypeForm, final User user)
			throws DotDataException, DotSecurityException {

		final CopyContentTypeBean.Builder builder = new CopyContentTypeBean.Builder()
				.sourceContentType(type).icon(copyContentTypeForm.getIcon()).name(copyContentTypeForm.getName())
				.newVariable(copyContentTypeForm.getVariable());

		setHostAndFolderAsIdentifer(copyContentTypeForm.getFolder(), copyContentTypeForm.getHost(), user, builder);
		final ContentType contentTypeSaved = contentTypeAPI.copyFromAndDependencies(builder.build());

		return ImmutableMap.builder()
				.putAll(contentTypeHelper.contentTypeToMap(
						contentTypeAPI.find(contentTypeSaved.variable()), user))
				.put(MAP_KEY_WORKFLOWS,
						this.workflowHelper.findSchemesByContentType(contentTypeSaved.id(), user))
				.put(MAP_KEY_SYSTEM_ACTION_MAPPINGS,
						this.workflowHelper.findSystemActionsByContentType(contentTypeSaved, user)
								.stream()
						.collect(Collectors.toMap(SystemActionWorkflowActionMapping::getSystemAction, mapping->mapping)))
				.build();
	}

	/**
	 * Creates one or more Content Types specified in the Content Type Form parameter. This allows
	 * users to easily create more than one Content Type in a single request.
	 *
	 * @param req  The current instance of the {@link HttpServletRequest}.
	 * @param res  The current instance of the {@link HttpServletResponse}.
	 * @param form The {@link ContentTypeForm} containing the required information to create the
	 *             Content Type(s).
	 *
	 * @return The JSON response with the Content Type(s) created.
	 *
	 * @throws DotDataException An error occurs when persisting the Content Type(s) in the
	 *                          database.
	 */
	@POST
	@JSONP
	@NoCache
	@Consumes(MediaType.APPLICATION_JSON)
	@Produces({MediaType.APPLICATION_JSON, "application/javascript"})
	@Operation(
			operationId = "postContentTypeCreate",
			summary = "Creates one or more content types",
			description = "Creates one or more content types specified in the JSON payload.\n\n " +
						  "Returns a list entity containing the created content type objects.",
			tags = {"Content Type"},
			responses = {
					@ApiResponse(responseCode = "200", description = "Content type(s) created successfully",
							content = @Content(mediaType = "application/json",
									examples = {
											@ExampleObject(
													value = "{\n" +
															"  \"entity\": [\n" +
															"    {\n" +
															"      \"baseType\": \"string\",\n" +
															"      \"clazz\": \"string\",\n" +
															"      \"defaultType\": true,\n" +
															"      \"description\": \"string\",\n" +
															"      \"fields\": [],\n" +
															"      \"fixed\": true,\n" +
															"      \"folder\": \"string\",\n" +
															"      \"folderPath\": \"string\",\n" +
															"      \"host\": \"string\",\n" +
															"      \"iDate\": 0,\n" +
															"      \"icon\": \"string\",\n" +
															"      \"id\": \"string\",\n" +
															"      \"layout\": [],\n" +
															"      \"metadata\": {},\n" +
															"      \"modDate\": 0,\n" +
															"      \"multilingualable\": true,\n" +
															"      \"name\": \"string\",\n" +
															"      \"owner\": \"string\",\n" +
															"      \"siteName\": \"string\",\n" +
															"      \"sortOrder\": 0,\n" +
															"      \"system\": true,\n" +
															"      \"systemActionMappings\": {},\n" +
															"      \"variable\": \"string\",\n" +
															"      \"versionable\": true,\n" +
															"      \"workflows\": []\n" +
															"    }\n" +
															"  ],\n" +
															"  \"errors\": [],\n" +
															"  \"i18nMessagesMap\": {},\n" +
															"  \"messages\": [],\n" +
															"  \"pagination\": null,\n" +
															"  \"permissions\": []\n" +
															"}"
											)
									}
							)
					),
					@ApiResponse(responseCode = "400", description = "Bad Request"),
					@ApiResponse(responseCode = "403", description = "Forbidden"),
					@ApiResponse(responseCode = "415", description = "Unsupported Media Type"),
					@ApiResponse(responseCode = "500", description = "Internal Server Error")
			}
	)
	public final Response createType(@Context final HttpServletRequest req,
									 @Context final HttpServletResponse res,
									 @RequestBody(
											 description = "Payload may consist of a single content type JSON object, or a list " +
														   "containing multiple content type objects.\n\n" +
														   "Objects require `clazz` and `name` properties at minimum.\n\n" +
														   "May optionally include the following special properties:\n\n" +
														   "| Property | Value | Description |\n" +
														   "|-|-|-|\n" +
														   "| `systemActionMappings` | JSON Object | Maps " +
														   "[Default Workflow Actions](https://www.dotcms.com/docs/latest/managing-workflows#DefaultActions) (as keys) " +
														   "to workflow action identifiers (as values) for this content type.|\n" +
														   "| `workflow` | List of Strings | A list of identifiers of workflow schemes to be associated with the content type.",
											 required = true,
											 content = @Content(
													 schema = @Schema(implementation = ContentTypeForm.class),
													 examples = {
															 @ExampleObject(
																	 value = "[\n" +
																			 "  {\n" +
																			 "    \"clazz\": \"com.dotcms.contenttype.model.type.ImmutableSimpleContentType\",\n" +
																			 "    \"defaultType\": false,\n" +
																			 "    \"name\": \"The Content Type 1\",\n" +
																			 "    \"description\": \"THE DESCRIPTION\",\n" +
																			 "    \"host\": \"48190c8c-42c4-46af-8d1a-0cd5db894797\",\n" +
																			 "    \"owner\": \"dotcms.org.1\",\n" +
																			 "    \"variable\": \"TheContentType1\",\n" +
																			 "    \"fixed\": false,\n" +
																			 "    \"system\": false,\n" +
																			 "    \"folder\": \"SYSTEM_FOLDER\",\n" +
																			 "    \"systemActionMappings\": {\n" +
																			 "      \"NEW\": \"ceca71a0-deee-4999-bd47-b01baa1bcfc8\",\n" +
																			 "      \"PUBLISH\": \"ceca71a0-deee-4999-bd47-b01baa1bcfc8\"\n" +
																			 "    },\n" +
																			 "    \"workflow\": [\n" +
																			 "      \"d61a59e1-a49c-46f2-a929-db2b4bfa88b2\"\n" +
																			 "    ]\n" +
																			 "  },\n" +
																			 "  {\n" +
																			 "    \"clazz\": \"com.dotcms.contenttype.model.type.ImmutableSimpleContentType\",\n" +
																			 "    \"defaultType\": false,\n" +
																			 "    \"name\": \"The Content Type 2\",\n" +
																			 "    \"description\": \"THE DESCRIPTION\",\n" +
																			 "    \"host\": \"48190c8c-42c4-46af-8d1a-0cd5db894797\",\n" +
																			 "    \"owner\": \"dotcms.org.1\",\n" +
																			 "    \"variable\": \"TheContentType2\",\n" +
																			 "    \"fixed\": false,\n" +
																			 "    \"system\": false,\n" +
																			 "    \"folder\": \"SYSTEM_FOLDER\",\n" +
																			 "    \"workflow\": [\n" +
																			 "      \"d61a59e1-a49c-46f2-a929-db2b4bfa88b2\"\n" +
																			 "    ]\n" +
																			 "  }\n" +
																			 "]"
															 )
													 }
											 )
									 ) final ContentTypeForm form)
			throws DotDataException {
		final InitDataObject initData =
				new WebResource.InitBuilder(webResource)
						.requestAndResponse(req, res)
						.requiredBackendUser(false)
						.requiredFrontendUser(false)
						.rejectWhenNoUser(true)
						.init();
		final User user = initData.getUser();
		try {
			checkNotNull(form, "The 'form' parameter is required");
			Logger.debug(this, ()->String.format("Creating Content Type(s): %s", form.getRequestJson()));
			final HttpSession session = req.getSession(false);
			final Iterable<ContentTypeForm.ContentTypeFormEntry> typesToSave = form.getIterable();
			final List<Map<Object, Object>> savedContentTypes = new ArrayList<>();

			for (final ContentTypeForm.ContentTypeFormEntry entry : typesToSave) {
				final ContentType type = contentTypeHelper.evaluateContentTypeRequest(
						entry.contentType, user, true
				);

				if (UtilMethods.isSet(type.id()) && !UUIDUtil.isUUID(type.id())) {
					return ExceptionMapperUtil.createResponse(null, String.format("Content Type ID " +
							"'%s' is either not set, or is not a valid UUID", type.id()));
				}

				final Tuple2<ContentType, List<SystemActionWorkflowActionMapping>>  tuple2 =
						this.saveContentTypeAndDependencies(type, initData.getUser(),
								entry.workflows,
							form.getSystemActions(), APILocator.getContentTypeAPI(user, true), true);
				final ContentType contentTypeSaved = tuple2._1;
				final ImmutableMap<Object, Object> responseMap = ImmutableMap.builder()
						.putAll(contentTypeHelper.contentTypeToMap(contentTypeSaved, user))
						.put(MAP_KEY_WORKFLOWS,
								this.workflowHelper.findSchemesByContentType(contentTypeSaved.id(),
										initData.getUser()))
						.put(MAP_KEY_SYSTEM_ACTION_MAPPINGS, tuple2._2.stream()
								.collect(Collectors.toMap(SystemActionWorkflowActionMapping::getSystemAction, mapping->mapping)))
						.build();
				savedContentTypes.add(responseMap);
				// save the last one to the session to be compliant with #13719
				if(null != session){
                  session.removeAttribute(SELECTED_STRUCTURE_KEY);
				}
			}
			return Response.ok(new ResponseEntityView<>(savedContentTypes)).build();
		} catch (final IllegalArgumentException e) {
			final String errorMsg = String.format("Missing required information when creating Content Type(s): " +
					"%s", ExceptionUtil.getErrorMessage(e));
			Logger.error(this, errorMsg, e);
			return ExceptionMapperUtil.createResponse(null, errorMsg);
		}catch (final DotStateException | DotDataException e) {
			final String errorMsg = String.format("Failed to create Content Type(s): %s", ExceptionUtil.getErrorMessage(e));
			Logger.error(this, errorMsg, e);
			return ExceptionMapperUtil.createResponse(null, errorMsg);
		} catch (final DotSecurityException e) {
			Logger.error(this, String.format("User '%s' does not have permission to create " +
					"Content Type(s)", user.getUserId()), e);
			throw new ForbiddenException(e);
		} catch (final Exception e) {
			final String errorMsg = String.format("An error occurred when creating Content Type(s): " +
					"%s", ExceptionUtil.getErrorMessage(e));
			Logger.error(this, errorMsg, e);
			return ExceptionMapperUtil.createResponse(e, Response.Status.INTERNAL_SERVER_ERROR);
		}
	}

	/**
	 * Updates the Content Type based on the given ID or Velocity variable name.
	 *
	 * @param idOrVar The ID or Velocity variable name of the Content Type to update.
	 * @param form    The {@link ContentTypeForm} containing the required information to update the
	 *                Content Type.
	 * @param req     The current instance of the {@link HttpServletRequest}.
	 * @param res     The current instance of the {@link HttpServletResponse}.
	 *
	 * @return The JSON response with the updated information of the Content Type.
	 */
	@PUT
	@Path("/id/{idOrVar}")
	@JSONP
	@NoCache
	@Consumes(MediaType.APPLICATION_JSON)
	@Produces({ MediaType.APPLICATION_JSON, "application/javascript" })
	@Operation(
			operationId = "putContentTypeUpdate",
			summary = "Updates a content type",
			description = "Updates the content type based on the given ID or Velocity variable name.\n\n" +
					"Returns a copy of the updated content type object.\n\n" +
					"> **Caution:** When updating a content type, any editable fields omitted from the request body " +
					"will be removed from the content type. To update selected properties without deleting others," +
					"submit the full JSON entity with the desired items edited.",
			tags = {"Content Type"},
			responses = {
					@ApiResponse(responseCode = "200", description = "Content type updated successfully",
							content = @Content(mediaType = "application/json",
									examples = {
											@ExampleObject(
													value = "{\n" +
															"  \"entity\": {\n" +
															"    \"baseType\": \"string\",\n" +
															"    \"clazz\": \"string\",\n" +
															"    \"defaultType\": true,\n" +
															"    \"fields\": [],\n" +
															"    \"fixed\": true,\n" +
															"    \"folder\": \"string\",\n" +
															"    \"folderPath\": \"string\",\n" +
															"    \"host\": \"string\",\n" +
															"    \"iDate\": 0,\n" +
															"    \"icon\": \"string\",\n" +
															"    \"id\": \"string\",\n" +
															"    \"layout\": [],\n" +
															"    \"metadata\": {},\n" +
															"    \"modDate\": 0,\n" +
															"    \"multilingualable\": true,\n" +
															"    \"name\": \"string\",\n" +
															"    \"siteName\": \"string\",\n" +
															"    \"sortOrder\": 0,\n" +
															"    \"system\": true,\n" +
															"    \"systemActionMappings\": {},\n" +
															"    \"variable\": \"string\",\n" +
															"    \"versionable\": true,\n" +
															"    \"workflows\": []\n" +
															"  },\n" +
															"  \"errors\": [],\n" +
															"  \"i18nMessagesMap\": {},\n" +
															"  \"messages\": [],\n" +
															"  \"pagination\": null,\n" +
															"  \"permissions\": []\n" +
															"}"
											)
									}
							)
					),
					@ApiResponse(responseCode = "400", description = "Bad Request"),
					@ApiResponse(responseCode = "403", description = "Forbidden"),
					@ApiResponse(responseCode = "404", description = "Not Found"),
					@ApiResponse(responseCode = "415", description = "Unsupported Media Type"),
					@ApiResponse(responseCode = "500", description = "Internal Server Error")
			}
	)
	public Response updateType(@PathParam("idOrVar") @Parameter(
										required = true,
										description = "The ID or Velocity variable name of the content type to update.\n\n" +
												"Example value: `htmlpageasset` (Default page content type)",
										schema = @Schema(type = "string")
								) final String idOrVar,
								@RequestBody(
										description = "The minimum required properties for a successful update are " +
												"`clazz`, `id`, and `name`.\n\n" +
												"May also optionally include the following special properties:\n\n" +
												"| Property | Value | Description |\n" +
												"|-|-|-|\n" +
												"| `systemActionMappings` | JSON Object | Maps " +
												"[Default Workflow Actions](https://www.dotcms.com/docs/latest/managing-" +
												"workflows#DefaultActions) (as keys) " +
												"to workflow action identifiers (as values) for this content type.|\n" +
												"| `workflow` | List of Strings | A list of identifiers of workflow " +
												"schemes to be associated with the content type.",
										required = true,
										content = @Content(
												schema = @Schema(implementation = ContentTypeForm.class),
												examples = {
														@ExampleObject(
																value = "{\n" +
																		"  \"clazz\": \"com.dotcms.contenttype.model.type" +
																		".ImmutableSimpleContentType\",\n" +
																		"  \"defaultType\": false,\n" +
																		"  \"id\": \"39fecdb0-46cc-40a9-a056-f2e1a80ea78c\",\n" +
																		"  \"name\": \"The Content Type 2\",\n" +
																		"  \"description\": \"THE DESCRIPTION 2\",\n" +
																		"  \"host\": \"48190c8c-42c4-46af-8d1a-0cd5db894797\",\n" +
																		"  \"owner\": \"dotcms.org.1\",\n" +
																		"  \"variable\": \"TheContentType1\",\n" +
																		"  \"fixed\": false,\n" +
																		"  \"system\": false,\n" +
																		"  \"folder\": \"SYSTEM_FOLDER\",\n" +
																		"  \"workflow\": [\n" +
																		"    \"d61a59e1-a49c-46f2-a929-db2b4bfa88b2\"\n" +
																		"  ]\n" +
																		"}"
														)
												}
										)
								) final ContentTypeForm form,
								@Context final HttpServletRequest req, @Context final HttpServletResponse res) {
		final InitDataObject initData =
				new WebResource.InitBuilder(webResource)
						.requestAndResponse(req, res)
						.requiredBackendUser(false)
						.requiredFrontendUser(false)
						.rejectWhenNoUser(true)
						.init();
		final User user = initData.getUser();
		final ContentTypeAPI contentTypeAPI = APILocator.getContentTypeAPI(user, true);
		try {
			checkNotNull(form, "The 'form' parameter is required");
			final ContentType contentType = contentTypeHelper.evaluateContentTypeRequest(
					idOrVar, form.getContentType(), user, false
			);
			Logger.debug(this, String.format("Updating content type: '%s'", form.getRequestJson()));
			checkNotEmpty(contentType.id(), BadRequestException.class,
					"Content Type 'id' attribute must be set");

			final Tuple2<ContentType, List<SystemActionWorkflowActionMapping>> tuple2 =
					this.saveContentTypeAndDependencies(contentType, user,
							form.getWorkflows(), form.getSystemActions(),
							contentTypeAPI, false);
			final ImmutableMap.Builder<Object, Object> builderMap =
					ImmutableMap.builder()
							.putAll(contentTypeHelper.contentTypeToMap(tuple2._1, user))
							.put(MAP_KEY_WORKFLOWS,
									this.workflowHelper.findSchemesByContentType(
											contentType.id(), initData.getUser()))
							.put(MAP_KEY_SYSTEM_ACTION_MAPPINGS, tuple2._2.stream()
									.collect(Collectors.toMap(
											SystemActionWorkflowActionMapping::getSystemAction,
											mapping -> mapping)));
			return Response.ok(new ResponseEntityView<>(builderMap.build())).build();
		} catch (final NotFoundInDbException e) {
			Logger.error(this, String.format("Content Type with ID or var name '%s' was not found", idOrVar), e);
			return ExceptionMapperUtil.createResponse(e, Response.Status.NOT_FOUND);
		} catch (final IllegalArgumentException e) {
			return ExceptionMapperUtil.createResponse(null, e.getMessage());
		} catch (final DotStateException | DotDataException e) {
			final String errorMsg = String.format("Failed to update Content Type with ID or var name " +
					"'%s': %s", idOrVar, ExceptionUtil.getErrorMessage(e));
			Logger.error(this, errorMsg, e);
			return ExceptionMapperUtil.createResponse(null, errorMsg);
		} catch (final DotSecurityException e) {
			Logger.error(this, String.format("User '%s' does not have permission to update Content Type with ID or var name " +
					"'%s'", user.getUserId(), idOrVar), e);
			throw new ForbiddenException(e);
		} catch (final Exception e) {
			Logger.error(this, String.format("An error occurred when updating Content Type with ID or var name " +
					"'%s': %s", idOrVar, ExceptionUtil.getErrorMessage(e)), e);
			return ExceptionMapperUtil.createResponse(e, Response.Status.INTERNAL_SERVER_ERROR);
		}
	}

	/**
	 * Saves the specified Content Type and properly handles additional data associated to it, such
	 * as Workflow information.
	 *
	 * @param contentType          The {@link ContentType} to save.
	 * @param user                 The {@link User} executing this action.
	 * @param workflows            The {@link Set} of Workflow IDs to associate to the Content
	 *                             Type.
	 * @param systemActionMappings The {@link List} of {@link Tuple2} containing the
	 *                             {@link WorkflowAPI.SystemAction} and the {@link String}
	 *                             representing the Workflow Action ID.
	 * @param contentTypeAPI       The {@link ContentTypeAPI} instance to use.
	 * @param isNew                A {@link Boolean} indicating if the Content Type is new or not.
	 *
	 * @return A {@link Tuple2} containing the saved {@link ContentType} and the {@link List} of
	 * {@link SystemActionWorkflowActionMapping} associated to it.
	 *
	 * @throws DotSecurityException The specified User doesn't have the required permissions to
	 *                              perform this action.
	 * @throws DotDataException     An error occurs when persisting the Content Type in the
	 *                              database.
	 */
	@WrapInTransaction
	private Tuple2<ContentType, List<SystemActionWorkflowActionMapping>> saveContentTypeAndDependencies (final ContentType contentType,
																								   final User user,
																								   final List<WorkflowFormEntry> workflows,
																								   final List<Tuple2<WorkflowAPI.SystemAction,String>> systemActionMappings,
																								   final ContentTypeAPI contentTypeAPI,
																								   final boolean isNew) throws DotSecurityException, DotDataException, UniqueFieldValueDuplicatedException {

		ContentType contentTypeSaved = contentTypeAPI.save(contentType);
		this.contentTypeHelper.saveSchemesByContentType(contentTypeSaved, workflows);

		if (!isNew) {
			this.handleFields(contentTypeSaved.id(), contentType.fieldMap(
					this.contentTypeHelper::generateFieldKey
			), user, contentTypeAPI);
		}

		// Make sure we have the correct layout for the content type
		contentTypeSaved = this.contentTypeHelper.fixLayoutIfNecessary(
				contentTypeSaved.id(), user
		);

		// Processing the content type action mappings
		final List<SystemActionWorkflowActionMapping> systemActionWorkflowActionMappings =
				this.contentTypeHelper.processWorkflowActionMapping(
						contentTypeSaved, user, systemActionMappings, isNew
				);

		return Tuple.of(contentTypeSaved, systemActionWorkflowActionMappings);
	}

	/**
	 * We need to handle in this way b/c when the content type exists the fields are not being
	 * updated
	 *
	 * @param contentTypeId           the content type id
	 * @param newContentTypeFieldsMap the content type fields found in the request
	 * @param user                    the user performing the action
	 * @param contentTypeAPI          the content type api
	 * @throws DotDataException     if there is an error with the data
	 * @throws DotSecurityException if the user does not have the required permissions
	 */
	@WrapInTransaction
	private void handleFields(final String contentTypeId,
			final Map<String, Field> newContentTypeFieldsMap, final User user,
			final ContentTypeAPI contentTypeAPI) throws DotDataException, DotSecurityException, UniqueFieldValueDuplicatedException {

		final ContentType currentContentType = contentTypeAPI.find(contentTypeId);

		final DiffResult<FieldDiffItemsKey, Field> diffResult = new FieldDiffCommand(contentTypeId).
				applyDiff(
						currentContentType.fieldMap(this.contentTypeHelper::generateFieldKey),
						newContentTypeFieldsMap
				);

		if (!diffResult.getToDelete().isEmpty()) {
			APILocator.getContentTypeFieldAPI().deleteFields(
					diffResult.getToDelete().values().stream().
							map(Field::id).
							collect(Collectors.toList()), user
			);
		}

		if (!diffResult.getToAdd().isEmpty()) {
			APILocator.getContentTypeFieldAPI().saveFields(
					new ArrayList<>(diffResult.getToAdd().values()), user
			);
		}

		if (!diffResult.getToUpdate().isEmpty()) {
			handleUpdateFieldAndFieldVariables(user, diffResult);
		}
	}

	/**
	 * Handles the update of fields and field variables based on the difference result.
	 *
	 * @param user          The user performing the update.
	 * @param diffResult    The result of the field differences.
	 * @throws DotSecurityException If a security exception occurs.
	 * @throws DotDataException     If a data exception occurs.
	 */
	private void handleUpdateFieldAndFieldVariables(
			final User user, final DiffResult<FieldDiffItemsKey, Field> diffResult)
            throws DotSecurityException, DotDataException, UniqueFieldValueDuplicatedException {

		final List<Field> fieldToUpdate = new ArrayList<>();
		final List<Tuple2<Field, List<DiffItem>>> fieldVariableToUpdate = new ArrayList<>();

		for (final Map.Entry<FieldDiffItemsKey, Field> entry : diffResult.getToUpdate().entrySet()) {

			final Map<Boolean, List<DiffItem>> diffPartition = // split the differences between the ones that are for the field and the ones that are for field variables
					entry.getKey().getDiffItems().stream().collect(Collectors.partitioningBy(diff -> diff.getVariable().startsWith("fieldVariable.")));
			final List<DiffItem> fieldVariableList = diffPartition.get(Boolean.TRUE);  // field variable diffs
			final List<DiffItem> fieldList         = diffPartition.get(Boolean.FALSE); // field diffs
			if (UtilMethods.isSet(fieldList)) {
				Logger.debug(this, "Updating the field : " + entry.getValue().variable() + " diff: "
						+ fieldList);
				fieldToUpdate.add(entry.getValue());
			}

			if (UtilMethods.isSet(fieldVariableList)) {
				Logger.debug(this, "Updating the field - field Variables : " + entry.getValue().variable() + " diff: " + fieldVariableList);
				fieldVariableToUpdate.add(Tuple.of(entry.getValue(), fieldVariableList));
			}
		}

		if (UtilMethods.isSet(fieldToUpdate)) { // any diff on fields, so update the fields (but not update field variables :( )
			APILocator.getContentTypeFieldAPI().saveFields(fieldToUpdate, user);
		}

		// any diff on field variables, lets see what kind of diffs are.
		if (UtilMethods.isSet(fieldVariableToUpdate)) {
			handleUpdateFieldVariables(user, fieldVariableToUpdate);
		}
	}

	/**
	 * Handles the update of field variables for a given user and a list of field variable tuples.
	 *
	 * @param user                  The user object for which the field variables will be updated.
	 * @param fieldVariableToUpdate List of tuples containing the field and a list of diff items to
	 *                              update.
	 * @throws DotDataException     If there is an error accessing the data.
	 * @throws DotSecurityException If there is a security error.
	 */
	private void handleUpdateFieldVariables(
			final User user, final List<Tuple2<Field, List<DiffItem>>> fieldVariableToUpdate)
            throws DotDataException, DotSecurityException, UniqueFieldValueDuplicatedException {

		for (final Tuple2<Field, List<DiffItem>> fieldVariableTuple : fieldVariableToUpdate) {
			handleUpdateFieldVariables(user, fieldVariableTuple);
		}
	}

	/**
	 * Handles the update of field variables for a user and field variable tuple.
	 *
	 * @param user               the user performing the update
	 * @param fieldVariableTuple the tuple containing the field and list of diff items
	 * @throws DotDataException     if there is an issue with data access
	 * @throws DotSecurityException if there is a security issue
	 */
	private void handleUpdateFieldVariables(
			final User user, final Tuple2<Field, List<DiffItem>> fieldVariableTuple)
            throws DotDataException, DotSecurityException, UniqueFieldValueDuplicatedException {

		final Map<String, FieldVariable> fieldVariableMap =
				fieldVariableTuple._1().fieldVariablesMap();
		for (final DiffItem diffItem : fieldVariableTuple._2()) {

			final var detail = diffItem.getDetail();

			// normalizing the real varname
			final String fieldVariableVarName = StringUtils.replace(diffItem.getVariable(),
					"fieldVariable.", StringPool.BLANK);
			if ("delete".equals(detail) &&
					fieldVariableMap.containsKey(fieldVariableVarName)) {

				APILocator.getContentTypeFieldAPI()
						.delete(fieldVariableMap.get(fieldVariableVarName));
			}

			// if add or update, it is pretty much the same
			if ("add".equals(detail) || "update".equals(detail)) {

				if ("update".equals(detail) &&
						!fieldVariableMap.containsKey(fieldVariableVarName)) {
					// on update get the current field and gets the id
					continue;
				}

				APILocator.getContentTypeFieldAPI()
						.save(fieldVariableMap.get(fieldVariableVarName), user);
			}
		}
	}

	@DELETE
	@Path("/id/{idOrVar}")
	@JSONP
	@NoCache
	@Produces({MediaType.APPLICATION_JSON, "application/javascript"})
	@Operation(
			operationId = "deleteContentType",
			summary = "Deletes a content type",
			description = "Deletes the content type based on the provided ID or Velocity variable name.\n\n" +
					"Returns JSON string containing the identifier of the deleted content type.",
			tags = {"Content Type"},
			responses = {
					@ApiResponse(responseCode = "200", description = "Content type deleted successfully",
							content = @Content(mediaType = "application/json",
									examples = {
											@ExampleObject(
													value = "{\n" +
															"  \"entity\": \"{\\\"deleted\\\":\\\"string\\\"}\",\n" +
															"  \"errors\": [],\n" +
															"  \"i18nMessagesMap\": {},\n" +
															"  \"messages\": [],\n" +
															"  \"pagination\": null,\n" +
															"  \"permissions\": []\n" +
															"}"
											)
									}
							)
					),
					@ApiResponse(responseCode = "403", description = "Forbidden"),
					@ApiResponse(responseCode = "404", description = "Content type not found"),
					@ApiResponse(responseCode = "500", description = "Internal Server Error")
			}
	)
	public Response deleteType(@PathParam("idOrVar") @Parameter(
										required = true,
										description = "The ID or Velocity variable name of the content type to delete.",
										schema = @Schema(type = "string")
								) final String idOrVar,
							   @Context final HttpServletRequest req, @Context final HttpServletResponse res) throws JSONException {

		final InitDataObject initData = this.webResource.init(null, req, res, true, null);
		final User user = initData.getUser();

		final ContentTypeAPI contentTypeAPI = APILocator.getContentTypeAPI(user, true);

		try {
			ContentType type;
			try {
				type = contentTypeAPI.find(idOrVar);
			} catch (NotFoundInDbException nfdb) {
				return Response.status(404).build();
			}

			contentTypeAPI.delete(type);

			JSONObject joe = new JSONObject();
			joe.put("deleted", type.id());

			return Response.ok(new ResponseEntityView<>(joe.toString())).build();
		} catch (final DotSecurityException e) {
			throw new ForbiddenException(e);
		} catch (final Exception e) {
			Logger.error(this, String.format("Error deleting content type identified by (%s) ",idOrVar), e);
			return ExceptionMapperUtil.createResponse(e, Response.Status.INTERNAL_SERVER_ERROR);
		}
	}

	@GET
	@Path("/id/{idOrVar}")
	@JSONP
	@NoCache
	@Produces({MediaType.APPLICATION_JSON, "application/javascript"})
	@Operation(
			operationId = "getContentTypeIdVar",
			summary = "Retrieves a single content type",
			description = "Returns one content type based on the provided ID or Velocity variable name.",
			tags = {"Content Type"},
			responses = {
					@ApiResponse(responseCode = "200", description = "Content type retrieved successfully",
							content = @Content(mediaType = "application/json",
									examples = {
											@ExampleObject(
													value = "{\n" +
															"  \"entity\": [\n" +
															"    {\n" +
															"      \"baseType\": \"string\",\n" +
															"      \"clazz\": \"string\",\n" +
															"      \"defaultType\": true,\n" +
															"      \"description\": \"string\",\n" +
															"      \"fields\": [],\n" +
															"      \"fixed\": false,\n" +
															"      \"folder\": \"string\",\n" +
															"      \"folderPath\": \"string\",\n" +
															"      \"host\": \"string\",\n" +
															"      \"iDate\": 0,\n" +
															"      \"icon\": \"string\",\n" +
															"      \"id\": \"string\",\n" +
															"      \"layout\": [],\n" +
															"      \"metadata\": {},\n" +
															"      \"modDate\": 0,\n" +
															"      \"multilingualable\": true,\n" +
															"      \"name\": \"string\",\n" +
															"      \"siteName\": \"string\",\n" +
															"      \"sortOrder\": 0,\n" +
															"      \"system\": true,\n" +
															"      \"variable\": \"string\",\n" +
															"      \"systemActionMappings\": {},\n" +
															"      \"variable\": \"string\",\n" +
															"      \"versionable\": true,\n" +
															"      \"workflows\": []\n" +
															"    }\n" +
															"  ],\n" +
															"  \"errors\": [],\n" +
															"  \"i18nMessagesMap\": {},\n" +
															"  \"messages\": [],\n" +
															"  \"pagination\": {\n" +
															"    \"currentPage\": 0,\n" +
															"    \"perPage\": 0,\n" +
															"    \"totalEntries\": 0\n" +
															"  },\n" +
															"  \"permissions\": []\n" +
															"}\n"
											)
									}
							)
					),
					@ApiResponse(responseCode = "403", description = "Forbidden"),
					@ApiResponse(responseCode = "404", description = "Not Found"),
					@ApiResponse(responseCode = "500", description = "Internal Server Error")
			}
	)
	public Response getType(
			@PathParam("idOrVar") @Parameter(
					required = true,
					description = "The ID or Velocity variable name of the content type to retrieve.\n\n" +
									"Example: `htmlpageasset` (Default page content type)",
					schema = @Schema(type = "string")
			) final String idOrVar,
			@Context final HttpServletRequest req,
			@Context final HttpServletResponse res,
			@QueryParam("languageId") @Parameter(
					description = "The language ID for localization.",
					schema = @Schema(type = "integer")
			) final Long languageId,
			@QueryParam("live") @Parameter(
					description = "Determines whether live versions of language variables are used in the returned object.",
					schema = @Schema(type = "boolean")
			) final Boolean paramLive)
			throws DotDataException {

		final InitDataObject initData = this.webResource.init(null, req, res, false, null);
		final User user = initData.getUser();
		ContentTypeAPI tapi = APILocator.getContentTypeAPI(user, true);
		Response response = Response.status(404).build();
        final HttpSession session = req.getSession(false);
		try {

			Logger.debug(this, ()-> "Getting the Type: " + idOrVar);

			final ContentType type = tapi.find(idOrVar);
			if (null == type) {
				// Humoring sonarlint, this block should never be reached as the find method will
				// throw an exception if the type is not found.
				throw new NotFoundInDbException(
						String.format("Content Type with ID or var name '%s' was not found", idOrVar
						));
			}

			if (null != session) {
				session.setAttribute(SELECTED_STRUCTURE_KEY, type.inode());
			}

			final boolean live = paramLive == null ?
					(PageMode.get(Try.of(HttpServletRequestThreadLocal.INSTANCE::getRequest).getOrNull())).showLive
					: paramLive;

			final ContentTypeInternationalization contentTypeInternationalization = languageId != null ?
					new ContentTypeInternationalization(languageId, live, user) : null;
			final ImmutableMap<Object, Object> resultMap = ImmutableMap.builder()
					.putAll(contentTypeHelper.contentTypeToMap(type,
							contentTypeInternationalization, user))
					.put(MAP_KEY_WORKFLOWS, this.workflowHelper.findSchemesByContentType(
							type.id(), initData.getUser()))
					.put(MAP_KEY_SYSTEM_ACTION_MAPPINGS,
							this.workflowHelper.findSystemActionsByContentType(
									type, initData.getUser()).stream()
							.collect(Collectors.toMap(mapping -> mapping.getSystemAction(),
									mapping -> mapping))).build();

			response = ("true".equalsIgnoreCase(req.getParameter("include_permissions")))?
					Response.ok(new ResponseEntityView<>(resultMap, PermissionsUtil.getInstance().getPermissionsArray(type, initData.getUser()))).build():
					Response.ok(new ResponseEntityView<>(resultMap)).build();
		} catch (final DotSecurityException e) {
			throw new ForbiddenException(e);
		} catch (final NotFoundInDbException nfdb2) {
			// nothing to do here, will throw a 404
		}

		return response;
	}

	/**
	 * Returns the list of Content Type objects that match the specified filter and the optional pagination criteria.
	 * <p>Example:</p>
	 * <pre>
	 * {@code
	 *     {{serverURL}}/api/v1/contenttype/_filter
	 * }
	 * </pre>
	 * JSON body:
	 * <pre>
	 * {@code
	 *     {
	 *         "filter" : {
	 *             "data" : "calendarEvent,Vanityurl,webPageContent,DotAsset,persona",
	 *             "query": ""
	 *         },
	 *         "page": 0,
	 *         "perPage": 5
	 *     }
	 * }
	 * </pre>
	 *
	 * @param req  The current {@link HttpServletRequest} instance.
	 * @param res  The current {@link HttpServletResponse} instance.
	 * @param form The {@link FilteredContentTypesForm} containing the required information and optional pagination
	 *             parameters.
	 *
	 * @return The JSON response with the Content Types matching the specified Velocity Variable Names.
	 */
	@POST
	@Path("/_filter")
	@JSONP
	@NoCache
	@Consumes(MediaType.APPLICATION_JSON)
	@Produces({MediaType.APPLICATION_JSON, "application/javascript"})
	@Operation(
			operationId = "postContentTypeFilter",
			summary = "Filters content types",
			description = "Returns the list of content type objects that match the specified filter, with optional pagination criteria.",
			tags = {"Content Type"},
			responses = {
					@ApiResponse(responseCode = "200", description = "Content types filtered successfully",
							content = @Content(mediaType = "application/json",
									examples = {
											@ExampleObject(
													value = "{\n" +
															"  \"entity\": [\n" +
															"    {\n" +
															"      \"baseType\": \"string\",\n" +
															"      \"clazz\": \"string\",\n" +
															"      \"defaultType\": true,\n" +
															"      \"description\": \"string\",\n" +
															"      \"fixed\": false,\n" +
															"      \"folder\": \"string\",\n" +
															"      \"folderPath\": \"string\",\n" +
															"      \"host\": \"string\",\n" +
															"      \"iDate\": 0,\n" +
															"      \"icon\": \"string\",\n" +
															"      \"id\": \"string\",\n" +
															"      \"layout\": [],\n" +
															"      \"metadata\": {},\n" +
															"      \"modDate\": 0,\n" +
															"      \"multilingualable\": true,\n" +
															"      \"nEntries\": 0,\n" +
															"      \"name\": \"string\",\n" +
															"      \"siteName\": \"string\",\n" +
															"      \"sortOrder\": 0,\n" +
															"      \"system\": true,\n" +
															"      \"variable\": \"string\",\n" +
															"      \"versionable\": true,\n" +
															"      \"workflows\": []\n" +
															"    }\n" +
															"  ],\n" +
															"  \"errors\": [],\n" +
															"  \"i18nMessagesMap\": {},\n" +
															"  \"messages\": [],\n" +
															"  \"pagination\": {\n" +
															"    \"currentPage\": 0,\n" +
															"    \"perPage\": 0,\n" +
															"    \"totalEntries\": 0\n" +
															"  },\n" +
															"  \"permissions\": []\n" +
															"}\n"
											)
									}
							)
					),
					@ApiResponse(responseCode = "400", description = "Bad Request"),
					@ApiResponse(responseCode = "403", description = "Forbidden"),
					@ApiResponse(responseCode = "415", description = "Unsupported Media Type"),
					@ApiResponse(responseCode = "500", description = "Internal Server Error")
			}
	)
	public final Response filteredContentTypes(@Context final HttpServletRequest req,
											   @Context final HttpServletResponse res,
											   @RequestBody(
													   description = "Requires POST body consisting of a JSON object with the following properties:\n\n" +
															   "| Property |  Type  | Description |\n" +
															   "|----------|--------|-------------|\n" +
															   "| `filter`   | JSON Object | Contains three properties: <table><tr><td>`query`</td><td>A simple query returning " +
															   								"full or partial matches.</td></tr><tr><td>`types`</td><td>A comma-separated list " +
															   								"of specific content type variables.</td></tr><tr><td>`sites`</td><td>A comma-separated list " +
															   								"of site identifiers or keys.</td></tr></table> |\n" +
															   "| `page` | Integer | Which page of results to show. Defaults to `1`. |\n" +
															   "| `perPage`   | Integer | Number of results to display per page. Defaults to `10`. |\n" +
															   "| `orderBy`   | String | Sorting parameter: `name` (default), `velocity_var_name`, `mod_date`, or `sort_order`. |\n" +
															   "| `direction`   | String | `ASC` (default) or `DESC` for ascending or descending. |",
													   required = true,
													   content = @Content(
															   schema = @Schema(implementation = FilteredContentTypesForm.class),
															   examples = {
																	   @ExampleObject(
																			   value = "{\n" +
																					   "  \"filter\": {\n" +
																					   "    \"query\": \"\",\n" +
																					   "    \"types\": \"Blog,Activity\",\n" +
																					   "    \"sites\": \"demo.dotcms.com,SYSTEM_HOST\"\n" +
																					   "  },\n" +
																					   "  \"page\": 1,\n" +
																					   "  \"perPage\": 10,\n" +
																					   "  \"orderBy\": \"name\",\n" +
																					   "  \"direction\": \"ASC\"\n" +
																					   "}"
																	   )
															   }
													   )
											   ) final FilteredContentTypesForm form) {
		if (null == form) {
			return ExceptionMapperUtil.createResponse(null, "Requests to '_filter' need a POST JSON body");
		}
		final InitDataObject initData = this.webResource.init(null, req, res, true, null);
		final User user = initData.getUser();
		Response response;
		final String types = getFilterValue(form, "types", StringPool.BLANK);
		final List<String> typeVarNames = UtilMethods.isSet(types) ? Arrays.asList(types.split(COMMA)) : null;
		final String filter = getFilterValue(form, "query", StringPool.BLANK);
		final String sites = getFilterValue(form, "sites", StringPool.BLANK);
		final Map<String, Object> extraParams = new HashMap<>();
		if (UtilMethods.isSet(typeVarNames)) {
			extraParams.put(ContentTypesPaginator.TYPES_PARAMETER_NAME, typeVarNames);
		}
		try {
			if (UtilMethods.isSet(sites)) {
				// SECURITY: Validate sites parameter to prevent SQL injection (same validation as GET method)
				List<String> siteList = Arrays.asList(sites.split(COMMA));
				
				// SECURITY: Prevent DoS attacks with excessive number of sites
				if (siteList.size() > 100) {
					Logger.warn(this, "Too many sites requested in ContentTypeResource POST filter: " + siteList.size());
					throw new DotDataException("Too many sites specified. Maximum 100 sites allowed per request.");
				}
				
				for (String site : siteList) {
					if (!IdentifierValidator.isValid(site, IdentifierValidator.SITE_PROFILE)) {
						// SECURITY: Do not log or return user input to prevent information disclosure
						Logger.warn(this, "Invalid site identifier rejected in ContentTypeResource POST filter");
						throw new DotDataException("Invalid site identifier format");
					}
				}
				extraParams.put(ContentTypesPaginator.SITES_PARAMETER_NAME, siteList);
			}
			final PaginationUtil paginationUtil =
					new PaginationUtil(new ContentTypesPaginator(APILocator.getContentTypeAPI(user)));
			response = paginationUtil.getPage(req, user, filter, form.getPage(), form.getPerPage(), form.getOrderBy(),
					OrderDirection.valueOf(form.getDirection()), extraParams);
		} catch (final Exception e) {
			if (ExceptionUtil.causedBy(e, DotSecurityException.class)) {
				throw new ForbiddenException(e);
			}
			response = ExceptionMapperUtil.createResponse(e, Response.Status.INTERNAL_SERVER_ERROR);
			Logger.error(this, e.getMessage(), e);
		}
		return response;
	}

	@GET
	@Path("/basetypes")
	@JSONP
	@InitRequestRequired
	@NoCache
	@Produces({MediaType.APPLICATION_JSON, "application/javascript"})
	@Operation(
			operationId = "getContentTypeBaseTypes",
			summary = "Retrieves base content types",
			description = "Returns a list of base content types.",
			tags = {"Content Type"},
			responses = {
					@ApiResponse(responseCode = "200", description = "Base content types retrieved successfully",
							content = @Content(mediaType = "application/json",
									examples = {
											@ExampleObject(
													value = "{\n" +
															"  \"entity\": [\n" +
															"    {\n" +
															"      \"index\": \"int\",\n" +
															"      \"label\": \"string\",\n" +
															"      \"name\": \"string\",\n" +
															"      \"types\": null\n" +
															"    }\n" +
															"  ],\n" +
															"  \"errors\": [],\n" +
															"  \"i18nMessagesMap\": {},\n" +
															"  \"messages\": [],\n" +
															"  \"pagination\": null,\n" +
															"  \"permissions\": []\n" +
															"}"
											)
									}
							)
					),
					@ApiResponse(responseCode = "500", description = "Internal Server Error")
			}
	)
	public final Response getRecentBaseTypes(@Context final HttpServletRequest request) {
		Response response;
		try {
			final List<BaseContentTypesView> types = contentTypeHelper.getTypes(request);
			response = Response.ok(new ResponseEntityView<>(types)).build();
		} catch (Exception e) { // this is an unknown error, so we report as a 500.
			response = ExceptionMapperUtil.createResponse(e, Response.Status.INTERNAL_SERVER_ERROR);
		}

		return response;
	} // getTypes.

	/**
	 * Returns a list of {@link ContentType} objects based on the filtering criteria. This is how
	 * you can call this endpoint:
	 * <pre>{@code
	 * GET http://localhost:8080/api/v1/contenttype?sites=48190c8c-42c4-46af-8d1a-0cd5db894797,SYSTEM_HOST,&per_page=40&&orderby=variabledirection=DESC
	 * }</pre>
	 * <p>If you want results composed of 10 items per page and you want the third page, and you
	 * don't have the Site's Identifier, you can call this URL:</p>
	 * <pre>{@code
	 * GET http://localhost:8080/api/v1/contenttype?sites=demo.dotcms.com&page=3&per_page=10
	 * }</pre>
	 *
	 * @param httpRequest  The current instance of the {@link HttpServletRequest}.
	 * @param httpResponse The current instance of the {@link HttpServletResponse}.
	 * @param filter       Filtering parameter used to pass down the Content Types name, Velocity
	 *                     Variable Name, or Inode. You can pass down part of the characters.
	 * @param page         The selected results page, for pagination purposes.
	 * @param perPage      The number of results to return per page, for pagination purposes.
	 * @param orderByParam The column name that will be used to sort the paginated results. For
	 *                     reference, please check
	 *                     {@link com.dotmarketing.common.util.SQLUtil#ORDERBY_WHITELIST}.
	 * @param direction    The direction of the sorting. It can be either "ASC" or "DESC".
	 * @param types         The Velocity variable name of the Content Type  to retrieve.
	 * @param siteId       The identifier of the Site where the requested Content Types live.
	 * @param sites        A comma-separated list of Site identifiers or Site Keys where the
	 *                     requested Content Types live.
     * @param ensureContentTypesParam
     *                     A comma-separated list of Content Types guaranteed to be included in the
     *                     Content Type list response if they exist and are valid.
	 * @return A JSON response with the paginated list of Content Types.
	 *
	 * @throws DotDataException An error occurred when retrieving information from the database.
	 */
	@GET
	@JSONP
	@NoCache
	@Produces({MediaType.APPLICATION_JSON, "application/javascript"})
	@Operation(
			operationId = "getContentType",
			summary = "Retrieves a list of content types",
			description = "Returns a list of content type objects based on the filtering criteria.",
			tags = {"Content Type"},
			responses = {
					@ApiResponse(responseCode = "200", description = "Content types retrieved successfully",
							content = @Content(
									mediaType = "application/json",
									examples = {
											@ExampleObject(
													value = "{\n" +
															"  \"entity\": [\n" +
															"    {\n" +
															"      \"baseType\": \"string\",\n" +
															"      \"clazz\": \"string\",\n" +
															"      \"defaultType\": true,\n" +
															"      \"description\": \"string\",\n" +
															"      \"fixed\": true,\n" +
															"      \"folder\": \"string\",\n" +
															"      \"folderPath\": \"string\",\n" +
															"      \"host\": \"string\",\n" +
															"      \"iDate\": 0,\n" +
															"      \"icon\": \"string\",\n" +
															"      \"id\": \"string\",\n" +
															"      \"layout\": [],\n" +
															"      \"metadata\": {},\n" +
															"      \"modDate\": 0,\n" +
															"      \"multilingualable\": true,\n" +
															"      \"nEntries\": 0,\n" +
															"      \"name\": \"string\",\n" +
															"      \"siteName\": \"string\",\n" +
															"      \"sortOrder\": 0,\n" +
															"      \"system\": true,\n" +
															"      \"variable\": \"string\",\n" +
															"      \"versionable\": true,\n" +
															"      \"workflows\": []\n" +
															"    }\n" +
															"  ],\n" +
															"  \"errors\": [],\n" +
															"  \"i18nMessagesMap\": {},\n" +
															"  \"messages\": [],\n" +
															"  \"pagination\": {\n" +
															"    \"currentPage\": 0,\n" +
															"    \"perPage\": 0,\n" +
															"    \"totalEntries\": 0\n" +
															"  },\n" +
															"  \"permissions\": []\n" +
															"}\n"
											)
									}
							)
					),
					@ApiResponse(responseCode = "403", description = "Forbidden"),
					@ApiResponse(responseCode = "500", description = "Internal Server Error")
			}
	)
<<<<<<< HEAD
	public final Response getContentTypes(@Context final HttpServletRequest httpRequest,
										  @Context final HttpServletResponse httpResponse,
										  @QueryParam(PaginationUtil.FILTER) @Parameter(schema = @Schema(type = "string"),
												  description = "String to filter/search for specific content types; leave blank to return all."
										  ) final String filter,
										  @QueryParam(PaginationUtil.PAGE) @Parameter(schema = @Schema(type = "integer"),
												  description = "Page number in response pagination.\n\nDefault: `1`"
										  ) final int page,
										  @QueryParam(PaginationUtil.PER_PAGE) @Parameter(schema = @Schema(type = "integer"),
												  description = "Number of results per page for pagination.\n\nDefault: `10`"
										  ) final int perPage,
										  @DefaultValue("upper(name)") @QueryParam(PaginationUtil.ORDER_BY) @Parameter(
												  schema = @Schema(type = "string"),
												  description = "Column(s) to sort the results. Multiple columns can be " +
														  "combined in a comma-separated list. Column names can also be set " +
														  "within a SQL string function, such as `upper()`.\n\n" +
														  "Some possible values:\n\n" +
														  "`name`, `velocity_var_name`, `mod_date`, `sort_order`\n\n" +
														  "`description`, `structuretype`, `category`, `inode`"
										  ) String orderByParam,
										  @DefaultValue("ASC") @QueryParam(PaginationUtil.DIRECTION) @Parameter(
												  schema = @Schema(
														  type = "string",
														  allowableValues = {"ASC", "DESC"},
														  defaultValue = "ASC",
														  required = true
												  ),
												  description = "Sort direction: choose between ascending or descending."
										  ) String direction,
										  @QueryParam("type") @Parameter(
												  schema = @Schema(
														  type = "array",
														  allowableValues = {
																  "ANY", "CONTENT", "WIDGET",
																  "FORM", "FILEASSET", "HTMLPAGE", "PERSONA",
																  "VANITY_URL", "KEY_VALUE", "DOTASSET"
														  }
												  ),
                                                  style = ParameterStyle.FORM,
												  description = "Variable name of [base content type](https://www.dotcms.com/docs/latest/base-content-types)."
										  ) List<String> type,
										  @QueryParam(ContentTypesPaginator.HOST_PARAMETER_ID) @Parameter(schema = @Schema(type = "string"),
												  description = "Filter by site identifier."
										  ) final String siteId,
										  @QueryParam(ContentTypesPaginator.SITES_PARAMETER_NAME) @Parameter(schema = @Schema(type = "string"),
												  description = "Multi-site filter: Takes comma-separated list of site identifiers or keys."
										  ) final String sites) throws DotDataException {
=======
    public final Response getContentTypes(@Context final HttpServletRequest httpRequest,
            @Context final HttpServletResponse httpResponse,
            @QueryParam(PaginationUtil.FILTER) @Parameter(schema = @Schema(type = "string"),
                    description = "String to filter/search for specific content types; leave blank to return all."
            ) final String filter,
            @QueryParam(PaginationUtil.PAGE) @Parameter(schema = @Schema(type = "integer"),
                    description = "Page number in response pagination.\n\nDefault: `1`"
            ) final int page,
            @QueryParam(PaginationUtil.PER_PAGE) @Parameter(schema = @Schema(type = "integer"),
                    description = "Number of results per page for pagination.\n\nDefault: `10`"
            ) final int perPage,
            @DefaultValue("upper(name)") @QueryParam(PaginationUtil.ORDER_BY) @Parameter(
                    schema = @Schema(type = "string"),
                    description = "Column(s) to sort the results. Multiple columns can be " +
                            "combined in a comma-separated list. Column names can also be set " +
                            "within a SQL string function, such as `upper()`.\n\n" +
                            "Some possible values:\n\n" +
                            "`name`, `velocity_var_name`, `mod_date`, `sort_order`\n\n" +
                            "`description`, `structuretype`, `category`, `inode`"
            ) String orderByParam,
            @DefaultValue("ASC") @QueryParam(PaginationUtil.DIRECTION) @Parameter(
                    schema = @Schema(
                            type = "string",
                            allowableValues = {"ASC", "DESC"},
                            defaultValue = "ASC",
                            required = true
                    ),
                    description = "Sort direction: choose between ascending or descending."
            ) String direction,
            @QueryParam("type") @Parameter(
                    schema = @Schema(
                            type = "array",
                            allowableValues = {
                                    "ANY", "CONTENT", "WIDGET",
                                    "FORM", "FILEASSET", "HTMLPAGE", "PERSONA",
                                    "VANITY_URL", "KEY_VALUE", "DOTASSET"
                            }
                    ),
                    style = ParameterStyle.FORM,
                    description = "Variable name of [base content type](https://www.dotcms.com/docs/latest/base-content-types)."
            ) List<String> types,
            @QueryParam(ContentTypesPaginator.HOST_PARAMETER_ID) @Parameter(schema = @Schema(type = "string"),
                    description = "Filter by site identifier."
            ) final String siteId,
            @QueryParam(ContentTypesPaginator.SITES_PARAMETER_NAME) @Parameter(schema = @Schema(type = "string"),
                    description = "Multi-site filter: Takes comma-separated list of site identifiers or keys."
            ) final String sites,
            @QueryParam(ContentTypesPaginator.ENSURE) @Parameter(schema = @Schema(type = "string"),
                    description = "Guarantee Content Types to be included in the response: " +
                            "Comma-separated content type keys (e.g. `activity, blog, product`)."
            ) String ensureContentTypesParam) throws DotDataException {
>>>>>>> 194f2569

		final User user = new WebResource.InitBuilder(this.webResource)
				.requestAndResponse(httpRequest, httpResponse)
				.rejectWhenNoUser(true)
				.init().getUser();
		final String orderBy = this.getOrderByRealName(orderByParam);

		try {
			final Map<String, Object> extraParams = new HashMap<>();
<<<<<<< HEAD
			if (null != type) {
                //Remove empty strings and duplicates, preserve order
				final List<String> filteredTypes = type.stream()
					.filter(UtilMethods::isSet)
					.collect(Collectors.toList());
				if (!filteredTypes.isEmpty()) {
					extraParams.put(ContentTypesPaginator.TYPE_PARAMETER_NAME, new LinkedHashSet<>(filteredTypes));
				}
=======

			if (null != types) {
                //Remove dupe and preserve order
				extraParams.put(ContentTypesPaginator.TYPE_PARAMETER_NAME, new LinkedHashSet<>(types));
>>>>>>> 194f2569
			}

			if (null != siteId) {
				extraParams.put(ContentTypesPaginator.HOST_PARAMETER_ID,siteId);
			}

			if (UtilMethods.isSet(sites)) {
				// SECURITY: Validate sites parameter to prevent SQL injection
				List<String> siteList = Arrays.asList(sites.split(COMMA));
				
				// SECURITY: Prevent DoS attacks with excessive number of sites
				if (siteList.size() > 100) {
					Logger.warn(this, "Too many sites requested in ContentTypeResource: " + siteList.size());
					throw new DotDataException("Too many sites specified. Maximum 100 sites allowed per request.");
				}
				
				for (String site : siteList) {
					if (!IdentifierValidator.isValid(site, IdentifierValidator.SITE_PROFILE)) {
						// SECURITY: Do not log or return user input to prevent information disclosure
						Logger.warn(this, "Invalid site identifier rejected in ContentTypeResource");
						throw new DotDataException("Invalid site identifier format");
					}
				}
				extraParams.put(ContentTypesPaginator.SITES_PARAMETER_NAME, siteList);
			}

            if (ensureContentTypesParam != null) {
                extraParams.put(ContentTypesPaginator.ENSURE,
                        contentTypeHelper.getEnsuredContentTypes(ensureContentTypesParam));
            }

			final PaginationUtil paginationUtil = new PaginationUtil(new ContentTypesPaginator(APILocator.getContentTypeAPI(user)));
			return paginationUtil.getPage(httpRequest, user, filter, page, perPage, orderBy,
					OrderDirection.valueOf(direction), extraParams);
		} catch (final IllegalArgumentException e) {
			throw new DotDataException(String.format("An error occurred when listing Content Types: " +
					"%s", ExceptionUtil.getErrorMessage(e)));
		} catch (final Exception e) {
			if (ExceptionUtil.causedBy(e, DotSecurityException.class)) {
				throw new ForbiddenException(e);
			}
			Logger.error(this, String.format("An error occurred when listing Content Types: " +
					"%s", ExceptionUtil.getErrorMessage(e)), e);
			return ExceptionMapperUtil.createResponse(e, Response.Status.INTERNAL_SERVER_ERROR);
		}
	}

	private String getOrderByRealName(final String orderbyParam) {
		if ("modDate".equals(orderbyParam)){
			return "mod_date";
		}else if ("variable".equals(orderbyParam)) {
			return "velocity_var_name";
		} else {
			return orderbyParam;
		}
	}



	/**
	 * Utility method used to return a specific parameter from the Content Type Filtering Form. If not present, a
	 * default value will be returned.
	 *
	 * @param form         The {@link FilteredContentTypesForm} in the request.
	 * @param param        The parameter being requested.
	 * @param defaultValue The default value in case the parameter is not present or set.
	 *
	 * @return The form parameter or the specified default value.
	 */
	@SuppressWarnings("unchecked")
	private <T> T getFilterValue(final FilteredContentTypesForm form, final String param, T defaultValue) {
		if (null == form || null == form.getFilter() || form.getFilter().isEmpty()) {
			return defaultValue;
		}
		return UtilMethods.isSet(form.getFilter().get(param)) ? (T) form.getFilter().get(param) : defaultValue;
	}

	/**
	 * Returns a list of {@link ContentType} objects based on the page containers/types on the layout
	 * <pre>{@code
	 * GET http://localhost:8080/api/v1/contenttype/page?pagePathOrId=48190c8c-42c4-46af-8d1a-0cd5db894797
	 * }</pre>
	 * <p>If you want results composed of 10 items per page and you want the third page, and you
	 * don't have the Site's Identifier, you can call this URL:</p>
	 * <pre>{@code
	 * GET http://localhost:8080/api/v1/contenttype/page?pagePathOrId=48190c8c-42c4-46af-8d1a-0cd5db894797
	 * }</pre>
	 *
	 * @param httpRequest  The current instance of the {@link HttpServletRequest}.
	 * @param httpResponse The current instance of the {@link HttpServletResponse}.
	 * @param filter       Filtering parameter used to pass down the Content Types name, Velocity
	 *                     Variable Name, or Inode. You can pass down part of the characters.
	 * @param page         The selected results page, for pagination purposes.
	 * @param perPage      The number of results to return per page, for pagination purposes.
	 * @param orderByParam The column name that will be used to sort the paginated results. For
	 *                     reference, please check
	 *                     {@link com.dotmarketing.common.util.SQLUtil#ORDERBY_WHITELIST}.
	 * @param direction    The direction of the sorting. It can be either "ASC" or "DESC".
	 * @param type         The Velocity variable name of the Content Type  to retrieve.
	 * @param siteId       The identifier of the Site where the requested Content Types live.
	 * @param sites        A comma-separated list of Site identifiers or Site Keys where the
	 *                     requested Content Types live.
	 *
	 * @return A JSON response with the paginated list of Content Types.
	 *
	 * @throws DotDataException An error occurred when retrieving information from the database.
	 */
	@GET
	@Path("/page")
	@JSONP
	@NoCache
	@Consumes(MediaType.APPLICATION_JSON)
	@Produces({MediaType.APPLICATION_JSON, "application/javascript"})
	@Tag(name = "getPagesContentTypes", description = "Returns the content types valid for a page based on the container/types on the layout")
	@Operation(
			operationId = "getPagesContentTypes",
			summary = "Retrieves a list of content types for a page",
			description = "Returns a list of content type objects based on the filtering criteria.",
			tags = {"Content Type"},
			responses = {
					@ApiResponse(responseCode = "200", description = "Content types retrieved successfully",
							content = @Content(
									mediaType = "application/json",
									examples = {
											@ExampleObject(
													value = "{\n" +
															"  \"entity\": [\n" +
															"    {\n" +
															"      \"baseType\": \"string\",\n" +
															"      \"clazz\": \"string\",\n" +
															"      \"defaultType\": true,\n" +
															"      \"description\": \"string\",\n" +
															"      \"fixed\": true,\n" +
															"      \"folder\": \"string\",\n" +
															"      \"folderPath\": \"string\",\n" +
															"      \"host\": \"string\",\n" +
															"      \"iDate\": 0,\n" +
															"      \"icon\": \"string\",\n" +
															"      \"id\": \"string\",\n" +
															"      \"layout\": [],\n" +
															"      \"metadata\": {},\n" +
															"      \"modDate\": 0,\n" +
															"      \"multilingualable\": true,\n" +
															"      \"nEntries\": 0,\n" +
															"      \"name\": \"string\",\n" +
															"      \"siteName\": \"string\",\n" +
															"      \"sortOrder\": 0,\n" +
															"      \"system\": true,\n" +
															"      \"variable\": \"string\",\n" +
															"      \"versionable\": true,\n" +
															"      \"workflows\": []\n" +
															"    }\n" +
															"  ],\n" +
															"  \"errors\": [],\n" +
															"  \"i18nMessagesMap\": {},\n" +
															"  \"messages\": [],\n" +
															"  \"pagination\": {\n" +
															"    \"currentPage\": 0,\n" +
															"    \"perPage\": 0,\n" +
															"    \"totalEntries\": 0\n" +
															"  },\n" +
															"  \"permissions\": []\n" +
															"}\n"
											)
									}
							)
					),
					@ApiResponse(responseCode = "403", description = "Forbidden"),
					@ApiResponse(responseCode = "500", description = "Internal Server Error")
			}
	)
	public final Response getPagesContentTypes(@Context final HttpServletRequest httpRequest,
										  @Context final HttpServletResponse httpResponse,

										   @QueryParam("pagePathOrId") @Parameter(schema = @Schema(type = "string"),
												   description = "The URL or Identifier of the page to filter content types for the palette"
										   ) final String pagePathOrId,
										   @DefaultValue("-1") @QueryParam("language") @Parameter(
												   schema = @Schema(type = "string"),
												   description = "Optional Language id"
										   ) String language,
										   @QueryParam(PaginationUtil.FILTER) @Parameter(schema = @Schema(type = "string"),
												   description = "String to filter/search for specific content types; leave blank to return all."
										   ) final String filter,
										  @DefaultValue("1") @QueryParam(PaginationUtil.PAGE) @Parameter(schema = @Schema(type = "integer"),
												  description = "Page number in response pagination.\n\nDefault: `1`"
										  ) final int page,
										  @DefaultValue("10")  @QueryParam(PaginationUtil.PER_PAGE) @Parameter(schema = @Schema(type = "integer"),
												  description = "Number of results per page for pagination.\n\nDefault: `10`"
										  ) final int perPage,
										  @DefaultValue("usage") @QueryParam(PaginationUtil.ORDER_BY) @Parameter(
												  schema = @Schema(type = "string"),
												  description = "Column(s) to sort the results. Multiple columns can be " +
														  "combined in a comma-separated list. Column names can also be set " +
														  "within a SQL string function, such as `upper()`.\n\n" +
														  "Some possible values:\n\n" +
														  "`name`, `velocity_var_name`, `mod_date`, `sort_order`\n\n" +
														  "`description`, `structuretype`, `category`, `inode`"
										  ) String orderByParam,
										  @DefaultValue("ASC") @QueryParam(PaginationUtil.DIRECTION) @Parameter(
												  schema = @Schema(
														  type = "string",
														  allowableValues = {"ASC", "DESC"},
														  defaultValue = "ASC",
														  required = true
												  ),
												  description = "Sort direction: choose between ascending or descending."
										  ) String direction,
										  @QueryParam(ContentTypesPaginator.HOST_PARAMETER_ID) @Parameter(schema = @Schema(type = "string"),
												  description = "Filter by site identifier."
										  ) final String siteId) throws DotDataException, DotSecurityException {

		final User user = new WebResource.InitBuilder(this.webResource)
				.requestAndResponse(httpRequest, httpResponse)
				.rejectWhenNoUser(true)
				.init().getUser();

		if (Objects.isNull(pagePathOrId)) {

			throw new BadRequestException("The 'pagePathOrId' parameter is required.");
		}

		Logger.debug(this, ()-> "Getting Content Types for page: " + pagePathOrId);

		final Map<String, Object> extraParams = new HashMap<>();
		final PageMode pageMode = PageMode.get(httpRequest);
		final long languageId   = getLanguageId(language);
		final Host site = getSite(siteId, user, pageMode.respectAnonPerms); // wondering if this should be current or default
		final String orderBy = this.getOrderByRealName(orderByParam);
		List<String> typeVarNames = findPageContainersContentTypesVarnamesByPathOrIdAndFilter(pagePathOrId, site,
				languageId, pageMode, user, filter);
		final boolean isUsage = "usage".equalsIgnoreCase(orderBy);

		if (isUsage) {

			typeVarNames = doUsage(page, perPage, direction, user, typeVarNames, extraParams);
		}

		if (null != siteId) {
			extraParams.put(ContentTypesPaginator.HOST_PARAMETER_ID,siteId);
		}

		if (UtilMethods.isSet(typeVarNames)) {

			Logger.debug(this, "Found Content Types for page: " + pagePathOrId +
					" in site: " + (Objects.nonNull(site) ? site.getHostname() : "null") +
					" with languageId: " + languageId + " and pageMode: " + pageMode +
					" with types: " + typeVarNames);
			extraParams.put(ContentTypesPaginator.TYPES_PARAMETER_NAME, typeVarNames);
		}

		final PaginationUtil paginationUtil = new PaginationUtil(new ContentTypesPaginator(APILocator.getContentTypeAPI(user)));
		return isUsage?
				paginationUtil.getPage(httpRequest, user, filter, PaginationUtil.FIRST_PAGE_INDEX, // we already paginate the results, so we start at page 1.
						perPage, SQLUtil.DOT_NOT_SORT , // if usage is set, I do not want sort on the db, so use dotNONE.
						OrderDirection.valueOf(direction), extraParams):
				paginationUtil.getPage(httpRequest, user, filter, page, perPage, orderBy,
				        OrderDirection.valueOf(direction), extraParams);
	} // getPagesContentTypes.

	private static long getLanguageId(final String language) {

		final long userLanguageId = LanguageUtil.getLanguageId(language);
		final long languageId = userLanguageId > 0 ? userLanguageId : APILocator.getLanguageAPI().getDefaultLanguage().getId();
		return languageId;
	}

	private static Host getSite(final String siteId, final User user, final boolean respectAnonPerms) throws DotDataException, DotSecurityException {
		return UtilMethods.isSet(siteId) ?
				APILocator.getHostAPI().find(siteId, user, respectAnonPerms) :
				APILocator.getHostAPI().findDefaultHost(user, respectAnonPerms);
	}

	private List<String> doUsage(final int page,
								 final int perPage,
								 final String direction,
								 final User user, List<String> typeVarNames,
								 final Map<String, Object> extraParams) throws DotDataException {

		final boolean isAscending =  OrderDirection.ASC.name().equalsIgnoreCase(direction);
		final Map<String, Long> entriesByContentTypes = APILocator.getContentTypeAPI
				(user, true).getEntriesByContentTypes();
		// here are filtered and sorted, but we need to paginate them.
		this.sort(typeVarNames, isAscending, user, entriesByContentTypes);
		typeVarNames = this.paginate(typeVarNames, page, perPage);
		extraParams.put(ContentTypesPaginator.ENTRIES_BY_CONTENT_TYPES, entriesByContentTypes);
		final Comparator<Map<String, Object>> comparator = Comparator
				.comparing((Map<String, Object> contentTypeMap) ->
						ConversionUtils.toLong(contentTypeMap.getOrDefault(ContentTypesPaginator.N_ENTRIES_FIELD_NAME, -1l),-1l));
		extraParams.put(ContentTypesPaginator.COMPARATOR, isAscending?comparator:comparator.reversed());
		return typeVarNames;
	}

	public List<String> paginate(final List<String> typeVarNames, final int page, final int perPage) {

		if (typeVarNames == null || typeVarNames.isEmpty() || perPage <= 0 || page <= 0) {
			return Collections.emptyList();
		}

		int total = typeVarNames.size();
		int fromIndex = Math.min((page - 1) * perPage, total);
		int toIndex = Math.min(fromIndex + perPage, total);

		return typeVarNames.subList(fromIndex, toIndex);
	}

	private void sort(final List<String> typeVarNames, final boolean ascending,
					  final User user, final Map<String, Long> entriesByContentTypes)  {

		final Comparator<String> comparator = Comparator
				.comparing((String contentTypeVarName) ->
						entriesByContentTypes.getOrDefault(contentTypeVarName.toLowerCase(), -1l));

		typeVarNames.sort(ascending ? comparator : comparator.reversed());
	}

	/*
	 * This methods retrieves the page by path or ID, then extracts the content types from the containers
	 * Matching the filter criteria and removing the repeated ones and the ones from the blacklist.
	 */
	private List<String> findPageContainersContentTypesVarnamesByPathOrIdAndFilter(final String pagePathOrId,
																				   final Host site,
																				   final long languageId,
																				   final PageMode pageMode,
																				   final User user,
																				   final String filter) throws DotDataException, DotSecurityException {

		Logger.debug(this, ()-> "Getting Content Types for page: " + pagePathOrId +
				" in site: " + (Objects.nonNull(site) ? site.getHostname() : "null") +
				" with languageId: " + languageId + " and pageMode: " + pageMode);

		IHTMLPage htmlPage = Try.of(()->APILocator.getHTMLPageAssetAPI().getPageByPath(
				pagePathOrId, site, languageId, pageMode.showLive)).getOrNull();

		if (Objects.isNull(htmlPage)) { // try fallback by identifier

			final Optional<ContentletVersionInfo> contentletVersionInfoOpt = APILocator.getVersionableAPI().getContentletVersionInfo(pagePathOrId, languageId);
			if (contentletVersionInfoOpt.isPresent()) {
				htmlPage = APILocator.getHTMLPageAssetAPI().findPage(pageMode.showLive?
								contentletVersionInfoOpt.get().getLiveInode(): contentletVersionInfoOpt.get().getWorkingInode(),
						user, pageMode.respectAnonPerms);
			} else {
				// try as an inode.
				htmlPage = APILocator.getHTMLPageAssetAPI().findPage(pagePathOrId, user, pageMode.respectAnonPerms);
			}
		}

		if (Objects.isNull(htmlPage)) { // still null, so the page does not exist

			throw new BadRequestException(
					String.format("Page with path or ID '%s' was not found", pagePathOrId));
		}

		final Set<String> repeatedTypes = new HashSet<>();

		// Retrieves the containers associated to the page, then extracts the content types for each container filtering the ones do not allowed
		return new PageRenderUtil(htmlPage, user, pageMode, languageId, site)
				.getContainersRaw().stream().map(containerRaw -> containerRaw.getContainerStructures())
				.flatMap(Collection::stream)
				.map(ContainerStructure::getContentTypeVar)
				.filter(Objects::nonNull)
				.filter(Predicate.not(this.contentPaletteHiddenTypes.get()::contains))
				.filter(repeatedTypes::add)
				.filter(varname -> filter == null || varname.toLowerCase().contains(filter.toLowerCase()))
				.collect(Collectors.toList());
	} // findPageContainersContentTypesVarnamesByPathOrIdAndFilter
}<|MERGE_RESOLUTION|>--- conflicted
+++ resolved
@@ -1419,7 +1419,7 @@
 	 *                     reference, please check
 	 *                     {@link com.dotmarketing.common.util.SQLUtil#ORDERBY_WHITELIST}.
 	 * @param direction    The direction of the sorting. It can be either "ASC" or "DESC".
-	 * @param types         The Velocity variable name of the Content Type  to retrieve.
+	 * @param type         The Velocity variable name of the Content Type  to retrieve.
 	 * @param siteId       The identifier of the Site where the requested Content Types live.
 	 * @param sites        A comma-separated list of Site identifiers or Site Keys where the
 	 *                     requested Content Types live.
@@ -1491,55 +1491,6 @@
 					@ApiResponse(responseCode = "500", description = "Internal Server Error")
 			}
 	)
-<<<<<<< HEAD
-	public final Response getContentTypes(@Context final HttpServletRequest httpRequest,
-										  @Context final HttpServletResponse httpResponse,
-										  @QueryParam(PaginationUtil.FILTER) @Parameter(schema = @Schema(type = "string"),
-												  description = "String to filter/search for specific content types; leave blank to return all."
-										  ) final String filter,
-										  @QueryParam(PaginationUtil.PAGE) @Parameter(schema = @Schema(type = "integer"),
-												  description = "Page number in response pagination.\n\nDefault: `1`"
-										  ) final int page,
-										  @QueryParam(PaginationUtil.PER_PAGE) @Parameter(schema = @Schema(type = "integer"),
-												  description = "Number of results per page for pagination.\n\nDefault: `10`"
-										  ) final int perPage,
-										  @DefaultValue("upper(name)") @QueryParam(PaginationUtil.ORDER_BY) @Parameter(
-												  schema = @Schema(type = "string"),
-												  description = "Column(s) to sort the results. Multiple columns can be " +
-														  "combined in a comma-separated list. Column names can also be set " +
-														  "within a SQL string function, such as `upper()`.\n\n" +
-														  "Some possible values:\n\n" +
-														  "`name`, `velocity_var_name`, `mod_date`, `sort_order`\n\n" +
-														  "`description`, `structuretype`, `category`, `inode`"
-										  ) String orderByParam,
-										  @DefaultValue("ASC") @QueryParam(PaginationUtil.DIRECTION) @Parameter(
-												  schema = @Schema(
-														  type = "string",
-														  allowableValues = {"ASC", "DESC"},
-														  defaultValue = "ASC",
-														  required = true
-												  ),
-												  description = "Sort direction: choose between ascending or descending."
-										  ) String direction,
-										  @QueryParam("type") @Parameter(
-												  schema = @Schema(
-														  type = "array",
-														  allowableValues = {
-																  "ANY", "CONTENT", "WIDGET",
-																  "FORM", "FILEASSET", "HTMLPAGE", "PERSONA",
-																  "VANITY_URL", "KEY_VALUE", "DOTASSET"
-														  }
-												  ),
-                                                  style = ParameterStyle.FORM,
-												  description = "Variable name of [base content type](https://www.dotcms.com/docs/latest/base-content-types)."
-										  ) List<String> type,
-										  @QueryParam(ContentTypesPaginator.HOST_PARAMETER_ID) @Parameter(schema = @Schema(type = "string"),
-												  description = "Filter by site identifier."
-										  ) final String siteId,
-										  @QueryParam(ContentTypesPaginator.SITES_PARAMETER_NAME) @Parameter(schema = @Schema(type = "string"),
-												  description = "Multi-site filter: Takes comma-separated list of site identifiers or keys."
-										  ) final String sites) throws DotDataException {
-=======
     public final Response getContentTypes(@Context final HttpServletRequest httpRequest,
             @Context final HttpServletResponse httpResponse,
             @QueryParam(PaginationUtil.FILTER) @Parameter(schema = @Schema(type = "string"),
@@ -1580,7 +1531,7 @@
                     ),
                     style = ParameterStyle.FORM,
                     description = "Variable name of [base content type](https://www.dotcms.com/docs/latest/base-content-types)."
-            ) List<String> types,
+            ) List<String> type,
             @QueryParam(ContentTypesPaginator.HOST_PARAMETER_ID) @Parameter(schema = @Schema(type = "string"),
                     description = "Filter by site identifier."
             ) final String siteId,
@@ -1591,7 +1542,6 @@
                     description = "Guarantee Content Types to be included in the response: " +
                             "Comma-separated content type keys (e.g. `activity, blog, product`)."
             ) String ensureContentTypesParam) throws DotDataException {
->>>>>>> 194f2569
 
 		final User user = new WebResource.InitBuilder(this.webResource)
 				.requestAndResponse(httpRequest, httpResponse)
@@ -1601,7 +1551,6 @@
 
 		try {
 			final Map<String, Object> extraParams = new HashMap<>();
-<<<<<<< HEAD
 			if (null != type) {
                 //Remove empty strings and duplicates, preserve order
 				final List<String> filteredTypes = type.stream()
@@ -1610,12 +1559,6 @@
 				if (!filteredTypes.isEmpty()) {
 					extraParams.put(ContentTypesPaginator.TYPE_PARAMETER_NAME, new LinkedHashSet<>(filteredTypes));
 				}
-=======
-
-			if (null != types) {
-                //Remove dupe and preserve order
-				extraParams.put(ContentTypesPaginator.TYPE_PARAMETER_NAME, new LinkedHashSet<>(types));
->>>>>>> 194f2569
 			}
 
 			if (null != siteId) {
