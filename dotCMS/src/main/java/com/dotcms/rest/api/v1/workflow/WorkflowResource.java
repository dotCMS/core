--- conflicted
+++ resolved
@@ -642,8 +642,6 @@
     public final Response reorderStep(@Context final HttpServletRequest request,
                                         @PathParam("stepId")   final String stepId, 
                                         @PathParam("order")    final int order) {
-<<<<<<< HEAD
-
         this.webResource.init
                 (null, true, request, true, null);
         Response response;
@@ -668,35 +666,6 @@
                     ExceptionMapperUtil.createResponse(e, Response.Status.UNAUTHORIZED) :
                     ExceptionMapperUtil.createResponse(e, Response.Status.INTERNAL_SERVER_ERROR);
         }
-
-=======
-
-        this.webResource.init
-                (null, true, request, true, null);
-        Response response;
-
-        try {
-
-            Logger.debug(this, "Doing reordering of step: " + stepId + ", order: " + order);
-            this.workflowHelper.reorderStep(stepId, order);
-            response  = Response.ok(new ResponseEntityView("Ok")).build(); // 200
-        } catch (DoesNotExistException e) {
-
-            Logger.error(this.getClass(),
-                    "DoesNotExistException on reorderStep, stepId: " + stepId +
-                            ", exception message: " + e.getMessage(), e);
-            response = ExceptionMapperUtil.createResponse(e, Response.Status.NOT_FOUND);
-        } catch (Exception e) {
-
-            Logger.error(this.getClass(),
-                    "Exception on reorderStep, stepId: " + stepId +
-                            ", exception message: " + e.getMessage(), e);
-            response = (e.getCause() instanceof SecurityException)?
-                    ExceptionMapperUtil.createResponse(e, Response.Status.UNAUTHORIZED) :
-                    ExceptionMapperUtil.createResponse(e, Response.Status.INTERNAL_SERVER_ERROR);
-        }
-
->>>>>>> 9502c651
         return response;
     } // reorderStep
     
