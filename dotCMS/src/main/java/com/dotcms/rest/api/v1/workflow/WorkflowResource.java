package com.dotcms.rest.api.v1.workflow;

import com.dotcms.api.web.HttpServletRequestThreadLocal;
import com.dotcms.business.WrapInTransaction;
import com.dotcms.concurrent.DotConcurrentFactory;
import com.dotcms.concurrent.DotSubmitter;
import com.dotcms.contenttype.business.ContentTypeAPI;
import com.dotcms.contenttype.exception.NotFoundInDbException;
import com.dotcms.contenttype.model.field.ConstantField;
import com.dotcms.contenttype.model.field.Field;
import com.dotcms.contenttype.model.type.ContentType;
import com.dotcms.contenttype.transform.field.LegacyFieldTransformer;
import com.dotcms.exception.ExceptionUtil;
import com.dotcms.mock.response.MockHttpResponse;
import com.dotcms.repackage.com.google.common.annotations.VisibleForTesting;
import com.dotcms.repackage.javax.validation.constraints.NotNull;
import com.dotcms.rest.*;
import com.dotcms.rest.annotation.IncludePermissions;
import com.dotcms.rest.annotation.NoCache;
import com.dotcms.rest.api.MultiPartUtils;
import com.dotcms.rest.api.v1.DotObjectMapperProvider;
import com.dotcms.rest.api.v1.authentication.RequestUtil;
import com.dotcms.rest.api.v1.authentication.ResponseUtil;
import com.dotcms.rest.exception.BadRequestException;
import com.dotcms.rest.exception.ForbiddenException;
import com.dotcms.rest.exception.NotFoundException;
import com.dotcms.util.CollectionsUtils;
import com.dotcms.util.ConversionUtils;
import com.dotcms.util.DotPreconditions;
import com.dotcms.workflow.form.BulkActionForm;
import com.dotcms.workflow.form.FireActionByNameForm;
import com.dotcms.workflow.form.FireActionForm;
import com.dotcms.workflow.form.FireBulkActionsForm;
import com.dotcms.workflow.form.FireMultipleActionForm;
import com.dotcms.workflow.form.WorkflowActionForm;
import com.dotcms.workflow.form.WorkflowActionStepBean;
import com.dotcms.workflow.form.WorkflowActionStepForm;
import com.dotcms.workflow.form.WorkflowActionletActionBean;
import com.dotcms.workflow.form.WorkflowActionletActionForm;
import com.dotcms.workflow.form.WorkflowCopyForm;
import com.dotcms.workflow.form.WorkflowReorderBean;
import com.dotcms.workflow.form.WorkflowReorderWorkflowActionStepForm;
import com.dotcms.workflow.form.WorkflowSchemeForm;
import com.dotcms.workflow.form.WorkflowSchemeImportObjectForm;
import com.dotcms.workflow.form.WorkflowSchemesForm;
import com.dotcms.workflow.form.WorkflowStepAddForm;
import com.dotcms.workflow.form.WorkflowStepUpdateForm;
import com.dotcms.workflow.form.WorkflowSystemActionForm;
import com.dotcms.workflow.helper.WorkflowHelper;
import com.dotmarketing.beans.Permission;
import com.dotmarketing.business.APILocator;
import com.dotmarketing.business.PermissionAPI;
import com.dotmarketing.business.Role;
import com.dotmarketing.business.web.WebAPILocator;
import com.dotmarketing.common.model.ContentletSearch;
import com.dotmarketing.exception.DoesNotExistException;
import com.dotmarketing.exception.DotDataException;
import com.dotmarketing.exception.DotRuntimeException;
import com.dotmarketing.exception.DotSecurityException;
import com.dotmarketing.portlets.categories.model.Category;
import com.dotmarketing.portlets.contentlet.business.ContentletAPI;
import com.dotmarketing.portlets.contentlet.business.DotContentletValidationException;
import com.dotmarketing.portlets.contentlet.model.Contentlet;
import com.dotmarketing.portlets.contentlet.model.ContentletDependencies;
import com.dotmarketing.portlets.contentlet.model.IndexPolicy;
import com.dotmarketing.portlets.contentlet.model.IndexPolicyProvider;
import com.dotmarketing.portlets.contentlet.transform.DotTransformerBuilder;
import com.dotmarketing.portlets.structure.model.ContentletRelationships;
import com.dotmarketing.portlets.workflows.actionlet.WorkFlowActionlet;
import com.dotmarketing.portlets.workflows.business.WorkflowAPI;
import com.dotmarketing.portlets.workflows.business.WorkflowAPI.SystemAction;
import com.dotmarketing.portlets.workflows.model.SystemActionWorkflowActionMapping;
import com.dotmarketing.portlets.workflows.model.WorkflowAction;
import com.dotmarketing.portlets.workflows.model.WorkflowActionClass;
import com.dotmarketing.portlets.workflows.model.WorkflowScheme;
import com.dotmarketing.portlets.workflows.model.WorkflowStep;
import com.dotmarketing.portlets.workflows.model.WorkflowTask;
import com.dotmarketing.portlets.workflows.model.WorkflowTimelineItem;
import com.dotmarketing.portlets.workflows.util.WorkflowImportExportUtil;
import com.dotmarketing.portlets.workflows.util.WorkflowSchemeImportExportObject;
import com.dotmarketing.util.Config;
import com.dotmarketing.util.Logger;
import com.dotmarketing.util.PageMode;
import com.dotmarketing.util.UtilMethods;
import com.dotmarketing.util.json.JSONException;
import com.dotmarketing.util.json.JSONObject;
import com.fasterxml.jackson.databind.ObjectMapper;
import com.google.common.collect.ImmutableSet;
import com.liferay.portal.language.LanguageException;
import com.liferay.portal.language.LanguageUtil;
import com.liferay.portal.model.User;
import com.liferay.util.HttpHeaders;
import com.liferay.util.StringPool;
import com.rainerhahnekamp.sneakythrow.Sneaky;
import io.swagger.v3.oas.annotations.Hidden;
import io.swagger.v3.oas.annotations.Operation;
import io.swagger.v3.oas.annotations.media.Content;
import io.swagger.v3.oas.annotations.media.ExampleObject;
import io.swagger.v3.oas.annotations.media.Schema;
import io.swagger.v3.oas.annotations.parameters.RequestBody;
import io.swagger.v3.oas.annotations.responses.ApiResponse;
import io.swagger.v3.oas.annotations.tags.Tag;
import io.swagger.v3.oas.annotations.Parameter;
import io.swagger.v3.oas.annotations.ExternalDocumentation;
import io.vavr.Tuple2;
import io.vavr.control.Try;
import org.apache.commons.beanutils.BeanUtils;
import org.apache.commons.lang.time.StopWatch;
import org.glassfish.jersey.media.multipart.FormDataMultiPart;
import org.glassfish.jersey.media.sse.EventOutput;
import org.glassfish.jersey.media.sse.OutboundEvent;
import org.glassfish.jersey.media.sse.SseFeature;
import org.glassfish.jersey.server.JSONP;

import javax.servlet.http.HttpServletRequest;
import javax.servlet.http.HttpServletResponse;
import javax.ws.rs.Consumes;
import javax.ws.rs.DELETE;
import javax.ws.rs.DefaultValue;
import javax.ws.rs.GET;
import javax.ws.rs.POST;
import javax.ws.rs.PUT;
import javax.ws.rs.Path;
import javax.ws.rs.PathParam;
import javax.ws.rs.Produces;
import javax.ws.rs.QueryParam;
import javax.ws.rs.WebApplicationException;
import javax.ws.rs.container.AsyncResponse;
import javax.ws.rs.container.Suspended;
import javax.ws.rs.core.Context;
import javax.ws.rs.core.MediaType;
import javax.ws.rs.core.Response;
import javax.ws.rs.core.StreamingOutput;
import java.io.File;
import java.io.IOException;
import java.io.OutputStream;
import java.lang.reflect.InvocationTargetException;
import java.nio.charset.StandardCharsets;
import java.util.ArrayList;
import java.util.Arrays;
import java.util.Collections;
import java.util.HashMap;
import java.util.LinkedHashSet;
import java.util.List;
import java.util.Map;
import java.util.Objects;
import java.util.Optional;
import java.util.Set;
import java.util.concurrent.CompletionService;
import java.util.concurrent.ExecutionException;
import java.util.concurrent.ExecutorCompletionService;
import java.util.concurrent.Future;
import java.util.function.BiConsumer;
import java.util.function.Consumer;
import java.util.function.Supplier;
import java.util.stream.Collectors;

import static com.dotcms.rest.ResponseEntityView.OK;
import static com.dotcms.util.DotLambdas.not;
import static com.dotmarketing.portlets.workflows.business.WorkflowAPI.FAIL_ACTION_CALLBACK;
import static com.dotmarketing.portlets.workflows.business.WorkflowAPI.SUCCESS_ACTION_CALLBACK;

/**
 * Encapsulates all the interaction with dotCMS Workflows. This REST Endpoint allows you to execute
 * operations such as:
 * <ul>
 *     <li>Create schemes, action into schemes, steps into schemes.</li>
 *     <li>Associated actions to steps.</li>
 *     <li>Get schemes, steps, actions and relation information.</li>
 *     <li>Get available actions for a content.</li>
 *     <li>Fire an action for a single content or bulk (action for a several contents).</li>
 * </ul>
 * <p>You can find more information in the
 * {@code dotcms-postman/src/main/resources/postman/documentation/Workflow_Resource_Tests.json} file. It's a complete
 * collection of examples on how to interact with this Resource.</p>
 *
 * @author jsanca
 * @since Dec 6th, 2017
 */
@Path("/v1/workflow")
@Tag(name = "Workflow",
        description = "Endpoints that perform operations related to workflows.",
        externalDocs = @ExternalDocumentation(description = "Additional Workflow API information",
                url = "https://www.dotcms.com/docs/latest/workflow-rest-api")
)
public class WorkflowResource {

    public  final static String VERSION       = "1.0";
    private static final String LISTING       = "listing";
    private static final String EDITING       = "editing";
    private static final String ASSIGN        = "assign";
    private static final String COMMENTS      = "comments";
    private static final String PUBLISH_DATE  = "publishDate";
    private static final String PUBLISH_TIME  = "publishTime";
    private static final String EXPIRE_DATE   = "expireDate";
    private static final String EXPIRE_TIME   = "expireTime";
    private static final String NEVER_EXPIRE  = "neverExpire";
    private static final String BINARY_FIELDS = "binaryFields";
    private static final String PREFIX_BINARY = "binary";
    private static final String ACTION_NAME   = "actionName";
    private static final String CONTENTLET    = "contentlet";
    private static final int CONTENTLETS_LIMIT = 100000;
    private static final String WORKFLOW_SUBMITTER = "workflow_submitter";


    private final WorkflowHelper   workflowHelper;
    private final ContentHelper    contentHelper;
    private final WebResource      webResource;
    private final WorkflowAPI      workflowAPI;
    private final ResponseUtil     responseUtil;
    private final ContentletAPI    contentletAPI;
    private final PermissionAPI    permissionAPI;
    private final WorkflowImportExportUtil workflowImportExportUtil;
    private final MultiPartUtils   multiPartUtils;
    private final SystemActionApiFireCommandFactory systemActionApiFireCommandProvider;
    private final Set<String>   validRenderModeSet = ImmutableSet.of(LISTING, EDITING);


    /**
     * Default constructor.
     */
    @SuppressWarnings("unused")
    public WorkflowResource() {
        this(WorkflowHelper.getInstance(),
                ContentHelper.getInstance(),
                APILocator.getWorkflowAPI(),
                APILocator.getContentletAPI(),
                ResponseUtil.INSTANCE,
                APILocator.getPermissionAPI(),
                WorkflowImportExportUtil.getInstance(),
                new MultiPartUtils(),
                new WebResource(),
                SystemActionApiFireCommandFactory.getInstance());
    }

    @VisibleForTesting
    WorkflowResource(final WorkflowHelper workflowHelper,
                     final ContentHelper    contentHelper,
                     final WorkflowAPI      workflowAPI,
                     final ContentletAPI    contentletAPI,
                     final ResponseUtil     responseUtil,
                     final PermissionAPI    permissionAPI,
                     final WorkflowImportExportUtil workflowImportExportUtil,
                     final MultiPartUtils   multiPartUtils,
                     final WebResource webResource,
                     final SystemActionApiFireCommandFactory systemActionApiFireCommandProvider) {

        this.workflowHelper           = workflowHelper;
        this.contentHelper            = contentHelper;
        this.webResource              = webResource;
        this.responseUtil             = responseUtil;
        this.workflowAPI              = workflowAPI;
        this.permissionAPI            = permissionAPI;
        this.contentletAPI            = contentletAPI;
        this.multiPartUtils           = multiPartUtils;
        this.workflowImportExportUtil = workflowImportExportUtil;
        this.systemActionApiFireCommandProvider =
                systemActionApiFireCommandProvider;

    }

    /**
     * Returns all Workflow schemes, optionally associated with a content type. 401 if the user lacks permission.
     * @param request  HttpServletRequest
     * @param contentTypeId String content type id to get the schemes associated to it; if this is null, return
     *                      all schemes.
     * @param showArchived Boolean determines whether to include archived Workflow schemes. (Default: true)
     * @return Response
     */
    @GET
    @Path("/schemes")
    @JSONP
    @NoCache
    @Produces({MediaType.APPLICATION_JSON, "application/javascript"})
    @Operation(operationId = "getWorkflowSchemes", summary = "Find workflow schemes",
            description = "Returns workflow schemes. Can be filtered by content type and/or live status " +
                          "through optional query parameters.",
            tags = {"Workflow"},
            responses = {
                    @ApiResponse(responseCode = "200", description = "Scheme(s) returned successfully",
                            content = @Content(mediaType = "application/json",
                                    schema = @Schema(implementation = ResponseEntityWorkflowSchemesView.class)
                            )
                    ),
                    @ApiResponse(responseCode = "401", description = "Invalid User"),
                    @ApiResponse(responseCode = "403", description = "Forbidden"),
                    @ApiResponse(responseCode = "404", description = "Workflow scheme not found"),
                    @ApiResponse(responseCode = "500", description = "Internal Server Error")
            }
    )
    public final Response findSchemes(@Context final HttpServletRequest request,
                                      @Context final HttpServletResponse response,
                                      @QueryParam("contentTypeId") @Parameter(
                                              description = "Optional filter parameter that takes a content type identifier and returns " +
                                                            "all [workflow schemes](https://www.dotcms.com/docs/latest/managing-workflows#Schemes) " +
                                                            "associated with that type.\n\n" +
                                                            "Leave blank to return all workflow schemes.\n\n" +
                                                            "Example value: `c541abb1-69b3-4bc5-8430-5e09e5239cc8` " +
                                                            "(Default page content type)",
                                              schema = @Schema(type = "string")
                                      ) final String contentTypeId,
                                      @DefaultValue("true") @QueryParam("showArchived") @Parameter(
                                              description = "If `true`, includes archived schemes in response.",
                                              schema = @Schema(type = "boolean", defaultValue = "true")
                                      ) final boolean showArchived) {

        final InitDataObject initDataObject = this.webResource.init
                (null, request, response, true, null);
        try {
            Logger.debug(this,
                    "Getting the workflow schemes for the contentTypeId: " + contentTypeId);
            final List<WorkflowScheme> schemes = (null != contentTypeId) ?
                    ((showArchived)?
                            this.workflowHelper.findSchemesByContentType(contentTypeId, initDataObject.getUser()):
                            this.workflowHelper.findSchemesByContentType(contentTypeId, initDataObject.getUser())
                                    .stream().filter(not(WorkflowScheme::isArchived)).collect(CollectionsUtils.toImmutableList())):
                    this.workflowHelper.findSchemes(showArchived);

            return Response.ok(new ResponseEntityView<>(schemes)).build(); // 200
        } catch (Exception e) {
            Logger.error(this.getClass(),"Exception on findSchemes exception message: " + e.getMessage(), e);
            return ResponseUtil.mapExceptionResponse(e);
        }
    } // findSchemes.

    /**
     * Returns all actionlets classes
     * @param request  HttpServletRequest
     * @return Response
     */
    @GET
    @Path("/actionlets")
    @JSONP
    @NoCache
    @Produces({MediaType.APPLICATION_JSON, "application/javascript"})
    @Operation(operationId = "getWorkflowActionlets", summary = "Find all workflow actionlets",
            description = "Returns a list of all workflow actionlets — a.k.a. [workflow sub-actions]" +
                            "(https://www.dotcms.com/docs/latest/workflow-sub-actions). " +
                          "The returned list is complete and does not use pagination.",
            tags = {"Workflow"},
            responses = {
                    @ApiResponse(responseCode = "200", description = "Workflow actionlets returned successfully",
                            content = @Content(mediaType = "application/json",
                                    schema = @Schema(implementation = ResponseEntityWorkflowActionletsView.class)
                            )
                    ),
                    @ApiResponse(responseCode = "401", description = "Invalid User"),
                    @ApiResponse(responseCode = "403", description = "Forbidden"),
                    @ApiResponse(responseCode = "500", description = "Internal Server Error")
            }
    )
    public final Response findActionlets(@Context final HttpServletRequest request) {

        this.webResource.init
                (null, true, request, true, null);
        try {

            Logger.debug(this,
                    ()->"Getting the workflow actionlets");

            final List<WorkFlowActionlet> actionlets = this.workflowAPI.findActionlets();
            return Response.ok(new ResponseEntityView<>(actionlets)).build(); // 200
        } catch (Exception e) {
            Logger.error(this.getClass(),"Exception on findActionlets exception message: " + e.getMessage(), e);
            return ResponseUtil.mapExceptionResponse(e);
        }
    } // findActionlets.

    /**
     * Returns all actionlets associated to a workflow action. 401 if the user does not have permission.
     * @param request  HttpServletRequest
     * @param actionId String action id to get the actionlet associated to it, is this is null return
     *                      all the WorkflowActionClass
     * @return Response
     */
    @GET
    @Path("/actions/{actionId}/actionlets")
    @JSONP
    @NoCache
    @Produces({MediaType.APPLICATION_JSON, "application/javascript"})
    @Operation(operationId = "getWorkflowActionletsByActionId", summary = "Find workflow actionlets by workflow action",
            description = "Returns a list of the workflow actionlets — a.k.a. [workflow sub-actions](https://www.dotcms." +
                            "com/docs/latest/workflow-sub-actions) — associated with a specified workflow action.",
            tags = {"Workflow"},
            responses = {
                    @ApiResponse(responseCode = "200", description = "Workflow actionlets returned successfully",
                            content = @Content(mediaType = "application/json",
                                    schema = @Schema(implementation = ResponseEntityWorkflowActionClassesView.class),
                                    examples = @ExampleObject(
                                            value = "{\n" +
                                                    "  \"entity\": [\n" +
                                                    "    {\n" +
                                                    "      \"actionId\": \"string\",\n" +
                                                    "      \"actionlet\": {\n" +
                                                    "        \"actionClass\": \"string\",\n" +
                                                    "        \"howTo\": \"string\",\n" +
                                                    "        \"localizedHowto\": \"string\",\n" +
                                                    "        \"localizedName\": \"string\",\n" +
                                                    "        \"name\": \"string\",\n" +
                                                    "        \"nextStep\": null,\n" +
                                                    "        \"parameters\": [\n" +
                                                    "          {\n" +
                                                    "            \"displayName\": \"string\",\n" +
                                                    "            \"key\": \"string\",\n" +
                                                    "            \"defaultValue\": \"string\",\n" +
                                                    "            \"required\": true\n" +
                                                    "          }\n" +
                                                    "        ]\n" +
                                                    "      },\n" +
                                                    "      \"clazz\": \"string\",\n" +
                                                    "      \"id\": \"string\",\n" +
                                                    "      \"name\": \"string\",\n" +
                                                    "      \"order\": 0\n" +
                                                    "    }\n" +
                                                    "  ],\n" +
                                                    "  \"errors\": [],\n" +
                                                    "  \"i18nMessagesMap\": {},\n" +
                                                    "  \"messages\": [],\n" +
                                                    "  \"pagination\": null,\n" +
                                                    "  \"permissions\": []\n" +
                                                    "}"
                                    )
                            )
                    ),
                    @ApiResponse(responseCode = "401", description = "Invalid User"),
                    @ApiResponse(responseCode = "403", description = "Forbidden"),
                    @ApiResponse(responseCode = "404", description = "Workflow action not found"),
                    @ApiResponse(responseCode = "500", description = "Internal Server Error")
            }
    )
    public final Response findActionletsByAction(@Context final HttpServletRequest request,
                                                 @PathParam("actionId") @Parameter(
                                                         required = true,
                                                         description = "Identifier of workflow action to examine for actionlets.\n\n" +
                                                                       "Example value: `b9d89c80-3d88-4311-8365-187323c96436` " +
                                                                       "(Default system workflow \"Publish\" action)",
                                                         schema = @Schema(type = "string")
                                                 ) final String actionId) {

        final InitDataObject initDataObject = this.webResource.init
                (null, true, request, true, null);
        try {

            Logger.debug(this,
                    ()->"Getting the workflow actionlets for the action: " + actionId);

            final WorkflowAction action = this.workflowAPI.findAction(actionId, initDataObject.getUser());
            DotPreconditions.notNull(action, ()->"Action: " + actionId + ", does not exists", NotFoundInDbException.class);

            final List<WorkflowActionClass> actionClasses = this.workflowAPI.findActionClasses(action);
            return Response.ok(new ResponseEntityView<>(actionClasses)).build(); // 200
        } catch (Exception e) {
            Logger.error(this.getClass(),"Exception on findActionletsByAction exception message: " + e.getMessage(), e);
            return ResponseUtil.mapExceptionResponse(e);
        }
    } // findActionletsByAction.

    /**
     * Returns all schemes for the content type and include schemes non-archive . 401 if the user does not have permission.
     * @param request  HttpServletRequest
     * @return Response
     */
    @GET
    @Path("/schemes/schemescontenttypes/{contentTypeId}")
    @JSONP
    @NoCache
    @Produces({MediaType.APPLICATION_JSON, "application/javascript"})
    @Operation(operationId = "getWorkflowSchemesByContentTypeId", summary = "Find workflow schemes by content type id",
            description = "Fetches [workflow schemes](https://www.dotcms.com/docs/latest/managing-workflows#Schemes) " +
                    " associated with a content type by its identifier. Returns an entity containing two properties:\n\n" +
                          "| Property | Description |\n" +
                          "|----------|-------------|\n" +
                          "| `contentTypeSchemes` | A list of schemes associated with the specified content type. |\n" +
                          "| `schemes` | A list of non-archived schemes, irrespective of relation to the content type. |",
            tags = {"Workflow"},
            responses = {
                    @ApiResponse(responseCode = "200", description = "Scheme(s) returned successfully",
                            content = @Content(mediaType = "application/json",
                                    schema = @Schema(implementation = SchemesAndSchemesContentTypeView.class)
                            )
                    ),
                    @ApiResponse(responseCode = "401", description = "Invalid User"),
                    @ApiResponse(responseCode = "403", description = "Forbidden"),
                    @ApiResponse(responseCode = "404", description = "Content type ID not found"),
                    @ApiResponse(responseCode = "500", description = "Internal Server Error")
            }
    )
    public final Response findAllSchemesAndSchemesByContentType(
            @Context final HttpServletRequest request,
            @Context final HttpServletResponse response,
            @PathParam("contentTypeId") @Parameter(
                    required = true,
                    description = "Identifier of content type to examine for workflow schemes.\n\n" +
                                  "Example value: `c541abb1-69b3-4bc5-8430-5e09e5239cc8` (Default page content type)",
                    schema = @Schema(type = "string")
            ) final String contentTypeId) {

        final InitDataObject initDataObject = this.webResource.init
                (null, request, response, true, null);

        try {

            Logger.debug(this,
                    "Getting the workflow schemes for the contentTypeId: " + contentTypeId
                            + " and including All Schemes");
            final List<WorkflowScheme> schemes = this.workflowHelper.findSchemes();
            final List<WorkflowScheme> contentTypeSchemes = this.workflowHelper.findSchemesByContentType(contentTypeId, initDataObject.getUser());

            return Response.ok(new ResponseEntityView(
                    new SchemesAndSchemesContentTypeView(schemes, contentTypeSchemes)))
                    .build(); // 200
        } catch (Exception e) {

            Logger.error(this.getClass(),
                    "Exception on findAllSchemesAndSchemesByContentType exception message: " + e
                            .getMessage(), e);
            return ResponseUtil.mapExceptionResponse(e);

        }
    } // findAllSchemesAndSchemesByContentType.

    /**
     * Return Steps associated to the scheme, 404 if does not exists. 401 if the user does not have permission.
     * @param request  HttpServletRequest
     * @param schemeId String
     * @return Response
     */
    @GET
    @Path("/schemes/{schemeId}/steps")
    @JSONP
    @NoCache
    @Produces({MediaType.APPLICATION_JSON, "application/javascript"})
    @Operation(operationId = "getWorkflowStepsBySchemeId", summary = "Find steps by workflow scheme ID",
            description = "Returns a list of [steps](https://www.dotcms.com/docs/latest/managing-workflows#Steps) " +
                    "associated with a [workflow scheme](https://www.dotcms.com/docs/latest/managing-workflows#Schemes).",
            tags = {"Workflow"},
            responses = {
                    @ApiResponse(responseCode = "200", description = "Scheme(s) returned successfully",
                            content = @Content(mediaType = "application/json",
                                    schema = @Schema(implementation = ResponseEntityWorkflowStepsView.class)
                            )
                    ),
                    @ApiResponse(responseCode = "401", description = "Invalid User"),
                    @ApiResponse(responseCode = "403", description = "Forbidden"),
                    @ApiResponse(responseCode = "404", description = "Workflow scheme not found"),
                    @ApiResponse(responseCode = "500", description = "Internal Server Error")
            }
    )
    public final Response findStepsByScheme(@Context final HttpServletRequest request,
                                            @Context final HttpServletResponse response,
                                            @PathParam("schemeId") @Parameter(
                                                    required = true,
                                                    description = "Identifier of workflow scheme.\n\n" +
                                                                  "Example value: `d61a59e1-a49c-46f2-a929-db2b4bfa88b2` " +
                                                                  "(Default system workflow)",
                                                    schema = @Schema(type = "string")
                                            ) final String schemeId) {

        this.webResource.init
                (null, request, response, true, null);

        try {
            Logger.debug(this, "Getting the workflow steps for the scheme: " + schemeId);
            final List<WorkflowStep> steps = this.workflowHelper.findSteps(schemeId);
            return Response.ok(new ResponseEntityView<>(steps)).build(); // 200
        } catch (Exception e) {
            Logger.error(this.getClass(),"Exception on findStepsByScheme exception message: " + e.getMessage(), e);
            return ResponseUtil.mapExceptionResponse(e);

        }
    } // findSteps.

    /**
     * Finds the Workflow Actions that are available for a specific Contentlet Inode. Here's an
     * example of how you can use this method:
     * <pre>
     *     GET http://localhost:8080/api/v1/workflow/contentlet/{CONTENTLET-INODE}/actions?renderMode={editing|listing}
     * </pre>
     *
     * @param request    The current instance of the {@link HttpServletRequest}.
     * @param inode      The Inode of the Contentlet.
     * @param renderMode This is a case-insensitive optional parameter. By default, this method will
     *                   run EDITING rendering mode. The available modes are specified via the
     *                   {{@link #validRenderModeSet}} variable.
     *
     * @return Response A {@link Response} object that contains the available actions for the
     * specified Contentlet.
     */
    @GET
    @Path("/contentlet/{inode}/actions")
    @JSONP
    @NoCache
    @Produces({MediaType.APPLICATION_JSON, "application/javascript"})
    @Operation(operationId = "getWorkflowActionsByContentletInode", summary = "Finds workflow actions by content inode",
            description = "Returns a list of [workflow actions](https://www.dotcms.com/docs/latest/managing-workflows#Actions) " +
                    "associated with a [contentlet](https://www.dotcms.com/docs/latest/content#Contentlets) specified by inode.",
            tags = {"Workflow"},
            responses = {
                    @ApiResponse(responseCode = "200", description = "Scheme(s) returned successfully",
                            content = @Content(mediaType = "application/json",
                                    schema = @Schema(implementation = ResponseEntityWorkflowActionsView.class)
                            )
                    ),
                    @ApiResponse(responseCode = "401", description = "Invalid User"),
                    @ApiResponse(responseCode = "403", description = "Forbidden"),
                    @ApiResponse(responseCode = "404", description = "Contentlet not found"),
                    @ApiResponse(responseCode = "500", description = "Internal Server Error")
            }
    )
    public final Response findAvailableActions(@Context final HttpServletRequest request,
                                               @Context final HttpServletResponse response,
                                               @PathParam("inode") @Parameter(
                                                       required = true,
                                                       description = "Inode of contentlet to examine for workflow actions.\n\n",
                                                       schema = @Schema(type = "string")
                                               ) final String inode,
                                               @QueryParam("renderMode") @Parameter(
                                                       description = "*Optional.* Case-insensitive parameter indicating " +
                                                                     "how results are to be displayed.\n\n" +
                                                                     "In listing mode, all associated actions are returned; " +
                                                                     "in editing mode (the default), it returns only the actions " +
                                                                     "accessible to the contentlet's current workflow step.",
                                                       schema = @Schema(
                                                               type = "string",
                                                               allowableValues = {"EDITING", "LISTING"},
                                                               defaultValue = "EDITING"
                                                       )
                                               ) final String renderMode) {

        final InitDataObject initDataObject = this.webResource.init
                (null, request, response, true, null);
        try {
            Logger.debug(this, ()->"Getting the available actions for the contentlet inode: " + inode);

            this.workflowHelper.checkRenderMode (renderMode, initDataObject.getUser(), this.validRenderModeSet);

            final List<WorkflowAction> actions = this.workflowHelper.findAvailableActions(inode, initDataObject.getUser(),
                    LISTING.equalsIgnoreCase(renderMode)
                            ? WorkflowAPI.RenderMode.LISTING
                            : WorkflowAPI.RenderMode.EDITING);
            return Response.ok(new ResponseEntityView<>(actions.stream()
                    .map(this::toWorkflowActionView).collect(Collectors.toList()))).build();
        } catch (final Exception e) {
            Logger.error(this.getClass(), String.format("An error occurred when finding available" +
                            " Workflow Actions for Contentlet Inode '%s' in mode '%s': %s", inode, renderMode,
                    ExceptionUtil.getErrorMessage(e)), e);
            return ResponseUtil.mapExceptionResponse(e);
        }
    } // findAvailableActions.

    private WorkflowActionView toWorkflowActionView(final WorkflowAction workflowAction) {

        return convertToWorkflowActionView(workflowAction);
    }

    /**
     * Takes the information from a Workflow Action and transforms it into a View object that can
     * display it in JSON notation appropriately. Keep in mind that any new property you add to the
     * Workflow Action class will need to be added here as well.
     *
     * @param workflowAction The {@link WorkflowAction} that will be transformed.
     *
     * @return The {@link WorkflowActionView} that contains the information from the Workflow
     * Action.
     */
    public static WorkflowActionView convertToWorkflowActionView(final WorkflowAction workflowAction) {
        final WorkflowActionView workflowActionView = new WorkflowActionView();
        workflowActionView.setId(workflowAction.getId());
        workflowActionView.setName(workflowAction.getName());
        workflowActionView.setStepId(workflowAction.getSchemeId());
        workflowActionView.setSchemeId(workflowAction.getSchemeId());
        workflowActionView.setCondition(workflowAction.getCondition());
        workflowActionView.setNextStep(workflowAction.getNextStep());
        workflowActionView.setNextAssign(workflowAction.getNextAssign());
        workflowActionView.setIcon(workflowAction.getIcon());
        workflowActionView.setRoleHierarchyForAssign(workflowAction.isRoleHierarchyForAssign());
        workflowActionView.setRequiresCheckout(workflowAction.isRoleHierarchyForAssign());
        workflowActionView.setAssignable(workflowAction.isAssignable());
        workflowActionView.setCommentable(workflowAction.isCommentable());
        workflowActionView.setOrder(workflowAction.getOrder());
        workflowActionView.setSaveActionlet(workflowAction.hasSaveActionlet());
        workflowActionView.setPublishActionlet(workflowAction.hasPublishActionlet());
        workflowActionView.setUnpublishActionlet(workflowAction.hasUnpublishActionlet());
        workflowActionView.setArchiveActionlet(workflowAction.hasArchiveActionlet());
        workflowActionView.setPushPublishActionlet(workflowAction.hasPushPublishActionlet());
        workflowActionView.setUnarchiveActionlet(workflowAction.hasUnarchiveActionlet());
        workflowActionView.setDeleteActionlet(workflowAction.hasDeleteActionlet());
        workflowActionView.setDestroyActionlet(workflowAction.hasDestroyActionlet());
        workflowActionView.setShowOn(workflowAction.getShowOn());
        workflowActionView.setActionInputs(createActionInputViews(workflowAction));
        workflowActionView.setMetadata(workflowAction.getMetadata());
<<<<<<< HEAD
        workflowActionView.setCommentActionlet(workflowAction.hasCommentActionlet());
=======
        workflowActionView.setResetable(workflowAction.hasResetActionlet());
>>>>>>> 8077c292
        return workflowActionView;
    }

    private static List<ActionInputView> createActionInputViews (final WorkflowAction workflowAction) {

        final List<ActionInputView> actionInputViews = new ArrayList<>();

        if (workflowAction.isAssignable()) {

            actionInputViews.add(new ActionInputView("assignable", Collections.emptyMap()));
        }

        if (workflowAction.isCommentable()) {

            actionInputViews.add(new ActionInputView("commentable", Collections.emptyMap()));
        }

        if (workflowAction.hasPushPublishActionlet()) {

            actionInputViews.add(new ActionInputView("pushPublish", Collections.emptyMap()));
        }

        // Has a move actionlet but the path is empty
        if (workflowAction.hasMoveActionletActionlet() && !workflowAction.hasMoveActionletHasPathActionlet()) {

            actionInputViews.add(new ActionInputView("moveable", Collections.emptyMap()));
        }

        return actionInputViews;
    }

    /**
     * Get the bulk actions based on the {@link BulkActionForm}
     * @param request HttpServletRequest
     * @param bulkActionForm String
     * @return Response
     */
    @POST
    @Path("/contentlet/actions/bulk")
    @JSONP
    @NoCache
    @Produces({MediaType.APPLICATION_JSON, "application/javascript"})
    @Consumes({MediaType.APPLICATION_JSON})
    @Operation(operationId = "postBulkActions", summary = "Finds available bulk workflow actions for content",
            description = "Returns a list of bulk actions available for " +
                    "[contentlets](https://www.dotcms.com/docs/latest/content#Contentlets) either by identifiers " +
                          "or by query, as specified in the body.",
            tags = {"Workflow"},
            responses = {
                    @ApiResponse(responseCode = "200", description = "Zero or more bulk actions returned successfully",
                            content = @Content(mediaType = "application/json",
                                    schema = @Schema(implementation = ResponseEntityBulkActionView.class)
                            )
                    ),
                    @ApiResponse(responseCode = "400", description = "Bad request"),
                    @ApiResponse(responseCode = "401", description = "Invalid User"),
                    @ApiResponse(responseCode = "403", description = "Forbidden"),
                    @ApiResponse(responseCode = "500", description = "Internal Server Error")
            }
    )
    public final Response getBulkActions(@Context final HttpServletRequest request,
                                         @Context final HttpServletResponse response,
                                         @RequestBody(
                                                 description = "Body consists of a JSON object with either of the following properties:\n\n" +
                                                               "| Property | Type | Description |\n" +
                                                               "|-|-|-|\n" +
                                                               "| `contentletIds` | List of Strings | A list of individual contentlet identifiers. |\n" +
                                                               "| `query` | String | [Lucene query](https://www.dotcms.com/docs/latest/content-search-syntax#Lucene); " +
                                                                                    "uses all matching contentlets. |\n\n" +
                                                               "If both properties are present, the operation will use the list of identifiers and disregard " +
                                                               "the query.",
                                                 required = true,
                                                 content = @Content(
                                                         schema = @Schema(implementation = BulkActionForm.class),
                                                         examples = {
                                                                 @ExampleObject(
                                                                         value = "{\n" +
                                                                                 "  \"contentletIds\": [\n" +
                                                                                 "    \"651a4dc8-2124-45d8-8bd2-d8e68ad358a8\",\n" +
                                                                                 "    \"f8d60f79-e006-42e0-894f-5d3488b796f6\"\n" +
                                                                                 "  ],\n" +
                                                                                 "  \"query\": \"+contentType:*\"\n" +
                                                                                 "}"
                                                                 )
                                                        }
                                                 )
                                         ) final BulkActionForm bulkActionForm) {

        final InitDataObject initDataObject = this.webResource.init
                (null, request, response, true, null);
        try {

            DotPreconditions.notNull(bulkActionForm,"Expected Request body was empty.");
            Logger.debug(this, ()-> "Getting the bulk actions for the contentlets inodes: " + bulkActionForm);
            return Response.ok(new ResponseEntityView
                    (this.workflowHelper.findBulkActions(initDataObject.getUser(), bulkActionForm)))
                    .build(); // 200
        } catch (Exception e) {
            Logger.error(this.getClass(),
                    "Exception on getBulkActions, bulkActionForm: " + bulkActionForm +
                            ", exception message: " + e.getMessage(), e);
            return ResponseUtil.mapExceptionResponse(e);
        }
    } // getBulkActions.

    @PUT
    @Path("/contentlet/actions/bulk/fire")
    @JSONP
    @NoCache
    @Produces({MediaType.APPLICATION_JSON, "application/javascript"})
    @Consumes({MediaType.APPLICATION_JSON})
    @Operation(operationId = "putBulkActionsFire", summary = "Perform workflow actions on bulk content",
            description = "This operation allows you to specify a multiple content items (either by query or a list of " +
                          "identifiers), a [workflow action](https://www.dotcms.com/docs/latest/managing-workflows#Actions) " +
                          "to perform on them, and additional parameters as needed by the selected action.",
            tags = {"Workflow"},
            responses = {
                    @ApiResponse(responseCode = "200", description = "Success",
                            content = @Content(mediaType = "application/json",
                                    schema = @Schema(implementation = ResponseEntityBulkActionsResultView.class)
                            )
                    ),
                    @ApiResponse(responseCode = "400", description = "Bad request"),
                    @ApiResponse(responseCode = "401", description = "Invalid User"),
                    @ApiResponse(responseCode = "403", description = "Forbidden"),
                    @ApiResponse(responseCode = "500", description = "Internal Server Error")
            }
    )
    public final void fireBulkActions(@Context final HttpServletRequest request,
                                      @Suspended final AsyncResponse asyncResponse,
                                      @RequestBody(
                                              description = "Body consists of a JSON object with the following possible properties:\n\n" +
                                                      "| Property | Type | Description |\n" +
                                                      "|-|-|-|\n" +
                                                      "| `contentletIds` | List of Strings | A list of individual contentlet identifiers. |\n" +
                                                      "| `query` | String | [Lucene query](https://www.dotcms.com/docs/latest/content-search-syntax#Lucene); " +
                                                                                        "uses all matching contentlets. |\n" +
                                                      "| `workflowActionId` | String | The identifier of the workflow action to be performed on the " +
                                                                                        "selected content. |\n" +
                                                      "| `additionalParams` | Object | Further parameters and properties are conveyed here, depending " +
                                                                                        "on the particulars of the selected action.<br><br>For a " +
                                                                                        "complete list of possible parameters, refer to the various " +
                                                                                        "keys listed in `GET /workflow/actionlets`. |\n\n" +
                                                      "If both `contentletIds` and `query` properties are present, the operation will use the query and " +
                                                      "disregard the identifier list.",
                                              required = true,
                                              content = @Content(schema = @Schema(implementation = FireBulkActionsForm.class))
                                      ) final FireBulkActionsForm fireBulkActionsForm) {

        final InitDataObject initDataObject = this.webResource.init(null, request, new EmptyHttpResponse(), true, null);
        Logger.debug(this, ()-> "Fire bulk actions: " + fireBulkActionsForm);
        try {
            // check the form
            DotPreconditions.notNull(fireBulkActionsForm,"Expected Request body was empty.");
            ResponseUtil.handleAsyncResponse(() -> {
                try {
                    final BulkActionsResultView view = workflowHelper
                            .fireBulkActions(fireBulkActionsForm, initDataObject.getUser());
                    return Response.ok( new ResponseEntityView(view)).build();
                } catch (Exception e) {
                    asyncResponse.resume(ResponseUtil.mapExceptionResponse(e));
                }
                return null;
            }, asyncResponse);

        } catch (Exception e) {
            Logger.error(this.getClass(), "Exception attempting to fire bulk actions by : " +fireBulkActionsForm + ", exception message: " + e.getMessage(), e);
            asyncResponse.resume(ResponseUtil.mapExceptionResponse(e));
        }
    }

    @POST
    @Path("/contentlet/actions/_bulkfire")
    @JSONP
    @Produces(SseFeature.SERVER_SENT_EVENTS)
    @Consumes({MediaType.APPLICATION_JSON})
    @Operation(operationId = "postBulkActionsFire", summary = "Perform workflow actions on bulk content",
            description = "This operation allows you to specify a multiple content items (either by query or a list of " +
                    "identifiers), a [workflow action](https://www.dotcms.com/docs/latest/managing-workflows#Actions) " +
                    "to perform on them, and additional parameters as needed by the selected action.",
            tags = {"Workflow"},
            responses = {
                    @ApiResponse(responseCode = "200", description = "Success",
                            content = @Content(mediaType = "application/json",
                                    schema = @Schema(implementation = EventOutput.class)
                            )
                    ),
                    @ApiResponse(responseCode = "400", description = "Bad request"),
                    @ApiResponse(responseCode = "401", description = "Invalid User"),
                    @ApiResponse(responseCode = "403", description = "Forbidden"),
                    @ApiResponse(responseCode = "500", description = "Internal Server Error")
            }
    )
    public EventOutput fireBulkActions(@Context final HttpServletRequest request,
                                       @RequestBody(
                                               description = "Body consists of a JSON object with the following possible properties:\n\n" +
                                                       "| Property | Type | Description |\n" +
                                                       "|-|-|-|\n" +
                                                       "| `contentletIds` | List of Strings | A list of individual contentlet identifiers. |\n" +
                                                       "| `query` | String | [Lucene query](https://www.dotcms.com/docs/latest/content-search-syntax#Lucene); " +
                                                                                        "uses all matching contentlets. |\n" +
                                                       "| `workflowActionId` | String | The identifier of the workflow action to be performed on the " +
                                                                                        "selected content. |\n" +
                                                       "| `additionalParams` | Object | Further parameters and properties are conveyed here, depending " +
                                                                                       "on the particulars of the selected action.<br><br>For a " +
                                                                                       "complete list of possible parameters, refer to the various " +
                                                                                       "keys listed in `GET /workflow/actionlets`. |\n\n" +
                                                       "If both `contentletIds` and `query` properties are present, the operation will perform the " +
                                                       "selected action on all contentlets indicated in both. Note that this will lead to the workflow " +
                                                       "action being performed on the same contentlet twice, if it appears in both.",
                                               required = true,
                                               content = @Content(schema = @Schema(implementation = FireBulkActionsForm.class))
                                       ) final FireBulkActionsForm fireBulkActionsForm)
            throws DotDataException, DotSecurityException {
        final InitDataObject initDataObject = this.webResource
                .init(null, request, new EmptyHttpResponse(), true, null);

        final EventOutput eventOutput = new EventOutput();

        DotConcurrentFactory.getInstance().getSubmitter().submit(()-> {

            final OutboundEvent.Builder eventBuilder = new OutboundEvent.Builder();


            fireBulkActionsForm.getPopupParamsBean()
                    .getAdditionalParamsMap().put(SUCCESS_ACTION_CALLBACK,
                            (Consumer<Long>) delta -> {
                                eventBuilder.name("success");
                                eventBuilder.data(Map.class,
                                        Map.of("success", delta));
                                eventBuilder.mediaType(MediaType.APPLICATION_JSON_TYPE);
                                final OutboundEvent event = eventBuilder.build();
                                try {
                                    eventOutput.write(event);
                                } catch (Exception e) {
                                    throw new DotRuntimeException(e);
                                }
                            });

            fireBulkActionsForm.getPopupParamsBean()
                    .getAdditionalParamsMap().put(FAIL_ACTION_CALLBACK,
                            (BiConsumer<String, Exception>) (inode, e) -> {
                                eventBuilder.name("failure");
                                eventBuilder.data(Map.class,
                                        Map.of("failure", inode));
                                eventBuilder.mediaType(MediaType.APPLICATION_JSON_TYPE);
                                final OutboundEvent event = eventBuilder.build();
                                try {
                                    eventOutput.write(event);
                                } catch (Exception e1) {
                                    throw new DotRuntimeException(e1);
                                }
                            });

            try {
                workflowHelper.fireBulkActionsNoReturn(fireBulkActionsForm, initDataObject.getUser());
                Logger.info(this, "finished");
            } catch (DotSecurityException | DotDataException e) {
                throw new DotRuntimeException(e);
            }
        });

        return eventOutput;
    }

    /**
     * Returns a single action, 404 if does not exists. 401 if the user does not have permission.
     * @param request  HttpServletRequest
     * @param actionId String
     * @return Response
     */
    @GET
    @Path("/actions/{actionId}")
    @JSONP
    @NoCache
    @IncludePermissions
    @Produces({MediaType.APPLICATION_JSON, "application/javascript"})
    @Operation(operationId = "getWorkflowActionByActionId", summary = "Find action by ID",
            description = "Returns a [workflow action](https://www.dotcms.com/docs/latest/managing-workflows#Actions) object.",
            tags = {"Workflow"},
            responses = {
                    @ApiResponse(responseCode = "200", description = "Action returned successfully",
                            content = @Content(mediaType = "application/json",
                                    schema = @Schema(implementation = ResponseEntityWorkflowActionView.class)
                            )
                    ),
                    @ApiResponse(responseCode = "401", description = "Invalid User"),
                    @ApiResponse(responseCode = "403", description = "Forbidden"),
                    @ApiResponse(responseCode = "404", description = "Workflow action not found"),
                    @ApiResponse(responseCode = "500", description = "Internal Server Error")
            }
    )
    public final Response findAction(@Context final HttpServletRequest request,
                                     @Context final HttpServletResponse response,
                                     @PathParam("actionId") @Parameter(
                                             required = true,
                                             description = "Identifier of the workflow action to return.\n\n" +
                                                     "Example value: `b9d89c80-3d88-4311-8365-187323c96436` " +
                                                     "(Default system workflow \"Publish\" action)",
                                             schema = @Schema(type = "string")
                                     ) final String actionId) {

        final InitDataObject initDataObject = this.webResource.init
                (null, request, response, true, null);
        try {
            Logger.debug(this, ()->"Finding the workflow action " + actionId);
            final WorkflowAction action = this.workflowHelper.findAction(actionId, initDataObject.getUser());
            return Response.ok(new ResponseEntityView(this.toWorkflowActionView(action))).build(); // 200
        } catch (Exception e) {
            Logger.error(this.getClass(),
                    "Exception on findAction, actionId: " + actionId +
                            ", exception message: " + e.getMessage(), e);
            return ResponseUtil.mapExceptionResponse(e);
        }

    } // findAction.

    /**
     * Returns a single action condition evaluated, 404 if does not exists. 401 if the user does not have permission.
     * @param request  HttpServletRequest
     * @param actionId String
     * @return Response
     */
    @GET
    @Path("/actions/{actionId}/condition")
    @JSONP
    @NoCache
    @IncludePermissions
    @Produces({MediaType.APPLICATION_JSON, "application/javascript"})
    @Operation(operationId = "getWorkflowConditionByActionId", summary = "Find condition by action ID",
            description = "Returns a string representing the \"condition\" on the selected action.\n\n" +
                    "More specifically: if the workflow action has anything in its [Custom Code]" +
                    "(https://www.dotcms.com/docs/latest/custom-workflow-actions) field, " +
                    "the result is evaluated as Velocity, and the output is returned.",
            tags = {"Workflow"},
            responses = {
                    @ApiResponse(responseCode = "200", description = "Condition returned successfully",
                            content = @Content(mediaType = "application/json",
                                    schema = @Schema(implementation = ResponseEntityStringView.class)
                            )
                    ),
                    @ApiResponse(responseCode = "401", description = "Invalid User"),
                    @ApiResponse(responseCode = "403", description = "Forbidden"),
                    @ApiResponse(responseCode = "404", description = "Workflow action not found"),
                    @ApiResponse(responseCode = "500", description = "Internal Server Error")
            }
    )
    public final Response evaluateActionCondition(
            @Context final HttpServletRequest request,
            @Context final HttpServletResponse response,
            @PathParam("actionId") @Parameter(
                    required = true,
                    description = "Identifier of a workflow action to check for condition.\n\n" +
                            "Example value: `b9d89c80-3d88-4311-8365-187323c96436` " +
                            "(Default system workflow \"Publish\" action)",
                    schema = @Schema(type = "string")
            ) final String actionId) {

        final InitDataObject initDataObject = this.webResource.init
                (null, request, response, true, null);
        try {
            Logger.debug(this, ()->"Finding the workflow action " + actionId);

            final String evaluated = workflowHelper.evaluateActionCondition(actionId, initDataObject.getUser(), request, response);
            return Response.ok(new ResponseEntityView(evaluated)).build(); // 200
        } catch (Exception e) {
            Logger.error(this.getClass(),
                    "Exception on evaluateActionCondition, actionId: " + actionId +
                            ", exception message: " + e.getMessage(), e);
            return ResponseUtil.mapExceptionResponse(e);
        }
    } // findAction.

    /**
     * Returns a single action associated to the step, 404 if does not exists. 401 if the user does not have permission.
     * @param request  HttpServletRequest
     * @param actionId String
     * @param stepId String
     * @return Response
     */
    @GET
    @Path("/steps/{stepId}/actions/{actionId}")
    @JSONP
    @NoCache
    @Produces({MediaType.APPLICATION_JSON, "application/javascript"})
    @Operation(operationId = "getWorkflowActionByStepActionId", summary = "Find a workflow action within a step",
            description = "Returns a [workflow action](https://www.dotcms.com/docs/latest/managing-workflows#Actions) " +
                    "if it exists within a specific [step](https://www.dotcms.com/docs/latest/managing-workflows#Steps).",
            tags = {"Workflow"},
            responses = {
                    @ApiResponse(responseCode = "200", description = "Action returned successfully from step",
                            content = @Content(mediaType = "application/json",
                                    schema = @Schema(implementation = ResponseEntityWorkflowActionView.class)
                            )
                    ),
                    @ApiResponse(responseCode = "401", description = "Invalid User"),
                    @ApiResponse(responseCode = "403", description = "Forbidden"),
                    @ApiResponse(responseCode = "404", description = "Workflow action not found within specified step"),
                    @ApiResponse(responseCode = "500", description = "Internal Server Error")
            }
    )
    public final Response findActionByStep(@Context final HttpServletRequest request,
                                           @Context final HttpServletResponse response,
                                           @PathParam("stepId") @Parameter(
                                                   required = true,
                                                   description = "Identifier of a workflow step.\n\n" +
                                                           "Example value: `ee24a4cb-2d15-4c98-b1bd-6327126451f3` " +
                                                           "(Default system workflow \"Draft\" step)",
                                                   schema = @Schema(type = "string")
                                           ) final String stepId,
                                           @PathParam("actionId") @Parameter(
                                                   required = true,
                                                   description = "Identifier of a workflow action.\n\n" +
                                                           "Example value: `b9d89c80-3d88-4311-8365-187323c96436` " +
                                                           "(Default system workflow \"Publish\" action)",
                                                   schema = @Schema(type = "string")
                                           ) final String actionId) {

        final InitDataObject initDataObject = this.webResource.init
                (null, request, response, true, null);
        try {
            Logger.debug(this, "Getting the workflow action " + actionId + " for the step: " + stepId);
            final WorkflowAction action = this.workflowHelper.findAction(actionId, stepId, initDataObject.getUser());
            return Response.ok(new ResponseEntityView(action)).build(); // 200
        } catch (Exception e) {
            Logger.error(this.getClass(),
                    "Exception on findAction, actionId: " + actionId +
                            ", exception message: " + e.getMessage(), e);
            return ResponseUtil.mapExceptionResponse(e);
        }
    } // findActionByStep.

    /**
     * Returns a collection of actions associated to the step, if step does not have any will returns 200 and an empty list.
     * 401 if the user does not have permission.
     * 404 if the stepId does not exists.
     * @param request  HttpServletRequest
     * @param stepId String
     * @return Response
     */
    @GET
    @Path("/steps/{stepId}/actions")
    @JSONP
    @NoCache
    @Produces({MediaType.APPLICATION_JSON, "application/javascript"})
    @Operation(operationId = "getWorkflowActionsByStepId", summary = "Find all actions in a workflow step",
            description = "Returns a list of [workflow actions](https://www.dotcms.com/docs/latest/managing" +
                    "-workflows#Actions) associated with a specified [workflow step](https://www.dotcms.com/" +
                    "docs/latest/managing-workflows#Steps).",
            tags = {"Workflow"},
            responses = {
                    @ApiResponse(responseCode = "200", description = "Actions returned successfully from step",
                            content = @Content(mediaType = "application/json",
                                    schema = @Schema(implementation = ResponseEntityWorkflowActionsView.class)
                            )
                    ),
                    @ApiResponse(responseCode = "401", description = "Invalid User"),
                    @ApiResponse(responseCode = "403", description = "Forbidden"),
                    @ApiResponse(responseCode = "404", description = "Workflow step not found"),
                    @ApiResponse(responseCode = "500", description = "Internal Server Error")
            }
    )
    public final Response findActionsByStep(@Context final HttpServletRequest request,
                                            @Context final HttpServletResponse response,
                                            @PathParam("stepId") @Parameter(
                                                    required = true,
                                                    description = "Identifier of a workflow step.\n\n" +
                                                            "Example value: `ee24a4cb-2d15-4c98-b1bd-6327126451f3` " +
                                                            "(Default system workflow \"Draft\" step)",
                                                    schema = @Schema(type = "string")
                                            ) final String stepId) {

        final InitDataObject initDataObject = this.webResource.init
                (null, request, response, true, null);
        final User user = initDataObject.getUser();
        try {
            Logger.debug(this, "Getting the workflow actions for the step: " + stepId);
            final List<WorkflowAction> actions = this.workflowHelper.findActions(stepId, user);
            return Response.ok(new ResponseEntityView<>(actions)).build(); // 200
        } catch (Exception e) {
            Logger.error(this.getClass(),
                    "Exception on findActionsByStep, stepId: " + stepId +
                            ", exception message: " + e.getMessage(), e);
            return ResponseUtil.mapExceptionResponse(e);
        }
    } // findActionByStep.

    /**
     * Returns a set of actions associated to the schemeId
     * @param request  HttpServletRequest
     * @param schemeId String
     * @return Response
     */
    @GET
    @Path("/schemes/{schemeId}/actions")
    @JSONP
    @NoCache
    @Produces({MediaType.APPLICATION_JSON, "application/javascript"})
    @Operation(operationId = "getWorkflowActionsBySchemeId", summary = "Find all actions in a workflow scheme",
            description = "Returns a list of [workflow actions](https://www.dotcms.com/docs/latest/managing-" +
                    "workflows#Actions) associated with a specified [workflow scheme](https://www.dotcms.com/" +
                    "docs/latest/managing-workflows#Schemes).",
            tags = {"Workflow"},
            responses = {
                    @ApiResponse(responseCode = "200", description = "Actions returned successfully from workflow scheme",
                            content = @Content(mediaType = "application/json",
                                    schema = @Schema(implementation = ResponseEntityWorkflowActionsView.class)
                            )
                    ),
                    @ApiResponse(responseCode = "401", description = "Invalid User"),
                    @ApiResponse(responseCode = "403", description = "Forbidden"),
                    @ApiResponse(responseCode = "404", description = "Workflow scheme not found"),
                    @ApiResponse(responseCode = "500", description = "Internal Server Error")
            }
    )
    public final Response findActionsByScheme(@Context final HttpServletRequest request,
                                              @Context final HttpServletResponse response,
                                              @PathParam("schemeId") @Parameter(
                                                      required = true,
                                                      description = "Identifier of workflow scheme.\n\n" +
                                                              "Example value: `d61a59e1-a49c-46f2-a929-db2b4bfa88b2` " +
                                                              "(Default system workflow)",
                                                      schema = @Schema(type = "string")
                                              ) final String schemeId) {

        final InitDataObject initDataObject = this.webResource.init
                (null, request, response, true, null);
        try {
            Logger.debug(this, "Getting the workflow actions: " + schemeId);
            final List<WorkflowAction> actions = this.workflowHelper.findActionsByScheme(schemeId, initDataObject.getUser());
            return Response.ok(new ResponseEntityView<>(actions)).build(); // 200
        } catch (Exception e) {
            Logger.error(this.getClass(),
                    "Exception on findActionsByScheme, schemeId: " + schemeId +
                            ", exception message: " + e.getMessage(), e);
            return ResponseUtil.mapExceptionResponse(e);
        }
    } // findActionsByScheme.

    /**
     * Returns a set of {@link WorkflowAction} associated to a set to schemes Id and {@link com.dotmarketing.portlets.workflows.business.WorkflowAPI.SystemAction}
     * @param request  HttpServletRequest
     * @param response {@link HttpServletResponse}
     * @param systemAction {@link com.dotmarketing.portlets.workflows.business.WorkflowAPI.SystemAction}
     * @return Response
     */
    @POST
    @Path("/schemes/actions/{systemAction}")
    @JSONP
    @NoCache
    @Produces({MediaType.APPLICATION_JSON, "application/javascript"})
    @Consumes({MediaType.APPLICATION_JSON})
    @Operation(operationId = "postFindActionsBySchemesAndSystemAction", summary = "Finds workflow actions by schemes and system action",
            description = "Returns a list of [workflow actions](https://www.dotcms.com/docs/latest/managing-workflows#Actions) " +
                    "associated with [workflow schemes](https://www.dotcms.com/docs/latest/managing-workflows#Schemes), further " +
                    "filtered by [default system actions](https://www.dotcms.com/docs/latest/managing-workflows#DefaultActions).",
            tags = {"Workflow"},
            responses = {
                    @ApiResponse(responseCode = "200", description = "Workflow action(s) returned successfully",
                            content = @Content(mediaType = "application/json",
                                    schema = @Schema(implementation = ResponseEntityWorkflowActionsView.class)
                            )
                    ),
                    @ApiResponse(responseCode = "400", description = "Bad request"),
                    @ApiResponse(responseCode = "401", description = "Invalid User"),
                    @ApiResponse(responseCode = "403", description = "Forbidden"),
                    @ApiResponse(responseCode = "500", description = "Internal Server Error")
            }
    )
    public final Response findActionsBySchemesAndSystemAction(@Context final HttpServletRequest request,
                                                    @Context final HttpServletResponse response,
                                                    @PathParam("systemAction") @Parameter(
                                                            required = true,
                                                            schema = @Schema(
                                                                    type = "string",
                                                                    allowableValues = {
                                                                            "NEW", "EDIT", "PUBLISH",
                                                                            "UNPUBLISH", "ARCHIVE", "UNARCHIVE",
                                                                            "DELETE", "DESTROY"
                                                                    }
                                                            ),
                                                            description = "Default system action."
                                                    ) final WorkflowAPI.SystemAction systemAction,
                                                    @RequestBody(
                                                            description = "Body consists of a JSON object containing " +
                                                                    "a single property called `schemes`, which contains a " +
                                                                    "list of workflow scheme identifier strings.",
                                                            required = true,
                                                            content = @Content(
                                                                    schema = @Schema(implementation = WorkflowSchemesForm.class),
                                                                    examples = @ExampleObject(
                                                                            value = "{\n" +
                                                                                    "  \"schemes\": [\n" +
                                                                                    "    \"d61a59e1-a49c-46f2-a929-db2b4bfa88b2\"\n" +
                                                                                    "  ]\n" +
                                                                                    "}"
                                                                    )
                                                            )
                                                    ) final WorkflowSchemesForm workflowSchemesForm) {

        final InitDataObject initDataObject = this.webResource.init
                (null, request, response, true, null);

        DotPreconditions.notNull(workflowSchemesForm,"Expected Request body was empty.");
        try {

            Logger.debug(this, ()->"Getting the actions for the schemes: " + workflowSchemesForm.getSchemes()
                    + " and system action: " + systemAction);

            return Response.ok(new ResponseEntityView<>(
                    this.workflowHelper.findActions(
                            workflowSchemesForm.getSchemes(), systemAction, initDataObject.getUser())))
                    .build(); // 200
        } catch (Exception e) {
            Logger.error(this.getClass(),
                    "Exception on findActionsBySchemesAndSystemAction, schemes: " + workflowSchemesForm.getSchemes() +
                            ", exception message: " + e.getMessage(), e);
            return ResponseUtil.mapExceptionResponse(e);
        }
    } // findSystemActionsByScheme.

    /**
     * Returns a set of {@link SystemActionWorkflowActionMapping} associated to the schemeId
     * @param request  HttpServletRequest
     * @param schemeId String
     * @return Response
     */
    @GET
    @Path("/schemes/{schemeId}/system/actions")
    @JSONP
    @NoCache
    @Produces({MediaType.APPLICATION_JSON, "application/javascript"})
    @Operation(operationId = "getSystemActionMappingsBySchemeId", summary = "Find default system actions mapped to a workflow scheme",
            description = "Returns a list of [default system actions](https://www.dotcms.com/docs/latest/managing-" +
                    "workflows#DefaultActions) associated with a specified [workflow scheme](https://www.dotcms.com" +
                    "/docs/latest/managing-workflows#Schemes).",
            tags = {"Workflow"},
            responses = {
                    @ApiResponse(responseCode = "200", description = "Actions returned successfully from workflow scheme",
                            content = @Content(mediaType = "application/json",
                                    schema = @Schema(implementation = ResponseEntitySystemActionWorkflowActionMappings.class)
                            )
                    ),
                    @ApiResponse(responseCode = "401", description = "Invalid User"),
                    @ApiResponse(responseCode = "403", description = "Forbidden"),
                    @ApiResponse(responseCode = "404", description = "Workflow scheme not found"),
                    @ApiResponse(responseCode = "500", description = "Internal Server Error")
            }
    )
    public final Response findSystemActionsByScheme(@Context final HttpServletRequest request,
                                              @Context final HttpServletResponse response,
                                              @PathParam("schemeId") @Parameter(
                                                      required = true,
                                                      description = "Identifier of workflow scheme.\n\n" +
                                                              "Example value: `d61a59e1-a49c-46f2-a929-db2b4bfa88b2` " +
                                                              "(Default system workflow)",
                                                      schema = @Schema(type = "string")
                                              ) final String schemeId) {

        final InitDataObject initDataObject = this.webResource.init
                (null, request, response, true, null);
        try {

            Logger.debug(this, "Getting the system actions for the scheme: " + schemeId);
            final List<SystemActionWorkflowActionMapping> systemActions =
                    this.workflowAPI.findSystemActionsByScheme(this.workflowAPI.findScheme(schemeId), initDataObject.getUser());
            return Response.ok(new ResponseEntityView<>(systemActions)).build(); // 200
        } catch (Exception e) {
            Logger.error(this.getClass(),
                    "Exception on findSystemActionsByScheme, schemeId: " + schemeId +
                            ", exception message: " + e.getMessage(), e);
            return ResponseUtil.mapExceptionResponse(e);
        }
    } // findSystemActionsByScheme.

    /**
     * Returns a set of {@link SystemActionWorkflowActionMapping} associated to the content type
     * @param request  HttpServletRequest
     * @param contentTypeVarOrId String
     * @return Response
     */
    @GET
    @Path("/contenttypes/{contentTypeVarOrId}/system/actions")
    @JSONP
    @NoCache
    @Produces({MediaType.APPLICATION_JSON, "application/javascript"})
    @Operation(operationId = "getSystemActionMappingsByContentType", summary = "Find default system actions mapped to a content type",
            description = "Returns a list of [default system actions](https://www.dotcms.com/docs/latest/managing-" +
                    "workflows#DefaultActions) associated with a specified [content type](https://www.dotcms.com" +
                    "/docs/latest/content-types).",
            tags = {"Workflow"},
            responses = {
                    @ApiResponse(responseCode = "200", description = "Action(s) returned successfully from content type",
                            content = @Content(mediaType = "application/json",
                                    schema = @Schema(implementation = ResponseEntitySystemActionWorkflowActionMappings.class)
                            )
                    ),
                    @ApiResponse(responseCode = "401", description = "Invalid User"),
                    @ApiResponse(responseCode = "403", description = "Forbidden"),
                    @ApiResponse(responseCode = "404", description = "Content Type not found"),
                    @ApiResponse(responseCode = "500", description = "Internal Server Error")
            }
    )
    public final Response findSystemActionsByContentType(@Context final HttpServletRequest request,
                                                    @Context final HttpServletResponse response,
                                                    @PathParam("contentTypeVarOrId") @Parameter(
                                                            required = true,
                                                            description = "The ID or Velocity variable of the content type to inspect" +
                                                                    "for default system action bindings.\n\n" +
                                                                    "Example value: `htmlpageasset` (Default page content type)",
                                                            schema = @Schema(type = "string")
                                                    ) final String contentTypeVarOrId) {

        final InitDataObject initDataObject = this.webResource.init
                (null, request, response, true, null);
        try {

            Logger.debug(this, "Getting the system actions for the content type: " + contentTypeVarOrId);
            final User user = initDataObject.getUser();
            final ContentType contentType = APILocator.getContentTypeAPI(user).find(contentTypeVarOrId);
            final List<SystemActionWorkflowActionMapping> systemActions =
                    this.workflowHelper.findSystemActionsByContentType(contentType, initDataObject.getUser());
            return Response.ok(new ResponseEntityView<>(systemActions)).build(); // 200
        } catch (Exception e) {
            Logger.error(this.getClass(),
                    "Exception on findSystemActionsByContentType, content type: " + contentTypeVarOrId +
                            ", exception message: " + e.getMessage(), e);
            return ResponseUtil.mapExceptionResponse(e);
        }
    } // findSystemActionsByScheme.

    /**
     * Will retrieve the references as a default {@link WorkflowAction}
     * @param request  HttpServletRequest
     * @param workflowActionId String
     * @return Response
     */
    @GET
    @Path("/system/actions/{workflowActionId}")
    @JSONP
    @NoCache
    @Produces({MediaType.APPLICATION_JSON, "application/javascript"})
    @Operation(operationId = "getSystemActionsByActionId", summary = "Find default system actions by workflow action id",
            description = "Returns a list of [default system actions]" +
                    "(https://www.dotcms.com/docs/latest/managing-workflows#DefaultActions) associated with a " +
                    "specified [workflow action](https://www.dotcms.com/docs/latest/managing-workflows#Actions).",
            tags = {"Workflow"},
            responses = {
                    @ApiResponse(responseCode = "200", description = "Action(s) returned successfully",
                            content = @Content(mediaType = "application/json",
                                    schema = @Schema(implementation = ResponseEntitySystemActionWorkflowActionMappings.class)
                            )
                    ),
                    @ApiResponse(responseCode = "401", description = "Invalid User"),
                    @ApiResponse(responseCode = "403", description = "Forbidden"),
                    @ApiResponse(responseCode = "404", description = "Workflow action not found"),
                    @ApiResponse(responseCode = "500", description = "Internal Server Error")
            }
    )
    public final Response getSystemActionsReferredByWorkflowAction(@Context final HttpServletRequest request,
                                                         @Context final HttpServletResponse response,
                                                         @PathParam("workflowActionId") @Parameter(
                                                                 required = true,
                                                                 description = "Identifier of the workflow action to return.\n\n" +
                                                                         "Example value: `b9d89c80-3d88-4311-8365-187323c96436` " +
                                                                         "(Default system workflow \"Publish\" action)",
                                                                 schema = @Schema(type = "string")
                                                         ) final String workflowActionId) {

        final InitDataObject initDataObject = this.webResource.init
                (null, request, response, true, null);
        try {

            Logger.debug(this, ()->"Getting the system actions for the workflow action id: " + workflowActionId);
            final User user = initDataObject.getUser();
            final WorkflowAction workflowAction = this.workflowHelper.findAction(workflowActionId, user);
            final List<SystemActionWorkflowActionMapping> systemActions =
                    this.workflowAPI.findSystemActionsByWorkflowAction(workflowAction, user);
            return Response.ok(new ResponseEntityView<>(systemActions)).build(); // 200
        } catch (Exception e) {
            Logger.error(this.getClass(),
                    "Exception on getSystemActionsReferredByWorkflowAction, workflowActionId: " + workflowActionId +
                            ", exception message: " + e.getMessage(), e);
            return ResponseUtil.mapExceptionResponse(e);
        }
    } // getSystemActionsReferredByWorkflowAction.


    /**
     * Saves an {@link com.dotmarketing.portlets.workflows.business.WorkflowAPI.SystemAction}, by default the action is associated to the schema,
     * however if the stepId is set will be automatically associated to the step too.
     * @param request                     HttpServletRequest
     * @param response                    HttpServletResponse
     * @param workflowSystemActionForm    WorkflowActionForm
     * @return Response
     */
    @PUT
    @Path("/system/actions")
    @JSONP
    @NoCache
    @Produces({MediaType.APPLICATION_JSON, "application/javascript"})
    @Consumes({MediaType.APPLICATION_JSON})
    @Operation(operationId = "putSaveSystemActions", summary = "Save a default system action mapping",
            description = "This operation allows you to save a [default system action]" +
                    "(https://www.dotcms.com/docs/latest/managing-workflows#DefaultActions) mapping. This requires:\n\n" +
                    "1. Selecting a default system action to be mapped;\n" +
                    "2. Specifying a [workflow action](https://www.dotcms.com/docs/latest/managing-workflows#Actions) " +
                        "to be performed when that system action is called;\n" +
                    "3. Associating this mapping with either a [workflow scheme](https://www.dotcms.com/docs/latest" +
                        "/managing-workflows#Schemes) or a [content type](https://www.dotcms.com/docs/latest" +
                    "/content-types).\n\n" +
                    "See the request body below for further details.",
            tags = {"Workflow"},
            responses = {
                    @ApiResponse(responseCode = "200", description = "Success",
                            content = @Content(mediaType = "application/json",
                                    schema = @Schema(implementation = ResponseEntityBulkActionsResultView.class)
                            )
                    ),
                    @ApiResponse(responseCode = "400", description = "Bad request"),
                    @ApiResponse(responseCode = "401", description = "Invalid User"),
                    @ApiResponse(responseCode = "403", description = "Forbidden"),
                    @ApiResponse(responseCode = "500", description = "Internal Server Error")
            }
    )
    public final Response saveSystemAction(@Context final HttpServletRequest request,
                                           @Context final HttpServletResponse response,
                                           @RequestBody(
                                                   description = "Body consists of a JSON object with the following properties:\n\n" +
                                                           "| Property | Type | Description |\n" +
                                                           "|-|-|-|\n" +
                                                           "| `systemAction` | String | A default system action, such as `NEW` or `PUBLISH`. |\n" +
                                                           "| `actionId` | String | The identifier of an action that will be performed " +
                                                                                    "by the specified system action. |\n" +
                                                           "| `schemeId` | String | The identifier of a workflow scheme to be associated " +
                                                                                    "with the system action. |\n" +
                                                           "| `contentTypeVariable` | String | The variable of a content type to be " +
                                                           "associated with the system action. Note that the content type must already " +
                                                           "have the schema assigned as one of its valid workflows in order to bind " +
                                                           "a system action from said schema. |\n\n" +
                                                           "If both the `schemeId` and `contentTypeVariable` are specified, the scheme " +
                                                           "identifier takes precedence, and the content type variable is disregarded.",
                                                   required = true,
                                                   content = @Content(schema = @Schema(implementation = WorkflowSystemActionForm.class))
                                           ) final WorkflowSystemActionForm workflowSystemActionForm) {

        final InitDataObject initDataObject = this.webResource.init
                (null, request, response, true, null);

        try {

            DotPreconditions.notNull(workflowSystemActionForm,"Expected Request body was empty.");
            Logger.debug(this, ()-> "Saving system action: " + workflowSystemActionForm.getSystemAction() +
                                            ", map to action id: " + workflowSystemActionForm.getActionId() +
                                            " and " + (UtilMethods.isSet(workflowSystemActionForm.getSchemeId())?
                                            "scheme: " + workflowSystemActionForm.getSchemeId():
                                            "var: "    + workflowSystemActionForm.getContentTypeVariable()));

            return Response.ok(new ResponseEntityView(
                    this.workflowHelper.mapSystemActionToWorkflowAction(workflowSystemActionForm, initDataObject.getUser())))
                    .build(); // 200
        }  catch (final Exception e) {

            Logger.error(this.getClass(),
                    "Exception on save, workflowActionForm: " + workflowSystemActionForm +
                            ", exception message: " + e.getMessage(), e);
            return ResponseUtil.mapExceptionResponse(e);
        }
    } // saveSystemAction


    /**
     * Deletes an {@link com.dotmarketing.portlets.workflows.business.WorkflowAPI.SystemAction}, by default the action is associated to the schema,
     * however if the stepId is set will be automatically associated to the step too.
     * @param request                     HttpServletRequest
     * @param response                    HttpServletResponse
     * @param identifier                  String
     * @return Response
     */
    @DELETE
    @Path("/system/actions/{identifier}")
    @JSONP
    @NoCache
    @Produces({MediaType.APPLICATION_JSON, "application/javascript"})
    @Operation(operationId = "deleteSystemActionByActionId", summary = "Delete default system action binding by action id",
            description = "Deletes a [default system action]" +
                    "(https://www.dotcms.com/docs/latest/managing-workflows#DefaultActions) binding.\n\n" +
                    "Returns the deleted system action object.\n\n" +
                    "This method is minimally destructive, as it neither deletes a [workflow action](https://www.dotcms" +
                    ".com/docs/latest/managing-workflows#Actions), nor removes any system action category. Instead, it " +
                    "dissolves the association between the two, which can be re-established any time.\n\n" +
                    "To find a suitable identifier, you can use `GET /system/actions/{workflowActionId}` " +
                    "and find it in the immediate `identifier` property of any of the objects returned in the entity.",
            tags = {"Workflow"},
            responses = {
                    @ApiResponse(responseCode = "200", description = "System action binding deleted successfully",
                            content = @Content(mediaType = "application/json",
                                    schema = @Schema(implementation = ResponseEntitySystemActionWorkflowActionMapping.class)
                            )
                    ),
                    @ApiResponse(responseCode = "401", description = "Invalid User"),
                    @ApiResponse(responseCode = "403", description = "Forbidden"),
                    @ApiResponse(responseCode = "404", description = "Workflow action not found"),
                    @ApiResponse(responseCode = "500", description = "Internal Server Error")
            }
    )
    public final Response deletesSystemAction(@Context final HttpServletRequest request,
                                              @Context final HttpServletResponse response,
                                              @PathParam("identifier") @Parameter(
                                                      required = true,
                                                      description = "Identifier of the system action mapping to delete.\n\n" +
                                                              "Example value: `59995336-187e-442a-b398-04b9f137eabd` " +
                                                              "(Demo starter binding that maps `DELETE` system action to " +
                                                              "the \"Destroy\" workflow action for the Blog content type)",
                                                      schema = @Schema(type = "string")
                                              ) final String identifier) {

        final InitDataObject initDataObject = this.webResource.init
                (null, request, response, true, null);

        try {

            Logger.debug(this, ()-> "Deleting system action: " + identifier);

            return Response.ok(new ResponseEntityView(
                    this.workflowHelper.deleteSystemAction(identifier, initDataObject.getUser())))
                    .build(); // 200
        }  catch (final Exception e) {

            Logger.error(this.getClass(),
                    "Exception on delete System Action, identifier: " + identifier +
                            ", exception message: " + e.getMessage(), e);
            return ResponseUtil.mapExceptionResponse(e);
        }
    } // saveSystemAction

    /**
     * Saves an action, by default the action is associated to the schema, however if the stepId is set will be automatically associated to the step too.
     * @param request               HttpServletRequest
     * @param workflowActionForm    WorkflowActionForm
     * @return Response
     */
    @POST
    @Path("/actions")
    @JSONP
    @NoCache
    @Consumes({MediaType.APPLICATION_JSON})
    @Produces({MediaType.APPLICATION_JSON, "application/javascript"})
    @Operation(operationId = "postActionsByWorkflowActionForm", summary = "Creates/saves a workflow action",
            description = "Creates or updates a [workflow action](https://www.dotcms.com/docs/latest/managing-workflows#Actions) " +
                    "from the properties specified in the payload. Returns the created workflow action.",
            tags = {"Workflow"},
            responses = {
                    @ApiResponse(responseCode = "200", description = "Workflow action created successfully",
                            content = @Content(mediaType = "application/json",
                                    schema = @Schema(implementation = ResponseEntityWorkflowActionView.class)
                            )
                    ),
                    @ApiResponse(responseCode = "400", description = "Bad request"),
                    @ApiResponse(responseCode = "401", description = "Invalid User"),
                    @ApiResponse(responseCode = "403", description = "Forbidden"),
                    @ApiResponse(responseCode = "500", description = "Internal Server Error")
            }
    )
    public final Response saveAction(@Context final HttpServletRequest request,
                                     @Context final HttpServletResponse response,
                                                              @RequestBody(
                                                                      description = "Body consists of a JSON object containing " +
                                                                              "a [workflow action](https://www.dotcms.com/docs/latest/managing-workflows#Actions) " +
                                                                              "form. This includes the following properties:\n\n" +
                                                                              "| Property | Type | Description |\n" +
                                                                              "|-|-|-|\n" +
                                                                              "| `actionId` | String | The identifier of the workflow action to be updated. " +
                                                                                                        "If left blank, a new workflow action will be created. |\n" +
                                                                              "| `schemeId` | String | The [workflow scheme](https://www.dotcms.com/docs/latest" +
                                                                                                        "/managing-workflows#Schemes) under which the action will be created. |\n" +
                                                                              "| `stepId` | String |  The [workflow step](https://www.dotcms.com/docs/latest" +
                                                                                                        "/managing-workflows#Steps) with which to associate the action. |\n" +
                                                                              "| `actionName` | String | The name of the workflow action. Multiple actions of the " +
                                                                                                        "same name can coexist with different identifiers.  |\n" +
                                                                              "| `whoCanUse` | List of Strings | A list of identifiers representing [users]" +
                                                                                                        "(https://www.dotcms.com/docs/latest/user-management), " +
                                                                                                        "[role keys](https://www.dotcms.com/docs/latest/adding-roles), " +
                                                                                                        "or [other user categories](https://www.dotcms.com" +
                                                                                                        "/docs/latest/managing-workflows#ActionWho) allowed " +
                                                                                                        "to use this action. This list can be empty. |\n" +
                                                                              "| `actionIcon` | String | The icon to associate with the action. Example: `workflowIcon`.  |\n" +
                                                                              "| `actionCommentable` | Boolean | Whether this action supports comments.  |\n" +
                                                                              /* "| `requiresCheckout` | Boolean |   |\n" + // This is a deprecated, unnecessary, and broadly unused property. */
                                                                              "| `showOn` | List of Strings | List defining under which of the eight valid [workflow states]" +
                                                                                                        "(https://www.dotcms.com/docs/latest/managing-workflows#ActionShow) the " +
                                                                                                        "action is visible. States must be specified uppercase, such as `NEW` or " +
                                                                                                        "`LOCKED`. There is no single state for ALL; each state must be listed. |\n" +
                                                                              "| `actionNextStep` | String | The identifier of the step to enter after performing the action; " +
                                                                                                            "`currentstep` is also a valid value. |\n" +
                                                                              "| `actionNextAssign` | String | A user identifier or role key (such as `CMS Anonymous`) to serve as the " +
                                                                                                        " default entry in the assignment dropdown. |\n" +
                                                                              "| `actionCondition` | String | [Custom Velocity code](https://www.dotcms.com/docs/latest/managing-workflows#" +
                                                                                                        "ActionAssign) to be executed along with the action. |\n" +
                                                                              "| `actionAssignable` | Boolean | Whether this action can be assigned.  |\n" +
                                                                              "| `actionRoleHierarchyForAssign` | Boolean | If true, non-administrators cannot assign tasks to administrators.  |\n" +
                                                                              "| `metadata` | Object | Additional metadata to include in the action definition. |\n\n",
                                                                      required = true,
                                                                      content = @Content(
                                                                              schema = @Schema(implementation = WorkflowActionForm.class)
                                                                      )
                                                              ) final WorkflowActionForm workflowActionForm) throws NotFoundException {

        final InitDataObject initDataObject = this.webResource.init
                (null, request, response, true, null);
        WorkflowAction newAction;

        try {
            DotPreconditions.notNull(workflowActionForm,"Expected Request body was empty.");
            Logger.debug(this, "Saving new workflow action: " + workflowActionForm.getActionName());
            newAction = this.workflowHelper.saveAction(workflowActionForm, initDataObject.getUser());
            return Response.ok(new ResponseEntityView(newAction)).build(); // 200

        }  catch (final Exception e) {

            Logger.error(this.getClass(),
                    "Exception on save, workflowActionForm: " + workflowActionForm +
                            ", exception message: " + e.getMessage(), e);
            return ResponseUtil.mapExceptionResponse(e);
        }

    } // save

    /**
     * Updates an existing action
     * @param request HttpServletRequest
     * @param actionId String
     * @param workflowActionForm WorkflowActionStepForm
     * @return Response
     */
    @PUT
    @Path("/actions/{actionId}")
    @JSONP
    @NoCache
    @Produces({MediaType.APPLICATION_JSON, "application/javascript"})
    @Consumes({MediaType.APPLICATION_JSON})
    @Operation(operationId = "putSaveActionsByWorkflowActionForm", summary = "Update an existing workflow action",
            description = "Updates a [workflow action](https://www.dotcms.com/docs/latest/managing-workflows#Actions) " +
                    "based on the payload properties.\n\nReturns updated workflow action.\n\n",
            tags = {"Workflow"},
            responses = {
                    @ApiResponse(responseCode = "200", description = "Updated workflow action successfully",
                            content = @Content(mediaType = "application/json",
                                    schema = @Schema(implementation = ResponseEntityWorkflowActionView.class)
                            )
                    ),
                    @ApiResponse(responseCode = "400", description = "Bad request"),
                    @ApiResponse(responseCode = "401", description = "Invalid User"),
                    @ApiResponse(responseCode = "403", description = "Forbidden"),
                    @ApiResponse(responseCode = "500", description = "Internal Server Error")
            }
    )
    public final Response updateAction(@Context final HttpServletRequest request,
                                       @Context final HttpServletResponse response,
                                       @PathParam("actionId") @Parameter(
                                               required = true,
                                               description = "Identifier of workflow action to update.\n\n" +
                                                       "Example value: `b9d89c80-3d88-4311-8365-187323c96436` " +
                                                       "(Default system workflow \"Publish\" action)",
                                               schema = @Schema(type = "string")
                                       ) final String actionId,
                                       @RequestBody(
                                               description = "Body consists of a JSON object containing " +
                                                       "the same form data as used above in `POST /v1/workflow/actions`. However, " +
                                                       "this endpoint uses the form's properties differently, as noted below:\n\n" +
                                                       "| Property | Type | Description |\n" +
                                                       "|-|-|-|\n" +
                                                       "| `schemeId` | String | The [workflow scheme](https://www.dotcms.com/docs/latest" +
                                                       "/managing-workflows#Schemes) under which the action will be created. |\n" +
                                                       "| `actionName` | String | The name of the workflow action. Multiple actions of the " +
                                                       "same name can coexist with different identifiers.  |\n" +
                                                       "| `whoCanUse` | List of Strings | A list of identifiers representing [users]" +
                                                       "(https://www.dotcms.com/docs/latest/user-management), " +
                                                       "[role keys](https://www.dotcms.com/docs/latest/adding-roles), " +
                                                       "or [other user categories](https://www.dotcms.com" +
                                                       "/docs/latest/managing-workflows#ActionWho) allowed to use this action. This list can be empty. |\n" +
                                                       "| `actionIcon` | String | The icon to associate with the action. Example: `workflowIcon`.  |\n" +
                                                       "| `actionCommentable` | Boolean | Whether this action supports comments.  |\n" +
                                                       /* "| `requiresCheckout` | Boolean |   |\n" + // This is a deprecated, unnecessary, and broadly unused property. */
                                                       "| `showOn` | List of Strings | List defining under which of the eight valid [workflow states]" +
                                                       "(https://www.dotcms.com/docs/latest/managing-workflows#ActionShow) the " +
                                                       "action is visible. States must be specified uppercase, such as `NEW` or " +
                                                       "`LOCKED`. There is no single state for ALL; each state must be listed. |\n" +
                                                       "| `actionNextStep` | String | The identifier of the step to enter after performing the action; " +
                                                                                    "`currentstep` is also a valid value. |\n" +
                                                       "| `actionNextAssign` | String | A user identifier or role key (such as `CMS Anonymous`) to serve as the " +
                                                       " default entry in the assignment dropdown. |\n" +
                                                       "| `actionCondition` | String | [Custom Velocity code](https://www.dotcms.com/docs/latest/managing-workflows#" +
                                                       "ActionAssign) to be executed along with the action. |\n" +
                                                       "| `actionAssignable` | Boolean | Whether this action can be assigned.  |\n" +
                                                       "| `actionRoleHierarchyForAssign` | Boolean | If true, non-administrators cannot assign tasks to administrators.  |\n" +
                                                       "| `metadata` | Object | Optional. Additional metadata to include in the action definition. |\n" +
                                                       "| `actionId` | String | Omit; not used in this endpoint. |\n" +
                                                       "| `stepId` | String | Omit; not used in this endpoint. |\n\n",
                                               required = true,
                                               content = @Content(schema = @Schema(implementation = WorkflowActionForm.class))
                                       ) final WorkflowActionForm workflowActionForm) {

        final InitDataObject initDataObject = this.webResource.init(null, request, response, true, null);
        try {
            DotPreconditions.notNull(workflowActionForm,"Expected Request body was empty.");
            Logger.debug(this, "Updating action with id: " + actionId);
            final WorkflowAction workflowAction = this.workflowHelper.updateAction(actionId, workflowActionForm, initDataObject.getUser());
            return Response.ok(new ResponseEntityView(workflowAction)).build(); // 200
        } catch (final Exception e) {
            Logger.error(this.getClass(),
                    "Exception on updateAction, actionId: " +actionId+", workflowActionForm: " + workflowActionForm +
                            ", exception message: " + e.getMessage(), e);
            return ResponseUtil.mapExceptionResponse(e);
        }

    } // deleteAction

    /**
     * Saves an action into a step
     * @param request HttpServletRequest
     * @param workflowActionStepForm WorkflowActionStepForm
     * @return Response
     */
    @POST
    @Path("/steps/{stepId}/actions")
    @JSONP
    @NoCache
    @Produces({MediaType.APPLICATION_JSON, "application/javascript"})
    @Consumes({MediaType.APPLICATION_JSON})
    @Operation(operationId = "postActionToStepById", summary = "Adds a workflow action to a workflow step",
            description = "Assigns a single [workflow action](https://www.dotcms.com/docs/latest" +
                    "/managing-workflows#Actions) to a [workflow step](https://www.dotcms.com/docs" +
                    "/latest/managing-workflows#Steps). Returns \"Ok\" on success.",
            tags = {"Workflow"},
            responses = {
                    @ApiResponse(responseCode = "200", description = "Workflow action added to step successfully",
                            content = @Content(mediaType = "application/json",
                                    schema = @Schema(implementation = ResponseEntityStringView.class),
                                    examples = @ExampleObject(
                                            value = "{\n" +
                                                    "  \"errors\": [\n" +
                                                    "    {\n" +
                                                    "      \"errorCode\": \"string\",\n" +
                                                    "      \"message\": \"string\",\n" +
                                                    "      \"fieldName\": \"string\"\n" +
                                                    "    }\n" +
                                                    "  ],\n" +
                                                    "  \"entity\": \"Ok\",\n" +
                                                    "  \"messages\": [\n" +
                                                    "    {\n" +
                                                    "      \"message\": \"string\"\n" +
                                                    "    }\n" +
                                                    "  ],\n" +
                                                    "  \"i18nMessagesMap\": {\n" +
                                                    "    \"additionalProp1\": \"string\",\n" +
                                                    "    \"additionalProp2\": \"string\",\n" +
                                                    "    \"additionalProp3\": \"string\"\n" +
                                                    "  },\n" +
                                                    "  \"permissions\": [\n" +
                                                    "    \"string\"\n" +
                                                    "  ],\n" +
                                                    "  \"pagination\": {\n" +
                                                    "    \"currentPage\": 0,\n" +
                                                    "    \"perPage\": 0,\n" +
                                                    "    \"totalEntries\": 0\n" +
                                                    "  }\n" +
                                                    "}"
                                    )
                            )
                    ),
                    @ApiResponse(responseCode = "400", description = "Bad request"),
                    @ApiResponse(responseCode = "401", description = "Invalid User"),
                    @ApiResponse(responseCode = "403", description = "Forbidden"),
                    @ApiResponse(responseCode = "500", description = "Internal Server Error")
            }
    )
    public final Response saveActionToStep(@Context final HttpServletRequest request,
                                           @Context final HttpServletResponse response,
                                           @PathParam("stepId") @Parameter(
                                                   required = true,
                                                   description = "Identifier of a workflow step to receive a new action.\n\n" +
                                                           "Example value: `ee24a4cb-2d15-4c98-b1bd-6327126451f3` " +
                                                           "(Default system workflow \"Draft\" step)",
                                                   schema = @Schema(type = "string")
                                           ) final String stepId,
                                           @RequestBody(
                                                   description = "Body consists of a JSON object with a single property:\n\n" +
                                                           "| Property | Type | Description |\n" +
                                                           "|-|-|-|\n" +
                                                           "| `actionId` | String | The identifier of the workflow action " +
                                                                                    "to assign to the step specified in the " +
                                                                                    "parameter. |\n\n",
                                                   required = true,
                                                   content = @Content(schema = @Schema(implementation = WorkflowActionStepForm.class),
                                                                       examples = @ExampleObject(
                                                                               value = "{\n" +
                                                                                       "  \"actionId\": " +
                                                                                       "\"b9d89c80-3d88-4311-8365-187323c96436\"\n" +
                                                                                       "}"
                                                                       )
                                                   )
                                           ) final WorkflowActionStepForm workflowActionStepForm) {

        final InitDataObject initDataObject = this.webResource.init
                (null, request, response, true, null);
        try {
            DotPreconditions.notNull(workflowActionStepForm,"Expected Request body was empty.");
            Logger.debug(this, "Saving a workflow action " + workflowActionStepForm.getActionId()
                    + " in to a step: " + stepId);
            this.workflowHelper.saveActionToStep(new WorkflowActionStepBean.Builder().stepId(stepId)
                    .actionId(workflowActionStepForm.getActionId()).build(), initDataObject.getUser());
            return Response.ok(new ResponseEntityView(OK)).build(); // 200
        } catch (final Exception e) {
            Logger.error(this.getClass(),
                    "Exception on saveActionToStep, stepId: "+stepId+", saveActionToStep: " + workflowActionStepForm +
                            ", exception message: " + e.getMessage(), e);
            return ResponseUtil.mapExceptionResponse(e);
        }
    } // saveActionToStep

    /**
     * Saves an actionlet into an action,
     * if the Parameters (key/value) are not null nor empty, overrides them.
     * @param request HttpServletRequest
     * @param workflowActionletActionForm WorkflowActionletActionForm
     * @return Response
     */
    @POST
    @Path("/actions/{actionId}/actionlets")
    @JSONP
    @NoCache
    @Produces({MediaType.APPLICATION_JSON, "application/javascript"})
    @Consumes({MediaType.APPLICATION_JSON})
    @Operation(operationId = "postAddActionletToActionById", summary = "Adds an actionlet to a workflow action",
            description = "Adds an actionlet — a.k.a. a [workflow sub-action]" +
                    "(https://www.dotcms.com/docs/latest/workflow-sub-actions) — to a [workflow action]" +
                    "(https://www.dotcms.com/docs/latest/managing-workflows#Actions).\n\n" +
                    "Returns \"Ok\" on success.",
            tags = {"Workflow"},
            responses = {
                    @ApiResponse(responseCode = "200", description = "Workflow actionlet assigned successfully",
                            content = @Content(mediaType = "application/json",
                                    schema = @Schema(implementation = ResponseEntityStringView.class),
                                    examples = @ExampleObject(
                                            value = "{\n" +
                                                    "  \"errors\": [\n" +
                                                    "    {\n" +
                                                    "      \"errorCode\": \"string\",\n" +
                                                    "      \"message\": \"string\",\n" +
                                                    "      \"fieldName\": \"string\"\n" +
                                                    "    }\n" +
                                                    "  ],\n" +
                                                    "  \"entity\": \"Ok\",\n" +
                                                    "  \"messages\": [\n" +
                                                    "    {\n" +
                                                    "      \"message\": \"string\"\n" +
                                                    "    }\n" +
                                                    "  ],\n" +
                                                    "  \"i18nMessagesMap\": {\n" +
                                                    "    \"additionalProp1\": \"string\",\n" +
                                                    "    \"additionalProp2\": \"string\",\n" +
                                                    "    \"additionalProp3\": \"string\"\n" +
                                                    "  },\n" +
                                                    "  \"permissions\": [\n" +
                                                    "    \"string\"\n" +
                                                    "  ],\n" +
                                                    "  \"pagination\": {\n" +
                                                    "    \"currentPage\": 0,\n" +
                                                    "    \"perPage\": 0,\n" +
                                                    "    \"totalEntries\": 0\n" +
                                                    "  }\n" +
                                                    "}"
                                    )
                            )
                    ),
                    @ApiResponse(responseCode = "400", description = "Bad request"),
                    @ApiResponse(responseCode = "401", description = "Invalid User"),
                    @ApiResponse(responseCode = "403", description = "Forbidden"),
                    @ApiResponse(responseCode = "500", description = "Internal Server Error")
            }
    )
    public final Response saveActionletToAction(@Context final HttpServletRequest request,
                                                @PathParam("actionId") @Parameter(
                                                        required = true,
                                                        description = "Identifier of workflow action to receive actionlet.\n\n" +
                                                                "Example value: `b9d89c80-3d88-4311-8365-187323c96436` " +
                                                                "(Default system workflow \"Publish\" action)",
                                                        schema = @Schema(type = "string")
                                                ) final String actionId,
                                                @RequestBody(
                                                        description = "Body consists of a JSON object containing " +
                                                                "a workflow action form. This includes the following properties:\n\n" +
                                                                "| Property | Type | Description |\n" +
                                                                "|-|-|-|\n" +
                                                                "| `actionletClass` | String | The class of the actionlet to be assigned.<br><br>Example: " +
                                                                                                "`com.dotcms.rendering.js.JsScriptActionlet` |\n" +
                                                                "| `order` | Integer | The position of the actionlet within the action's sequence. |\n" +
                                                                "| `parameters` | Object | Further parameters and properties are conveyed here, depending " +
                                                                                            "on the particulars of the selected actionlet.<br><br>For a complete list of " +
                                                                                            "possible parameters, refer to the various keys listed in " +
                                                                                            "`GET /workflow/actionlets`. |\n\n",
                                                        required = true,
                                                        content = @Content(
                                                                schema = @Schema(implementation = WorkflowActionletActionForm.class)
                                                        )
                                                ) final WorkflowActionletActionForm workflowActionletActionForm) {

        final InitDataObject initDataObject = this.webResource.init
                (null, true, request, true, null);
        try {

            DotPreconditions.notNull(workflowActionletActionForm,"Expected Request body was empty.");
            Logger.debug(this, "Saving a workflow actionlet " + workflowActionletActionForm.getActionletClass()
                    + " in to a action : " + actionId);
            this.workflowHelper.saveActionletToAction(new WorkflowActionletActionBean.Builder().actionId(actionId)
                            .actionletClass(workflowActionletActionForm.getActionletClass())
                            .order(workflowActionletActionForm.getOrder())
                            .parameters(workflowActionletActionForm.getParameters()).build()
                    , initDataObject.getUser());
            return Response.ok(new ResponseEntityView(OK)).build(); // 200
        } catch (final Exception e) {
            Logger.error(this.getClass(),
                    "Exception on saveActionletToAction, actionId: "+actionId+", saveActionletToAction: " + workflowActionletActionForm +
                            ", exception message: " + e.getMessage(), e);
            return ResponseUtil.mapExceptionResponse(e);
        }
    } // saveActionletToAction



    /**
     * Deletes a step
     * @param request HttpServletRequest
     * @param stepId String
     */
    @DELETE
    @Path("/steps/{stepId}")
    @JSONP
    @NoCache
    @Produces({MediaType.APPLICATION_JSON, "application/javascript"})
    @Operation(operationId = "deleteWorkflowStepById", summary = "Delete a workflow step",
            description = "Deletes a [step](https://www.dotcms.com/docs/latest/managing-workflows#Steps) from a " +
                    "[workflow scheme](https://www.dotcms.com/docs/latest/managing-workflows#Schemes).\n\n" +
                    "Returns the deleted workflow step object.",
            tags = {"Workflow"},
            responses = {
                    @ApiResponse(responseCode = "200", description = "Workflow step deleted successfully",
                            content = @Content(mediaType = "application/json",
                                    schema = @Schema(implementation = ResponseEntityWorkflowStepView.class)
                            )
                    ),
                    @ApiResponse(responseCode = "401", description = "Invalid User"),
                    @ApiResponse(responseCode = "403", description = "Forbidden"),
                    @ApiResponse(responseCode = "404", description = "Workflow action not found"),
                    @ApiResponse(responseCode = "500", description = "Internal Server Error")
            }
    )
    public final void deleteStep(@Context final HttpServletRequest request,
                                 @Suspended final AsyncResponse asyncResponse,
                                 @PathParam("stepId") @Parameter(
                                         required = true,
                                         description = "Identifier of a workflow step to delete.",
                                         schema = @Schema(type = "string")
                                 )  final String stepId) {

        final InitDataObject initDataObject = this.webResource.init
                (null, request, new EmptyHttpResponse(), true, null);

        try {
            Logger.debug(this, "Deleting the step: " + stepId);
            ResponseUtil.handleAsyncResponse(this.workflowHelper.deleteStep(stepId, initDataObject.getUser()), asyncResponse);
        } catch (final Exception e) {
            Logger.error(this.getClass(),
                    "Exception on deleteStep, stepId: " + stepId +
                            ", exception message: " + e.getMessage(), e);
            asyncResponse.resume(ResponseUtil.mapExceptionResponse(e));
        }
    } // deleteStep

    /**
     * Deletes an action associated to the step
     * @param request                   HttpServletRequest
     * @param stepId                   String
     * @return Response
     */
    @DELETE
    @Path("/steps/{stepId}/actions/{actionId}")
    @JSONP
    @NoCache
    @Produces({MediaType.APPLICATION_JSON, "application/javascript"})
    @Operation(operationId = "deleteWorkflowActionFromStepByActionId", summary = "Remove a workflow action from a step",
            description = "Deletes an [action](https://www.dotcms.com/docs/latest/managing-workflows#Actions) from a " +
                    "single [workflow step](https://www.dotcms.com/docs/latest/managing-workflows#Steps).\n\n" +
                    "Returns \"Ok\" on success.\n\n" +
                    "If the action exists on other steps, removing it from one step will not delete the action outright.",
            tags = {"Workflow"},
            responses = {
                    @ApiResponse(responseCode = "200", description = "Workflow action removed from step successfully",
                            content = @Content(mediaType = "application/json",
                                    schema = @Schema(implementation = ResponseEntityStringView.class)
                            )
                    ),
                    @ApiResponse(responseCode = "401", description = "Invalid User"),
                    @ApiResponse(responseCode = "403", description = "Forbidden"),
                    @ApiResponse(responseCode = "404", description = "Workflow action not found"),
                    @ApiResponse(responseCode = "500", description = "Internal Server Error")
            }
    )
    public final Response deleteAction(@Context final HttpServletRequest request,
                                       @Context final HttpServletResponse response,
                                       @PathParam("actionId") @Parameter(
                                               required = true,
                                               description = "Identifier of the workflow action to remove.",
                                               schema = @Schema(type = "string")
                                       ) final String actionId,
                                       @PathParam("stepId") @Parameter(
                                               required = true,
                                               description = "Identifier of the step containing the action.",
                                               schema = @Schema(type = "string")
                                       )  final String stepId) {

        final InitDataObject initDataObject = this.webResource.init
                (null, request, response, true, null);

        try {

            Logger.debug(this, "Deleting the action: " + actionId + " for the step: " + stepId);
            this.workflowHelper.deleteAction(actionId, stepId, initDataObject.getUser());
            return Response.ok(new ResponseEntityView(OK)).build(); // 200
        } catch (final Exception e) {
            Logger.error(this.getClass(),
                    "Exception on deleteAction, actionId: "+actionId+", stepId: " + stepId +
                            ", exception message: " + e.getMessage(), e);
            return ResponseUtil.mapExceptionResponse(e);
        }

    } // deleteAction

    /**
     * Deletes an action associated to the scheme and all references into steps
     * @param request                   HttpServletRequest
     * @param actionId                  String
     * @return Response
     */
    @DELETE
    @Path("/actions/{actionId}")
    @JSONP
    @NoCache
    @Produces({MediaType.APPLICATION_JSON, "application/javascript"})
    @Operation(operationId = "deleteWorkflowActionByActionId", summary = "Delete a workflow action",
            description = "Deletes a [workflow action](https://www.dotcms.com/docs/latest/managing-workflows#Actions) " +
                    "from all [steps](https://www.dotcms.com/docs/latest/managing-workflows#Steps) in which it appears.\n\n" +
                    "Returns \"Ok\" on success.\n\n",
            tags = {"Workflow"},
            responses = {
                    @ApiResponse(responseCode = "200", description = "Workflow action deleted successfully",
                            content = @Content(mediaType = "application/json",
                                    schema = @Schema(implementation = ResponseEntityStringView.class)
                            )
                    ),
                    @ApiResponse(responseCode = "401", description = "Invalid User"),
                    @ApiResponse(responseCode = "403", description = "Forbidden"),
                    @ApiResponse(responseCode = "404", description = "Workflow action not found"),
                    @ApiResponse(responseCode = "500", description = "Internal Server Error")
            }
    )
    public final Response deleteAction(@Context final HttpServletRequest request,
                                       @Context final HttpServletResponse response,
                                       @PathParam("actionId") @Parameter(
                                               required = true,
                                               description = "Identifier of the workflow action to delete.",
                                               schema = @Schema(type = "string")
                                       ) final String actionId) {

        final InitDataObject initDataObject = this.webResource.init
                (null, request, response, true, null);

        try {

            Logger.debug(this, "Deleting the action: " + actionId);
            this.workflowHelper.deleteAction(actionId, initDataObject.getUser());
            return Response.ok(new ResponseEntityView(OK)).build(); // 200
        } catch (Exception e) {
            Logger.error(this.getClass(),
                    "Exception on deleteAction, action: " + actionId +
                            ", exception message: " + e.getMessage(), e);
            return ResponseUtil.mapExceptionResponse(e);
        }

    } // deleteAction

    /**
     * Deletes an actionlet associated
     * @param request                   HttpServletRequest
     * @param actionletId                  String
     * @return Response
     */
    @DELETE
    @Path("/actionlets/{actionletId}")
    @JSONP
    @NoCache
    @Produces({MediaType.APPLICATION_JSON, "application/javascript"})
    @Operation(operationId = "deleteWorkflowActionletFromAction", summary = "Remove an actionlet from a workflow action",
            description = "Removes an [actionlet](https://www.dotcms.com/docs/latest/workflow-sub-actions), or sub-action, " +
                    "from a [workflow action](https://www.dotcms.com/docs/latest/managing-workflows#Actions). This deletes " +
                    "only the actionlet's binding to the action utilizing it, and leaves the actionlet category intact.\n\n" +
                    "To find the identifier, you can call `GET /workflow/actions/{actionId}/actionlets`.\n\n" +
                    "Returns \"Ok\" on success.\n\n",
            tags = {"Workflow"},
            responses = {
                    @ApiResponse(responseCode = "200", description = "Workflow actionlet deleted from action successfully",
                            content = @Content(mediaType = "application/json",
                                    schema = @Schema(implementation = ResponseEntityStringView.class)
                            )
                    ),
                    @ApiResponse(responseCode = "401", description = "Invalid User"),
                    @ApiResponse(responseCode = "403", description = "Forbidden"),
                    @ApiResponse(responseCode = "404", description = "Workflow action not found"),
                    @ApiResponse(responseCode = "500", description = "Internal Server Error")
            }
    )
    public final Response deleteActionlet(@Context final HttpServletRequest request,
                                          @PathParam("actionletId") @Parameter(
                                                  required = true,
                                                  description = "Identifier of the actionlet to delete.",
                                                  schema = @Schema(type = "string")
                                          ) final String actionletId) {

        final InitDataObject initDataObject = this.webResource.init
                (null, true, request, true, null);

        try {

            Logger.debug(this, "Deleting the actionletId: " + actionletId);

            DotPreconditions.notNull(actionletId,
                    ()-> "Not is not allowed for the parameter actionletId on the method deleteActionlet.",
                    IllegalArgumentException.class);

            final WorkflowActionClass actionClass = this.workflowAPI.findActionClass(actionletId);

            DotPreconditions.notNull(actionClass,
                    ()-> "The Actionlet: " + actionletId + ", does not exists",
                    DoesNotExistException.class);

            this.workflowAPI.deleteActionClass(actionClass, initDataObject.getUser());
            return Response.ok(new ResponseEntityView(OK)).build(); // 200
        } catch (Exception e) {
            Logger.error(this.getClass(),
                    "Exception on deleteActionlet, actionletId: " + actionletId +
                            ", exception message: " + e.getMessage(), e);
            return ResponseUtil.mapExceptionResponse(e);
        }

    } // deleteAction

    /**
     * Change the order of the steps in a scheme
     * @param request                           HttpServletRequest
     * @param stepId                            String stepid to reorder
     * @param order                             int    order for the step
     * @return Response
     */
    @PUT
    @Path("/reorder/step/{stepId}/order/{order}")
    @JSONP
    @NoCache
    @Produces({MediaType.APPLICATION_JSON, "application/javascript"})
    @Consumes({MediaType.APPLICATION_JSON})
    @Operation(operationId = "putReorderWorkflowStepsInScheme", summary = "Change the order of steps within a scheme",
            description = "Updates a [workflow step](https://www.dotcms.com/docs/latest/managing-workflows#Steps)'s " +
                    "order within a [scheme](https://www.dotcms.com/docs/latest/managing-workflows#Schemes) by " +
                    "assigning it a numeric order.\n\nReturns \"Ok\" on success.\n\n",
            tags = {"Workflow"},
            responses = {
                    @ApiResponse(responseCode = "200", description = "Workflow step reordered successfully",
                            content = @Content(mediaType = "application/json",
                                    schema = @Schema(implementation = ResponseEntityStringView.class)
                            )
                    ),
                    @ApiResponse(responseCode = "400", description = "Bad request"),
                    @ApiResponse(responseCode = "401", description = "Invalid User"),
                    @ApiResponse(responseCode = "403", description = "Forbidden"),
                    @ApiResponse(responseCode = "500", description = "Internal Server Error")
            }
    )
    public final Response reorderStep(@Context final HttpServletRequest request,
                                      @Context final HttpServletResponse response,
                                        @PathParam("stepId") @Parameter(
                                                required = true,
                                                description = "Identifier of the step to reorder.\n\n" +
                                                        "Example: `ee24a4cb-2d15-4c98-b1bd-6327126451f3` (Default system workflow Draft step)",
                                                schema = @Schema(type = "string")
                                        ) final String stepId,
                                      @PathParam("order")  @Parameter(
                                              required = true,
                                              description = "Integer indicating the step's position in the order, with `0` as the first. " +
                                                      "All other steps numbers are adjusted accordingly, leaving no gaps.",
                                              schema = @Schema(type = "integer")
                                      )  final int order) {
        final InitDataObject initDataObject = this.webResource.init
                (null, request, response, true, null);

        try {

            Logger.debug(this, "Doing reordering of step: " + stepId + ", order: " + order);
            this.workflowHelper.reorderStep(stepId, order, initDataObject.getUser());
            return Response.ok(new ResponseEntityView(OK)).build(); // 200
        } catch (Exception e) {
            Logger.error(this.getClass(),
                    "WorkflowPortletAccessException on reorderStep, stepId: " + stepId +
                            ", exception message: " + e.getMessage(), e);
            return ResponseUtil.mapExceptionResponse(e);
        }
    } // reorderStep


    /**
     * Updates an existing step
     * @param request HttpServletRequest
     * @param stepId String
     * @param stepForm WorkflowStepUpdateForm
     * @return Response
     */
    @PUT
    @Path("/steps/{stepId}")
    @JSONP
    @NoCache
    @Produces({MediaType.APPLICATION_JSON, "application/javascript"})
    @Consumes({MediaType.APPLICATION_JSON})
    @Operation(operationId = "putUpdateWorkflowStepById", summary = "Update an existing workflow step",
            description = "Updates a [workflow step](https://www.dotcms.com/docs/latest/managing-workflows#Steps).\n\n" +
                    "Returns an object representing the updated step.",
            tags = {"Workflow"},
            responses = {
                    @ApiResponse(responseCode = "200", description = "Updated workflow step successfully",
                            content = @Content(mediaType = "application/json",
                                    schema = @Schema(implementation = ResponseEntityWorkflowStepView.class)
                            )
                    ),
                    @ApiResponse(responseCode = "400", description = "Bad request"),
                    @ApiResponse(responseCode = "401", description = "Invalid User"),
                    @ApiResponse(responseCode = "403", description = "Forbidden"),
                    @ApiResponse(responseCode = "500", description = "Internal Server Error")
            }
    )
    public final Response updateStep(@Context final HttpServletRequest request,
                                     @Context final HttpServletResponse response,
                                     @NotNull @PathParam("stepId") @Parameter(
                                             required = true,
                                             description = "Identifier of the step to update.\n\n" +
                                                     "Example: `ee24a4cb-2d15-4c98-b1bd-6327126451f3` (Default system workflow Draft step)",
                                             schema = @Schema(type = "string")
                                     ) final String stepId,
                                     @RequestBody(
                                             description = "Body consists of a JSON object containing " +
                                                     "a workflow step update form. This includes the following properties:\n\n" +
                                                     "| Property | Type | Description |\n" +
                                                     "|-|-|-|\n" +
                                                     "| `stepOrder` | Integer | The position of the step within the [workflow scheme]" +
                                                                                "(https://www.dotcms.com/docs/latest/managing-workflows#Schemes), " +
                                                                                "with `0` being the first. |\n" +
                                                     "| `stepName` | String | The name of the workflow step. |\n" +
                                                     "| `enableEscalation` | Boolean | Determines whether a step is capable of automatic escalation " +
                                                                                    "to the next step. (Read more about [schedule-enabled workflows]" +
                                                                                    "(https://www.dotcms.com/docs/latest/schedule-enabled-workflow).) |\n" +
                                                     "| `escalationAction` | String | The identifier of the workflow action to execute on automatic escalation. |\n" +
                                                     "| `escalationTime` | String | The time, in seconds, before the workflow automatically escalates. |\n" +
                                                     "| `stepResolved` | Boolean | If true, any content which enters this workflow step will be considered resolved.\n" +
                                                                                    "Content in a resolved step will not appear in the workflow queues of any users.\n |\n\n",
                                             required = true,
                                             content = @Content(
                                                     schema = @Schema(implementation = WorkflowStepUpdateForm.class)
                                             )
                                     ) final WorkflowStepUpdateForm stepForm) {
        final InitDataObject initDataObject = this.webResource.init(null, request, response, true, null);
        Logger.debug(this, "updating step for scheme with stepId: " + stepId);
        try {
            DotPreconditions.notNull(stepForm,"Expected Request body was empty.");
            final WorkflowStep step = this.workflowHelper.updateStep(stepId, stepForm, initDataObject.getUser());
            return Response.ok(new ResponseEntityView(step)).build();
        } catch (Exception e) {
            Logger.error(this.getClass(),
                    "WorkflowPortletAccessException on updateStep, stepId: " + stepId +
                            ", exception message: " + e.getMessage(), e);
            return ResponseUtil.mapExceptionResponse(e);
        }
    } // updateStep

    /**
     * Creates a new step into a workflow
     * @param request HttpServletRequest
     * @param newStepForm WorkflowStepAddForm
     * @return Response
     */
    @POST
    @Path("/steps")
    @JSONP
    @NoCache
    @Produces({MediaType.APPLICATION_JSON, "application/javascript"})
    @Consumes({MediaType.APPLICATION_JSON})
    @Operation(operationId = "postAddWorkflowStep", summary = "Add a new workflow step",
            description = "Creates a [workflow step](https://www.dotcms.com/docs/latest/managing-workflows#Steps).\n\n" +
                    "Returns an object representing the step.",
            tags = {"Workflow"},
            responses = {
                    @ApiResponse(responseCode = "200", description = "Created workflow step successfully",
                            content = @Content(mediaType = "application/json",
                                    schema = @Schema(implementation = ResponseEntityWorkflowStepView.class)
                            )
                    ),
                    @ApiResponse(responseCode = "400", description = "Bad request"),
                    @ApiResponse(responseCode = "401", description = "Invalid User"),
                    @ApiResponse(responseCode = "403", description = "Forbidden"),
                    @ApiResponse(responseCode = "500", description = "Internal Server Error")
            }
    )
    public final Response addStep(@Context final HttpServletRequest request,
                                  @Context final HttpServletResponse response,
                                  @RequestBody(
                                          description = "Body consists of a JSON object containing " +
                                                  "a workflow step update form. This includes the following properties:\n\n" +
                                                  "| Property | Type | Description |\n" +
                                                  "|-|-|-|\n" +
                                                  "| `schemeId` | String | The identifier of the [workflow scheme](https://www.dotcms.com/docs" +
                                                                            "/latest/managing-workflows#Schemes) to which the step will be added. |\n" +
                                                  "| `stepName` | String | The name of the workflow step. |\n" +
                                                  "| `enableEscalation` | Boolean | Determines whether a step is capable of automatic escalation " +
                                                                            "to the next step. (Read more about [schedule-enabled workflows]" +
                                                                            "(https://www.dotcms.com/docs/latest/schedule-enabled-workflow).) |\n" +
                                                  "| `escalationAction` | String | The identifier of the workflow action to execute on automatic escalation. |\n" +
                                                  "| `escalationTime` | String | The time, in seconds, before the workflow automatically escalates. |\n" +
                                                  "| `stepResolved` | Boolean | If true, any content which enters this workflow step will be considered resolved.\n" +
                                                                            "Content in a resolved step will not appear in the workflow queues of any users.\n |\n\n",
                                          required = true,
                                          content = @Content(
                                                  schema = @Schema(implementation = WorkflowStepAddForm.class)
                                          )
                                  ) final WorkflowStepAddForm newStepForm) {
        String schemeId = null;
        try {
            DotPreconditions.notNull(newStepForm,"Expected Request body was empty.");
            schemeId = newStepForm.getSchemeId();
            final InitDataObject initDataObject = this.webResource.init(null, request, response, true, null);
            Logger.debug(this, "updating step for scheme with schemeId: " + schemeId);
            final WorkflowStep step = this.workflowHelper.addStep(newStepForm, initDataObject.getUser());
            return Response.ok(new ResponseEntityView(step)).build();
        } catch (final Exception e) {
            Logger.error(this.getClass(),
                    "Exception on addStep, schemeId: " + schemeId +
                            ", exception message: " + e.getMessage(), e);
            return ResponseUtil.mapExceptionResponse(e);
        }
    }


    /**
     * Retrieves a step given its id.
     * @param request HttpServletRequest
     * @param stepId String
     * @return Response
     */
    @GET
    @Path("/steps/{stepId}")
    @JSONP
    @NoCache
    @Produces({MediaType.APPLICATION_JSON, "application/javascript"})
    @Operation(operationId = "getFindWorkflowStepById", summary = "Retrieves a workflow step",
            description = "Returns a [workflow step](https://www.dotcms.com/docs/latest/managing-workflows#Steps) by identifier.",
            tags = {"Workflow"},
            responses = {
                    @ApiResponse(responseCode = "200", description = "Found workflow step successfully",
                            content = @Content(mediaType = "application/json",
                                    schema = @Schema(implementation = ResponseEntityWorkflowStepView.class)
                            )
                    ),
                    @ApiResponse(responseCode = "400", description = "Bad request"), // invalid param string like `\`
                    @ApiResponse(responseCode = "401", description = "Invalid User"), // not logged in
                    @ApiResponse(responseCode = "403", description = "Forbidden"), // no permission
                    @ApiResponse(responseCode = "405", description = "Method Not Allowed"), // if param string blank
                    @ApiResponse(responseCode = "500", description = "Internal Server Error")
            }
    )
    public final Response findStepById(@Context final HttpServletRequest request,
                                       @Context final HttpServletResponse response,
                                       @NotNull @PathParam("stepId") @Parameter(
                                               required = true,
                                               description = "Identifier of the step to retrieve.\n\n" +
                                                       "Example: `ee24a4cb-2d15-4c98-b1bd-6327126451f3` (Default system workflow Draft step)",
                                               schema = @Schema(type = "string")
                                       ) final String stepId) {
        this.webResource.init(null, request, response, true, null);
        Logger.debug(this, "finding step by id stepId: " + stepId);
        try {
            final WorkflowStep step = this.workflowHelper.findStepById(stepId);
            return Response.ok(new ResponseEntityView(step)).build();
        } catch (Exception e) {
            Logger.error(this.getClass(),
                    "Exception on findStepById, stepId: " + stepId +
                            ", exception message: " + e.getMessage(), e);
            return ResponseUtil.mapExceptionResponse(e);
        }
    }

    /**
     * Wrapper function around fireActionByNameMultipart, allowing the `/actions/fire` method receiving
     * multipart-form data also to be called from `/actions/firemultipart`.
     * Swagger UI doesn't allow endpoint overloading, so this was created as an alias — both to
     * surface the endpoint and preserve backwards compatibility.
     * The wrapped function receives the @Hidden annotation, which explicitly omits it from the UI.
     * All other Swagger-specific annotations have been moved off of the original and on to this one.
     */
    @PUT
    @Path("/actions/firemultipart")
    @JSONP
    @NoCache
    @Produces({MediaType.APPLICATION_JSON, "application/javascript"})
    @Consumes(MediaType.MULTIPART_FORM_DATA)
    @Operation(operationId = "putFireActionByNameMultipart", summary = "Fire action by name (multipart form) \uD83D\uDEA7",
            description = "(**Construction notice:** Still needs request body documentation. Coming soon!)\n\n" +
                    "Fires a [workflow action](https://www.dotcms.com/docs/latest/managing-workflows#Actions), " +
                    "specified by name, on a target contentlet. Uses a multipart form to transmit its data.\n\n" +
                    "Returns a map of the resultant contentlet, with an additional " +
                    "`AUTO_ASSIGN_WORKFLOW` property, which can be referenced by delegate " +
                    "services that handle automatically assigning workflow schemes to content with none.",
            tags = {"Workflow"},
            responses = {
                    @ApiResponse(responseCode = "200", description = "Fired action successfully",
                            content = @Content(mediaType = "application/json",
                                    schema = @Schema(implementation = ResponseEntityView.class)
                            )
                    ),
                    @ApiResponse(responseCode = "400", description = "Bad request"), // invalid param string like `\`
                    @ApiResponse(responseCode = "401", description = "Invalid User"), // not logged in
                    @ApiResponse(responseCode = "403", description = "Forbidden"), // no permission
                    @ApiResponse(responseCode = "404", description = "Content not found"),
                    @ApiResponse(responseCode = "500", description = "Internal Server Error")
            }
    )
    public final Response fireActionByNameMultipartNewPath(@Context final HttpServletRequest request,
                                                    @Context final HttpServletResponse response,
                                                    @QueryParam("inode") @Parameter(
                                                            description = "Inode of the target content.",
                                                            schema = @Schema(type = "string")
                                                    ) final String inode,
                                                    @QueryParam("identifier") @Parameter(
                                                            description = "Identifier of target content.",
                                                            schema = @Schema(type = "string")
                                                    ) final String identifier,
                                                    @QueryParam("indexPolicy") @Parameter(
                                                            description = "Determines how target content is indexed.\n\n" +
                                                                    "| Value | Description |\n" +
                                                                    "|-------|-------------|\n" +
                                                                    "| `DEFER` | Content will be indexed asynchronously, outside of " +
                                                                                "the current process. Valid content will finish the " +
                                                                                "method in process and be returned before the content " +
                                                                                "becomes visible in the index. This is the default " +
                                                                                "index policy; it is resource-friendly and well-" +
                                                                                "suited to batch processing. |\n" +
                                                                    "| `WAIT_FOR` | The API call will not return from the content check " +
                                                                                "process until the content has been indexed. Ensures content " +
                                                                                "is promptly available for searching. |\n" +
                                                                    "| `FORCE` | Forces Elasticsearch to index the content **immediately**.<br>" +
                                                                                "**Caution:** Using this value may cause system performance issues; " +
                                                                                "it is not recommended for general use, though may be useful " +
                                                                                "for testing purposes. |\n\n",
                                                            schema = @Schema(
                                                                    type = "string",
                                                                    allowableValues = {"DEFER", "WAIT_FOR", "FORCE"},
                                                                    defaultValue = ""
                                                            )
                                                    ) final String indexPolicy,
                                                    @DefaultValue("-1") @QueryParam("language") @Parameter(
                                                            description = "Language version of target content.",
                                                            schema = @Schema(type = "string")
                                                    ) final String language,
                                                    @RequestBody(
                                                            description = "Multipart form. More details to follow.",
                                                         required = true,
                                                         content = @Content(
                                                                 schema = @Schema(implementation = FormDataMultiPart.class)
                                                         )
                                                 ) final FormDataMultiPart multipart) {
        return fireActionByNameMultipart(request, response, inode, identifier, indexPolicy, language, multipart);
    }

    /**
     * Fires a workflow action by name and multi part, if the contentlet exists could use inode or identifier and optional language.
     * @param request    {@link HttpServletRequest}
     * @param inode      {@link String} (Optional) to fire an action over the existing inode.
     * @param identifier {@link String} (Optional) to fire an action over the existing identifier (in combination of language).
     * @param language   {@link String}   (Optional) to fire an action over the existing language (in combination of identifier).
     * @param multipart {@link FormDataMultiPart} Multipart form (if an inode is set, this param is not ignored).
     *
     * @return Response
     */
    @PUT
    @Path("/actions/fire")
    @JSONP
    @NoCache
    @Produces({MediaType.APPLICATION_JSON, "application/javascript"})
    @Consumes(MediaType.MULTIPART_FORM_DATA)
    @Hidden
    public final Response fireActionByNameMultipart(@Context final HttpServletRequest request,
                                              @Context final HttpServletResponse response,
                                              @QueryParam("inode")            final String inode,
                                              @QueryParam("identifier")       final String identifier,
                                              @QueryParam("indexPolicy")      final String indexPolicy,
                                              @DefaultValue("-1") @QueryParam("language")         final String   language,
                                              final FormDataMultiPart multipart) {

      final InitDataObject initDataObject = new WebResource.InitBuilder()
          .requestAndResponse(request, new MockHttpResponse())
          .requiredAnonAccess(AnonymousAccess.WRITE)
          .init();
        String actionId = null;

        try {

            Logger.debug(this, ()-> "On Fire Action: inode = " + inode +
                    ", identifier = " + identifier + ", language = " + language + " indexPolicy = " + indexPolicy);

            final long languageId = LanguageUtil.getLanguageId(language);
            final PageMode mode = PageMode.get(request);
            final FireActionByNameForm fireActionForm = this.processForm (multipart, initDataObject.getUser());
            //if inode is set we use it to look up a contentlet
            final Contentlet contentlet = this.getContentlet
                    (inode, identifier, languageId,
                            ()->WebAPILocator.getLanguageWebAPI().getLanguage(request).getId(),
                            fireActionForm, initDataObject, mode);

            if (UtilMethods.isSet(indexPolicy)) {
                contentlet.setIndexPolicy(IndexPolicy.parseIndexPolicy(indexPolicy));
            }

            actionId = this.workflowHelper.getActionIdOnList
                    (fireActionForm.getActionName(), contentlet, initDataObject.getUser());

            Logger.debug(this, "fire ActionByName Multipart with the actionid: " + actionId);
            return fireAction(request, fireActionForm, initDataObject.getUser(), contentlet, actionId, Optional.empty());
        } catch (Exception e) {

            Logger.error(this.getClass(),
                    "Exception on firing, workflow action: " + actionId +
                            ", inode: " + inode, e);

            return ResponseUtil.mapExceptionResponse(e);
        }
    }
    /**
     * Fires a workflow action by name, if the contentlet exists could use inode or identifier and optional language.
     * @param request    {@link HttpServletRequest}
     * @param inode      {@link String} (Optional) to fire an action over the existing inode.
     * @param identifier {@link String} (Optional) to fire an action over the existing identifier (in combination of language).
     * @param language   {@link String} (Optional) to fire an action over the existing language (in combination of identifier).
     * @param fireActionForm {@link FireActionByNameForm} Fire Action by Name Form (if an inode is set, this param is not ignored).
     * @return Response
     */
    @PUT
    @Path("/actions/fire")
    @JSONP
    @NoCache
    @Produces({MediaType.APPLICATION_JSON, "application/javascript"})
    @Consumes({MediaType.APPLICATION_JSON})
    @Operation(operationId = "putFireActionByName", summary = "Fire workflow action by name",
            description = "Fires a [workflow action](https://www.dotcms.com/docs/latest/managing-workflows#Actions), " +
                            "specified by name, on a target contentlet.\n\nReturns a map of the resultant contentlet, " +
                            "with an additional `AUTO_ASSIGN_WORKFLOW` property, which can be referenced by delegate " +
                            "services that handle automatically assigning workflow schemes to content with none.",
            tags = {"Workflow"},
            responses = {
                    @ApiResponse(responseCode = "200", description = "Fired action successfully",
                            content = @Content(mediaType = "application/json",
                                    schema = @Schema(implementation = ResponseEntityView.class)
                            )
                    ),
                    @ApiResponse(responseCode = "400", description = "Bad request"), // invalid param string like `\`
                    @ApiResponse(responseCode = "401", description = "Invalid User"), // not logged in
                    @ApiResponse(responseCode = "403", description = "Forbidden"), // no permission
                    @ApiResponse(responseCode = "404", description = "Content not found"),
                    @ApiResponse(responseCode = "500", description = "Internal Server Error")
            }
    )
    public final Response fireActionByNameSinglePart(@Context final HttpServletRequest request,
                                                     @QueryParam("inode") @Parameter(
                                                             description = "Inode of the target content.",
                                                             schema = @Schema(type = "string")
                                                     ) final String inode,
                                                     @QueryParam("identifier") @Parameter(
                                                             description = "Identifier of target content.",
                                                             schema = @Schema(type = "string")
                                                     ) final String identifier,
                                                     @QueryParam("indexPolicy") @Parameter(
                                                             description = "Determines how target content is indexed.\n\n" +
                                                                     "| Value | Description |\n" +
                                                                     "|-------|-------------|\n" +
                                                                     "| `DEFER` | Content will be indexed asynchronously, outside of " +
                                                                     "the current process. Valid content will finish the " +
                                                                     "method in process and be returned before the content " +
                                                                     "becomes visible in the index. This is the default " +
                                                                     "index policy; it is resource-friendly and well-" +
                                                                     "suited to batch processing. |\n" +
                                                                     "| `WAIT_FOR` | The API call will not return from the content check " +
                                                                     "process until the content has been indexed. Ensures content " +
                                                                     "is promptly available for searching. |\n" +
                                                                     "| `FORCE` | Forces Elasticsearch to index the content **immediately**.<br>" +
                                                                     "**Caution:** Using this value may cause system performance issues; " +
                                                                     "it is not recommended for general use, though may be useful " +
                                                                     "for testing purposes. |\n\n",
                                                             schema = @Schema(
                                                                     type = "string",
                                                                     allowableValues = {"DEFER", "WAIT_FOR", "FORCE"},
                                                                     defaultValue = ""
                                                             )
                                                     ) final String indexPolicy,
                                                     @DefaultValue("-1") @QueryParam("language") @Parameter(
                                                             description = "Language version of target content.",
                                                             schema = @Schema(type = "string")
                                                     ) final String language,
                                                     @RequestBody(
                                                             description = "Body consists of a JSON object containing at minimum the " +
                                                                     "`actionName` property, specifying a workflow action to fire.\n\n" +
                                                                     "The full list of properties that may be used with this form " +
                                                                     "is as follows:\n\n" +
                                                                     "| Property | Type | Description |\n" +
                                                                     "|-|-|-|\n" +
                                                                     "| `actionName` | String | The name of the workflow action to perform. |\n" +
                                                                     "| `contentlet` | Object | An alternate way of specifying the target contentlet. " +
                                                                                                "If no identifier or inode is included via parameter, " +
                                                                                                "either one could instead be included in the body as a " +
                                                                                                "property of this object. |\n" +
                                                                     "| `comments` | String | Comments that will appear in the [workflow tasks]" +
                                                                                                "(https://www.dotcms.com/docs/latest/workflow-tasks) " +
                                                                                                "tool with the execution of this workflow action. |\n" +
                                                                     "| `individualPermissions` | Object | Allows setting granular permissions associated " +
                                                                                                "with the target. The object properties are the [system names " +
                                                                                                "of permissions](https://www.dotcms.com/docs/latest/user-permissions#Permissions), " +
                                                                                                "such as READ, PUBLISH, EDIT, etc. Their respective values " +
                                                                                                "are a list of user or role identifiers that should be granted " +
                                                                                                "the permission in question. Example: `\"READ\": " +
                                                                                                "[\"9ad24203-ae6a-4e5e-aa10-a8c38fd11f17\",\"MyRole\"]` |\n" +
                                                                     "| `assign` | String | The identifier of a user or role to next receive the " +
                                                                                                "workflow task assignment. |\n" +
                                                                     "| `pathToMove` | String | If the workflow action includes the Move actionlet, " +
                                                                                                "this property will specify the target path. This path " +
                                                                                                "must include a host, such as `//default/testfolder`, " +
                                                                                                "`//demo.dotcms.com/application`, etc. |\n" +
                                                                     "| `query` | String | Not used in this method. |\n" +
                                                                     "| `whereToSend` | String | For the [push publishing](push-publishing) actionlet; " +
                                                                                                "sets the push-publishing environment to receive the " +
                                                                                                "target content. Must be specified as an environment " +
                                                                                                "identifier. [Learn how to find environment IDs here.]" +
                                                                                                "(https://www.dotcms.com/docs/latest/push-publishing-endpoints#EnvironmentIds) |\n" +
                                                                     "| `iWantTo` | String | For the push publishing actionlet; " +
                                                                                                "this can be set to one of three values: <ul style=\"line-height:2rem;\"><li>`publish` for " +
                                                                                                "push publish;</li><li>`expire` for remove;</li><li>`publishexpire` " +
                                                                                                "for push remove.</li></ul> These are further configurable with the " +
                                                                                                "properties below that specify publishing and expiration " +
                                                                                                "dates, times, etc. |\n" +
                                                                     "| `publishDate` | String | For the push publishing actionlet; " +
                                                                                                "specifies a date to push the content. Format: `yyyy-MM-dd`.  |\n" +
                                                                     "| `publishTime` | String | For the push publishing actionlet; " +
                                                                                                "specifies a time to push the content. Format: `hh-mm`. |\n" +
                                                                     "| `expireDate` | String | For the push publishing actionlet; " +
                                                                                                "specifies a date to remove the content. Format: `yyyy-MM-dd`.  |\n" +
                                                                     "| `expireTime` | String | For the push publishing actionlet; " +
                                                                                                "specifies a time to remove the content. Format: `hh-mm`.  |\n" +
                                                                     "| `neverExpire` | Boolean | For the push publishing actionlet; " +
                                                                                                "a value of `true` invalidates the expiration time/date. |\n" +
                                                                     "| `filterKey` | String | For the push publishing actionlet; " +
                                                                                                "specifies a [push publishing filter](https://www.dotcms.com/docs/latest" +
                                                                                                "/push-publishing-filters) key, should the workflow action " +
                                                                                                "call for such. To retrieve a full list of push publishing " +
                                                                                                "filters and their keys, use `GET /v1/pushpublish/filters`. |\n" +
                                                                     "| `timezoneId` | String | For the push publishing actionlet; " +
                                                                                                "specifies the time zone to which the indicated times belong. " +
                                                                                                "Uses the [tz database](https://www.iana.org/time-zones). " +
                                                                                                "For a list of values, see [the database directly]" +
                                                                                                "(https://data.iana.org/time-zones/tz-link.html) or refer to " +
                                                                                                "[the Wikipedia entry listing tz database time zones]" +
                                                                                                "(https://en.wikipedia.org/wiki/List_of_tz_database_time_zones). |\n\n",
                                                             required = true,
                                                             content = @Content(
                                                                     schema = @Schema(implementation = FireActionByNameForm.class)
                                                             )
                                                     ) final FireActionByNameForm fireActionForm) {

        final InitDataObject initDataObject = new WebResource.InitBuilder()
          .requestAndResponse(request, new MockHttpResponse())
          .requiredAnonAccess(AnonymousAccess.WRITE)
          .init();
        String actionId = null;

        try {

            Logger.debug(this, ()-> "On Fire Action: action name = '" + (null != fireActionForm? fireActionForm.getActionName(): StringPool.BLANK)
                    + "', inode = " + inode +
                    ", identifier = " + identifier + ", language = " + language + " indexPolicy = " + indexPolicy);
            final long languageId = LanguageUtil.getLanguageId(language);
            final PageMode mode = PageMode.get(request);
            //if inode is set we use it to look up a contentlet
            final Contentlet contentlet = this.getContentlet
                    (inode, identifier, languageId,
                            ()->WebAPILocator.getLanguageWebAPI().getLanguage(request).getId(),
                            fireActionForm, initDataObject, mode);

            if (UtilMethods.isSet(indexPolicy)) {
                contentlet.setIndexPolicy(IndexPolicy.parseIndexPolicy(indexPolicy));
            }

            actionId = this.workflowHelper.getActionIdOnList
                    (fireActionForm.getActionName(), contentlet, initDataObject.getUser());

            Logger.debug(this, "fire ActionByName with the actionid: " + actionId);

            DotPreconditions.notNull(actionId, Sneaky.sneaked(()-> LanguageUtil.get(initDataObject.getUser().getLocale(),
                    "Unable-to-execute-workflows-InvalidActionName", fireActionForm.getActionName())),
                    DotContentletValidationException.class);

            return fireAction(request, fireActionForm, initDataObject.getUser(), contentlet, actionId, Optional.empty());
        } catch (Exception e) {
            Logger.error(this.getClass(),
                    "Exception on firing, workflow action: " + actionId +
                            ", inode: " + inode, e);

            return ResponseUtil.mapExceptionResponse(e);
        }
    }

    private Response fireAction(final HttpServletRequest request,
                                final FireActionForm fireActionForm,
                                final User user,
                                final Contentlet contentlet,
                                final String actionId,
                                final Optional<SystemActionApiFireCommand> fireCommandOpt) throws DotDataException, DotSecurityException {

        Logger.debug(this, ()-> "Firing workflow action: " + actionId);

        if(null == contentlet || contentlet.getMap().isEmpty()) {

            Logger.debug(this, ()-> "On Fire Action: content is null or empty");
            throw new DoesNotExistException("contentlet-was-not-found");
        }

        final PageMode pageMode = PageMode.get(request);
        final IndexPolicy indexPolicy = contentlet.getIndexPolicy()!=null
                ? contentlet.getIndexPolicy()
                : IndexPolicyProvider.getInstance().forSingleContent();

        final ContentletDependencies.Builder formBuilder = new ContentletDependencies.Builder();
        formBuilder.respectAnonymousPermissions(pageMode.respectAnonPerms).
                workflowActionId(actionId).modUser(user)
                .indexPolicy(indexPolicy);

        if(fireActionForm != null) {

            formBuilder.workflowActionComments(fireActionForm.getComments())
                    .workflowAssignKey(fireActionForm.getAssign())
                    .workflowPublishDate(fireActionForm.getPublishDate())
                    .workflowPublishTime(fireActionForm.getPublishTime())
                    .workflowTimezoneId(fireActionForm.getTimezoneId())
                    .workflowExpireDate(fireActionForm.getExpireDate())
                    .workflowExpireTime(fireActionForm.getExpireTime())
                    .workflowNeverExpire(fireActionForm.getNeverExpire())
                    .workflowFilterKey(fireActionForm.getFilterKey())
                    .workflowWhereToSend(fireActionForm.getWhereToSend())
                    .workflowIWantTo(fireActionForm.getIWantTo())
                    .workflowPathToMove(fireActionForm.getPathToMove());

            this.processPermissions(fireActionForm, formBuilder);
        }

        if (contentlet.getMap().containsKey(Contentlet.RELATIONSHIP_KEY)) {
            formBuilder.relationships((ContentletRelationships) contentlet.getMap().get(Contentlet.RELATIONSHIP_KEY));
        }

        final Optional<List<Category>>categories = MapToContentletPopulator.
                INSTANCE.fetchCategories(contentlet, user, pageMode.respectAnonPerms);

        //Empty collection implies removal, so only when a value is present we must pass the collection
        categories.ifPresent(formBuilder::categories);
        final Contentlet basicContentlet = fireCommandOpt.isPresent()?
                fireCommandOpt.get().fire(contentlet, this.needSave(fireActionForm), formBuilder.build()):
                this.workflowAPI.fireContentWorkflow(contentlet, formBuilder.build());
        final Contentlet hydratedContentlet = Objects.nonNull(basicContentlet)?
                new DotTransformerBuilder().contentResourceOptions(false)
                    .content(basicContentlet).build().hydrate().get(0): basicContentlet;
        return Response.ok(
                new ResponseEntityView<>(this.workflowHelper.contentletToMap(hydratedContentlet))
        ).build(); // 200
    }

    private void processPermissions(final FireActionForm fireActionForm,
                                    final ContentletDependencies.Builder formBuilder) {

        if (null != fireActionForm.getIndividualPermissions()) {

            final List<Permission> permissions = new ArrayList<>();
            for(final Map.Entry<PermissionAPI.Type, List<String>> entry :
                    fireActionForm.getIndividualPermissions().entrySet()) {

                entry.getValue().forEach(roleId -> permissions.add(
                        new Permission(null, this.mapRoleId(roleId), entry.getKey().getType())));
            }

            formBuilder.permissions(permissions);
        }
    }

    protected String mapRoleId (final String roleIdOrKey) {

        final Role role = Try.of(()-> APILocator.getRoleAPI().loadRoleByKey(roleIdOrKey)).getOrNull();
        return null != role? role.getId(): roleIdOrKey;
    }

    private boolean needSave (final FireActionForm fireActionForm) {

        return null != fireActionForm && UtilMethods.isSet(fireActionForm.getContentletFormData());
    }

    /**
     * Fires a workflow with default action, if the contentlet exists could use inode or identifier and optional language.
     * @param request    {@link HttpServletRequest}
     * @param inode      {@link String} (Optional) to fire an action over the existing inode.
     * @param identifier {@link String} (Optional) to fire an action over the existing identifier (in combination of language).
     * @param language   {@link String} (Optional) to fire an action over the existing language (in combination of identifier).
     * @param fireActionForm {@link FireActionForm} Fire Action Form
     * (if an inode is set, this param is not ignored).
     * @param systemAction {@link com.dotmarketing.portlets.workflows.business.WorkflowAPI.SystemAction} system action to determine the default action
     * @return Response
     */
    @PUT
    @Path("/actions/default/fire/{systemAction}")
    @JSONP
    @NoCache
    @Consumes({MediaType.APPLICATION_JSON})
    @Produces({MediaType.APPLICATION_JSON, "application/javascript"})
    @Operation(operationId = "putFireDefaultSystemAction", summary = "Fire system action by name",
            description = "Fire a [default system action](https://www.dotcms.com/docs/latest/managing-workflows#DefaultActions) " +
                    "by name on a target contentlet.\n\nReturns a map of the resultant contentlet, " +
                    "with an additional `AUTO_ASSIGN_WORKFLOW` property, which can be referenced by delegate " +
                    "services that handle automatically assigning workflow schemes to content with none.",
            tags = {"Workflow"},
            responses = {
                    @ApiResponse(responseCode = "200", description = "Fired action successfully",
                            content = @Content(mediaType = "application/json",
                                    schema = @Schema(implementation = ResponseEntityView.class)
                            )
                    ),
                    @ApiResponse(responseCode = "400", description = "Bad request"), // invalid param string like `\`
                    @ApiResponse(responseCode = "401", description = "Invalid User"), // not logged in
                    @ApiResponse(responseCode = "403", description = "Forbidden"), // no permission
                    @ApiResponse(responseCode = "404", description = "Content not found"),
                    @ApiResponse(responseCode = "500", description = "Internal Server Error")
            }
    )
    public final Response fireActionDefaultSinglePart(@Context final HttpServletRequest request,
                                      @Context final HttpServletResponse response,
                                      @QueryParam("inode") @Parameter(
                                              description = "Inode of the target content.",
                                              schema = @Schema(type = "string")
                                      ) final String inode,
                                      @QueryParam("identifier") @Parameter(
                                              description = "Identifier of target content.",
                                              schema = @Schema(type = "string")
                                      ) final String identifier,
                                      @QueryParam("indexPolicy") @Parameter(
                                              description = "Determines how target content is indexed.\n\n" +
                                                      "| Value | Description |\n" +
                                                      "|-------|-------------|\n" +
                                                      "| `DEFER` | Content will be indexed asynchronously, outside of " +
                                                                    "the current process. Valid content will finish the " +
                                                                    "method in process and be returned before the content " +
                                                                    "becomes visible in the index. This is the default " +
                                                                    "index policy; it is resource-friendly and well-" +
                                                                    "suited to batch processing. |\n" +
                                                      "| `WAIT_FOR` | The API call will not return from the content check " +
                                                                    "process until the content has been indexed. Ensures content " +
                                                                    "is promptly available for searching. |\n" +
                                                      "| `FORCE` | Forces Elasticsearch to index the content **immediately**.<br>" +
                                                                    "**Caution:** Using this value may cause system performance issues; " +
                                                                    "it is not recommended for general use, though may be useful " +
                                                                    "for testing purposes. |\n\n",
                                              schema = @Schema(
                                                      type = "string",
                                                      allowableValues = {"DEFER", "WAIT_FOR", "FORCE"},
                                                      defaultValue = ""
                                              )
                                      ) final String indexPolicy,
                                      @DefaultValue("-1") @QueryParam("language") @Parameter(
                                              description = "Language version of target content.",
                                              schema = @Schema(type = "string")
                                      ) final String language,
                                      @PathParam("systemAction") @Parameter(
                                              required = true,
                                              schema = @Schema(
                                                      type = "string",
                                                      allowableValues = {
                                                              "NEW", "EDIT", "PUBLISH",
                                                              "UNPUBLISH", "ARCHIVE", "UNARCHIVE",
                                                              "DELETE", "DESTROY"
                                                      }
                                              ),
                                              description = "Default system action."
                                      ) final WorkflowAPI.SystemAction systemAction,
                                      @RequestBody(
                                              description = "Optional body consists of a JSON object containing a FireActionByNameForm " +
                                                      "object — a form that appears in similar functions, as well, but implemented with " +
                                                      "minor differences across methods. As such, some properties are unused.\n\n" +
                                                      "The full list of properties that may be used with this form is as follows:\n\n" +
                                                      "| Property | Type | Description |\n" +
                                                      "|-|-|-|\n" +
                                                      "| `actionName` | String | Not used in this method. |\n" +
                                                      "| `contentlet` | Object | An alternate way of specifying the target contentlet. " +
                                                                                "If no identifier or inode is included via parameter, " +
                                                                                "either one could instead be included in the body as a " +
                                                                                "property of this object. |\n" +
                                                      "| `comments` | String | Comments that will appear in the [workflow tasks]" +
                                                                                "(https://www.dotcms.com/docs/latest/workflow-tasks) " +
                                                                                "tool with the execution of this workflow action. |\n" +
                                                      "| `individualPermissions` | Object | Allows setting granular permissions associated " +
                                                                                "with the target. The object properties are the [system names " +
                                                                                "of permissions](https://www.dotcms.com/docs/latest/user-permissions#Permissions), " +
                                                                                "such as READ, PUBLISH, EDIT, etc. Their respective values " +
                                                                                "are a list of user or role identifiers that should be granted " +
                                                                                "the permission in question. Example: `\"READ\": " +
                                                                                "[\"9ad24203-ae6a-4e5e-aa10-a8c38fd11f17\",\"MyRole\"]` |\n" +
                                                      "| `assign` | String | The identifier of a user or role to next receive the " +
                                                                                "workflow task assignment. |\n" +
                                                      "| `pathToMove` | String | If the workflow action includes the Move actionlet, " +
                                                                                "this property will specify the target path. This path " +
                                                                                "must include a host, such as `//default/testfolder`, " +
                                                                                "`//demo.dotcms.com/application`, etc. |\n" +
                                                      "| `query` | String | Not used in this method. |\n" +
                                                      "| `whereToSend` | String | For the [push publishing](push-publishing) actionlet; " +
                                                                                "sets the push-publishing environment to receive the " +
                                                                                "target content. Must be specified as an environment " +
                                                                                "identifier. [Learn how to find environment IDs here.]" +
                                                                                "(https://www.dotcms.com/docs/latest/push-publishing-endpoints#EnvironmentIds) |\n" +
                                                      "| `iWantTo` | String | For the push publishing actionlet; " +
                                                                                "this can be set to one of three values: <ul style=\"line-height:2rem;\"><li>`publish` for " +
                                                                                "push publish;</li><li>`expire` for remove;</li><li>`publishexpire` " +
                                                                                "for push remove.</li></ul> These are further configurable with the " +
                                                                                "properties below that specify publishing and expiration " +
                                                                                "dates, times, etc. |\n" +
                                                      "| `publishDate` | String | For the push publishing actionlet; " +
                                                                                "specifies a date to push the content. Format: `yyyy-MM-dd`.  |\n" +
                                                      "| `publishTime` | String | For the push publishing actionlet; " +
                                                                                "specifies a time to push the content. Format: `hh-mm`. |\n" +
                                                      "| `expireDate` | String | For the push publishing actionlet; " +
                                                                                "specifies a date to remove the content. Format: `yyyy-MM-dd`.  |\n" +
                                                      "| `expireTime` | String | For the push publishing actionlet; " +
                                                                                "specifies a time to remove the content. Format: `hh-mm`.  |\n" +
                                                      "| `neverExpire` | Boolean | For the push publishing actionlet; " +
                                                                                "a value of `true` invalidates the expiration time/date. |\n" +
                                                      "| `filterKey` | String | For the push publishing actionlet; " +
                                                                                "specifies a [push publishing filter](https://www.dotcms.com/docs/latest" +
                                                                                "/push-publishing-filters) key, should the workflow action " +
                                                                                "call for such. To retrieve a full list of push publishing " +
                                                                                "filters and their keys, use `GET /v1/pushpublish/filters`. |\n" +
                                                      "| `timezoneId` | String | For the push publishing actionlet; " +
                                                                                "specifies the time zone to which the indicated times belong. " +
                                                                                "Uses the [tz database](https://www.iana.org/time-zones). " +
                                                                                "For a list of values, see [the database directly]" +
                                                                                "(https://data.iana.org/time-zones/tz-link.html) or refer to " +
                                                                                "[the Wikipedia entry listing tz database time zones]" +
                                                                                "(https://en.wikipedia.org/wiki/List_of_tz_database_time_zones). |\n\n",
                                              content = @Content(
                                                      schema = @Schema(implementation = FireActionByNameForm.class)
                                              )
                                      ) final FireActionForm fireActionForm) {

          final InitDataObject initDataObject = new WebResource.InitBuilder()
          .requestAndResponse(request, response)
          .requiredAnonAccess(AnonymousAccess.WRITE)
          .init();
      
        try {

            Logger.debug(this, ()-> "On Fire Action: systemAction = " + systemAction + ", inode = " + inode +
                    ", identifier = " + identifier + ", language = " + language + " indexPolicy = " + indexPolicy);

            final PageMode mode   = PageMode.get(request);
            final long languageId = LanguageUtil.getLanguageId(language);
            //if inode is set we use it to look up a contentlet
            final Contentlet contentlet = this.getContentlet
                    (inode, identifier, languageId,
                            ()->WebAPILocator.getLanguageWebAPI().getLanguage(request).getId(),
                            fireActionForm, initDataObject, mode);

            if (UtilMethods.isSet(indexPolicy)) {
                contentlet.setIndexPolicy(IndexPolicy.parseIndexPolicy(indexPolicy));
            }

            this.checkContentletState (contentlet, systemAction);

            final Optional<WorkflowAction> workflowActionOpt = // ask to see if there is any default action by content type or scheme
                    this.workflowAPI.findActionMappedBySystemActionContentlet
                            (contentlet, systemAction, initDataObject.getUser());

            if (workflowActionOpt.isPresent()) {

                final WorkflowAction workflowAction = workflowActionOpt.get();
                final String actionId = workflowAction.getId();

                Logger.info(this, "Using the default action: " + workflowAction +
                        ", for the system action: " + systemAction);

                final Optional<SystemActionApiFireCommand> fireCommandOpt =
                        this.systemActionApiFireCommandProvider.get(workflowAction,
                                this.needSave(fireActionForm), systemAction);

                return this.fireAction(request, fireActionForm, initDataObject.getUser(), contentlet, actionId, fireCommandOpt);
            } else {

                final Optional<SystemActionApiFireCommand> fireCommandOpt =
                        this.systemActionApiFireCommandProvider.get(systemAction);

                if (fireCommandOpt.isPresent()) {

                    return this.fireAction(request, fireActionForm, initDataObject.getUser(), contentlet, null, fireCommandOpt);
                }

                final ContentType contentType = contentlet.getContentType();
                throw new DoesNotExistException("For the contentType: " + (null != contentType?contentType.variable():"unknown") +
                        " systemAction = " + systemAction);
            }
        } catch (Exception e) {

            Logger.error(this.getClass(),
                    "Exception on firing, systemAction: " + systemAction +
                            ", inode: " + inode, e);

            return ResponseUtil.mapExceptionResponse(e);
        }
    } // fireAction.

    /**
     * Fires a workflow with default action to perform over a collection of contentlets (Post)
     *
     *
     * The result of the execution is a streaming of the json, it will return a set of maps
     *
     * @param request    {@link HttpServletRequest}
     * @param response   {@link HttpServletResponse}
     * @param fireActionForm {@link FireActionForm} Fire Action Form
     * @param systemAction {@link com.dotmarketing.portlets.workflows.business.WorkflowAPI.SystemAction} system action to determine the default action
     * @return Response
     */
    @POST
    @Path("/actions/default/fire/{systemAction}")
    @JSONP
    @NoCache
    //@Produces({MediaType.APPLICATION_JSON, "application/javascript"})
    @Consumes(MediaType.APPLICATION_JSON)
    @Produces("application/octet-stream")
    @Operation(operationId = "postFireSystemActionByNameMulti", summary = "Fire system action by name over multiple contentlets",
            description = "Fire a [default system action](https://www.dotcms.com/docs/latest/managing-workflows#DefaultActions) " +
                    "by name on multiple target contentlets.\n\nReturns a list of resultant contentlet maps, each with an additional  " +
            "`AUTO_ASSIGN_WORKFLOW` property, which can be referenced by delegate " +
            "services that handle automatically assigning workflow schemes to content with none.",
            tags = {"Workflow"},
            responses = {
                    @ApiResponse(responseCode = "200", description = "Fired action successfully",
                            content = @Content(mediaType = "application/octet-stream",
                                    schema = @Schema(implementation = ResponseEntityView.class),
                                    examples = @ExampleObject(value = "{\n" +
                                            "  \"entity\": {\n" +
                                            "    \"results\": [\n" +
                                            "      {\n" +
                                            "        \"c2701eced2b59f0bbd55b3d9667878ce\": {\n" +
                                            "          \"AUTO_ASSIGN_WORKFLOW\": false,\n" +
                                            "          \"archived\": false,\n" +
                                            "          \"baseType\": \"string\",\n" +
                                            "          \"body\": \"string\",\n" +
                                            "          \"body_raw\": \"string\",\n" +
                                            "          \"contentType\": \"string\",\n" +
                                            "          \"creationDate\": 1725051866540,\n" +
                                            "          \"folder\": \"string\",\n" +
                                            "          \"hasLiveVersion\": false,\n" +
                                            "          \"hasTitleImage\": false,\n" +
                                            "          \"host\": \"string\",\n" +
                                            "          \"hostName\": \"string\",\n" +
                                            "          \"identifier\": \"c2701eced2b59f0bbd55b3d9667878ce\",\n" +
                                            "          \"inode\": \"string\",\n" +
                                            "          \"languageId\": 1,\n" +
                                            "          \"live\": false,\n" +
                                            "          \"locked\": false,\n" +
                                            "          \"modDate\": 1727438483022,\n" +
                                            "          \"modUser\": \"string\",\n" +
                                            "          \"modUserName\": \"string\",\n" +
                                            "          \"owner\": \"string\",\n" +
                                            "          \"ownerName\": \"string\",\n" +
                                            "          \"publishDate\": 1727438483051,\n" +
                                            "          \"publishUser\": \"string\",\n" +
                                            "          \"publishUserName\": \"string\",\n" +
                                            "          \"sortOrder\": 0,\n" +
                                            "          \"stInode\": \"string\",\n" +
                                            "          \"title\": \"string\",\n" +
                                            "          \"titleImage\": \"string\",\n" +
                                            "          \"url\": \"string\",\n" +
                                            "          \"working\": false\n" +
                                            "        }\n" +
                                            "      }\n" +
                                            "    ],\n" +
                                            "    \"summary\": {\n" +
                                            "      \"affected\": 1,\n" +
                                            "      \"failCount\": 0,\n" +
                                            "      \"successCount\": 1,\n" +
                                            "      \"time\": 45\n" +
                                            "    }\n" +
                                            "  },\n" +
                                            "  \"errors\": [],\n" +
                                            "  \"i18nMessagesMap\": {},\n" +
                                            "  \"messages\": [],\n" +
                                            "  \"permissions\": []\n" +
                                            "}")
                            )
                    ),
                    @ApiResponse(responseCode = "400", description = "Bad request"), // invalid param string like `\`
                    @ApiResponse(responseCode = "401", description = "Invalid User"), // not logged in
                    @ApiResponse(responseCode = "403", description = "Forbidden"), // no permission
                    @ApiResponse(responseCode = "404", description = "Content not found"),
                    @ApiResponse(responseCode = "406", description = "Not acceptable"),
                    @ApiResponse(responseCode = "500", description = "Internal Server Error")
            }
    )
    public final Response fireMultipleActionDefault(@Context final HttpServletRequest request,
                                                    @Context final HttpServletResponse response,
                                                    @PathParam("systemAction") @Parameter(
                                                            required = true,
                                                            schema = @Schema(
                                                                    type = "string",
                                                                    allowableValues = {
                                                                            "NEW", "EDIT", "PUBLISH",
                                                                            "UNPUBLISH", "ARCHIVE", "UNARCHIVE",
                                                                            "DELETE", "DESTROY"
                                                                    }
                                                            ),
                                                            description = "Default system action."
                                                    ) final WorkflowAPI.SystemAction systemAction,
                                                    @RequestBody(
                                                            description = "Optional body consists of a JSON object containing various properties, " +
                                                                    "some of which are specific to certain actionlets.\n\n" +
                                                                    "The full list of properties that may be used with this form is as follows:\n\n" +
                                                                    "| Property | Type | Description |\n" +
                                                                    "|-|-|-|\n" +
                                                                    "| `contentlet` | List of Objects | Multiple contentlet objects to serve " +
                                                                                                "as the target of the selected default system action; requires, at minimum, " +
                                                                                                "an identifier in each. |\n" +
                                                                    "| `comments` | String | Comments that will appear in the [workflow tasks]" +
                                                                                                "(https://www.dotcms.com/docs/latest/workflow-tasks) " +
                                                                                                "tool with the execution of this workflow action. |\n" +
                                                                    "| `assign` | String | The identifier of a user or role to next receive the " +
                                                                                                "workflow task assignment. |\n" +
                                                                    "| `whereToSend` | String | For the [push publishing](push-publishing) actionlet; " +
                                                                                                "sets the push-publishing environment to receive the " +
                                                                                                "target content. Must be specified as an environment " +
                                                                                                "identifier. [Learn how to find environment IDs here.]" +
                                                                                                "(https://www.dotcms.com/docs/latest/push-publishing-endpoints#EnvironmentIds) |\n" +
                                                                    "| `iWantTo` | String | For the push publishing actionlet; " +
                                                                                                "this can be set to one of three values: <ul style=\"line-height:2rem;\"><li>`publish` for " +
                                                                                                "push publish;</li><li>`expire` for remove;</li><li>`publishexpire` " +
                                                                                                "for push remove.</li></ul> These are further configurable with the " +
                                                                                                "properties below that specify publishing and expiration " +
                                                                                                "dates, times, etc. |\n" +
                                                                    "| `publishDate` | String | For the push publishing actionlet; " +
                                                                                                "specifies a date to push the content. Format: `yyyy-MM-dd`.  |\n" +
                                                                    "| `publishTime` | String | For the push publishing actionlet; " +
                                                                                                "specifies a time to push the content. Format: `hh-mm`. |\n" +
                                                                    "| `expireDate` | String | For the push publishing actionlet; " +
                                                                                                "specifies a date to remove the content. Format: `yyyy-MM-dd`.  |\n" +
                                                                    "| `expireTime` | String | For the push publishing actionlet; " +
                                                                                                "specifies a time to remove the content. Format: `hh-mm`.  |\n" +
                                                                    "| `neverExpire` | Boolean | For the push publishing actionlet; " +
                                                                                                "a value of `true` invalidates the expiration time/date. |\n" +
                                                                    "| `filterKey` | String | For the push publishing actionlet; " +
                                                                                                "specifies a [push publishing filter](https://www.dotcms.com/docs/latest" +
                                                                                                "/push-publishing-filters) key, should the workflow action " +
                                                                                                "call for such. To retrieve a full list of push publishing " +
                                                                                                "filters and their keys, use `GET /v1/pushpublish/filters`. |\n" +
                                                                    "| `timezoneId` | String | For the push publishing actionlet; " +
                                                                                                "specifies the time zone to which the indicated times belong. " +
                                                                                                "Uses the [tz database](https://www.iana.org/time-zones). " +
                                                                                                "For a list of values, see [the database directly]" +
                                                                                                "(https://data.iana.org/time-zones/tz-link.html) or refer to " +
                                                                                                "[the Wikipedia entry listing tz database time zones]" +
                                                                                                "(https://en.wikipedia.org/wiki/List_of_tz_database_time_zones). |\n\n",
                                                            content = @Content(
                                                                    schema = @Schema(implementation = FireMultipleActionForm.class),
                                                                    examples = @ExampleObject(value = "{\n" +
                                                                            "  \"contentlet\": [\n" +
                                                                            "    {\n" +
                                                                            "      \"identifier\": \"d684c0a9abeeeceea8b9a7e32fc272ae\"\n" +
                                                                            "    },\n" +
                                                                            "    { \"identifier\": \"c2701eced2b59f0bbd55b3d9667878ce\" }\n" +
                                                                            "  ],\n" +
                                                                            "  \"comments\": \"test comment\"\n" +
                                                                            "}")
                                                            )
                                                    ) final FireMultipleActionForm fireActionForm) throws DotDataException, DotSecurityException {

        final InitDataObject initDataObject = new WebResource.InitBuilder()
                .requestAndResponse(request, response).requiredAnonAccess(AnonymousAccess.WRITE).init();

        Logger.debug(this, ()-> "On Fire Multiple Actions: systemAction = " + systemAction);

        final PageMode mode   = PageMode.get(request);

        return Response.ok(new MultipleContentletStreamingOutput(systemAction,
                fireActionForm, request, mode, initDataObject))
                .header(HttpHeaders.CONTENT_TYPE, MediaType.APPLICATION_JSON).build();
    } // fireMultipleActionDefault.

    private class MultipleContentletStreamingOutput implements StreamingOutput {

        private final List<Map<String, Object>> contentletsToSaveList;
        private final WorkflowAPI.SystemAction systemAction;
        private final FireMultipleActionForm fireActionForm;
        private final HttpServletRequest request;
        private final PageMode mode;
        private final InitDataObject initDataObject;

        private MultipleContentletStreamingOutput(final WorkflowAPI.SystemAction systemAction,
                                                  final FireMultipleActionForm fireActionForm,
                                                  final HttpServletRequest request,
                                                  final PageMode mode,
                                                  final InitDataObject initDataObject) {

            this.contentletsToSaveList = fireActionForm.getContentletsFormData();
            this.systemAction           = systemAction;
            this.fireActionForm = fireActionForm;
            this.request = request;
            this.mode = mode;
            this.initDataObject = initDataObject;
        }

        @Override
        public void write(final OutputStream output) throws IOException, WebApplicationException {

            final ObjectMapper objectMapper = DotObjectMapperProvider.getInstance().getDefaultObjectMapper();
            WorkflowResource.this.saveMultipleContentletsByDefaultAction(this.contentletsToSaveList, this.systemAction, this.fireActionForm,
                    this.request, this.mode, this.initDataObject, output, objectMapper);
        }
    }

    /**
     * This method fires the workflow for multiple contentlets
     * @param contentletsToSaveList
     * @param systemAction
     * @param fireActionForm
     * @param request
     * @param mode
     * @param initDataObject
     * @param outputStream
     * @param objectMapper
     */
    private void saveMultipleContentletsByDefaultAction(final List<Map<String, Object>> contentletsToSaveList,
                                                 final WorkflowAPI.SystemAction systemAction,
                                                 final FireMultipleActionForm fireActionForm,
                                                 final HttpServletRequest request,
                                                 final PageMode mode,
                                                 final InitDataObject initDataObject,
                                                 final OutputStream outputStream,
                                                 final ObjectMapper objectMapper) {

        final DotSubmitter dotSubmitter = DotConcurrentFactory.getInstance().getSubmitter(WORKFLOW_SUBMITTER,
                new DotConcurrentFactory.SubmitterConfigBuilder().poolSize(2).maxPoolSize(5).queueCapacity(CONTENTLETS_LIMIT).build());
        final CompletionService<Map<String, Object>> completionService = new ExecutorCompletionService<>(dotSubmitter);
        final List<Future<Map<String, Object>>> futures = new ArrayList<>();
        final HttpServletRequest statelessRequest = RequestUtil.INSTANCE.createStatelessRequest(request);

        for (final Map<String, Object> contentMap : contentletsToSaveList) {

            // this triggers the save
            final Future<Map<String, Object>> future = completionService.submit(() -> {

                HttpServletRequestThreadLocal.INSTANCE.setRequest(statelessRequest);
                final Map<String, Object> resultMap = new HashMap<>();
                final String inode      = (String) contentMap.get("inode");
                final String identifier = (String) contentMap.get("identifier");
                final long languageId   = ConversionUtils.toLong(contentMap.get("languageId"), -1l);
                final User user         = initDataObject.getUser();
                final FireActionForm singleFireActionForm = new FireActionForm.Builder()
                    .contentlet(contentMap).assign(fireActionForm.getAssign())
                    .comments(fireActionForm.getComments()).expireDate(fireActionForm.getExpireDate())
                    .neverExpire(fireActionForm.getNeverExpire()).filterKey(fireActionForm.getFilterKey())
                    .iWantTo(fireActionForm.getIWantTo()).publishDate(fireActionForm.getPublishDate())
                    .publishTime(fireActionForm.getPublishTime()).timezoneId(fireActionForm.getTimezoneId()).whereToSend(fireActionForm.getWhereToSend()).build();
                final IndexPolicy indexPolicy = MapToContentletPopulator.recoverIndexPolicy(
                        singleFireActionForm.getContentletFormData(),
                        IndexPolicyProvider.getInstance().forSingleContent(), request);


                try {

                    fireTransactionalAction(systemAction, singleFireActionForm, request, mode,
                            initDataObject, resultMap, inode, identifier, languageId, user, indexPolicy);
                } catch (Exception e) {

                    final String id = UtilMethods.isSet(identifier) ? identifier :
                            (UtilMethods.isSet(inode) ? inode:
                                    null != singleFireActionForm && null != singleFireActionForm.getContentletFormData() ?
                                            singleFireActionForm.getContentletFormData().toString() :
                                            "unknown contentlet" + System.currentTimeMillis());
                    Logger.error(this, "Error in contentlet: " + id + ", msg: " + e.getMessage()
                            + ", running the action: " + systemAction, e);
                    resultMap.put(id, UtilMethods.isSet(identifier)?
                            ActionFail.newInstanceById(user, identifier, e):ActionFail.newInstance(user, inode, e));
                }

                return resultMap;
            });

            futures.add(future);
        }

        printResponseEntityViewResult(outputStream, objectMapper, completionService, futures);
    }

    ////////////////////////////

    /**
     * Fires a workflow with default action to perform a merge (Patch) between the fields sent in the body form and
     * the existing contentlets.
     *
     * Users may merge just one contentlet by using:
     * - identifier + lang (optional)
     * - inode
     * - a query
     *
     * The result of the execution is a streaming of the json, it will return a set of maps
     *
     * @param request    {@link HttpServletRequest}
     * @param inode      {@link String} (Optional) to fire an action over the existing inode.
     * @param identifier {@link String} (Optional) to fire an action over the existing identifier (in combination of language).
     * @param language   {@link String} (Optional) to fire an action over the existing language (in combination of identifier).
     * @param fireActionForm {@link FireActionForm} Fire Action Form
     * (if an inode is set, this param is not ignored).
     * @param systemAction {@link com.dotmarketing.portlets.workflows.business.WorkflowAPI.SystemAction} system action to determine the default action
     * @return Response
     */
    @PATCH
    @Path("/actions/default/fire/{systemAction}")
    @JSONP
    @NoCache
    //@Produces({MediaType.APPLICATION_JSON, "application/javascript"})
    @Produces("application/octet-stream")
    @Consumes({MediaType.APPLICATION_JSON})
    @Operation(operationId = "patchFireMergeSystemAction", summary = "Modify specific fields on multiple contentlets",
            description = "Assigns values to the specified fields across multiple [contentlets](https://www.dotcms.com" +
                    "/docs/latest/content#Contentlets) simultaneously.\n\n" +
                    "Can use a [Lucene query](https://www.dotcms.com/docs/latest/content-search-syntax#Lucene) in its " +
                    "body to select all resulting content items.\n\n" +
                    "Returns a list of resultant contentlet maps, each with an additional  " +
                    "`AUTO_ASSIGN_WORKFLOW` property, which can be referenced by delegate " +
                    "services that handle automatically assigning workflow schemes to content with none.",
            tags = {"Workflow"},
            responses = {
                    @ApiResponse(responseCode = "200", description = "Contentlet(s) modified successfully",
                            content = @Content(mediaType = "application/octet-stream",
                                    schema = @Schema(implementation = ResponseEntityView.class),
                                    examples = @ExampleObject(value = "{\n" +
                                            "  \"entity\": {\n" +
                                            "    \"results\": [\n" +
                                            "      {\n" +
                                            "        \"c2701eced2b59f0bbd55b3d9667878ce\": {\n" +
                                            "          \"AUTO_ASSIGN_WORKFLOW\": false,\n" +
                                            "          \"archived\": false,\n" +
                                            "          \"baseType\": \"string\",\n" +
                                            "          \"body\": \"string\",\n" +
                                            "          \"body_raw\": \"string\",\n" +
                                            "          \"contentType\": \"string\",\n" +
                                            "          \"creationDate\": 1725051866540,\n" +
                                            "          \"folder\": \"string\",\n" +
                                            "          \"hasLiveVersion\": false,\n" +
                                            "          \"hasTitleImage\": false,\n" +
                                            "          \"host\": \"string\",\n" +
                                            "          \"hostName\": \"string\",\n" +
                                            "          \"identifier\": \"c2701eced2b59f0bbd55b3d9667878ce\",\n" +
                                            "          \"inode\": \"string\",\n" +
                                            "          \"languageId\": 1,\n" +
                                            "          \"live\": false,\n" +
                                            "          \"locked\": false,\n" +
                                            "          \"modDate\": 1727438483022,\n" +
                                            "          \"modUser\": \"string\",\n" +
                                            "          \"modUserName\": \"string\",\n" +
                                            "          \"owner\": \"string\",\n" +
                                            "          \"ownerName\": \"string\",\n" +
                                            "          \"publishDate\": 1727438483051,\n" +
                                            "          \"publishUser\": \"string\",\n" +
                                            "          \"publishUserName\": \"string\",\n" +
                                            "          \"sortOrder\": 0,\n" +
                                            "          \"stInode\": \"string\",\n" +
                                            "          \"title\": \"string\",\n" +
                                            "          \"titleImage\": \"string\",\n" +
                                            "          \"url\": \"string\",\n" +
                                            "          \"working\": false\n" +
                                            "        }\n" +
                                            "      }\n" +
                                            "    ],\n" +
                                            "    \"summary\": {\n" +
                                            "      \"affected\": 1,\n" +
                                            "      \"failCount\": 0,\n" +
                                            "      \"successCount\": 1,\n" +
                                            "      \"time\": 45\n" +
                                            "    }\n" +
                                            "  },\n" +
                                            "  \"errors\": [],\n" +
                                            "  \"i18nMessagesMap\": {},\n" +
                                            "  \"messages\": [],\n" +
                                            "  \"permissions\": []\n" +
                                            "}")
                            )
                    ),
                    @ApiResponse(responseCode = "401", description = "Invalid User"),
                    @ApiResponse(responseCode = "403", description = "Forbidden"),
                    @ApiResponse(responseCode = "404", description = "Content Type not found"),
                    @ApiResponse(responseCode = "406", description = "Not Acceptable"),
                    @ApiResponse(responseCode = "500", description = "Internal Server Error")
            }
    )
    public final Response fireMergeActionDefault(@Context final HttpServletRequest request,
                                            @Context final HttpServletResponse response,
                                            @QueryParam("inode") @Parameter(
                                                    description = "Inode of the target content.",
                                                    schema = @Schema(type = "string")
                                            ) final String inode,
                                            @QueryParam("identifier") @Parameter(
                                                    description = "Identifier of target content.",
                                                    schema = @Schema(type = "string")
                                            ) final String identifier,
                                            @DefaultValue("-1") @QueryParam("language") @Parameter(
                                                    description = "Language version of target content.",
                                                    schema = @Schema(type = "string")
                                            ) final String language,
                                            @QueryParam("offset") @Parameter(
                                                    description = "Numeric offset for query results; useful for paginating.",
                                                    schema = @Schema(type = "integer")
                                            ) final int offset,
                                            @PathParam("systemAction") @Parameter(
                                                    required = true,
                                                    schema = @Schema(
                                                            type = "string",
                                                            allowableValues = {
                                                                    "NEW", "EDIT", "PUBLISH",
                                                                    "UNPUBLISH", "ARCHIVE", "UNARCHIVE",
                                                                    "DELETE", "DESTROY"
                                                            }
                                                    ),
                                                    description = "Default system action."
                                            ) final WorkflowAPI.SystemAction systemAction,
                                                 @RequestBody(
                                                         description = "Optional body consists of a JSON object containing various properties, " +
                                                                 "some of which are specific to certain actionlets.\n\n" +
                                                                 "The full list of properties that may be used with this form is as follows:\n\n" +
                                                                 "| Property | Type | Description |\n" +
                                                                 "|-|-|-|\n" +
                                                                 "| `query` | String | A Lucene query that can target multiple contentlets for " +
                                                                                             "editing. Example: `+contentType:htmlpageasset` for all " +
                                                                                             "dotCMS pages. |\n" +
                                                                 "| `contentlet` | Object | An alternate way of specifying the target contentlet. " +
                                                                                             "If no identifier or inode is included via parameter, " +
                                                                                             "either one could instead be included in the body as a " +
                                                                                             "property of this object. |\n" +
                                                                 "| `comments` | String | Comments that will appear in the [workflow tasks]" +
                                                                                             "(https://www.dotcms.com/docs/latest/workflow-tasks) " +
                                                                                             "tool with the execution of this workflow action. |\n" +
                                                                 "| `individualPermissions` | Object | Allows setting granular permissions associated " +
                                                                                             "with the target. The object properties are the [system names " +
                                                                                             "of permissions](https://www.dotcms.com/docs/latest/user-permissions#Permissions), " +
                                                                                             "such as READ, PUBLISH, EDIT, etc. Their respective values " +
                                                                                             "are a list of user or role identifiers that should be granted " +
                                                                                             "the permission in question. Example: `\"READ\": " +
                                                                                             "[\"9ad24203-ae6a-4e5e-aa10-a8c38fd11f17\",\"MyRole\"]` |\n" +
                                                                 "| `assign` | String | The identifier of a user or role to next receive the " +
                                                                                             "workflow task assignment. |\n" +
                                                                 "| `pathToMove` | String | If the workflow action includes the Move actionlet, " +
                                                                                             "this property will specify the target path. This path " +
                                                                                             "must include a host, such as `//default/testfolder`, " +
                                                                                             "`//demo.dotcms.com/application`, etc. |\n" +
                                                                 "| `whereToSend` | String | For the [push publishing](push-publishing) actionlet; " +
                                                                                             "sets the push-publishing environment to receive the " +
                                                                                             "target content. Must be specified as an environment " +
                                                                                             "identifier. [Learn how to find environment IDs here.]" +
                                                                                             "(https://www.dotcms.com/docs/latest/push-publishing-endpoints#EnvironmentIds) |\n" +
                                                                 "| `iWantTo` | String | For the push publishing actionlet; " +
                                                                                             "this can be set to one of three values: <ul style=\"line-height:2rem;\"><li>`publish` for " +
                                                                                             "push publish;</li><li>`expire` for remove;</li><li>`publishexpire` " +
                                                                                             "for push remove.</li></ul> These are further configurable with the " +
                                                                                             "properties below that specify publishing and expiration " +
                                                                                             "dates, times, etc. |\n" +
                                                                 "| `publishDate` | String | For the push publishing actionlet; " +
                                                                                             "specifies a date to push the content. Format: `yyyy-MM-dd`.  |\n" +
                                                                 "| `publishTime` | String | For the push publishing actionlet; " +
                                                                                             "specifies a time to push the content. Format: `hh-mm`. |\n" +
                                                                 "| `expireDate` | String | For the push publishing actionlet; " +
                                                                                             "specifies a date to remove the content. Format: `yyyy-MM-dd`.  |\n" +
                                                                 "| `expireTime` | String | For the push publishing actionlet; " +
                                                                                             "specifies a time to remove the content. Format: `hh-mm`.  |\n" +
                                                                 "| `neverExpire` | Boolean | For the push publishing actionlet; " +
                                                                                             "a value of `true` invalidates the expiration time/date. |\n" +
                                                                 "| `filterKey` | String | For the push publishing actionlet; " +
                                                                                             "specifies a [push publishing filter](https://www.dotcms.com/docs/latest" +
                                                                                             "/push-publishing-filters) key, should the workflow action " +
                                                                                             "call for such. To retrieve a full list of push publishing " +
                                                                                             "filters and their keys, use `GET /v1/pushpublish/filters`. |\n" +
                                                                 "| `timezoneId` | String | For the push publishing actionlet; " +
                                                                                             "specifies the time zone to which the indicated times belong. " +
                                                                                             "Uses the [tz database](https://www.iana.org/time-zones). " +
                                                                                             "For a list of values, see [the database directly]" +
                                                                                             "(https://data.iana.org/time-zones/tz-link.html) or refer to " +
                                                                                             "[the Wikipedia entry listing tz database time zones]" +
                                                                                             "(https://en.wikipedia.org/wiki/List_of_tz_database_time_zones). |\n\n",
                                                         content = @Content(
                                                                 schema = @Schema(implementation = FireActionForm.class),
                                                                 examples = @ExampleObject(value = "{\n" +
                                                                         "    \"comments\":\"Publish an existing Generic content\",\n" +
                                                                         "    \"query\":\"+contentType:webPageContent AND title:testcontent\",\n" +
                                                                         "    \"contentlet\": {\n" +
                                                                         "        \"title\":\"TestContentNowWithCaps\"\n" +
                                                                         "    }\n" +
                                                                         "}")
                                                         )
                                                 ) final FireActionForm fireActionForm) throws DotDataException, DotSecurityException {

        final InitDataObject initDataObject = new WebResource.InitBuilder()
                .requestAndResponse(request, response).requiredAnonAccess(AnonymousAccess.WRITE).init();

        final String query = null != fireActionForm? fireActionForm.getQuery():StringPool.BLANK;
        Logger.debug(this, ()-> "On Fire Merge Action: systemAction = " + systemAction + ", inode = " + inode +
                ", identifier = " + identifier + ", language = " + language + ", query: " + query);

        final PageMode mode   = PageMode.get(request);
        final long languageId = LanguageUtil.getLanguageId(language);
        final List<SingleContentQuery> contentletsToMergeList = new ArrayList<>();
        if (UtilMethods.isNotSet(query)) { // it is single update

            contentletsToMergeList.add(new SingleContentQuery(identifier, inode, languageId,
                    MapToContentletPopulator.recoverIndexPolicy(fireActionForm.getContentletFormData(),
                            IndexPolicyProvider.getInstance().forSingleContent(), request)));
        } else {

            final List<ContentletSearch> contentletSearches  = this.contentletAPI.searchIndex(query, Config.getIntProperty("", CONTENTLETS_LIMIT),
                    offset, null,
                    initDataObject.getUser(), mode.respectAnonPerms);

            final IndexPolicy indexPolicy = MapToContentletPopulator.recoverIndexPolicy(
                    (Objects.isNull(fireActionForm) || Objects.isNull(fireActionForm.getContentletFormData()))?Map.of():fireActionForm.getContentletFormData(),
                    contentletSearches.size()> 10? IndexPolicy.DEFER: IndexPolicy.WAIT_FOR, request);

            for (final ContentletSearch contentletSearch : contentletSearches) {

                contentletsToMergeList.add(new SingleContentQuery(contentletSearch.getIdentifier(),
                        contentletSearch.getInode(), languageId, indexPolicy));
            }
        }

        return Response.ok(new MergeContentletStreamingOutput(contentletsToMergeList, systemAction,
                fireActionForm, request, mode, initDataObject))
                .header(HttpHeaders.CONTENT_TYPE, MediaType.APPLICATION_JSON).build();
    } // fireMergeActionDefault.


    private class MergeContentletStreamingOutput implements StreamingOutput {

        private final List<SingleContentQuery> contentletsToMergeList;
        private final WorkflowAPI.SystemAction systemAction;
        private final FireActionForm fireActionForm;
        private final HttpServletRequest request;
        private final PageMode mode;
        private final InitDataObject initDataObject;

        private MergeContentletStreamingOutput(final List<SingleContentQuery> contentletsToMergeList,
                                               final WorkflowAPI.SystemAction systemAction,
                                               final FireActionForm fireActionForm,
                                               final HttpServletRequest request,
                                               final PageMode mode,
                                               final InitDataObject initDataObject) {

            this.contentletsToMergeList = contentletsToMergeList;
            this.systemAction           = systemAction;
            this.fireActionForm = fireActionForm;
            this.request = request;
            this.mode = mode;
            this.initDataObject = initDataObject;
        }

        @Override
        public void write(final OutputStream output) throws IOException, WebApplicationException {

            final ObjectMapper objectMapper = DotObjectMapperProvider.getInstance().getDefaultObjectMapper();
            WorkflowResource.this.mergeContentletsByDefaultAction(this.contentletsToMergeList, this.systemAction, this.fireActionForm,
                    this.request, this.mode, this.initDataObject, output, objectMapper);
        }
    }

    private void mergeContentletsByDefaultAction(final List<SingleContentQuery> contentletsToMergeList,
                                                     final WorkflowAPI.SystemAction systemAction,
                                                     final FireActionForm fireActionForm,
                                                     final HttpServletRequest request,
                                                     final PageMode mode,
                                                     final InitDataObject initDataObject,
                                                     final OutputStream outputStream,
                                                     final ObjectMapper objectMapper) {

        final DotSubmitter dotSubmitter = DotConcurrentFactory.getInstance().getSubmitter("workflow_submitter",
                new DotConcurrentFactory.SubmitterConfigBuilder().poolSize(2).maxPoolSize(5).queueCapacity(CONTENTLETS_LIMIT).build());
        final CompletionService<Map<String, Object>> completionService = new ExecutorCompletionService<>(dotSubmitter);
        final List<Future<Map<String, Object>>> futures = new ArrayList<>();
        // todo: add the mock request
        final HttpServletRequest statelessRequest = RequestUtil.INSTANCE.createStatelessRequest(request);


        for (final SingleContentQuery singleContentQuery : contentletsToMergeList) {

            // this triggers the merges
            final Future<Map<String, Object>> future = completionService.submit(() -> {

                HttpServletRequestThreadLocal.INSTANCE.setRequest(statelessRequest);
                final Map<String, Object> resultMap = new HashMap<>();
                final String inode      = singleContentQuery.getInode();
                final String identifier = singleContentQuery.getIdentifier();
                final long languageId   = singleContentQuery.getLanguage();
                final User user         = initDataObject.getUser();
                final IndexPolicy indexPolicy = singleContentQuery.getIndexPolicy();

                try {

                    fireTransactionalAction(systemAction, fireActionForm, statelessRequest, mode,
                            initDataObject, resultMap, inode, identifier, languageId, user, indexPolicy);
                } catch (Exception e) {

                    final String id = UtilMethods.isSet(identifier)?identifier:inode;
                    Logger.error(this, "Error in contentlet: " + id + ", msg: " + e.getMessage(), e);
                    resultMap.put(id, UtilMethods.isSet(identifier)?
                            ActionFail.newInstanceById(user, identifier, e):ActionFail.newInstance(user, inode, e));
                }

                return resultMap;
            });

            futures.add(future);
        }

        printResponseEntityViewResult(outputStream, objectMapper, completionService, futures);
    }

    @WrapInTransaction
    private void fireTransactionalAction(final SystemAction systemAction,
                                         final FireActionForm fireActionForm,
                                         final HttpServletRequest request,
                                         final PageMode mode, InitDataObject initDataObject,
                                         final Map<String, Object> resultMap,
                                         final String inode, String identifier,
                                         final long languageId,
                                         final User user,
                                         final IndexPolicy indexPolicy) throws DotDataException, DotSecurityException {

        final Contentlet contentlet = this.getContentlet // this do the merge
                (inode, identifier, languageId,
                        () -> WebAPILocator.getLanguageWebAPI().getLanguage(request).getId(),
                        fireActionForm, initDataObject, mode);

        contentlet.setIndexPolicy(indexPolicy);
        this.checkContentletState(contentlet, systemAction);

        String contentletId = null != identifier? identifier: contentlet.getIdentifier();

        final Optional<WorkflowAction> workflowActionOpt = this.workflowAPI.findActionMappedBySystemActionContentlet
                (contentlet, systemAction, user);

        final Response restResponse = this.mergeContentlet(systemAction, fireActionForm, request, user, contentlet, workflowActionOpt);
        final  Map<String, Object> contentletMap = (Map<String, Object>)ResponseEntityView.class.cast(restResponse.getEntity()).getEntity();
        contentletId = !UtilMethods.isSet(contentletId)? (String)contentletMap.get("identifier"):contentletId;
        resultMap.put(contentletId, contentletMap);
    }

    private void printResponseEntityViewResult(final OutputStream outputStream,
                                               final ObjectMapper objectMapper,
                                               final CompletionService<Map<String, Object>> completionService,
                                               final List<Future<Map<String, Object>>> futures) {

        try {

            ResponseUtil.beginWrapResponseEntityView(outputStream, true);
            ResponseUtil.beginWrapProperty(outputStream, "results", false);
            outputStream.write(StringPool.OPEN_BRACKET.getBytes(StandardCharsets.UTF_8));
            final StopWatch stopWatch = new StopWatch();
            stopWatch.start();
            int successCount = 0;
            int failCount    = 0;
            // now recover the N results
            for (int i = 0; i < futures.size(); i++) {

                try {

                    Logger.info(this, "Recovering the result " + (i + 1) + " of " + futures.size());
                    final Map<String, Object> resultMap = completionService.take().get();
                    objectMapper.writeValue(outputStream, resultMap);

                    if (isFail(resultMap)) {
                        failCount++;
                    } else {
                        successCount++;
                    }

                    if (i < futures.size()-1) {
                        outputStream.write(StringPool.COMMA.getBytes(StandardCharsets.UTF_8));
                    }
                } catch (InterruptedException | ExecutionException | IOException e) {

                    Logger.error(this, e.getMessage(), e);
                }
            }
            stopWatch.stop();

            outputStream.write(StringPool.CLOSE_BRACKET.getBytes(StandardCharsets.UTF_8));
            outputStream.write(StringPool.COMMA.getBytes(StandardCharsets.UTF_8));

            ResponseUtil.wrapProperty(outputStream, "summary",
                    objectMapper.writeValueAsString(Map.of("time", stopWatch.getTime(),
                            "affected", futures.size(),
                            "successCount", successCount,
                            "failCount", failCount)));
            outputStream.write(StringPool.COMMA.getBytes(StandardCharsets.UTF_8));

            ResponseUtil.endWrapResponseEntityView(outputStream, true);
        } catch (IOException e) {

            Logger.error(this, e.getMessage(), e);
        }
    }

    private boolean isFail(final Map<String, Object> resultMap) {

        final String id = resultMap.keySet().stream().findFirst().get();
        return resultMap.get(id) instanceof ActionFail;
    }

    private Response mergeContentlet(SystemAction systemAction, FireActionForm fireActionForm, HttpServletRequest request, User user,
                                                Contentlet contentlet, Optional<WorkflowAction> workflowActionOpt) throws DotDataException, DotSecurityException {
        if (workflowActionOpt.isPresent()) {

            final WorkflowAction workflowAction = workflowActionOpt.get();
            final String actionId = workflowAction.getId();

            Logger.info(this, "Using the default action: " + workflowAction +
                    ", for the system action: " + systemAction);

            final Optional<SystemActionApiFireCommand> fireCommandOpt =
                    this.systemActionApiFireCommandProvider.get(workflowAction,
                            this.needSave(fireActionForm), systemAction);

            return this.fireAction(request, fireActionForm, user, contentlet, actionId, fireCommandOpt);
        } else {

            final Optional<SystemActionApiFireCommand> fireCommandOpt =
                    this.systemActionApiFireCommandProvider.get(systemAction);

            if (fireCommandOpt.isPresent()) {

                return this.fireAction(request, fireActionForm, user, contentlet, null, fireCommandOpt);
            }

            final ContentType contentType = contentlet.getContentType();
            throw new DoesNotExistException("For the contentType: " + (null != contentType ? contentType.variable() : "unknown") +
                    " systemAction = " + systemAction);
        }
    }


    /**
     * Check preconditions.
     * If contentlet can not be found, 404
     * if contentlet is not can not be a default action: UNPUBLISH, UNARCHIVE, DELETE, DESTROY
     * @param contentlet
     * @param systemAction
     * @throws NotFoundInDbException
     */
    private void checkContentletState(final Contentlet contentlet, final SystemAction systemAction)
            throws NotFoundInDbException {

        if (null == contentlet) {

            throw new NotFoundInDbException("Not Contentlet Found");
        }

        if (contentlet.isNew()) {

            if (    systemAction == SystemAction.UNPUBLISH ||
                    systemAction == SystemAction.UNARCHIVE ||
                    systemAction == SystemAction.DELETE    ||
                    systemAction == SystemAction.DESTROY) {

                throw new IllegalArgumentException("A new Contentlet can not fire any of these actions: [EDIT, UNPUBLISH, UNARCHIVE, DELETE, DESTROY]");
            }
        }
    }

    /**
     * Wrapper function around fireActionMultipart, allowing the `/actions/{actionId}/fire` method receiving
     * multipart-form data also to be called from `/actions/{actionId}/firemultipart`.
     * Swagger UI doesn't allow endpoint overloading, so this was created as an alias — both to
     * surface the endpoint and preserve backwards compatibility.
     * The wrapped function receives the @Hidden annotation, which explicitly omits it from the UI.
     * All other Swagger-specific annotations have been moved off of the original and on to this one.
     */

    @PUT
    @Path("/actions/{actionId}/firemultipart")
    @JSONP
    @NoCache
    @Consumes(MediaType.MULTIPART_FORM_DATA)
    @Produces({MediaType.APPLICATION_JSON, "application/javascript"})
    @Operation(operationId = "putFireActionByIdMultipart", summary = "Fire action by ID (multipart form) \uD83D\uDEA7",
            description = "(**Construction notice:** Still needs request body documentation. Coming soon!)\n\n" +
                    "Fires a [workflow action](https://www.dotcms.com/docs/latest/managing-workflows#Actions), " +
                    "specified by identifier, on a target contentlet. Uses a multipart form to transmit its data.\n\n" +
                    "Returns a map of the resultant contentlet, with an additional " +
                    "`AUTO_ASSIGN_WORKFLOW` property, which can be referenced by delegate " +
                    "services that handle automatically assigning workflow schemes to content with none.",
            tags = {"Workflow"},
            responses = {
                    @ApiResponse(responseCode = "200", description = "Fired action successfully",
                            content = @Content(mediaType = "application/json",
                                    schema = @Schema(implementation = ResponseEntityView.class)
                            )
                    ),
                    @ApiResponse(responseCode = "400", description = "Bad request"), // invalid param string like `\`
                    @ApiResponse(responseCode = "401", description = "Invalid User"), // not logged in
                    @ApiResponse(responseCode = "403", description = "Forbidden"), // no permission
                    @ApiResponse(responseCode = "404", description = "Content not found"),
                    @ApiResponse(responseCode = "500", description = "Internal Server Error")
            }
    )
    public final Response fireActionMultipartNewPath(@Context final HttpServletRequest request,
            @Context final HttpServletResponse response,
            @PathParam ("actionId") @Parameter(
                    required = true,
                    description = "Identifier of a workflow action.\n\n" +
                            "Example value: `b9d89c80-3d88-4311-8365-187323c96436` " +
                            "(Default system workflow \"Publish\" action)",
                    schema = @Schema(type = "string")
            ) final String actionId,
            @QueryParam("inode") @Parameter(
                    description = "Inode of the target content.",
                    schema = @Schema(type = "string")
            ) final String inode,
            @QueryParam("identifier") @Parameter(
                    description = "Identifier of target content.",
                    schema = @Schema(type = "string")
            ) final String identifier,
            @QueryParam("indexPolicy") @Parameter(
                    description = "Determines how target content is indexed.\n\n" +
                            "| Value | Description |\n" +
                            "|-------|-------------|\n" +
                            "| `DEFER` | Content will be indexed asynchronously, outside of " +
                            "the current process. Valid content will finish the " +
                            "method in process and be returned before the content " +
                            "becomes visible in the index. This is the default " +
                            "index policy; it is resource-friendly and well-" +
                            "suited to batch processing. |\n" +
                            "| `WAIT_FOR` | The API call will not return from the content check " +
                            "process until the content has been indexed. Ensures content " +
                            "is promptly available for searching. |\n" +
                            "| `FORCE` | Forces Elasticsearch to index the content **immediately**.<br>" +
                            "**Caution:** Using this value may cause system performance issues; " +
                            "it is not recommended for general use, though may be useful " +
                            "for testing purposes. |\n\n",
                    schema = @Schema(
                            type = "string",
                            allowableValues = {"DEFER", "WAIT_FOR", "FORCE"},
                            defaultValue = ""
                    )
            ) final String indexPolicy,
            @DefaultValue("-1") @QueryParam("language") @Parameter(
                    description = "Language version of target content.",
                    schema = @Schema(type = "string")
            ) final String language,
            @RequestBody(
                    description = "Multipart form. More details to follow.",
                    required = true,
                    content = @Content(
                            schema = @Schema(implementation = FormDataMultiPart.class)
                    )
            ) final FormDataMultiPart multipart) {
        return fireActionMultipart(request, response, actionId, inode, identifier, indexPolicy,
                language, multipart);
    }

    /**
     * Fires a workflow action with multi part body
     * @param request    {@link HttpServletRequest}
     * @param inode      {@link String} (Optional) to fire an action over the existing inode.
     * @param identifier {@link String} (Optional) to fire an action over the existing identifier (in combination of language).
     * @param language   {@link String}   (Optional) to fire an action over the existing language (in combination of identifier).
     * @param actionId   {@link String} (Required) action id to fire
     * (if an inode is set, this param is not ignored).
     * @return Response
     */
    @PUT
    @Path("/actions/{actionId}/fire")
    @JSONP
    @NoCache
    @Consumes(MediaType.MULTIPART_FORM_DATA)
    @Produces({MediaType.APPLICATION_JSON, "application/javascript"})
    @Hidden
    public final Response fireActionMultipart(@Context               final HttpServletRequest request,
            @Context final HttpServletResponse response,
            @PathParam ("actionId")         final String actionId,
            @QueryParam("inode")            final String inode,
            @QueryParam("identifier")       final String identifier,
            @QueryParam("indexPolicy")      final String indexPolicy,
            @DefaultValue("-1") @QueryParam("language") final String   language,
            final FormDataMultiPart multipart) {

        final InitDataObject initDataObject = new WebResource.InitBuilder()
                .requestAndResponse(request, response)
                .requiredAnonAccess(AnonymousAccess.WRITE)
                .init();

        try {

            Logger.debug(this, ()-> "On Fire Action Multipart: action Id " + actionId + ", inode = " + inode +
                    ", identifier = " + identifier + ", language = " + language + " indexPolicy = " + indexPolicy);

            final long languageId = LanguageUtil.getLanguageId(language);
            final PageMode mode = PageMode.get(request);
            final FireActionForm fireActionForm = this.processForm (multipart, initDataObject.getUser());
            //if inode is set we use it to look up a contentlet
            final Contentlet contentlet = this.getContentlet
                    (inode, identifier, languageId,
                            ()->WebAPILocator.getLanguageWebAPI().getLanguage(request).getId(),
                            fireActionForm, initDataObject, mode);

            if (UtilMethods.isSet(indexPolicy)) {
                contentlet.setIndexPolicy(IndexPolicy.parseIndexPolicy(indexPolicy));
            }

            return fireAction(request, fireActionForm, initDataObject.getUser(), contentlet, actionId, Optional.empty());
        } catch (Exception e) {

            Logger.error(this.getClass(),
                    "Exception on firing, workflow action: " + actionId +
                            ", inode: " + inode, e);

            return ResponseUtil.mapExceptionResponse(e);
        }
    } // fire.

    /**
     * Wrapper function around fireActionDefaultMultipart, allowing the `/actions/default/fire/{systemAction}`
     * method receiving multipart-form data also to be called from `/actions/default/firemultipart/{systemAction}`.
     * Swagger UI doesn't allow endpoint overloading, so this was created as an alias — both to
     * surface the endpoint and preserve backwards compatibility.
     * The wrapped function receives the @Hidden annotation, which explicitly omits it from the UI.
     * All other Swagger-specific annotations have been moved off of the original and on to this one.
     */
    @PUT
    @Path("/actions/default/firemultipart/{systemAction}")
    @JSONP
    @NoCache
    @Produces({MediaType.APPLICATION_JSON, "application/javascript"})
    @Consumes(MediaType.MULTIPART_FORM_DATA)
    @Operation(operationId = "putFireActionByIdMultipart", summary = "Fire action by ID (multipart form) \uD83D\uDEA7",
            description = "(**Construction notice:** Still needs request body documentation. Coming soon!)\n\n" +
                    "Fires a default [system action](https://www.dotcms.com/docs/latest/managing-workflows#DefaultActions) " +
                    "on target contentlet. Uses a multipart form to transmit its data.\n\n" +
                    "Returns a map of the resultant contentlet, with an additional " +
                    "`AUTO_ASSIGN_WORKFLOW` property, which can be referenced by delegate " +
                    "services that handle automatically assigning workflow schemes to content with none.",
            tags = {"Workflow"},
            responses = {
                    @ApiResponse(responseCode = "200", description = "Fired action successfully",
                            content = @Content(mediaType = "application/json",
                                    schema = @Schema(implementation = ResponseEntityView.class)
                            )
                    ),
                    @ApiResponse(responseCode = "400", description = "Bad request"), // invalid param string like `\`
                    @ApiResponse(responseCode = "401", description = "Invalid User"), // not logged in
                    @ApiResponse(responseCode = "403", description = "Forbidden"), // no permission
                    @ApiResponse(responseCode = "404", description = "Content not found"),
                    @ApiResponse(responseCode = "500", description = "Internal Server Error")
            }
    )
    public final Response fireActionDefaultMultipartNewPath(
            @Context final HttpServletRequest request,
            @Context final HttpServletResponse response,
            @QueryParam("inode") @Parameter(
                    description = "Inode of the target content.",
                    schema = @Schema(type = "string")
            ) final String inode,
            @QueryParam("identifier") @Parameter(
                    description = "Identifier of target content.",
                    schema = @Schema(type = "string")
            ) final String identifier,
            @QueryParam("indexPolicy") @Parameter(
                    description = "Determines how target content is indexed.\n\n" +
                            "| Value | Description |\n" +
                            "|-------|-------------|\n" +
                            "| `DEFER` | Content will be indexed asynchronously, outside of " +
                                        "the current process. Valid content will finish the " +
                                        "method in process and be returned before the content " +
                                        "becomes visible in the index. This is the default " +
                                        "index policy; it is resource-friendly and well-" +
                                        "suited to batch processing. |\n" +
                            "| `WAIT_FOR` | The API call will not return from the content check " +
                                        "process until the content has been indexed. Ensures content " +
                                        "is promptly available for searching. |\n" +
                            "| `FORCE` | Forces Elasticsearch to index the content **immediately**.<br>" +
                                        "**Caution:** Using this value may cause system performance issues; " +
                                        "it is not recommended for general use, though may be useful " +
                                        "for testing purposes. |\n\n",
                    schema = @Schema(
                            type = "string",
                            allowableValues = {"DEFER", "WAIT_FOR", "FORCE"},
                            defaultValue = ""
                    )
            ) final String indexPolicy,
            @DefaultValue("-1") @QueryParam("language") @Parameter(
                    description = "Language version of target content.",
                    schema = @Schema(type = "string")
            ) final String language,
            @PathParam("systemAction") @Parameter(
                    required = true,
                    schema = @Schema(
                            type = "string",
                            allowableValues = {
                                    "NEW", "EDIT", "PUBLISH",
                                    "UNPUBLISH", "ARCHIVE", "UNARCHIVE",
                                    "DELETE", "DESTROY"
                            }
                    ),
                    description = "Default system action."
            ) final WorkflowAPI.SystemAction systemAction,
            final FormDataMultiPart multipart) {
        return fireActionDefaultMultipart(request, response, inode, identifier, indexPolicy, language,
                systemAction, multipart);
    }
    /**
     * Fires a workflow with default action with multi part body
     * @param request    {@link HttpServletRequest}
     * @param inode      {@link String} (Optional) to fire an action over the existing inode.
     * @param identifier {@link String} (Optional) to fire an action over the existing identifier (in combination of language).
     * @param language   {@link String}   (Optional) to fire an action over the existing language (in combination of identifier).
     * @param systemAction {@link com.dotmarketing.portlets.workflows.business.WorkflowAPI.SystemAction} system action to determine the default action
     * (if an inode is set, this param is not ignored).
     * @return Response
     */
    @PUT
    @Path("/actions/default/fire/{systemAction}")
    @JSONP
    @NoCache
    @Produces({MediaType.APPLICATION_JSON, "application/javascript"})
    @Consumes(MediaType.MULTIPART_FORM_DATA)
    @Hidden
    public final Response fireActionDefaultMultipart(
                                              @Context final HttpServletRequest request,
                                              @Context final HttpServletResponse response,
                                              @QueryParam("inode")       final String inode,
                                              @QueryParam("identifier")  final String identifier,
                                              @QueryParam("indexPolicy") final String indexPolicy,
                                              @DefaultValue("-1") @QueryParam("language") final String   language,
                                              @PathParam("systemAction") final WorkflowAPI.SystemAction systemAction,
                                              final FormDataMultiPart multipart) {

        final InitDataObject initDataObject = new WebResource.InitBuilder()
                .requestAndResponse(request, response)
                .requiredAnonAccess(AnonymousAccess.WRITE)
                .init();

        try {

            Logger.debug(this, ()-> "On Fire Action Multipart: systemAction = " + systemAction + ", inode = " + inode +
                    ", identifier = " + identifier + ", language = " + language + " indexPolicy = " + indexPolicy);

            final long languageId = LanguageUtil.getLanguageId(language);
            final PageMode mode = PageMode.get(request);
            final FireActionForm fireActionForm = this.processForm (multipart, initDataObject.getUser());
            //if inode is set we use it to look up a contentlet
            final Contentlet contentlet = this.getContentlet
                    (inode, identifier, languageId,
                            ()->WebAPILocator.getLanguageWebAPI().getLanguage(request).getId(),
                            fireActionForm, initDataObject, mode);

            if (UtilMethods.isSet(indexPolicy)) {
                contentlet.setIndexPolicy(IndexPolicy.parseIndexPolicy(indexPolicy));
            }

            this.checkContentletState (contentlet, systemAction);

            final Optional<WorkflowAction> workflowActionOpt =
                    this.workflowAPI.findActionMappedBySystemActionContentlet
                        (contentlet, systemAction, initDataObject.getUser());

            if (workflowActionOpt.isPresent()) {

                final WorkflowAction workflowAction = workflowActionOpt.get();
                final String actionId = workflowAction.getId();
                final Optional<SystemActionApiFireCommand> fireCommandOpt =
                        this.systemActionApiFireCommandProvider.get(workflowAction,
                                this.needSave(fireActionForm), systemAction);

                return this.fireAction(request, fireActionForm, initDataObject.getUser(), contentlet, actionId, fireCommandOpt);
            } else {

                final Optional<SystemActionApiFireCommand> fireCommandOpt =
                        this.systemActionApiFireCommandProvider.get(systemAction);

                if (fireCommandOpt.isPresent()) {

                    return this.fireAction(request, fireActionForm, initDataObject.getUser(), contentlet, null, fireCommandOpt);
                }

                final ContentType contentType = contentlet.getContentType();
                throw new DoesNotExistException("For the contentType: " + (null != contentType?contentType.variable():"unknown") +
                        " systemAction = " + systemAction);
            }
        } catch (Exception e) {

            Logger.error(this.getClass(),
                    "Exception on firing, systemAction: " + systemAction +
                            ", inode: " + inode, e);

            return ResponseUtil.mapExceptionResponse(e);
        }
    } // fire.

    /**
     * Fires a workflow action by action id, if the contentlet exists could use inode or identifier and optional language.
     * @param request    {@link HttpServletRequest}
     * @param inode      {@link String} (Optional) to fire an action over the existing inode.
     * @param identifier {@link String} (Optional) to fire an action over the existing identifier (in combination of language).
     * @param language   {@link String}   (Optional) to fire an action over the existing language (in combination of identifier).
     * @param actionId   {@link String} (Required) action id to fire
     * @param fireActionForm {@link FireActionForm} Fire Action Form
     * (if an inode is set, this param is not ignored).
     * @return Response
     */
    @PUT
    @Path("/actions/{actionId}/fire")
    @JSONP
    @NoCache
    @Consumes({MediaType.APPLICATION_JSON})
    @Produces({MediaType.APPLICATION_JSON, "application/javascript"})
    @Operation(operationId = "putFireActionById", summary = "Fire action by ID",
            description = "Fires a [workflow action](https://www.dotcms.com/docs/latest/managing-workflows#Actions), " +
                    "specified by identifier, on a target contentlet.\n\nReturns a map of the resultant contentlet, " +
                    "with an additional `AUTO_ASSIGN_WORKFLOW` property, which can be referenced by delegate " +
                    "services that handle automatically assigning workflow schemes to content with none.",
            tags = {"Workflow"},
            responses = {
                    @ApiResponse(responseCode = "200", description = "Fired action successfully",
                            content = @Content(mediaType = "application/json",
                                    schema = @Schema(implementation = ResponseEntityView.class)
                            )
                    ),
                    @ApiResponse(responseCode = "400", description = "Bad request"), // invalid param string like `\`
                    @ApiResponse(responseCode = "401", description = "Invalid User"), // not logged in
                    @ApiResponse(responseCode = "403", description = "Forbidden"), // no permission
                    @ApiResponse(responseCode = "404", description = "Content not found"),
                    @ApiResponse(responseCode = "500", description = "Internal Server Error")
            }
    )
    public final Response fireActionSinglePart(@Context final HttpServletRequest request,
            @Context final HttpServletResponse response,
            @PathParam ("actionId") @Parameter(
                    required = true,
                    description = "Identifier of a workflow action.\n\n" +
                            "Example value: `b9d89c80-3d88-4311-8365-187323c96436` " +
                            "(Default system workflow \"Publish\" action)",
                    schema = @Schema(type = "string")
            ) final String actionId,
            @QueryParam("inode") @Parameter(
                    description = "Inode of the target content.",
                    schema = @Schema(type = "string")
            ) final String inode,
            @QueryParam("identifier") @Parameter(
                    description = "Identifier of target content.",
                    schema = @Schema(type = "string")
            ) final String identifier,
            @QueryParam("indexPolicy") @Parameter(
                    description = "Determines how target content is indexed.\n\n" +
                            "| Value | Description |\n" +
                            "|-------|-------------|\n" +
                            "| `DEFER` | Content will be indexed asynchronously, outside of " +
                                            "the current process. Valid content will finish the " +
                                            "method in process and be returned before the content " +
                                            "becomes visible in the index. This is the default " +
                                            "index policy; it is resource-friendly and well-" +
                                            "suited to batch processing. |\n" +
                            "| `WAIT_FOR` | The API call will not return from the content check " +
                                            "process until the content has been indexed. Ensures content " +
                                            "is promptly available for searching. |\n" +
                            "| `FORCE` | Forces Elasticsearch to index the content **immediately**.<br>" +
                                            "**Caution:** Using this value may cause system performance issues; " +
                                            "it is not recommended for general use, though may be useful " +
                                            "for testing purposes. |\n\n",
                    schema = @Schema(
                            type = "string",
                            allowableValues = {"DEFER", "WAIT_FOR", "FORCE"},
                            defaultValue = ""
                    )
            ) final String indexPolicy,
            @DefaultValue("-1") @QueryParam("language") @Parameter(
                    description = "Language version of target content.",
                    schema = @Schema(type = "string")
            ) final String language,
            @RequestBody(
                    description = "Optional body consists of a JSON object containing various properties, " +
                            "some of which are specific to certain actionlets.\n\n" +
                            "The full list of properties that may be used with this form is as follows:\n\n" +
                            "| Property | Type | Description |\n" +
                            "|-|-|-|\n" +
                            "| `contentlet` | Object | An alternate way of specifying the target contentlet. " +
                                                        "If no identifier or inode is included via parameter, " +
                                                        "either one could instead be included in the body as a " +
                                                        "property of this object. |\n" +
                            "| `comments` | String | Comments that will appear in the [workflow tasks]" +
                                                        "(https://www.dotcms.com/docs/latest/workflow-tasks) " +
                                                        "tool with the execution of this workflow action. |\n" +
                            "| `individualPermissions` | Object | Allows setting granular permissions associated " +
                                                        "with the target. The object properties are the [system names " +
                                                        "of permissions](https://www.dotcms.com/docs/latest/user-permissions#Permissions), " +
                                                        "such as READ, PUBLISH, EDIT, etc. Their respective values " +
                                                        "are a list of user or role identifiers that should be granted " +
                                                        "the permission in question. Example: `\"READ\": " +
                                                        "[\"9ad24203-ae6a-4e5e-aa10-a8c38fd11f17\",\"MyRole\"]` |\n" +
                            "| `assign` | String | The identifier of a user or role to next receive the " +
                                                        "workflow task assignment. |\n" +
                            "| `pathToMove` | String | If the workflow action includes the Move actionlet, " +
                                                        "this property will specify the target path. This path " +
                                                        "must include a host, such as `//default/testfolder`, " +
                                                        "`//demo.dotcms.com/application`, etc. |\n" +
                            "| `query` | String | Not used in this method. |\n" +
                            "| `whereToSend` | String | For the [push publishing](push-publishing) actionlet; " +
                                                        "sets the push-publishing environment to receive the " +
                                                        "target content. Must be specified as an environment " +
                                                        "identifier. [Learn how to find environment IDs here.]" +
                                                        "(https://www.dotcms.com/docs/latest/push-publishing-endpoints#EnvironmentIds) |\n" +
                            "| `iWantTo` | String | For the push publishing actionlet; " +
                                                        "this can be set to one of three values: <ul style=\"line-height:2rem;\"><li>`publish` for " +
                                                        "push publish;</li><li>`expire` for remove;</li><li>`publishexpire` " +
                                                        "for push remove.</li></ul> These are further configurable with the " +
                                                        "properties below that specify publishing and expiration " +
                                                        "dates, times, etc. |\n" +
                            "| `publishDate` | String | For the push publishing actionlet; " +
                                                        "specifies a date to push the content. Format: `yyyy-MM-dd`.  |\n" +
                            "| `publishTime` | String | For the push publishing actionlet; " +
                                                        "specifies a time to push the content. Format: `hh-mm`. |\n" +
                            "| `expireDate` | String | For the push publishing actionlet; " +
                                                        "specifies a date to remove the content. Format: `yyyy-MM-dd`.  |\n" +
                            "| `expireTime` | String | For the push publishing actionlet; " +
                                                        "specifies a time to remove the content. Format: `hh-mm`.  |\n" +
                            "| `neverExpire` | Boolean | For the push publishing actionlet; " +
                                                        "a value of `true` invalidates the expiration time/date. |\n" +
                            "| `filterKey` | String | For the push publishing actionlet; " +
                                                        "specifies a [push publishing filter](https://www.dotcms.com/docs/latest" +
                                                        "/push-publishing-filters) key, should the workflow action " +
                                                        "call for such. To retrieve a full list of push publishing " +
                                                        "filters and their keys, use `GET /v1/pushpublish/filters`. |\n" +
                            "| `timezoneId` | String | For the push publishing actionlet; " +
                                                        "specifies the time zone to which the indicated times belong. " +
                                                        "Uses the [tz database](https://www.iana.org/time-zones). " +
                                                        "For a list of values, see [the database directly]" +
                                                        "(https://data.iana.org/time-zones/tz-link.html) or refer to " +
                                                        "[the Wikipedia entry listing tz database time zones]" +
                                                        "(https://en.wikipedia.org/wiki/List_of_tz_database_time_zones). |\n\n",
                    content = @Content(
                            schema = @Schema(implementation = FireActionForm.class)
                    )
            ) final FireActionForm fireActionForm) throws DotDataException, DotSecurityException {

        final InitDataObject initDataObject = new WebResource.InitBuilder()
                .requestAndResponse(request, response)
                .requiredAnonAccess(AnonymousAccess.WRITE)
                .init();

        Logger.debug(this, ()-> "On Fire Action: action Id " + actionId + ", inode = " + inode +
                ", identifier = " + identifier + ", language = " + language + " indexPolicy = " + indexPolicy);

        final long languageId = LanguageUtil.getLanguageId(language);
        final PageMode mode = PageMode.get(request);
        //if inode is set we use it to look up a contentlet
        final Contentlet contentlet = this.getContentlet
                (inode, identifier, languageId,
                        ()->WebAPILocator.getLanguageWebAPI().getLanguage(request).getId(),
                        fireActionForm, initDataObject, mode);

        if (UtilMethods.isSet(indexPolicy)) {
            contentlet.setIndexPolicy(IndexPolicy.parseIndexPolicy(indexPolicy));
        }

        return fireAction(request, fireActionForm, initDataObject.getUser(), contentlet, actionId, Optional.empty());
    } // fireAction.

    private LinkedHashSet<String> getBinaryFields(final Map<String, Object> mapContent) {

        List array = (List) mapContent.getOrDefault(BINARY_FIELDS, Collections.EMPTY_LIST);


        final LinkedHashSet<String> hashSet = new LinkedHashSet<>();
        array.forEach(a -> hashSet.add(a.toString()));

        return hashSet;

    }

    private FireActionByNameForm processForm(final FormDataMultiPart multipart, final User user)
            throws IOException, JSONException, DotSecurityException, DotDataException {

        Map<String, Object> contentletMap = Collections.emptyMap();
        final FireActionByNameForm.Builder fireActionFormBuilder = new FireActionByNameForm.Builder();
        final Tuple2<Map<String,Object>, List<File>> multiPartContent =
                this.multiPartUtils.getBodyMapAndBinariesFromMultipart(multipart);

        final LinkedHashSet<String> incomingBinaryFields = this.getBinaryFields(multiPartContent._1);

        if (multiPartContent._1.containsKey(CONTENTLET)) {

            contentletMap = this.convertToContentletMap((JSONObject)multiPartContent._1.get(CONTENTLET));
        }

        this.validateMultiPartContent(contentletMap, incomingBinaryFields);
        this.processFireActionFormValues(fireActionFormBuilder, multiPartContent._1);
        this.processFiles(contentletMap, multiPartContent._2, incomingBinaryFields, user);
        fireActionFormBuilder.contentlet(contentletMap);

        return fireActionFormBuilder.build();
    }

    private Map<String, Object> convertToContentletMap(final JSONObject contentletJson) throws IOException {

        return DotObjectMapperProvider.getInstance().getDefaultObjectMapper().
                readValue(contentletJson.toString(), Map.class);
    }

    private void validateMultiPartContent (final Map<String, Object> contentMap,
                                           final LinkedHashSet<String> binaryFields) {

        for (final String binaryField : binaryFields) {

            if (contentMap.containsKey(binaryField)) {

                throw new BadRequestException("The binary field: " + binaryField
                        + " can not be part of the " + BINARY_FIELDS + " and part of the request body");
            }
        }
    }

    private List<String> getBinaryFields (final List<Field> fields, final Map<String, Object> contentMap,
                                          final int binaryFileSize) {

        // if not any binaryField set, all fields that starts with "binary" will be used.
        final List<String> binaryFields = fields.stream()
                .filter(field -> LegacyFieldTransformer.buildLegacyFieldContent(field).startsWith(PREFIX_BINARY))
                .map(Field::variable)
                .filter(variable -> !contentMap.containsKey(variable)) // if it is not already set, probably to remove
                .collect(Collectors.toList());

        // the binary fields are not set by the user on the body request
        // the size of the binary field should be the same of the
        return binaryFields.size() <= binaryFileSize? binaryFields: binaryFields.subList(0, binaryFields.size());
    }

    private String getContentTypeInode (final Map<String, Object> contentMap, final User user, final List<File> binaryFiles) {

        this.contentHelper.checkOrSetContentType(contentMap, user, binaryFiles);
        return MapToContentletPopulator.INSTANCE.getContentTypeInode(contentMap);
    }

    private void processFiles(final Map<String, Object> contentMap, final List<File> binaryFiles,
                              final LinkedHashSet<String> argBinaryFields, final User user) throws DotDataException, DotSecurityException {

        final ContentTypeAPI contentTypeAPI      = APILocator.getContentTypeAPI(APILocator.systemUser());
        final String         contentTypeInode    = this.getContentTypeInode(contentMap, user, binaryFiles);

        if (!UtilMethods.isSet(contentTypeInode)) {

            throw new BadRequestException("The content type or base type, is not set or is invalid");
        }

        final List<Field>    fields              = contentTypeAPI.find(contentTypeInode).fields();
        final List<String>   binaryFields        = argBinaryFields.size() > 0?
                new ArrayList<>(argBinaryFields) : this.getBinaryFields (fields, contentMap, binaryFiles.size());

        if (UtilMethods.isSet(contentTypeInode) && binaryFields.size() > 0) {

            final Map<String, Field> fieldsMap =
                    fields.stream().collect(Collectors.toMap(Field::variable, field -> field));
            //final int size                     =
            //        Math.min(binaryFiles.size(), binaryFields.size()); // if the user sent more files than fields, we took the min of them.

            for (int i = 0; i < binaryFields.size(); ++i) {

                final String fieldName = binaryFields.get(i);
                if (fieldsMap.containsKey(fieldName)) {

                    final Field field = fieldsMap.get(fieldName);
                    final File binary = i < binaryFiles.size()? binaryFiles.get(i): null;
                    if(binary != null){
                        // if we send null in this map the underlying APIs will understand it as if the binary needs to be removed from the map
                        // Therefore the new version of the contentlet will end up losing pieces of content
                        // if we want to remove the binary the we need to explicitly set something like image=null in the map
                        // Not sending the binary will cause no difference.
                       contentMap.put(field.variable(), binary);
                    }
                }
            }
        }
    }

    private void processFireActionFormValues(final FireActionByNameForm.Builder fireActionFormBuilder,
                                             final Map<String, Object> contentMap) {

        if (contentMap.containsKey(ASSIGN)) {

            fireActionFormBuilder.assign((String)contentMap.get(ASSIGN));
            contentMap.remove(ASSIGN);
        }

        if (contentMap.containsKey(COMMENTS)) {

            fireActionFormBuilder.comments((String)contentMap.get(COMMENTS));
            contentMap.remove(COMMENTS);
        }

        if (contentMap.containsKey(PUBLISH_DATE)) {

            fireActionFormBuilder.publishDate((String)contentMap.get(PUBLISH_DATE));
            contentMap.remove(PUBLISH_DATE);
        }

        if (contentMap.containsKey(PUBLISH_TIME)) {

            fireActionFormBuilder.publishTime((String)contentMap.get(PUBLISH_TIME));
            contentMap.remove(PUBLISH_TIME);
        }

        if (contentMap.containsKey(EXPIRE_DATE)) {

            fireActionFormBuilder.expireDate((String)contentMap.get(EXPIRE_DATE));
            contentMap.remove(EXPIRE_DATE);
        }

        if (contentMap.containsKey(EXPIRE_TIME)) {

            fireActionFormBuilder.expireTime((String)contentMap.get(EXPIRE_TIME));
            contentMap.remove(EXPIRE_TIME);
        }

        if (contentMap.containsKey(NEVER_EXPIRE)) {

            fireActionFormBuilder.neverExpire((String)contentMap.get(NEVER_EXPIRE));
            contentMap.remove(NEVER_EXPIRE);
        }

        if (contentMap.containsKey(Contentlet.WHERE_TO_SEND)) {

            fireActionFormBuilder.whereToSend((String)contentMap.get(Contentlet.WHERE_TO_SEND));
            contentMap.remove(Contentlet.WHERE_TO_SEND);
        }

        if (contentMap.containsKey(ACTION_NAME)) {

            fireActionFormBuilder.actionName((String)contentMap.get(ACTION_NAME));
            contentMap.remove(ACTION_NAME);
        }

        if (contentMap.containsKey(Contentlet.FILTER_KEY)) {
            fireActionFormBuilder.filterKey((String)contentMap.get(Contentlet.FILTER_KEY));
            contentMap.remove(Contentlet.FILTER_KEY);
        }

        if (contentMap.containsKey(Contentlet.I_WANT_TO)) {
            fireActionFormBuilder.filterKey((String)contentMap.get(Contentlet.I_WANT_TO));
            contentMap.remove(Contentlet.I_WANT_TO);
        }

        if (contentMap.containsKey(Contentlet.PATH_TO_MOVE)) {
            fireActionFormBuilder.pathToMove((String)contentMap.get(Contentlet.PATH_TO_MOVE));
            contentMap.remove(Contentlet.PATH_TO_MOVE);
        }
    }

    private Contentlet getContentlet(final String inode,
                                     final String identifier,
                                     final long language,
                                     final Supplier<Long> sessionLanguage,
                                     final FireActionForm fireActionForm,
                                     final InitDataObject initDataObject,
                                     final PageMode pageMode) throws DotDataException, DotSecurityException {

        Contentlet contentlet = null;
        PageMode mode = pageMode;
        final String finalInode      = UtilMethods.isSet(inode)? inode:
                (String)Try.of(()->fireActionForm.getContentletFormData().get("inode")).getOrNull();
        final String finalIdentifier = UtilMethods.isSet(identifier)? identifier:
                (String)Try.of(()->fireActionForm.getContentletFormData().get("identifier")).getOrNull();

        if(UtilMethods.isSet(finalInode)) {

            Logger.debug(this, ()-> "Fire Action, looking for content by inode: " + finalInode);

            final Contentlet currentContentlet = this.contentletAPI.find
                    (finalInode, initDataObject.getUser(), mode.respectAnonPerms);

            DotPreconditions.notNull(currentContentlet, ()-> "contentlet-was-not-found", DoesNotExistException.class);

            contentlet = createContentlet(fireActionForm, initDataObject, currentContentlet,mode);
        } else if (UtilMethods.isSet(finalIdentifier)) {

            Logger.debug(this, ()-> "Fire Action, looking for content by identifier: " + finalIdentifier
                    + " and language id: " + language);

            mode = PageMode.EDIT_MODE; // when asking for identifier it is always edit
            final Optional<Contentlet> currentContentlet =  language <= 0?
                    this.workflowHelper.getContentletByIdentifier(finalIdentifier, mode, initDataObject.getUser(), sessionLanguage):
                    this.contentletAPI.findContentletByIdentifierOrFallback
                            (finalIdentifier, mode.showLive, language, initDataObject.getUser(), mode.respectAnonPerms);

            DotPreconditions.isTrue(currentContentlet.isPresent(), ()-> "contentlet-was-not-found", DoesNotExistException.class);

            contentlet = createContentlet(fireActionForm, initDataObject, currentContentlet.get(), mode);
        } else {

            //otherwise the information must be grabbed from the request body.
            Logger.debug(this, ()-> "Fire Action, creating a new contentlet");
            DotPreconditions.notNull(fireActionForm, ()-> "When no inode is sent the info on the Request body becomes mandatory.");
            contentlet = this.populateContentlet(fireActionForm, initDataObject.getUser(), mode);
        }

        return contentlet;
    }



    private Contentlet createContentlet(final FireActionForm fireActionForm,
                                        final InitDataObject initDataObject,
                                        final Contentlet currentContentlet,final PageMode mode) throws DotSecurityException {

        Contentlet contentlet = new Contentlet();
        contentlet.getMap().putAll(currentContentlet.getMap());

        if (null != fireActionForm && null != fireActionForm.getContentletFormData() && null != contentlet) {

            contentlet = this.populateContentlet(fireActionForm, contentlet, initDataObject.getUser(),mode);
        }
        if (contentlet.getInode().isEmpty() && !currentContentlet.getInode().isEmpty()) {
            contentlet.setInode(currentContentlet.getInode());
        }
        return contentlet;
    }

    /**
     * Internal utility to populate a contentlet from a given form object
     * @param fireActionForm FireActionForm
     * @param user User
     * @return Contentlet
     * @throws DotSecurityException
     */
    private Contentlet populateContentlet(final FireActionForm fireActionForm, final User user,final PageMode mode)
            throws DotSecurityException {

        return this.populateContentlet(fireActionForm, new Contentlet(), user,mode);
    } // populateContentlet.

    /**
     * Internal utility to populate a contentlet from a given form object
     * @param fireActionForm {@link FireActionForm}
     * @param contentletInput {@link Contentlet}
     * @param user {@link User}
     * @return Contentlet
     * @throws DotSecurityException
     */
    private Contentlet populateContentlet(final FireActionForm fireActionForm, final Contentlet contentletInput, final User user,final PageMode mode)
            throws DotSecurityException {

        if (contentletInput.isNew()) {
            // checks if has content type assigned, otherwise tries to see
            // if can figure out the content type based on a base type.
            this.contentHelper.checkOrSetContentType(fireActionForm.getContentletFormData(), user);
        }

        final Contentlet contentlet = this.contentHelper.populateContentletFromMap
                (contentletInput, fireActionForm.getContentletFormData());

        final Supplier<String> errorMessageSupplier = () -> {

            String message = "no-permissions-contenttype";

            try {
                message = LanguageUtil.get(user.getLocale(),
                        message, user.getUserId(), contentlet.getContentType().id());
            } catch (LanguageException e) {
                throw new ForbiddenException(message);
            }

            return message;
        };

        if (null == contentlet || null == contentlet.getContentType()) {

            throw new DotContentletValidationException("Workflow-does-not-exists-content-type");
        }

        try {
            if (!this.permissionAPI.doesUserHavePermission(contentlet.getContentType(),
                    PermissionAPI.PERMISSION_READ, user, mode.respectAnonPerms)) {
                throw new DotSecurityException(errorMessageSupplier.get());
            }
        } catch (DotDataException e) {
            throw new DotSecurityException(errorMessageSupplier.get(), e);
        }

        contentlet.setStringProperty(Contentlet.WORKFLOW_PUBLISH_DATE, fireActionForm.getPublishDate());
        contentlet.setStringProperty(Contentlet.WORKFLOW_PUBLISH_TIME, fireActionForm.getPublishTime());
        contentlet.setStringProperty(Contentlet.WORKFLOW_TIMEZONE_ID, fireActionForm.getTimezoneId());
        contentlet.setStringProperty(Contentlet.WORKFLOW_EXPIRE_DATE,  fireActionForm.getExpireDate());
        contentlet.setStringProperty(Contentlet.WORKFLOW_EXPIRE_TIME,  fireActionForm.getExpireTime());
        contentlet.setStringProperty(Contentlet.WORKFLOW_NEVER_EXPIRE, fireActionForm.getNeverExpire());
        contentlet.setStringProperty(Contentlet.WHERE_TO_SEND,   fireActionForm.getWhereToSend());
        contentlet.setStringProperty(Contentlet.FILTER_KEY, fireActionForm.getFilterKey());
        contentlet.setStringProperty(Contentlet.I_WANT_TO, fireActionForm.getFilterKey());
        if (UtilMethods.isSet(fireActionForm.getPathToMove())) {
            contentlet.setStringProperty(Contentlet.PATH_TO_MOVE, fireActionForm.getPathToMove());
        }

        for(Field constant : contentlet.getContentType().fields()) {
          if(constant instanceof ConstantField)
            contentlet.getMap().put(constant.variable(), constant.values());
        }
        
        return contentlet;
    } // populateContentlet.

    /**
     * Change the order of an action associated to the step
     * @param request                           HttpServletRequest
     * @param workflowReorderActionStepForm     WorkflowReorderBean
     * @return Response
     */
    @PUT
    @Path("/reorder/steps/{stepId}/actions/{actionId}")
    @JSONP
    @NoCache
    @Produces({MediaType.APPLICATION_JSON, "application/javascript"})
    @Consumes({MediaType.APPLICATION_JSON})
    @Operation(operationId = "putReorderWorkflowActionsInStep", summary = "Change the order of actions within a workflow step",
            description = "Updates a [workflow action](https://www.dotcms.com/docs/latest/managing-workflows#Actions)'s " +
                    "order within a [step](https://www.dotcms.com/docs/latest/managing-workflows#Steps) by assigning it " +
                    "a numeric order.\n\nReturns \"Ok\" on success.\n\n",
            tags = {"Workflow"},
            responses = {
                    @ApiResponse(responseCode = "200", description = "Updated workflow action successfully",
                            content = @Content(mediaType = "application/json",
                                    schema = @Schema(implementation = ResponseEntityStringView.class)
                            )
                    ),
                    @ApiResponse(responseCode = "400", description = "Bad request"),
                    @ApiResponse(responseCode = "401", description = "Invalid User"),
                    @ApiResponse(responseCode = "403", description = "Forbidden"),
                    @ApiResponse(responseCode = "500", description = "Internal Server Error")
            }
    )
    public final Response reorderAction(@Context final HttpServletRequest request,
                                        @Context final HttpServletResponse response,
                                        @PathParam("stepId") @Parameter(
                                                required = true,
                                                description = "Identifier of the step containing the action.",
                                                schema = @Schema(type = "string")
                                        ) final String stepId,
                                        @PathParam("actionId") @Parameter(
                                                required = true,
                                                description = "Identifier of the action to reorder.",
                                                schema = @Schema(type = "string")
                                        ) final String actionId,
                                        final @RequestBody(
                                                description = "Body consists of a JSON object containing the single property " +
                                                        "`order`, which is assigned an integer value.",
                                                required = true,
                                                content = @Content(schema = @Schema(implementation = WorkflowReorderWorkflowActionStepForm.class))
                                        ) WorkflowReorderWorkflowActionStepForm workflowReorderActionStepForm) {

        final InitDataObject initDataObject = this.webResource.init
                (null, request, response, true, null);

        try {
            DotPreconditions.notNull(workflowReorderActionStepForm,"Expected Request body was empty.");
            Logger.debug(this, "Doing reordering of: " + workflowReorderActionStepForm);
            this.workflowHelper.reorderAction(
                    new WorkflowReorderBean.Builder().stepId(stepId).actionId(actionId)
                            .order(workflowReorderActionStepForm.getOrder()).build(),
                    initDataObject.getUser());
            return Response.ok(new ResponseEntityView(OK)).build(); // 200
        } catch (Exception e) {

            Logger.error(this.getClass(),
                    "Exception on reorderAction, workflowReorderActionStepForm: " + workflowReorderActionStepForm +
                            ", exception message: " + e.getMessage(), e);
            return ResponseUtil.mapExceptionResponse(e);
        }
    } // reorderAction

    /**
     * Do an export of the scheme with all dependencies to rebuild it (such as steps and actions)
     * in addition the permission (who can use) will be also returned.
     * @param httpServletRequest HttpServletRequest
     * @param workflowSchemeImportForm WorkflowSchemeImportObjectForm
     * @return Response
     */
    @POST
    @Path("/schemes/import")
    @JSONP
    @NoCache
    @Produces({MediaType.APPLICATION_JSON, "application/javascript"})
    @Consumes({MediaType.APPLICATION_JSON})
    @Operation(operationId = "postImportScheme", summary = "Import a workflow scheme",
            description = "Import a [workflow scheme](https://www.dotcms.com/docs/latest/managing-workflows#Schemes).\n\n" +
                    "Returns \"OK\" on success.",
            tags = {"Workflow"},
            responses = {
                    @ApiResponse(responseCode = "200", description = "Imported workflow scheme successfully",
                            content = @Content(mediaType = "application/json",
                                    schema = @Schema(implementation = ResponseEntityStringView.class)
                            )
                    ),
                    @ApiResponse(responseCode = "400", description = "Bad request"), // invalid param string like `\`
                    @ApiResponse(responseCode = "401", description = "Invalid User"), // not logged in
                    @ApiResponse(responseCode = "403", description = "Forbidden"), // no permission
                    @ApiResponse(responseCode = "500", description = "Internal Server Error")
            }
    )
    public final Response importScheme(@Context final HttpServletRequest  httpServletRequest,
                                       @Context final HttpServletResponse httpServletResponse,
                                       @RequestBody(
                                               description = "Body consists of a JSON object containing two properties: \n\n" +
                                                       "| Property | Type | Description |\n" +
                                                       "|-|-|-|\n" +
                                                       "| `workflowObject` | Object | An entire scheme along with steps and actions, " +
                                                                                            "such as received from the corresponding export " +
                                                                                            "method. |\n" +
                                                       "| `permissions` | List of Objects | A list of permission objects, such as received " +
                                                                                            "from the corresponding export method. |\n\n" +
                                                       "The simplest way to perform an import is to pass the full value of the `entity` property " +
                                                       "returned by the corresponding Workflow Scheme Export endpoint as the data payload.",
                                               required = true,
                                               content = @Content(
                                                       schema = @Schema(implementation = WorkflowSchemeImportObjectForm.class)
                                               )
                                       ) final WorkflowSchemeImportObjectForm workflowSchemeImportForm) {

        final InitDataObject initDataObject = this.webResource.init
                (null, httpServletRequest, httpServletResponse, true, null);
        Response response;

        try {
            DotPreconditions.notNull(workflowSchemeImportForm,"Expected Request body was empty.");
            Logger.debug(this, "Importing the workflow schemes");

            this.workflowAPI.isUserAllowToModifiedWorkflow(initDataObject.getUser());

            final WorkflowSchemeImportExportObject exportObject = new WorkflowSchemeImportExportObject();
            exportObject.setSchemes(workflowSchemeImportForm.getWorkflowImportObject().getSchemes());
            exportObject.setSteps  (workflowSchemeImportForm.getWorkflowImportObject().getSteps());
            exportObject.setActions(workflowSchemeImportForm.getWorkflowImportObject().getActions());
            exportObject.setActionSteps(workflowSchemeImportForm.getWorkflowImportObject().getActionSteps());
            exportObject.setActionClasses(workflowSchemeImportForm.getWorkflowImportObject().getActionClasses());
            exportObject.setActionClassParams(workflowSchemeImportForm.getWorkflowImportObject().getActionClassParams());
            exportObject.setSchemeSystemActionWorkflowActionMappings(workflowSchemeImportForm.getWorkflowImportObject().getSchemeSystemActionWorkflowActionMappings());

            this.workflowHelper.importScheme (
                    exportObject,
                    workflowSchemeImportForm.getPermissions(),
                    initDataObject.getUser());
            response     = Response.ok(new ResponseEntityView("OK")).build(); // 200
        } catch (Exception e){

            Logger.error(this.getClass(),
                    "Exception on importScheme, Error importing schemes", e);
            return ResponseUtil.mapExceptionResponse(e);
        }

        return response;
    } // importScheme.

    /**
     * Do an export of the scheme with all dependencies to rebuild it (such as steps and actions) in
     * addition the permission (who can use) will be also returned.
     *
     * @param httpServletRequest HttpServletRequest
     * @param schemeIdOrVariable String (scheme id or variable)
     * @return Response
     */
    @GET
    @Path("/schemes/{schemeIdOrVariable}/export")
    @JSONP
    @NoCache
    @Produces({MediaType.APPLICATION_JSON, "application/javascript"})
    @Operation(operationId = "getExportScheme", summary = "Export a workflow scheme",
            description = "Export a [workflow scheme](https://www.dotcms.com/docs/latest/managing-workflows#Schemes).\n\n" +
                    "Returns the full workflow scheme, along with steps, actions, permissions, etc., on success.",
            tags = {"Workflow"},
            responses = {
                    @ApiResponse(responseCode = "200", description = "Exported workflow scheme successfully",
                            content = @Content(mediaType = "application/json",
                                    schema = @Schema(implementation = ResponseEntityView.class),
                                    examples = @ExampleObject(value = "{\n" +
                                            "  \"entity\": {\n" +
                                            "    \"permissions\": [\n" +
                                            "      {\n" +
                                            "        \"bitPermission\": false,\n" +
                                            "        \"id\": 0,\n" +
                                            "        \"individualPermission\": true,\n" +
                                            "        \"inode\": \"string\",\n" +
                                            "        \"permission\": 0,\n" +
                                            "        \"roleId\": \"string\",\n" +
                                            "        \"type\": \"string\"\n" +
                                            "      }\n" +
                                            "    ],\n" +
                                            "    \"workflowObject\": {\n" +
                                            "      \"actionClassParams\": [\n" +
                                            "        {\n" +
                                            "          \"actionClassId\": \"string\",\n" +
                                            "          \"id\": null,\n" +
                                            "          \"key\": \"string\",\n" +
                                            "          \"value\": null\n" +
                                            "        }\n" +
                                            "      ],\n" +
                                            "      \"actionClasses\": [\n" +
                                            "        {\n" +
                                            "          \"actionId\": \"string\",\n" +
                                            "          \"actionlet\": {\n" +
                                            "            \"actionClass\": \"string\",\n" +
                                            "            \"howTo\": \"string\",\n" +
                                            "            \"localizedHowto\": \"string\",\n" +
                                            "            \"localizedName\": \"string\",\n" +
                                            "            \"name\": \"string\",\n" +
                                            "            \"nextStep\": null,\n" +
                                            "            \"parameters\": [\n" +
                                            "              {\n" +
                                            "                \"defaultValue\": \"\",\n" +
                                            "                \"displayName\": \"string\",\n" +
                                            "                \"key\": \"string\",\n" +
                                            "                \"required\": false\n" +
                                            "              }\n" +
                                            "            ]\n" +
                                            "          },\n" +
                                            "          \"clazz\": \"string\",\n" +
                                            "          \"id\": \"string\",\n" +
                                            "          \"name\": \"string\",\n" +
                                            "          \"order\": 0\n" +
                                            "        }\n" +
                                            "      ],\n" +
                                            "      \"actionSteps\": [\n" +
                                            "        {\n" +
                                            "          \"actionId\": \"string\",\n" +
                                            "          \"actionOrder\": \"0\",\n" +
                                            "          \"stepId\": \"string\"\n" +
                                            "        }\n" +
                                            "      ],\n" +
                                            "      \"actions\": [\n" +
                                            "        {\n" +
                                            "          \"assignable\": false,\n" +
                                            "          \"commentable\": false,\n" +
                                            "          \"condition\": \"\",\n" +
                                            "          \"icon\": \"string\",\n" +
                                            "          \"id\": \"string\",\n" +
                                            "          \"metadata\": null,\n" +
                                            "          \"name\": \"string\",\n" +
                                            "          \"nextAssign\": \"string\",\n" +
                                            "          \"nextStep\": \"string\",\n" +
                                            "          \"nextStepCurrentStep\": true,\n" +
                                            "          \"order\": 0,\n" +
                                            "          \"owner\": null,\n" +
                                            "          \"roleHierarchyForAssign\": false,\n" +
                                            "          \"schemeId\": \"string\",\n" +
                                            "          \"showOn\": []\n" +
                                            "        }\n" +
                                            "      ],\n" +
                                            "      \"schemeSystemActionWorkflowActionMappings\": [\n" +
                                            "        {\n" +
                                            "          \"identifier\": \"string\",\n" +
                                            "          \"owner\": {\n" +
                                            "            \"archived\": false,\n" +
                                            "            \"creationDate\": 1723806880187,\n" +
                                            "            \"defaultScheme\": false,\n" +
                                            "            \"description\": \"string\",\n" +
                                            "            \"entryActionId\": null,\n" +
                                            "            \"id\": \"string\",\n" +
                                            "            \"mandatory\": false,\n" +
                                            "            \"modDate\": 1723796816309,\n" +
                                            "            \"name\": \"string\",\n" +
                                            "            \"system\": false,\n" +
                                            "            \"variableName\": \"string\"\n" +
                                            "          },\n" +
                                            "          \"systemAction\": \"string\",\n" +
                                            "          \"workflowAction\": {\n" +
                                            "            \"assignable\": false,\n" +
                                            "            \"commentable\": false,\n" +
                                            "            \"condition\": \"\",\n" +
                                            "            \"icon\": \"string\",\n" +
                                            "            \"id\": \"string\",\n" +
                                            "            \"metadata\": null,\n" +
                                            "            \"name\": \"string\",\n" +
                                            "            \"nextAssign\": \"string\",\n" +
                                            "            \"nextStep\": \"string\",\n" +
                                            "            \"nextStepCurrentStep\": true,\n" +
                                            "            \"order\": 0,\n" +
                                            "            \"owner\": null,\n" +
                                            "            \"roleHierarchyForAssign\": false,\n" +
                                            "            \"schemeId\": \"string\",\n" +
                                            "            \"showOn\": []\n" +
                                            "          },\n" +
                                            "          \"ownerContentType\": false,\n" +
                                            "          \"ownerScheme\": true\n" +
                                            "        }\n" +
                                            "      ],\n" +
                                            "      \"schemes\": [\n" +
                                            "        {\n" +
                                            "          \"archived\": false,\n" +
                                            "          \"creationDate\": 1723806880187,\n" +
                                            "          \"defaultScheme\": false,\n" +
                                            "          \"description\": \"string\",\n" +
                                            "          \"entryActionId\": null,\n" +
                                            "          \"id\": \"string\",\n" +
                                            "          \"mandatory\": false,\n" +
                                            "          \"modDate\": 1723796816309,\n" +
                                            "          \"name\": \"string\",\n" +
                                            "          \"system\": false,\n" +
                                            "          \"variableName\": \"string\"\n" +
                                            "        }\n" +
                                            "      ],\n" +
                                            "      \"steps\": [\n" +
                                            "        {\n" +
                                            "          \"creationDate\": 1723806894533,\n" +
                                            "          \"enableEscalation\": false,\n" +
                                            "          \"escalationAction\": null,\n" +
                                            "          \"escalationTime\": 0,\n" +
                                            "          \"id\": \"string\",\n" +
                                            "          \"myOrder\": 0,\n" +
                                            "          \"name\": \"string\",\n" +
                                            "          \"resolved\": false,\n" +
                                            "          \"schemeId\": \"string\"\n" +
                                            "        }\n" +
                                            "      ],\n" +
                                            "      \"version\": \"string\"\n" +
                                            "    }\n" +
                                            "  },\n" +
                                            "  \"errors\": [],\n" +
                                            "  \"i18nMessagesMap\": {},\n" +
                                            "  \"messages\": [],\n" +
                                            "  \"pagination\": null,\n" +
                                            "  \"permissions\": []\n" +
                                            "}")
                            )
                    ),
                    @ApiResponse(responseCode = "400", description = "Bad request"), // invalid param string like `\`
                    @ApiResponse(responseCode = "401", description = "Invalid User"), // not logged in
                    @ApiResponse(responseCode = "403", description = "Forbidden"), // no permission
                    @ApiResponse(responseCode = "404", description = "Workflow scheme not found"),
                    @ApiResponse(responseCode = "500", description = "Internal Server Error")
            }
    )
    public final Response exportScheme(@Context final HttpServletRequest  httpServletRequest,
                                       @Context final HttpServletResponse httpServletResponse,
            @PathParam("schemeIdOrVariable") @Parameter(
                    required = true,
                    description = "Identifier or variable name of the workflow scheme to export.",
                    schema = @Schema(type = "string")
            ) final String schemeIdOrVariable) {

        final InitDataObject initDataObject = this.webResource.init
                (null, httpServletRequest, httpServletResponse,true, null);
        Response response;
        WorkflowSchemeImportExportObject exportObject;
        List<Permission>                 permissions;
        WorkflowScheme                   scheme;

        try {

            Logger.debug(this, "Exporting the workflow scheme: " + schemeIdOrVariable);
            this.workflowAPI.isUserAllowToModifiedWorkflow(initDataObject.getUser());

            scheme = this.workflowAPI.findScheme(schemeIdOrVariable);
            exportObject = this.workflowImportExportUtil.buildExportObject(Arrays.asList(scheme));
            permissions  = this.workflowHelper.getActionsPermissions(exportObject.getActions());
            response     = Response.ok(new ResponseEntityView(
                    Map.of("workflowObject", new WorkflowSchemeImportExportObjectView(VERSION, exportObject),
                            "permissions", permissions))).build(); // 200
        } catch (Exception e){
            Logger.error(this.getClass(),
                    "Exception on exportScheme, Error exporting the schemes", e);
            return ResponseUtil.mapExceptionResponse(e);
        }

        return response;
    } // exportScheme.

    /**
     * Do a deep copy of the scheme including steps, action, permissions and so on.
     * You can include a query string name, to include the scheme name
     * @param httpServletRequest  HttpServletRequest
     * @param schemeId String
     * @param name String
     * @param workflowCopyForm (Optional param. use it to set any specifics on the new scheme)
     * @return Response
     */
    @POST
    @Path("/schemes/{schemeId}/copy")
    @JSONP
    @NoCache
    @Produces({MediaType.APPLICATION_JSON, "application/javascript"})
    @Consumes({MediaType.APPLICATION_JSON})
    @Operation(operationId = "postCopyScheme", summary = "Copy a workflow scheme",
            description = "Copy a [workflow scheme](https://www.dotcms.com/docs/latest/managing-workflows#Schemes).\n\n " +
                    "A name for the new scheme may be provided either by parameter or by POST body property; if no name " +
                    "is supplied, the name will be that of the copied workflow scheme with the current Unix epoch " +
                    "timestamp integer appended.\n\n" +
                    "Returns copied workflow scheme on success.",
            tags = {"Workflow"},
            responses = {
                    @ApiResponse(responseCode = "200", description = "Copied workflow scheme successfully",
                            content = @Content(mediaType = "application/json",
                                    schema = @Schema(implementation = ResponseEntityWorkflowSchemeView.class)
                            )
                    ),
                    @ApiResponse(responseCode = "400", description = "Bad request"), // invalid param string like `\`
                    @ApiResponse(responseCode = "401", description = "Invalid User"), // not logged in
                    @ApiResponse(responseCode = "403", description = "Forbidden"), // no permission
                    @ApiResponse(responseCode = "404", description = "Workflow scheme not found"),
                    @ApiResponse(responseCode = "500", description = "Internal Server Error")
            }
    )
    public final Response copyScheme(@Context final HttpServletRequest httpServletRequest,
                                     @Context final HttpServletResponse httpServletResponse,
                                     @PathParam("schemeId") @Parameter(
                                             required = true,
                                             description = "Identifier of workflow scheme.\n\n" +
                                                     "Example value: `d61a59e1-a49c-46f2-a929-db2b4bfa88b2` " +
                                                     "(Default system workflow)",
                                             schema = @Schema(type = "string")
                                     ) final String schemeId,
                                     @QueryParam("name") @Parameter(
                                             description = "Name of new scheme from copy.\n\nNote: A name with a length " +
                                                     "less than 2 characters or greater than 100 may require renaming before " +
                                                     "certain actions, such as archiving, can be taken on it.",
                                             schema = @Schema(type = "string")
                                     ) final String name,
                                     @RequestBody(
                                             description = "Body consists of a `name` property; an alternate way to supply " +
                                                     "the name of the new scheme, instead of parameter.\n\n Name supplied " +
                                                     "this way must be at minimum 2 and at maximum 100 characters in length.",
                                             content = @Content(
                                                     schema = @Schema(implementation = WorkflowCopyForm.class)
                                             )
                                     ) final WorkflowCopyForm workflowCopyForm) {

        final InitDataObject initDataObject = this.webResource.init
                (null, httpServletRequest, httpServletResponse,true, null);
        Response response;

        try {
            final Optional<String> workflowName = (
                    UtilMethods.isSet(name) ? Optional.of(name) :
                            (
                                    UtilMethods.isSet(workflowCopyForm) ? Optional
                                            .of(workflowCopyForm.getName()) :
                                            Optional.empty()
                            )
            );

            Logger.debug(this, "Copying the workflow scheme: " + schemeId);
            response     = Response.ok(new ResponseEntityView(
                    this.workflowAPI.deepCopyWorkflowScheme(
                            this.workflowAPI.findScheme(schemeId),
                            initDataObject.getUser(), workflowName))
            ).build(); // 200
        } catch (Exception e){
            Logger.error(this.getClass(),
                    "Exception on exportScheme, Error exporting the schemes", e);
            return ResponseUtil.mapExceptionResponse(e);
        }

        return response;
    } // exportScheme.

    /**
     * Returns all the possible default actions associated to the content type workflow schemes.
     * 401 if the user does not have permission.
     * @param request  HttpServletRequest
     * @return Response
     */
    @GET
    @Path("/defaultactions/contenttype/{contentTypeId}")
    @JSONP
    @NoCache
    @Produces({MediaType.APPLICATION_JSON, "application/javascript"})
    @Operation(operationId = "getDefaultActionsByContentTypeId", summary = "Find possible default actions by content type",
            description = "Returns a list of actions that may be used as a [default action]" +
                    "(https://www.dotcms.com/docs/latest/managing-workflows#DefaultActions) for a " +
                    "specified [content type](https://www.dotcms.com/docs/latest/content-types), along with their " +
                    "associated [workflow schemes](https://www.dotcms.com/docs/latest/managing-workflows#Schemes).",
            tags = {"Workflow"},
            responses = {
                    @ApiResponse(responseCode = "200", description = "Default action(s) returned successfully",
                            content = @Content(mediaType = "application/json",
                                    schema = @Schema(implementation = ResponseEntityDefaultWorkflowActionsView.class)
                            )
                    ),
                    @ApiResponse(responseCode = "401", description = "Invalid User"),
                    @ApiResponse(responseCode = "403", description = "Forbidden"),
                    @ApiResponse(responseCode = "404", description = "Content type not found"),
                    @ApiResponse(responseCode = "500", description = "Internal Server Error")
            }
    )
    public final Response findAvailableDefaultActionsByContentType(@Context final HttpServletRequest request,
                                                                   @Context final HttpServletResponse response,
                                                                   @PathParam("contentTypeId") @Parameter(
                                                                           required = true,
                                                                           description = "Identifier or variable of content type to examine for actions.\n\n" +
                                                                                   "Example ID: `c541abb1-69b3-4bc5-8430-5e09e5239cc8` (Default page content type)\n\n" +
                                                                                   "Example Variable: `htmlpageasset` (Default page content type)",
                                                                           schema = @Schema(type = "string")
                                                                   ) final String contentTypeId) {
        final InitDataObject initDataObject = this.webResource.init
                (null, request, response, true, null);
        try {
            Logger.debug(this,
                    () -> "Getting the available workflow schemes default action for the ContentType: "
                            + contentTypeId );
            final List<WorkflowDefaultActionView> actions = this.workflowHelper.findAvailableDefaultActionsByContentType(contentTypeId, initDataObject.getUser());
            return Response.ok(new ResponseEntityView<>(actions)).build(); // 200
        } catch (Exception e) {
            Logger.error(this.getClass(),
                    "Exception on find Available Default Actions exception message: " + e.getMessage(), e);
            return ResponseUtil.mapExceptionResponse(e);
        }

    } // findAvailableDefaultActionsByContentType.

    /**
     *
     * Returns all the possible default actions associated to the workflow schemes.
     * 401 if the user does not have permission.
     * @param request  HttpServletRequest
     * @return Response
     */
    @GET
    @Path("/defaultactions/schemes")
    @JSONP
    @NoCache
    @Produces({MediaType.APPLICATION_JSON, "application/javascript"})
    @Operation(operationId = "getDefaultActionsBySchemeIds", summary = "Find possible default actions by scheme(s)",
            description = "Returns a list of actions that are eligible to be used as a [default action]" +
                    "(https://www.dotcms.com/docs/latest/managing-workflows#DefaultActions) for one or " +
                    "more [workflow schemes](https://www.dotcms.com/docs/latest/managing-workflows#Schemes).",
            tags = {"Workflow"},
            responses = {
                    @ApiResponse(responseCode = "200", description = "Action(s) returned successfully",
                            content = @Content(mediaType = "application/json",
                                    schema = @Schema(implementation = ResponseEntityDefaultWorkflowActionsView.class)
                            )
                    ),
                    @ApiResponse(responseCode = "401", description = "Invalid User"),
                    @ApiResponse(responseCode = "403", description = "Forbidden"),
                    @ApiResponse(responseCode = "404", description = "Workflow action not found"),
                    @ApiResponse(responseCode = "500", description = "Internal Server Error")
            }
    )
    public final Response findAvailableDefaultActionsBySchemes(
            @Context final HttpServletRequest request,
            @Context final HttpServletResponse response,
            @QueryParam("ids") @Parameter(
                    required = true,
                    description = "Comma-separated list of workflow scheme identifiers.",
                    schema = @Schema(type = "string")
            ) String schemeIds) {

        final InitDataObject initDataObject = this.webResource.init
                (null, request, response, true, null);
        try {

            Logger.debug(this,
                    ()->"Getting the available workflow schemes default action for the schemes: "
                            + schemeIds);
            final List<WorkflowDefaultActionView> actions = this.workflowHelper
                    .findAvailableDefaultActionsBySchemes(schemeIds, initDataObject.getUser());
            return Response.ok(new ResponseEntityView<>(actions)).build(); // 200
        } catch (Exception e) {

            Logger.error(this.getClass(),
                    "Exception on find Available Default Actions exception message: " + e
                            .getMessage(), e);
            return ResponseUtil.mapExceptionResponse(e);
        }
    } // findAvailableDefaultActionsBySchemes.

    /**
     * Finds the available actions of the initial/first step(s) of the workflow scheme(s) associated
     * with a content type Id.
     * @param request HttpServletRequest
     * @param contentTypeId String
     * @return Response
     */
    @GET
    @Path("/initialactions/contenttype/{contentTypeId}")
    @JSONP
    @NoCache
    @Produces({MediaType.APPLICATION_JSON, "application/javascript"})
    @Operation(operationId = "getInitialActionsByContentTypeId", summary = "Find initial actions by content type",
            description = "Returns a list of available actions of the initial/first step(s) of the workflow scheme(s) " +
                    "associated with a [content type](https://www.dotcms.com/docs/latest/content-types).",
            tags = {"Workflow"},
            responses = {
                    @ApiResponse(responseCode = "200", description = "Initial action(s) returned successfully",
                            content = @Content(mediaType = "application/json",
                                    schema = @Schema(implementation = ResponseEntityDefaultWorkflowActionsView.class)
                            )
                    ),
                    @ApiResponse(responseCode = "401", description = "Invalid User"),
                    @ApiResponse(responseCode = "403", description = "Forbidden"),
                    @ApiResponse(responseCode = "404", description = "Content type not found"),
                    @ApiResponse(responseCode = "500", description = "Internal Server Error")
            }
    )
    public final Response findInitialAvailableActionsByContentType(
            @Context final HttpServletRequest request,
            @Context final HttpServletResponse response,
            @PathParam("contentTypeId") @Parameter(
                    required = true,
                    description = "Identifier or variable of content type to examine for initial actions.\n\n" +
                            "Example ID: `c541abb1-69b3-4bc5-8430-5e09e5239cc8` (Default page content type)\n\n" +
                            "Example Variable: `htmlpageasset` (Default page content type)",
                    schema = @Schema(type = "string")
            ) final String contentTypeId) {

        final InitDataObject initDataObject = this.webResource.init
                (null, request, response, true, null);
        try {
            Logger.debug(this,
                    ()->"Getting the available actions for the contentlet inode: " + contentTypeId);
            final List<WorkflowDefaultActionView> actions = this.workflowHelper
                    .findInitialAvailableActionsByContentType(contentTypeId,
                            initDataObject.getUser());
            return Response.ok(new ResponseEntityView<>(actions)).build(); // 200
        } catch (Exception e) {
            Logger.error(this.getClass(),
                    "Exception on findInitialAvailableActionsByContentType, content type id: "
                            + contentTypeId +
                            ", exception message: " + e.getMessage(), e);
            return ResponseUtil.mapExceptionResponse(e);
        }
    } // findInitialAvailableActionsByContentType.

    /**
     * Creates a new scheme
     *
     * @param request HttpServletRequest
     * @param workflowSchemeForm WorkflowSchemeForm
     * @return Response
     */
    @POST
    @Path("/schemes")
    @JSONP
    @NoCache
    @Produces({MediaType.APPLICATION_JSON, "application/javascript"})
    @Consumes({MediaType.APPLICATION_JSON})
    @Operation(operationId = "postSaveScheme", summary = "Create a workflow scheme",
            description = "Create a [workflow scheme](https://www.dotcms.com/docs/latest/managing-workflows#Schemes).\n\n " +
                    "Returns created workflow scheme on success.",
            tags = {"Workflow"},
            responses = {
                    @ApiResponse(responseCode = "200", description = "Copied workflow scheme successfully",
                            content = @Content(mediaType = "application/json",
                                    schema = @Schema(implementation = ResponseEntityWorkflowSchemeView.class)
                            )
                    ),
                    @ApiResponse(responseCode = "400", description = "Bad request"), // invalid param string like `\`
                    @ApiResponse(responseCode = "401", description = "Invalid User"), // not logged in
                    @ApiResponse(responseCode = "403", description = "Forbidden"), // no permission
                    @ApiResponse(responseCode = "500", description = "Internal Server Error")
            }
    )
    public final Response saveScheme(@Context final HttpServletRequest request,
                                     @Context final HttpServletResponse response,
                                     @RequestBody(
                                             description = "The request body consists of the following three properties:\n\n" +
                                                     "| Property | Type | Description |\n" +
                                                     "|-|-|-|\n" +
                                                     "| `schemeName` | String | The workflow scheme's name. |\n" +
                                                     "| `schemeDescription` | String | A description of the scheme. |\n" +
                                                     "| `schemeArchived` | Boolean | If `true`, the scheme will be created " +
                                                                                    "in an archived state. |\n",
                                             content = @Content(
                                                     schema = @Schema(implementation = WorkflowSchemeForm.class)
                                             )
                                     ) final WorkflowSchemeForm workflowSchemeForm) {
        final InitDataObject initDataObject = this.webResource.init(null, request, response, true, null);
        try {
            DotPreconditions.notNull(workflowSchemeForm,"Expected Request body was empty.");
            Logger.debug(this, ()->"Saving scheme named: " + workflowSchemeForm.getSchemeName());
            final WorkflowScheme scheme = this.workflowHelper.saveOrUpdate(null, workflowSchemeForm, initDataObject.getUser());
            return Response.ok(new ResponseEntityView(scheme)).build(); // 200
        } catch (Exception e) {
            final String schemeName = workflowSchemeForm == null ? "" : workflowSchemeForm.getSchemeName();
            Logger.error(this.getClass(), "Exception on save, schema named: " + schemeName + ", exception message: " + e.getMessage(), e);
            return ResponseUtil.mapExceptionResponse(e);
        }
    }


    /**
     * Updates an existing scheme
     * @param request HttpServletRequest
     * @param workflowSchemeForm WorkflowSchemeForm
     * @return Response
     */
    @PUT
    @Path("/schemes/{schemeId}")
    @JSONP
    @NoCache
    @Produces({MediaType.APPLICATION_JSON, "application/javascript"})
    @Consumes({MediaType.APPLICATION_JSON})
    @Operation(operationId = "putUpdateWorkflowScheme", summary = "Update a workflow scheme",
            description = "Updates a [workflow scheme](https://www.dotcms.com/docs/latest/managing-workflows#Schemes).\n\n" +
                    "Returns updated scheme on success.",
            tags = {"Workflow"},
            responses = {
                    @ApiResponse(responseCode = "200", description = "Updated workflow scheme successfully",
                            content = @Content(mediaType = "application/json",
                                    schema = @Schema(implementation = ResponseEntityStringView.class)
                            )
                    ),
                    @ApiResponse(responseCode = "400", description = "Bad request"),
                    @ApiResponse(responseCode = "401", description = "Invalid User"),
                    @ApiResponse(responseCode = "403", description = "Forbidden"),
                    @ApiResponse(responseCode = "404", description = "Workflow scheme not found."),
                    @ApiResponse(responseCode = "500", description = "Internal Server Error")
            }
    )
    public final Response updateScheme(@Context final HttpServletRequest request,
                                       @Context final HttpServletResponse response,
                                       @PathParam("schemeId") @Parameter(
                                               required = true,
                                               description = "Identifier of workflow scheme.\n\n" +
                                                       "Example value: `d61a59e1-a49c-46f2-a929-db2b4bfa88b2` (Default system workflow)",
                                               schema = @Schema(type = "string")
                                       ) final String schemeId,
                                       @RequestBody(
                                               description = "The request body consists of the following three properties:\n\n" +
                                                       "| Property | Type | Description |\n" +
                                                       "|-|-|-|\n" +
                                                       "| `schemeName` | String | The workflow scheme's name. |\n" +
                                                       "| `schemeDescription` | String | A description of the scheme. |\n" +
                                                       "| `schemeArchived` | Boolean | If `true`, the scheme will be be placed " +
                                                       "in an archived state. |\n",
                                               content = @Content(
                                                       schema = @Schema(implementation = WorkflowSchemeForm.class)
                                               )
                                       ) final WorkflowSchemeForm workflowSchemeForm) {
        final InitDataObject initDataObject = this.webResource.init(null, request, response, true, null);
        Logger.debug(this, "Updating scheme with id: " + schemeId);
        try {
            DotPreconditions.notNull(workflowSchemeForm,"Expected Request body was empty.");
            final User           user   = initDataObject.getUser();
            final WorkflowScheme scheme = this.workflowHelper.saveOrUpdate(schemeId, workflowSchemeForm, user);
            return Response.ok(new ResponseEntityView(scheme)).build(); // 200
        }  catch (Exception e) {
            Logger.error(this.getClass(), "Exception attempting to update schema identified by : " +schemeId + ", exception message: " + e.getMessage(), e);
            return ResponseUtil.mapExceptionResponse(e);
        }
    }

    /**
     * Deletes an existing scheme (the response is async)
     * @param request HttpServletRequest
     * @return Response
     */
    @DELETE
    @Path("/schemes/{schemeId}")
    @JSONP
    @NoCache
    @Produces({MediaType.APPLICATION_JSON, "application/javascript"})
    @Operation(operationId = "deleteWorkflowSchemeById", summary = "Delete a workflow scheme",
            description = "Deletes a [workflow scheme](https://www.dotcms.com/docs/latest/managing-workflows#Schemes)\n\n" +
                    "Scheme must already be in an archived state.\n\n" +
                    "Returns deleted workflow scheme on success.",
            tags = {"Workflow"},
            responses = {
                    @ApiResponse(responseCode = "200", description = "Workflow scheme deleted successfully",
                            content = @Content(mediaType = "application/json",
                                    schema = @Schema(implementation = ResponseEntityWorkflowSchemeView.class)
                            )
                    ),
                    @ApiResponse(responseCode = "401", description = "Invalid User"),
                    @ApiResponse(responseCode = "403", description = "Forbidden"),
                    @ApiResponse(responseCode = "404", description = "Workflow scheme not found"),
                    @ApiResponse(responseCode = "500", description = "Internal Server Error")
            }
    )
    public final void deleteScheme(@Context final HttpServletRequest request,
                                   @Suspended final AsyncResponse asyncResponse,
                                   @PathParam("schemeId") @Parameter(
                                           required = true,
                                           description = "Identifier of workflow scheme to delete.",
                                           schema = @Schema(type = "string")
                                   ) final String schemeId) {

        final InitDataObject initDataObject = this.webResource.init(null, request,new EmptyHttpResponse(), true, null);
        Logger.debug(this, ()-> "Deleting scheme with id: " + schemeId);
        try {

            ResponseUtil.handleAsyncResponse(
                    this.workflowHelper.delete(schemeId, initDataObject.getUser()), asyncResponse);
        } catch (Exception e) {
            Logger.error(this.getClass(), "Exception attempting to delete schema identified by : " +schemeId + ", exception message: " + e.getMessage(), e);
            asyncResponse.resume(ResponseUtil.mapExceptionResponse(e));
        }
    } // deleteScheme.

    /**
     * Returns the status of a specific piece of Content in the Workflow it is assigned to. In
     * summary:
     * <ul>
     *     <li>The Workflow Scheme that the Contentlet is in.</li>
     *     <li>The Step that the Contentlet is in.</li>
     *     <li>The User assigned to such a Step.</li>
     * </ul>
     * Here's an example of how to use this endpoint:
     * <pre>
     *     http://localhost:8080/api/v1/workflow/status/{contentletInode}
     * </pre>
     *
     * @param request         The current instance of the {@link HttpServletRequest}.
     * @param response        The current instance of the {@link HttpServletResponse}.
     * @param contentletInode The inode of the Contentlet whose status will be checked.
     *
     * @return The status information of the Contentlet in the Workflow it is assigned to.
     *
     * @throws DotDataException          The specified Contentlet Inode was not found.
     * @throws DotSecurityException      The User calling this endpoint does not have required
     *                                   permissions to do so.
     * @throws InvocationTargetException Failed to transform the {@link WorkflowTask} data for this
     *                                   view.
     * @throws IllegalAccessException    Failed to transform the {@link WorkflowTask} data for this
     *                                   view.
     */
    @GET
    @Path("/status/{contentletInode}")
    @JSONP
    @NoCache
    @Produces({MediaType.APPLICATION_JSON, "application/javascript"})
    @Operation(operationId = "getContentWorkflowStatusByInode", summary = "Find workflow status of content",
            description = "Checks the current workflow status of a contentlet by its [inode]" +
                    "(https://www.dotcms.com/docs/latest/content-versions#IdentifiersInodes).\n\n" +
                    "Returns an object containing the associated [workflow scheme]" +
                    "(https://www.dotcms.com/docs/latest/managing-workflows#Schemes), [workflow step]" +
                    "(https://www.dotcms.com/docs/latest/managing-workflows#Steps), and [workflow task]" +
                    "(https://www.dotcms.com/docs/latest/workflow-tasks) associated with the contentlet.",
            tags = {"Workflow"},
            responses = {
                    @ApiResponse(responseCode = "200", description = "Action(s) returned successfully",
                            content = @Content(mediaType = "application/json",
                                    schema = @Schema(implementation = ResponseContentletWorkflowStatusView.class)
                            )
                    ),
                    @ApiResponse(responseCode = "400", description = "Bad Requesy"),
                    @ApiResponse(responseCode = "401", description = "Invalid User"),
                    @ApiResponse(responseCode = "403", description = "Forbidden"),
                    @ApiResponse(responseCode = "500", description = "Internal Server Error") // includes when inode not found
            }
    )
    public final ResponseContentletWorkflowStatusView getStatusForContentlet(@Context final HttpServletRequest request,
                                                                             @Context final HttpServletResponse response,
                                                                             @PathParam("contentletInode") @Parameter(
                                                                                     required = true,
                                                                                     description = "Inode of content version to inspect for workflow status.\n\n",
                                                                                     schema = @Schema(type = "string")
                                                                             ) final String contentletInode)
            throws DotDataException, DotSecurityException, InvocationTargetException, IllegalAccessException {
        Logger.debug(this, String.format("Retrieving Workflow status for Contentlet with Inode " +
                "'%s'", contentletInode));
        final InitDataObject initDataObject = this.webResource.init
                (null, request, response, true, null);
        final User user = initDataObject.getUser();
        WorkflowStep wfStep = null;
        WorkflowScheme scheme = null;
        WorkflowTask wfTask = new WorkflowTask();
        final Contentlet contentlet = this.contentletAPI.find(contentletInode, user, false);
        final Optional<WorkflowStep> stepOpt = this.workflowAPI.findCurrentStep(contentlet);
        if (stepOpt.isPresent()) {
            wfStep = stepOpt.get();
            scheme = this.workflowAPI.findScheme(wfStep.getSchemeId());
        }
        final WorkflowTask originalTask = this.workflowAPI.findTaskByContentlet(contentlet);
        if (null != originalTask) {
            BeanUtils.copyProperties(wfTask, originalTask);
            wfTask = this.workflowHelper.handleWorkflowTaskData(wfTask);
        }
        return new ResponseContentletWorkflowStatusView(new ContentletWorkflowStatusView(scheme,
                wfStep, wfTask));
    }

    /**
     * Returns the status of a specific piece of Content in the Workflow it is assigned to. In
     * summary:
     * <ul>
     *     <li>The Workflow Scheme that the Contentlet is in.</li>
     *     <li>The Step that the Contentlet is in.</li>
     *     <li>The User assigned to such a Step.</li>
     * </ul>
     * Here's an example of how to use this endpoint:
     * <pre>
     *     http://localhost:8080/api/v1/workflow/status/{contentletInode}
     * </pre>
     *
     * @param request         The current instance of the {@link HttpServletRequest}.
     * @param response        The current instance of the {@link HttpServletResponse}.
     * @param contentletIdentifier The inode of the Contentlet whose status will be checked.
     *
     * @return The status information of the Contentlet in the Workflow it is assigned to.
     *
     * @throws DotDataException          The specified Contentlet Inode was not found.
     * @throws DotSecurityException      The User calling this endpoint does not have required
     *                                   permissions to do so.
     * @throws InvocationTargetException Failed to transform the {@link WorkflowTask} data for this
     *                                   view.
     * @throws IllegalAccessException    Failed to transform the {@link WorkflowTask} data for this
     *                                   view.
     */
    @GET
    @Path("/tasks/history/comments/{contentletIdentifier}")
    @JSONP
    @NoCache
    @Produces({MediaType.APPLICATION_JSON, "application/javascript"})
    @Operation(operationId = "getWorkflowTasksHistoryComments", summary = "Find workflow tasks history and comments of content",
            description = "Retrieve the workflow tasks comments of a contentlet by its [id]" +
                    "(https://www.dotcms.com/docs/latest/content-versions#IdentifiersInodes).\n\n" +
                    "Returns an object containing the associated [workflow history or comments]" +
                    "https://www2.dotcms.com/docs/latest/workflow-tasks, [workflow task]",
            tags = {"Workflow"},
            responses = {
                    @ApiResponse(responseCode = "200", description = "Action(s) returned successfully",
                            content = @Content(mediaType = "application/json",
                                    schema = @Schema(implementation = ResponseEntityWorkflowHistoryCommentsView.class)
                            )
                    ),
                    @ApiResponse(responseCode = "400", description = "Bad Requesy"),
                    @ApiResponse(responseCode = "401", description = "Invalid User"),
                    @ApiResponse(responseCode = "403", description = "Forbidden"),
                    @ApiResponse(responseCode = "500", description = "Internal Server Error") // includes when inode not found
            }
    )
    public final ResponseEntityWorkflowHistoryCommentsView getWorkflowTasksHistoryComments(@Context final HttpServletRequest request,
                                                                                         @Context final HttpServletResponse response,
                                                                                         @PathParam("contentletIdentifier") @Parameter(
                                                                                     required = true,
                                                                                     description = "Id of content  to inspect for workflow tasks.\n\n",
                                                                                     schema = @Schema(type = "string")
                                                                             ) final String contentletIdentifier,
                                                                                         @DefaultValue("-1") @QueryParam("language") @Parameter(
                                                                               description = "Language version of target content.",
                                                                               schema = @Schema(type = "string")) final String language
                                                                       )
            throws DotDataException, DotSecurityException, InvocationTargetException, IllegalAccessException {

        Logger.debug(this, String.format("Retrieving Workflow tasks for Contentlet with identifier " +
                "'%s'", contentletIdentifier));
        final InitDataObject initDataObject = new WebResource.InitBuilder(webResource)
                .requestAndResponse(request, response)
                .rejectWhenNoUser(true)
                .requiredBackendUser(true).requiredFrontendUser(false).init();

        final User user = initDataObject.getUser();
        final long languageId = LanguageUtil.getLanguageId(language);
        final PageMode mode = PageMode.get(request);

        final Optional<Contentlet> currentContentlet =  languageId <= 0?
                this.workflowHelper.getContentletByIdentifier(contentletIdentifier, mode, initDataObject.getUser(),
                        ()->WebAPILocator.getLanguageWebAPI().getLanguage(request).getId()):
                this.contentletAPI.findContentletByIdentifierOrFallback
                        (contentletIdentifier, mode.showLive, languageId, initDataObject.getUser(), mode.respectAnonPerms);


        if (currentContentlet.isPresent()) {

            final WorkflowTask currentWorkflowTask = this.workflowAPI.findTaskByContentlet(currentContentlet.get());
            final List<WorkflowTimelineItem> workflowComments = this.workflowAPI.getCommentsAndChangeHistory(currentWorkflowTask);
            final List<WorkflowTimelineItemView> workflowTimelineItemViews = workflowComments.stream()
                    .map(this::toWorkflowTimelineItemView)
                    .collect(Collectors.toList());
            return new ResponseEntityWorkflowHistoryCommentsView(workflowTimelineItemViews);
        }

        throw new DoesNotExistException("Contentlet with identifier " + contentletIdentifier + " does not exist.");
    }

    private WorkflowTimelineItemView toWorkflowTimelineItemView(final WorkflowTimelineItem wfTimeLine) {

        final String postedBy = this.workflowHelper.getPostedBy(wfTimeLine.roleId());
        return new WorkflowTimelineItemView(wfTimeLine.createdDate(), wfTimeLine.roleId(), postedBy,
                wfTimeLine.commentDescription(), wfTimeLine.taskId(), wfTimeLine.type());
    }

} // E:O:F:WorkflowResource.<|MERGE_RESOLUTION|>--- conflicted
+++ resolved
@@ -689,11 +689,8 @@
         workflowActionView.setShowOn(workflowAction.getShowOn());
         workflowActionView.setActionInputs(createActionInputViews(workflowAction));
         workflowActionView.setMetadata(workflowAction.getMetadata());
-<<<<<<< HEAD
         workflowActionView.setCommentActionlet(workflowAction.hasCommentActionlet());
-=======
         workflowActionView.setResetable(workflowAction.hasResetActionlet());
->>>>>>> 8077c292
         return workflowActionView;
     }
 
