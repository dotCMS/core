package com.dotcms.rest.api.v1.workflow;

import com.dotcms.contenttype.business.ContentTypeAPI;
import com.dotcms.contenttype.exception.NotFoundInDbException;
import com.dotcms.contenttype.model.field.Field;
import com.dotcms.contenttype.model.type.ContentType;
import com.dotcms.contenttype.transform.field.LegacyFieldTransformer;
import com.dotcms.repackage.com.google.common.annotations.VisibleForTesting;
import com.dotcms.repackage.javax.validation.constraints.NotNull;
import com.dotcms.repackage.org.codehaus.jettison.json.JSONArray;
import com.dotcms.repackage.org.codehaus.jettison.json.JSONException;
import com.dotcms.repackage.org.codehaus.jettison.json.JSONObject;
import com.dotcms.rest.*;
import com.dotcms.rest.annotation.IncludePermissions;
import com.dotcms.rest.annotation.NoCache;
import com.dotcms.rest.api.MultiPartUtils;
import com.dotcms.rest.api.v1.DotObjectMapperProvider;
import com.dotcms.rest.api.v1.authentication.ResponseUtil;
import com.dotcms.rest.exception.BadRequestException;
import com.dotcms.rest.exception.ForbiddenException;
import com.dotcms.util.CollectionsUtils;
import com.dotcms.util.ConversionUtils;
import com.dotcms.util.DotPreconditions;
import com.dotcms.util.JsonArrayToLinkedSetConverter;
import com.dotcms.workflow.form.*;
import com.dotcms.workflow.helper.WorkflowHelper;
import com.dotmarketing.beans.Permission;
import com.dotmarketing.business.APILocator;
import com.dotmarketing.business.PermissionAPI;
import com.dotmarketing.business.web.WebAPILocator;
import com.dotmarketing.exception.DoesNotExistException;
import com.dotmarketing.exception.DotDataException;
import com.dotmarketing.exception.DotSecurityException;
import com.dotmarketing.portlets.categories.model.Category;
import com.dotmarketing.portlets.contentlet.business.ContentletAPI;
import com.dotmarketing.portlets.contentlet.business.DotContentletValidationException;
import com.dotmarketing.portlets.contentlet.model.Contentlet;
import com.dotmarketing.portlets.contentlet.model.ContentletDependencies;
import com.dotmarketing.portlets.contentlet.model.IndexPolicyProvider;
import com.dotmarketing.portlets.structure.model.Relationship;
import com.dotmarketing.portlets.workflows.actionlet.WorkFlowActionlet;
import com.dotmarketing.portlets.workflows.business.WorkflowAPI;
import com.dotmarketing.portlets.workflows.model.*;
import com.dotmarketing.portlets.workflows.util.WorkflowImportExportUtil;
import com.dotmarketing.portlets.workflows.util.WorkflowSchemeImportExportObject;
import com.dotmarketing.util.Logger;
import com.dotmarketing.util.PageMode;
import com.dotmarketing.util.UtilMethods;
import com.google.common.collect.ImmutableSet;
import com.liferay.portal.language.LanguageException;
import com.liferay.portal.language.LanguageUtil;
import com.liferay.portal.model.User;
import com.liferay.util.StringPool;
import com.rainerhahnekamp.sneakythrow.Sneaky;
import io.vavr.Tuple2;
import org.glassfish.jersey.media.multipart.FormDataMultiPart;
import org.glassfish.jersey.server.JSONP;

import javax.servlet.http.HttpServletRequest;
import javax.servlet.http.HttpServletResponse;
import javax.ws.rs.*;
import javax.ws.rs.container.AsyncResponse;
import javax.ws.rs.container.Suspended;
import javax.ws.rs.core.Context;
import javax.ws.rs.core.MediaType;
import javax.ws.rs.core.Response;
import java.io.File;
import java.io.IOException;
import java.util.*;
import java.util.function.Supplier;
import java.util.stream.Collectors;

import static com.dotcms.rest.ResponseEntityView.OK;
import static com.dotcms.util.CollectionsUtils.map;
import static com.dotcms.util.DotLambdas.not;

/**
 * Encapsulates all the interaction with Workflows, can:
 * - create schemes, action into schemes, steps into schemes
 * - associated actions to steps.
 * - get schemes, steps, actions and relation information.
 * - get available actions for a content
 * - fire an action for a single content or bulk (action for a several contents)
 * - etc.
 *
 * You can find more information on the dotCMS/src/curl-test/documentation/Workflow Resource.json
 * It is a complete collection of examples about how to interact with the WorkflowResource
 * @author jsanca
 */
@SuppressWarnings("serial")
@Path("/v1/workflow")
public class WorkflowResource {

    public  final static String VERSION       = "1.0";
    private static final String LISTING       = "listing";
    private static final String EDITING       = "editing";
    private static final String ASSIGN        = "assign";
    private static final String COMMENTS      = "comments";
    private static final String PUBLISH_DATE  = "publishDate";
    private static final String PUBLISH_TIME  = "publishTime";
    private static final String EXPIRE_DATE   = "expireDate";
    private static final String EXPIRE_TIME   = "expireTime";
    private static final String NEVER_EXPIRE  = "neverExpire";
    private static final String WHERE_TO_SEND = "whereToSend";
    private static final String FORCE_PUSH    = "forcePush";
    private static final String BINARY_FIELDS = "binaryFields";
    private static final String PREFIX_BINARY = "binary";
    private static final String ACTION_NAME   = "actionName";
    private static final String CONTENTLET    = "contentlet";


    private final WorkflowHelper   workflowHelper;
    private final ContentHelper    contentHelper;
    private final WebResource      webResource;
    private final WorkflowAPI      workflowAPI;
    private final ResponseUtil     responseUtil;
    private final ContentletAPI    contentletAPI;
    private final PermissionAPI    permissionAPI;
    private final WorkflowImportExportUtil workflowImportExportUtil;
    private final MultiPartUtils   multiPartUtils;
    private final SystemActionApiFireCommandFactory systemActionApiFireCommandProvider;
    private final Set<String> validRenderModeSet = ImmutableSet.of(LISTING, EDITING);


    /**
     * Default constructor.
     */
    public WorkflowResource() {
        this(WorkflowHelper.getInstance(),
                ContentHelper.getInstance(),
                APILocator.getWorkflowAPI(),
                APILocator.getContentletAPI(),
                ResponseUtil.INSTANCE,
                APILocator.getPermissionAPI(),
                WorkflowImportExportUtil.getInstance(),
                new MultiPartUtils(),
                new WebResource(),
                SystemActionApiFireCommandFactory.getInstance());
    }

    @VisibleForTesting
    WorkflowResource(final WorkflowHelper workflowHelper,
                     final ContentHelper    contentHelper,
                     final WorkflowAPI      workflowAPI,
                     final ContentletAPI    contentletAPI,
                     final ResponseUtil     responseUtil,
                     final PermissionAPI    permissionAPI,
                     final WorkflowImportExportUtil workflowImportExportUtil,
                     final MultiPartUtils   multiPartUtils,
                     final WebResource webResource,
                     final SystemActionApiFireCommandFactory systemActionApiFireCommandProvider) {

        this.workflowHelper           = workflowHelper;
        this.contentHelper            = contentHelper;
        this.webResource              = webResource;
        this.responseUtil             = responseUtil;
        this.workflowAPI              = workflowAPI;
        this.permissionAPI            = permissionAPI;
        this.contentletAPI            = contentletAPI;
        this.multiPartUtils           = multiPartUtils;
        this.workflowImportExportUtil = workflowImportExportUtil;
        this.systemActionApiFireCommandProvider =
                systemActionApiFireCommandProvider;

    }

    /**
     * Returns all schemes non-archived associated to a content type. 401 if the user does not have permission.
     * @param request  HttpServletRequest
     * @param contentTypeId String content type id to get the schemes associated to it, is this is null return
     *                      all the schemes (archived and non-archived).
     * @return Response
     */
    @GET
    @Path("/schemes")
    @JSONP
    @NoCache
    @Produces({MediaType.APPLICATION_JSON, "application/javascript"})
    public final Response findSchemes(@Context final HttpServletRequest request,
                                      @Context final HttpServletResponse response,
                                      @QueryParam("contentTypeId") final String  contentTypeId,
                                      @DefaultValue("true") @QueryParam("showArchive")  final boolean showArchived) {

        final InitDataObject initDataObject = this.webResource.init
                (null, request, response, true, null);
        try {
            Logger.debug(this,
                    "Getting the workflow schemes for the contentTypeId: " + contentTypeId);
            final List<WorkflowScheme> schemes = (null != contentTypeId) ?
                    ((showArchived)?
                            this.workflowHelper.findSchemesByContentType(contentTypeId, initDataObject.getUser()):
                            this.workflowHelper.findSchemesByContentType(contentTypeId, initDataObject.getUser())
                                    .stream().filter(not(WorkflowScheme::isArchived)).collect(CollectionsUtils.toImmutableList())):
                    this.workflowHelper.findSchemes(showArchived);

            return Response.ok(new ResponseEntityView(schemes)).build(); // 200
        } catch (Exception e) {
            Logger.error(this.getClass(),"Exception on findSchemes exception message: " + e.getMessage(), e);
            return ResponseUtil.mapExceptionResponse(e);
        }
    } // findSchemes.

    /**
     * Returns all actionlets classes
     * @param request  HttpServletRequest
     * @return Response
     */
    @GET
    @Path("/actionlets")
    @JSONP
    @NoCache
    @Produces({MediaType.APPLICATION_JSON, "application/javascript"})
    public final Response findActionlets(@Context final HttpServletRequest request) {

        this.webResource.init
                (null, true, request, true, null);
        try {

            Logger.debug(this,
                    ()->"Getting the workflow actionlets");

            final List<WorkFlowActionlet> actionlets = this.workflowAPI.findActionlets();
            return Response.ok(new ResponseEntityView(actionlets)).build(); // 200
        } catch (Exception e) {
            Logger.error(this.getClass(),"Exception on findActionlets exception message: " + e.getMessage(), e);
            return ResponseUtil.mapExceptionResponse(e);
        }
    } // findActionlets.

    /**
     * Returns all actionlets associated to a workflow action. 401 if the user does not have permission.
     * @param request  HttpServletRequest
     * @param actionId String action id to get the actionlet associated to it, is this is null return
     *                      all the WorkflowActionClass
     * @return Response
     */
    @GET
    @Path("/actions/{actionId}/actionlets")
    @JSONP
    @NoCache
    @Produces({MediaType.APPLICATION_JSON, "application/javascript"})
    public final Response findActionletsByAction(@Context final HttpServletRequest request,
                                                 @PathParam("actionId") final String  actionId) {

        final InitDataObject initDataObject = this.webResource.init
                (null, true, request, true, null);
        try {

            Logger.debug(this,
                    ()->"Getting the workflow actionlets for the action: " + actionId);

            final WorkflowAction action = this.workflowAPI.findAction(actionId, initDataObject.getUser());
            DotPreconditions.notNull(action, ()->"Action: " + actionId + ", does not exists", NotFoundInDbException.class);

            final List<WorkflowActionClass> actionClasses = this.workflowAPI.findActionClasses(action);
            return Response.ok(new ResponseEntityView(actionClasses)).build(); // 200
        } catch (Exception e) {
            Logger.error(this.getClass(),"Exception on findActionletsByAction exception message: " + e.getMessage(), e);
            return ResponseUtil.mapExceptionResponse(e);
        }
    } // findActionletsByAction.

    /**
     * Returns all schemes for the content type and include schemes non-archive . 401 if the user does not have permission.
     * @param request  HttpServletRequest
     * @return Response
     */
    @GET
    @Path("/schemes/schemescontenttypes/{contentTypeId}")
    @JSONP
    @NoCache
    @Produces({MediaType.APPLICATION_JSON, "application/javascript"})
    public final Response findAllSchemesAndSchemesByContentType(
            @Context final HttpServletRequest request,
            @Context final HttpServletResponse response,
            @PathParam("contentTypeId") final String contentTypeId) {

        final InitDataObject initDataObject = this.webResource.init
                (null, request, response, true, null);

        try {

            Logger.debug(this,
                    "Getting the workflow schemes for the contentTypeId: " + contentTypeId
                            + " and including All Schemes");
            final List<WorkflowScheme> schemes = this.workflowHelper.findSchemes();
            final List<WorkflowScheme> contentTypeSchemes = this.workflowHelper.findSchemesByContentType(contentTypeId, initDataObject.getUser());

            return Response.ok(new ResponseEntityView(
                    new SchemesAndSchemesContentTypeView(schemes, contentTypeSchemes)))
                    .build(); // 200
        } catch (Exception e) {

            Logger.error(this.getClass(),
                    "Exception on findAllSchemesAndSchemesByContentType exception message: " + e
                            .getMessage(), e);
            return ResponseUtil.mapExceptionResponse(e);

        }
    } // findAllSchemesAndSchemesByContentType.

    /**
     * Return Steps associated to the scheme, 404 if does not exists. 401 if the user does not have permission.
     * @param request  HttpServletRequest
     * @param schemeId String
     * @return Response
     */
    @GET
    @Path("/schemes/{schemeId}/steps")
    @JSONP
    @NoCache
    @Produces({MediaType.APPLICATION_JSON, "application/javascript"})
    public final Response findStepsByScheme(@Context final HttpServletRequest request,
                                            @Context final HttpServletResponse response,
                                            @PathParam("schemeId") final String schemeId) {

        this.webResource.init
                (null, request, response, true, null);

        try {
            Logger.debug(this, "Getting the workflow steps for the scheme: " + schemeId);
            final List<WorkflowStep> steps = this.workflowHelper.findSteps(schemeId);
            return Response.ok(new ResponseEntityView(steps)).build(); // 200
        } catch (Exception e) {
            Logger.error(this.getClass(),"Exception on findStepsByScheme exception message: " + e.getMessage(), e);
            return ResponseUtil.mapExceptionResponse(e);

        }
    } // findSteps.

    /**
     * Finds the available actions for an inode
     *
     * @param request HttpServletRequest
     * @param inode String
     * @param renderMode String, this is an uncase sensitive query string (?renderMode=) optional parameter.
     *                   By default the findAvailableAction will run on WorkflowAPI.RenderMode.EDITING, if you want to run for instance on WorkflowAPI.RenderMode.LISTING
     *                   you can send the renderMode parameter as ?renderMode=listing
     *                   This will be used to filter the action based on the show on configuration for each action.
     * @return Response
     */
    @GET
    @Path("/contentlet/{inode}/actions")
    @JSONP
    @NoCache
    @Produces({MediaType.APPLICATION_JSON, "application/javascript"})
    public final Response findAvailableActions(@Context final HttpServletRequest request,
                                               @Context final HttpServletResponse response,
                                               @PathParam("inode")  final String inode,
                                               @QueryParam("renderMode") final String renderMode) {

        final InitDataObject initDataObject = this.webResource.init
                (null, request, response, true, null);
        try {
            Logger.debug(this, ()->"Getting the available actions for the contentlet inode: " + inode);

            this.workflowHelper.checkRenderMode (renderMode, initDataObject.getUser(), this.validRenderModeSet);

            final List<WorkflowAction> actions = this.workflowHelper.findAvailableActions(inode, initDataObject.getUser(),
                    LISTING.equalsIgnoreCase(renderMode)?WorkflowAPI.RenderMode.LISTING:WorkflowAPI.RenderMode.EDITING);
            return Response.ok(new ResponseEntityView(actions)).build(); // 200
        } catch (Exception e) {
            Logger.error(this.getClass(),
                    "Exception on findAvailableActions, contentlet inode: " + inode +
                            ", exception message: " + e.getMessage(), e);
            return ResponseUtil.mapExceptionResponse(e);
        }
    } // findAvailableActions.



    /**
     * Get the bulk actions based on the {@link BulkActionForm}
     * @param request HttpServletRequest
     * @param bulkActionForm String
     * @return Response
     */
    @POST
    @Path("/contentlet/actions/bulk")
    @JSONP
    @NoCache
    @Produces({MediaType.APPLICATION_JSON, "application/javascript"})
    public final Response getBulkActions(@Context final HttpServletRequest request,
                                         @Context final HttpServletResponse response,
                                         final BulkActionForm bulkActionForm) {

        final InitDataObject initDataObject = this.webResource.init
                (null, request, response, true, null);
        try {

            DotPreconditions.notNull(bulkActionForm,"Expected Request body was empty.");
            Logger.debug(this, ()-> "Getting the bulk actions for the contentlets inodes: " + bulkActionForm);
            return Response.ok(new ResponseEntityView
                    (this.workflowHelper.findBulkActions(initDataObject.getUser(), bulkActionForm)))
                    .build(); // 200
        } catch (Exception e) {
            Logger.error(this.getClass(),
                    "Exception on getBulkActions, bulkActionForm: " + bulkActionForm +
                            ", exception message: " + e.getMessage(), e);
            return ResponseUtil.mapExceptionResponse(e);
        }
    } // getBulkActions.

    @PUT
    @Path("/contentlet/actions/bulk/fire")
    @JSONP
    @NoCache
    @Produces({MediaType.APPLICATION_JSON, "application/javascript"})
    public final void fireBulkActions(@Context final HttpServletRequest request,
                                      @Suspended final AsyncResponse asyncResponse,
                                      final FireBulkActionsForm fireBulkActionsForm) {

        final InitDataObject initDataObject = this.webResource.init(null, request, new EmptyHttpResponse(), true, null);
        Logger.debug(this, ()-> "Fire bulk actions: " + fireBulkActionsForm);
        try {
            // check the form
            DotPreconditions.notNull(fireBulkActionsForm,"Expected Request body was empty.");
            ResponseUtil.handleAsyncResponse(() -> {
                try {
                    final BulkActionsResultView view = workflowHelper
                            .fireBulkActions(fireBulkActionsForm, initDataObject.getUser());
                    return Response.ok( new ResponseEntityView(view)).build();
                } catch (Exception e) {
                    asyncResponse.resume(ResponseUtil.mapExceptionResponse(e));
                }
                return null;
            }, asyncResponse);

        } catch (Exception e) {
            Logger.error(this.getClass(), "Exception attempting to fire bulk actions by : " +fireBulkActionsForm + ", exception message: " + e.getMessage(), e);
            asyncResponse.resume(ResponseUtil.mapExceptionResponse(e));
        }
    }


    /**
     * Returns a single action, 404 if does not exists. 401 if the user does not have permission.
     * @param request  HttpServletRequest
     * @param actionId String
     * @return Response
     */
    @GET
    @Path("/actions/{actionId}")
    @JSONP
    @NoCache
    @IncludePermissions
    @Produces({MediaType.APPLICATION_JSON, "application/javascript"})
    public final Response findAction(@Context final HttpServletRequest request,
                                     @Context final HttpServletResponse response,
                                     @PathParam("actionId") final String actionId) {

        final InitDataObject initDataObject = this.webResource.init
                (null, request, response, true, null);
        try {
            Logger.debug(this, ()->"Finding the workflow action " + actionId);
            final WorkflowAction action = this.workflowHelper.findAction(actionId, initDataObject.getUser());
            return Response.ok(new ResponseEntityView(action)).build(); // 200
        } catch (Exception e) {
            Logger.error(this.getClass(),
                    "Exception on findAction, actionId: " + actionId +
                            ", exception message: " + e.getMessage(), e);
            return ResponseUtil.mapExceptionResponse(e);
        }

    } // findAction.

    /**
     * Returns a single action condition evaluated, 404 if does not exists. 401 if the user does not have permission.
     * @param request  HttpServletRequest
     * @param actionId String
     * @return Response
     */
    @GET
    @Path("/actions/{actionId}/condition")
    @JSONP
    @NoCache
    @IncludePermissions
    @Produces({MediaType.APPLICATION_JSON, "application/javascript"})
    public final Response evaluateActionCondition(
            @Context final HttpServletRequest request,
            @Context final HttpServletResponse response,
            @PathParam("actionId") final String actionId) {

        final InitDataObject initDataObject = this.webResource.init
                (null, request, response, true, null);
        try {
            Logger.debug(this, ()->"Finding the workflow action " + actionId);

            final String evaluated = workflowHelper.evaluateActionCondition(actionId, initDataObject.getUser(), request, response);
            return Response.ok(new ResponseEntityView(evaluated)).build(); // 200
        } catch (Exception e) {
            Logger.error(this.getClass(),
                    "Exception on evaluateActionCondition, actionId: " + actionId +
                            ", exception message: " + e.getMessage(), e);
            return ResponseUtil.mapExceptionResponse(e);
        }
    } // findAction.

    /**
     * Returns a single action associated to the step, 404 if does not exists. 401 if the user does not have permission.
     * @param request  HttpServletRequest
     * @param actionId String
     * @param stepId String
     * @return Response
     */
    @GET
    @Path("/steps/{stepId}/actions/{actionId}")
    @JSONP
    @NoCache
    @Produces({MediaType.APPLICATION_JSON, "application/javascript"})
    public final Response findActionByStep(@Context final HttpServletRequest request,
                                           @Context final HttpServletResponse response,
                                           @PathParam("stepId")   final String stepId,
                                           @PathParam("actionId") final String actionId) {

        final InitDataObject initDataObject = this.webResource.init
                (null, request, response, true, null);
        try {
            Logger.debug(this, "Getting the workflow action " + actionId + " for the step: " + stepId);
            final WorkflowAction action = this.workflowHelper.findAction(actionId, stepId, initDataObject.getUser());
            return Response.ok(new ResponseEntityView(action)).build(); // 200
        } catch (Exception e) {
            Logger.error(this.getClass(),
                    "Exception on findAction, actionId: " + actionId +
                            ", exception message: " + e.getMessage(), e);
            return ResponseUtil.mapExceptionResponse(e);
        }
    } // findActionByStep.

    /**
     * Returns a collection of actions associated to the step, if step does not have any will returns 200 and an empty list.
     * 401 if the user does not have permission.
     * 404 if the stepId does not exists.
     * @param request  HttpServletRequest
     * @param stepId String
     * @return Response
     */
    @GET
    @Path("/steps/{stepId}/actions")
    @JSONP
    @NoCache
    @Produces({MediaType.APPLICATION_JSON, "application/javascript"})
    public final Response findActionsByStep(@Context final HttpServletRequest request,
                                            @Context final HttpServletResponse response,
                                            @PathParam("stepId")   final String stepId) {

        final InitDataObject initDataObject = this.webResource.init
                (null, request, response, true, null);
        final User user = initDataObject.getUser();
        try {
            Logger.debug(this, "Getting the workflow actions for the step: " + stepId);
            final List<WorkflowAction> actions = this.workflowHelper.findActions(stepId, user);
            return Response.ok(new ResponseEntityView(actions)).build(); // 200
        } catch (Exception e) {
            Logger.error(this.getClass(),
                    "Exception on findActionsByStep, stepId: " + stepId +
                            ", exception message: " + e.getMessage(), e);
            return ResponseUtil.mapExceptionResponse(e);
        }
    } // findActionByStep.

    /**
     * Returns a set of actions associated to the schemeId
     * @param request  HttpServletRequest
     * @param schemeId String
     * @return Response
     */
    @GET
    @Path("/schemes/{schemeId}/actions")
    @JSONP
    @NoCache
    @Produces({MediaType.APPLICATION_JSON, "application/javascript"})
    public final Response findActionsByScheme(@Context final HttpServletRequest request,
                                              @Context final HttpServletResponse response,
                                              @PathParam("schemeId") final String schemeId) {

        final InitDataObject initDataObject = this.webResource.init
                (null, request, response, true, null);
        try {
            Logger.debug(this, "Getting the workflow actions: " + schemeId);
            final List<WorkflowAction> actions = this.workflowHelper.findActionsByScheme(schemeId, initDataObject.getUser());
            return Response.ok(new ResponseEntityView(actions)).build(); // 200
        } catch (Exception e) {
            Logger.error(this.getClass(),
                    "Exception on findActionsByScheme, schemeId: " + schemeId +
                            ", exception message: " + e.getMessage(), e);
            return ResponseUtil.mapExceptionResponse(e);
        }
    } // findActionsByScheme.

    /**
     * Returns a set of {@link WorkflowAction} associated to a set to schemes Id and {@link com.dotmarketing.portlets.workflows.business.WorkflowAPI.SystemAction}
     * @param request  HttpServletRequest
     * @param response {@link HttpServletResponse}
     * @param systemAction {@link com.dotmarketing.portlets.workflows.business.WorkflowAPI.SystemAction}
     * @return Response
     */
    @POST
    @Path("/schemes/actions/{systemAction}")
    @JSONP
    @NoCache
    @Produces({MediaType.APPLICATION_JSON, "application/javascript"})
    public final Response findActionsBySchemesAndSystemAction(@Context final HttpServletRequest request,
                                                    @Context final HttpServletResponse response,
                                                    @PathParam("systemAction") final WorkflowAPI.SystemAction systemAction,
                                                    final WorkflowSchemesForm workflowSchemesForm) {

        final InitDataObject initDataObject = this.webResource.init
                (null, request, response, true, null);

        DotPreconditions.notNull(workflowSchemesForm,"Expected Request body was empty.");
        try {

            Logger.debug(this, ()->"Getting the actions for the schemes: " + workflowSchemesForm.getSchemes()
                    + " and system action: " + systemAction);

            return Response.ok(new ResponseEntityView(
                    this.workflowHelper.findActions(
                            workflowSchemesForm.getSchemes(), systemAction, initDataObject.getUser())))
                    .build(); // 200
        } catch (Exception e) {
            Logger.error(this.getClass(),
                    "Exception on findActionsBySchemesAndSystemAction, schemes: " + workflowSchemesForm.getSchemes() +
                            ", exception message: " + e.getMessage(), e);
            return ResponseUtil.mapExceptionResponse(e);
        }
    } // findSystemActionsByScheme.

    /**
     * Returns a set of {@link SystemActionWorkflowActionMapping} associated to the schemeId
     * @param request  HttpServletRequest
     * @param schemeId String
     * @return Response
     */
    @GET
    @Path("/schemes/{schemeId}/system/actions")
    @JSONP
    @NoCache
    @Produces({MediaType.APPLICATION_JSON, "application/javascript"})
    public final Response findSystemActionsByScheme(@Context final HttpServletRequest request,
                                              @Context final HttpServletResponse response,
                                              @PathParam("schemeId") final String schemeId) {

        final InitDataObject initDataObject = this.webResource.init
                (null, request, response, true, null);
        try {

            Logger.debug(this, "Getting the system actions for the scheme: " + schemeId);
            final List<SystemActionWorkflowActionMapping> systemActions =
                    this.workflowAPI.findSystemActionsByScheme(this.workflowAPI.findScheme(schemeId), initDataObject.getUser());
            return Response.ok(new ResponseEntityView(systemActions)).build(); // 200
        } catch (Exception e) {
            Logger.error(this.getClass(),
                    "Exception on findSystemActionsByScheme, schemeId: " + schemeId +
                            ", exception message: " + e.getMessage(), e);
            return ResponseUtil.mapExceptionResponse(e);
        }
    } // findSystemActionsByScheme.

    /**
     * Returns a set of {@link SystemActionWorkflowActionMapping} associated to the content type
     * @param request  HttpServletRequest
     * @param contentTypeVarOrId String
     * @return Response
     */
    @GET
    @Path("/contenttypes/{contentTypeVarOrId}/system/actions")
    @JSONP
    @NoCache
    @Produces({MediaType.APPLICATION_JSON, "application/javascript"})
    public final Response findSystemActionsByContentType(@Context final HttpServletRequest request,
                                                    @Context final HttpServletResponse response,
                                                    @PathParam("contentTypeVarOrId") final String contentTypeVarOrId) {

        final InitDataObject initDataObject = this.webResource.init
                (null, request, response, true, null);
        try {

            Logger.debug(this, "Getting the system actions for the content type: " + contentTypeVarOrId);
            final User user = initDataObject.getUser();
            final ContentType contentType = APILocator.getContentTypeAPI(user).find(contentTypeVarOrId);
            final List<SystemActionWorkflowActionMapping> systemActions =
                    this.workflowHelper.findSystemActionsByContentType(contentType, initDataObject.getUser());
            return Response.ok(new ResponseEntityView(systemActions)).build(); // 200
        } catch (Exception e) {
            Logger.error(this.getClass(),
                    "Exception on findSystemActionsByContentType, content type: " + contentTypeVarOrId +
                            ", exception message: " + e.getMessage(), e);
            return ResponseUtil.mapExceptionResponse(e);
        }
    } // findSystemActionsByScheme.

    /**
     * Will retrieve the references as a default {@link WorkflowAction}
     * @param request  HttpServletRequest
     * @param workflowActionId String
     * @return Response
     */
    @GET
    @Path("/system/actions/{workflowActionId}")
    @JSONP
    @NoCache
    @Produces({MediaType.APPLICATION_JSON, "application/javascript"})
    public final Response getSystemActionsReferredByWorkflowAction(@Context final HttpServletRequest request,
                                                         @Context final HttpServletResponse response,
                                                         @PathParam("workflowActionId") final String workflowActionId) {

        final InitDataObject initDataObject = this.webResource.init
                (null, request, response, true, null);
        try {

            Logger.debug(this, ()->"Getting the system actions for the workflow action id: " + workflowActionId);
            final User user = initDataObject.getUser();
            final WorkflowAction workflowAction = this.workflowHelper.findAction(workflowActionId, user);
            final List<SystemActionWorkflowActionMapping> systemActions =
                    this.workflowAPI.findSystemActionsByWorkflowAction(workflowAction, user);
            return Response.ok(new ResponseEntityView(systemActions)).build(); // 200
        } catch (Exception e) {
            Logger.error(this.getClass(),
                    "Exception on getSystemActionsReferredByWorkflowAction, workflowActionId: " + workflowActionId +
                            ", exception message: " + e.getMessage(), e);
            return ResponseUtil.mapExceptionResponse(e);
        }
    } // getSystemActionsReferredByWorkflowAction.


    /**
     * Saves an {@link com.dotmarketing.portlets.workflows.business.WorkflowAPI.SystemAction}, by default the action is associated to the schema,
     * however if the stepId is set will be automatically associated to the step too.
     * @param request                     HttpServletRequest
     * @param response                    HttpServletResponse
     * @param workflowSystemActionForm    WorkflowActionForm
     * @return Response
     */
    @PUT
    @Path("/system/actions")
    @JSONP
    @NoCache
    @Produces({MediaType.APPLICATION_JSON, "application/javascript"})
    public final Response saveSystemAction(@Context final HttpServletRequest request,
                                     @Context final HttpServletResponse response,
                                     final WorkflowSystemActionForm workflowSystemActionForm) {

        final InitDataObject initDataObject = this.webResource.init
                (null, request, response, true, null);

        try {

            DotPreconditions.notNull(workflowSystemActionForm,"Expected Request body was empty.");
            Logger.debug(this, ()-> "Saving system action: " + workflowSystemActionForm.getSystemAction() +
                                            ", map to action id: " + workflowSystemActionForm.getActionId() +
                                            " and " + (UtilMethods.isSet(workflowSystemActionForm.getSchemeId())?
                                            "scheme: " + workflowSystemActionForm.getSchemeId():
                                            "var: "    + workflowSystemActionForm.getContentTypeVariable()));

            return Response.ok(new ResponseEntityView(
                    this.workflowHelper.mapSystemActionToWorkflowAction(workflowSystemActionForm, initDataObject.getUser())))
                    .build(); // 200
        }  catch (final Exception e) {

            Logger.error(this.getClass(),
                    "Exception on save, workflowActionForm: " + workflowSystemActionForm +
                            ", exception message: " + e.getMessage(), e);
            return ResponseUtil.mapExceptionResponse(e);
        }
    } // saveSystemAction


    /**
     * Deletes an {@link com.dotmarketing.portlets.workflows.business.WorkflowAPI.SystemAction}, by default the action is associated to the schema,
     * however if the stepId is set will be automatically associated to the step too.
     * @param request                     HttpServletRequest
     * @param response                    HttpServletResponse
     * @param identifier                  String
     * @return Response
     */
    @DELETE
    @Path("/system/actions/{identifier}")
    @JSONP
    @NoCache
    @Produces({MediaType.APPLICATION_JSON, "application/javascript"})
    public final Response deletesSystemAction(@Context final HttpServletRequest request,
                                              @Context final HttpServletResponse response,
                                              @PathParam("identifier") final String identifier) {

        final InitDataObject initDataObject = this.webResource.init
                (null, request, response, true, null);

        try {

            Logger.debug(this, ()-> "Deleting system action: " + identifier);

            return Response.ok(new ResponseEntityView(
                    this.workflowHelper.deleteSystemAction(identifier, initDataObject.getUser())))
                    .build(); // 200
        }  catch (final Exception e) {

            Logger.error(this.getClass(),
                    "Exception on delete System Action, identifier: " + identifier +
                            ", exception message: " + e.getMessage(), e);
            return ResponseUtil.mapExceptionResponse(e);
        }
    } // saveSystemAction

    /**
     * Saves an action, by default the action is associated to the schema, however if the stepId is set will be automatically associated to the step too.
     * @param request               HttpServletRequest
     * @param workflowActionForm    WorkflowActionForm
     * @return Response
     */
    @POST
    @Path("/actions")
    @JSONP
    @NoCache
    @Produces({MediaType.APPLICATION_JSON, "application/javascript"})
    public final Response saveAction(@Context final HttpServletRequest request,
                                     @Context final HttpServletResponse response,
                               final WorkflowActionForm workflowActionForm) {

        final InitDataObject initDataObject = this.webResource.init
                (null, request, response, true, null);
        WorkflowAction newAction;

        try {
            DotPreconditions.notNull(workflowActionForm,"Expected Request body was empty.");
            Logger.debug(this, "Saving new workflow action: " + workflowActionForm.getActionName());
            newAction = this.workflowHelper.saveAction(workflowActionForm, initDataObject.getUser());
            return Response.ok(new ResponseEntityView(newAction)).build(); // 200

        }  catch (final Exception e) {

            Logger.error(this.getClass(),
                    "Exception on save, workflowActionForm: " + workflowActionForm +
                            ", exception message: " + e.getMessage(), e);
            return ResponseUtil.mapExceptionResponse(e);
        }

    } // save

    /**
     * Updates an existing action
     * @param request HttpServletRequest
     * @param actionId String
     * @param workflowActionForm WorkflowActionStepForm
     * @return Response
     */
    @PUT
    @Path("/actions/{actionId}")
    @JSONP
    @NoCache
    @Produces({MediaType.APPLICATION_JSON, "application/javascript"})
    public final Response updateAction(@Context final HttpServletRequest request,
                                       @Context final HttpServletResponse response,
                                       @PathParam("actionId") final String actionId,
                                       final WorkflowActionForm workflowActionForm) {

        final InitDataObject initDataObject = this.webResource.init(null, request, response, true, null);
        try {
            DotPreconditions.notNull(workflowActionForm,"Expected Request body was empty.");
            Logger.debug(this, "Updating action with id: " + actionId);
            final WorkflowAction workflowAction = this.workflowHelper.updateAction(actionId, workflowActionForm, initDataObject.getUser());
            return Response.ok(new ResponseEntityView(workflowAction)).build(); // 200
        } catch (final Exception e) {
            Logger.error(this.getClass(),
                    "Exception on updateAction, actionId: " +actionId+", workflowActionForm: " + workflowActionForm +
                            ", exception message: " + e.getMessage(), e);
            return ResponseUtil.mapExceptionResponse(e);
        }

    } // deleteAction

    /**
     * Saves an action into a step
     * @param request HttpServletRequest
     * @param workflowActionStepForm WorkflowActionStepForm
     * @return Response
     */
    @POST
    @Path("/steps/{stepId}/actions")
    @JSONP
    @NoCache
    @Produces({MediaType.APPLICATION_JSON, "application/javascript"})
    public final Response saveActionToStep(@Context final HttpServletRequest request,
                                           @Context final HttpServletResponse response,
                                           @PathParam("stepId")   final String stepId,
                                           final WorkflowActionStepForm workflowActionStepForm) {

        final InitDataObject initDataObject = this.webResource.init
                (null, request, response, true, null);
        try {
            DotPreconditions.notNull(workflowActionStepForm,"Expected Request body was empty.");
            Logger.debug(this, "Saving a workflow action " + workflowActionStepForm.getActionId()
                    + " in to a step: " + stepId);
            this.workflowHelper.saveActionToStep(new WorkflowActionStepBean.Builder().stepId(stepId)
                    .actionId(workflowActionStepForm.getActionId()).build(), initDataObject.getUser());
            return Response.ok(new ResponseEntityView(OK)).build(); // 200
        } catch (final Exception e) {
            Logger.error(this.getClass(),
                    "Exception on saveActionToStep, stepId: "+stepId+", saveActionToStep: " + workflowActionStepForm +
                            ", exception message: " + e.getMessage(), e);
            return ResponseUtil.mapExceptionResponse(e);
        }
    } // saveActionToStep

    /**
     * Saves an actionlet into an action,
     * if the Parameters (key/value) are not null nor empty, overrides them.
     * @param request HttpServletRequest
     * @param workflowActionletActionForm WorkflowActionletActionForm
     * @return Response
     */
    @POST
    @Path("/actions/{actionId}/actionlets")
    @JSONP
    @NoCache
    @Produces({MediaType.APPLICATION_JSON, "application/javascript"})
    public final Response saveActionletToAction(@Context final HttpServletRequest request,
                                                @PathParam("actionId")   final String actionId,
                                                final WorkflowActionletActionForm workflowActionletActionForm) {

        final InitDataObject initDataObject = this.webResource.init
                (null, true, request, true, null);
        try {

            DotPreconditions.notNull(workflowActionletActionForm,"Expected Request body was empty.");
            Logger.debug(this, "Saving a workflow actionlet " + workflowActionletActionForm.getActionletClass()
                    + " in to a action : " + actionId);
            this.workflowHelper.saveActionletToAction(new WorkflowActionletActionBean.Builder().actionId(actionId)
                            .actionletClass(workflowActionletActionForm.getActionletClass())
                            .order(workflowActionletActionForm.getOrder())
                            .parameters(workflowActionletActionForm.getParameters()).build()
                    , initDataObject.getUser());
            return Response.ok(new ResponseEntityView(OK)).build(); // 200
        } catch (final Exception e) {
            Logger.error(this.getClass(),
                    "Exception on saveActionletToAction, actionId: "+actionId+", saveActionletToAction: " + workflowActionletActionForm +
                            ", exception message: " + e.getMessage(), e);
            return ResponseUtil.mapExceptionResponse(e);
        }
    } // saveActionletToAction



    /**
     * Deletes a step
     * @param request HttpServletRequest
     * @param stepId String
     */
    @DELETE
    @Path("/steps/{stepId}")
    @JSONP
    @NoCache
    @Produces({MediaType.APPLICATION_JSON, "application/javascript"})
    public final void deleteStep(@Context final HttpServletRequest request,
                                 @Suspended final AsyncResponse asyncResponse,
                                 @PathParam("stepId") final String stepId) {

        final InitDataObject initDataObject = this.webResource.init
                (null, request, new EmptyHttpResponse(), true, null);

        try {
            Logger.debug(this, "Deleting the step: " + stepId);
            ResponseUtil.handleAsyncResponse(this.workflowHelper.deleteStep(stepId, initDataObject.getUser()), asyncResponse);
        } catch (final Exception e) {
            Logger.error(this.getClass(),
                    "Exception on deleteStep, stepId: " + stepId +
                            ", exception message: " + e.getMessage(), e);
            asyncResponse.resume(ResponseUtil.mapExceptionResponse(e));
        }
    } // deleteStep

    /**
     * Deletes an action associated to the step
     * @param request                   HttpServletRequest
     * @param stepId                   String
     * @return Response
     */
    @DELETE
    @Path("/steps/{stepId}/actions/{actionId}")
    @JSONP
    @NoCache
    @Produces({MediaType.APPLICATION_JSON, "application/javascript"})
    public final Response deleteAction(@Context final HttpServletRequest request,
                                       @Context final HttpServletResponse response,
                                       @PathParam("actionId") final String actionId,
                                       @PathParam("stepId")   final String stepId) {

        final InitDataObject initDataObject = this.webResource.init
                (null, request, response, true, null);

        try {

            Logger.debug(this, "Deleting the action: " + actionId + " for the step: " + stepId);
            this.workflowHelper.deleteAction(actionId, stepId, initDataObject.getUser());
            return Response.ok(new ResponseEntityView(OK)).build(); // 200
        } catch (final Exception e) {
            Logger.error(this.getClass(),
                    "Exception on deleteAction, actionId: "+actionId+", stepId: " + stepId +
                            ", exception message: " + e.getMessage(), e);
            return ResponseUtil.mapExceptionResponse(e);
        }

    } // deleteAction

    /**
     * Deletes an action associated to the scheme and all references into steps
     * @param request                   HttpServletRequest
     * @param actionId                  String
     * @return Response
     */
    @DELETE
    @Path("/actions/{actionId}")
    @JSONP
    @NoCache
    @Produces({MediaType.APPLICATION_JSON, "application/javascript"})
    public final Response deleteAction(@Context final HttpServletRequest request,
                                       @Context final HttpServletResponse response,
                                       @PathParam("actionId") final String actionId) {

        final InitDataObject initDataObject = this.webResource.init
                (null, request, response, true, null);

        try {

            Logger.debug(this, "Deleting the action: " + actionId);
            this.workflowHelper.deleteAction(actionId, initDataObject.getUser());
            return Response.ok(new ResponseEntityView(OK)).build(); // 200
        } catch (Exception e) {
            Logger.error(this.getClass(),
                    "Exception on deleteAction, action: " + actionId +
                            ", exception message: " + e.getMessage(), e);
            return ResponseUtil.mapExceptionResponse(e);
        }

    } // deleteAction

    /**
     * Deletes an actionlet associated
     * @param request                   HttpServletRequest
     * @param actionletId                  String
     * @return Response
     */
    @DELETE
    @Path("/actionlets/{actionletId}")
    @JSONP
    @NoCache
    @Produces({MediaType.APPLICATION_JSON, "application/javascript"})
    public final Response deleteActionlet(@Context final HttpServletRequest request,
                                          @PathParam("actionletId") final String actionletId) {

        final InitDataObject initDataObject = this.webResource.init
                (null, true, request, true, null);

        try {

            Logger.debug(this, "Deleting the actionletId: " + actionletId);

            DotPreconditions.notNull(actionletId,
                    ()-> "Not is not allowed for the parameter actionletId on the method deleteActionlet.",
                    IllegalArgumentException.class);

            final WorkflowActionClass actionClass = this.workflowAPI.findActionClass(actionletId);

            DotPreconditions.notNull(actionClass,
                    ()-> "The Actionlet: " + actionletId + ", does not exists",
                    DoesNotExistException.class);

            this.workflowAPI.deleteActionClass(actionClass, initDataObject.getUser());
            return Response.ok(new ResponseEntityView(OK)).build(); // 200
        } catch (Exception e) {
            Logger.error(this.getClass(),
                    "Exception on deleteActionlet, actionletId: " + actionletId +
                            ", exception message: " + e.getMessage(), e);
            return ResponseUtil.mapExceptionResponse(e);
        }

    } // deleteAction

    /**
     * Change the order of the steps in a scheme
     * @param request                           HttpServletRequest
     * @param stepId                            String stepid to reorder
     * @param order                             int    order for the step
     * @return Response
     */
    @PUT
    @Path("/reorder/step/{stepId}/order/{order}")
    @JSONP
    @NoCache
    @Produces({MediaType.APPLICATION_JSON, "application/javascript"})
    public final Response reorderStep(@Context final HttpServletRequest request,
                                      @Context final HttpServletResponse response,
                                        @PathParam("stepId")   final String stepId,
                                      @PathParam("order")    final int order) {
        final InitDataObject initDataObject = this.webResource.init
                (null, request, response, true, null);

        try {

            Logger.debug(this, "Doing reordering of step: " + stepId + ", order: " + order);
            this.workflowHelper.reorderStep(stepId, order, initDataObject.getUser());
            return Response.ok(new ResponseEntityView(OK)).build(); // 200
        } catch (Exception e) {
            Logger.error(this.getClass(),
                    "WorkflowPortletAccessException on reorderStep, stepId: " + stepId +
                            ", exception message: " + e.getMessage(), e);
            return ResponseUtil.mapExceptionResponse(e);
        }
    } // reorderStep


    /**
     * Updates an existing step
     * @param request HttpServletRequest
     * @param stepId String
     * @param stepForm WorkflowStepUpdateForm
     * @return Response
     */
    @PUT
    @Path("/steps/{stepId}")
    @JSONP
    @NoCache
    @Produces({MediaType.APPLICATION_JSON, "application/javascript"})
    public final Response updateStep(@Context final HttpServletRequest request,
                                     @Context final HttpServletResponse response,
                                     @NotNull @PathParam("stepId") final String stepId,
                                     final WorkflowStepUpdateForm stepForm) {
        final InitDataObject initDataObject = this.webResource.init(null, request, response, true, null);
        Logger.debug(this, "updating step for scheme with stepId: " + stepId);
        try {
            DotPreconditions.notNull(stepForm,"Expected Request body was empty.");
            final WorkflowStep step = this.workflowHelper.updateStep(stepId, stepForm, initDataObject.getUser());
            return Response.ok(new ResponseEntityView(step)).build();
        } catch (Exception e) {
            Logger.error(this.getClass(),
                    "WorkflowPortletAccessException on updateStep, stepId: " + stepId +
                            ", exception message: " + e.getMessage(), e);
            return ResponseUtil.mapExceptionResponse(e);
        }
    } // updateStep

    /**
     * Creates a new step into a workflow
     * @param request HttpServletRequest
     * @param newStepForm WorkflowStepAddForm
     * @return Response
     */
    @POST
    @Path("/steps")
    @JSONP
    @NoCache
    @Produces({MediaType.APPLICATION_JSON, "application/javascript"})
    public final Response addStep(@Context final HttpServletRequest request,
                                  @Context final HttpServletResponse response,
                                  final WorkflowStepAddForm newStepForm) {
        String schemeId = null;
        try {
            DotPreconditions.notNull(newStepForm,"Expected Request body was empty.");
            schemeId = newStepForm.getSchemeId();
            final InitDataObject initDataObject = this.webResource.init(null, request, response, true, null);
            Logger.debug(this, "updating step for scheme with schemeId: " + schemeId);
            final WorkflowStep step = this.workflowHelper.addStep(newStepForm, initDataObject.getUser());
            return Response.ok(new ResponseEntityView(step)).build();
        } catch (final Exception e) {
            Logger.error(this.getClass(),
                    "Exception on addStep, schemeId: " + schemeId +
                            ", exception message: " + e.getMessage(), e);
            return ResponseUtil.mapExceptionResponse(e);
        }
    }


    /**
     * Retrieves a step given its id.
     * @param request HttpServletRequest
     * @param stepId String
     * @return Response
     */
    @GET
    @Path("/steps/{stepId}")
    @JSONP
    @NoCache
    @Produces({MediaType.APPLICATION_JSON, "application/javascript"})
    public final Response findStepById(@Context final HttpServletRequest request,
                                       @Context final HttpServletResponse response,
                                       @NotNull @PathParam("stepId") final String stepId) {
        this.webResource.init(null, request, response, true, null);
        Logger.debug(this, "finding step by id stepId: " + stepId);
        try {
            final WorkflowStep step = this.workflowHelper.findStepById(stepId);
            return Response.ok(new ResponseEntityView(step)).build();
        } catch (Exception e) {
            Logger.error(this.getClass(),
                    "Exception on findStepById, stepId: " + stepId +
                            ", exception message: " + e.getMessage(), e);
            return ResponseUtil.mapExceptionResponse(e);
        }
    }

    /**
     * Fires a workflow action by name and multi part, if the contentlet exists could use inode or identifier and optional language.
     * @param request    {@link HttpServletRequest}
     * @param inode      {@link String} (Optional) to fire an action over the existing inode.
     * @param identifier {@link String} (Optional) to fire an action over the existing identifier (in combination of language).
     * @param language   {@link Long}   (Optional) to fire an action over the existing language (in combination of identifier).
     * @param multipart {@link FormDataMultiPart} Multipart form (if an inode is set, this param is not ignored).
     *
     * @return Response
     */
    @PUT
    @Path("/actions/fire")
    @JSONP
    @NoCache
    @Produces({MediaType.APPLICATION_JSON, "application/javascript"})
    @Consumes(MediaType.MULTIPART_FORM_DATA)
    public final Response fireActionByNameMultipart(@Context final HttpServletRequest request,
                                              @Context final HttpServletResponse response,
                                              @QueryParam("inode")            final String inode,
                                              @QueryParam("identifier")       final String identifier,
                                              @DefaultValue("-1") @QueryParam("language")         final long   language,
                                              final FormDataMultiPart multipart) {

        final InitDataObject initDataObject = this.webResource.init
                (null, request, response, true, null);
        String actionId = null;

        try {

            Logger.debug(this, ()-> "On Fire Action: inode = " + inode +
                    ", identifier = " + identifier + ", language = " + language);

            final PageMode mode = PageMode.get(request);
            final FireActionByNameForm fireActionForm = this.processForm (multipart);
            //if inode is set we use it to look up a contentlet
            final Contentlet contentlet = this.getContentlet
                    (inode, identifier, language,
                            ()->WebAPILocator.getLanguageWebAPI().getLanguage(request).getId(),
                            fireActionForm, initDataObject, mode);

            actionId = this.workflowHelper.getActionIdByName
                    (fireActionForm.getActionName(), contentlet, initDataObject.getUser());

            Logger.debug(this, "fire ActionByName Multipart with the actionid: " + actionId);
            return fireAction(request, fireActionForm, initDataObject.getUser(), contentlet, actionId, Optional.empty());
        } catch (Exception e) {

            Logger.error(this.getClass(),
                    "Exception on firing, workflow action: " + actionId +
                            ", inode: " + inode, e);

            return ResponseUtil.mapExceptionResponse(e);
        }
    }
    /**
     * Fires a workflow action by name, if the contentlet exists could use inode or identifier and optional language.
     * @param request    {@link HttpServletRequest}
     * @param inode      {@link String} (Optional) to fire an action over the existing inode.
     * @param identifier {@link String} (Optional) to fire an action over the existing identifier (in combination of language).
     * @param language   {@link Long}   (Optional) to fire an action over the existing language (in combination of identifier).
     * @param fireActionForm {@link FireActionByNameForm} Fire Action by Name Form (if an inode is set, this param is not ignored).
     * @return Response
     */
    @PUT
    @Path("/actions/fire")
    @JSONP
    @NoCache
    @Produces({MediaType.APPLICATION_JSON, "application/javascript"})
    public final Response fireActionByName(@Context final HttpServletRequest request,
                                     @QueryParam("inode")                        final String inode,
                                     @QueryParam("identifier")                   final String identifier,
                                     @DefaultValue("-1") @QueryParam("language") final long   language,
                                     final FireActionByNameForm fireActionForm) {

        final InitDataObject initDataObject = this.webResource.init
                (null, true, request, true, null);
        String actionId = null;

        try {

            Logger.debug(this, ()-> "On Fire Action: action name = '" + (null != fireActionForm? fireActionForm.getActionName(): StringPool.BLANK)
                    + "', inode = " + inode +
                    ", identifier = " + identifier + ", language = " + language);

            final PageMode mode = PageMode.get(request);
            //if inode is set we use it to look up a contentlet
            final Contentlet contentlet = this.getContentlet
                    (inode, identifier, language,
                            ()->WebAPILocator.getLanguageWebAPI().getLanguage(request).getId(),
                            fireActionForm, initDataObject, mode);

            actionId = this.workflowHelper.getActionIdByName
                    (fireActionForm.getActionName(), contentlet, initDataObject.getUser());

            Logger.debug(this, "fire ActionByName with the actionid: " + actionId);

            DotPreconditions.notNull(actionId, Sneaky.sneaked(()-> LanguageUtil.get(initDataObject.getUser().getLocale(),
                    "Unable-to-execute-workflows-InvalidActionName", fireActionForm.getActionName())),
                    DotContentletValidationException.class);

            return fireAction(request, fireActionForm, initDataObject.getUser(), contentlet, actionId, Optional.empty());
        } catch (Exception e) {

            Logger.error(this.getClass(),
                    "Exception on firing, workflow action: " + actionId +
                            ", inode: " + inode, e);

            return ResponseUtil.mapExceptionResponse(e);
        }
    }

    private Response fireAction(final HttpServletRequest request,
                                final FireActionForm fireActionForm,
                                final User user,
                                final Contentlet contentlet,
                                final String actionId,
                                final Optional<SystemActionApiFireCommand> fireCommandOpt) throws DotDataException, DotSecurityException {

        Logger.debug(this, ()-> "Firing workflow action: " + actionId);

        if(null == contentlet || contentlet.getMap().isEmpty()) {

            Logger.debug(this, ()-> "On Fire Action: content is null or empty");
            throw new DoesNotExistException("contentlet-was-not-found");
        }

        final PageMode pageMode = PageMode.get(request);
        final ContentletDependencies.Builder formBuilder = new ContentletDependencies.Builder();
        formBuilder.respectAnonymousPermissions(pageMode.respectAnonPerms).
                workflowActionId(actionId).modUser(user)
                .indexPolicy(IndexPolicyProvider.getInstance().forSingleContent());

        if(fireActionForm != null) {

            formBuilder.workflowActionComments(fireActionForm.getComments())
                    .workflowAssignKey(fireActionForm.getAssign());
        }

        if (contentlet.getMap().containsKey(Contentlet.RELATIONSHIP_KEY)) {

            final  Map<Relationship, List<Contentlet>> relationshipListMap =
                    (Map<Relationship, List<Contentlet>>) contentlet.getMap().get(Contentlet.RELATIONSHIP_KEY);
            formBuilder.relationships(MapToContentletPopulator.
                    INSTANCE.getContentletRelationshipsFromMap(contentlet, relationshipListMap));
        }

        final List<Category> categories = MapToContentletPopulator.
                INSTANCE.getCategories(contentlet, user, pageMode.respectAnonPerms);

        if (UtilMethods.isSet(categories)) {

            formBuilder.categories(categories);
        }

        return Response.ok(
                new ResponseEntityView(
                        this.workflowHelper.contentletToMap(
                                fireCommandOpt.isPresent()?
                                        fireCommandOpt.get().fire(contentlet, formBuilder.build()):
                                        this.workflowAPI.fireContentWorkflow(contentlet, formBuilder.build()))
                )
        ).build(); // 200
    }

    /**
     * Fires a workflow with default action, if the contentlet exists could use inode or identifier and optional language.
     * @param request    {@link HttpServletRequest}
     * @param inode      {@link String} (Optional) to fire an action over the existing inode.
     * @param identifier {@link String} (Optional) to fire an action over the existing identifier (in combination of language).
     * @param language   {@link Long}   (Optional) to fire an action over the existing language (in combination of identifier).
     * @param fireActionForm {@link FireActionForm} Fire Action Form
     * (if an inode is set, this param is not ignored).
     * @param systemAction {@link com.dotmarketing.portlets.workflows.business.WorkflowAPI.SystemAction} system action to determine the default action
     * @return Response
     */
    @PUT
    @Path("/actions/default/fire/{systemAction}")
    @JSONP
    @NoCache
    @Produces({MediaType.APPLICATION_JSON, "application/javascript"})
    public final Response fireActionDefault(@Context final HttpServletRequest request,
                                     @Context final HttpServletResponse response,
                                     @QueryParam("inode")            final String inode,
                                     @QueryParam("identifier")       final String identifier,
                                     @DefaultValue("-1") @QueryParam("language") final long   language,
                                     @PathParam("systemAction") final WorkflowAPI.SystemAction systemAction,
                                     final FireActionForm fireActionForm) {

        final InitDataObject initDataObject = this.webResource.init
                (null, request, response, true, null);

        try {

            Logger.debug(this, ()-> "On Fire Action: systemAction = " + systemAction + ", inode = " + inode +
                    ", identifier = " + identifier + ", language = " + language);

            final PageMode mode = PageMode.get(request);
            //if inode is set we use it to look up a contentlet
            final Contentlet contentlet = this.getContentlet
                    (inode, identifier, language,
                            ()->WebAPILocator.getLanguageWebAPI().getLanguage(request).getId(),
                            fireActionForm, initDataObject, mode);

            final Optional<WorkflowAction> workflowActionOpt =
                    this.workflowAPI.findActionMappedBySystemActionContentlet
                            (contentlet, systemAction, initDataObject.getUser());

            if (workflowActionOpt.isPresent()) {

                final WorkflowAction workflowAction = workflowActionOpt.get();
                final String actionId = workflowAction.getId();
                final Optional<SystemActionApiFireCommand> fireCommandOpt =
                        this.systemActionApiFireCommandProvider.get(workflowAction, systemAction);

                return this.fireAction(request, fireActionForm, initDataObject.getUser(), contentlet, actionId, fireCommandOpt);
            } else {

<<<<<<< HEAD
                final Optional<SystemActionApiFireCommand> fireCommandOpt =
                        this.systemActionApiFireCommandProvider.get(systemAction);

                if (fireCommandOpt.isPresent()) {

                    return this.fireAction(request, fireActionForm, initDataObject.getUser(), contentlet, null, fireCommandOpt);
                }

=======
>>>>>>> a41cd2d9
                final ContentType contentType = contentlet.getContentType();
                throw new DoesNotExistException("For the contentType: " + (null != contentType?contentType.variable():"unknown") +
                        " systemAction = " + systemAction);
            }
        } catch (Exception e) {

            Logger.error(this.getClass(),
                    "Exception on firing, systemAction: " + systemAction +
                            ", inode: " + inode, e);

            return ResponseUtil.mapExceptionResponse(e);
        }
    } // fireAction.

    /**
     * Fires a workflow action by action id, if the contentlet exists could use inode or identifier and optional language.
     * @param request    {@link HttpServletRequest}
     * @param inode      {@link String} (Optional) to fire an action over the existing inode.
     * @param identifier {@link String} (Optional) to fire an action over the existing identifier (in combination of language).
     * @param language   {@link Long}   (Optional) to fire an action over the existing language (in combination of identifier).
     * @param actionId   {@link String} (Required) action id to fire
     * @param fireActionForm {@link FireActionForm} Fire Action Form
     * (if an inode is set, this param is not ignored).
     * @return Response
     */
    @PUT
    @Path("/actions/{actionId}/fire")
    @JSONP
    @NoCache
    @Produces({MediaType.APPLICATION_JSON, "application/javascript"})
    public final Response fireAction(@Context final HttpServletRequest request,
                                     @Context final HttpServletResponse response,
                                     @PathParam ("actionId")         final String actionId,
                                     @QueryParam("inode")            final String inode,
                                     @QueryParam("identifier")       final String identifier,
                                     @DefaultValue("-1") @QueryParam("language") final long   language,
                                     final FireActionForm fireActionForm) {

        final InitDataObject initDataObject = this.webResource.init
                (null, request, response, true, null);

        try {

            Logger.debug(this, ()-> "On Fire Action: action Id " + actionId + ", inode = " + inode +
                    ", identifier = " + identifier + ", language = " + language);

            final PageMode mode = PageMode.get(request);
            //if inode is set we use it to look up a contentlet
            final Contentlet contentlet = this.getContentlet
                    (inode, identifier, language,
                            ()->WebAPILocator.getLanguageWebAPI().getLanguage(request).getId(),
                            fireActionForm, initDataObject, mode);

            return fireAction(request, fireActionForm, initDataObject.getUser(), contentlet, actionId, Optional.empty());
        } catch (Exception e) {

            Logger.error(this.getClass(),
                    "Exception on firing, workflow action: " + actionId +
                            ", inode: " + inode, e);

            return ResponseUtil.mapExceptionResponse(e);
        }
    } // fireAction.
<<<<<<< HEAD

    /**
     * Fires a workflow with default action with multi part body
     * @param request    {@link HttpServletRequest}
     * @param inode      {@link String} (Optional) to fire an action over the existing inode.
     * @param identifier {@link String} (Optional) to fire an action over the existing identifier (in combination of language).
     * @param language   {@link Long}   (Optional) to fire an action over the existing language (in combination of identifier).
     * @param systemAction {@link com.dotmarketing.portlets.workflows.business.WorkflowAPI.SystemAction} system action to determine the default action
     * (if an inode is set, this param is not ignored).
     * @return Response
     */
    @PUT
    @Path("/actions/default/fire/{systemAction}")
    @JSONP
    @NoCache
    @Produces({MediaType.APPLICATION_JSON, "application/javascript"})
    @Consumes(MediaType.MULTIPART_FORM_DATA)
    public final Response fireActionDefaultMultipart(
                                              @Context final HttpServletRequest request,
                                              @Context final HttpServletResponse response,
                                              @QueryParam("inode")       final String inode,
                                              @QueryParam("identifier")  final String identifier,
                                              @DefaultValue("-1") @QueryParam("language") final long   language,
                                              @PathParam("systemAction") final WorkflowAPI.SystemAction systemAction,
                                              final FormDataMultiPart multipart) {

=======

    /**
     * Fires a workflow with default action with multi part body
     * @param request    {@link HttpServletRequest}
     * @param inode      {@link String} (Optional) to fire an action over the existing inode.
     * @param identifier {@link String} (Optional) to fire an action over the existing identifier (in combination of language).
     * @param language   {@link Long}   (Optional) to fire an action over the existing language (in combination of identifier).
     * @param systemAction {@link com.dotmarketing.portlets.workflows.business.WorkflowAPI.SystemAction} system action to determine the default action
     * (if an inode is set, this param is not ignored).
     * @return Response
     */
    @PUT
    @Path("/actions/default/fire/{systemAction}")
    @JSONP
    @NoCache
    @Produces({MediaType.APPLICATION_JSON, "application/javascript"})
    @Consumes(MediaType.MULTIPART_FORM_DATA)
    public final Response fireActionDefaultMultipart(
                                              @Context final HttpServletRequest request,
                                              @Context final HttpServletResponse response,
                                              @QueryParam("inode")       final String inode,
                                              @QueryParam("identifier")  final String identifier,
                                              @DefaultValue("-1") @QueryParam("language") final long   language,
                                              @PathParam("systemAction") final WorkflowAPI.SystemAction systemAction,
                                              final FormDataMultiPart multipart) {

>>>>>>> a41cd2d9
        final InitDataObject initDataObject = this.webResource.init
                (null, request, response, true, null);

        try {

            Logger.debug(this, ()-> "On Fire Action Multipart: systemAction = " + systemAction + ", inode = " + inode +
                    ", identifier = " + identifier + ", language = " + language);

            final PageMode mode = PageMode.get(request);
            final FireActionForm fireActionForm = this.processForm (multipart);
            //if inode is set we use it to look up a contentlet
            final Contentlet contentlet = this.getContentlet
                    (inode, identifier, language,
                            ()->WebAPILocator.getLanguageWebAPI().getLanguage(request).getId(),
                            fireActionForm, initDataObject, mode);

            final Optional<WorkflowAction> workflowActionOpt =
                    this.workflowAPI.findActionMappedBySystemActionContentlet
                        (contentlet, systemAction, initDataObject.getUser());

            if (workflowActionOpt.isPresent()) {

                final WorkflowAction workflowAction = workflowActionOpt.get();
                final String actionId = workflowAction.getId();
                final Optional<SystemActionApiFireCommand> fireCommandOpt =
                        this.systemActionApiFireCommandProvider.get(workflowAction, systemAction);

                return this.fireAction(request, fireActionForm, initDataObject.getUser(), contentlet, actionId, fireCommandOpt);
            } else {

<<<<<<< HEAD
                final Optional<SystemActionApiFireCommand> fireCommandOpt =
                        this.systemActionApiFireCommandProvider.get(systemAction);

                if (fireCommandOpt.isPresent()) {

                    return this.fireAction(request, fireActionForm, initDataObject.getUser(), contentlet, null, fireCommandOpt);
                }
=======
>>>>>>> a41cd2d9
                final ContentType contentType = contentlet.getContentType();
                throw new DoesNotExistException("For the contentType: " + (null != contentType?contentType.variable():"unknown") +
                        " systemAction = " + systemAction);
            }
        } catch (Exception e) {

            Logger.error(this.getClass(),
                    "Exception on firing, systemAction: " + systemAction +
                            ", inode: " + inode, e);

            return ResponseUtil.mapExceptionResponse(e);
        }
    } // fire.

    /**
     * Fires a workflow action with multi part body
     * @param request    {@link HttpServletRequest}
     * @param inode      {@link String} (Optional) to fire an action over the existing inode.
     * @param identifier {@link String} (Optional) to fire an action over the existing identifier (in combination of language).
     * @param language   {@link Long}   (Optional) to fire an action over the existing language (in combination of identifier).
     * @param actionId   {@link String} (Required) action id to fire
     * (if an inode is set, this param is not ignored).
     * @return Response
     */
    @PUT
    @Path("/actions/{actionId}/fire")
    @JSONP
    @NoCache
    @Produces({MediaType.APPLICATION_JSON, "application/javascript"})
    @Consumes(MediaType.MULTIPART_FORM_DATA)
    public final Response fireActionMultipart(@Context               final HttpServletRequest request,
                                              @Context final HttpServletResponse response,
                                              @PathParam ("actionId")         final String actionId,
                                              @QueryParam("inode")            final String inode,
                                              @QueryParam("identifier")       final String identifier,
                                              @DefaultValue("-1") @QueryParam("language") final long   language,
                                              final FormDataMultiPart multipart) {

        final InitDataObject initDataObject = this.webResource.init
                (null, request, response, true, null);

        try {

            Logger.debug(this, ()-> "On Fire Action Multipart: action Id " + actionId + ", inode = " + inode +
                    ", identifier = " + identifier + ", language = " + language);

            final PageMode mode = PageMode.get(request);
            final FireActionForm fireActionForm = this.processForm (multipart);
            //if inode is set we use it to look up a contentlet
            final Contentlet contentlet = this.getContentlet
                    (inode, identifier, language,
                            ()->WebAPILocator.getLanguageWebAPI().getLanguage(request).getId(),
                            fireActionForm, initDataObject, mode);

            return fireAction(request, fireActionForm, initDataObject.getUser(), contentlet, actionId, Optional.empty());
        } catch (Exception e) {

            Logger.error(this.getClass(),
                    "Exception on firing, workflow action: " + actionId +
                            ", inode: " + inode, e);

            return ResponseUtil.mapExceptionResponse(e);
        }
    } // fire.

    private LinkedHashSet<String> getBinaryFields(final Map<String,Object> mapContent) {

        return mapContent.containsKey(BINARY_FIELDS)?
                ConversionUtils.INSTANCE.convert((JSONArray)mapContent.get(BINARY_FIELDS),
                        new JsonArrayToLinkedSetConverter<>(Object::toString)):
                JsonArrayToLinkedSetConverter.EMPTY_LINKED_SET;
    }

    private FireActionByNameForm processForm(final FormDataMultiPart multipart)
            throws IOException, JSONException, DotSecurityException, DotDataException {

        Map<String, Object> contentletMap = Collections.emptyMap();
        final FireActionByNameForm.Builder fireActionFormBuilder = new FireActionByNameForm.Builder();
        final Tuple2<Map<String,Object>, List<File>> multiPartContent =
                this.multiPartUtils.getBodyMapAndBinariesFromMultipart(multipart);
        final LinkedHashSet<String> binaryFields = this.getBinaryFields(multiPartContent._1);

        if (multiPartContent._1.containsKey(CONTENTLET)) {

            contentletMap = this.convertoToContentletMap((JSONObject)multiPartContent._1.get(CONTENTLET));
        }

        this.validateMultiPartContent    (contentletMap, binaryFields);
        this.processFireActionFormValues (fireActionFormBuilder, multiPartContent._1);
        this.processFiles                (contentletMap, multiPartContent._2, binaryFields);
        fireActionFormBuilder.contentlet (contentletMap);

        return fireActionFormBuilder.build();
    }

    private Map<String, Object> convertoToContentletMap(final JSONObject contentletJson) throws IOException {

        return DotObjectMapperProvider.getInstance().getDefaultObjectMapper().
                readValue(contentletJson.toString(), Map.class);
    }

    private void validateMultiPartContent (final Map<String, Object> contentMap,
                                           final LinkedHashSet<String> binaryFields) {

        for (final String binaryField : binaryFields) {

            if (contentMap.containsKey(binaryField)) {

                throw new BadRequestException("The binary field: " + binaryField
                        + " can not be part of the " + BINARY_FIELDS + " and part of the request body");
            }
        }
    }

    private List<String> getBinaryFields (final List<Field> fields, final Map<String, Object> contentMap,
                                          final int binaryFileSize) {

        // if not any binaryField set, all fields that starts with "binary" will be used.
        final List<String> binaryFields = fields.stream()
                .filter(field -> LegacyFieldTransformer.buildLegacyFieldContent(field).startsWith(PREFIX_BINARY))
                .map(Field::variable)
                .filter(variable -> !contentMap.containsKey(variable)) // if it is not already set, probably to remove
                .collect(Collectors.toList());

        // the binary fields are not set by the user on the body request
        // the size of the binary field should be the same of the
        return binaryFields.size() <= binaryFileSize? binaryFields: binaryFields.subList(0, binaryFields.size());
    }

    private void processFiles(final Map<String, Object> contentMap, final List<File> binaryFiles,
                              final LinkedHashSet<String> argBinaryFields) throws DotDataException, DotSecurityException {

        final ContentTypeAPI contentTypeAPI      = APILocator.getContentTypeAPI(APILocator.systemUser());
        final String         contentTypeInode    = MapToContentletPopulator.INSTANCE.getContentTypeInode(contentMap);
        final List<Field>    fields              = contentTypeAPI.find(contentTypeInode).fields();
        final List<String>   binaryFields        = argBinaryFields.size() > 0?
                new ArrayList<>(argBinaryFields) : this.getBinaryFields (fields, contentMap, binaryFiles.size());

        if (UtilMethods.isSet(contentTypeInode) && binaryFields.size() > 0) {

            final Map<String, Field> fieldsMap =
                    fields.stream().collect(Collectors.toMap(Field::variable, field -> field));
            //final int size                     =
            //        Math.min(binaryFiles.size(), binaryFields.size()); // if the user sent more files than fields, we took the min of them.

            for (int i = 0; i < binaryFields.size(); ++i) {

                final String fieldName = binaryFields.get(i);
                if (fieldsMap.containsKey(fieldName)) {

                    final Field field = fieldsMap.get(fieldName);
                    // if more fields than files passed, set them to null.
                    final File binary = i < binaryFiles.size()? binaryFiles.get(i): null;
                    contentMap.put(field.variable(), binary);
                }
            }
        }
    }

    private void processFireActionFormValues(final FireActionByNameForm.Builder fireActionFormBuilder,
                                             final Map<String, Object> contentMap) {

        if (contentMap.containsKey(ASSIGN)) {

            fireActionFormBuilder.assign((String)contentMap.get(ASSIGN));
            contentMap.remove(ASSIGN);
        }

        if (contentMap.containsKey(COMMENTS)) {

            fireActionFormBuilder.comments((String)contentMap.get(COMMENTS));
            contentMap.remove(COMMENTS);
        }

        if (contentMap.containsKey(PUBLISH_DATE)) {

            fireActionFormBuilder.publishDate((String)contentMap.get(PUBLISH_DATE));
            contentMap.remove(PUBLISH_DATE);
        }

        if (contentMap.containsKey(PUBLISH_TIME)) {

            fireActionFormBuilder.publishTime((String)contentMap.get(PUBLISH_TIME));
            contentMap.remove(PUBLISH_TIME);
        }

        if (contentMap.containsKey(EXPIRE_DATE)) {

            fireActionFormBuilder.expireDate((String)contentMap.get(EXPIRE_DATE));
            contentMap.remove(EXPIRE_DATE);
        }

        if (contentMap.containsKey(EXPIRE_TIME)) {

            fireActionFormBuilder.expireTime((String)contentMap.get(EXPIRE_TIME));
            contentMap.remove(EXPIRE_TIME);
        }

        if (contentMap.containsKey(NEVER_EXPIRE)) {

            fireActionFormBuilder.neverExpire((String)contentMap.get(NEVER_EXPIRE));
            contentMap.remove(NEVER_EXPIRE);
        }

        if (contentMap.containsKey(WHERE_TO_SEND)) {

            fireActionFormBuilder.whereToSend((String)contentMap.get(WHERE_TO_SEND));
            contentMap.remove(WHERE_TO_SEND);
        }

        if (contentMap.containsKey(FORCE_PUSH)) {

            fireActionFormBuilder.forcePush((String)contentMap.get(FORCE_PUSH));
            contentMap.remove(FORCE_PUSH);
        }

        if (contentMap.containsKey(ACTION_NAME)) {

            fireActionFormBuilder.actionName((String)contentMap.get(ACTION_NAME));
            contentMap.remove(ACTION_NAME);
        }
    }

    private Contentlet getContentlet(final String inode,
                                     final String identifier,
                                     final long language,
                                     final Supplier<Long> sessionLanguage,
                                     final FireActionForm fireActionForm,
                                     final InitDataObject initDataObject,
                                     final PageMode mode) throws DotDataException, DotSecurityException {

        Contentlet contentlet = null;

        if(UtilMethods.isSet(inode)) {

            Logger.debug(this, ()-> "Fire Action, looking for content by inode: " + inode);

            final Contentlet currentContentlet = this.contentletAPI.find
                    (inode, initDataObject.getUser(), mode.respectAnonPerms);

            DotPreconditions.notNull(currentContentlet, ()-> "contentlet-was-not-found", DoesNotExistException.class);

            contentlet = createContentlet(fireActionForm, initDataObject, currentContentlet);
        } else if (UtilMethods.isSet(identifier)) {

            Logger.debug(this, ()-> "Fire Action, looking for content by identifier: " + identifier
                    + " and language id: " + language);

            final Optional<Contentlet> currentContentlet =  language <= 0?
                    this.workflowHelper.getContentletByIdentifier(identifier, mode, initDataObject.getUser(), sessionLanguage):
                    this.contentletAPI.findContentletByIdentifierOrFallback
                            (identifier, mode.showLive, language, initDataObject.getUser(), mode.respectAnonPerms);

            DotPreconditions.isTrue(currentContentlet.isPresent(), ()-> "contentlet-was-not-found", DoesNotExistException.class);

            contentlet = createContentlet(fireActionForm, initDataObject, currentContentlet.get());
        } else {

            //otherwise the information must be grabbed from the request body.
            Logger.debug(this, ()-> "Fire Action, creating a new contentlet");
            DotPreconditions.notNull(fireActionForm, ()-> "When no inode is sent the info on the Request body becomes mandatory.");
            contentlet = this.populateContentlet(fireActionForm, initDataObject.getUser());
        }

        return contentlet;
    }



    private Contentlet createContentlet(final FireActionForm fireActionForm,
                                        final InitDataObject initDataObject,
                                        final Contentlet currentContentlet) throws DotSecurityException {

        Contentlet contentlet = new Contentlet();
        contentlet.getMap().putAll(currentContentlet.getMap());

        if (null != fireActionForm && null != fireActionForm.getContentletFormData() && null != contentlet) {

            contentlet = this.populateContentlet(fireActionForm, contentlet, initDataObject.getUser());
        }
        return contentlet;
    }

    /**
     * Internal utility to populate a contentlet from a given form object
     * @param fireActionForm FireActionForm
     * @param user User
     * @return Contentlet
     * @throws DotSecurityException
     */
    private Contentlet populateContentlet(final FireActionForm fireActionForm, final User user)
            throws DotSecurityException {

        return this.populateContentlet(fireActionForm, new Contentlet(), user);
    } // populateContentlet.

    /**
     * Internal utility to populate a contentlet from a given form object
     * @param fireActionForm {@link FireActionForm}
     * @param contentletInput {@link Contentlet}
     * @param user {@link User}
     * @return Contentlet
     * @throws DotSecurityException
     */
    private Contentlet populateContentlet(final FireActionForm fireActionForm, final Contentlet contentletInput, final User user)
            throws DotSecurityException {

        final Contentlet contentlet = this.contentHelper.populateContentletFromMap
                (contentletInput, fireActionForm.getContentletFormData());

        final Supplier<String> errorMessageSupplier = () -> {

            String message = "no-permissions-contenttype";

            try {
                message = LanguageUtil.get(user.getLocale(),
                        message, user.getUserId(), contentlet.getContentType().id());
            } catch (LanguageException e) {
                throw new ForbiddenException(message);
            }

            return message;
        };

        if (null == contentlet || null == contentlet.getContentType()) {

            throw new DotContentletValidationException("Workflow-does-not-exists-content-type");
        }

        try {
            if (!this.permissionAPI.doesUserHavePermission(contentlet.getContentType(),
                    PermissionAPI.PERMISSION_READ, user, false)) {
                throw new DotSecurityException(errorMessageSupplier.get());
            }
        } catch (DotDataException e) {
            throw new DotSecurityException(errorMessageSupplier.get(), e);
        }

        contentlet.setStringProperty("wfPublishDate", fireActionForm.getPublishDate());
        contentlet.setStringProperty("wfPublishTime", fireActionForm.getPublishTime());
        contentlet.setStringProperty("wfExpireDate",  fireActionForm.getExpireDate());
        contentlet.setStringProperty("wfExpireTime",  fireActionForm.getExpireTime());
        contentlet.setStringProperty("wfNeverExpire", fireActionForm.getNeverExpire());
        contentlet.setStringProperty(WHERE_TO_SEND,   fireActionForm.getWhereToSend());
        contentlet.setStringProperty(FORCE_PUSH,     fireActionForm.getForcePush());

        return contentlet;
    } // populateContentlet.

    /**
     * Change the order of an action associated to the step
     * @param request                           HttpServletRequest
     * @param workflowReorderActionStepForm     WorkflowReorderBean
     * @return Response
     */
    @PUT
    @Path("/reorder/steps/{stepId}/actions/{actionId}")
    @JSONP
    @NoCache
    @Produces({MediaType.APPLICATION_JSON, "application/javascript"})
    public final Response reorderAction(@Context final HttpServletRequest request,
                                        @Context final HttpServletResponse response,
                                        @PathParam("stepId")   final String stepId,
                                        @PathParam("actionId") final String actionId,
                                        final WorkflowReorderWorkflowActionStepForm workflowReorderActionStepForm) {

        final InitDataObject initDataObject = this.webResource.init
                (null, request, response, true, null);

        try {
            DotPreconditions.notNull(workflowReorderActionStepForm,"Expected Request body was empty.");
            Logger.debug(this, "Doing reordering of: " + workflowReorderActionStepForm);
            this.workflowHelper.reorderAction(
                    new WorkflowReorderBean.Builder().stepId(stepId).actionId(actionId)
                            .order(workflowReorderActionStepForm.getOrder()).build(),
                    initDataObject.getUser());
            return Response.ok(new ResponseEntityView(OK)).build(); // 200
        } catch (Exception e) {

            Logger.error(this.getClass(),
                    "Exception on reorderAction, workflowReorderActionStepForm: " + workflowReorderActionStepForm +
                            ", exception message: " + e.getMessage(), e);
            return ResponseUtil.mapExceptionResponse(e);
        }
    } // reorderAction

    /**
     * Do an export of the scheme with all dependencies to rebuild it (such as steps and actions)
     * in addition the permission (who can use) will be also returned.
     * @param httpServletRequest HttpServletRequest
     * @param workflowSchemeImportForm WorkflowSchemeImportObjectForm
     * @return Response
     */
    @POST
    @Path("/schemes/import")
    @JSONP
    @NoCache
    @Produces({MediaType.APPLICATION_JSON, "application/javascript"})
    public final Response importScheme(@Context final HttpServletRequest  httpServletRequest,
                                       @Context final HttpServletResponse httpServletResponse,
                                       final WorkflowSchemeImportObjectForm workflowSchemeImportForm) {

        final InitDataObject initDataObject = this.webResource.init
                (null, httpServletRequest, httpServletResponse, true, null);
        Response response;

        try {
            DotPreconditions.notNull(workflowSchemeImportForm,"Expected Request body was empty.");
            Logger.debug(this, "Importing the workflow schemes");

            this.workflowAPI.isUserAllowToModifiedWorkflow(initDataObject.getUser());

            final WorkflowSchemeImportExportObject exportObject = new WorkflowSchemeImportExportObject();
            exportObject.setSchemes(workflowSchemeImportForm.getWorkflowImportObject().getSchemes());
            exportObject.setSteps  (workflowSchemeImportForm.getWorkflowImportObject().getSteps());
            exportObject.setActions(workflowSchemeImportForm.getWorkflowImportObject().getActions());
            exportObject.setActionSteps(workflowSchemeImportForm.getWorkflowImportObject().getActionSteps());
            exportObject.setActionClasses(workflowSchemeImportForm.getWorkflowImportObject().getActionClasses());
            exportObject.setActionClassParams(workflowSchemeImportForm.getWorkflowImportObject().getActionClassParams());

            this.workflowHelper.importScheme (
                    exportObject,
                    workflowSchemeImportForm.getPermissions(),
                    initDataObject.getUser());
            response     = Response.ok(new ResponseEntityView("OK")).build(); // 200
        } catch (Exception e){

            Logger.error(this.getClass(),
                    "Exception on importScheme, Error importing schemes", e);
            return ResponseUtil.mapExceptionResponse(e);
        }

        return response;
    } // importScheme.

    /**
     * Do an export of the scheme with all dependencies to rebuild it (such as steps and actions)
     * in addition the permission (who can use) will be also returned.
     * @param httpServletRequest  HttpServletRequest
     * @param schemeId String
     * @return Response
     */
    @GET
    @Path("/schemes/{schemeId}/export")
    @JSONP
    @NoCache
    @Produces({MediaType.APPLICATION_JSON, "application/javascript"})
    public final Response exportScheme(@Context final HttpServletRequest  httpServletRequest,
                                       @Context final HttpServletResponse httpServletResponse,
                                       @PathParam("schemeId") final String schemeId) {

        final InitDataObject initDataObject = this.webResource.init
                (null, httpServletRequest, httpServletResponse,true, null);
        Response response;
        WorkflowSchemeImportExportObject exportObject;
        List<Permission>                 permissions;
        WorkflowScheme                   scheme;

        try {

            Logger.debug(this, "Exporting the workflow scheme: " + schemeId);
            this.workflowAPI.isUserAllowToModifiedWorkflow(initDataObject.getUser());

            scheme       = this.workflowAPI.findScheme(schemeId);
            exportObject = this.workflowImportExportUtil.buildExportObject(Arrays.asList(scheme));
            permissions  = this.workflowHelper.getActionsPermissions(exportObject.getActions());
            response     = Response.ok(new ResponseEntityView(
                    map("workflowObject", new WorkflowSchemeImportExportObjectView(VERSION, exportObject),
                            "permissions", permissions))).build(); // 200
        } catch (Exception e){
            Logger.error(this.getClass(),
                    "Exception on exportScheme, Error exporting the schemes", e);
            return ResponseUtil.mapExceptionResponse(e);
        }

        return response;
    } // exportScheme.

    /**
     * Do a deep copy of the scheme including steps, action, permissions and so on.
     * You can include a query string name, to include the scheme name
     * @param httpServletRequest  HttpServletRequest
     * @param schemeId String
     * @param name String
     * @param workflowCopyForm (Optional param. use it to set any specifics on the new scheme)
     * @return Response
     */
    @POST
    @Path("/schemes/{schemeId}/copy")
    @JSONP
    @NoCache
    @Produces({MediaType.APPLICATION_JSON, "application/javascript"})
    public final Response copyScheme(@Context final HttpServletRequest httpServletRequest,
                                     @Context final HttpServletResponse httpServletResponse,
                                     @PathParam("schemeId") final String schemeId,
                                     @QueryParam("name") final String name,
                                     final WorkflowCopyForm workflowCopyForm) {

        final InitDataObject initDataObject = this.webResource.init
                (null, httpServletRequest, httpServletResponse,true, null);
        Response response;

        try {
            final Optional<String> workflowName = (
                    UtilMethods.isSet(name) ? Optional.of(name) :
                            (
                                    UtilMethods.isSet(workflowCopyForm) ? Optional
                                            .of(workflowCopyForm.getName()) :
                                            Optional.empty()
                            )
            );

            Logger.debug(this, "Copying the workflow scheme: " + schemeId);
            response     = Response.ok(new ResponseEntityView(
                    this.workflowAPI.deepCopyWorkflowScheme(
                            this.workflowAPI.findScheme(schemeId),
                            initDataObject.getUser(), workflowName))
            ).build(); // 200
        } catch (Exception e){
            Logger.error(this.getClass(),
                    "Exception on exportScheme, Error exporting the schemes", e);
            return ResponseUtil.mapExceptionResponse(e);
        }

        return response;
    } // exportScheme.

    /**
     * Returns all the possible default actions associated to the content type workflow schemes.
     * 401 if the user does not have permission.
     * @param request  HttpServletRequest
     * @return Response
     */
    @GET
    @Path("/defaultactions/contenttype/{contentTypeId}")
    @JSONP
    @NoCache
    @Produces({MediaType.APPLICATION_JSON, "application/javascript"})
    public final Response findAvailableDefaultActionsByContentType(@Context final HttpServletRequest request,
                                                                   @Context final HttpServletResponse response,
            @PathParam("contentTypeId")      final String contentTypeId) {
        final InitDataObject initDataObject = this.webResource.init
                (null, request, response, true, null);
        try {
            Logger.debug(this,
                    () -> "Getting the available workflow schemes default action for the ContentType: "
                            + contentTypeId );
            final List<WorkflowDefaultActionView> actions = this.workflowHelper.findAvailableDefaultActionsByContentType(contentTypeId, initDataObject.getUser());
            return Response.ok(new ResponseEntityView(actions)).build(); // 200
        } catch (Exception e) {
            Logger.error(this.getClass(),
                    "Exception on find Available Default Actions exception message: " + e.getMessage(), e);
            return ResponseUtil.mapExceptionResponse(e);
        }

    } // findAvailableDefaultActionsByContentType.

    /**
     *
     * Returns all the possible default actions associated to the workflow schemes.
     * 401 if the user does not have permission.
     * @param request  HttpServletRequest
     * @return Response
     */
    @GET
    @Path("/defaultactions/schemes")
    @JSONP
    @NoCache
    @Produces({MediaType.APPLICATION_JSON, "application/javascript"})
    public final Response findAvailableDefaultActionsBySchemes(
            @Context final HttpServletRequest request,
            @Context final HttpServletResponse response,
            @QueryParam("ids") final String schemeIds) {

        final InitDataObject initDataObject = this.webResource.init
                (null, request, response, true, null);
        try {

            Logger.debug(this,
                    ()->"Getting the available workflow schemes default action for the schemes: "
                            + schemeIds);
            final List<WorkflowDefaultActionView> actions = this.workflowHelper
                    .findAvailableDefaultActionsBySchemes(schemeIds, initDataObject.getUser());
            return Response.ok(new ResponseEntityView(actions)).build(); // 200
        } catch (Exception e) {

            Logger.error(this.getClass(),
                    "Exception on find Available Default Actions exception message: " + e
                            .getMessage(), e);
            return ResponseUtil.mapExceptionResponse(e);
        }
    } // findAvailableDefaultActionsBySchemes.

    /**
     * Finds the available actions of the initial/first step(s) of the workflow scheme(s) associated
     * with a content type Id.
     * @param request HttpServletRequest
     * @param contentTypeId String
     * @return Response
     */
    @GET
    @Path("/initialactions/contenttype/{contentTypeId}")
    @JSONP
    @NoCache
    @Produces({MediaType.APPLICATION_JSON, "application/javascript"})
    public final Response findInitialAvailableActionsByContentType(
            @Context final HttpServletRequest request,
            @Context final HttpServletResponse response,
            @PathParam("contentTypeId") final String contentTypeId) {

        final InitDataObject initDataObject = this.webResource.init
                (null, request, response, true, null);
        try {
            Logger.debug(this,
                    ()->"Getting the available actions for the contentlet inode: " + contentTypeId);
            final List<WorkflowDefaultActionView> actions = this.workflowHelper
                    .findInitialAvailableActionsByContentType(contentTypeId,
                            initDataObject.getUser());
            return Response.ok(new ResponseEntityView(actions)).build(); // 200
        } catch (Exception e) {
            Logger.error(this.getClass(),
                    "Exception on findInitialAvailableActionsByContentType, content type id: "
                            + contentTypeId +
                            ", exception message: " + e.getMessage(), e);
            return ResponseUtil.mapExceptionResponse(e);
        }
    } // findInitialAvailableActionsByContentType.

    /**
     * Creates a new scheme
     *
     * @param request HttpServletRequest
     * @param workflowSchemeForm WorkflowSchemeForm
     * @return Response
     */
    @POST
    @Path("/schemes")
    @JSONP
    @NoCache
    @Produces({MediaType.APPLICATION_JSON, "application/javascript"})
    public final Response saveScheme(@Context final HttpServletRequest request,
                                     @Context final HttpServletResponse response,
                               final WorkflowSchemeForm workflowSchemeForm) {
        final InitDataObject initDataObject = this.webResource.init(null, request, response, true, null);
        try {
            DotPreconditions.notNull(workflowSchemeForm,"Expected Request body was empty.");
            Logger.debug(this, ()->"Saving scheme named: " + workflowSchemeForm.getSchemeName());
            final WorkflowScheme scheme = this.workflowHelper.saveOrUpdate(null, workflowSchemeForm, initDataObject.getUser());
            return Response.ok(new ResponseEntityView(scheme)).build(); // 200
        } catch (Exception e) {
            final String schemeName = workflowSchemeForm == null ? "" : workflowSchemeForm.getSchemeName();
            Logger.error(this.getClass(), "Exception on save, schema named: " + schemeName + ", exception message: " + e.getMessage(), e);
            return ResponseUtil.mapExceptionResponse(e);
        }
    }


    /**
     * Updates an existing scheme
     * @param request HttpServletRequest
     * @param workflowSchemeForm WorkflowSchemeForm
     * @return Response
     */
    @PUT
    @Path("/schemes/{schemeId}")
    @JSONP
    @NoCache
    @Produces({MediaType.APPLICATION_JSON, "application/javascript"})
    public final Response updateScheme(@Context final HttpServletRequest request,
                                       @Context final HttpServletResponse response,
                                 @PathParam("schemeId") final String schemeId,
                                       final WorkflowSchemeForm workflowSchemeForm) {
        final InitDataObject initDataObject = this.webResource.init(null, request, response, true, null);
        Logger.debug(this, "Updating scheme with id: " + schemeId);
        try {
            DotPreconditions.notNull(workflowSchemeForm,"Expected Request body was empty.");
            final User           user   = initDataObject.getUser();
            final WorkflowScheme scheme = this.workflowHelper.saveOrUpdate(schemeId, workflowSchemeForm, user);
            return Response.ok(new ResponseEntityView(scheme)).build(); // 200
        }  catch (Exception e) {
            Logger.error(this.getClass(), "Exception attempting to update schema identified by : " +schemeId + ", exception message: " + e.getMessage(), e);
            return ResponseUtil.mapExceptionResponse(e);
        }
    }

    /**
     * Deletes an existing scheme (the response is async)
     * @param request HttpServletRequest
     * @return Response
     */
    @DELETE
    @Path("/schemes/{schemeId}")
    @JSONP
    @NoCache
    @Produces({MediaType.APPLICATION_JSON, "application/javascript"})
    public final void deleteScheme(@Context final HttpServletRequest request,
                                   @Suspended final AsyncResponse asyncResponse,
                                   @PathParam("schemeId") final String schemeId) {

        final InitDataObject initDataObject = this.webResource.init(null, request,new EmptyHttpResponse(), true, null);
        Logger.debug(this, ()-> "Deleting scheme with id: " + schemeId);
        try {

            ResponseUtil.handleAsyncResponse(
                    this.workflowHelper.delete(schemeId, initDataObject.getUser()), asyncResponse);
        } catch (Exception e) {
            Logger.error(this.getClass(), "Exception attempting to delete schema identified by : " +schemeId + ", exception message: " + e.getMessage(), e);
            asyncResponse.resume(ResponseUtil.mapExceptionResponse(e));
        }
    } // deleteScheme.



} // E:O:F:WorkflowResource.<|MERGE_RESOLUTION|>--- conflicted
+++ resolved
@@ -1414,7 +1414,6 @@
                 return this.fireAction(request, fireActionForm, initDataObject.getUser(), contentlet, actionId, fireCommandOpt);
             } else {
 
-<<<<<<< HEAD
                 final Optional<SystemActionApiFireCommand> fireCommandOpt =
                         this.systemActionApiFireCommandProvider.get(systemAction);
 
@@ -1423,8 +1422,6 @@
                     return this.fireAction(request, fireActionForm, initDataObject.getUser(), contentlet, null, fireCommandOpt);
                 }
 
-=======
->>>>>>> a41cd2d9
                 final ContentType contentType = contentlet.getContentType();
                 throw new DoesNotExistException("For the contentType: " + (null != contentType?contentType.variable():"unknown") +
                         " systemAction = " + systemAction);
@@ -1488,7 +1485,6 @@
             return ResponseUtil.mapExceptionResponse(e);
         }
     } // fireAction.
-<<<<<<< HEAD
 
     /**
      * Fires a workflow with default action with multi part body
@@ -1515,34 +1511,6 @@
                                               @PathParam("systemAction") final WorkflowAPI.SystemAction systemAction,
                                               final FormDataMultiPart multipart) {
 
-=======
-
-    /**
-     * Fires a workflow with default action with multi part body
-     * @param request    {@link HttpServletRequest}
-     * @param inode      {@link String} (Optional) to fire an action over the existing inode.
-     * @param identifier {@link String} (Optional) to fire an action over the existing identifier (in combination of language).
-     * @param language   {@link Long}   (Optional) to fire an action over the existing language (in combination of identifier).
-     * @param systemAction {@link com.dotmarketing.portlets.workflows.business.WorkflowAPI.SystemAction} system action to determine the default action
-     * (if an inode is set, this param is not ignored).
-     * @return Response
-     */
-    @PUT
-    @Path("/actions/default/fire/{systemAction}")
-    @JSONP
-    @NoCache
-    @Produces({MediaType.APPLICATION_JSON, "application/javascript"})
-    @Consumes(MediaType.MULTIPART_FORM_DATA)
-    public final Response fireActionDefaultMultipart(
-                                              @Context final HttpServletRequest request,
-                                              @Context final HttpServletResponse response,
-                                              @QueryParam("inode")       final String inode,
-                                              @QueryParam("identifier")  final String identifier,
-                                              @DefaultValue("-1") @QueryParam("language") final long   language,
-                                              @PathParam("systemAction") final WorkflowAPI.SystemAction systemAction,
-                                              final FormDataMultiPart multipart) {
-
->>>>>>> a41cd2d9
         final InitDataObject initDataObject = this.webResource.init
                 (null, request, response, true, null);
 
@@ -1573,7 +1541,6 @@
                 return this.fireAction(request, fireActionForm, initDataObject.getUser(), contentlet, actionId, fireCommandOpt);
             } else {
 
-<<<<<<< HEAD
                 final Optional<SystemActionApiFireCommand> fireCommandOpt =
                         this.systemActionApiFireCommandProvider.get(systemAction);
 
@@ -1581,8 +1548,7 @@
 
                     return this.fireAction(request, fireActionForm, initDataObject.getUser(), contentlet, null, fireCommandOpt);
                 }
-=======
->>>>>>> a41cd2d9
+
                 final ContentType contentType = contentlet.getContentType();
                 throw new DoesNotExistException("For the contentType: " + (null != contentType?contentType.variable():"unknown") +
                         " systemAction = " + systemAction);
