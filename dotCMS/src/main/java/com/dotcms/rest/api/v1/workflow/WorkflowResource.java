package com.dotcms.rest.api.v1.workflow;

import static com.dotcms.rest.ResponseEntityView.OK;
import static com.dotcms.util.CollectionsUtils.map;
import static com.dotcms.util.DotLambdas.not;

import com.dotcms.contenttype.business.ContentTypeAPI;
import com.dotcms.contenttype.exception.NotFoundInDbException;
import com.dotcms.contenttype.model.field.Field;
import com.dotcms.contenttype.transform.field.LegacyFieldTransformer;
import com.dotcms.repackage.com.google.common.annotations.VisibleForTesting;
import com.dotcms.repackage.javax.validation.constraints.NotNull;
<<<<<<< HEAD
import com.dotcms.repackage.javax.ws.rs.*;
import com.dotcms.repackage.javax.ws.rs.container.AsyncResponse;
import com.dotcms.repackage.javax.ws.rs.container.Suspended;
import com.dotcms.repackage.javax.ws.rs.core.Context;
import com.dotcms.repackage.javax.ws.rs.core.MediaType;
import com.dotcms.repackage.javax.ws.rs.core.Response;
import com.dotcms.repackage.org.glassfish.jersey.server.JSONP;
import com.dotcms.rest.*;
=======
import javax.ws.rs.Consumes;
import javax.ws.rs.DELETE;
import javax.ws.rs.DefaultValue;
import javax.ws.rs.GET;
import javax.ws.rs.POST;
import javax.ws.rs.PUT;
import javax.ws.rs.Path;
import javax.ws.rs.PathParam;
import javax.ws.rs.Produces;
import javax.ws.rs.QueryParam;
import javax.ws.rs.container.AsyncResponse;
import javax.ws.rs.container.Suspended;
import javax.ws.rs.core.Context;
import javax.ws.rs.core.MediaType;
import javax.ws.rs.core.Response;
import com.dotcms.repackage.org.codehaus.jettison.json.JSONArray;
import com.dotcms.repackage.org.codehaus.jettison.json.JSONException;
import com.dotcms.repackage.org.codehaus.jettison.json.JSONObject;
import com.dotcms.rest.ContentHelper;
import com.dotcms.rest.InitDataObject;
import com.dotcms.rest.MapToContentletPopulator;
import com.dotcms.rest.ResponseEntityView;
import com.dotcms.rest.WebResource;
>>>>>>> 8eea35d1
import com.dotcms.rest.annotation.IncludePermissions;
import com.dotcms.rest.annotation.NoCache;
import com.dotcms.rest.api.MultiPartUtils;
import com.dotcms.rest.api.v1.DotObjectMapperProvider;
import com.dotcms.rest.api.v1.authentication.ResponseUtil;
import com.dotcms.rest.exception.BadRequestException;
import com.dotcms.rest.exception.ForbiddenException;
import com.dotcms.util.CollectionsUtils;
import com.dotcms.util.ConversionUtils;
import com.dotcms.util.DotPreconditions;
import com.dotcms.util.JsonArrayToLinkedSetConverter;
import com.dotcms.workflow.form.BulkActionForm;
import com.dotcms.workflow.form.FireActionByNameForm;
import com.dotcms.workflow.form.FireActionForm;
import com.dotcms.workflow.form.FireBulkActionsForm;
import com.dotcms.workflow.form.WorkflowActionForm;
import com.dotcms.workflow.form.WorkflowActionStepBean;
import com.dotcms.workflow.form.WorkflowActionStepForm;
import com.dotcms.workflow.form.WorkflowActionletActionBean;
import com.dotcms.workflow.form.WorkflowActionletActionForm;
import com.dotcms.workflow.form.WorkflowCopyForm;
import com.dotcms.workflow.form.WorkflowReorderBean;
import com.dotcms.workflow.form.WorkflowReorderWorkflowActionStepForm;
import com.dotcms.workflow.form.WorkflowSchemeForm;
import com.dotcms.workflow.form.WorkflowSchemeImportObjectForm;
import com.dotcms.workflow.form.WorkflowStepAddForm;
import com.dotcms.workflow.form.WorkflowStepUpdateForm;
import com.dotcms.workflow.helper.WorkflowHelper;
import com.dotmarketing.beans.Permission;
import com.dotmarketing.business.APILocator;
import com.dotmarketing.business.PermissionAPI;
import com.dotmarketing.business.web.WebAPILocator;
import com.dotmarketing.exception.DoesNotExistException;
import com.dotmarketing.exception.DotDataException;
import com.dotmarketing.exception.DotSecurityException;
import com.dotmarketing.portlets.categories.model.Category;
import com.dotmarketing.portlets.contentlet.business.ContentletAPI;
import com.dotmarketing.portlets.contentlet.business.DotContentletValidationException;
import com.dotmarketing.portlets.contentlet.model.Contentlet;
import com.dotmarketing.portlets.contentlet.model.ContentletDependencies;
import com.dotmarketing.portlets.contentlet.model.IndexPolicyProvider;
import com.dotmarketing.portlets.structure.model.Relationship;
import com.dotmarketing.portlets.workflows.actionlet.WorkFlowActionlet;
import com.dotmarketing.portlets.workflows.business.WorkflowAPI;
import com.dotmarketing.portlets.workflows.model.WorkflowAction;
import com.dotmarketing.portlets.workflows.model.WorkflowActionClass;
import com.dotmarketing.portlets.workflows.model.WorkflowScheme;
import com.dotmarketing.portlets.workflows.model.WorkflowStep;
import com.dotmarketing.portlets.workflows.util.WorkflowImportExportUtil;
import com.dotmarketing.portlets.workflows.util.WorkflowSchemeImportExportObject;
import com.dotmarketing.util.Logger;
import com.dotmarketing.util.PageMode;
import com.dotmarketing.util.UtilMethods;
import com.google.common.collect.ImmutableSet;
import com.liferay.portal.language.LanguageException;
import com.liferay.portal.language.LanguageUtil;
import com.liferay.portal.model.User;
import com.liferay.util.StringPool;
import com.rainerhahnekamp.sneakythrow.Sneaky;
import io.vavr.Tuple2;
import java.io.File;
import java.io.IOException;
import java.util.ArrayList;
import java.util.Arrays;
import java.util.Collections;
import java.util.LinkedHashSet;
import java.util.List;
import java.util.Map;
import java.util.Optional;
import java.util.Set;
import java.util.function.Supplier;
import java.util.stream.Collectors;
import javax.servlet.http.HttpServletRequest;
import javax.servlet.http.HttpServletResponse;
import org.glassfish.jersey.media.multipart.FormDataMultiPart;
import org.glassfish.jersey.server.JSONP;

/**
 * Encapsulates all the interaction with Workflows, can:
 * - create schemes, action into schemes, steps into schemes
 * - associated actions to steps.
 * - get schemes, steps, actions and relation information.
 * - get available actions for a content
 * - fire an action for a single content or bulk (action for a several contents)
 * - etc.
 *
 * You can find more information on the dotCMS/src/curl-test/documentation/Workflow Resource.json
 * It is a complete collection of examples about how to interact with the WorkflowResource
 * @author jsanca
 */
@SuppressWarnings("serial")
@Path("/v1/workflow")
public class WorkflowResource {

    public  final static String VERSION       = "1.0";
    private static final String LISTING       = "listing";
    private static final String EDITING       = "editing";
    private static final String ASSIGN        = "assign";
    private static final String COMMENTS      = "comments";
    private static final String PUBLISH_DATE  = "publishDate";
    private static final String PUBLISH_TIME  = "publishTime";
    private static final String EXPIRE_DATE   = "expireDate";
    private static final String EXPIRE_TIME   = "expireTime";
    private static final String NEVER_EXPIRE  = "neverExpire";
    private static final String WHERE_TO_SEND = "whereToSend";
    private static final String FORCE_PUSH    = "forcePush";
    private static final String BINARY_FIELDS = "binaryFields";
    private static final String PREFIX_BINARY = "binary";
    private static final String ACTION_NAME   = "actionName";
    private static final String CONTENTLET    = "contentlet";


    private final WorkflowHelper   workflowHelper;
    private final ContentHelper    contentHelper;
    private final WebResource      webResource;
    private final WorkflowAPI      workflowAPI;
    private final ResponseUtil     responseUtil;
    private final ContentletAPI    contentletAPI;
    private final PermissionAPI    permissionAPI;
    private final WorkflowImportExportUtil workflowImportExportUtil;
    private final MultiPartUtils   multiPartUtils;
    private final Set<String> validRenderModeSet = ImmutableSet.of(LISTING, EDITING);


    /**
     * Default constructor.
     */
    public WorkflowResource() {
        this(WorkflowHelper.getInstance(),
                ContentHelper.getInstance(),
                APILocator.getWorkflowAPI(),
                APILocator.getContentletAPI(),
                ResponseUtil.INSTANCE,
                APILocator.getPermissionAPI(),
                WorkflowImportExportUtil.getInstance(),
                new MultiPartUtils(),
                new WebResource());
    }

    @VisibleForTesting
    WorkflowResource(final WorkflowHelper workflowHelper,
                     final ContentHelper    contentHelper,
                     final WorkflowAPI      workflowAPI,
                     final ContentletAPI    contentletAPI,
                     final ResponseUtil     responseUtil,
                     final PermissionAPI    permissionAPI,
                     final WorkflowImportExportUtil workflowImportExportUtil,
                     final MultiPartUtils   multiPartUtils,
                     final WebResource webResource) {

        this.workflowHelper           = workflowHelper;
        this.contentHelper            = contentHelper;
        this.webResource              = webResource;
        this.responseUtil             = responseUtil;
        this.workflowAPI              = workflowAPI;
        this.permissionAPI            = permissionAPI;
        this.contentletAPI            = contentletAPI;
        this.multiPartUtils           = multiPartUtils;
        this.workflowImportExportUtil = workflowImportExportUtil;

    }

    /**
     * Returns all schemes non-archived associated to a content type. 401 if the user does not have permission.
     * @param request  HttpServletRequest
     * @param contentTypeId String content type id to get the schemes associated to it, is this is null return
     *                      all the schemes (archived and non-archived).
     * @return Response
     */
    @GET
    @Path("/schemes")
    @JSONP
    @NoCache
    @Produces({MediaType.APPLICATION_JSON, "application/javascript"})
    public final Response findSchemes(@Context final HttpServletRequest request,
                                      @Context final HttpServletResponse response,
                                      @QueryParam("contentTypeId") final String  contentTypeId,
                                      @DefaultValue("true") @QueryParam("showArchive")  final boolean showArchived) {

        final InitDataObject initDataObject = this.webResource.init
                (null, request, response, true, null);
        try {
            Logger.debug(this,
                    "Getting the workflow schemes for the contentTypeId: " + contentTypeId);
            final List<WorkflowScheme> schemes = (null != contentTypeId) ?
                    ((showArchived)?
                            this.workflowHelper.findSchemesByContentType(contentTypeId, initDataObject.getUser()):
                            this.workflowHelper.findSchemesByContentType(contentTypeId, initDataObject.getUser())
                                    .stream().filter(not(WorkflowScheme::isArchived)).collect(CollectionsUtils.toImmutableList())):
                    this.workflowHelper.findSchemes(showArchived);

            return Response.ok(new ResponseEntityView(schemes)).build(); // 200
        } catch (Exception e) {
            Logger.error(this.getClass(),"Exception on findSchemes exception message: " + e.getMessage(), e);
            return ResponseUtil.mapExceptionResponse(e);
        }
    } // findSchemes.

    /**
     * Returns all actionlets classes
     * @param request  HttpServletRequest
     * @return Response
     */
    @GET
    @Path("/actionlets")
    @JSONP
    @NoCache
    @Produces({MediaType.APPLICATION_JSON, "application/javascript"})
    public final Response findActionlets(@Context final HttpServletRequest request) {

        this.webResource.init
                (null, true, request, true, null);
        try {

            Logger.debug(this,
                    ()->"Getting the workflow actionlets");

            final List<WorkFlowActionlet> actionlets = this.workflowAPI.findActionlets();
            return Response.ok(new ResponseEntityView(actionlets)).build(); // 200
        } catch (Exception e) {
            Logger.error(this.getClass(),"Exception on findActionlets exception message: " + e.getMessage(), e);
            return ResponseUtil.mapExceptionResponse(e);
        }
    } // findActionlets.

    /**
     * Returns all actionlets associated to a workflow action. 401 if the user does not have permission.
     * @param request  HttpServletRequest
     * @param actionId String action id to get the actionlet associated to it, is this is null return
     *                      all the WorkflowActionClass
     * @return Response
     */
    @GET
    @Path("/actions/{actionId}/actionlets")
    @JSONP
    @NoCache
    @Produces({MediaType.APPLICATION_JSON, "application/javascript"})
    public final Response findActionletsByAction(@Context final HttpServletRequest request,
                                                 @PathParam("actionId") final String  actionId) {

        final InitDataObject initDataObject = this.webResource.init
                (null, true, request, true, null);
        try {

            Logger.debug(this,
                    ()->"Getting the workflow actionlets for the action: " + actionId);

            final WorkflowAction action = this.workflowAPI.findAction(actionId, initDataObject.getUser());
            DotPreconditions.notNull(action, ()->"Action: " + actionId + ", does not exists", NotFoundInDbException.class);

            final List<WorkflowActionClass> actionClasses = this.workflowAPI.findActionClasses(action);
            return Response.ok(new ResponseEntityView(actionClasses)).build(); // 200
        } catch (Exception e) {
            Logger.error(this.getClass(),"Exception on findActionletsByAction exception message: " + e.getMessage(), e);
            return ResponseUtil.mapExceptionResponse(e);
        }
    } // findActionletsByAction.

    /**
     * Returns all schemes for the content type and include schemes non-archive . 401 if the user does not have permission.
     * @param request  HttpServletRequest
     * @return Response
     */
    @GET
    @Path("/schemes/schemescontenttypes/{contentTypeId}")
    @JSONP
    @NoCache
    @Produces({MediaType.APPLICATION_JSON, "application/javascript"})
    public final Response findAllSchemesAndSchemesByContentType(
            @Context final HttpServletRequest request,
            @Context final HttpServletResponse response,
            @PathParam("contentTypeId") final String contentTypeId) {

        final InitDataObject initDataObject = this.webResource.init
                (null, request, response, true, null);

        try {

            Logger.debug(this,
                    "Getting the workflow schemes for the contentTypeId: " + contentTypeId
                            + " and including All Schemes");
            final List<WorkflowScheme> schemes = this.workflowHelper.findSchemes();
            final List<WorkflowScheme> contentTypeSchemes = this.workflowHelper.findSchemesByContentType(contentTypeId, initDataObject.getUser());

            return Response.ok(new ResponseEntityView(
                    new SchemesAndSchemesContentTypeView(schemes, contentTypeSchemes)))
                    .build(); // 200
        } catch (Exception e) {

            Logger.error(this.getClass(),
                    "Exception on findAllSchemesAndSchemesByContentType exception message: " + e
                            .getMessage(), e);
            return ResponseUtil.mapExceptionResponse(e);

        }
    } // findAllSchemesAndSchemesByContentType.

    /**
     * Return Steps associated to the scheme, 404 if does not exists. 401 if the user does not have permission.
     * @param request  HttpServletRequest
     * @param schemeId String
     * @return Response
     */
    @GET
    @Path("/schemes/{schemeId}/steps")
    @JSONP
    @NoCache
    @Produces({MediaType.APPLICATION_JSON, "application/javascript"})
    public final Response findStepsByScheme(@Context final HttpServletRequest request,
                                            @Context final HttpServletResponse response,
                                            @PathParam("schemeId") final String schemeId) {

        this.webResource.init
                (null, request, response, true, null);

        try {
            Logger.debug(this, "Getting the workflow steps for the scheme: " + schemeId);
            final List<WorkflowStep> steps = this.workflowHelper.findSteps(schemeId);
            return Response.ok(new ResponseEntityView(steps)).build(); // 200
        } catch (Exception e) {
            Logger.error(this.getClass(),"Exception on findStepsByScheme exception message: " + e.getMessage(), e);
            return ResponseUtil.mapExceptionResponse(e);

        }
    } // findSteps.

    /**
     * Finds the available actions for an inode
     *
     * @param request HttpServletRequest
     * @param inode String
     * @param renderMode String, this is an uncase sensitive query string (?renderMode=) optional parameter.
     *                   By default the findAvailableAction will run on WorkflowAPI.RenderMode.EDITING, if you want to run for instance on WorkflowAPI.RenderMode.LISTING
     *                   you can send the renderMode parameter as ?renderMode=listing
     *                   This will be used to filter the action based on the show on configuration for each action.
     * @return Response
     */
    @GET
    @Path("/contentlet/{inode}/actions")
    @JSONP
    @NoCache
    @Produces({MediaType.APPLICATION_JSON, "application/javascript"})
    public final Response findAvailableActions(@Context final HttpServletRequest request,
                                               @Context final HttpServletResponse response,
                                               @PathParam("inode")  final String inode,
                                               @QueryParam("renderMode") final String renderMode) {

        final InitDataObject initDataObject = this.webResource.init
                (null, request, response, true, null);
        try {
            Logger.debug(this, ()->"Getting the available actions for the contentlet inode: " + inode);

            this.workflowHelper.checkRenderMode (renderMode, initDataObject.getUser(), this.validRenderModeSet);

            final List<WorkflowAction> actions = this.workflowHelper.findAvailableActions(inode, initDataObject.getUser(),
                    LISTING.equalsIgnoreCase(renderMode)?WorkflowAPI.RenderMode.LISTING:WorkflowAPI.RenderMode.EDITING);
            return Response.ok(new ResponseEntityView(actions)).build(); // 200
        } catch (Exception e) {
            Logger.error(this.getClass(),
                    "Exception on findAvailableActions, contentlet inode: " + inode +
                            ", exception message: " + e.getMessage(), e);
            return ResponseUtil.mapExceptionResponse(e);
        }
    } // findAvailableActions.



    /**
     * Get the bulk actions based on the {@link BulkActionForm}
     * @param request HttpServletRequest
     * @param bulkActionForm String
     * @return Response
     */
    @POST
    @Path("/contentlet/actions/bulk")
    @JSONP
    @NoCache
    @Produces({MediaType.APPLICATION_JSON, "application/javascript"})
    public final Response getBulkActions(@Context final HttpServletRequest request,
                                         @Context final HttpServletResponse response,
                                         final BulkActionForm bulkActionForm) {

        final InitDataObject initDataObject = this.webResource.init
                (null, request, response, true, null);
        try {

            DotPreconditions.notNull(bulkActionForm,"Expected Request body was empty.");
            Logger.debug(this, ()-> "Getting the bulk actions for the contentlets inodes: " + bulkActionForm);
            return Response.ok(new ResponseEntityView
                    (this.workflowHelper.findBulkActions(initDataObject.getUser(), bulkActionForm)))
                    .build(); // 200
        } catch (Exception e) {
            Logger.error(this.getClass(),
                    "Exception on getBulkActions, bulkActionForm: " + bulkActionForm +
                            ", exception message: " + e.getMessage(), e);
            return ResponseUtil.mapExceptionResponse(e);
        }
    } // getBulkActions.

    @PUT
    @Path("/contentlet/actions/bulk/fire")
    @JSONP
    @NoCache
    @Produces({MediaType.APPLICATION_JSON, "application/javascript"})
    public final void fireBulkActions(@Context final HttpServletRequest request,
                                      @Suspended final AsyncResponse asyncResponse,
                                      final FireBulkActionsForm fireBulkActionsForm) {

        final InitDataObject initDataObject = this.webResource.init(null, request, new EmptyHttpResponse(), true, null);
        Logger.debug(this, ()-> "Fire bulk actions: " + fireBulkActionsForm);
        try {
            // check the form
            DotPreconditions.notNull(fireBulkActionsForm,"Expected Request body was empty.");
            ResponseUtil.handleAsyncResponse(() -> {
                try {
                    final BulkActionsResultView view = workflowHelper
                            .fireBulkActions(fireBulkActionsForm, initDataObject.getUser());
                    return Response.ok( new ResponseEntityView(view)).build();
                } catch (Exception e) {
                    asyncResponse.resume(ResponseUtil.mapExceptionResponse(e));
                }
                return null;
            }, asyncResponse);

        } catch (Exception e) {
            Logger.error(this.getClass(), "Exception attempting to fire bulk actions by : " +fireBulkActionsForm + ", exception message: " + e.getMessage(), e);
            asyncResponse.resume(ResponseUtil.mapExceptionResponse(e));
        }
    }


    /**
     * Returns a single action, 404 if does not exists. 401 if the user does not have permission.
     * @param request  HttpServletRequest
     * @param actionId String
     * @return Response
     */
    @GET
    @Path("/actions/{actionId}")
    @JSONP
    @NoCache
    @IncludePermissions
    @Produces({MediaType.APPLICATION_JSON, "application/javascript"})
    public final Response findAction(@Context final HttpServletRequest request,
                                     @Context final HttpServletResponse response,
                                     @PathParam("actionId") final String actionId) {

        final InitDataObject initDataObject = this.webResource.init
                (null, request, response, true, null);
        try {
            Logger.debug(this, ()->"Finding the workflow action " + actionId);
            final WorkflowAction action = this.workflowHelper.findAction(actionId, initDataObject.getUser());
            return Response.ok(new ResponseEntityView(action)).build(); // 200
        } catch (Exception e) {
            Logger.error(this.getClass(),
                    "Exception on findAction, actionId: " + actionId +
                            ", exception message: " + e.getMessage(), e);
            return ResponseUtil.mapExceptionResponse(e);
        }

    } // findAction.

    /**
     * Returns a single action condition evaluated, 404 if does not exists. 401 if the user does not have permission.
     * @param request  HttpServletRequest
     * @param actionId String
     * @return Response
     */
    @GET
    @Path("/actions/{actionId}/condition")
    @JSONP
    @NoCache
    @IncludePermissions
    @Produces({MediaType.APPLICATION_JSON, "application/javascript"})
    public final Response evaluateActionCondition(
            @Context final HttpServletRequest request,
            @Context final HttpServletResponse response,
            @PathParam("actionId") final String actionId) {

        final InitDataObject initDataObject = this.webResource.init
                (null, request, response, true, null);
        try {
            Logger.debug(this, ()->"Finding the workflow action " + actionId);

            final String evaluated = workflowHelper.evaluateActionCondition(actionId, initDataObject.getUser(), request, response);
            return Response.ok(new ResponseEntityView(evaluated)).build(); // 200
        } catch (Exception e) {
            Logger.error(this.getClass(),
                    "Exception on evaluateActionCondition, actionId: " + actionId +
                            ", exception message: " + e.getMessage(), e);
            return ResponseUtil.mapExceptionResponse(e);
        }
    } // findAction.

    /**
     * Returns a single action associated to the step, 404 if does not exists. 401 if the user does not have permission.
     * @param request  HttpServletRequest
     * @param actionId String
     * @param stepId String
     * @return Response
     */
    @GET
    @Path("/steps/{stepId}/actions/{actionId}")
    @JSONP
    @NoCache
    @Produces({MediaType.APPLICATION_JSON, "application/javascript"})
    public final Response findActionByStep(@Context final HttpServletRequest request,
                                           @Context final HttpServletResponse response,
                                           @PathParam("stepId")   final String stepId,
                                           @PathParam("actionId") final String actionId) {

        final InitDataObject initDataObject = this.webResource.init
                (null, request, response, true, null);
        try {
            Logger.debug(this, "Getting the workflow action " + actionId + " for the step: " + stepId);
            final WorkflowAction action = this.workflowHelper.findAction(actionId, stepId, initDataObject.getUser());
            return Response.ok(new ResponseEntityView(action)).build(); // 200
        } catch (Exception e) {
            Logger.error(this.getClass(),
                    "Exception on findAction, actionId: " + actionId +
                            ", exception message: " + e.getMessage(), e);
            return ResponseUtil.mapExceptionResponse(e);
        }
    } // findActionByStep.

    /**
     * Returns a collection of actions associated to the step, if step does not have any will returns 200 and an empty list.
     * 401 if the user does not have permission.
     * 404 if the stepId does not exists.
     * @param request  HttpServletRequest
     * @param stepId String
     * @return Response
     */
    @GET
    @Path("/steps/{stepId}/actions")
    @JSONP
    @NoCache
    @Produces({MediaType.APPLICATION_JSON, "application/javascript"})
    public final Response findActionsByStep(@Context final HttpServletRequest request,
                                            @Context final HttpServletResponse response,
                                            @PathParam("stepId")   final String stepId) {

        final InitDataObject initDataObject = this.webResource.init
                (null, request, response, true, null);
        final User user = initDataObject.getUser();
        try {
            Logger.debug(this, "Getting the workflow actions for the step: " + stepId);
            final List<WorkflowAction> actions = this.workflowHelper.findActions(stepId, user);
            return Response.ok(new ResponseEntityView(actions)).build(); // 200
        } catch (Exception e) {
            Logger.error(this.getClass(),
                    "Exception on findActionsByStep, stepId: " + stepId +
                            ", exception message: " + e.getMessage(), e);
            return ResponseUtil.mapExceptionResponse(e);
        }
    } // findActionByStep.

    /**
     * Returns a set of actions associated to the schemeId
     * @param request  HttpServletRequest
     * @param schemeId String
     * @return Response
     */
    @GET
    @Path("/schemes/{schemeId}/actions")
    @JSONP
    @NoCache
    @Produces({MediaType.APPLICATION_JSON, "application/javascript"})
    public final Response findActionsByScheme(@Context final HttpServletRequest request,
                                              @Context final HttpServletResponse response,
                                              @PathParam("schemeId") final String schemeId) {

        final InitDataObject initDataObject = this.webResource.init
                (null, request, response, true, null);
        try {
            Logger.debug(this, "Getting the workflow actions: " + schemeId);
            final List<WorkflowAction> actions = this.workflowHelper.findActionsByScheme(schemeId, initDataObject.getUser());
            return Response.ok(new ResponseEntityView(actions)).build(); // 200
        } catch (Exception e) {
            Logger.error(this.getClass(),
                    "Exception on findActionsByScheme, schemeId: " + schemeId +
                            ", exception message: " + e.getMessage(), e);
            return ResponseUtil.mapExceptionResponse(e);
        }
    } // findActionsByScheme.

    /**
     * Saves an action, by default the action is associated to the schema, however if the stepId is set will be automatically associated to the step too.
     * @param request               HttpServletRequest
     * @param workflowActionForm    WorkflowActionForm
     * @return Response
     */
    @POST
    @Path("/actions")
    @JSONP
    @NoCache
    @Produces({MediaType.APPLICATION_JSON, "application/javascript"})
    public final Response saveAction(@Context final HttpServletRequest request,
<<<<<<< HEAD
                                     @Context final HttpServletResponse response,
                               final WorkflowActionForm workflowActionForm) {
=======
                                     final WorkflowActionForm workflowActionForm) {
>>>>>>> 8eea35d1

        final InitDataObject initDataObject = this.webResource.init
                (null, request, response, true, null);
        WorkflowAction newAction;

        try {
            DotPreconditions.notNull(workflowActionForm,"Expected Request body was empty.");
            Logger.debug(this, "Saving new workflow action: " + workflowActionForm.getActionName());
            newAction = this.workflowHelper.saveAction(workflowActionForm, initDataObject.getUser());
            return Response.ok(new ResponseEntityView(newAction)).build(); // 200

        }  catch (final Exception e) {

            Logger.error(this.getClass(),
                    "Exception on save, workflowActionForm: " + workflowActionForm +
                            ", exception message: " + e.getMessage(), e);
            return ResponseUtil.mapExceptionResponse(e);
        }

    } // save

    /**
     * Updates an existing action
     * @param request HttpServletRequest
     * @param actionId String
     * @param workflowActionForm WorkflowActionStepForm
     * @return Response
     */
    @PUT
    @Path("/actions/{actionId}")
    @JSONP
    @NoCache
    @Produces({MediaType.APPLICATION_JSON, "application/javascript"})
    public final Response updateAction(@Context final HttpServletRequest request,
                                       @Context final HttpServletResponse response,
                                       @PathParam("actionId") final String actionId,
                                       final WorkflowActionForm workflowActionForm) {

        final InitDataObject initDataObject = this.webResource.init(null, request, response, true, null);
        try {
            DotPreconditions.notNull(workflowActionForm,"Expected Request body was empty.");
            Logger.debug(this, "Updating action with id: " + actionId);
            final WorkflowAction workflowAction = this.workflowHelper.updateAction(actionId, workflowActionForm, initDataObject.getUser());
            return Response.ok(new ResponseEntityView(workflowAction)).build(); // 200
        } catch (final Exception e) {
            Logger.error(this.getClass(),
                    "Exception on updateAction, actionId: " +actionId+", workflowActionForm: " + workflowActionForm +
                            ", exception message: " + e.getMessage(), e);
            return ResponseUtil.mapExceptionResponse(e);
        }

    } // deleteAction

    /**
     * Saves an action into a step
     * @param request HttpServletRequest
     * @param workflowActionStepForm WorkflowActionStepForm
     * @return Response
     */
    @POST
    @Path("/steps/{stepId}/actions")
    @JSONP
    @NoCache
    @Produces({MediaType.APPLICATION_JSON, "application/javascript"})
    public final Response saveActionToStep(@Context final HttpServletRequest request,
                                           @Context final HttpServletResponse response,
                                           @PathParam("stepId")   final String stepId,
                                           final WorkflowActionStepForm workflowActionStepForm) {

        final InitDataObject initDataObject = this.webResource.init
                (null, request, response, true, null);
        try {
            DotPreconditions.notNull(workflowActionStepForm,"Expected Request body was empty.");
            Logger.debug(this, "Saving a workflow action " + workflowActionStepForm.getActionId()
                    + " in to a step: " + stepId);
            this.workflowHelper.saveActionToStep(new WorkflowActionStepBean.Builder().stepId(stepId)
                    .actionId(workflowActionStepForm.getActionId()).build(), initDataObject.getUser());
            return Response.ok(new ResponseEntityView(OK)).build(); // 200
        } catch (final Exception e) {
            Logger.error(this.getClass(),
                    "Exception on saveActionToStep, stepId: "+stepId+", saveActionToStep: " + workflowActionStepForm +
                            ", exception message: " + e.getMessage(), e);
            return ResponseUtil.mapExceptionResponse(e);
        }
    } // saveActionToStep

    /**
     * Saves an actionlet into an action,
     * if the Parameters (key/value) are not null nor empty, overrides them.
     * @param request HttpServletRequest
     * @param workflowActionletActionForm WorkflowActionletActionForm
     * @return Response
     */
    @POST
    @Path("/actions/{actionId}/actionlets")
    @JSONP
    @NoCache
    @Produces({MediaType.APPLICATION_JSON, "application/javascript"})
    public final Response saveActionletToAction(@Context final HttpServletRequest request,
                                                @PathParam("actionId")   final String actionId,
                                                final WorkflowActionletActionForm workflowActionletActionForm) {

        final InitDataObject initDataObject = this.webResource.init
                (null, true, request, true, null);
        try {

            DotPreconditions.notNull(workflowActionletActionForm,"Expected Request body was empty.");
            Logger.debug(this, "Saving a workflow actionlet " + workflowActionletActionForm.getActionletClass()
                    + " in to a action : " + actionId);
            this.workflowHelper.saveActionletToAction(new WorkflowActionletActionBean.Builder().actionId(actionId)
                            .actionletClass(workflowActionletActionForm.getActionletClass())
                            .order(workflowActionletActionForm.getOrder())
                            .parameters(workflowActionletActionForm.getParameters()).build()
                    , initDataObject.getUser());
            return Response.ok(new ResponseEntityView(OK)).build(); // 200
        } catch (final Exception e) {
            Logger.error(this.getClass(),
                    "Exception on saveActionletToAction, actionId: "+actionId+", saveActionletToAction: " + workflowActionletActionForm +
                            ", exception message: " + e.getMessage(), e);
            return ResponseUtil.mapExceptionResponse(e);
        }
    } // saveActionletToAction



    /**
     * Deletes a step
     * @param request HttpServletRequest
     * @param stepId String
     */
    @DELETE
    @Path("/steps/{stepId}")
    @JSONP
    @NoCache
    @Produces({MediaType.APPLICATION_JSON, "application/javascript"})
    public final void deleteStep(@Context final HttpServletRequest request,
                                 @Suspended final AsyncResponse asyncResponse,
                                 @PathParam("stepId") final String stepId) {

        final InitDataObject initDataObject = this.webResource.init
                (null, request, new EmptyHttpResponse(), true, null);

        try {
            Logger.debug(this, "Deleting the step: " + stepId);
            ResponseUtil.handleAsyncResponse(this.workflowHelper.deleteStep(stepId, initDataObject.getUser()), asyncResponse);
        } catch (final Exception e) {
            Logger.error(this.getClass(),
                    "Exception on deleteStep, stepId: " + stepId +
                            ", exception message: " + e.getMessage(), e);
            asyncResponse.resume(ResponseUtil.mapExceptionResponse(e));
        }
    } // deleteStep

    /**
     * Deletes an action associated to the step
     * @param request                   HttpServletRequest
     * @param stepId                   String
     * @return Response
     */
    @DELETE
    @Path("/steps/{stepId}/actions/{actionId}")
    @JSONP
    @NoCache
    @Produces({MediaType.APPLICATION_JSON, "application/javascript"})
    public final Response deleteAction(@Context final HttpServletRequest request,
                                       @Context final HttpServletResponse response,
                                       @PathParam("actionId") final String actionId,
                                       @PathParam("stepId")   final String stepId) {

        final InitDataObject initDataObject = this.webResource.init
                (null, request, response, true, null);

        try {

            Logger.debug(this, "Deleting the action: " + actionId + " for the step: " + stepId);
            this.workflowHelper.deleteAction(actionId, stepId, initDataObject.getUser());
            return Response.ok(new ResponseEntityView(OK)).build(); // 200
        } catch (final Exception e) {
            Logger.error(this.getClass(),
                    "Exception on deleteAction, actionId: "+actionId+", stepId: " + stepId +
                            ", exception message: " + e.getMessage(), e);
            return ResponseUtil.mapExceptionResponse(e);
        }

    } // deleteAction

    /**
     * Deletes an action associated to the scheme and all references into steps
     * @param request                   HttpServletRequest
     * @param actionId                  String
     * @return Response
     */
    @DELETE
    @Path("/actions/{actionId}")
    @JSONP
    @NoCache
    @Produces({MediaType.APPLICATION_JSON, "application/javascript"})
    public final Response deleteAction(@Context final HttpServletRequest request,
                                       @Context final HttpServletResponse response,
                                       @PathParam("actionId") final String actionId) {

        final InitDataObject initDataObject = this.webResource.init
                (null, request, response, true, null);

        try {

            Logger.debug(this, "Deleting the action: " + actionId);
            this.workflowHelper.deleteAction(actionId, initDataObject.getUser());
            return Response.ok(new ResponseEntityView(OK)).build(); // 200
        } catch (Exception e) {
            Logger.error(this.getClass(),
                    "Exception on deleteAction, action: " + actionId +
                            ", exception message: " + e.getMessage(), e);
            return ResponseUtil.mapExceptionResponse(e);
        }

    } // deleteAction

    /**
     * Deletes an actionlet associated
     * @param request                   HttpServletRequest
     * @param actionletId                  String
     * @return Response
     */
    @DELETE
    @Path("/actionlets/{actionletId}")
    @JSONP
    @NoCache
    @Produces({MediaType.APPLICATION_JSON, "application/javascript"})
    public final Response deleteActionlet(@Context final HttpServletRequest request,
                                          @PathParam("actionletId") final String actionletId) {

        final InitDataObject initDataObject = this.webResource.init
                (null, true, request, true, null);

        try {

            Logger.debug(this, "Deleting the actionletId: " + actionletId);

            DotPreconditions.notNull(actionletId,
                    ()-> "Not is not allowed for the parameter actionletId on the method deleteActionlet.",
                    IllegalArgumentException.class);

            final WorkflowActionClass actionClass = this.workflowAPI.findActionClass(actionletId);

            DotPreconditions.notNull(actionClass,
                    ()-> "The Actionlet: " + actionletId + ", does not exists",
                    DoesNotExistException.class);

            this.workflowAPI.deleteActionClass(actionClass, initDataObject.getUser());
            return Response.ok(new ResponseEntityView(OK)).build(); // 200
        } catch (Exception e) {
            Logger.error(this.getClass(),
                    "Exception on deleteActionlet, actionletId: " + actionletId +
                            ", exception message: " + e.getMessage(), e);
            return ResponseUtil.mapExceptionResponse(e);
        }

    } // deleteAction

    /**
     * Change the order of the steps in a scheme
     * @param request                           HttpServletRequest
     * @param stepId                            String stepid to reorder
     * @param order                             int    order for the step
     * @return Response
     */
    @PUT
    @Path("/reorder/step/{stepId}/order/{order}")
    @JSONP
    @NoCache
    @Produces({MediaType.APPLICATION_JSON, "application/javascript"})
    public final Response reorderStep(@Context final HttpServletRequest request,
<<<<<<< HEAD
                                      @Context final HttpServletResponse response,
                                        @PathParam("stepId")   final String stepId, 
                                        @PathParam("order")    final int order) {
=======
                                      @PathParam("stepId")   final String stepId,
                                      @PathParam("order")    final int order) {
>>>>>>> 8eea35d1
        final InitDataObject initDataObject = this.webResource.init
                (null, request, response, true, null);

        try {

            Logger.debug(this, "Doing reordering of step: " + stepId + ", order: " + order);
            this.workflowHelper.reorderStep(stepId, order, initDataObject.getUser());
            return Response.ok(new ResponseEntityView(OK)).build(); // 200
        } catch (Exception e) {
            Logger.error(this.getClass(),
                    "WorkflowPortletAccessException on reorderStep, stepId: " + stepId +
                            ", exception message: " + e.getMessage(), e);
            return ResponseUtil.mapExceptionResponse(e);
        }
    } // reorderStep


    /**
     * Updates an existing step
     * @param request HttpServletRequest
     * @param stepId String
     * @param stepForm WorkflowStepUpdateForm
     * @return Response
     */
    @PUT
    @Path("/steps/{stepId}")
    @JSONP
    @NoCache
    @Produces({MediaType.APPLICATION_JSON, "application/javascript"})
    public final Response updateStep(@Context final HttpServletRequest request,
                                     @Context final HttpServletResponse response,
                                     @NotNull @PathParam("stepId") final String stepId,
                                     final WorkflowStepUpdateForm stepForm) {
        final InitDataObject initDataObject = this.webResource.init(null, request, response, true, null);
        Logger.debug(this, "updating step for scheme with stepId: " + stepId);
        try {
            DotPreconditions.notNull(stepForm,"Expected Request body was empty.");
            final WorkflowStep step = this.workflowHelper.updateStep(stepId, stepForm, initDataObject.getUser());
            return Response.ok(new ResponseEntityView(step)).build();
        } catch (Exception e) {
            Logger.error(this.getClass(),
                    "WorkflowPortletAccessException on updateStep, stepId: " + stepId +
                            ", exception message: " + e.getMessage(), e);
            return ResponseUtil.mapExceptionResponse(e);
        }
    } // updateStep

    /**
     * Creates a new step into a workflow
     * @param request HttpServletRequest
     * @param newStepForm WorkflowStepAddForm
     * @return Response
     */
    @POST
    @Path("/steps")
    @JSONP
    @NoCache
    @Produces({MediaType.APPLICATION_JSON, "application/javascript"})
    public final Response addStep(@Context final HttpServletRequest request,
                                  @Context final HttpServletResponse response,
                                  final WorkflowStepAddForm newStepForm) {
        String schemeId = null;
        try {
            DotPreconditions.notNull(newStepForm,"Expected Request body was empty.");
            schemeId = newStepForm.getSchemeId();
            final InitDataObject initDataObject = this.webResource.init(null, request, response, true, null);
            Logger.debug(this, "updating step for scheme with schemeId: " + schemeId);
            final WorkflowStep step = this.workflowHelper.addStep(newStepForm, initDataObject.getUser());
            return Response.ok(new ResponseEntityView(step)).build();
        } catch (final Exception e) {
            Logger.error(this.getClass(),
                    "Exception on addStep, schemeId: " + schemeId +
                            ", exception message: " + e.getMessage(), e);
            return ResponseUtil.mapExceptionResponse(e);
        }
    }


    /**
     * Retrieves a step given its id.
     * @param request HttpServletRequest
     * @param stepId String
     * @return Response
     */
    @GET
    @Path("/steps/{stepId}")
    @JSONP
    @NoCache
    @Produces({MediaType.APPLICATION_JSON, "application/javascript"})
    public final Response findStepById(@Context final HttpServletRequest request,
                                       @Context final HttpServletResponse response,
                                       @NotNull @PathParam("stepId") final String stepId) {
        this.webResource.init(null, request, response, true, null);
        Logger.debug(this, "finding step by id stepId: " + stepId);
        try {
            final WorkflowStep step = this.workflowHelper.findStepById(stepId);
            return Response.ok(new ResponseEntityView(step)).build();
        } catch (Exception e) {
            Logger.error(this.getClass(),
                    "Exception on findStepById, stepId: " + stepId +
                            ", exception message: " + e.getMessage(), e);
            return ResponseUtil.mapExceptionResponse(e);
        }
    }

    /**
     * Fires a workflow action by name and multi part, if the contentlet exists could use inode or identifier and optional language.
     * @param request    {@link HttpServletRequest}
     * @param inode      {@link String} (Optional) to fire an action over the existing inode.
     * @param identifier {@link String} (Optional) to fire an action over the existing identifier (in combination of language).
     * @param language   {@link Long}   (Optional) to fire an action over the existing language (in combination of identifier).
     * @param multipart {@link FormDataMultiPart} Multipart form (if an inode is set, this param is not ignored).
     *
     * @return Response
     */
    @PUT
    @Path("/actions/fire")
    @JSONP
    @NoCache
    @Produces({MediaType.APPLICATION_JSON, "application/javascript"})
    @Consumes(MediaType.MULTIPART_FORM_DATA)
    public final Response fireActionByNameMultipart(@Context final HttpServletRequest request,
                                              @QueryParam("inode")            final String inode,
                                              @QueryParam("identifier")       final String identifier,
                                              @DefaultValue("-1") @QueryParam("language")         final long   language,
                                              final FormDataMultiPart multipart) {

        final InitDataObject initDataObject = this.webResource.init
                (null, true, request, true, null);
        String actionId = null;

        try {

            Logger.debug(this, ()-> "On Fire Action: inode = " + inode +
                    ", identifier = " + identifier + ", language = " + language);

            final PageMode mode = PageMode.get(request);
            final FireActionByNameForm fireActionForm = this.processForm (multipart);
            //if inode is set we use it to look up a contentlet
            final Contentlet contentlet = this.getContentlet
                    (inode, identifier, language,
                            ()->WebAPILocator.getLanguageWebAPI().getLanguage(request).getId(),
                            fireActionForm, initDataObject, mode);

            actionId = this.workflowHelper.getActionIdByName
                    (fireActionForm.getActionName(), contentlet, initDataObject.getUser());

            Logger.debug(this, "fire ActionByName Multipart with the actionid: " + actionId);
            return fireAction(request, fireActionForm, initDataObject.getUser(), contentlet, actionId);
        } catch (Exception e) {

            Logger.error(this.getClass(),
                    "Exception on firing, workflow action: " + actionId +
                            ", inode: " + inode, e);

            return ResponseUtil.mapExceptionResponse(e);
        }
    }
    /**
<<<<<<< HEAD
     * Fires a workflow action, you can fire an action for a new contentlet (by passing the body)
     * an existing inode by using /fire?inode=   query string parameter or the combination of identifier+language such as /fire?identifier=&language=
     *
     * @param request HttpServletRequest
     * @param inode String
     * @param identifier String
     * @param actionId String
     * @param fireActionForm FireActionForm This param is mandatory only is the inode isn't sent
=======
     * Fires a workflow action by name, if the contentlet exists could use inode or identifier and optional language.
     * @param request    {@link HttpServletRequest}
     * @param inode      {@link String} (Optional) to fire an action over the existing inode.
     * @param identifier {@link String} (Optional) to fire an action over the existing identifier (in combination of language).
     * @param language   {@link Long}   (Optional) to fire an action over the existing language (in combination of identifier).
     * @param fireActionForm {@link FireActionByNameForm} Fire Action by Name Form (if an inode is set, this param is not ignored).
     * @return Response
     */
    @PUT
    @Path("/actions/fire")
    @JSONP
    @NoCache
    @Produces({MediaType.APPLICATION_JSON, "application/javascript"})
    public final Response fireActionByName(@Context final HttpServletRequest request,
                                     @QueryParam("inode")                        final String inode,
                                     @QueryParam("identifier")                   final String identifier,
                                     @DefaultValue("-1") @QueryParam("language") final long   language,
                                     final FireActionByNameForm fireActionForm) {

        final InitDataObject initDataObject = this.webResource.init
                (null, true, request, true, null);
        String actionId = null;

        try {

            Logger.debug(this, ()-> "On Fire Action: action name = '" + (null != fireActionForm? fireActionForm.getActionName(): StringPool.BLANK)
                    + "', inode = " + inode +
                    ", identifier = " + identifier + ", language = " + language);

            final PageMode mode = PageMode.get(request);
            //if inode is set we use it to look up a contentlet
            final Contentlet contentlet = this.getContentlet
                    (inode, identifier, language,
                            ()->WebAPILocator.getLanguageWebAPI().getLanguage(request).getId(),
                            fireActionForm, initDataObject, mode);

            actionId = this.workflowHelper.getActionIdByName
                    (fireActionForm.getActionName(), contentlet, initDataObject.getUser());

            Logger.debug(this, "fire ActionByName with the actionid: " + actionId);

            DotPreconditions.notNull(actionId, Sneaky.sneaked(()-> LanguageUtil.get(initDataObject.getUser().getLocale(),
                    "Unable-to-execute-workflows-InvalidActionName", fireActionForm.getActionName())),
                    DotContentletValidationException.class);

            return fireAction(request, fireActionForm, initDataObject.getUser(), contentlet, actionId);
        } catch (Exception e) {

            Logger.error(this.getClass(),
                    "Exception on firing, workflow action: " + actionId +
                            ", inode: " + inode, e);

            return ResponseUtil.mapExceptionResponse(e);
        }
    }

    private Response fireAction(final HttpServletRequest request,
                                final FireActionForm fireActionForm,
                                final User user,
                                final Contentlet contentlet,
                                final String actionId) throws DotDataException, DotSecurityException {

        Logger.debug(this, ()-> "Firing workflow action: " + actionId);

        if(null == contentlet || contentlet.getMap().isEmpty()) {

            Logger.debug(this, ()-> "On Fire Action: content is null or empty");
            throw new DoesNotExistException("contentlet-was-not-found");
        }

        final PageMode pageMode = PageMode.get(request);
        final ContentletDependencies.Builder formBuilder = new ContentletDependencies.Builder();
        formBuilder.respectAnonymousPermissions(pageMode.respectAnonPerms).
                workflowActionId(actionId).modUser(user)
                .indexPolicy(IndexPolicyProvider.getInstance().forSingleContent());

        if(fireActionForm != null) {

            formBuilder.workflowActionComments(fireActionForm.getComments())
                    .workflowAssignKey(fireActionForm.getAssign());
        }

        if (contentlet.getMap().containsKey(Contentlet.RELATIONSHIP_KEY)) {

            final  Map<Relationship, List<Contentlet>> relationshipListMap =
                    (Map<Relationship, List<Contentlet>>) contentlet.getMap().get(Contentlet.RELATIONSHIP_KEY);
            formBuilder.relationships(MapToContentletPopulator.
                    INSTANCE.getContentletRelationshipsFromMap(contentlet, relationshipListMap));
        }

        final List<Category> categories = MapToContentletPopulator.
                INSTANCE.getCategories(contentlet, user, pageMode.respectAnonPerms);

        if (UtilMethods.isSet(categories)) {

            formBuilder.categories(categories);
        }

        return Response.ok(
                new ResponseEntityView(
                        this.workflowHelper.contentletToMap
                                (this.workflowAPI.fireContentWorkflow(contentlet, formBuilder.build()))
                )
        ).build(); // 200
    }


    /**
     * Fires a workflow action by action id, if the contentlet exists could use inode or identifier and optional language.
     * @param request    {@link HttpServletRequest}
     * @param inode      {@link String} (Optional) to fire an action over the existing inode.
     * @param identifier {@link String} (Optional) to fire an action over the existing identifier (in combination of language).
     * @param language   {@link Long}   (Optional) to fire an action over the existing language (in combination of identifier).
     * @param actionId   {@link String} (Required) action id to fire
     * @param fireActionForm {@link FireActionForm} Fire Action Form
>>>>>>> 8eea35d1
     * (if an inode is set, this param is not ignored).
     * @return Response
     */
    @PUT
    @Path("/actions/{actionId}/fire")
    @JSONP
    @NoCache
    @Produces({MediaType.APPLICATION_JSON, "application/javascript"})
    public final Response fireAction(@Context final HttpServletRequest request,
<<<<<<< HEAD
                                     @Context final HttpServletResponse response,
                                     @QueryParam("inode")      final String inode,
                                     @QueryParam("identifier") final String identifier,
                                     @QueryParam("language")   final long   language, // todo: test me and test it by identifier and language
                                     @PathParam("actionId")    final String actionId,
=======
                                     @PathParam ("actionId")         final String actionId,
                                     @QueryParam("inode")            final String inode,
                                     @QueryParam("identifier")       final String identifier,
                                     @DefaultValue("-1") @QueryParam("language") final long   language,
>>>>>>> 8eea35d1
                                     final FireActionForm fireActionForm) {

        final InitDataObject initDataObject = this.webResource.init
                (null, request, response, true, null);

        try {

            Logger.debug(this, ()-> "On Fire Action: action Id " + actionId + ", inode = " + inode +
                    ", identifier = " + identifier + ", language = " + language);

            final PageMode mode = PageMode.get(request);
            //if inode is set we use it to look up a contentlet
            final Contentlet contentlet = this.getContentlet
                    (inode, identifier, language,
                            ()->WebAPILocator.getLanguageWebAPI().getLanguage(request).getId(),
                            fireActionForm, initDataObject, mode);

            return fireAction(request, fireActionForm, initDataObject.getUser(), contentlet, actionId);
        } catch (Exception e) {

            Logger.error(this.getClass(),
                    "Exception on firing, workflow action: " + actionId +
                            ", inode: " + inode, e);

<<<<<<< HEAD
                contentlet = createContentlet(fireActionForm, initDataObject, currentContentlet);
            } else if (UtilMethods.isSet(identifier)) {

                final PageMode mode = PageMode.get(request);
                final Optional<Contentlet> currentContentlet = this.contentletAPI.findContentletByIdentifierOrFallback
                        (identifier, mode.showLive, language, initDataObject.getUser(), mode.respectAnonPerms);

                DotPreconditions.isTrue(currentContentlet.isPresent(),
                        ()-> "contentlet-was-not-found",
                        DoesNotExistException.class);

                contentlet = createContentlet(fireActionForm, initDataObject, currentContentlet.get());
            } else {
                //otherwise the information must be grabbed from the request body.
                DotPreconditions.notNull(fireActionForm, ()-> "When no inode is sent the info on the Request body becomes mandatory.");
                contentlet = this.populateContentlet(fireActionForm, initDataObject.getUser());
            }
=======
            return ResponseUtil.mapExceptionResponse(e);
        }
    } // fire.


    /**
     * Fires a workflow action with multi part body
     * @param request    {@link HttpServletRequest}
     * @param inode      {@link String} (Optional) to fire an action over the existing inode.
     * @param identifier {@link String} (Optional) to fire an action over the existing identifier (in combination of language).
     * @param language   {@link Long}   (Optional) to fire an action over the existing language (in combination of identifier).
     * @param actionId   {@link String} (Required) action id to fire
     * (if an inode is set, this param is not ignored).
     * @return Response
     */
    @PUT
    @Path("/actions/{actionId}/fire")
    @JSONP
    @NoCache
    @Produces({MediaType.APPLICATION_JSON, "application/javascript"})
    @Consumes(MediaType.MULTIPART_FORM_DATA)
    public final Response fireActionMultipart(@Context               final HttpServletRequest request,
                                              @PathParam ("actionId")         final String actionId,
                                              @QueryParam("inode")            final String inode,
                                              @QueryParam("identifier")       final String identifier,
                                              @DefaultValue("-1") @QueryParam("language") final long   language,
                                              final FormDataMultiPart multipart) {
>>>>>>> 8eea35d1

        final InitDataObject initDataObject = this.webResource.init
                (null, true, request, true, null);

        try {

            Logger.debug(this, ()-> "On Fire Action Multipart: action Id " + actionId + ", inode = " + inode +
                    ", identifier = " + identifier + ", language = " + language);

            final PageMode mode = PageMode.get(request);
            final FireActionForm fireActionForm = this.processForm (multipart);
            //if inode is set we use it to look up a contentlet
            final Contentlet contentlet = this.getContentlet
                    (inode, identifier, language,
                            ()->WebAPILocator.getLanguageWebAPI().getLanguage(request).getId(),
                            fireActionForm, initDataObject, mode);

            return fireAction(request, fireActionForm, initDataObject.getUser(), contentlet, actionId);
        } catch (Exception e) {

            Logger.error(this.getClass(),
                    "Exception on firing, workflow action: " + actionId +
                            ", inode: " + inode, e);

            return ResponseUtil.mapExceptionResponse(e);
        }
    } // fire.

<<<<<<< HEAD
    private Contentlet createContentlet(final FireActionForm fireActionForm,
                                        final InitDataObject initDataObject,
                                        final Contentlet currentContentlet) throws DotSecurityException {
        Contentlet contentlet = new Contentlet();
        contentlet.getMap().putAll(currentContentlet.getMap());

        if (null != fireActionForm && null != contentlet) {
=======
    private LinkedHashSet<String> getBinaryFields(final Map<String,Object> mapContent) {

        return mapContent.containsKey(BINARY_FIELDS)?
                ConversionUtils.INSTANCE.convert((JSONArray)mapContent.get(BINARY_FIELDS),
                        new JsonArrayToLinkedSetConverter<>(Object::toString)):
                JsonArrayToLinkedSetConverter.EMPTY_LINKED_SET;
    }

    private FireActionByNameForm processForm(final FormDataMultiPart multipart)
            throws IOException, JSONException, DotSecurityException, DotDataException {

        Map<String, Object> contentletMap = Collections.emptyMap();
        final FireActionByNameForm.Builder fireActionFormBuilder = new FireActionByNameForm.Builder();
        final Tuple2<Map<String,Object>, List<File>> multiPartContent =
                this.multiPartUtils.getBodyMapAndBinariesFromMultipart(multipart);
        final LinkedHashSet<String> binaryFields = this.getBinaryFields(multiPartContent._1);

        if (multiPartContent._1.containsKey(CONTENTLET)) {

            contentletMap = this.convertoToContentletMap((JSONObject)multiPartContent._1.get(CONTENTLET));
        }

        this.validateMultiPartContent    (contentletMap, binaryFields);
        this.processFireActionFormValues (fireActionFormBuilder, multiPartContent._1);
        this.processFiles                (contentletMap, multiPartContent._2, binaryFields);
        fireActionFormBuilder.contentlet (contentletMap);

        return fireActionFormBuilder.build();
    }

    private Map<String, Object> convertoToContentletMap(final JSONObject contentletJson) throws IOException {

        return DotObjectMapperProvider.getInstance().getDefaultObjectMapper().
                readValue(contentletJson.toString(), Map.class);
    }

    private void validateMultiPartContent (final Map<String, Object> contentMap,
                                           final LinkedHashSet<String> binaryFields) {

        for (final String binaryField : binaryFields) {

            if (contentMap.containsKey(binaryField)) {

                throw new BadRequestException("The binary field: " + binaryField
                        + " can not be part of the " + BINARY_FIELDS + " and part of the request body");
            }
        }
    }

    private List<String> getBinaryFields (final List<Field> fields, final Map<String, Object> contentMap,
                                          final int binaryFileSize) {

        // if not any binaryField set, all fields that starts with "binary" will be used.
        final List<String> binaryFields = fields.stream()
                .filter(field -> LegacyFieldTransformer.buildLegacyFieldContent(field).startsWith(PREFIX_BINARY))
                .map(Field::variable)
                .filter(variable -> !contentMap.containsKey(variable)) // if it is not already set, probably to remove
                .collect(Collectors.toList());

        // the binary fields are not set by the user on the body request
        // the size of the binary field should be the same of the
        return binaryFields.size() <= binaryFileSize? binaryFields: binaryFields.subList(0, binaryFields.size());
    }

    private void processFiles(final Map<String, Object> contentMap, final List<File> binaryFiles,
                              final LinkedHashSet<String> argBinaryFields) throws DotDataException, DotSecurityException {

        final ContentTypeAPI contentTypeAPI      = APILocator.getContentTypeAPI(APILocator.systemUser());
        final String         contentTypeInode    = MapToContentletPopulator.INSTANCE.getContentTypeInode(contentMap);
        final List<Field>    fields              = contentTypeAPI.find(contentTypeInode).fields();
        final List<String>   binaryFields        = argBinaryFields.size() > 0?
                new ArrayList<>(argBinaryFields) : this.getBinaryFields (fields, contentMap, binaryFiles.size());

        if (UtilMethods.isSet(contentTypeInode) && binaryFields.size() > 0) {

            final Map<String, Field> fieldsMap =
                    fields.stream().collect(Collectors.toMap(Field::variable, field -> field));
            //final int size                     =
            //        Math.min(binaryFiles.size(), binaryFields.size()); // if the user sent more files than fields, we took the min of them.

            for (int i = 0; i < binaryFields.size(); ++i) {

                final String fieldName = binaryFields.get(i);
                if (fieldsMap.containsKey(fieldName)) {

                    final Field field = fieldsMap.get(fieldName);
                    // if more fields than files passed, set them to null.
                    final File binary = i < binaryFiles.size()? binaryFiles.get(i): null;
                    contentMap.put(field.variable(), binary);
                }
            }
        }
    }

    private void processFireActionFormValues(final FireActionByNameForm.Builder fireActionFormBuilder,
                                             final Map<String, Object> contentMap) {

        if (contentMap.containsKey(ASSIGN)) {

            fireActionFormBuilder.assign((String)contentMap.get(ASSIGN));
            contentMap.remove(ASSIGN);
        }

        if (contentMap.containsKey(COMMENTS)) {

            fireActionFormBuilder.comments((String)contentMap.get(COMMENTS));
            contentMap.remove(COMMENTS);
        }

        if (contentMap.containsKey(PUBLISH_DATE)) {

            fireActionFormBuilder.publishDate((String)contentMap.get(PUBLISH_DATE));
            contentMap.remove(PUBLISH_DATE);
        }

        if (contentMap.containsKey(PUBLISH_TIME)) {

            fireActionFormBuilder.publishTime((String)contentMap.get(PUBLISH_TIME));
            contentMap.remove(PUBLISH_TIME);
        }

        if (contentMap.containsKey(EXPIRE_DATE)) {

            fireActionFormBuilder.expireDate((String)contentMap.get(EXPIRE_DATE));
            contentMap.remove(EXPIRE_DATE);
        }

        if (contentMap.containsKey(EXPIRE_TIME)) {

            fireActionFormBuilder.expireTime((String)contentMap.get(EXPIRE_TIME));
            contentMap.remove(EXPIRE_TIME);
        }

        if (contentMap.containsKey(NEVER_EXPIRE)) {

            fireActionFormBuilder.neverExpire((String)contentMap.get(NEVER_EXPIRE));
            contentMap.remove(NEVER_EXPIRE);
        }

        if (contentMap.containsKey(WHERE_TO_SEND)) {

            fireActionFormBuilder.whereToSend((String)contentMap.get(WHERE_TO_SEND));
            contentMap.remove(WHERE_TO_SEND);
        }

        if (contentMap.containsKey(FORCE_PUSH)) {

            fireActionFormBuilder.forcePush((String)contentMap.get(FORCE_PUSH));
            contentMap.remove(FORCE_PUSH);
        }

        if (contentMap.containsKey(ACTION_NAME)) {

            fireActionFormBuilder.actionName((String)contentMap.get(ACTION_NAME));
            contentMap.remove(ACTION_NAME);
        }
    }

    private Contentlet getContentlet(final String inode,
                                     final String identifier,
                                     final long language,
                                     final Supplier<Long> sessionLanguage,
                                     final FireActionForm fireActionForm,
                                     final InitDataObject initDataObject,
                                     final PageMode mode) throws DotDataException, DotSecurityException {

        Contentlet contentlet = null;

        if(UtilMethods.isSet(inode)) {

            Logger.debug(this, ()-> "Fire Action, looking for content by inode: " + inode);

            final Contentlet currentContentlet = this.contentletAPI.find
                    (inode, initDataObject.getUser(), mode.respectAnonPerms);

            DotPreconditions.notNull(currentContentlet, ()-> "contentlet-was-not-found", DoesNotExistException.class);

            contentlet = createContentlet(fireActionForm, initDataObject, currentContentlet);
        } else if (UtilMethods.isSet(identifier)) {

            Logger.debug(this, ()-> "Fire Action, looking for content by identifier: " + identifier
                    + " and language id: " + language);

            final Optional<Contentlet> currentContentlet =  language <= 0?
                    this.workflowHelper.getContentletByIdentifier(identifier, mode, initDataObject.getUser(), sessionLanguage):
                    this.contentletAPI.findContentletByIdentifierOrFallback
                            (identifier, mode.showLive, language, initDataObject.getUser(), mode.respectAnonPerms);

            DotPreconditions.isTrue(currentContentlet.isPresent(), ()-> "contentlet-was-not-found", DoesNotExistException.class);

            contentlet = createContentlet(fireActionForm, initDataObject, currentContentlet.get());
        } else {

            //otherwise the information must be grabbed from the request body.
            Logger.debug(this, ()-> "Fire Action, creating a new contentlet");
            DotPreconditions.notNull(fireActionForm, ()-> "When no inode is sent the info on the Request body becomes mandatory.");
            contentlet = this.populateContentlet(fireActionForm, initDataObject.getUser());
        }

        return contentlet;
    }



    private Contentlet createContentlet(final FireActionForm fireActionForm,
                                        final InitDataObject initDataObject,
                                        final Contentlet currentContentlet) throws DotSecurityException {

        Contentlet contentlet = new Contentlet();
        contentlet.getMap().putAll(currentContentlet.getMap());

        if (null != fireActionForm && null != fireActionForm.getContentletFormData() && null != contentlet) {
>>>>>>> 8eea35d1

            contentlet = this.populateContentlet(fireActionForm, contentlet, initDataObject.getUser());
        }
        return contentlet;
    }

    /**
     * Internal utility to populate a contentlet from a given form object
     * @param fireActionForm FireActionForm
     * @param user User
     * @return Contentlet
     * @throws DotSecurityException
     */
    private Contentlet populateContentlet(final FireActionForm fireActionForm, final User user)
            throws DotSecurityException {

        return this.populateContentlet(fireActionForm, new Contentlet(), user);
    } // populateContentlet.

    /**
     * Internal utility to populate a contentlet from a given form object
     * @param fireActionForm {@link FireActionForm}
     * @param contentletInput {@link Contentlet}
     * @param user {@link User}
     * @return Contentlet
     * @throws DotSecurityException
     */
    private Contentlet populateContentlet(final FireActionForm fireActionForm, final Contentlet contentletInput, final User user)
            throws DotSecurityException {

        final Contentlet contentlet = this.contentHelper.populateContentletFromMap
                (contentletInput, fireActionForm.getContentletFormData());

        final Supplier<String> errorMessageSupplier = () -> {

            String message = "no-permissions-contenttype";

            try {
                message = LanguageUtil.get(user.getLocale(),
                        message, user.getUserId(), contentlet.getContentType().id());
            } catch (LanguageException e) {
                throw new ForbiddenException(message);
            }

            return message;
        };

        if (null == contentlet || null == contentlet.getContentType()) {

            throw new DotContentletValidationException("Workflow-does-not-exists-content-type");
        }

        try {
            if (!this.permissionAPI.doesUserHavePermission(contentlet.getContentType(),
                    PermissionAPI.PERMISSION_READ, user, false)) {
                throw new DotSecurityException(errorMessageSupplier.get());
            }
        } catch (DotDataException e) {
            throw new DotSecurityException(errorMessageSupplier.get(), e);
        }

        contentlet.setStringProperty("wfPublishDate", fireActionForm.getPublishDate());
        contentlet.setStringProperty("wfPublishTime", fireActionForm.getPublishTime());
        contentlet.setStringProperty("wfExpireDate",  fireActionForm.getExpireDate());
        contentlet.setStringProperty("wfExpireTime",  fireActionForm.getExpireTime());
        contentlet.setStringProperty("wfNeverExpire", fireActionForm.getNeverExpire());
        contentlet.setStringProperty(WHERE_TO_SEND,   fireActionForm.getWhereToSend());
        contentlet.setStringProperty(FORCE_PUSH,     fireActionForm.getForcePush());

        return contentlet;
    } // populateContentlet.

    /**
     * Change the order of an action associated to the step
     * @param request                           HttpServletRequest
     * @param workflowReorderActionStepForm     WorkflowReorderBean
     * @return Response
     */
    @PUT
    @Path("/reorder/steps/{stepId}/actions/{actionId}")
    @JSONP
    @NoCache
    @Produces({MediaType.APPLICATION_JSON, "application/javascript"})
    public final Response reorderAction(@Context final HttpServletRequest request,
                                        @Context final HttpServletResponse response,
                                        @PathParam("stepId")   final String stepId,
                                        @PathParam("actionId") final String actionId,
                                        final WorkflowReorderWorkflowActionStepForm workflowReorderActionStepForm) {

        final InitDataObject initDataObject = this.webResource.init
                (null, request, response, true, null);

        try {
            DotPreconditions.notNull(workflowReorderActionStepForm,"Expected Request body was empty.");
            Logger.debug(this, "Doing reordering of: " + workflowReorderActionStepForm);
            this.workflowHelper.reorderAction(
                    new WorkflowReorderBean.Builder().stepId(stepId).actionId(actionId)
                            .order(workflowReorderActionStepForm.getOrder()).build(),
                    initDataObject.getUser());
            return Response.ok(new ResponseEntityView(OK)).build(); // 200
        } catch (Exception e) {

            Logger.error(this.getClass(),
                    "Exception on reorderAction, workflowReorderActionStepForm: " + workflowReorderActionStepForm +
                            ", exception message: " + e.getMessage(), e);
            return ResponseUtil.mapExceptionResponse(e);
        }
    } // reorderAction

    /**
     * Do an export of the scheme with all dependencies to rebuild it (such as steps and actions)
     * in addition the permission (who can use) will be also returned.
     * @param httpServletRequest HttpServletRequest
     * @param workflowSchemeImportForm WorkflowSchemeImportObjectForm
     * @return Response
     */
    @POST
    @Path("/schemes/import")
    @JSONP
    @NoCache
    @Produces({MediaType.APPLICATION_JSON, "application/javascript"})
    public final Response importScheme(@Context final HttpServletRequest  httpServletRequest,
                                       @Context final HttpServletResponse httpServletResponse,
                                       final WorkflowSchemeImportObjectForm workflowSchemeImportForm) {

        final InitDataObject initDataObject = this.webResource.init
                (null, httpServletRequest, httpServletResponse, true, null);
        Response response;

        try {
            DotPreconditions.notNull(workflowSchemeImportForm,"Expected Request body was empty.");
            Logger.debug(this, "Importing the workflow schemes");

            this.workflowAPI.isUserAllowToModifiedWorkflow(initDataObject.getUser());

            final WorkflowSchemeImportExportObject exportObject = new WorkflowSchemeImportExportObject();
            exportObject.setSchemes(workflowSchemeImportForm.getWorkflowImportObject().getSchemes());
            exportObject.setSteps  (workflowSchemeImportForm.getWorkflowImportObject().getSteps());
            exportObject.setActions(workflowSchemeImportForm.getWorkflowImportObject().getActions());
            exportObject.setActionSteps(workflowSchemeImportForm.getWorkflowImportObject().getActionSteps());
            exportObject.setActionClasses(workflowSchemeImportForm.getWorkflowImportObject().getActionClasses());
            exportObject.setActionClassParams(workflowSchemeImportForm.getWorkflowImportObject().getActionClassParams());

            this.workflowHelper.importScheme (
                    exportObject,
                    workflowSchemeImportForm.getPermissions(),
                    initDataObject.getUser());
            response     = Response.ok(new ResponseEntityView("OK")).build(); // 200
        } catch (Exception e){

            Logger.error(this.getClass(),
                    "Exception on importScheme, Error importing schemes", e);
            return ResponseUtil.mapExceptionResponse(e);
        }

        return response;
    } // importScheme.

    /**
     * Do an export of the scheme with all dependencies to rebuild it (such as steps and actions)
     * in addition the permission (who can use) will be also returned.
     * @param httpServletRequest  HttpServletRequest
     * @param schemeId String
     * @return Response
     */
    @GET
    @Path("/schemes/{schemeId}/export")
    @JSONP
    @NoCache
    @Produces({MediaType.APPLICATION_JSON, "application/javascript"})
<<<<<<< HEAD
    public final Response exportScheme(@Context final HttpServletRequest  httpServletRequest,
                                       @Context final HttpServletResponse httpServletResponse,
                                              @PathParam("schemeId") final String schemeId) {
=======
    public final Response exportScheme(@Context final HttpServletRequest request,
                                       @PathParam("schemeId") final String schemeId) {
>>>>>>> 8eea35d1

        final InitDataObject initDataObject = this.webResource.init
                (null, httpServletRequest, httpServletResponse,true, null);
        Response response;
        WorkflowSchemeImportExportObject exportObject;
        List<Permission>                 permissions;
        WorkflowScheme                   scheme;

        try {

            Logger.debug(this, "Exporting the workflow scheme: " + schemeId);
            this.workflowAPI.isUserAllowToModifiedWorkflow(initDataObject.getUser());

            scheme       = this.workflowAPI.findScheme(schemeId);
            exportObject = this.workflowImportExportUtil.buildExportObject(Arrays.asList(scheme));
            permissions  = this.workflowHelper.getActionsPermissions(exportObject.getActions());
            response     = Response.ok(new ResponseEntityView(
                    map("workflowObject", new WorkflowSchemeImportExportObjectView(VERSION, exportObject),
                            "permissions", permissions))).build(); // 200
        } catch (Exception e){
            Logger.error(this.getClass(),
                    "Exception on exportScheme, Error exporting the schemes", e);
            return ResponseUtil.mapExceptionResponse(e);
        }

        return response;
    } // exportScheme.

    /**
     * Do a deep copy of the scheme including steps, action, permissions and so on.
     * You can include a query string name, to include the scheme name
     * @param httpServletRequest  HttpServletRequest
     * @param schemeId String
     * @param name String
     * @param workflowCopyForm (Optional param. use it to set any specifics on the new scheme)
     * @return Response
     */
    @POST
    @Path("/schemes/{schemeId}/copy")
    @JSONP
    @NoCache
    @Produces({MediaType.APPLICATION_JSON, "application/javascript"})
<<<<<<< HEAD
    public final Response copyScheme(@Context final HttpServletRequest httpServletRequest,
                                     @Context final HttpServletResponse httpServletResponse,
                               @PathParam("schemeId") final String schemeId,
                               @QueryParam("name") final String name,
                               final WorkflowCopyForm workflowCopyForm) {
=======
    public final Response copyScheme(@Context final HttpServletRequest request,
                                     @PathParam("schemeId") final String schemeId,
                                     @QueryParam("name") final String name,
                                     final WorkflowCopyForm workflowCopyForm) {
>>>>>>> 8eea35d1

        final InitDataObject initDataObject = this.webResource.init
                (null, httpServletRequest, httpServletResponse,true, null);
        Response response;

        try {
            final Optional<String> workflowName = (
                    UtilMethods.isSet(name) ? Optional.of(name) :
                            (
                                    UtilMethods.isSet(workflowCopyForm) ? Optional
                                            .of(workflowCopyForm.getName()) :
                                            Optional.empty()
                            )
            );

            Logger.debug(this, "Copying the workflow scheme: " + schemeId);
            response     = Response.ok(new ResponseEntityView(
                    this.workflowAPI.deepCopyWorkflowScheme(
                            this.workflowAPI.findScheme(schemeId),
                            initDataObject.getUser(), workflowName))
            ).build(); // 200
        } catch (Exception e){
            Logger.error(this.getClass(),
                    "Exception on exportScheme, Error exporting the schemes", e);
            return ResponseUtil.mapExceptionResponse(e);
        }

        return response;
    } // exportScheme.

    /**
     * Returns all the possible default actions associated to the content type workflow schemes.
     * 401 if the user does not have permission.
     * @param request  HttpServletRequest
     * @return Response
     */
    @GET
    @Path("/defaultactions/contenttype/{contentTypeId}")
    @JSONP
    @NoCache
    @Produces({MediaType.APPLICATION_JSON, "application/javascript"})
    public final Response findAvailableDefaultActionsByContentType(@Context final HttpServletRequest request,
<<<<<<< HEAD
                                                                   @Context final HttpServletResponse response,
            @PathParam("contentTypeId")      final String contentTypeId) {
=======
                                                                   @PathParam("contentTypeId")      final String contentTypeId) {
>>>>>>> 8eea35d1
        final InitDataObject initDataObject = this.webResource.init
                (null, request, response, true, null);
        try {
            Logger.debug(this,
                    () -> "Getting the available workflow schemes default action for the ContentType: "
                            + contentTypeId );
            final List<WorkflowDefaultActionView> actions = this.workflowHelper.findAvailableDefaultActionsByContentType(contentTypeId, initDataObject.getUser());
            return Response.ok(new ResponseEntityView(actions)).build(); // 200
        } catch (Exception e) {
            Logger.error(this.getClass(),
                    "Exception on find Available Default Actions exception message: " + e.getMessage(), e);
            return ResponseUtil.mapExceptionResponse(e);
        }

    } // findAvailableDefaultActionsByContentType.

    /**
     *
     * Returns all the possible default actions associated to the workflow schemes.
     * 401 if the user does not have permission.
     * @param request  HttpServletRequest
     * @return Response
     */
    @GET
    @Path("/defaultactions/schemes")
    @JSONP
    @NoCache
    @Produces({MediaType.APPLICATION_JSON, "application/javascript"})
    public final Response findAvailableDefaultActionsBySchemes(
            @Context final HttpServletRequest request,
            @Context final HttpServletResponse response,
            @QueryParam("ids") final String schemeIds) {

        final InitDataObject initDataObject = this.webResource.init
                (null, request, response, true, null);
        try {

            Logger.debug(this,
                    ()->"Getting the available workflow schemes default action for the schemes: "
                            + schemeIds);
            final List<WorkflowDefaultActionView> actions = this.workflowHelper
                    .findAvailableDefaultActionsBySchemes(schemeIds, initDataObject.getUser());
            return Response.ok(new ResponseEntityView(actions)).build(); // 200
        } catch (Exception e) {

            Logger.error(this.getClass(),
                    "Exception on find Available Default Actions exception message: " + e
                            .getMessage(), e);
            return ResponseUtil.mapExceptionResponse(e);
        }
    } // findAvailableDefaultActionsBySchemes.

    /**
     * Finds the available actions of the initial/first step(s) of the workflow scheme(s) associated
     * with a content type Id.
     * @param request HttpServletRequest
     * @param contentTypeId String
     * @return Response
     */
    @GET
    @Path("/initialactions/contenttype/{contentTypeId}")
    @JSONP
    @NoCache
    @Produces({MediaType.APPLICATION_JSON, "application/javascript"})
    public final Response findInitialAvailableActionsByContentType(
            @Context final HttpServletRequest request,
            @Context final HttpServletResponse response,
            @PathParam("contentTypeId") final String contentTypeId) {

        final InitDataObject initDataObject = this.webResource.init
                (null, request, response, true, null);
        try {
            Logger.debug(this,
                    ()->"Getting the available actions for the contentlet inode: " + contentTypeId);
            final List<WorkflowDefaultActionView> actions = this.workflowHelper
                    .findInitialAvailableActionsByContentType(contentTypeId,
                            initDataObject.getUser());
            return Response.ok(new ResponseEntityView(actions)).build(); // 200
        } catch (Exception e) {
            Logger.error(this.getClass(),
                    "Exception on findInitialAvailableActionsByContentType, content type id: "
                            + contentTypeId +
                            ", exception message: " + e.getMessage(), e);
            return ResponseUtil.mapExceptionResponse(e);
        }
    } // findInitialAvailableActionsByContentType.

    /**
     * Creates a new scheme
     *
     * @param request HttpServletRequest
     * @param workflowSchemeForm WorkflowSchemeForm
     * @return Response
     */
    @POST
    @Path("/schemes")
    @JSONP
    @NoCache
    @Produces({MediaType.APPLICATION_JSON, "application/javascript"})
    public final Response saveScheme(@Context final HttpServletRequest request,
<<<<<<< HEAD
                                     @Context final HttpServletResponse response,
                               final WorkflowSchemeForm workflowSchemeForm) {
        final InitDataObject initDataObject = this.webResource.init(null, request, response, true, null);
=======
                                     final WorkflowSchemeForm workflowSchemeForm) {
        final InitDataObject initDataObject = this.webResource.init(null, true, request, true, null);
>>>>>>> 8eea35d1
        try {
            DotPreconditions.notNull(workflowSchemeForm,"Expected Request body was empty.");
            Logger.debug(this, ()->"Saving scheme named: " + workflowSchemeForm.getSchemeName());
            final WorkflowScheme scheme = this.workflowHelper.saveOrUpdate(null, workflowSchemeForm, initDataObject.getUser());
            return Response.ok(new ResponseEntityView(scheme)).build(); // 200
        } catch (Exception e) {
            final String schemeName = workflowSchemeForm == null ? "" : workflowSchemeForm.getSchemeName();
            Logger.error(this.getClass(), "Exception on save, schema named: " + schemeName + ", exception message: " + e.getMessage(), e);
            return ResponseUtil.mapExceptionResponse(e);
        }
    }


    /**
     * Updates an existing scheme
     * @param request HttpServletRequest
     * @param workflowSchemeForm WorkflowSchemeForm
     * @return Response
     */
    @PUT
    @Path("/schemes/{schemeId}")
    @JSONP
    @NoCache
    @Produces({MediaType.APPLICATION_JSON, "application/javascript"})
    public final Response updateScheme(@Context final HttpServletRequest request,
<<<<<<< HEAD
                                       @Context final HttpServletResponse response,
                                 @PathParam("schemeId") final String schemeId,
                                 final WorkflowSchemeForm workflowSchemeForm) {
        final InitDataObject initDataObject = this.webResource.init(null, request, response, true, null);
=======
                                       @PathParam("schemeId") final String schemeId,
                                       final WorkflowSchemeForm workflowSchemeForm) {
        final InitDataObject initDataObject = this.webResource.init(null, true, request, true, null);
>>>>>>> 8eea35d1
        Logger.debug(this, "Updating scheme with id: " + schemeId);
        try {
            DotPreconditions.notNull(workflowSchemeForm,"Expected Request body was empty.");
            final User           user   = initDataObject.getUser();
            final WorkflowScheme scheme = this.workflowHelper.saveOrUpdate(schemeId, workflowSchemeForm, user);
            return Response.ok(new ResponseEntityView(scheme)).build(); // 200
        }  catch (Exception e) {
            Logger.error(this.getClass(), "Exception attempting to update schema identified by : " +schemeId + ", exception message: " + e.getMessage(), e);
            return ResponseUtil.mapExceptionResponse(e);
        }
    }

    /**
     * Deletes an existing scheme (the response is async)
     * @param request HttpServletRequest
     * @return Response
     */
    @DELETE
    @Path("/schemes/{schemeId}")
    @JSONP
    @NoCache
    @Produces({MediaType.APPLICATION_JSON, "application/javascript"})
    public final void deleteScheme(@Context final HttpServletRequest request,
                                   @Suspended final AsyncResponse asyncResponse,
                                   @PathParam("schemeId") final String schemeId) {

        final InitDataObject initDataObject = this.webResource.init(null, request,new EmptyHttpResponse(), true, null);
        Logger.debug(this, ()-> "Deleting scheme with id: " + schemeId);
        try {

            ResponseUtil.handleAsyncResponse(
                    this.workflowHelper.delete(schemeId, initDataObject.getUser()), asyncResponse);
        } catch (Exception e) {
            Logger.error(this.getClass(), "Exception attempting to delete schema identified by : " +schemeId + ", exception message: " + e.getMessage(), e);
            asyncResponse.resume(ResponseUtil.mapExceptionResponse(e));
        }
    } // deleteScheme.

} // E:O:F:WorkflowResource.<|MERGE_RESOLUTION|>--- conflicted
+++ resolved
@@ -10,40 +10,15 @@
 import com.dotcms.contenttype.transform.field.LegacyFieldTransformer;
 import com.dotcms.repackage.com.google.common.annotations.VisibleForTesting;
 import com.dotcms.repackage.javax.validation.constraints.NotNull;
-<<<<<<< HEAD
-import com.dotcms.repackage.javax.ws.rs.*;
-import com.dotcms.repackage.javax.ws.rs.container.AsyncResponse;
-import com.dotcms.repackage.javax.ws.rs.container.Suspended;
-import com.dotcms.repackage.javax.ws.rs.core.Context;
-import com.dotcms.repackage.javax.ws.rs.core.MediaType;
-import com.dotcms.repackage.javax.ws.rs.core.Response;
-import com.dotcms.repackage.org.glassfish.jersey.server.JSONP;
-import com.dotcms.rest.*;
-=======
-import javax.ws.rs.Consumes;
-import javax.ws.rs.DELETE;
-import javax.ws.rs.DefaultValue;
-import javax.ws.rs.GET;
-import javax.ws.rs.POST;
-import javax.ws.rs.PUT;
-import javax.ws.rs.Path;
-import javax.ws.rs.PathParam;
-import javax.ws.rs.Produces;
-import javax.ws.rs.QueryParam;
-import javax.ws.rs.container.AsyncResponse;
-import javax.ws.rs.container.Suspended;
-import javax.ws.rs.core.Context;
-import javax.ws.rs.core.MediaType;
-import javax.ws.rs.core.Response;
 import com.dotcms.repackage.org.codehaus.jettison.json.JSONArray;
 import com.dotcms.repackage.org.codehaus.jettison.json.JSONException;
 import com.dotcms.repackage.org.codehaus.jettison.json.JSONObject;
 import com.dotcms.rest.ContentHelper;
+import com.dotcms.rest.EmptyHttpResponse;
 import com.dotcms.rest.InitDataObject;
 import com.dotcms.rest.MapToContentletPopulator;
 import com.dotcms.rest.ResponseEntityView;
 import com.dotcms.rest.WebResource;
->>>>>>> 8eea35d1
 import com.dotcms.rest.annotation.IncludePermissions;
 import com.dotcms.rest.annotation.NoCache;
 import com.dotcms.rest.api.MultiPartUtils;
@@ -118,6 +93,21 @@
 import java.util.stream.Collectors;
 import javax.servlet.http.HttpServletRequest;
 import javax.servlet.http.HttpServletResponse;
+import javax.ws.rs.Consumes;
+import javax.ws.rs.DELETE;
+import javax.ws.rs.DefaultValue;
+import javax.ws.rs.GET;
+import javax.ws.rs.POST;
+import javax.ws.rs.PUT;
+import javax.ws.rs.Path;
+import javax.ws.rs.PathParam;
+import javax.ws.rs.Produces;
+import javax.ws.rs.QueryParam;
+import javax.ws.rs.container.AsyncResponse;
+import javax.ws.rs.container.Suspended;
+import javax.ws.rs.core.Context;
+import javax.ws.rs.core.MediaType;
+import javax.ws.rs.core.Response;
 import org.glassfish.jersey.media.multipart.FormDataMultiPart;
 import org.glassfish.jersey.server.JSONP;
 
@@ -642,12 +632,8 @@
     @NoCache
     @Produces({MediaType.APPLICATION_JSON, "application/javascript"})
     public final Response saveAction(@Context final HttpServletRequest request,
-<<<<<<< HEAD
                                      @Context final HttpServletResponse response,
                                final WorkflowActionForm workflowActionForm) {
-=======
-                                     final WorkflowActionForm workflowActionForm) {
->>>>>>> 8eea35d1
 
         final InitDataObject initDataObject = this.webResource.init
                 (null, request, response, true, null);
@@ -921,14 +907,9 @@
     @NoCache
     @Produces({MediaType.APPLICATION_JSON, "application/javascript"})
     public final Response reorderStep(@Context final HttpServletRequest request,
-<<<<<<< HEAD
                                       @Context final HttpServletResponse response,
-                                        @PathParam("stepId")   final String stepId, 
-                                        @PathParam("order")    final int order) {
-=======
-                                      @PathParam("stepId")   final String stepId,
+                                        @PathParam("stepId")   final String stepId,
                                       @PathParam("order")    final int order) {
->>>>>>> 8eea35d1
         final InitDataObject initDataObject = this.webResource.init
                 (null, request, response, true, null);
 
@@ -1051,13 +1032,14 @@
     @Produces({MediaType.APPLICATION_JSON, "application/javascript"})
     @Consumes(MediaType.MULTIPART_FORM_DATA)
     public final Response fireActionByNameMultipart(@Context final HttpServletRequest request,
+                                              @Context final HttpServletResponse response,
                                               @QueryParam("inode")            final String inode,
                                               @QueryParam("identifier")       final String identifier,
                                               @DefaultValue("-1") @QueryParam("language")         final long   language,
                                               final FormDataMultiPart multipart) {
 
         final InitDataObject initDataObject = this.webResource.init
-                (null, true, request, true, null);
+                (null, request, response, true, null);
         String actionId = null;
 
         try {
@@ -1088,16 +1070,6 @@
         }
     }
     /**
-<<<<<<< HEAD
-     * Fires a workflow action, you can fire an action for a new contentlet (by passing the body)
-     * an existing inode by using /fire?inode=   query string parameter or the combination of identifier+language such as /fire?identifier=&language=
-     *
-     * @param request HttpServletRequest
-     * @param inode String
-     * @param identifier String
-     * @param actionId String
-     * @param fireActionForm FireActionForm This param is mandatory only is the inode isn't sent
-=======
      * Fires a workflow action by name, if the contentlet exists could use inode or identifier and optional language.
      * @param request    {@link HttpServletRequest}
      * @param inode      {@link String} (Optional) to fire an action over the existing inode.
@@ -1213,7 +1185,6 @@
      * @param language   {@link Long}   (Optional) to fire an action over the existing language (in combination of identifier).
      * @param actionId   {@link String} (Required) action id to fire
      * @param fireActionForm {@link FireActionForm} Fire Action Form
->>>>>>> 8eea35d1
      * (if an inode is set, this param is not ignored).
      * @return Response
      */
@@ -1223,18 +1194,11 @@
     @NoCache
     @Produces({MediaType.APPLICATION_JSON, "application/javascript"})
     public final Response fireAction(@Context final HttpServletRequest request,
-<<<<<<< HEAD
                                      @Context final HttpServletResponse response,
-                                     @QueryParam("inode")      final String inode,
-                                     @QueryParam("identifier") final String identifier,
-                                     @QueryParam("language")   final long   language, // todo: test me and test it by identifier and language
-                                     @PathParam("actionId")    final String actionId,
-=======
                                      @PathParam ("actionId")         final String actionId,
                                      @QueryParam("inode")            final String inode,
                                      @QueryParam("identifier")       final String identifier,
                                      @DefaultValue("-1") @QueryParam("language") final long   language,
->>>>>>> 8eea35d1
                                      final FireActionForm fireActionForm) {
 
         final InitDataObject initDataObject = this.webResource.init
@@ -1259,25 +1223,6 @@
                     "Exception on firing, workflow action: " + actionId +
                             ", inode: " + inode, e);
 
-<<<<<<< HEAD
-                contentlet = createContentlet(fireActionForm, initDataObject, currentContentlet);
-            } else if (UtilMethods.isSet(identifier)) {
-
-                final PageMode mode = PageMode.get(request);
-                final Optional<Contentlet> currentContentlet = this.contentletAPI.findContentletByIdentifierOrFallback
-                        (identifier, mode.showLive, language, initDataObject.getUser(), mode.respectAnonPerms);
-
-                DotPreconditions.isTrue(currentContentlet.isPresent(),
-                        ()-> "contentlet-was-not-found",
-                        DoesNotExistException.class);
-
-                contentlet = createContentlet(fireActionForm, initDataObject, currentContentlet.get());
-            } else {
-                //otherwise the information must be grabbed from the request body.
-                DotPreconditions.notNull(fireActionForm, ()-> "When no inode is sent the info on the Request body becomes mandatory.");
-                contentlet = this.populateContentlet(fireActionForm, initDataObject.getUser());
-            }
-=======
             return ResponseUtil.mapExceptionResponse(e);
         }
     } // fire.
@@ -1300,15 +1245,15 @@
     @Produces({MediaType.APPLICATION_JSON, "application/javascript"})
     @Consumes(MediaType.MULTIPART_FORM_DATA)
     public final Response fireActionMultipart(@Context               final HttpServletRequest request,
+                                              @Context final HttpServletResponse response,
                                               @PathParam ("actionId")         final String actionId,
                                               @QueryParam("inode")            final String inode,
                                               @QueryParam("identifier")       final String identifier,
                                               @DefaultValue("-1") @QueryParam("language") final long   language,
                                               final FormDataMultiPart multipart) {
->>>>>>> 8eea35d1
-
-        final InitDataObject initDataObject = this.webResource.init
-                (null, true, request, true, null);
+
+        final InitDataObject initDataObject = this.webResource.init
+                (null, request, response, true, null);
 
         try {
 
@@ -1334,15 +1279,6 @@
         }
     } // fire.
 
-<<<<<<< HEAD
-    private Contentlet createContentlet(final FireActionForm fireActionForm,
-                                        final InitDataObject initDataObject,
-                                        final Contentlet currentContentlet) throws DotSecurityException {
-        Contentlet contentlet = new Contentlet();
-        contentlet.getMap().putAll(currentContentlet.getMap());
-
-        if (null != fireActionForm && null != contentlet) {
-=======
     private LinkedHashSet<String> getBinaryFields(final Map<String,Object> mapContent) {
 
         return mapContent.containsKey(BINARY_FIELDS)?
@@ -1555,7 +1491,6 @@
         contentlet.getMap().putAll(currentContentlet.getMap());
 
         if (null != fireActionForm && null != fireActionForm.getContentletFormData() && null != contentlet) {
->>>>>>> 8eea35d1
 
             contentlet = this.populateContentlet(fireActionForm, contentlet, initDataObject.getUser());
         }
@@ -1726,14 +1661,9 @@
     @JSONP
     @NoCache
     @Produces({MediaType.APPLICATION_JSON, "application/javascript"})
-<<<<<<< HEAD
     public final Response exportScheme(@Context final HttpServletRequest  httpServletRequest,
                                        @Context final HttpServletResponse httpServletResponse,
-                                              @PathParam("schemeId") final String schemeId) {
-=======
-    public final Response exportScheme(@Context final HttpServletRequest request,
                                        @PathParam("schemeId") final String schemeId) {
->>>>>>> 8eea35d1
 
         final InitDataObject initDataObject = this.webResource.init
                 (null, httpServletRequest, httpServletResponse,true, null);
@@ -1776,18 +1706,11 @@
     @JSONP
     @NoCache
     @Produces({MediaType.APPLICATION_JSON, "application/javascript"})
-<<<<<<< HEAD
     public final Response copyScheme(@Context final HttpServletRequest httpServletRequest,
                                      @Context final HttpServletResponse httpServletResponse,
-                               @PathParam("schemeId") final String schemeId,
-                               @QueryParam("name") final String name,
-                               final WorkflowCopyForm workflowCopyForm) {
-=======
-    public final Response copyScheme(@Context final HttpServletRequest request,
                                      @PathParam("schemeId") final String schemeId,
                                      @QueryParam("name") final String name,
                                      final WorkflowCopyForm workflowCopyForm) {
->>>>>>> 8eea35d1
 
         final InitDataObject initDataObject = this.webResource.init
                 (null, httpServletRequest, httpServletResponse,true, null);
@@ -1830,12 +1753,8 @@
     @NoCache
     @Produces({MediaType.APPLICATION_JSON, "application/javascript"})
     public final Response findAvailableDefaultActionsByContentType(@Context final HttpServletRequest request,
-<<<<<<< HEAD
                                                                    @Context final HttpServletResponse response,
             @PathParam("contentTypeId")      final String contentTypeId) {
-=======
-                                                                   @PathParam("contentTypeId")      final String contentTypeId) {
->>>>>>> 8eea35d1
         final InitDataObject initDataObject = this.webResource.init
                 (null, request, response, true, null);
         try {
@@ -1936,14 +1855,9 @@
     @NoCache
     @Produces({MediaType.APPLICATION_JSON, "application/javascript"})
     public final Response saveScheme(@Context final HttpServletRequest request,
-<<<<<<< HEAD
                                      @Context final HttpServletResponse response,
                                final WorkflowSchemeForm workflowSchemeForm) {
         final InitDataObject initDataObject = this.webResource.init(null, request, response, true, null);
-=======
-                                     final WorkflowSchemeForm workflowSchemeForm) {
-        final InitDataObject initDataObject = this.webResource.init(null, true, request, true, null);
->>>>>>> 8eea35d1
         try {
             DotPreconditions.notNull(workflowSchemeForm,"Expected Request body was empty.");
             Logger.debug(this, ()->"Saving scheme named: " + workflowSchemeForm.getSchemeName());
@@ -1969,16 +1883,10 @@
     @NoCache
     @Produces({MediaType.APPLICATION_JSON, "application/javascript"})
     public final Response updateScheme(@Context final HttpServletRequest request,
-<<<<<<< HEAD
                                        @Context final HttpServletResponse response,
                                  @PathParam("schemeId") final String schemeId,
-                                 final WorkflowSchemeForm workflowSchemeForm) {
+                                       final WorkflowSchemeForm workflowSchemeForm) {
         final InitDataObject initDataObject = this.webResource.init(null, request, response, true, null);
-=======
-                                       @PathParam("schemeId") final String schemeId,
-                                       final WorkflowSchemeForm workflowSchemeForm) {
-        final InitDataObject initDataObject = this.webResource.init(null, true, request, true, null);
->>>>>>> 8eea35d1
         Logger.debug(this, "Updating scheme with id: " + schemeId);
         try {
             DotPreconditions.notNull(workflowSchemeForm,"Expected Request body was empty.");
