--- conflicted
+++ resolved
@@ -1537,7 +1537,6 @@
 			throw new DotDataException("User role not found for: " + userId);
 		}
 
-<<<<<<< HEAD
 		final List<UserPermissionAsset> permissions = userPermissionHelper
 			.buildUserPermissionResponse(userRole, requestingUser);
 
@@ -1545,24 +1544,11 @@
 			finalTargetUser.getUserId(),
 			userRole.getId(),
 			permissions
-=======
-		final List<Map<String, Object>> permissions = userPermissionHelper
-			.buildUserPermissionResponse(userRole, requestingUser);
-
-		final Map<String, Object> responseData = Map.of(
-			"userId", finalTargetUser.getUserId(),
-			"roleId", userRole.getId(),
-			"assets", permissions
->>>>>>> 24166931
 		);
 
 		Logger.info(this, () -> String.format("Successfully retrieved permissions for user %s (requested by %s)",
 			finalTargetUser.getUserId(), requestingUser.getUserId()));
-<<<<<<< HEAD
 		return new ResponseEntityUserPermissionsView(userPermissions);
-=======
-		return new ResponseEntityUserPermissionsView(responseData);
->>>>>>> 24166931
 	}
 
 
