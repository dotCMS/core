--- conflicted
+++ resolved
@@ -140,10 +140,7 @@
 	private final ErrorResponseHelper errorHelper;
 	private final PaginationUtil paginationUtil;
 	private final RoleAPI roleAPI;
-<<<<<<< HEAD
 	private final PermissionAPI permissionAPI;
-=======
->>>>>>> 9aab8a52
 	private final UserPermissionHelper userPermissionHelper;
 
 	/**
@@ -156,10 +153,7 @@
 																 .setUserAPI(APILocator.getUserAPI())
 																 .setHostAPI(APILocator.getHostAPI())
 																 .setRoleAPI(APILocator.getRoleAPI())
-<<<<<<< HEAD
 																 .setPermissionAPI(APILocator.getPermissionAPI())
-=======
->>>>>>> 9aab8a52
 																 .setErrorHelper(ErrorResponseHelper.INSTANCE),
 				userPermissionHelper);
 	}
@@ -189,10 +183,7 @@
 		this.siteAPI = instanceProvider.getHostAPI();
 		this.errorHelper = instanceProvider.getErrorHelper();
 		this.roleAPI = instanceProvider.getRoleAPI();
-<<<<<<< HEAD
 		this.permissionAPI = instanceProvider.getPermissionAPI();
-=======
->>>>>>> 9aab8a52
 		this.userPermissionHelper = userPermissionHelper;
 	}
 
@@ -1513,17 +1504,10 @@
 					content = @Content(mediaType = "application/json"))
 	})
 	public ResponseEntityUserPermissionsView getUserPermissions(
-<<<<<<< HEAD
 		@Context final HttpServletRequest request,
 		@Context final HttpServletResponse response,
 		@Parameter(description = "User ID or email address", required = true)
 		@PathParam("userId") final String userId
-=======
-		@Context HttpServletRequest request,
-		@Context HttpServletResponse response,
-		@Parameter(description = "User ID or email address", required = true)
-		@PathParam("userId") String userId
->>>>>>> 9aab8a52
 	) throws DotDataException, DotSecurityException {
 
 		final InitDataObject initData = new WebResource.InitBuilder(webResource)
@@ -1552,11 +1536,7 @@
 
 		final Role userRole = roleAPI.getUserRole(finalTargetUser);
 		if (userRole == null) {
-<<<<<<< HEAD
 			Logger.warn(this, String.format("User role not found for user: %s", userId));
-=======
-			Logger.error(this, String.format("User role not found for user: %s", userId));
->>>>>>> 9aab8a52
 			throw new DotDataException("User role not found for: " + userId);
 		}
 
@@ -1574,7 +1554,6 @@
 		return new ResponseEntityUserPermissionsView(userPermissions);
 	}
 
-<<<<<<< HEAD
 	/**
 	 * Updates permissions for a user's individual role on a specific asset.
 	 * Replicates RoleAjax.saveRolePermission() functionality for REST API.
@@ -1680,7 +1659,5 @@
 		return new ResponseEntitySaveUserPermissionsView(saveResponse);
 	}
 
-=======
->>>>>>> 9aab8a52
 
 }