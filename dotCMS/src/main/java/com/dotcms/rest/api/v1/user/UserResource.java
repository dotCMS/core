--- conflicted
+++ resolved
@@ -2,10 +2,6 @@
 
 import com.dotcms.business.WrapInTransaction;
 import com.dotcms.exception.ExceptionUtil;
-import com.dotcms.rendering.engine.ScriptEngine;
-import com.dotcms.rendering.engine.ScriptEngineFactory;
-import com.dotcms.rendering.js.proxy.JsRolesFetcherByUser;
-import com.dotcms.rendering.js.proxy.JsUser;
 import com.dotcms.repackage.com.google.common.annotations.VisibleForTesting;
 import com.dotcms.rest.EmptyHttpResponse;
 import com.dotcms.rest.ErrorEntity;
@@ -48,9 +44,6 @@
 import com.dotmarketing.portlets.categories.model.Category;
 import com.dotmarketing.portlets.containers.model.Container;
 import com.dotmarketing.portlets.contentlet.business.HostAPI;
-<<<<<<< HEAD
-import com.dotmarketing.util.Config;
-=======
 import com.dotmarketing.portlets.contentlet.model.Contentlet;
 import com.dotmarketing.portlets.folders.business.FolderAPI;
 import com.dotmarketing.portlets.folders.model.Folder;
@@ -60,7 +53,6 @@
 import com.dotmarketing.portlets.structure.model.Structure;
 import com.dotmarketing.portlets.templates.design.bean.TemplateLayout;
 import com.dotmarketing.portlets.templates.model.Template;
->>>>>>> 3b4592cc
 import com.dotmarketing.util.DateUtil;
 import com.dotmarketing.util.Logger;
 import com.dotmarketing.util.PortletID;
@@ -79,7 +71,6 @@
 import io.swagger.v3.oas.annotations.Parameter;
 import io.swagger.v3.oas.annotations.media.Content;
 import io.swagger.v3.oas.annotations.media.Schema;
-import io.swagger.v3.oas.annotations.parameters.RequestBody;
 import io.swagger.v3.oas.annotations.responses.ApiResponse;
 import io.swagger.v3.oas.annotations.responses.ApiResponses;
 import io.swagger.v3.oas.annotations.tags.Tag;
@@ -107,18 +98,12 @@
 import javax.ws.rs.core.Context;
 import javax.ws.rs.core.MediaType;
 import javax.ws.rs.core.Response;
-import java.io.BufferedReader;
-import java.io.IOException;
-import java.io.InputStreamReader;
 import java.io.Serializable;
 import java.util.stream.Collectors;
 import java.lang.reflect.InvocationTargetException;
 import java.text.ParseException;
 import java.util.ArrayList;
-<<<<<<< HEAD
-=======
 import java.util.Arrays;
->>>>>>> 3b4592cc
 import java.util.Collections;
 import java.util.Date;
 import java.util.HashMap;
@@ -127,11 +112,7 @@
 import java.util.Locale;
 import java.util.Map;
 import java.util.Objects;
-<<<<<<< HEAD
-import java.util.stream.Collectors;
-=======
 import java.util.Set;
->>>>>>> 3b4592cc
 
 import static com.dotcms.util.CollectionsUtils.list;
 import static com.dotmarketing.business.UserHelper.validateMaximumLength;
@@ -394,40 +375,109 @@
 		return response;
 	} // update.
 
+	/**
+	 * Returns a list of dotCMS users based on the specified search criteria. Depending on the filtering values, 2
+	 * types of results can be returned:
+	 * <ol>
+	 * 		<li>If both the {@code assetInode} and {@code permission} parameters <b>ARE specified</b>, this method will
+	 * 		return a list of users that have the specified permission type on the specified asset Inode, and match the
+	 * 		remaining filtering parameters as well.</li>
+	 * 		<li>If either the {@code assetInode} or {@code permission} parameters <b>ARE NOT specified</b>, this method
+	 * 		will return a list of users based on the remaining filtering parameters.</li>
+	 * </ol>
+	 * <p>
+	 * The parameters for this REST call are optional -- they have their respective fallback values -- and are as
+	 * follows:
+	 * <ul>
+	 * 		<li>{@code assetInode}</li>
+	 * 		<li>{@code permission}</li>
+	 * 		<li>{@code query}</li>
+	 * 		<li>{@code page}</li>
+	 * 		<li>{@code per_page}</li>
+	 * 		<li>{@code includeAnonymous}</li>
+	 * 		<li>{@code includeDefault}</li>
+	 * </ul>
+	 * <p>
+	 * Example #1:
+	 * <pre>
+	 * http://localhost:8080/api/v1/users/filter?page=0&per_page=30&includeAnonymous=true&includeDefault=true
+	 * </pre>
+	 * <p>
+	 * Example #2:
+	 * <pre>
+	 * http://localhost:8080/api/v1/users/filter?assetInode=6e13c345-4599-49d0-aa47-6a7e59245247&permission=1&query=John&page=0&per_page=10&includeAnonymous=false
+	 * </pre>
+	 *
+	 * @param request          The current instance of the {@link HttpServletRequest}.
+	 * @param response         The current instance of the {@link HttpServletResponse}.
+	 * @param filter           Allows you to filter Users by their full name or parts of it.
+	 * @param page             The results page or offset, for pagination purposes.
+	 * @param perPage          The size of the results page, for pagination purposes.
+	 * @param orderBy          The column name that will be used to sort the paginated results. For reference, please
+	 *                         check {@link SQLUtil #ORDERBY_WHITELIST(private method in SQLUtil)}.
+	 * @param direction        The sorting direction for the results: {@code "ASC"} or {@code "DESC"}
+	 * @param includeAnonymous If the Anonymous User must be included in the results, set this to {@code true}.
+	 * @param includeDefault   If the Default User must be included in the results, set this to {@code true}.
+	 * @param assetInode       The Inode of a specific asset, if you're querying Users that have a specific permission
+	 *                         on it.
+	 * @param permission       The permission type that Users may have on the previous asset.
+	 *
+	 * @return A {@link Response} containing the list of dotCMS users that match the filtering criteria.
+	 */
+	@Operation(
+		operationId = "filterUsers",
+		summary = "Filter users",
+		description = "Returns a list of dotCMS users based on specified search criteria with pagination support"
+	)
+	@io.swagger.v3.oas.annotations.responses.ApiResponses(value = {
+		@ApiResponse(responseCode = "200",
+					description = "Users retrieved successfully",
+					content = @Content(mediaType = "application/json",
+									  schema = @Schema(implementation = ResponseEntityListUserView.class))),
+		@ApiResponse(responseCode = "401",
+					description = "Unauthorized - authentication required",
+					content = @Content(mediaType = "application/json")),
+		@ApiResponse(responseCode = "403",
+					description = "Forbidden - insufficient permissions",
+					content = @Content(mediaType = "application/json"))
+	})
+	@GET
+	@JSONP
+	@Path("/filter")
+	@NoCache
+	@Produces({ MediaType.APPLICATION_JSON })
+	public Response filter(@Context final HttpServletRequest request, @Context final HttpServletResponse response,
+						   @Parameter(description = "Filter users by full name or parts of it") @QueryParam(UserPaginator.QUERY_PARAM) final String filter,
+						   @Parameter(description = "Page number for pagination") @DefaultValue("0") @QueryParam(PaginationUtil.PAGE) final int page,
+						   @Parameter(description = "Number of items per page") @DefaultValue("40") @QueryParam(PaginationUtil.PER_PAGE) final int perPage,
+						   @Parameter(description = "Column name for sorting results") @QueryParam(PaginationUtil.ORDER_BY) String orderBy,
+						   @Parameter(description = "Sorting direction: ASC or DESC") @DefaultValue("ASC") @QueryParam(PaginationUtil.DIRECTION) String direction,
+						   @Parameter(description = "Include anonymous user in results") @QueryParam(UserPaginator.INCLUDE_ANONYMOUS) boolean includeAnonymous,
+						   @Parameter(description = "Include default user in results") @QueryParam(UserPaginator.INCLUDE_DEFAULT) boolean includeDefault,
+						   @Parameter(description = "Asset inode for permission-based filtering") @QueryParam(UserPaginator.ASSET_INODE_PARAM) String assetInode,
+						   @Parameter(description = "Permission type for asset-based filtering") @QueryParam(UserPaginator.PERMISSION_PARAM) int permission) {
+		final InitDataObject initData = new WebResource.InitBuilder(webResource)
+				.requiredBackendUser(true)
+				.requiredFrontendUser(false)
+				.requestAndResponse(request, response)
+				.rejectWhenNoUser(true)
+				.init();
+
+		final Map<String, Object> extraParams = new HashMap<>();
+		extraParams.put(UserPaginator.ASSET_INODE_PARAM, assetInode);
+		extraParams.put(UserPaginator.PERMISSION_PARAM, permission);
+		extraParams.put(UserAPI.FilteringParams.INCLUDE_ANONYMOUS_PARAM, includeAnonymous);
+		extraParams.put(UserAPI.FilteringParams.INCLUDE_DEFAULT_PARAM, includeDefault);
+		extraParams.put(UserAPI.FilteringParams.ORDER_BY_PARAM, orderBy);
+
+		final OrderDirection orderDirection = OrderDirection.valueOf(direction);
+		final User user = initData.getUser();
+		return this.paginationUtil.getPage(request, user, filter, page, perPage, orderBy, orderDirection, extraParams);
+	}
 
     /**
-     * Returns a list of dotCMS users based on the specified search criteria. Depending on the filtering values, 2
-     * types of results can be returned:
-     * <ol>
-     * 		<li>If both the {@code assetInode} and {@code permission} parameters <b>ARE specified</b>, this method will
-     * 		return a list of users that have the specified permission type on the specified asset Inode, and match the
-     * 		remaining filtering parameters as well.</li>
-     * 		<li>If either the {@code assetInode} or {@code permission} parameters <b>ARE NOT specified</b>, this method
-     * 		will return a list of users based on the remaining filtering parameters.</li>
-     * </ol>
-     * <p>
-     * The parameters for this REST call are optional -- they have their respective fallback values -- and are as
-     * follows:
-     * <ul>
-     * 		<li>{@code assetInode}</li>
-     * 		<li>{@code permission}</li>
-     * 		<li>{@code query}</li>
-     * 		<li>{@code page}</li>
-     * 		<li>{@code per_page}</li>
-     * 		<li>{@code includeAnonymous}</li>
-     * 		<li>{@code includeDefault}</li>
-     * </ul>
-     * <p>
-     * Example #1:
-     * <pre>
-     * http://localhost:8080/api/v1/users/filter?page=0&per_page=30&includeAnonymous=true&includeDefault=true
-     * </pre>
-     * <p>
-     * Example #2:
-     * <pre>
-     * http://localhost:8080/api/v1/users/filter?assetInode=6e13c345-4599-49d0-aa47-6a7e59245247&permission=1&query=John&page=0&per_page=10&includeAnonymous=false
-     * </pre>
-     *
+     * Returns a single user
+     * Only admin user can retrieve someone else user
      * @param request          The current instance of the {@link HttpServletRequest}.
      * @param response         The current instance of the {@link HttpServletResponse}.
      * @param filter           Allows you to filter Users by their full name or parts of it.
@@ -445,200 +495,6 @@
      * @return A {@link Response} containing the list of dotCMS users that match the filtering criteria.
      */
     @Operation(
-            operationId = "filterUsers",
-            summary = "Filter users",
-            description = "Returns a list of dotCMS users based on specified search criteria with pagination support"
-    )
-    @io.swagger.v3.oas.annotations.responses.ApiResponses(value = {
-            @ApiResponse(responseCode = "200",
-                    description = "Users retrieved successfully",
-                    content = @Content(mediaType = "application/json",
-                            schema = @Schema(implementation = ResponseEntityListUserView.class))),
-            @ApiResponse(responseCode = "401",
-                    description = "Unauthorized - authentication required",
-                    content = @Content(mediaType = "application/json")),
-            @ApiResponse(responseCode = "403",
-                    description = "Forbidden - insufficient permissions",
-                    content = @Content(mediaType = "application/json"))
-    })
-    @GET
-    @JSONP
-    @Path("/filter")
-    @NoCache
-    @Produces({ MediaType.APPLICATION_JSON })
-    public Response filter(@Context final HttpServletRequest request, @Context final HttpServletResponse response,
-                           @Parameter(description = "Filter users by full name or parts of it") @QueryParam(UserPaginator.QUERY_PARAM) final String filter,
-                           @Parameter(description = "Page number for pagination") @DefaultValue("0") @QueryParam(PaginationUtil.PAGE) final int page,
-                           @Parameter(description = "Number of items per page") @DefaultValue("40") @QueryParam(PaginationUtil.PER_PAGE) final int perPage,
-                           @Parameter(description = "Column name for sorting results") @QueryParam(PaginationUtil.ORDER_BY) String orderBy,
-                           @Parameter(description = "Sorting direction: ASC or DESC") @DefaultValue("ASC") @QueryParam(PaginationUtil.DIRECTION) String direction,
-                           @Parameter(description = "Include anonymous user in results") @QueryParam(UserPaginator.INCLUDE_ANONYMOUS) boolean includeAnonymous,
-                           @Parameter(description = "Include default user in results") @QueryParam(UserPaginator.INCLUDE_DEFAULT) boolean includeDefault,
-                           @Parameter(description = "Asset inode for permission-based filtering") @QueryParam(UserPaginator.ASSET_INODE_PARAM) String assetInode,
-                           @Parameter(description = "Permission type for asset-based filtering") @QueryParam(UserPaginator.PERMISSION_PARAM) int permission) {
-        final InitDataObject initData = new WebResource.InitBuilder(webResource)
-                .requiredBackendUser(true)
-                .requiredFrontendUser(false)
-                .requestAndResponse(request, response)
-                .rejectWhenNoUser(true)
-                .init();
-
-        final Map<String, Object> extraParams = new HashMap<>();
-        extraParams.put(UserPaginator.ASSET_INODE_PARAM, assetInode);
-        extraParams.put(UserPaginator.PERMISSION_PARAM, permission);
-        extraParams.put(UserAPI.FilteringParams.INCLUDE_ANONYMOUS_PARAM, includeAnonymous);
-        extraParams.put(UserAPI.FilteringParams.INCLUDE_DEFAULT_PARAM, includeDefault);
-        extraParams.put(UserAPI.FilteringParams.ORDER_BY_PARAM, orderBy);
-
-        final OrderDirection orderDirection = OrderDirection.valueOf(direction);
-        final User user = initData.getUser();
-        return this.paginationUtil.getPage(request, user, filter, page, perPage, orderBy, orderDirection, extraParams);
-    }
-
-	/**
-	 * Returns a list of dotCMS users based on the specified predicate in js search criteria.
-	 * <p>
-	 * <p>
-	 * Example (the body is an application/javascript):
-	 * <pre>
-	 * http://localhost:8080/api/v1/users/filter?page=0&per_page=30
-     * const roles = rolesFetcher.asArray();
-     * const arrayLength = roles.length;
-     *
-     * let isScriptingUserRole = 0;
-     * for (let i = 0; i < arrayLength; i++) {
-     *     const role = roles[i];
-     *     const roleKey = role.getRoleKey();
-     *     isScriptingUserRole |= typeof roleKey === '\''string'\'' && roleKey === '\''Scripting Developer'\'';
-     * }
-     *
-     * return isScriptingUserRole === 1;
-     *
-	 * </pre>
-	 * <p>
-	 *
-     * In this example the list of users is being filtered by the ones with the role Scripting Developer
-     * user and rolesFetcher are the arguments implicit on the context.
-     * user is the actual user
-     * and rolesFetches is such as a view tool to retrieve the user roles lazy.
-     *
-     * if returns a boolean as a true, the user will be included in the results, otherwise will be filtered
-     *
-	 * @param request          The current instance of the {@link HttpServletRequest}.
-	 * @param response         The current instance of the {@link HttpServletResponse}.
-	 * @param page             The results page or offset, for pagination purposes.
-	 * @param perPage          The size of the results page, for pagination purposes.
-	 *
-	 * @return A {@link Response} containing the list of dotCMS users that match the filtering criteria.
-	 */
-	@Operation(
-		operationId = "filterUsersByPredicate",
-		summary = "Filter users",
-		description = "Returns a list of dotCMS users based on specified search criteria with pagination support"
-	)
-	@io.swagger.v3.oas.annotations.responses.ApiResponses(value = {
-		@ApiResponse(responseCode = "200",
-					description = "Users retrieved successfully",
-					content = @Content(mediaType = "application/json",
-									  schema = @Schema(implementation = ResponseEntityListUserView.class))),
-		@ApiResponse(responseCode = "401",
-					description = "Unauthorized - authentication required",
-					content = @Content(mediaType = "application/json")),
-		@ApiResponse(responseCode = "403",
-					description = "Forbidden - insufficient permissions",
-					content = @Content(mediaType = "application/json"))
-	})
-	@POST
-	@JSONP
-    @Path("/filter")
-	@NoCache
-    @Consumes(MediaType.TEXT_PLAIN) //("application/javascript") is a javascript
-    @Produces({ MediaType.APPLICATION_JSON })
-	public ResponseEntityListUserView filterByPredicate(@Context final HttpServletRequest request,
-                                                        @Context final HttpServletResponse response,
-                                                        @Parameter(description = "Page number for pagination") @DefaultValue("0") @QueryParam(PaginationUtil.PAGE) final int page,
-						                                @Parameter(description = "Number of items per page") @DefaultValue("40") @QueryParam(PaginationUtil.PER_PAGE) final int perPage,
-                                                        @RequestBody(description = "Javascript body predicate with the logic to filter the users") final String userPredicateScript)
-            throws DotDataException, IOException {
-
-		final InitDataObject initData = new WebResource.InitBuilder(webResource)
-				.requiredBackendUser(true)
-				.requestAndResponse(request, response)
-				.rejectWhenNoUser(true)
-				.init();
-
-		final User loggedInUser = initData.getUser();
-        final boolean isRoleAdministrator = loggedInUser.isAdmin() ||
-                (
-                        APILocator.getLayoutAPI().doesUserHaveAccessToPortlet(PortletID.ROLES.toString(), loggedInUser) &&
-                                APILocator.getLayoutAPI().doesUserHaveAccessToPortlet(PortletID.USERS.toString(), loggedInUser)
-                );
-
-        if (isRoleAdministrator) {
-
-            final List<User> allUsers = this.userAPI.findAllUsers();
-            if (userPredicateScript == null || userPredicateScript.trim().isEmpty()) {
-
-                // all users not filtering at all
-                return new ResponseEntityListUserView(applyPagination(allUsers, page, perPage)); // 200
-            }
-
-            final boolean isScriptingAvailableForUserRestAPI = Config.getBooleanProperty("SCRIPTING_ENABLED_FOR_USERS_API", false);
-            if (!isScriptingAvailableForUserRestAPI) {
-                throw new DotDataException("SCRIPTING_ENABLED_FOR_USERS_API is not enabled, can not run javascript on the api");
-            }
-
-            final List<User> filteredUsers = new ArrayList<>();
-            final String fullScript = "var filter = function(user, rolesFetcher) { " + userPredicateScript + " }; filter;";
-            final ScriptEngine jsEngine = ScriptEngineFactory.getInstance().getEngine(ScriptEngineFactory.JAVASCRIPT_ENGINE);
-
-            Logger.debug(this, ()-> "Filtering by using the js script: " + fullScript);
-            for (final User user : allUsers) {
-
-                final Map<String, Object> bindings = new HashMap<>();
-                final Object result = jsEngine.executeFunction("filter", fullScript, bindings, new JsUser(user), new JsRolesFetcherByUser(user.getUserId()));
-
-                if (result instanceof Boolean && (Boolean) result) {
-                    filteredUsers.add(user);
-                }
-            }
-
-            return new ResponseEntityListUserView(applyPagination(filteredUsers, page, perPage)); // 200
-        }
-
-        throw new ForbiddenException(USER_MSG + loggedInUser.getUserId() + " does not have permissions to retrieve users");
-    }
-
-    private List<UserView> applyPagination(final List<User> users, final int page, final int perPage) throws DotDataException {
-
-        final int fromIndex = page * perPage;
-        final int toIndex = Math.min(fromIndex + perPage, users.size());
-
-        if (fromIndex >= users.size()) {
-            return new ArrayList<>();
-        }
-
-        final List<UserView> userViewList = new ArrayList<>();
-        for (final User user : users.subList(fromIndex, toIndex)) {
-
-            final Role role = APILocator.getRoleAPI().getUserRole(user);
-            userViewList.add(new UserView(user, role));
-        }
-
-        return userViewList;
-    }
-
-
-    /**
-     * Returns a single user
-     * Only admin user can retrieve someone else user
-     * @param request          The current instance of the {@link HttpServletRequest}.
-     * @param response         The current instance of the {@link HttpServletResponse}.
-     * @param userId           id of the user to retrieve
-     *
-     * @return A {@link ResponseUserEntityView} User View
-     */
-    @Operation(
             operationId = "findUser",
             summary = "Find an user",
             description = "Returns an user"
@@ -647,12 +503,9 @@
             @ApiResponse(responseCode = "200",
                     description = "User retrieved successfully",
                     content = @Content(mediaType = "application/json",
-                            schema = @Schema(implementation = ResponseUserEntityView.class))),
+                            schema = @Schema(implementation = ResponseUserMapEntityView.class))),
             @ApiResponse(responseCode = "401",
                     description = "Unauthorized - authentication required",
-                    content = @Content(mediaType = "application/json")),
-            @ApiResponse(responseCode = "404",
-                    description = "NotFound - User not found",
                     content = @Content(mediaType = "application/json")),
             @ApiResponse(responseCode = "403",
                     description = "Forbidden - insufficient permissions",
@@ -663,9 +516,9 @@
     @Path("/{userId}")
     @NoCache
     @Produces({ MediaType.APPLICATION_JSON })
-    public ResponseUserEntityView findUserById(@Context final HttpServletRequest request,
-                                               @Context final HttpServletResponse response,
-                                               @PathParam("userId") @Parameter(
+    public ResponseUserMapEntityView findUserById(@Context final HttpServletRequest request,
+                           @Context final HttpServletResponse response,
+                           @PathParam("userId") @Parameter(
                                    required = true,
                                    description = "Identifier of user to retrieve",
                                    schema = @Schema(type = "string")
@@ -692,7 +545,8 @@
                 final User user = this.userAPI.loadUserById(userId);
                 final Role role = APILocator.getRoleAPI().getUserRole(user);
 
-                return new ResponseUserEntityView(new UserView(user, role)); // 200
+                return new ResponseUserMapEntityView(Map.of(USER_ID, user.getUserId(),
+                        "user", user.toMap(), "roleId", role.getId())); // 200
             } catch (NoSuchUserException e) {
 
                 throw new DoesNotExistException("User " + userId + " does not exist", e);
@@ -1031,7 +885,7 @@
 	    @ApiResponse(responseCode = "200",
 	                description = "User created successfully",
 	                content = @Content(mediaType = "application/json",
-	                                  schema = @Schema(implementation = ResponseUserEntityView.class))),
+	                                  schema = @Schema(implementation = ResponseEntityUserUpdateView.class))),
 	    @ApiResponse(responseCode = "400",
 	                description = "Bad request - missing required fields or invalid data",
 	                content = @Content(mediaType = "application/json")),
@@ -1053,7 +907,7 @@
 	@NoCache
 	@Produces(MediaType.APPLICATION_JSON)
 	@Consumes(MediaType.APPLICATION_JSON)
-	public final ResponseUserEntityView create(@Context final HttpServletRequest httpServletRequest,
+	public final Response create(@Context final HttpServletRequest httpServletRequest,
 								 @Context final HttpServletResponse httpServletResponse,
 								 @io.swagger.v3.oas.annotations.parameters.RequestBody(
 								     description = "User creation data",
@@ -1081,7 +935,8 @@
 			final User userToUpdated = this.createNewUser(
 					modUser, createUserForm);
 			final Role role = APILocator.getRoleAPI().getUserRole(userToUpdated);
-			return new ResponseUserEntityView(new UserView(userToUpdated, role));
+			return Response.ok(new ResponseEntityView<>(Map.of(USER_ID, userToUpdated.getUserId(), "roleId", role.getId(),
+					"user", userToUpdated.toMap()))).build(); // 200
 		}
 
 		throw new ForbiddenException(USER_MSG + modUser.getUserId() + " does not have permissions to create users");
@@ -1247,25 +1102,25 @@
                             responseCode = "200",
                             content = @Content(mediaType = "application/json",
                                     schema = @Schema(implementation =
-                                            ResponseUserEntityView.class)),
+                                            ResponseUserMapEntityView.class)),
                             description = "If success returns a map with the user + user id."),
                     @ApiResponse(
                             responseCode = "403",
                             content = @Content(mediaType = "application/json",
                                     schema = @Schema(implementation =
-                                            ResponseUserEntityView.class)),
+                                            ResponseUserMapEntityView.class)),
                             description = "If the user is not an admin or access to the role + user layouts or does have permission, it will return a 403."),
                     @ApiResponse(
                             responseCode = "404",
                             content = @Content(mediaType = "application/json",
                                     schema = @Schema(implementation =
-                                            ResponseUserEntityView.class)),
+                                            ResponseUserMapEntityView.class)),
                             description = "If the user to update does not exist"),
                     @ApiResponse(
                             responseCode = "400",
                             content = @Content(mediaType = "application/json",
                                     schema = @Schema(implementation =
-                                            ResponseUserEntityView.class)),
+                                            ResponseUserMapEntityView.class)),
                             description = "If the user information is not valid"),
             })
     @PATCH
@@ -1273,9 +1128,9 @@
     @JSONP
     @NoCache
     @Produces(MediaType.APPLICATION_JSON)
-    public final ResponseUserEntityView active(@Context final HttpServletRequest httpServletRequest,
-                                               @Context final HttpServletResponse httpServletResponse,
-                                               @PathParam("userId") @Parameter(
+    public final ResponseUserMapEntityView active(@Context final HttpServletRequest httpServletRequest,
+                                 @Context final HttpServletResponse httpServletResponse,
+                                 @PathParam("userId") @Parameter(
                                          required = true,
                                          description = "Identifier of an user.\n\n" +
                                                  "Example value: `b9d89c80-3d88-4311-8365-187323c96436` ",
@@ -1308,8 +1163,8 @@
             userToUpdated.setActive(true);
             this.userAPI.save(userToUpdated, modUser, false);
 
-            final Role role = APILocator.getRoleAPI().getUserRole(userToUpdated);
-            return new ResponseUserEntityView(new UserView(userToUpdated, role)); // 200
+            return new ResponseUserMapEntityView(Map.of(USER_ID, userToUpdated.getUserId(),
+                    "user", userToUpdated.toMap())); // 200
         }
 
         throw new ForbiddenException(USER_MSG + modUser.getUserId() + " does not have permissions to update users");
@@ -1330,25 +1185,25 @@
                             responseCode = "200",
                             content = @Content(mediaType = "application/json",
                                     schema = @Schema(implementation =
-                                            ResponseUserEntityView.class)),
+                                            ResponseUserMapEntityView.class)),
                             description = "If success returns a map with the user + user id."),
                     @ApiResponse(
                             responseCode = "403",
                             content = @Content(mediaType = "application/json",
                                     schema = @Schema(implementation =
-                                            ResponseUserEntityView.class)),
+                                            ResponseUserMapEntityView.class)),
                             description = "If the user is not an admin or access to the role + user layouts or does have permission, it will return a 403."),
                     @ApiResponse(
                             responseCode = "404",
                             content = @Content(mediaType = "application/json",
                                     schema = @Schema(implementation =
-                                            ResponseUserEntityView.class)),
+                                            ResponseUserMapEntityView.class)),
                             description = "If the user to update does not exist"),
                     @ApiResponse(
                             responseCode = "400",
                             content = @Content(mediaType = "application/json",
                                     schema = @Schema(implementation =
-                                            ResponseUserEntityView.class)),
+                                            ResponseUserMapEntityView.class)),
                             description = "If the user information is not valid"),
             })
     @PATCH
@@ -1356,9 +1211,9 @@
     @JSONP
     @NoCache
     @Produces(MediaType.APPLICATION_JSON)
-    public final ResponseUserEntityView deactivate(@Context final HttpServletRequest httpServletRequest,
-                                                   @Context final HttpServletResponse httpServletResponse,
-                                                   @PathParam("userId") @Parameter(
+    public final ResponseUserMapEntityView deactivate(@Context final HttpServletRequest httpServletRequest,
+                                                  @Context final HttpServletResponse httpServletResponse,
+                                                  @PathParam("userId") @Parameter(
                                                           required = true,
                                                           description = "Identifier of an user.\n\n" +
                                                                   "Example value: `b9d89c80-3d88-4311-8365-187323c96436` ",
@@ -1390,9 +1245,9 @@
 
             userToUpdated.setActive(false);
             this.userAPI.save(userToUpdated, modUser, false);
-            final Role role = APILocator.getRoleAPI().getUserRole(userToUpdated);
-
-            return new ResponseUserEntityView(new UserView(userToUpdated, role)); // 200
+
+            return new ResponseUserMapEntityView(Map.of(USER_ID, userToUpdated.getUserId(),
+                    "user", userToUpdated.toMap())); // 200
         }
 
         throw new ForbiddenException(USER_MSG + modUser.getUserId() + " does not have permissions to update users");
