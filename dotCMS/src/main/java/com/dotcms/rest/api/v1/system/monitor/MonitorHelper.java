--- conflicted
+++ resolved
@@ -3,10 +3,7 @@
 import com.dotcms.concurrent.DotConcurrentFactory;
 import com.dotcms.concurrent.DotSubmitter;
 import com.dotcms.content.elasticsearch.business.IndiciesAPI;
-<<<<<<< HEAD
-=======
 import com.dotcms.content.elasticsearch.business.IndiciesInfo;
->>>>>>> d7858b3c
 import com.dotcms.content.elasticsearch.util.RestHighLevelClientProvider;
 import com.dotcms.enterprise.cluster.ClusterFactory;
 import com.rainerhahnekamp.sneakythrow.Sneaky;
@@ -147,10 +144,7 @@
                         searchSourceBuilder.fetchSource(new String[] {"inode"}, null);
                         SearchRequest searchRequest = new SearchRequest();
                         searchRequest.source(searchSourceBuilder);
-<<<<<<< HEAD
-=======
                         searchRequest.indices(index);
->>>>>>> d7858b3c
 
                         final SearchResponse response = Sneaky.sneak(()->
                                 RestHighLevelClientProvider.getInstance().getClient().search(searchRequest,
