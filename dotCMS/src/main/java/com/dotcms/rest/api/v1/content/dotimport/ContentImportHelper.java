--- conflicted
+++ resolved
@@ -3,13 +3,9 @@
 import com.dotcms.jobs.business.api.JobQueueManagerAPI;
 import com.dotcms.jobs.business.error.JobProcessorNotFoundException;
 import com.dotcms.jobs.business.job.Job;
-<<<<<<< HEAD
-=======
 import com.dotcms.jobs.business.job.JobPaginatedResult;
 import com.dotcms.jobs.business.job.JobState;
 import com.dotcms.repackage.com.google.common.collect.ImmutableList;
-import com.dotcms.rest.api.v1.JobQueueManagerHelper;
->>>>>>> fc6ec2aa
 import com.dotcms.rest.api.v1.temp.DotTempFile;
 import com.dotmarketing.business.APILocator;
 import com.dotmarketing.business.web.WebAPILocator;
@@ -24,13 +20,10 @@
 import javax.enterprise.context.ApplicationScoped;
 import javax.inject.Inject;
 import javax.servlet.http.HttpServletRequest;
-<<<<<<< HEAD
-=======
 import java.util.HashMap;
 import java.util.List;
 import java.util.Map;
 import java.util.stream.Collectors;
->>>>>>> fc6ec2aa
 
 /**
  * Helper class for managing content import operations in the dotCMS application.
@@ -44,11 +37,7 @@
 public class ContentImportHelper {
 
     private final JobQueueManagerAPI jobQueueManagerAPI;
-<<<<<<< HEAD
-=======
-    private final JobQueueManagerHelper jobQueueManagerHelper;
     private static final String IMPORT_CONTENTLETS_QUEUE_NAME = "importContentlets";
->>>>>>> fc6ec2aa
 
     /**
      * Constructor for dependency injection.
@@ -223,7 +212,7 @@
             throw new DoesNotExistException(e.getMessage());
         }
     }
-    
+
     /**
      * Constructs a map of job parameters based on the provided inputs.
      *
