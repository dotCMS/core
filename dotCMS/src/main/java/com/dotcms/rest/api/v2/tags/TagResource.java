--- conflicted
+++ resolved
@@ -10,14 +10,11 @@
 import com.dotcms.rest.annotation.NoCache;
 import com.dotcms.rest.ResponseEntityPaginatedDataView;
 import com.dotcms.rest.ResponseEntityBooleanView;
-<<<<<<< HEAD
-import com.dotcms.rest.ResponseEntityTagOperationView;
-=======
 import com.dotcms.util.PaginationUtil;
 import com.dotcms.util.PaginationUtilParams;
 import com.dotcms.util.pagination.OrderDirection;
 import com.dotcms.util.pagination.TagsPaginator;
->>>>>>> 6644bcdb
+import com.dotcms.rest.ResponseEntityTagOperationView;
 import com.dotcms.rest.exception.BadRequestException;
 import com.dotcms.rest.exception.NotFoundException;
 import com.dotcms.rest.tag.RestTag;
@@ -66,11 +63,8 @@
 import javax.ws.rs.core.Response;
 import java.io.IOException;
 import java.util.ArrayList;
-<<<<<<< HEAD
+import java.util.HashMap;
 import java.util.Collections;
-=======
-import java.util.HashMap;
->>>>>>> 6644bcdb
 import java.util.List;
 import java.util.Map;
 import java.util.stream.Collectors;
@@ -89,7 +83,7 @@
 public class TagResource {
 
     public static final String NO_TAGS_WERE_FOUND_BY_THE_INODE_S = "No tags with Inode %s were found.";
-    
+
     private final WebResource webResource;
     private final TagAPI tagAPI;
 	private final TagsResourceHelper helper;
@@ -203,13 +197,13 @@
 
         // 3. Use PaginationUtil with TagsPaginator
         final PaginationUtil paginationUtil = new PaginationUtil(new TagsPaginator());
-        
-        // 4. Build extra parameters for site and global filtering  
+
+        // 4. Build extra parameters for site and global filtering
         final Map<String, Object> extraParams = new HashMap<>();
         extraParams.put(TagsPaginator.FILTER_PARAM, filter);
         extraParams.put(TagsPaginator.SITE_ID_PARAM, resolvedSiteId);
         extraParams.put(TagsPaginator.GLOBAL_PARAM, global);
-        
+
         // 5. Build pagination parameters - let PaginationUtil handle validation and defaults
         final PaginationUtilParams<RestTag, List<RestTag>> params = new PaginationUtilParams.Builder<RestTag, List<RestTag>>()
             .withRequest(request)
@@ -818,10 +812,10 @@
 
         final User user = initDataObject.getUser();
         Logger.debug(TagResource.class, String.format("User '%s' is importing Tags from CSV file.", user.getUserId()));
-        
+
         // Get detailed import results
         final TagsResourceHelper.TagImportResult result = helper.importTags(form, user, request);
-        
+
         // Build statistics map
         final Map<String, Object> stats = Map.of(
             "totalRows", result.totalRows,
@@ -829,11 +823,11 @@
             "failureCount", result.errors.size(),
             "success", result.errors.isEmpty()
         );
-        
+
         Logger.info(TagResource.class, String.format(
-            "Tag import completed for user '%s': %d total, %d success, %d errors", 
+            "Tag import completed for user '%s': %d total, %d success, %d errors",
             user.getUserId(), result.totalRows, result.successCount, result.errors.size()));
-        
+
         // Return a detailed response with statistics and errors
         return new ResponseEntityTagOperationView(
             stats,
