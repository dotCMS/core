--- conflicted
+++ resolved
@@ -25,10 +25,7 @@
 import com.dotmarketing.util.Logger;
 import com.dotmarketing.util.PortletID;
 import com.dotmarketing.util.UtilMethods;
-<<<<<<< HEAD
 import com.dotmarketing.util.Config;
-=======
->>>>>>> 2f3ee11e
 import com.dotcms.rest.ErrorEntity;
 import com.fasterxml.jackson.jaxrs.json.annotation.JSONP;
 import com.google.common.collect.ImmutableList;
@@ -501,125 +498,6 @@
             @RequestBody(description = "Updated tag data",
                     required = true,
                     content = @Content(schema = @Schema(implementation = UpdateTagForm.class)))
-<<<<<<< HEAD
-            final UpdateTagForm tagForm) {
-
-        try {
-            final InitDataObject initDataObject = getInitDataObject(request, response);
-            final User user = initDataObject.getUser();
-
-            Logger.debug(TagResource.class, () -> String.format(
-                    "User '%s' is updating tag '%s' with data %s",
-                    user.getUserId(), idOrName, tagForm));
-
-            // Validate form
-            final List<ErrorEntity> validationErrors = validateUpdateTag(tagForm, idOrName, siteId);
-            if (!validationErrors.isEmpty()) {
-                return Response.status(Response.Status.BAD_REQUEST)
-                        .entity(new ResponseEntityView<>(validationErrors))
-                        .build();
-            }
-
-            // Find the tag to update
-            Tag existingTag = null;
-            if (isUUID(idOrName)) {
-                // Update by UUID
-                existingTag = Try.of(() -> tagAPI.getTagByTagId(idOrName)).getOrNull();
-            } else {
-                // Update by name - require siteId query parameter
-                if (!UtilMethods.isSet(siteId)) {
-                    return Response.status(Response.Status.BAD_REQUEST)
-                            .entity(new ResponseEntityView<>(List.of(
-                                    new ErrorEntity("tag.validation.error",
-                                            "siteId query parameter is required when updating tag by name", "siteId")
-                            )))
-                            .build();
-                }
-                final String resolvedSiteId = helper.getValidateSite(siteId, user, request);
-                existingTag = Try.of(() -> tagAPI.getTagByNameAndHost(idOrName, resolvedSiteId)).getOrNull();
-            }
-
-            if (existingTag == null) {
-                return Response.status(Response.Status.NOT_FOUND)
-                        .entity(new ResponseEntityView<>(List.of(
-                                new ErrorEntity("dotcms.api.error.not_found",
-                                        String.format("Tag with id %s was not found", idOrName), null)
-                        )))
-                        .build();
-            }
-
-            // Validate target site exists - no fallback for PUT operations
-            final String targetSiteId;
-            try {
-                final Host targetHost = APILocator.getHostAPI().find(tagForm.getSiteId(), user, false);
-                if (targetHost == null || UtilMethods.isNotSet(targetHost.getIdentifier())) {
-                    return Response.status(Response.Status.BAD_REQUEST)
-                            .entity(new ResponseEntityView<>(List.of(
-                                    new ErrorEntity("tag.validation.error",
-                                            String.format("Site with ID '%s' does not exist", tagForm.getSiteId()),
-                                            "siteId")
-                            )))
-                            .build();
-                }
-                targetSiteId = targetHost.getIdentifier();
-            } catch (DotDataException | DotSecurityException e) {
-                return Response.status(Response.Status.BAD_REQUEST)
-                        .entity(new ResponseEntityView<>(List.of(
-                                new ErrorEntity("tag.validation.error",
-                                        String.format("Invalid site ID '%s': %s", tagForm.getSiteId(), e.getMessage()),
-                                        "siteId")
-                        )))
-                        .build();
-            }
-
-            // Check for duplicate if name or site is changing
-            if (!existingTag.getTagName().equals(tagForm.getName()) ||
-                    !existingTag.getHostId().equals(targetSiteId)) {
-
-                final Tag duplicateCheck = Try.of(() ->
-                        tagAPI.getTagByNameAndHost(tagForm.getName(), targetSiteId)).getOrNull();
-
-                if (duplicateCheck != null && !duplicateCheck.getTagId().equals(existingTag.getTagId())) {
-                    return Response.status(Response.Status.CONFLICT)
-                            .entity(new ResponseEntityView<>(null, List.of(
-                                    new ErrorEntity("tag.duplicate.conflict",
-                                            String.format("Tag '%s' already exists for site '%s'",
-                                                    tagForm.getName(), targetSiteId),
-                                            "name")
-                            )))
-                            .build();
-                }
-            }
-
-            // Update the tag
-            tagAPI.updateTag(existingTag.getTagId(), tagForm.getName(), true, targetSiteId);
-
-            // Get updated tag and convert to RestTag
-            final Tag updatedTag = tagAPI.getTagByTagId(existingTag.getTagId());
-            final RestTag restTag = TagsResourceHelper.toRestTag(updatedTag);
-
-            return Response.ok(new ResponseEntityRestTagView(restTag)).build();
-
-        } catch (DotDataException e) {
-            Logger.error(TagResource.class,
-                    "Database error updating tag: " + e.getMessage(), e);
-            return Response.status(Response.Status.INTERNAL_SERVER_ERROR)
-                    .entity(new ResponseEntityView<>(List.of(
-                            new ErrorEntity("dotcms.api.error.db",
-                                    "There was an error updating the tag", null)
-                    )))
-                    .build();
-
-        } catch (Exception e) {
-            Logger.error(TagResource.class,
-                    "Unexpected error updating tag: " + e.getMessage(), e);
-            return Response.status(Response.Status.INTERNAL_SERVER_ERROR)
-                    .entity(new ResponseEntityView<>(List.of(
-                            new ErrorEntity("dotcms.api.error.internal",
-                                    "An unexpected error occurred", null)
-                    )))
-                    .build();
-=======
             final UpdateTagForm tagForm) throws DotDataException, DotSecurityException {
 
         // 1. Validate form upfront (like CREATE does)
@@ -650,42 +528,8 @@
         
         if (existingTag == null) {
             throw new NotFoundException(String.format("Tag with id %s was not found", idOrName));
->>>>>>> 2f3ee11e
-        }
-    }
-
-<<<<<<< HEAD
-    /**
-     * Validates the update tag form and parameters.
-     */
-    private List<ErrorEntity> validateUpdateTag(final UpdateTagForm form, final String idOrName, final String siteId) {
-        final List<ErrorEntity> errors = new ArrayList<>();
-
-        if (!UtilMethods.isSet(form.getName())) {
-            errors.add(new ErrorEntity("tag.validation.error",
-                    "Tag name cannot be empty", "name"));
-        } else {
-            if (form.getName().contains(",")) {
-                errors.add(new ErrorEntity("tag.validation.error",
-                        "Tag name cannot contain commas", "name"));
-            }
-            if (form.getName().trim().isEmpty()) {
-                errors.add(new ErrorEntity("tag.validation.error",
-                        "Tag name cannot be blank", "name"));
-            }
-            if (form.getName().length() > 255) {
-                errors.add(new ErrorEntity("tag.validation.error",
-                        "Tag name cannot exceed 255 characters", "name"));
-            }
-        }
-
-        if (!UtilMethods.isSet(form.getSiteId())) {
-            errors.add(new ErrorEntity("tag.validation.error",
-                    "Site ID is required", "siteId"));
-        }
-
-        return errors;
-=======
+        }
+
         // 4. Validate target site exists - STRICT validation, no fallback
         final String targetSiteId;
         final Host targetHost = APILocator.getHostAPI().find(tagForm.getSiteId(), user, false);
@@ -719,7 +563,6 @@
         final RestTag restTag = TagsResourceHelper.toRestTag(updatedTag);
         
         return Response.ok(new ResponseEntityRestTagView(restTag)).build();
->>>>>>> 2f3ee11e
     }
 
 
@@ -840,89 +683,39 @@
     }
 
     /**
-     * Deletes a single tag by its ID. This removes the tag and all its associations permanently.
-     *
-     * @param request  The current instance of the {@link HttpServletRequest}.
-     * @param response The current instance of the {@link HttpServletResponse}.
-     * @param tagId    The UUID of the tag to delete.
-     *
-     * @return 204 No Content on successful deletion.
-     */
-    @Operation(
-            summary = "Delete tag",
-            description = "Deletes a single tag by its ID. This removes the tag and all its associations permanently."
-    )
-    @ApiResponses(value = {
-            @ApiResponse(responseCode = "204",
-                    description = "Tag successfully deleted"),
-            @ApiResponse(responseCode = "404",
-                    description = "Tag not found",
-                    content = @Content(mediaType = "application/json")),
-            @ApiResponse(responseCode = "401",
-                    description = "Unauthorized - Authentication required",
-                    content = @Content(mediaType = "application/json")),
-            @ApiResponse(responseCode = "403",
-                    description = "Forbidden - User does not have access to Tags portlet",
-                    content = @Content(mediaType = "application/json")),
-            @ApiResponse(responseCode = "500",
-                    description = "Internal Server Error - Database or system error",
-                    content = @Content(mediaType = "application/json"))
-    })
+     * Deletes a Tag based on its ID.
+     *
+     * @param request  The current instance of the {@link HttpServletRequest}.
+     * @param response The current instance of the {@link HttpServletResponse}.
+     * @param tagId    The ID of the Tag to delete.
+     *
+     * @return A {@link ResponseEntityBooleanView} containing the result of the delete operation.
+     */
     @DELETE
     @JSONP
     @Path("/{tagId}")
     @NoCache
     @Produces({MediaType.APPLICATION_JSON, "application/javascript"})
-    public Response deleteTag(@Context final HttpServletRequest request,
-                             @Context final HttpServletResponse response,
-                             @Parameter(description = "Tag UUID to delete", required = true)
-                             @PathParam("tagId") final String tagId) {
-
-        try {
-            final InitDataObject initDataObject = getInitDataObject(request, response);
-            final User user = initDataObject.getUser();
-            
-            Logger.debug(TagResource.class, () -> String.format(
-                    "User '%s' is deleting tag by ID '%s'", user.getUserId(), tagId));
-            
-            final Tag tag = Try.of(() -> tagAPI.getTagByTagId(tagId)).getOrNull();
-            if (tag == null) {
-                Logger.warn(TagResource.class, String.format(
-                        "Tag with ID '%s' not found for deletion", tagId));
-                return Response.status(Response.Status.NOT_FOUND)
-                        .entity(new ResponseEntityView<>(List.of(
-                                new ErrorEntity("dotcms.api.error.not_found",
-                                        String.format("Tag with id %s was not found", tagId), null)
-                        )))
-                        .build();
-            }
-
-            tagAPI.deleteTag(tag);
-            Logger.debug(TagResource.class, () -> String.format(
-                    "Tag '%s' with ID '%s' deleted successfully", tag.getTagName(), tagId));
-            
-            return Response.noContent().build();
-            
-        } catch (DotDataException e) {
-            Logger.error(TagResource.class,
-                    "Database error deleting tag: " + e.getMessage(), e);
-            return Response.status(Response.Status.INTERNAL_SERVER_ERROR)
-                    .entity(new ResponseEntityView<>(List.of(
-                            new ErrorEntity("dotcms.api.error.db",
-                                    "There was an error deleting the tag", null)
-                    )))
-                    .build();
-                    
-        } catch (Exception e) {
-            Logger.error(TagResource.class,
-                    "Unexpected error deleting tag: " + e.getMessage(), e);
-            return Response.status(Response.Status.INTERNAL_SERVER_ERROR)
-                    .entity(new ResponseEntityView<>(List.of(
-                            new ErrorEntity("dotcms.api.error.internal",
-                                    "An unexpected error occurred", null)
-                    )))
-                    .build();
-        }
+    public ResponseEntityBooleanView delete(@Context final HttpServletRequest request,
+                                            @Context final HttpServletResponse response,
+                                            @PathParam("tagId") final String tagId) throws DotDataException {
+
+        final InitDataObject initDataObject = getInitDataObject(request, response);
+        final User user = initDataObject.getUser();
+        Logger.debug(TagResource.class,()->String.format("User '%s' is deleting tags by ID '%s'",user.getUserId(), tagId));
+        final Tag tag = Try.of(() -> tagAPI.getTagByTagId(tagId)).getOrNull();
+        if (null == tag) {
+
+            final String errorMessage = Try.of(() -> LanguageUtil
+                    .get(user.getLocale(), "tag.id.not.found", tagId))
+                    .getOrElse(String.format("Tag with id %s wasn't found.",
+                            tagId)); //fallback message
+            Logger.error(TagResource.class, errorMessage);
+            throw new DoesNotExistException(errorMessage);
+        }
+
+        tagAPI.deleteTag(tag);
+        return new ResponseEntityBooleanView(true);
     }
 
     /**
