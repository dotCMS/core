package com.dotcms.rest.api.v1.job;

import com.dotcms.jobs.business.job.Job;
import com.dotcms.jobs.business.job.JobPaginatedResult;
import com.dotcms.rest.ResponseEntityView;
import com.dotcms.rest.WebResource;
import com.dotmarketing.exception.DoesNotExistException;
import com.dotmarketing.exception.DotDataException;
import com.dotmarketing.exception.DotRuntimeException;
import com.dotmarketing.util.Logger;
import com.fasterxml.jackson.core.JsonProcessingException;
import graphql.VisibleForTesting;
import java.io.IOException;
import java.util.Map;
import java.util.Set;
import javax.inject.Inject;
import javax.servlet.http.HttpServletRequest;
import javax.ws.rs.BeanParam;
import javax.ws.rs.Consumes;
import javax.ws.rs.DefaultValue;
import javax.ws.rs.GET;
import javax.ws.rs.POST;
import javax.ws.rs.Path;
import javax.ws.rs.PathParam;
import javax.ws.rs.Produces;
import javax.ws.rs.QueryParam;
import javax.ws.rs.core.Context;
import javax.ws.rs.core.MediaType;
import org.glassfish.jersey.media.sse.EventOutput;
import org.glassfish.jersey.media.sse.OutboundEvent;
import org.glassfish.jersey.media.sse.SseFeature;

@Path("/v1/jobs")
public class JobQueueResource {

    private final WebResource webResource;

    private final JobQueueHelper helper;

<<<<<<< HEAD
    public JobQueueResource() {
        this(new WebResource(), CDIUtils.getBean(JobQueueHelper.class)
                .orElseThrow(() -> new IllegalStateException("JobQueueHelper Bean not found")));
=======
    @Inject
    public JobQueueResource(final JobQueueHelper helper) {
        this(new WebResource(), helper);
>>>>>>> fe2a36ca
    }

    @VisibleForTesting
    public JobQueueResource(WebResource webResource, JobQueueHelper helper) {
        this.webResource = webResource;
        this.helper = helper;
    }

    @POST
    @Path("/{queueName}")
    @Consumes(MediaType.MULTIPART_FORM_DATA)
    @Produces(MediaType.APPLICATION_JSON)
    public ResponseEntityView<String> createJob(
            @Context HttpServletRequest request,
            @PathParam("queueName") String queueName,
            @BeanParam JobParams form) throws JsonProcessingException, DotDataException {
        final var initDataObject = new WebResource.InitBuilder(webResource)
                .requiredBackendUser(true)
                .requiredFrontendUser(false)
                .requestAndResponse(request, null)
                .rejectWhenNoUser(true)
                .init();
        final String jobId = helper.createJob(queueName, form, initDataObject.getUser(), request);
        return new ResponseEntityView<>(jobId);
    }

    @POST
    @Path("/{queueName}")
    @Consumes(MediaType.APPLICATION_JSON)
    @Produces(MediaType.APPLICATION_JSON)
    public ResponseEntityView<String> createJob(
            @Context HttpServletRequest request,
            @PathParam("queueName") String queueName,
            Map<String, Object> parameters) throws DotDataException {
        final var initDataObject = new WebResource.InitBuilder(webResource)
                .requiredBackendUser(true)
                .requiredFrontendUser(false)
                .requestAndResponse(request, null)
                .rejectWhenNoUser(true)
                .init();
        final String jobId = helper.createJob(
                queueName, parameters, initDataObject.getUser(), request);
        return new ResponseEntityView<>(jobId);
    }

    @GET
    @Path("/queues")
    @Produces(MediaType.APPLICATION_JSON)
    public ResponseEntityView<Set<String>> getQueues(@Context HttpServletRequest request) {
        new WebResource.InitBuilder(webResource)
                .requiredBackendUser(true)
                .requiredFrontendUser(false)
                .requestAndResponse(request, null)
                .rejectWhenNoUser(true)
                .init();
        return new ResponseEntityView<>(helper.getQueueNames());
    }

    @GET
    @Path("/{jobId}/status")
    @Produces(MediaType.APPLICATION_JSON)
    public ResponseEntityView<Job> getJobStatus(@Context HttpServletRequest request,
            @PathParam("jobId") String jobId)
            throws DotDataException {

        new WebResource.InitBuilder(webResource)
                .requiredBackendUser(true)
                .requiredFrontendUser(false)
                .requestAndResponse(request, null)
                .rejectWhenNoUser(true)
                .init();

        Job job = helper.getJob(jobId);
        return new ResponseEntityView<>(job);
    }

    @POST
    @Path("/{jobId}/cancel")
    @Produces(MediaType.APPLICATION_JSON)
    @Consumes(MediaType.WILDCARD)
    public ResponseEntityView<String> cancelJob(@Context HttpServletRequest request,
            @PathParam("jobId") String jobId) throws DotDataException {
        new WebResource.InitBuilder(webResource)
                .requiredBackendUser(true)
                .requiredFrontendUser(false)
                .requestAndResponse(request, null)
                .rejectWhenNoUser(true)
                .init();
        helper.cancelJob(jobId);
        return new ResponseEntityView<>("Cancellation request successfully sent to job " + jobId);
    }

    @GET
    @Path("/{queueName}/active")
    @Produces(MediaType.APPLICATION_JSON)
    public ResponseEntityView<JobPaginatedResult> activeJobs(@Context HttpServletRequest request,
            @PathParam("queueName") String queueName,
            @QueryParam("page") @DefaultValue("1") int page,
            @QueryParam("pageSize") @DefaultValue("20") int pageSize) {
        new WebResource.InitBuilder(webResource)
                .requiredBackendUser(true)
                .requiredFrontendUser(false)
                .requestAndResponse(request, null)
                .rejectWhenNoUser(true)
                .init();
        final JobPaginatedResult result = helper.getActiveJobs(queueName, page, pageSize);
        return new ResponseEntityView<>(result);
    }

    @GET
    @Path("/{jobId}/monitor")
    @Produces(SseFeature.SERVER_SENT_EVENTS)
    public EventOutput monitorJob(@Context HttpServletRequest request,
            @PathParam("jobId") String jobId) {

        new WebResource.InitBuilder(webResource)
                .requiredBackendUser(true)
                .requiredFrontendUser(false)
                .requestAndResponse(request, null)
                .rejectWhenNoUser(true)
                .init();

        Job job = null;
        try {
            job = helper.getJob(jobId);
        } catch (DotDataException | DoesNotExistException e) {
            // ignore
        }

        final EventOutput eventOutput = new EventOutput();

        if (job == null || helper.isNotWatchable(job)) {
            try {
                OutboundEvent event = new OutboundEvent.Builder()
                        .mediaType(MediaType.TEXT_HTML_TYPE)
                        .name("job-not-found")
                        .data(String.class, "404")
                        .build();
                eventOutput.write(event);
                eventOutput.close();
            } catch (IOException e) {
                Logger.error(this, "Error closing SSE connection", e);
            }
        } else {
            // Callback for watching job updates and sending them to the client
            helper.watchJob(job.id(), watched -> {
                if (!eventOutput.isClosed()) {
                    try {
                        OutboundEvent event = new OutboundEvent.Builder()
                                .mediaType(MediaType.APPLICATION_JSON_TYPE)
                                .name("job-update")
                                .data(Map.class, helper.getJobStatusInfo(watched))
                                .build();
                        eventOutput.write(event);
                    } catch (IOException e) {
                        Logger.error(this, "Error writing SSE event", e);
                        throw new DotRuntimeException(e);
                    }
                }
            });
        }
        return eventOutput;
    }

    @GET
    @Produces(MediaType.APPLICATION_JSON)
    public ResponseEntityView<JobPaginatedResult> listJobs(@Context HttpServletRequest request,
            @QueryParam("page") @DefaultValue("1") int page,
            @QueryParam("pageSize") @DefaultValue("20") int pageSize) {
        new WebResource.InitBuilder(webResource)
                .requiredBackendUser(true)
                .requiredFrontendUser(false)
                .requestAndResponse(request, null)
                .rejectWhenNoUser(true)
                .init();
        final JobPaginatedResult result = helper.getJobs(page, pageSize);
        return new ResponseEntityView<>(result);
    }

    @GET
    @Path("/active")
    @Produces(MediaType.APPLICATION_JSON)
    public ResponseEntityView<JobPaginatedResult> activeJobs(@Context HttpServletRequest request,
            @QueryParam("page") @DefaultValue("1") int page,
            @QueryParam("pageSize") @DefaultValue("20") int pageSize) {
        new WebResource.InitBuilder(webResource)
                .requiredBackendUser(true)
                .requiredFrontendUser(false)
                .requestAndResponse(request, null)
                .rejectWhenNoUser(true)
                .init();
        final JobPaginatedResult result = helper.getActiveJobs(page, pageSize);
        return new ResponseEntityView<>(result);
    }

    @GET
    @Path("/completed")
    @Produces(MediaType.APPLICATION_JSON)
    public ResponseEntityView<JobPaginatedResult> completedJobs(@Context HttpServletRequest request,
            @QueryParam("page") @DefaultValue("1") int page,
            @QueryParam("pageSize") @DefaultValue("20") int pageSize) {
        new WebResource.InitBuilder(webResource)
                .requiredBackendUser(true)
                .requiredFrontendUser(false)
                .requestAndResponse(request, null)
                .rejectWhenNoUser(true)
                .init();
        final JobPaginatedResult result = helper.getCompletedJobs(page, pageSize);
        return new ResponseEntityView<>(result);
    }

    @GET
    @Path("/canceled")
    @Produces(MediaType.APPLICATION_JSON)
    public ResponseEntityView<JobPaginatedResult> canceledJobs(@Context HttpServletRequest request,
            @QueryParam("page") @DefaultValue("1") int page,
            @QueryParam("pageSize") @DefaultValue("20") int pageSize) {
        new WebResource.InitBuilder(webResource)
                .requiredBackendUser(true)
                .requiredFrontendUser(false)
                .requestAndResponse(request, null)
                .rejectWhenNoUser(true)
                .init();
        final JobPaginatedResult result = helper.getCanceledJobs(page, pageSize);
        return new ResponseEntityView<>(result);
    }

    @GET
    @Path("/failed")
    @Produces(MediaType.APPLICATION_JSON)
    public ResponseEntityView<JobPaginatedResult> failedJobs(@Context HttpServletRequest request,
            @QueryParam("page") @DefaultValue("1") int page,
            @QueryParam("pageSize") @DefaultValue("20") int pageSize) {
        new WebResource.InitBuilder(webResource)
                .requiredBackendUser(true)
                .requiredFrontendUser(false)
                .requestAndResponse(request, null)
                .rejectWhenNoUser(true)
                .init();
        final JobPaginatedResult result = helper.getFailedJobs(page, pageSize);
        return new ResponseEntityView<>(result);
    }

}<|MERGE_RESOLUTION|>--- conflicted
+++ resolved
@@ -37,15 +37,9 @@
 
     private final JobQueueHelper helper;
 
-<<<<<<< HEAD
-    public JobQueueResource() {
-        this(new WebResource(), CDIUtils.getBean(JobQueueHelper.class)
-                .orElseThrow(() -> new IllegalStateException("JobQueueHelper Bean not found")));
-=======
     @Inject
     public JobQueueResource(final JobQueueHelper helper) {
         this(new WebResource(), helper);
->>>>>>> fe2a36ca
     }
 
     @VisibleForTesting
