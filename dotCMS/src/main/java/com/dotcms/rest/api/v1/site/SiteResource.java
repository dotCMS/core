--- conflicted
+++ resolved
@@ -76,12 +76,8 @@
 import java.util.concurrent.Future;
 import java.util.stream.Collectors;
 
-<<<<<<< HEAD
-=======
 import static com.dotcms.rest.api.v1.site.SiteHelper.toView;
-import static com.dotcms.util.CollectionsUtils.map;
-
->>>>>>> a5d49626
+
 /**
  * This resource provides all the different end-points associated to information
  * and actions that the front-end can perform on the Sites page.
@@ -304,14 +300,8 @@
             resultMap.put("hostSwitched", switchDone);
 
             response = (switchDone) ?
-<<<<<<< HEAD
                     Response.ok(new ResponseEntityView(resultMap)).build(): // 200
-=======
-                    Response.ok(new ResponseEntityView<>(map("hostSwitched",
-                            switchDone))).build(): // 200
->>>>>>> a5d49626
                     Response.status(Response.Status.NOT_FOUND).build();
-
         } catch (Exception e) { // this is an unknown error, so we report as a 500.
             if (ExceptionUtil.causedBy(e, DotSecurityException.class)) {
                 throw new ForbiddenException(e);
