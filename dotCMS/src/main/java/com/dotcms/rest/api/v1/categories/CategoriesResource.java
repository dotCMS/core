--- conflicted
+++ resolved
@@ -172,12 +172,8 @@
                 page, perPage));
 
         try {
-<<<<<<< HEAD
-            response = showChildrenCount == false ?  this.paginationUtil.getPage(httpRequest, user, filter, page, perPage,orderBy,direction) : this.extendedPaginationUtil.getPage(httpRequest, user, filter, page, perPage, orderBy,direction);
-=======
            response = showChildrenCount == false ? this.paginationUtil.getPage(httpRequest, user, filter, page, perPage, orderBy, direction)
                    : this.extendedPaginationUtil.getPage(httpRequest, user, filter, page, perPage, orderBy, direction);
->>>>>>> db6c16a2
         } catch (Exception e) {
             Logger.error(this, e.getMessage(), e);
             if (ExceptionUtil.causedBy(e, DotSecurityException.class)) {
@@ -260,7 +256,7 @@
      * @param httpRequest
      * @param httpResponse
      * @param idOrKey
-     * @return
+     * @return CategoryView
      */
 
     @GET
