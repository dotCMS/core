--- conflicted
+++ resolved
@@ -81,10 +81,10 @@
      */
     public PageResource() {
         this(
-            PageResourceHelper.getInstance(),
-            new WebResource(),
-            APILocator.getHTMLPageAssetRenderedAPI(),
-            APILocator.getContentletAPI()
+                PageResourceHelper.getInstance(),
+                new WebResource(),
+                APILocator.getHTMLPageAssetRenderedAPI(),
+                APILocator.getContentletAPI()
         );
     }
 
@@ -103,7 +103,7 @@
 
     /**
      * Returns the metadata in JSON format of the objects that make up an HTML Page in the system.
-     * 
+     *
      * <pre>
      * Format:
      * http://localhost:8080/api/v1/page/json/{page-url}
@@ -153,7 +153,7 @@
             }
 
             final PageView pageRendered = this.htmlPageAssetRenderedAPI.getPageMetadata(
-                      PageContextBuilder.builder()
+                    PageContextBuilder.builder()
                             .setUser(user)
                             .setPageUri(uri)
                             .setPageMode(mode)
@@ -212,12 +212,12 @@
     @Produces({MediaType.APPLICATION_JSON, "application/javascript"})
     @Path("/render/{uri: .*}")
     public Response render(@Context final HttpServletRequest originalRequest,
-                                   @Context final HttpServletResponse response,
-                                   @PathParam("uri") final String uri,
-                                   @QueryParam(WebKeys.PAGE_MODE_PARAMETER) final String modeParam,
-                                   @QueryParam(WebKeys.CMS_PERSONA_PARAMETER) final String personaId,
-                                   @QueryParam(WebKeys.LANGUAGE_ID_PARAMETER) final String languageId,
-                                   @QueryParam("device_inode") final String deviceInode) throws DotSecurityException, DotDataException {
+            @Context final HttpServletResponse response,
+            @PathParam("uri") final String uri,
+            @QueryParam(WebKeys.PAGE_MODE_PARAMETER) final String modeParam,
+            @QueryParam(WebKeys.CMS_PERSONA_PARAMETER) final String personaId,
+            @QueryParam(WebKeys.LANGUAGE_ID_PARAMETER) final String languageId,
+            @QueryParam("device_inode") final String deviceInode) throws DotSecurityException, DotDataException {
 
         Logger.debug(this, ()->String.format(
                 "Rendering page: uri -> %s mode-> %s language -> persona -> %s device_inode -> %s live -> %b",
@@ -284,9 +284,9 @@
     @Produces({MediaType.APPLICATION_JSON, "application/javascript"})
     @Path("/{pageId}/layout")
     public Response saveLayout(@Context final HttpServletRequest request,
-                               @Context final HttpServletResponse response,
-                               @PathParam("pageId") final String pageId,
-                               final PageForm form) throws DotSecurityException {
+            @Context final HttpServletResponse response,
+            @PathParam("pageId") final String pageId,
+            final PageForm form) throws DotSecurityException {
 
         Logger.debug(this, String.format("Saving layout: pageId -> %s layout-> %s", pageId,
                 form != null ? form.getLayout() : null));
@@ -403,9 +403,9 @@
     @Produces(MediaType.APPLICATION_JSON)
     @Path("{pageId}/content")
     public final Response addContent(@Context final HttpServletRequest request,
-                                     @Context final HttpServletResponse response,
-                                     @PathParam("pageId") final String pageId,
-                                     final PageContainerForm pageContainerForm)
+            @Context final HttpServletResponse response,
+            @PathParam("pageId") final String pageId,
+            final PageContainerForm pageContainerForm)
             throws DotSecurityException, DotDataException {
 
         Logger.debug(this, ()->String.format("Saving page's content: %s",
@@ -425,13 +425,9 @@
             APILocator.getPermissionAPI().checkPermission(page, PermissionLevel.EDIT, user);
 
             final Language language = WebAPILocator.getLanguageWebAPI().getLanguage(request);
-<<<<<<< HEAD
+            this.validateContainerEntries(pageContainerForm.getContainerEntries());
+
             pageResourceHelper.saveContent(pageId, this.reduce(pageContainerForm.getContainerEntries()), language);
-=======
-            this.validateContainerEntries(pageContainerForm.getContainerEntries());
-
-            pageResourceHelper.saveContent(pageId, pageContainerForm.getContainerEntries(), language);
->>>>>>> 2a138baf
 
             return Response.ok(new ResponseEntityView("ok")).build();
         } catch(HTMLPageAssetNotFoundException e) {
@@ -483,6 +479,7 @@
             throw new BadRequestException(e, e.getMessage());
         }
     }
+
     /**
      * If a container is being sent dupe, the entries will be reduce to one and the non repeated contentlets will be combined.
      * @param containerEntries List
@@ -505,7 +502,6 @@
                         (String)entry.getKey().getKeys()[1], (String)entry.getKey().getKeys()[2], new ArrayList<>(entry.getValue())))
                 .collect(Collectors.toList());
     }
-
     /**
      *
      * @param request
@@ -519,9 +515,9 @@
     @Produces({"application/html", "application/javascript"})
     @Path("/renderHTML/{uri: .*}")
     public Response renderHTMLOnly(@Context final HttpServletRequest request,
-                                   @Context final HttpServletResponse response,
-                                   @PathParam("uri") final String uri,
-                                   @QueryParam("mode") @DefaultValue("LIVE_ADMIN") final String modeStr)
+            @Context final HttpServletResponse response,
+            @PathParam("uri") final String uri,
+            @QueryParam("mode") @DefaultValue("LIVE_ADMIN") final String modeStr)
             throws DotDataException, DotSecurityException {
 
         Logger.debug(this, String.format("Rendering page: uri -> %s mode-> %s", uri, modeStr));
@@ -574,11 +570,11 @@
     @Produces({"application/html", "application/javascript"})
     @Path("search")
     public Response searchPage(
-                @Context final HttpServletRequest request,
-                @Context final HttpServletResponse response,
-                @QueryParam("path") final String path,
-                @QueryParam("live") final Boolean liveQueryParam,
-                @QueryParam("onlyLiveSites") final boolean onlyLiveSites)
+            @Context final HttpServletRequest request,
+            @Context final HttpServletResponse response,
+            @QueryParam("path") final String path,
+            @QueryParam("live") final Boolean liveQueryParam,
+            @QueryParam("onlyLiveSites") final boolean onlyLiveSites)
             throws DotDataException, DotSecurityException {
 
         final InitDataObject initData = webResource.init(null,  request, response,
@@ -621,15 +617,15 @@
     @NoCache
     @Produces({MediaType.APPLICATION_JSON, "application/javascript"})
     public Response getPersonalizedPersonasOnPage (@Context final HttpServletRequest  request,
-                                                   @Context final HttpServletResponse response,
-                                                   @QueryParam(PaginationUtil.FILTER)   final String filter,
-                                                   @QueryParam(PaginationUtil.PAGE)     final int page,
-                                                   @QueryParam(PaginationUtil.PER_PAGE) final int perPage,
-                                                   @DefaultValue("title") @QueryParam(PaginationUtil.ORDER_BY) final String orderbyParam,
-                                                   @DefaultValue("ASC") @QueryParam(PaginationUtil.DIRECTION)  final String direction,
-                                                   @QueryParam("hostId") final String  hostId,
-                                                   @PathParam("pageId")  final String  pageId,
-                                                   @QueryParam("respectFrontEndRoles") Boolean respectFrontEndRolesParams) throws SystemException, PortalException, DotDataException, DotSecurityException {
+            @Context final HttpServletResponse response,
+            @QueryParam(PaginationUtil.FILTER)   final String filter,
+            @QueryParam(PaginationUtil.PAGE)     final int page,
+            @QueryParam(PaginationUtil.PER_PAGE) final int perPage,
+            @DefaultValue("title") @QueryParam(PaginationUtil.ORDER_BY) final String orderbyParam,
+            @DefaultValue("ASC") @QueryParam(PaginationUtil.DIRECTION)  final String direction,
+            @QueryParam("hostId") final String  hostId,
+            @PathParam("pageId")  final String  pageId,
+            @QueryParam("respectFrontEndRoles") Boolean respectFrontEndRolesParams) throws SystemException, PortalException, DotDataException, DotSecurityException {
 
         final User user = this.webResource.init(request, response, true).getUser();
         final boolean respectFrontEndRoles = respectFrontEndRolesParams != null ? respectFrontEndRolesParams : PageMode.get(request).respectAnonPerms;
@@ -665,12 +661,12 @@
         path = path.replace("/", "\\\\/");
 
         return String.format("{"
-            + "query: {"
+                + "query: {"
                 + "query_string: {"
-                    + "query: \"+basetype:5 +path:*%s* %s languageid:1^10\""
+                + "query: \"+basetype:5 +path:*%s* %s languageid:1^10\""
                 + "}"
-            + "}"
-        + "}", path, hostFilter);
+                + "}"
+                + "}", path, hostFilter);
     }
 
     private Collection<Contentlet> applyFilters(
