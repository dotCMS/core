--- conflicted
+++ resolved
@@ -202,7 +202,7 @@
                                    @QueryParam("language_id") final String languageId,
                                    @QueryParam("device_inode") final String deviceInode) throws DotSecurityException, DotDataException {
 
-        Logger.debug(this, String.format(
+        Logger.debug(this, ()->String.format(
                 "Rendering page: uri -> %s mode-> %s language -> persona -> %s device_inode -> %s live -> %b",
                 uri, modeParam, languageId, personaId, deviceInode));
 
@@ -211,12 +211,6 @@
         final User user = auth.getUser();
         Response res;
 
-<<<<<<< HEAD
-        final PageMode mode = modeParam != null ? PageMode.get(modeParam) : this.htmlPageAssetRenderedAPI.getDefaultEditPageMode(user, request,uri);
-        PageMode.setPageMode(request, mode);
-        // we want to accumulate the messages to sent uniques message at the end.
-=======
->>>>>>> 34b338e1
         try {
 
             final PageMode mode = modeParam != null
