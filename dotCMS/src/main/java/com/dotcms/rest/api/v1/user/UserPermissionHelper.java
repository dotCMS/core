package com.dotcms.rest.api.v1.user;

import com.dotcms.rest.exception.BadRequestException;
import com.dotmarketing.beans.Host;
import com.dotmarketing.beans.Identifier;
import com.dotmarketing.beans.Permission;
import com.dotmarketing.business.APILocator;
import com.dotmarketing.business.PermissionAPI;
import com.dotmarketing.business.Permissionable;
import com.dotmarketing.business.Role;
import com.dotmarketing.business.RoleAPI;
import com.dotmarketing.business.UserAPI;
import com.dotmarketing.exception.DotDataException;
import com.dotmarketing.exception.DotSecurityException;
import com.dotmarketing.portlets.categories.model.Category;
import com.dotmarketing.portlets.containers.model.Container;
import com.dotmarketing.portlets.contentlet.business.HostAPI;
import com.dotmarketing.portlets.contentlet.model.Contentlet;
import com.dotmarketing.portlets.folders.business.FolderAPI;
import com.dotmarketing.portlets.folders.model.Folder;
import com.dotmarketing.portlets.htmlpageasset.model.IHTMLPage;
import com.dotmarketing.portlets.links.model.Link;
import com.dotmarketing.portlets.rules.model.Rule;
import com.dotmarketing.portlets.structure.model.Structure;
import com.dotmarketing.portlets.templates.design.bean.TemplateLayout;
import com.dotmarketing.portlets.templates.model.Template;
import com.dotmarketing.quartz.job.CascadePermissionsJob;
import com.dotmarketing.util.Logger;
import com.dotmarketing.util.UtilMethods;
import com.liferay.portal.model.User;
import com.liferay.util.StringPool;

import java.util.ArrayList;
import java.util.Collection;
import java.util.HashMap;
import java.util.HashSet;
import java.util.List;
import java.util.Map;
import java.util.Set;
import java.util.function.Function;
import java.util.stream.Collectors;

import javax.enterprise.context.ApplicationScoped;
import javax.inject.Inject;
import javax.inject.Named;

/**
 * Helper for transforming user permissions to REST responses.
 */
@ApplicationScoped
public class UserPermissionHelper {

    /**
     * Maps permission names to their corresponding permission bits.
     * Uses functional approach for clean mapping of permission names to bit operations.
     */
    private static final Map<String, Function<Integer, Integer>> PERMISSION_MAPPERS = Map.of(
        "READ", bits -> bits | PermissionAPI.PERMISSION_READ,
        "WRITE", bits -> bits | PermissionAPI.PERMISSION_WRITE,
        "PUBLISH", bits -> bits | PermissionAPI.PERMISSION_PUBLISH,
        "EDIT_PERMISSIONS", bits -> bits | PermissionAPI.PERMISSION_EDIT_PERMISSIONS,
        "CAN_ADD_CHILDREN", bits -> bits | PermissionAPI.PERMISSION_CAN_ADD_CHILDREN
    );

    private final PermissionAPI permissionAPI;
    private final HostAPI hostAPI;
    private final FolderAPI folderAPI;
    private final UserAPI userAPI;

    public UserPermissionHelper() {
        this(APILocator.getPermissionAPI(),
             APILocator.getHostAPI(),
             APILocator.getFolderAPI(),
             APILocator.getUserAPI());
    }

    @Inject
    public UserPermissionHelper(final PermissionAPI permissionAPI,
                               @Named("HostAPI") final HostAPI hostAPI,
                               final FolderAPI folderAPI,
                               final UserAPI userAPI) {
        this.permissionAPI = permissionAPI;
        this.hostAPI = hostAPI;
        this.folderAPI = folderAPI;
        this.userAPI = userAPI;
    }

    /**
     * Builds permission response data for the given role, grouped by asset.
     */
    public List<UserPermissionAsset> buildUserPermissionResponse(final Role role, final User requestingUser)
            throws DotDataException, DotSecurityException {

        final User systemUser = userAPI.getSystemUser();
        final Host systemHost = APILocator.systemHost();
        final boolean respectFrontendRoles = false;

        final Set<Permissionable> permissionAssets = new HashSet<>();
        final Map<String, List<Permission>> permissionsByInode = new HashMap<>();

        final List<Permission> permissions = permissionAPI.getPermissionsByRole(role, true, true);

        collectPermissionAssets(permissions, systemUser, respectFrontendRoles,
                               permissionAssets, permissionsByInode);

        final List<UserPermissionAsset> result = new ArrayList<>();
        boolean systemHostInList = false;

        for (Permissionable asset : permissionAssets) {
            if (asset instanceof Host && ((Host)asset).isSystemHost()) {
                systemHostInList = true;
            }

            final String assetId = getAssetId(asset);
            final List<Permission> assetPermissions = permissionsByInode.get(assetId);
            result.add(buildAssetResponse(asset, assetPermissions, requestingUser, systemUser));
        }

        // Always include system host
        if (!systemHostInList) {
            result.add(buildAssetResponse(systemHost, new ArrayList<>(), requestingUser, systemUser));
        }

        return result;
    }

    /**
     * Collects assets from permissions and groups by asset ID.
     * Mutates the provided collections.
     */
    private void collectPermissionAssets(
            final List<Permission> permissions,
            final User systemUser,
            final boolean respectFrontendRoles,
            final Set<Permissionable> permissionAssets,
            final Map<String, List<Permission>> permissionsByInode) 
            throws DotDataException, DotSecurityException {
        
        for (final Permission permission : permissions) {
            permissionsByInode.computeIfAbsent(permission.getInode(), k -> new ArrayList<>()).add(permission);

            final Folder folder = folderAPI.find(permission.getInode(), systemUser, respectFrontendRoles);

            if (UtilMethods.isSet(() -> folder.getIdentifier())) {
                permissionAssets.add(folder);
            } else {
                final Host host = hostAPI.find(permission.getInode(), systemUser, respectFrontendRoles);
                if (host != null) {
                    permissionAssets.add(host);
                }
            }
        }
    }

    private String getAssetId(final Permissionable asset) {
        if (asset instanceof Host) {
            return ((Host) asset).getIdentifier();
        } else if (asset instanceof Folder) {
            return ((Folder) asset).getInode();
        }
        return StringPool.BLANK;
    }

    /**
     * Builds response data for a single permissionable asset.
     */
    private UserPermissionAsset buildAssetResponse(final Permissionable asset,
                                                   final List<Permission> permissions,
                                                   final User requestingUser,
                                                   final User systemUser)
            throws DotDataException, DotSecurityException {

        final String id;
        final String type;
        final String name;
        final String path;
        final String hostId;

        if (asset instanceof Host) {
            final Host host = (Host) asset;
            id = host.getIdentifier();
            type = "HOST";
            name = host.getHostname();
<<<<<<< HEAD
            path = StringPool.FORWARD_SLASH + host.getHostname();
=======
            path = "/" + host.getHostname();
>>>>>>> 6dc03302
            hostId = host.getIdentifier();
        } else if (asset instanceof Folder) {
            final Folder folder = (Folder) asset;
            final Identifier identifier = APILocator.getIdentifierAPI().find(folder.getIdentifier());
            final Host host = hostAPI.find(folder.getHostId(), systemUser, false);

            id = folder.getInode();
            type = "FOLDER";
            name = folder.getName();
<<<<<<< HEAD
            path = StringPool.FORWARD_SLASH + host.getHostname() + identifier.getParentPath() + folder.getName();
=======
            path = "/" + host.getHostname() + identifier.getParentPath() + folder.getName();
>>>>>>> 6dc03302
            hostId = folder.getHostId();
        } else {
            throw new DotDataException("Unsupported asset type: " + asset.getClass().getName());
        }

        final boolean canEditPermissions = permissionAPI.doesUserHavePermission(
                asset, PermissionAPI.PERMISSION_EDIT_PERMISSIONS, requestingUser, false);
<<<<<<< HEAD

        final boolean inheritsPermissions = permissionAPI.isInheritingPermissions(asset);

        final Map<String, Set<String>> permissionMap = buildPermissionMap(permissions);

=======

        final boolean inheritsPermissions = permissionAPI.isInheritingPermissions(asset);

        final Map<String, List<String>> permissionMap = buildPermissionMap(permissions);

>>>>>>> 6dc03302
        return new UserPermissionAsset(id, type, name, path, hostId,
                                      canEditPermissions, inheritsPermissions, permissionMap);
    }

    /**
     * Groups permissions by type with permission names.
     */
    public Map<String, Set<String>> buildPermissionMap(final List<Permission> permissions) {
        if (permissions == null || permissions.isEmpty()) {
            return new HashMap<>();
        }

        return permissions.stream()
            .collect(Collectors.groupingBy(
                p -> getModernPermissionType(p.getType()),
                Collectors.mapping(
                    p -> convertBitsToPermissionNames(p.getPermission()),
                    Collectors.flatMapping(List::stream,
                        Collectors.toSet()
                    )
                )
            ));
    }

    /**
     * Maps permission type class names to API type constants.
     */
    private static final Map<String, String> PERMISSION_TYPE_MAPPINGS = Map.ofEntries(
        Map.entry(PermissionAPI.INDIVIDUAL_PERMISSION_TYPE.toUpperCase(), "INDIVIDUAL"),
        Map.entry(IHTMLPage.class.getCanonicalName().toUpperCase(), "PAGE"),
        Map.entry(Container.class.getCanonicalName().toUpperCase(), "CONTAINER"),
        Map.entry(Folder.class.getCanonicalName().toUpperCase(), "FOLDER"),
        Map.entry(Link.class.getCanonicalName().toUpperCase(), "LINK"),
        Map.entry(Template.class.getCanonicalName().toUpperCase(), "TEMPLATE"),
        Map.entry(TemplateLayout.class.getCanonicalName().toUpperCase(), "TEMPLATE_LAYOUT"),
        Map.entry(Structure.class.getCanonicalName().toUpperCase(), "CONTENT_TYPE"),
        Map.entry(Contentlet.class.getCanonicalName().toUpperCase(), "CONTENT"),
        Map.entry(Category.class.getCanonicalName().toUpperCase(), "CATEGORY"),
        Map.entry(Rule.class.getCanonicalName().toUpperCase(), "RULE"),
        Map.entry(Host.class.getCanonicalName().toUpperCase(), "HOST")
    );

    /**
     * Maps from API scope names (UPPERCASE) to Permission type strings.
     * Reverse mapping of PERMISSION_TYPE_MAPPINGS.
     * Based on RoleAjax.saveRolePermission() logic.
     */
    private static final Map<String, String> SCOPE_TO_PERMISSION_TYPE = Map.ofEntries(
        Map.entry("INDIVIDUAL", PermissionAPI.INDIVIDUAL_PERMISSION_TYPE),
        Map.entry("HOST", Host.class.getCanonicalName()),
        Map.entry("FOLDER", Folder.class.getCanonicalName()),
        Map.entry("CONTAINER", Container.class.getCanonicalName()),
        Map.entry("TEMPLATE", Template.class.getCanonicalName()),
        Map.entry("TEMPLATE_LAYOUT", TemplateLayout.class.getCanonicalName()),
        Map.entry("LINK", Link.class.getCanonicalName()),
        Map.entry("CONTENT", Contentlet.class.getCanonicalName()),
        Map.entry("PAGE", IHTMLPage.class.getCanonicalName()),
        Map.entry("STRUCTURE", Structure.class.getCanonicalName()),
        Map.entry("CATEGORY", Category.class.getCanonicalName()),
        Map.entry("RULE", Rule.class.getCanonicalName())
    );

    private String getModernPermissionType(final String permissionType) {
        final String mappedType = PERMISSION_TYPE_MAPPINGS.get(permissionType.toUpperCase());
        if (mappedType != null) {
            return mappedType;
        }
        Logger.debug(this, "Unknown permission type: " + permissionType);
        return permissionType.toUpperCase();
    }

    /**
     * Returns all available permission scopes that can be assigned.
     * These represent the different asset types that support permissions.
     * 
     * @return Set of permission scope names (e.g., "INDIVIDUAL", "HOST", "FOLDER")
     */
    public Set<String> getAvailablePermissionScopes() {
        return new HashSet<>(PERMISSION_TYPE_MAPPINGS.values());
    }

    /**
     * Returns all available permission levels that can be assigned.
     * These represent the different types of access (READ, WRITE, etc.).
<<<<<<< HEAD
     *
     * @return Set of permission level names
     */
    public Set<String> getAvailablePermissionLevels() {
        return new HashSet<>(convertBitsToPermissionNames(
            PermissionAPI.PERMISSION_READ |
=======
     * 
     * @return List of permission level names
     */
    public List<String> getAvailablePermissionLevels() {
        return convertBitsToPermissionNames(
            PermissionAPI.PERMISSION_READ | 
>>>>>>> 6dc03302
            PermissionAPI.PERMISSION_WRITE |
            PermissionAPI.PERMISSION_PUBLISH |
            PermissionAPI.PERMISSION_EDIT_PERMISSIONS |
            PermissionAPI.PERMISSION_CAN_ADD_CHILDREN
<<<<<<< HEAD
        ));
=======
        );
>>>>>>> 6dc03302
    }

    public List<String> convertBitsToPermissionNames(final int permissionBits) {
        final List<String> permissions = new ArrayList<>();

        if ((permissionBits & PermissionAPI.PERMISSION_READ) > 0) {
            permissions.add("READ");
        }
        if ((permissionBits & PermissionAPI.PERMISSION_WRITE) > 0) {
            permissions.add("WRITE");
        }
        if ((permissionBits & PermissionAPI.PERMISSION_PUBLISH) > 0) {
            permissions.add("PUBLISH");
        }
        if ((permissionBits & PermissionAPI.PERMISSION_EDIT_PERMISSIONS) > 0) {
            permissions.add("EDIT_PERMISSIONS");
        }
        if ((permissionBits & PermissionAPI.PERMISSION_CAN_ADD_CHILDREN) > 0) {
            permissions.add("CAN_ADD_CHILDREN");
        }

        return permissions;
    }

    /**
     * Converts permission level names to permission bit mask.
     * Inverse operation of convertBitsToPermissionNames().
     *
     * @param permissionNames Collection of permission names (READ, WRITE, PUBLISH, EDIT_PERMISSIONS, CAN_ADD_CHILDREN)
     * @return Combined permission bit mask
     */
    public int convertPermissionNamesToBits(final Collection<String> permissionNames) {
        if (permissionNames == null || permissionNames.isEmpty()) {
            return 0;
        }

        int permissionBits = 0;

        for (final String permissionName : permissionNames) {
            final String upperName = permissionName.toUpperCase();
            final Function<Integer, Integer> mapper = PERMISSION_MAPPERS.get(upperName);

            if (mapper != null) {
                permissionBits = mapper.apply(permissionBits);
            } else {
                Logger.warn(this, "Unknown permission name: " + permissionName);
            }
        }

        return permissionBits;
    }

    /**
     * Gets the Permission type string for a given scope name.
     * Maps from REST API scope names (UPPERCASE) to Permission type class names.
     *
     * @param scopeName The scope name from API (UPPERCASE like "HOST", "FOLDER", "INDIVIDUAL")
     * @return Permission type class name or INDIVIDUAL constant
     */
    public String getPermissionTypeForScope(final String scopeName) {
        final String permissionType = SCOPE_TO_PERMISSION_TYPE.get(scopeName.toUpperCase());
        if (permissionType == null) {
            Logger.warn(this, "Unknown permission scope: " + scopeName);
            return scopeName;
        }
        return permissionType;
    }

    /**
     * Resolves asset (Host or Folder) from asset ID.
     * Replicates RoleAjax.saveRolePermission() logic (lines 815-820).
     *
     * @param assetId The asset identifier (host identifier or folder inode)
     * @param user User for lookups
     * @return The resolved Permissionable asset
     * @throws DotDataException if asset resolution fails
     * @throws DotSecurityException if security check fails
     */
    public Permissionable resolveAsset(final String assetId, final User user)
            throws DotDataException, DotSecurityException {

        Logger.debug(this, () -> "Resolving asset: " + assetId);

        // Try host first (line 815)
        final Host host = hostAPI.find(assetId, user, false);
        if (host != null) {
            Logger.debug(this, () -> "Asset resolved as Host: " + host.getHostname());
            return host;
        }

        // Try folder (lines 817-819)
        final Folder folder = folderAPI.find(assetId, user, false);
        if (folder != null && UtilMethods.isSet(() -> folder.getIdentifier())) {
            Logger.debug(this, () -> "Asset resolved as Folder: " + folder.getName());
            return folder;
        }

        Logger.warn(this, "Asset not found: " + assetId);
        throw new com.dotcms.rest.exception.NotFoundException("Asset not found: " + assetId);
    }

    /**
     * Saves permissions for a user's individual role on a specific asset.
     * Replicates RoleAjax.saveRolePermission() functionality (lines 801-899).
     *
     * CRITICAL: This method does NOT use @WrapInTransaction because:
     * - assignPermissions() is already @WrapInTransaction (PermissionBitAPIImpl:765)
     * - permissionIndividuallyByRole() is already @WrapInTransaction (PermissionBitAPIImpl:1691)
     *
     * @param userId User identifier (email or ID)
     * @param assetId Asset identifier (host or folder)
     * @param form Permission save form
     * @param requestingUser User making the request
     * @return Save response with updated asset
     * @throws DotDataException if data access fails
     * @throws DotSecurityException if security check fails
     */
    public SaveUserPermissionsResponse saveUserPermissions(
            final String userId,
            final String assetId,
            final SaveUserPermissionsForm form,
            final User requestingUser) throws DotDataException, DotSecurityException {

        Logger.info(this, () -> String.format("Applying permissions for user %s on asset %s", userId, assetId));

        final User systemUser = userAPI.getSystemUser();
        final boolean respectFrontendRoles = false;
        final RoleAPI roleAPI = APILocator.getRoleAPI();

        // Load user and get individual role
        final User targetUser = userAPI.loadUserById(userId);
        if (targetUser == null) {
            throw new com.dotcms.rest.exception.NotFoundException("User not found: " + userId);
        }

        final Role userRole = roleAPI.getUserRole(targetUser);
        if (userRole == null) {
            throw new DotDataException("User role not found for: " + userId);
        }

        final Permissionable asset = resolveAsset(assetId, systemUser);

        if (permissionAPI.isInheritingPermissions(asset)) {
            Logger.debug(this, () -> "Breaking permission inheritance for asset: " + assetId);
            final Permissionable parentPermissionable = permissionAPI.findParentPermissionable(asset);
            permissionAPI.permissionIndividuallyByRole(parentPermissionable, asset, systemUser, userRole);
        }

        final List<Permission> permissionsToSave = new ArrayList<>();
        final Map<String, Set<String>> permissionMap = form.getPermissions();

        for (final Map.Entry<String, Set<String>> entry : permissionMap.entrySet()) {
            final String scope = entry.getKey();
            final Set<String> levels = entry.getValue();

            if (levels == null || levels.isEmpty()) {
                continue;
            }

            final int permissionBits = convertPermissionNamesToBits(levels);
            if (permissionBits == 0) {
                continue;
            }

            final String permissionType = getPermissionTypeForScope(scope);
            final Permission permission = new Permission(
                permissionType,
                asset.getPermissionId(),
                userRole.getId(),
                permissionBits,
                true
            );
            permissionsToSave.add(permission);

            Logger.debug(this, () -> String.format("Added permission: scope=%s, bits=%d, type=%s",
                scope, permissionBits, permissionType));
        }

        // NOTE: assignPermissions() requires non-empty list
        if (!permissionsToSave.isEmpty()) {
            Logger.debug(this, () -> String.format("Assigning %d permissions to asset %s for role %s",
                permissionsToSave.size(), assetId, userRole.getId()));
            permissionAPI.assignPermissions(permissionsToSave, asset, systemUser, respectFrontendRoles);
        } else {
            Logger.warn(this, "No permissions to save - assignPermissions throws on empty list");
            throw new BadRequestException("At least one permission must be specified");
        }

        boolean cascadeInitiated = false;
        if (form.isCascade() && asset.isParentPermissionable()) {
            Logger.info(this, () -> String.format("Cascading permissions for asset %s", assetId));
            // NOTE: Currently using legacy Quartz job pattern.
            // TODO: Migrate to new JobProcessor pattern in future (separate ticket)
            //       - Create CascadePermissionsProcessor implements JobProcessor
            //       - Use JobQueueManagerAPI.createJob("cascadePermissions", params)
            //       - Reference: ImportContentletsProcessor for implementation pattern
            //       - Coordinate with migration of RoleAjax.java:888 and PermissionAjax.java:308
            CascadePermissionsJob.triggerJobImmediately(asset, userRole);
            cascadeInitiated = true;
        }

        final List<Permission> updatedPermissions = permissionAPI.getPermissionsByRole(userRole, true, true)
            .stream()
            .filter(p -> p.getInode().equals(assetId))
            .collect(Collectors.toList());

        final UserPermissionAsset updatedAsset = buildAssetResponse(
            asset,
            updatedPermissions,
            requestingUser,
            systemUser
        );

        Logger.info(this, () -> String.format("Successfully saved permissions for user %s on asset %s", userId, assetId));

        return new SaveUserPermissionsResponse(userId, userRole.getId(), updatedAsset, cascadeInitiated);
    }
}<|MERGE_RESOLUTION|>--- conflicted
+++ resolved
@@ -181,11 +181,7 @@
             id = host.getIdentifier();
             type = "HOST";
             name = host.getHostname();
-<<<<<<< HEAD
             path = StringPool.FORWARD_SLASH + host.getHostname();
-=======
-            path = "/" + host.getHostname();
->>>>>>> 6dc03302
             hostId = host.getIdentifier();
         } else if (asset instanceof Folder) {
             final Folder folder = (Folder) asset;
@@ -195,11 +191,7 @@
             id = folder.getInode();
             type = "FOLDER";
             name = folder.getName();
-<<<<<<< HEAD
             path = StringPool.FORWARD_SLASH + host.getHostname() + identifier.getParentPath() + folder.getName();
-=======
-            path = "/" + host.getHostname() + identifier.getParentPath() + folder.getName();
->>>>>>> 6dc03302
             hostId = folder.getHostId();
         } else {
             throw new DotDataException("Unsupported asset type: " + asset.getClass().getName());
@@ -207,19 +199,11 @@
 
         final boolean canEditPermissions = permissionAPI.doesUserHavePermission(
                 asset, PermissionAPI.PERMISSION_EDIT_PERMISSIONS, requestingUser, false);
-<<<<<<< HEAD
 
         final boolean inheritsPermissions = permissionAPI.isInheritingPermissions(asset);
 
         final Map<String, Set<String>> permissionMap = buildPermissionMap(permissions);
 
-=======
-
-        final boolean inheritsPermissions = permissionAPI.isInheritingPermissions(asset);
-
-        final Map<String, List<String>> permissionMap = buildPermissionMap(permissions);
-
->>>>>>> 6dc03302
         return new UserPermissionAsset(id, type, name, path, hostId,
                                       canEditPermissions, inheritsPermissions, permissionMap);
     }
@@ -304,30 +288,17 @@
     /**
      * Returns all available permission levels that can be assigned.
      * These represent the different types of access (READ, WRITE, etc.).
-<<<<<<< HEAD
      *
      * @return Set of permission level names
      */
     public Set<String> getAvailablePermissionLevels() {
         return new HashSet<>(convertBitsToPermissionNames(
             PermissionAPI.PERMISSION_READ |
-=======
-     * 
-     * @return List of permission level names
-     */
-    public List<String> getAvailablePermissionLevels() {
-        return convertBitsToPermissionNames(
-            PermissionAPI.PERMISSION_READ | 
->>>>>>> 6dc03302
             PermissionAPI.PERMISSION_WRITE |
             PermissionAPI.PERMISSION_PUBLISH |
             PermissionAPI.PERMISSION_EDIT_PERMISSIONS |
             PermissionAPI.PERMISSION_CAN_ADD_CHILDREN
-<<<<<<< HEAD
         ));
-=======
-        );
->>>>>>> 6dc03302
     }
 
     public List<String> convertBitsToPermissionNames(final int permissionBits) {
