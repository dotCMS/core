package com.dotcms.rest.api.v1.system.permission;

import com.dotcms.contenttype.exception.NotFoundInDbException;
import com.dotcms.rest.InitDataObject;
import com.dotcms.rest.ResponseEntityView;
import com.dotcms.rest.WebResource;
import com.dotcms.rest.annotation.NoCache;
import com.dotcms.rest.annotation.SwaggerCompliant;
import com.dotcms.rest.exception.BadRequestException;
import com.dotmarketing.beans.Permission;
import com.dotmarketing.business.APILocator;
import com.dotmarketing.business.PermissionAPI;
import com.dotmarketing.business.Permissionable;
import com.dotmarketing.business.UserAPI;
import com.dotmarketing.exception.DotDataException;
import com.dotmarketing.exception.DotSecurityException;
import com.dotmarketing.portlets.contentlet.model.Contentlet;
import com.dotmarketing.util.Logger;
import com.dotmarketing.util.UtilMethods;
import com.google.common.annotations.VisibleForTesting;
import com.liferay.portal.model.User;
import com.liferay.util.StringPool;
import io.swagger.v3.oas.annotations.Operation;
import io.swagger.v3.oas.annotations.Parameter;
import io.swagger.v3.oas.annotations.media.Content;
import io.swagger.v3.oas.annotations.media.Schema;
import io.swagger.v3.oas.annotations.responses.ApiResponse;
import io.swagger.v3.oas.annotations.responses.ApiResponses;
import io.swagger.v3.oas.annotations.tags.Tag;
import org.glassfish.jersey.server.JSONP;

import javax.servlet.http.HttpServletRequest;
import javax.servlet.http.HttpServletResponse;
import javax.ws.rs.Consumes;
import javax.ws.rs.DefaultValue;
import javax.ws.rs.GET;
import javax.ws.rs.PUT;
import javax.ws.rs.Path;
import javax.ws.rs.PathParam;
import javax.ws.rs.Produces;
import javax.ws.rs.QueryParam;
import javax.ws.rs.core.Context;
import javax.ws.rs.core.MediaType;
import javax.ws.rs.core.Response;
import java.util.ArrayList;
import java.util.Arrays;
import java.util.HashMap;
import java.util.List;
import java.util.Map;
import java.util.stream.Collectors;
import java.util.stream.Stream;

/**
 * Encapsulate the expose functionality for permissions
 * @author jsanca
 */
@Path("/v1/permissions")
@SwaggerCompliant(value = "Core authentication and user management APIs", batch = 1)
@Tag(name = "Permissions")
public class PermissionResource {

    private final WebResource webResource;
    private final PermissionHelper permissionHelper;
<<<<<<< HEAD
    private final AssetPermissionHelper assetPermissionHelper;
    private final UserAPI          userAPI;

    public PermissionResource() {

        this(new WebResource(), PermissionHelper.getInstance(),
             new AssetPermissionHelper(), APILocator.getUserAPI());
=======
    private final UserAPI userAPI;
    private final PermissionSaveHelper permissionSaveHelper;

    public PermissionResource() {
        this(new WebResource(),
             PermissionHelper.getInstance(),
             APILocator.getUserAPI(),
             new PermissionSaveHelper());
>>>>>>> 68f5053d
    }

    @VisibleForTesting
<<<<<<< HEAD
    public PermissionResource(final WebResource      webResource,
                              final PermissionHelper permissionHelper,
                              final AssetPermissionHelper assetPermissionHelper,
                              final UserAPI          userAPI) {

        this.webResource      = webResource;
        this.permissionHelper = permissionHelper;
        this.assetPermissionHelper = assetPermissionHelper;
        this.userAPI          = userAPI;
=======
    public PermissionResource(final PermissionSaveHelper permissionSaveHelper) {
        this(new WebResource(),
             PermissionHelper.getInstance(),
             APILocator.getUserAPI(),
             permissionSaveHelper);
    }

    @VisibleForTesting
    public PermissionResource(final WebResource          webResource,
                              final PermissionHelper     permissionHelper,
                              final UserAPI              userAPI,
                              final PermissionSaveHelper permissionSaveHelper) {

        this.webResource          = webResource;
        this.permissionHelper     = permissionHelper;
        this.userAPI              = userAPI;
        this.permissionSaveHelper = permissionSaveHelper;
>>>>>>> 68f5053d
    }

    /**
     * Load a map of permission type indexed by permissionable types (optional all if not passed any) and permissions (READ, WRITE)
     * @param request     {@link HttpServletRequest}
     * @param response    {@link HttpServletResponse}
     * @param userid      {@link String}
     * @param permissions {@link String}
     * @param permissionableTypes {@link String}
     * @return Response
     * @throws DotDataException
     */
    @Operation(
        summary = "Get permissions by permission type",
        description = "Load a map of permission type indexed by permissionable types and permissions"
    )
    @ApiResponses(value = {
        @ApiResponse(responseCode = "200",
                    description = "Permissions retrieved successfully",
                    content = @Content(mediaType = "application/json",
                                      schema = @Schema(implementation = ResponseEntityPermissionsByTypeView.class))),
        @ApiResponse(responseCode = "400",
                    description = "Bad request - invalid parameters",
                    content = @Content(mediaType = "application/json")),
        @ApiResponse(responseCode = "401",
                    description = "Unauthorized - authentication required",
                    content = @Content(mediaType = "application/json")),
        @ApiResponse(responseCode = "403",
                    description = "Forbidden - insufficient permissions",
                    content = @Content(mediaType = "application/json"))
    })
    @GET
    @Path("/_bypermissiontype")
    @JSONP
    @NoCache
    @Produces({MediaType.APPLICATION_JSON})
    public Response getPermissionsByPermissionType(final @Context HttpServletRequest request,
                                                   final @Context HttpServletResponse response,
                                                   @Parameter(description = "User ID", required = false)
                                                   final @QueryParam("userid")         String userid,
                                                   @Parameter(description = "Permission type (READ, WRITE)", required = false)
                                                   final @QueryParam("permission")     String permissions,
                                                   @Parameter(description = "Permissionable types", required = false)
                                                   final @QueryParam("permissiontype") String permissionableTypes)
            throws DotDataException, DotSecurityException {

        final User userInvoker = new WebResource.InitBuilder(webResource)
                .requiredBackendUser(true)
                .requiredFrontendUser(false)
                .requestAndResponse(request, response)
                .rejectWhenNoUser(true).init().getUser();

        Logger.debug(this, ()-> "GetPermissionsByPermissionType, permission: " +
                permissions + "permissiontype: " + permissionableTypes);

        //
        if (!userInvoker.getUserId().equals(userid) && !userInvoker.isAdmin()) {

            throw new DotSecurityException("Only admin user can retrieve other users permissions");
        }

        final User user = this.userAPI.loadUserById(userid);

        final Map<String, Map<String, Boolean>> permissionsMap = this.permissionHelper.getPermissionsByPermissionType(user,
                null != permissions? Stream.of(permissions.split(StringPool.COMMA)).
                        map(this.permissionHelper::fromStringToPermissionInt).collect(Collectors.toList()): null,
                null != permissionableTypes? Arrays.asList(permissionableTypes.split(StringPool.COMMA)): null
                );

        return Response.ok(new ResponseEntityView<>(permissionsMap)).build();
    }

    /**
     * Load a map of permission type indexed by permissionable types (optional all if not passed any) and permissions (READ, WRITE)
     * @param request     {@link HttpServletRequest}
     * @param response    {@link HttpServletResponse}
     * @param contentletId {@link String}
     * @param type      {@link String}
     * @return Response
     * @throws DotDataException
     */
    @GET
    @Path("/_bycontent")
    @JSONP
    @NoCache
    @Produces({MediaType.APPLICATION_JSON})
    @Operation(summary = "Get permission for a Contentlet",
            description = "Retrieves permissions for a specific contentlet by its identifier. Only admin users can access this endpoint. Optionally filter by permission type (READ, WRITE, PUBLISH).",
            responses = {
                    @ApiResponse(
                            responseCode = "200",
                            content = @Content(mediaType = "application/json",
                                    schema = @Schema(implementation = ResponseEntityPermissionView.class))),
                    @ApiResponse(responseCode = "403", description = "If not admin user"),})
    public Response getByContentlet(final @Context HttpServletRequest request,
                                    final @Context HttpServletResponse response,
                                    @Parameter(description = "Contentlet identifier", required = true)
                                    final @QueryParam("contentletId")   String contentletId,
                                    @Parameter(description = "Permission type (READ, WRITE, PUBLISH)", required = false)
                                    final @DefaultValue("READ") @QueryParam("type")   String type)
            throws DotDataException, DotSecurityException {

        final User userInvoker = new WebResource.InitBuilder(webResource)
                .requiredBackendUser(true)
                .requiredFrontendUser(false)
                .requestAndResponse(request, response)
                .rejectWhenNoUser(true).init().getUser();

        Logger.debug(this, ()-> "getByContentlet, contentlet: " +
                contentletId + "type: " + type);

        if (!userInvoker.isAdmin()) {

            throw new DotSecurityException("Only admin user can retrieve other users permissions");
        }

        PermissionAPI.Type permissionType = "ALL".equalsIgnoreCase(type)?
                null:PermissionAPI.Type.valueOf(type);

        final Contentlet contentlet = APILocator.getContentletAPI().findContentletByIdentifierAnyLanguage(contentletId);
        if(null == contentlet){
             return Response.status(Response.Status.NOT_FOUND).build();
        }
        final List<Permission> permissions = APILocator.getPermissionAPI().getPermissions(contentlet);

        return Response.ok(new ResponseEntityPermissionView(permissions.stream()
                .filter(permission -> this.filter(permissionType, permission))
                .map(PermissionResource::from)
                .collect(Collectors.toList()))).build();
    }

    /**
     * Return a map of roles group by permission type
     * @param request     {@link HttpServletRequest}
     * @param response    {@link HttpServletResponse}
     * @param contentletId {@link String}
     * @param type      {@link String}
     * @return Response
     * @throws DotDataException
     */
    @GET
    @Path("/_bycontent/_groupbytype")
    @JSONP
    @NoCache
    @Produces({MediaType.APPLICATION_JSON})
    @Operation(summary = "Get permissions roles group by type for a Contentlet",
            description = "Retrieves permissions for a specific contentlet grouped by permission type (READ, WRITE, PUBLISH). Only admin users or content owners can access this endpoint.",
            responses = {
                    @ApiResponse(
                            responseCode = "200",
                            content = @Content(mediaType = "application/json",
                                    schema = @Schema(implementation = ResponseEntityPermissionView.class))),
                    @ApiResponse(responseCode = "403", description = "If not admin user"),})
    public Response getByContentletGroupByType(final @Context HttpServletRequest request,
                                    final @Context HttpServletResponse response,
                                    @Parameter(description = "Contentlet identifier", required = true)
                                    final @QueryParam("contentletId")   String contentletId)
            throws DotDataException, DotSecurityException {

        if (!UtilMethods.isSet(contentletId)) {

            Logger.error(this, "The parameter contentletId is required");
            throw new IllegalArgumentException("The parameter contentletId is required");
        }

        final User userInvoker = new WebResource.InitBuilder(webResource)
                .requiredBackendUser(true)
                .requiredFrontendUser(false)
                .requestAndResponse(request, response)
                .rejectWhenNoUser(true).init().getUser();

        Logger.debug(this, ()-> "getByContentletGroupByType, contentlet: " + contentletId);

        final Contentlet contentlet = APILocator.getContentletAPI().findContentletByIdentifierAnyLanguage(contentletId);
        if (null == contentlet) {

            Logger.error(this, "The contentletId:" + contentletId + ", does not exist");
            throw new NotFoundInDbException("The contentletId:" + contentletId + ", does not exist");
        }

        if (!userInvoker.isAdmin() || !contentlet.getOwner().equals(userInvoker.getUserId())) {

            Logger.error(this, "Only admin user can retrieve other users permissions");
            throw new DotSecurityException("Only admin user can retrieve other users permissions");
        }

        final List<Permission> permissions = APILocator.getPermissionAPI().getPermissions(contentlet);

        final Map<String, List<String>> permissionsRoleGroupByTypeMap = new HashMap<>();
        for (final Permission permission : permissions) {

            permissionsRoleGroupByTypeMap.computeIfAbsent(
                    PermissionAPI.Type.findById(permission.getPermission()).name(),
                    k -> new ArrayList<>()).add(permission.getRoleId());
        }

        return Response.ok(new ResponseEntityPermissionGroupByTypeView(permissionsRoleGroupByTypeMap)).build();
    }

    @Operation(
        summary = "Get permission metadata",
        description = "Returns available permission levels and scopes that can be assigned to users and roles"
    )
    @ApiResponses(value = {
        @ApiResponse(responseCode = "200",
                    description = "Permission metadata retrieved successfully",
                    content = @Content(mediaType = "application/json",
                                     schema = @Schema(implementation = ResponseEntityPermissionMetadataView.class))),
        @ApiResponse(responseCode = "401",
                    description = "Unauthorized - authentication required",
                    content = @Content(mediaType = "application/json")),
        @ApiResponse(responseCode = "403",
                    description = "Forbidden - frontend user attempted access (backend user required)",
                    content = @Content(mediaType = "application/json"))
    })
    @GET
    @Path("/")
    @JSONP
    @NoCache
    @Produces({MediaType.APPLICATION_JSON})
    public ResponseEntityPermissionMetadataView getPermissionMetadata(
            @Parameter(hidden = true) @Context HttpServletRequest request,
            @Parameter(hidden = true) @Context HttpServletResponse response) {

        Logger.debug(this, () -> "Retrieving permission metadata");

        new WebResource.InitBuilder(webResource)
                .requiredBackendUser(true)
                .requestAndResponse(request, response)
                .rejectWhenNoUser(true)
                .init();

        final PermissionMetadataView permissionMetadata = PermissionMetadataView.builder()
            .levels(PermissionUtils.getAvailablePermissionLevels())
            .scopes(PermissionUtils.getAvailablePermissionScopes())
            .build();

        Logger.debug(this, () -> "Permission metadata retrieved successfully");

        return new ResponseEntityPermissionMetadataView(permissionMetadata);
    }

    /**
     * Updates permissions for a user's individual role on a specific asset.
     * This endpoint assigns permissions directly to the user's individual role.
     * If the asset inherits permissions, inheritance will be broken automatically before saving.
     * Optionally cascade permissions to descendants (removes their individual permissions).
     *
     * @param request HTTP servlet request
     * @param response HTTP servlet response
     * @param userId User ID or email address
     * @param assetId Asset ID (host identifier or folder inode)
     * @param form Permission assignments to save
     * @return ResponseEntitySaveUserPermissionsView containing the result
     * @throws DotDataException if data access fails
     * @throws DotSecurityException if security check fails
     */
    @Operation(
        summary = "Update user permissions on asset",
        description = "Saves permissions for a user's individual role on a specific asset (host or folder). " +
                      "This endpoint assigns permissions directly to the user's individual role. " +
                      "If the asset inherits permissions, inheritance will be broken automatically before saving. " +
                      "Optionally cascade permissions to descendants (removes their individual permissions). " +
                      "Only admin users can update permissions."
    )
    @ApiResponses(value = {
        @ApiResponse(responseCode = "200",
                    description = "User permissions updated successfully",
                    content = @Content(mediaType = "application/json",
                                      schema = @Schema(implementation = ResponseEntitySaveUserPermissionsView.class))),
        @ApiResponse(responseCode = "400",
                    description = "Bad request - invalid input (see error message for details)",
                    content = @Content(mediaType = "application/json")),
        @ApiResponse(responseCode = "401",
                    description = "Unauthorized - authentication required",
                    content = @Content(mediaType = "application/json")),
        @ApiResponse(responseCode = "403",
                    description = "Forbidden - admin access required or user lacks EDIT_PERMISSIONS on asset",
                    content = @Content(mediaType = "application/json")),
        @ApiResponse(responseCode = "404",
                    description = "User or asset not found",
                    content = @Content(mediaType = "application/json"))
    })
    @PUT
    @Path("/user/{userId}/asset/{assetId}")
    @JSONP
    @NoCache
    @Consumes({MediaType.APPLICATION_JSON})
    @Produces({MediaType.APPLICATION_JSON})
    public ResponseEntitySaveUserPermissionsView updateUserPermissions(
            @Parameter(hidden = true) @Context final HttpServletRequest request,
            @Parameter(hidden = true) @Context final HttpServletResponse response,
            @Parameter(description = "User ID or email address", required = true, example = "dotcms.org.1")
            @PathParam("userId") final String userId,
            @Parameter(description = "Asset identifier (host ID or folder inode)", required = true, example = "48190c8c-42c4-46af-8d1a-0cd5db894797")
            @PathParam("assetId") final String assetId,
            @io.swagger.v3.oas.annotations.parameters.RequestBody(
                description = "Permission updates to apply. Use empty arrays to remove all permissions for a scope.",
                required = true,
                content = @Content(
                    mediaType = "application/json",
                    schema = @Schema(implementation = SaveUserPermissionsForm.class)
                )
            )
            final SaveUserPermissionsForm form
    ) throws DotDataException, DotSecurityException {

        Logger.debug(this, () -> "Updating permissions for user: " + userId + " on asset: " + assetId);

        final InitDataObject initData = new WebResource.InitBuilder(webResource)
                .requiredBackendUser(true)
                .requestAndResponse(request, response)
                .rejectWhenNoUser(true)
                .init();

        final User requestingUser = initData.getUser();

        if (!requestingUser.isAdmin()) {
            Logger.warn(this, () -> "Non-admin user " + requestingUser.getUserId() +
                                  " attempted to update permissions");
            throw new DotSecurityException("Only admin users can update permissions");
        }

        if (!UtilMethods.isSet(userId)) {
            throw new BadRequestException("User ID is required");
        }
        if (!UtilMethods.isSet(assetId)) {
            throw new BadRequestException("Asset ID is required");
        }

        form.checkValid();

        Logger.debug(this, () -> String.format("PUT /permissions/user/%s/asset/%s requested by %s",
            userId, assetId, requestingUser.getUserId()));

        final User systemUser = APILocator.getUserAPI().getSystemUser();
        final User targetUser = loadUserByIdOrEmail(userId, systemUser);
        final Permissionable asset = permissionSaveHelper.resolveAsset(assetId, systemUser);

        // Security check: User must have EDIT_PERMISSIONS on the asset
        if (!APILocator.getPermissionAPI().doesUserHavePermission(asset, PermissionAPI.PERMISSION_EDIT_PERMISSIONS, requestingUser)) {
            Logger.warn(this, () -> String.format("User %s does not have EDIT_PERMISSIONS on asset %s",
                requestingUser.getUserId(), assetId));
            throw new DotSecurityException("User does not have permission to edit permissions on this asset");
        }

        final SaveUserPermissionsView saveResult = permissionSaveHelper.saveUserPermissions(
            targetUser.getUserId(),
            assetId,
            form,
            requestingUser
        );

        Logger.info(this, () -> String.format("Successfully updated permissions for user %s on asset %s (requested by %s)",
            targetUser.getUserId(), assetId, requestingUser.getUserId()));

        return new ResponseEntitySaveUserPermissionsView(saveResult);
    }

    private boolean filter(final PermissionAPI.Type permissionType, final Permission permission) {

        return null != permissionType?
                permission.getPermission() == permissionType.getType(): true;
    }

    public static PermissionView from(Permission permission) {

        final PermissionView view = new PermissionView(permission.getId(), permission.getInode(), permission.getRoleId(),
                PermissionAPI.Type.findById(permission.getPermission()), permission.isBitPermission(), permission.getType());
        return view;
    }

    /**
<<<<<<< HEAD
     * Retrieves permissions for a specific asset, including both individual and inherited permissions.
     * Results are paginated by role. Supports all permissionable asset types (Host, Folder, Contentlet,
     * Template, Container, Category, ContentType, Link, Rule, etc.).
     *
     * @param request HTTP servlet request
     * @param response HTTP servlet response
     * @param assetId Asset identifier (inode or identifier)
     * @param page Page number for pagination (1-indexed, default: 1)
     * @param perPage Number of roles to return per page (default: 40, max: 100)
     * @return ResponseEntityAssetPermissionsView containing asset metadata, paginated permissions, and pagination metadata
     * @throws DotDataException If there's an error accessing permission data
     * @throws DotSecurityException If security validation fails
     */
    @Operation(
        summary = "Get asset permissions",
        description = "Retrieves permissions for a specific asset by its identifier (inode or identifier). " +
                     "Returns asset metadata, a paginated list of roles with their permission levels, " +
                     "and pagination information. Supports all permissionable asset types including hosts, " +
                     "folders, contentlets, templates, containers, categories, links, and rules."
    )
    @ApiResponses(value = {
        @ApiResponse(responseCode = "200",
                    description = "Permissions retrieved successfully",
                    content = @Content(mediaType = "application/json",
                                      schema = @Schema(implementation = ResponseEntityAssetPermissionsView.class))),
        @ApiResponse(responseCode = "400",
                    description = "Bad request - invalid query parameters (page < 1 or per_page not in 1-100 range)",
                    content = @Content(mediaType = "application/json")),
        @ApiResponse(responseCode = "401",
                    description = "Unauthorized - authentication required",
                    content = @Content(mediaType = "application/json")),
        @ApiResponse(responseCode = "403",
                    description = "Forbidden - user lacks permission to view asset",
                    content = @Content(mediaType = "application/json")),
        @ApiResponse(responseCode = "404",
                    description = "Asset not found",
                    content = @Content(mediaType = "application/json"))
    })
    @GET
    @Path("/{assetId}")
    @JSONP
    @NoCache
    @Produces({MediaType.APPLICATION_JSON})
    public ResponseEntityAssetPermissionsView getAssetPermissions(
            final @Context HttpServletRequest request,
            final @Context HttpServletResponse response,
            @Parameter(description = "Asset identifier (inode or identifier)", required = true)
            final @PathParam("assetId") String assetId,
            @Parameter(description = "Page number for pagination (1-indexed)", required = false, example = "1")
            final @QueryParam("page") @DefaultValue("1") Integer page,
            @Parameter(description = "Number of roles to return per page (max: 100)", required = false, example = "40")
            final @QueryParam("per_page") @DefaultValue("40") Integer perPage)
            throws DotDataException, DotSecurityException {

        Logger.debug(this, () -> String.format(
            "getAssetPermissions called - assetId: %s, page: %d, per_page: %d",
            assetId, page, perPage));

        // Initialize request context with authentication
        final User user = new WebResource.InitBuilder(webResource)
                .requiredBackendUser(true)
                .requiredFrontendUser(false)
                .requestAndResponse(request, response)
                .rejectWhenNoUser(true)
                .init()
                .getUser();

        // Validate pagination parameters
        if (page < 1) {
            Logger.warn(this, String.format("Invalid page number: %d (must be >= 1)", page));
            throw new IllegalArgumentException("Invalid page number: must be >= 1");
        }

        if (perPage < 1 || perPage > 100) {
            Logger.warn(this, String.format("Invalid per_page: %d (must be between 1 and 100)", perPage));
            throw new IllegalArgumentException("Invalid per_page: must be between 1 and 100");
        }

        if (!UtilMethods.isSet(assetId)) {
            Logger.warn(this, "Asset ID is required but was not provided");
            throw new IllegalArgumentException("Asset ID is required");
        }

        // Verify user has READ permission on the asset
        // This is a viewing operation, not a management operation, so any user with READ access can view permissions
        final PermissionAPI permissionAPI = APILocator.getPermissionAPI();

        // First, resolve the asset to verify it exists and user has access
        final Permissionable asset = assetPermissionHelper.resolveAsset(assetId);
        if (asset == null) {
            Logger.warn(this, String.format("Asset not found: %s", assetId));
            throw new NotFoundInDbException(String.format("Asset not found: %s", assetId));
        }

        // Check if user has READ permission on the asset
        final boolean hasReadPermission = permissionAPI.doesUserHavePermission(
            asset, PermissionAPI.PERMISSION_READ, user, false);

        if (!hasReadPermission) {
            Logger.warn(this, String.format("User %s does not have READ access to asset: %s",
                user.getUserId(), assetId));
            throw new DotSecurityException("User does not have permission to view this asset's permissions");
        }

        // User has READ permission, proceed with building the response
        final AssetPermissionHelper.AssetPermissionResponse permissionResponse = assetPermissionHelper
            .buildAssetPermissionResponse(assetId, page, perPage, user);

        Logger.info(this, () -> String.format(
            "Successfully retrieved permissions for asset: %s", assetId));

        return new ResponseEntityAssetPermissionsView(permissionResponse.entity, permissionResponse.pagination);
=======
     * Loads a user by ID or email.
     * First tries to load by user ID, then falls back to email lookup.
     *
     * @param userIdOrEmail User ID or email address
     * @param systemUser System user for API calls
     * @return The found User
     * @throws DotDataException if user lookup fails
     * @throws DotSecurityException if security check fails
     */
    private User loadUserByIdOrEmail(final String userIdOrEmail, final User systemUser)
            throws DotDataException, DotSecurityException {

        try {
            return this.userAPI.loadUserById(userIdOrEmail);
        } catch (com.dotmarketing.business.NoSuchUserException e) {
            try {
                return this.userAPI.loadByUserByEmail(userIdOrEmail, systemUser, false);
            } catch (com.dotmarketing.business.NoSuchUserException ex) {
                Logger.warn(this, String.format("User not found: %s", userIdOrEmail));
                throw new com.dotcms.rest.exception.NotFoundException("User not found: " + userIdOrEmail);
            }
        }
>>>>>>> 68f5053d
    }
}<|MERGE_RESOLUTION|>--- conflicted
+++ resolved
@@ -61,43 +61,25 @@
 
     private final WebResource webResource;
     private final PermissionHelper permissionHelper;
-<<<<<<< HEAD
-    private final AssetPermissionHelper assetPermissionHelper;
-    private final UserAPI          userAPI;
-
-    public PermissionResource() {
-
-        this(new WebResource(), PermissionHelper.getInstance(),
-             new AssetPermissionHelper(), APILocator.getUserAPI());
-=======
     private final UserAPI userAPI;
     private final PermissionSaveHelper permissionSaveHelper;
+    private final AssetPermissionHelper assetPermissionHelper;
 
     public PermissionResource() {
         this(new WebResource(),
              PermissionHelper.getInstance(),
              APILocator.getUserAPI(),
              new PermissionSaveHelper());
->>>>>>> 68f5053d
     }
 
     @VisibleForTesting
-<<<<<<< HEAD
-    public PermissionResource(final WebResource      webResource,
-                              final PermissionHelper permissionHelper,
-                              final AssetPermissionHelper assetPermissionHelper,
-                              final UserAPI          userAPI) {
-
-        this.webResource      = webResource;
-        this.permissionHelper = permissionHelper;
-        this.assetPermissionHelper = assetPermissionHelper;
-        this.userAPI          = userAPI;
-=======
     public PermissionResource(final PermissionSaveHelper permissionSaveHelper) {
         this(new WebResource(),
              PermissionHelper.getInstance(),
              APILocator.getUserAPI(),
              permissionSaveHelper);
+        this(new WebResource(), PermissionHelper.getInstance(),
+             new AssetPermissionHelper(), APILocator.getUserAPI());
     }
 
     @VisibleForTesting
@@ -105,12 +87,19 @@
                               final PermissionHelper     permissionHelper,
                               final UserAPI              userAPI,
                               final PermissionSaveHelper permissionSaveHelper) {
+    public PermissionResource(final WebResource      webResource,
+                              final PermissionHelper permissionHelper,
+                              final AssetPermissionHelper assetPermissionHelper,
+                              final UserAPI          userAPI) {
 
         this.webResource          = webResource;
         this.permissionHelper     = permissionHelper;
         this.userAPI              = userAPI;
         this.permissionSaveHelper = permissionSaveHelper;
->>>>>>> 68f5053d
+        this.webResource      = webResource;
+        this.permissionHelper = permissionHelper;
+        this.assetPermissionHelper = assetPermissionHelper;
+        this.userAPI          = userAPI;
     }
 
     /**
@@ -484,7 +473,6 @@
     }
 
     /**
-<<<<<<< HEAD
      * Retrieves permissions for a specific asset, including both individual and inherited permissions.
      * Results are paginated by role. Supports all permissionable asset types (Host, Folder, Contentlet,
      * Template, Container, Category, ContentType, Link, Rule, etc.).
@@ -597,7 +585,9 @@
             "Successfully retrieved permissions for asset: %s", assetId));
 
         return new ResponseEntityAssetPermissionsView(permissionResponse.entity, permissionResponse.pagination);
-=======
+    }
+
+    /**
      * Loads a user by ID or email.
      * First tries to load by user ID, then falls back to email lookup.
      *
@@ -620,6 +610,5 @@
                 throw new com.dotcms.rest.exception.NotFoundException("User not found: " + userIdOrEmail);
             }
         }
->>>>>>> 68f5053d
     }
 }