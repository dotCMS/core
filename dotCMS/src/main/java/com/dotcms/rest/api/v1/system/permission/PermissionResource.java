--- conflicted
+++ resolved
@@ -287,12 +287,6 @@
                                      schema = @Schema(implementation = ResponseEntityPermissionMetadataView.class))),
         @ApiResponse(responseCode = "401",
                     description = "Unauthorized - authentication required",
-<<<<<<< HEAD
-                    content = @Content(mediaType = "application/json"))
-    })
-    @GET
-    @Path("/metadata")
-=======
                     content = @Content(mediaType = "application/json")),
         @ApiResponse(responseCode = "403",
                     description = "Forbidden - frontend user attempted access (backend user required)",
@@ -300,7 +294,6 @@
     })
     @GET
     @Path("/")
->>>>>>> 6dc03302
     @JSONP
     @NoCache
     @Produces({MediaType.APPLICATION_JSON})
@@ -312,19 +305,11 @@
 
         new WebResource.InitBuilder(webResource)
                 .requiredBackendUser(true)
-<<<<<<< HEAD
-                .requiredFrontendUser(false)
-=======
->>>>>>> 6dc03302
                 .requestAndResponse(request, response)
                 .rejectWhenNoUser(true)
                 .init();
 
-<<<<<<< HEAD
         final PermissionMetadataView permissionMetadata = new PermissionMetadataView(
-=======
-        final PermissionMetadata permissionMetadata = new PermissionMetadata(
->>>>>>> 6dc03302
             userPermissionHelper.getAvailablePermissionLevels(),
             userPermissionHelper.getAvailablePermissionScopes()
         );
