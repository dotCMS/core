--- conflicted
+++ resolved
@@ -91,9 +91,9 @@
         final List<AppView> views = new ArrayList<>();
         List<AppDescriptor> appDescriptors = appsAPI.getAppDescriptors(user);
         if(UtilMethods.isSet(filter)) {
-           final String regexFilter = "(?i).*"+filter+"(.*)";
-           appDescriptors = appDescriptors.stream().filter(appDescriptor -> appDescriptor.getName().matches(regexFilter)).collect(
-                   Collectors.toList());
+            final String regexFilter = "(?i).*"+filter+"(.*)";
+            appDescriptors = appDescriptors.stream().filter(appDescriptor -> appDescriptor.getName().matches(regexFilter)).collect(
+                    Collectors.toList());
         }
         final Set<String> hostIdentifiers = appsAPI.appKeysByHost().keySet();
         for (final AppDescriptor appDescriptor : appDescriptors) {
@@ -176,7 +176,7 @@
             final Host host = hostAPI.find(siteId, user, false);
             if (null == host) {
                 throw new DoesNotExistException(
-                      String.format(" Couldn't find any host with identifier `%s` ", siteId)
+                        String.format(" Couldn't find any host with identifier `%s` ", siteId)
                 );
             }
 
@@ -188,9 +188,9 @@
             final Map<String, ParamDescriptor> descriptorParams = appDescriptor.getParams();
 
             final Map<String,SecretView> mappedParams = appDescriptor.getParams().keySet().stream()
-                .map(paramKey -> new SecretView(paramKey, null, descriptorParams.get(paramKey)))
-                .collect(Collectors.toMap(SecretView::getName, Function.identity(), (a, b) -> a,
-                        LinkedHashMap::new));
+                    .map(paramKey -> new SecretView(paramKey, null, descriptorParams.get(paramKey)))
+                    .collect(Collectors.toMap(SecretView::getName, Function.identity(), (a, b) -> a,
+                            LinkedHashMap::new));
 
             final AppSecrets appSecrets = optionalAppSecrets.isPresent() ? protectHiddenSecrets(optionalAppSecrets.get()) : AppSecrets.empty() ;
 
@@ -204,11 +204,11 @@
             final int secretsCount = mappedSecrets.size();
 
             final List<SecretView> mergedParamsAndSecrets = mappedParams.entrySet().stream()
-                .map(paramViewEntry -> {
-                    final SecretView secretView = mappedSecrets.remove(paramViewEntry.getKey());
-                    return secretView != null ? secretView : paramViewEntry.getValue();
-                })
-                .collect(Collectors.toList());
+                    .map(paramViewEntry -> {
+                        final SecretView secretView = mappedSecrets.remove(paramViewEntry.getKey());
+                        return secretView != null ? secretView : paramViewEntry.getValue();
+                    })
+                    .collect(Collectors.toList());
 
             mergedParamsAndSecrets.addAll(
                     mappedSecrets.values().stream().filter(SecretView::isDynamic)
@@ -297,13 +297,6 @@
     private void saveSecretForm(final String key, final Host host,
             final AppDescriptor appDescriptor, final SecretForm form, final User user) throws DotSecurityException, DotDataException {
         final Map<String, Input> params = validateFormForSave(form, appDescriptor);
-<<<<<<< HEAD
-=======
-        final Optional<AppSecrets> appSecretsOptional = appsAPI.getSecrets(key, host, user);
-        if (appSecretsOptional.isPresent()) {
-            appsAPI.deleteSecrets(key, host, user);
-        }
->>>>>>> ddfa5d1c
         //Create a brand new secret for the present app.
         final AppSecrets.Builder builder = new AppSecrets.Builder();
         builder.withKey(key);
@@ -318,14 +311,13 @@
                 secret = Secret.newSecret(inputParam.getValue(), Type.STRING, inputParam.isHidden());
             } else {
                 if(describedParam.isHidden() && isAllFilledWithAsters(inputParam.getValue())){
-                   Logger.debug(AppsHelper.class, ()->"skipping secret sent with no value.");
-                   continue;
+                    Logger.debug(AppsHelper.class, ()->"skipping secret sent with no value.");
+                    continue;
                 }
                 secret = Secret.newSecret(inputParam.getValue(), describedParam.getType(), describedParam.isHidden());
             }
             builder.withSecret(name, secret);
         }
-<<<<<<< HEAD
         // We're gonna build the secret upfront and have it ready.
         // Since the next step is potentially risky (delete a secret that already exist).
         final AppSecrets secrets = builder.build();
@@ -334,9 +326,6 @@
             appsAPI.deleteSecrets(key, host, user);
         }
         appsAPI.saveSecrets(secrets, host, user);
-=======
-        appsAPI.saveSecrets(builder.build(), host, user);
->>>>>>> ddfa5d1c
     }
 
     /**
@@ -612,8 +601,8 @@
                         .createAppDescriptor(inputStream, user);
                 appViews.add(new AppView(appDescriptor,0L));
             }catch (Exception e){
-               Logger.error(AppsHelper.class, e);
-               throw new DotDataException(e);
+                Logger.error(AppsHelper.class, e);
+                throw new DotDataException(e);
             }
         }
         return appViews;
@@ -659,12 +648,12 @@
      * @return
      */
     private boolean isAllFilledWithAsters(final char [] chars){
-         for(final char chr: chars){
+        for(final char chr: chars){
             if(chr != '*'){
-               return false;
-            }
-         }
-         return true;
+                return false;
+            }
+        }
+        return true;
     }
 
 }