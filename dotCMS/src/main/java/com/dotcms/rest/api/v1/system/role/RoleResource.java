package com.dotcms.rest.api.v1.system.role;

import com.dotcms.repackage.com.google.common.annotations.VisibleForTesting;
import com.dotcms.rest.InitDataObject;
import com.dotcms.rest.ResponseEntityView;
import com.dotcms.rest.WebResource;
import com.dotcms.rest.api.v1.system.permission.ResponseEntityPermissionView;
import com.dotcms.rest.exception.mapper.ExceptionMapperUtil;
import com.dotmarketing.business.APILocator;
import com.dotmarketing.business.ApiProvider;
import com.dotmarketing.business.LayoutAPI;
import com.dotmarketing.business.Role;
import com.dotmarketing.business.RoleAPI;
import com.dotmarketing.business.UserAPI;
import com.dotmarketing.exception.DoesNotExistException;
import com.dotmarketing.exception.DotDataException;
import com.dotmarketing.exception.DotSecurityException;
import com.dotmarketing.portlets.user.ajax.UserAjax;
import com.dotmarketing.util.Logger;
import com.dotmarketing.util.SecurityLogger;

import com.dotmarketing.util.StringUtils;
import com.dotmarketing.util.UtilMethods;
import com.liferay.portal.language.LanguageException;
import com.liferay.portal.language.LanguageUtil;
import com.liferay.portal.model.User;
import com.liferay.util.StringPool;
import io.swagger.v3.oas.annotations.Operation;
import io.swagger.v3.oas.annotations.media.Content;
import io.swagger.v3.oas.annotations.media.Schema;
import io.swagger.v3.oas.annotations.responses.ApiResponse;
import org.apache.commons.beanutils.BeanUtils;

import java.io.IOException;
import java.lang.reflect.InvocationTargetException;
import java.util.ArrayList;
import java.util.Arrays;
import java.util.HashMap;
import java.util.LinkedHashMap;
import java.util.List;
import java.util.Map;
import java.util.stream.Collectors;
import javax.servlet.http.HttpServletRequest;
import javax.servlet.http.HttpServletResponse;
import javax.ws.rs.DELETE;
import javax.ws.rs.DefaultValue;
import javax.ws.rs.GET;
import javax.ws.rs.POST;
import javax.ws.rs.Path;
import javax.ws.rs.PathParam;
import javax.ws.rs.Produces;
import javax.ws.rs.QueryParam;
import javax.ws.rs.core.Context;
import javax.ws.rs.core.Response;
import java.io.Serializable;
import java.util.Set;

import static com.dotcms.util.CollectionsUtils.list;
import static com.dotcms.util.CollectionsUtils.map;

/**
 * This end-point provides access to information associated to dotCMS roles that
 * can be associated to one or more users in the system.
 *
 * @author Jose Castro
 * @version 3.7
 * @since Aug 9, 2016
 *
 */
@Path("/v1/roles")
@SuppressWarnings("serial")
public class RoleResource implements Serializable {

	private static final String ROLE_ID_SEPARATOR = ",";

	private final WebResource webResource;
	private final RoleAPI roleAPI;
	private final RoleHelper roleHelper = new RoleHelper();
	private final UserAPI userAPI     = APILocator.getUserAPI();

	/**
	 * Default class constructor.
	 */
	public RoleResource() {
		this(new WebResource(new ApiProvider()), APILocator.getRoleAPI());
	}

	@VisibleForTesting
	public RoleResource(WebResource webResource, RoleAPI roleAPI) {
		this.webResource = webResource;
		this.roleAPI = roleAPI;
	}

	/**
	 * Verifies that a user is assigned to one of the specified role IDs. It is
	 * not guaranteed that this method will traverse the full list of roles.
	 * Once it finds a role that is associated to the user, it will return.
	 * <p>
	 * Example:
	 *
	 * <pre>
	 * http://localhost:8080/api/v1/roles/checkuserroles/userid/dotcms.org.2789/roleids/8b21a705-5deb-4572-8752-fa0c25c34332,892ab105-f212-407f-8fb4-58ec59310a5e
	 * </pre>
	 *
	 * @param request
	 *            - The {@link HttpServletRequest} object.
	 * @param userId
	 *            - The ID of the user going through role verification.
	 * @param roleIds
	 *            - A comma-separated list of role IDs to check the user
	 *            against.
	 * @return If the user is associated to at least one role ID, returns a
	 *         {@link Response} with {@code true}. Otherwise, returns a
	 *         {@link Response} with {@code false}.
	 */
	@GET
	@Path("/checkuserroles/userid/{userId}/roleids/{roleIds}")
	@Produces("application/json")
	public Response checkRoles(final @Context HttpServletRequest request,
							   final @Context HttpServletResponse response,
							   final @PathParam("userId") String userId,
							   final @PathParam("roleIds") String roleIds) {

		final InitDataObject init = new WebResource.InitBuilder(webResource)
				.requiredBackendUser(true)
				.requiredFrontendUser(false)
				.requestAndResponse(request, response)
				.rejectWhenNoUser(true).init();

		boolean hasUserRole = false;
		try {
			String[] roles = roleIds.split(ROLE_ID_SEPARATOR);
			hasUserRole = this.roleAPI.doesUserHaveRoles(userId, list(roles));
		} catch (Exception e) {
			// In case of unknown error, so we report it as a 500
			Logger.error(this, "An error occurred when processing the request.", e);
			return ExceptionMapperUtil.createResponse(e, Response.Status.INTERNAL_SERVER_ERROR);
		}

		return Response.ok(new ResponseEntityView(map("checkRoles", hasUserRole))).build();
	}

	/**
	 * Deletes a set of layouts into a role
	 * The user must have to be a BE and has to have access to roles portlet
	 */
	@DELETE
	@Path("/layouts")
	@Produces("application/json")
	public Response deleteRoleLayouts(
			final @Context HttpServletRequest request,
			final @Context HttpServletResponse response,
			final RoleLayoutForm roleLayoutForm) throws DotDataException, DotSecurityException {

		final InitDataObject initDataObject = new WebResource.InitBuilder()
				.requiredFrontendUser(false).rejectWhenNoUser(true)
				.requiredBackendUser(true).requiredPortlet("roles")
				.requestAndResponse(request, response).init();

		if (this.roleAPI.doesUserHaveRole(initDataObject.getUser(), this.roleAPI.loadCMSAdminRole())) {

			final String roleId         = roleLayoutForm.getRoleId();
			final Set<String> layoutIds = roleLayoutForm.getLayoutIds();
			final Role role 			= roleAPI.loadRoleById(roleId);
			final LayoutAPI layoutAPI   = APILocator.getLayoutAPI();

			Logger.debug(this, ()-> "Deleting the layouts : " + layoutIds + " to the role: " + roleId);

			return Response.ok(new ResponseEntityView(map("deletedLayouts",
					this.roleHelper.deleteRoleLayouts(role, layoutIds, layoutAPI,
							this.roleAPI, APILocator.getSystemEventsAPI())))).build();
		} else {

			final String remoteIp = request.getRemoteHost();
			SecurityLogger.logInfo(UserAjax.class, "unauthorized attempt to call delete role layouts by user "+
					initDataObject.getUser().getUserId() + " from " + remoteIp);
			throw new DotSecurityException("User: '" +  initDataObject.getUser().getUserId() + "' not authorized");
		}
	}

	/**
	 * Saves set of layout into a role
	 * The user must have to be a BE and has to have access to roles portlet
	 */
	@POST
	@Path("/layouts")
	@Produces("application/json")
	public Response saveRoleLayouts(
			final @Context HttpServletRequest request,
			final @Context HttpServletResponse response,
			final RoleLayoutForm roleLayoutForm) throws DotDataException, DotSecurityException {

		final InitDataObject initDataObject = new WebResource.InitBuilder(this.webResource)
				.requiredFrontendUser(false).rejectWhenNoUser(true)
				.requiredBackendUser(true).requiredPortlet("roles")
				.requestAndResponse(request, response).init();

		if (this.roleAPI.doesUserHaveRole(initDataObject.getUser(), this.roleAPI.loadCMSAdminRole())) {

			final String roleId         = roleLayoutForm.getRoleId();
			final Set<String> layoutIds = roleLayoutForm.getLayoutIds();
			final Role role 			= roleAPI.loadRoleById(roleId);
			final LayoutAPI layoutAPI   = APILocator.getLayoutAPI();

			Logger.debug(this, ()-> "Saving the layouts : " + layoutIds + " to the role: " + roleId);

			return Response.ok(new ResponseEntityView(map("savedLayouts",
					this.roleHelper.saveRoleLayouts(role, layoutIds, layoutAPI,
							this.roleAPI, APILocator.getSystemEventsAPI())))).build();
		} else {

			final String remoteIp = request.getRemoteHost();
			SecurityLogger.logInfo(UserAjax.class, "unauthorized attempt to call save role layouts by user "+
					initDataObject.getUser().getUserId() + " from " + remoteIp);
			throw new DotSecurityException("User: '" +  initDataObject.getUser().getUserId() + "' not authorized");
		}
	}

	/**
	 * Returns a collection of layouts associated to a role
	 * The user must have to be a BE and has to have access to roles portlet
	 */
	@GET
	@Path("/{roleId}/layouts")
	@Produces("application/json")
	public Response findRoleLayouts(
			final @Context HttpServletRequest request,
			final @Context HttpServletResponse response,
			final @PathParam("roleId") String roleId) throws DotDataException {

		new WebResource.InitBuilder(this.webResource)
				.requiredFrontendUser(false).rejectWhenNoUser(true)
				.requiredBackendUser(true).requiredPortlet("roles")
				.requestAndResponse(request, response).init();

		Logger.debug(this, ()-> "Finding the role layouts for the roleid: " + roleId);
		final Role role              = roleAPI.loadRoleById(roleId);
		final LayoutAPI layoutAPI    = APILocator.getLayoutAPI();

		return Response.ok(new ResponseEntityView<>(
				layoutAPI.loadLayoutsForRole(role)
		)).build();
	}

	/**
	 * Load the user and roles by role id.
	 * @param request   {@link HttpServletRequest}
	 * @param response  {@link HttpServletResponse}
	 * @param roleId    {@link String} role
	 * @param roleHierarchyForAssign {@link Boolean} true if want to include the hierarchy, false by default
	 * @param roleNameToFilter {@link String} prefix role name, if you want to filter the results
	 * @return Response
	 * @throws DotDataException
	 * @throws DotSecurityException
	 */
	@GET
	@Path("/{roleid}/rolehierarchyanduserroles")
	@Produces("application/json")
	@SuppressWarnings("unchecked")
	public Response loadUsersAndRolesByRoleId(@Context final HttpServletRequest request,
			@Context final HttpServletResponse response,
			@PathParam   ("roleid") final String roleId,
			@DefaultValue("false") @QueryParam("roleHierarchyForAssign") final boolean roleHierarchyForAssign,
			@QueryParam  ("name") final String roleNameToFilter) throws DotDataException, DotSecurityException {

		new WebResource.InitBuilder(this.webResource).requiredBackendUser(true)
				.requiredFrontendUser(false).requestAndResponse(request, response)
				.rejectWhenNoUser(true).init();

		final Role role = this.roleAPI.loadRoleById(roleId);

		if (null == role || !UtilMethods.isSet(role.getId())) {

			throw new DoesNotExistException("The role: " + roleId + " does not exists");
		}

		final List<Role> roleList = new ArrayList<>();
		final List<User> userList = new ArrayList<>();

		Logger.debug(this, ()->"loading users and roles by role: " + roleId);

		if (!role.isUser()) {

			userList.addAll(this.roleAPI.findUsersForRole(role, roleHierarchyForAssign));
			roleList.addAll(roleHierarchyForAssign? this.roleAPI.findRoleHierarchy(role): Arrays.asList(role));
		} else {

			userList.add(this.userAPI.loadUserById(role.getRoleKey(), APILocator.systemUser(), false));
		}

		for (final User user : userList) {

			final Role roleToTest = this.roleAPI.getUserRole(user);
			if (roleToTest != null && UtilMethods.isSet(roleToTest.getId())) {

				roleList.add(roleToTest);
			}
		}

<<<<<<< HEAD
		return Response.ok(new ResponseEntityView<List<Role>>(
=======
		return Response.ok(new ResponseEntityView<>(
>>>>>>> 38265365
				null != roleNameToFilter? this.filterRoleList(roleNameToFilter, roleList):roleList)).build();
	}

	private final List<Role> filterRoleList(final String roleNameToFilter, final List<Role> roleList) {

		final String roleNameToFilterClean = roleNameToFilter.toLowerCase().replaceAll( "\\*", StringPool.BLANK);
		return UtilMethods.isSet(roleNameToFilterClean)?
				roleList.stream().filter(myRole -> myRole.getName().toLowerCase()
						.startsWith(roleNameToFilterClean)).collect(Collectors.toList()):
				roleList;
	}


	/**
	 * Load role based on the role id.
	 *
	 * @param roleId id of the role to search for.
	 * @param loadChildrenRoles true - will add the data of all children roles of the requested role.
	 * 							false - will only show the data of the requested role.
	 * @return {@link RoleView} role requested.
	 * @throws DotDataException
	 * @throws DotSecurityException
	 */
	@GET
	@Path("/{roleid}")
	@Produces("application/json")
	public Response loadRoleByRoleId(@Context final HttpServletRequest request,
			@Context final HttpServletResponse response,
			@PathParam   ("roleid") final String roleId,
			@DefaultValue("true") @QueryParam("loadChildrenRoles") final boolean loadChildrenRoles)
			throws DotDataException, DotSecurityException {

		new WebResource.InitBuilder(this.webResource).requiredBackendUser(true)
				.requiredFrontendUser(false).requestAndResponse(request, response)
				.rejectWhenNoUser(true).init();

		final Role role = this.roleAPI.loadRoleById(roleId);

		if (null == role || !UtilMethods.isSet(role.getId())) {

			throw new DoesNotExistException("The role: " + roleId + " does not exists");
		}

		final List<RoleView> childrenRoles = new ArrayList<>();
		if(loadChildrenRoles){
			final List<String> roleChildrenIdList = null!=role.getRoleChildren() ? role.getRoleChildren() : new ArrayList<>();
			for(final String childRoleId : roleChildrenIdList){
				childrenRoles.add(new RoleView(this.roleAPI.loadRoleById(childRoleId),new ArrayList<>()));
			}
		}

		return Response.ok(new ResponseEntityView(new RoleView(role,childrenRoles))).build();

	}

	/**
	 * Loads the root roles.
	 *
	 * @param loadChildrenRoles true - will add the data of all children roles of the requested role.
	 * 							false - will only show the data of the requested role.
	 * @return list of {@link RoleView}
	 * @throws DotDataException
	 * @throws DotSecurityException
	 */
	@GET
	@Produces("application/json")
	public Response loadRootRoles(@Context final HttpServletRequest request,
			@Context final HttpServletResponse response,
			@DefaultValue("true") @QueryParam("loadChildrenRoles") final boolean loadChildrenRoles)
			throws DotDataException, DotSecurityException {

		new WebResource.InitBuilder(this.webResource).requiredBackendUser(true)
				.requiredFrontendUser(false).requestAndResponse(request, response)
				.rejectWhenNoUser(true).init();

		final List<RoleView> rootRolesView = new ArrayList<>();
		final List<Role> rootRoles = this.roleAPI.findRootRoles();

		if(loadChildrenRoles){
			for(final Role role : rootRoles) {
				final List<RoleView> childrenRoles = new ArrayList<>();
				final List<String> roleChildrenIdList =
						null != role.getRoleChildren() ? role.getRoleChildren() : new ArrayList<>();
				for (final String childRoleId : roleChildrenIdList) {
					childrenRoles.add(new RoleView(this.roleAPI.loadRoleById(childRoleId),
							new ArrayList<>()));
				}
				rootRolesView.add(new RoleView(role,childrenRoles));
			}
		} else {
			rootRoles.stream()
					.forEach(role -> rootRolesView.add(new RoleView(role, new ArrayList<>())));
		}

		return Response.ok(new ResponseEntityView<>(rootRolesView)).build();
<<<<<<< HEAD

	}

	/**
	 * Search roles
	 * If you want to filter by name:
	 * /api/v1/roles/_search?searchName=CMS
	 * Will include the roles starting by CMS
	 *
	 * if you want to filter by role key
	 * /api/v1/roles/_search?searchKey=dotcms
	 * Will include the roles starting by dotcmds
	 *
	 * Want specific role
	 * /api/v1/roles/_search?roleId=654b0931-1027-41f7-ad4d-173115ed8ec1
	 *
	 * Want pagination
	 * /api/v1/roles/_search?start=5&count=10
	 * From the 5 to the 15
	 *
	 * Do not want to include user roles (by default is true)
	 * /api/v1/roles/_search?includeUserRoles=false
	 *
	 * Want to include workflow roles (by default is false)
	 * /api/v1/roles/_search?includeWorkflowRoles=true
	 *
	 * @return list of {@link Role}
	 * @throws DotDataException
	 * @throws DotSecurityException
	 */
	@Path("_search")
	@GET
	@Produces("application/json")
	@Operation(summary = "Search Roles",
			responses = {
					@ApiResponse(
							responseCode = "200",
							content = @Content(mediaType = "application/json",
									schema = @Schema(implementation = ResponseEntitySmallRoleView.class)))})
	public Response searchRoles(@Context final HttpServletRequest request,
							    @Context final HttpServletResponse response,
							    @DefaultValue("")   @QueryParam("searchName") final String searchName,
								@DefaultValue("")   @QueryParam("searchKey") final String searchKey,
								@DefaultValue("")   @QueryParam("roleId")     final String roleId,
								@DefaultValue("0")  @QueryParam("start")      final int startParam,
								@DefaultValue("20") @QueryParam("count")      final int count,
								@DefaultValue("true") @QueryParam("includeUserRoles")      final boolean includeUserRoles,
								@DefaultValue("false") @QueryParam("includeWorkflowRoles")  final boolean includeWorkflowRoles)
            throws DotDataException, DotSecurityException, LanguageException, IOException, InvocationTargetException, IllegalAccessException {

		final InitDataObject initDataObject = new WebResource.InitBuilder(this.webResource).requiredBackendUser(true)
				.requiredFrontendUser(false).requestAndResponse(request, response)
				.rejectWhenNoUser(true).init();

		Logger.debug(this, ()-> "Searching role, searchName: " + searchName + ", searchKey: " + searchKey + ", roleId: " + roleId
						+ ", start: " + startParam + ", count: " + count + ", includeUserRoles: " + includeUserRoles + ", includeWorkflowRoles: " + includeWorkflowRoles);

        int start = startParam;
        final Role cmsAnonOrig    = this.roleAPI.loadCMSAnonymousRole();
        final Role cmsAnon        = new Role();
        BeanUtils.copyProperties(cmsAnon, cmsAnonOrig);
        final String cmsAnonName  = LanguageUtil.get(initDataObject.getUser(), "current-user");
        cmsAnon.setName(cmsAnonName);
        final List<Role> roleList = new ArrayList<>();
        if (UtilMethods.isSet(roleId)) {

            final Role role = this.roleAPI.loadRoleById(roleId);
            if (role != null) {

                return Response.ok(new ResponseEntitySmallRoleView(rolesToView(
						List.of(role.getId().equals(cmsAnon.getId())? cmsAnon:role)))).build();
            }
        }

		if (this.fillRoles(searchName, count, start, cmsAnon, cmsAnonName, roleList, includeUserRoles, searchKey)) { // include system user?

            roleList.add(0, cmsAnon);
        }

        if(includeWorkflowRoles) {

            roleList.addAll(APILocator.getRoleAPI().findWorkflowSpecialRoles());
        }

		return Response.ok(new ResponseEntitySmallRoleView(rolesToView(roleList))).build();
	}

	private boolean fillRoles(final String searchName, final int count, final int startParam,
							  final Role cmsAnon, final String cmsAnonName, final List<Role> roleList,
							  final boolean includeUserRoles, final String searchKey) throws DotDataException {
=======
>>>>>>> 38265365

		boolean addSystemUser = searchName.length() > 0 && cmsAnonName.startsWith(searchName);
		int start = startParam;

		while (roleList.size() < count) {

			final List<Role> roles = StringUtils.isSet(searchKey)?
						this.roleAPI.findRolesByKeyFilterLeftWildcard(searchKey, start, count):
						this.roleAPI.findRolesByFilterLeftWildcard(searchName, start, count);
			if (roles.isEmpty()) {

				break;
			}
			for (Role role : roles) {

				if (role.isUser()) {

					if (!includeUserRoles) {
						continue;
					}

					try {

						APILocator.getUserAPI().loadUserById(role.getRoleKey(), APILocator.systemUser(), false );
					} catch ( Exception e ) {
						continue;
					}
				}

				if (role.getId().equals(cmsAnon.getId())) {

					role = cmsAnon;
					addSystemUser = false;
				}

				if (role.isSystem() &&
						!role.isUser() &&
						!role.getId().equals(cmsAnon.getId()) &&
						!role.getId().equals(APILocator.getRoleAPI().loadCMSAdminRole().getId())) {

					continue;
				}

				if (role.getName().equals(searchName)) {

					roleList.add( 0, role );
				} else {

					roleList.add( role );
				}
			}

			start = start + count;
		}

		return addSystemUser;
	}

	private List<SmallRoleView> rolesToView (final List <Role> roles)
        throws DotDataException, LanguageException {

        final List<SmallRoleView> list = new ArrayList<>();
        final User defaultUser = APILocator.getUserAPI().getDefaultUser();
        Role defaultUserRole   = null;
        if (defaultUser != null) {

            defaultUserRole = APILocator.getRoleAPI().getUserRole(defaultUser);
        }

        for (final Role role : roles) {

			final Map<String, Object> map = new HashMap<>();

            if ((defaultUserRole != null && role.getId().equals(defaultUserRole.getId())) || //Exclude default user
                    (!role.isEditPermissions()) || //We just want to add roles that can have permissions assigned to them
                    (role.getName().contains("anonymous user")) //We need to exclude also the system anonymous user
            ) {
                continue;
            }

            list.add(new SmallRoleView(role.getName() + ((role.isUser()) ? " (" + LanguageUtil.get(APILocator.getCompanyAPI().getDefaultCompany(), "User") + ")" : StringPool.BLANK),
					role.getId(), role.getRoleKey(), role.isUser()));
        }

        return list;
    }
}<|MERGE_RESOLUTION|>--- conflicted
+++ resolved
@@ -297,11 +297,7 @@
 			}
 		}
 
-<<<<<<< HEAD
 		return Response.ok(new ResponseEntityView<List<Role>>(
-=======
-		return Response.ok(new ResponseEntityView<>(
->>>>>>> 38265365
 				null != roleNameToFilter? this.filterRoleList(roleNameToFilter, roleList):roleList)).build();
 	}
 
@@ -397,8 +393,6 @@
 		}
 
 		return Response.ok(new ResponseEntityView<>(rootRolesView)).build();
-<<<<<<< HEAD
-
 	}
 
 	/**
@@ -488,8 +482,6 @@
 	private boolean fillRoles(final String searchName, final int count, final int startParam,
 							  final Role cmsAnon, final String cmsAnonName, final List<Role> roleList,
 							  final boolean includeUserRoles, final String searchKey) throws DotDataException {
-=======
->>>>>>> 38265365
 
 		boolean addSystemUser = searchName.length() > 0 && cmsAnonName.startsWith(searchName);
 		int start = startParam;
