package com.dotcms.rest.api.v1.system.role;

import com.dotcms.repackage.com.google.common.annotations.VisibleForTesting;
import com.dotcms.rest.InitDataObject;
import com.dotcms.rest.ResponseEntityView;
import com.dotcms.rest.WebResource;
import com.dotcms.rest.exception.BadRequestException;
import com.dotcms.rest.exception.mapper.ExceptionMapperUtil;
import com.dotmarketing.business.APILocator;
import com.dotmarketing.business.ApiProvider;
import com.dotmarketing.business.LayoutAPI;
import com.dotmarketing.business.Role;
import com.dotmarketing.business.RoleAPI;
import com.dotmarketing.business.UserAPI;
import com.dotmarketing.exception.DoesNotExistException;
import com.dotmarketing.exception.DotDataException;
import com.dotmarketing.exception.DotSecurityException;
import com.dotmarketing.portlets.user.ajax.UserAjax;
import com.dotmarketing.util.Logger;
import com.dotmarketing.util.SecurityLogger;
import com.dotmarketing.util.StringUtils;
import com.dotmarketing.util.UtilMethods;
import com.liferay.portal.language.LanguageException;
import com.liferay.portal.language.LanguageUtil;
import com.liferay.portal.model.User;
import com.liferay.util.StringPool;
import io.swagger.v3.oas.annotations.Operation;
import io.swagger.v3.oas.annotations.media.Content;
import io.swagger.v3.oas.annotations.media.Schema;
import io.swagger.v3.oas.annotations.responses.ApiResponse;
import org.apache.commons.beanutils.BeanUtils;

import javax.servlet.http.HttpServletRequest;
import javax.servlet.http.HttpServletResponse;
import javax.ws.rs.DELETE;
import javax.ws.rs.DefaultValue;
import javax.ws.rs.GET;
import javax.ws.rs.POST;
import javax.ws.rs.Path;
import javax.ws.rs.PathParam;
import javax.ws.rs.Produces;
import javax.ws.rs.QueryParam;
import javax.ws.rs.core.Context;
import javax.ws.rs.core.Response;
import java.io.IOException;
import java.io.Serializable;
import java.lang.reflect.InvocationTargetException;
import java.util.ArrayList;
import java.util.Arrays;
import java.util.Collections;
import java.util.Comparator;
import java.util.HashMap;
import java.util.HashSet;
import java.util.List;
import java.util.Map;
import java.util.Set;
import java.util.stream.Collectors;

import static com.dotcms.util.CollectionsUtils.list;
import static com.dotcms.util.CollectionsUtils.map;

/**
 * This end-point provides access to information associated to dotCMS roles that
 * can be associated to one or more users in the system.
 *
 * @author Jose Castro
 * @version 3.7
 * @since Aug 9, 2016
 *
 */
@Path("/v1/roles")
@SuppressWarnings("serial")
public class RoleResource implements Serializable {

	private static final String ROLE_ID_SEPARATOR = ",";

	private final WebResource webResource;
	private final RoleAPI roleAPI;
	private final RoleHelper roleHelper = new RoleHelper();
	private final UserAPI userAPI     = APILocator.getUserAPI();

	/**
	 * Default class constructor.
	 */
	public RoleResource() {
		this(new WebResource(new ApiProvider()), APILocator.getRoleAPI());
	}

	@VisibleForTesting
	public RoleResource(WebResource webResource, RoleAPI roleAPI) {
		this.webResource = webResource;
		this.roleAPI = roleAPI;
	}

	/**
	 * Verifies that a user is assigned to one of the specified role IDs. It is
	 * not guaranteed that this method will traverse the full list of roles.
	 * Once it finds a role that is associated to the user, it will return.
	 * <p>
	 * Example:
	 *
	 * <pre>
	 * http://localhost:8080/api/v1/roles/checkuserroles/userid/dotcms.org.2789/roleids/8b21a705-5deb-4572-8752-fa0c25c34332,892ab105-f212-407f-8fb4-58ec59310a5e
	 * </pre>
	 *
	 * @param request
	 *            - The {@link HttpServletRequest} object.
	 * @param userId
	 *            - The ID of the user going through role verification.
	 * @param roleIds
	 *            - A comma-separated list of role IDs to check the user
	 *            against.
	 * @return If the user is associated to at least one role ID, returns a
	 *         {@link Response} with {@code true}. Otherwise, returns a
	 *         {@link Response} with {@code false}.
	 */
	@GET
	@Path("/checkuserroles/userid/{userId}/roleids/{roleIds}")
	@Produces("application/json")
	public Response checkRoles(final @Context HttpServletRequest request,
							   final @Context HttpServletResponse response,
							   final @PathParam("userId") String userId,
							   final @PathParam("roleIds") String roleIds) {

		final InitDataObject init = new WebResource.InitBuilder(webResource)
				.requiredBackendUser(true)
				.requiredFrontendUser(false)
				.requestAndResponse(request, response)
				.rejectWhenNoUser(true).init();

		boolean hasUserRole = false;
		try {
			String[] roles = roleIds.split(ROLE_ID_SEPARATOR);
			hasUserRole = this.roleAPI.doesUserHaveRoles(userId, list(roles));
		} catch (Exception e) {
			// In case of unknown error, so we report it as a 500
			Logger.error(this, "An error occurred when processing the request.", e);
			return ExceptionMapperUtil.createResponse(e, Response.Status.INTERNAL_SERVER_ERROR);
		}

		return Response.ok(new ResponseEntityView(map("checkRoles", hasUserRole))).build();
	}

	/**
	 * Deletes a set of layouts into a role
	 * The user must have to be a BE and has to have access to roles portlet
	 */
	@DELETE
	@Path("/layouts")
	@Produces("application/json")
	public Response deleteRoleLayouts(
			final @Context HttpServletRequest request,
			final @Context HttpServletResponse response,
			final RoleLayoutForm roleLayoutForm) throws DotDataException, DotSecurityException {

		final InitDataObject initDataObject = new WebResource.InitBuilder()
				.requiredFrontendUser(false).rejectWhenNoUser(true)
				.requiredBackendUser(true).requiredPortlet("roles")
				.requestAndResponse(request, response).init();

		if (this.roleAPI.doesUserHaveRole(initDataObject.getUser(), this.roleAPI.loadCMSAdminRole())) {

			final String roleId         = roleLayoutForm.getRoleId();
			final Set<String> layoutIds = roleLayoutForm.getLayoutIds();
			final Role role 			= roleAPI.loadRoleById(roleId);
			final LayoutAPI layoutAPI   = APILocator.getLayoutAPI();

			Logger.debug(this, ()-> "Deleting the layouts : " + layoutIds + " to the role: " + roleId);

			return Response.ok(new ResponseEntityView(map("deletedLayouts",
					this.roleHelper.deleteRoleLayouts(role, layoutIds, layoutAPI,
							this.roleAPI, APILocator.getSystemEventsAPI())))).build();
		} else {

			final String remoteIp = request.getRemoteHost();
			SecurityLogger.logInfo(UserAjax.class, "unauthorized attempt to call delete role layouts by user "+
					initDataObject.getUser().getUserId() + " from " + remoteIp);
			throw new DotSecurityException("User: '" +  initDataObject.getUser().getUserId() + "' not authorized");
		}
	}

	/**
	 * Saves set of layout into a role
	 * The user must have to be a BE and has to have access to roles portlet
	 */
	@POST
	@Path("/layouts")
	@Produces("application/json")
	public Response saveRoleLayouts(
			final @Context HttpServletRequest request,
			final @Context HttpServletResponse response,
			final RoleLayoutForm roleLayoutForm) throws DotDataException, DotSecurityException {

		final InitDataObject initDataObject = new WebResource.InitBuilder(this.webResource)
				.requiredFrontendUser(false).rejectWhenNoUser(true)
				.requiredBackendUser(true).requiredPortlet("roles")
				.requestAndResponse(request, response).init();

		if (this.roleAPI.doesUserHaveRole(initDataObject.getUser(), this.roleAPI.loadCMSAdminRole())) {

			final String roleId         = roleLayoutForm.getRoleId();
			final Set<String> layoutIds = roleLayoutForm.getLayoutIds();
			final Role role 			= roleAPI.loadRoleById(roleId);
			final LayoutAPI layoutAPI   = APILocator.getLayoutAPI();

			Logger.debug(this, ()-> "Saving the layouts : " + layoutIds + " to the role: " + roleId);

			return Response.ok(new ResponseEntityView(map("savedLayouts",
					this.roleHelper.saveRoleLayouts(role, layoutIds, layoutAPI,
							this.roleAPI, APILocator.getSystemEventsAPI())))).build();
		} else {

			final String remoteIp = request.getRemoteHost();
			SecurityLogger.logInfo(UserAjax.class, "unauthorized attempt to call save role layouts by user "+
					initDataObject.getUser().getUserId() + " from " + remoteIp);
			throw new DotSecurityException("User: '" +  initDataObject.getUser().getUserId() + "' not authorized");
		}
	}

	/**
	 * Returns a collection of layouts associated to a role
	 * The user must have to be a BE and has to have access to roles portlet
	 */
	@GET
	@Path("/{roleId}/layouts")
	@Produces("application/json")
	public Response findRoleLayouts(
			final @Context HttpServletRequest request,
			final @Context HttpServletResponse response,
			final @PathParam("roleId") String roleId) throws DotDataException {

		new WebResource.InitBuilder(this.webResource)
				.requiredFrontendUser(false).rejectWhenNoUser(true)
				.requiredBackendUser(true).requiredPortlet("roles")
				.requestAndResponse(request, response).init();

		Logger.debug(this, ()-> "Finding the role layouts for the roleid: " + roleId);
		final Role role              = roleAPI.loadRoleById(roleId);
		final LayoutAPI layoutAPI    = APILocator.getLayoutAPI();

		return Response.ok(new ResponseEntityView<>(
				layoutAPI.loadLayoutsForRole(role)
		)).build();
	}

	/**
	 * Load the user and roles by role id.
	 * @param request   {@link HttpServletRequest}
	 * @param response  {@link HttpServletResponse}
	 * @param roleId    {@link String} role
	 * @param roleHierarchyForAssign {@link Boolean} true if want to include the hierarchy, false by default
	 * @param roleNameToFilter {@link String} prefix role name, if you want to filter the results
	 * @return Response
	 * @throws DotDataException
	 * @throws DotSecurityException
	 */
	@GET
	@Path("/{roleid}/rolehierarchyanduserroles")
	@Produces("application/json")
	@SuppressWarnings("unchecked")
	public Response loadUsersAndRolesByRoleId(@Context final HttpServletRequest request,
			@Context final HttpServletResponse response,
			@PathParam   ("roleid") final String roleId,
			@DefaultValue("false") @QueryParam("roleHierarchyForAssign") final boolean roleHierarchyForAssign,
			@QueryParam  ("name") final String roleNameToFilter) throws DotDataException, DotSecurityException {

		new WebResource.InitBuilder(this.webResource).requiredBackendUser(true)
				.requiredFrontendUser(false).requestAndResponse(request, response)
				.rejectWhenNoUser(true).init();

		final Role role = this.roleAPI.loadRoleById(roleId);

		if (null == role || !UtilMethods.isSet(role.getId())) {

			throw new DoesNotExistException("The role: " + roleId + " does not exists");
		}

		final List<Role> roleList = new ArrayList<>();
		final List<User> userList = new ArrayList<>();

		Logger.debug(this, ()->"loading users and roles by role: " + roleId);

		if (!role.isUser()) {

			userList.addAll(this.roleAPI.findUsersForRole(role, roleHierarchyForAssign));
			roleList.addAll(roleHierarchyForAssign? this.roleAPI.findRoleHierarchy(role): Arrays.asList(role));
		} else {

			userList.add(this.userAPI.loadUserById(role.getRoleKey(), APILocator.systemUser(), false));
		}

		for (final User user : userList) {

			final Role roleToTest = this.roleAPI.getUserRole(user);
			if (roleToTest != null && UtilMethods.isSet(roleToTest.getId())) {

				roleList.add(roleToTest);
			}
		}

<<<<<<< HEAD
		return Response.ok(new ResponseEntityView<List<Role>>(
=======
		return Response.ok(new ResponseEntityView<>(
>>>>>>> 17812de3
				null != roleNameToFilter? this.filterRoleList(roleNameToFilter, roleList):roleList)).build();
	}

	/**
	 * Load the user and roles by role id.
	 * @param request   {@link HttpServletRequest}
	 * @param response  {@link HttpServletResponse}
	 * @param roleId    {@link String} role
	 * @param roleHierarchyForAssign {@link Boolean} true if want to include the hierarchy, false by default
	 * @param roleNameToFilter {@link String} prefix role name, if you want to filter the results
	 * @return Response
	 * @throws DotDataException
	 * @throws DotSecurityException
	 */
	@GET
	@Path("/users/{userId}")
	@Produces("application/json") // ResponseEntityRoleView
	@Operation(summary = "Get User Role",
			responses = {
					@ApiResponse(
							responseCode = "200",
							content = @Content(mediaType = "application/json",
									schema = @Schema(implementation = ResponseEntityRoleView.class)))})
	@SuppressWarnings("unchecked")
	public Response getUserRole(@Context final HttpServletRequest request,
											  @Context final HttpServletResponse response,
											  @PathParam   ("userId") final String userId) throws DotDataException, DotSecurityException {

		new WebResource.InitBuilder(this.webResource).requiredBackendUser(true)
				.requiredFrontendUser(false).requestAndResponse(request, response)
				.rejectWhenNoUser(true).init();

		Logger.debug(this, ()-> "Getting the user role for the user: " + userId);

		if(UtilMethods.isSet(userId)) {

			final User userForRole = userAPI.loadUserById(userId);
			return Response.ok(new ResponseEntityRoleView(new RoleView(
					this.roleAPI.getUserRole(userForRole), null))).build();
		}

		throw new BadRequestException("User id is required");
	}

	private final List<Role> filterRoleList(final String roleNameToFilter, final List<Role> roleList) {

		final String roleNameToFilterClean = roleNameToFilter.toLowerCase().replaceAll( "\\*", StringPool.BLANK);
		return UtilMethods.isSet(roleNameToFilterClean)?
				roleList.stream().filter(myRole -> myRole.getName().toLowerCase()
						.startsWith(roleNameToFilterClean)).collect(Collectors.toList()):
				roleList;
	}


	/**
	 * Load role based on the role id.
	 *
	 * @param roleId id of the role to search for.
	 * @param loadChildrenRoles true - will add the data of all children roles of the requested role.
	 * 							false - will only show the data of the requested role.
	 * @return {@link RoleView} role requested.
	 * @throws DotDataException
	 * @throws DotSecurityException
	 */
	@GET
	@Path("/{roleid}")
	@Produces("application/json")
	public Response loadRoleByRoleId(@Context final HttpServletRequest request,
			@Context final HttpServletResponse response,
			@PathParam   ("roleid") final String roleId,
			@DefaultValue("true") @QueryParam("loadChildrenRoles") final boolean loadChildrenRoles)
			throws DotDataException, DotSecurityException {

		new WebResource.InitBuilder(this.webResource).requiredBackendUser(true)
				.requiredFrontendUser(false).requestAndResponse(request, response)
				.rejectWhenNoUser(true).init();

		final Role role = this.roleAPI.loadRoleById(roleId);

		if (null == role || !UtilMethods.isSet(role.getId())) {

			throw new DoesNotExistException("The role: " + roleId + " does not exists");
		}

		final List<RoleView> childrenRoles = new ArrayList<>();
		if(loadChildrenRoles){
			final List<String> roleChildrenIdList = null!=role.getRoleChildren() ? role.getRoleChildren() : new ArrayList<>();
			for(final String childRoleId : roleChildrenIdList){
				childrenRoles.add(new RoleView(this.roleAPI.loadRoleById(childRoleId),new ArrayList<>()));
			}
		}

		return Response.ok(new ResponseEntityView(new RoleView(role,childrenRoles))).build();

	}

	/**
	 * Loads the root roles.
	 *
	 * @param loadChildrenRoles true - will add the data of all children roles of the requested role.
	 * 							false - will only show the data of the requested role.
	 * @return list of {@link RoleView}
	 * @throws DotDataException
	 * @throws DotSecurityException
	 */
	@GET
	@Produces("application/json")
	public Response loadRootRoles(@Context final HttpServletRequest request,
			@Context final HttpServletResponse response,
			@DefaultValue("true") @QueryParam("loadChildrenRoles") final boolean loadChildrenRoles)
			throws DotDataException, DotSecurityException {

		new WebResource.InitBuilder(this.webResource).requiredBackendUser(true)
				.requiredFrontendUser(false).requestAndResponse(request, response)
				.rejectWhenNoUser(true).init();

		final List<RoleView> rootRolesView = new ArrayList<>();
		final List<Role> rootRoles = this.roleAPI.findRootRoles();

		if(loadChildrenRoles){
			for(final Role role : rootRoles) {
				final List<RoleView> childrenRoles = new ArrayList<>();
				final List<String> roleChildrenIdList =
						null != role.getRoleChildren() ? role.getRoleChildren() : new ArrayList<>();
				for (final String childRoleId : roleChildrenIdList) {
					childrenRoles.add(new RoleView(this.roleAPI.loadRoleById(childRoleId),
							new ArrayList<>()));
				}
				rootRolesView.add(new RoleView(role,childrenRoles));
			}
		} else {
			rootRoles.stream()
					.forEach(role -> rootRolesView.add(new RoleView(role, new ArrayList<>())));
		}

		return Response.ok(new ResponseEntityView<>(rootRolesView)).build();
<<<<<<< HEAD

	}

	/**
	 * Return the tree of roles + user.
	 * The user can include assignables roles only (false by default), exclude some roles or exclude the roles that are users (false by default)
	 * example:
	 * This excludes the user roles
	 * /api/v1/roles/_tree?excludeUserRoles=true
	 *
	 * @param excludeRolesInput {@link Boolean}
	 * @param excludeRoles {@link String}
	 * @param excludeUserRoles {@link Boolean}
	 * @return list of {@link RoleView}
	 * @throws DotDataException
	 * @throws DotSecurityException
	 */
	@Path("_tree")
	@GET
	@Produces("application/json")
	@Operation(summary = "Get Roles Tree",
			responses = {
					@ApiResponse(
							responseCode = "200",
							content = @Content(mediaType = "application/json",
									schema = @Schema(implementation = ResponseEntityRoleListView.class)))})
	public Response getRolesTree(@Context final HttpServletRequest request,
								@Context final HttpServletResponse response,
								@DefaultValue("false")   @QueryParam("onlyUserAssignableRoles") final boolean onlyUserAssignableRoles,
								@DefaultValue("")        @QueryParam("excludeRoles")            final String excludeRoles,
								@DefaultValue("false")   @QueryParam("excludeUserRoles")        final boolean excludeUserRoles)
			throws Exception {

		final List<RoleView> roleViews = new ArrayList<>();
		final List<Role> rootRoles     = roleAPI.findRootRoles();
		final Set<String> excludeRolesSet = this.createExcludeRoles(excludeRoles);

		new WebResource.InitBuilder(this.webResource).requiredBackendUser(true)
				.requiredFrontendUser(false).requestAndResponse(request, response)
				.rejectWhenNoUser(true).init();

		Logger.debug(this, ()-> "Getting Roles Tree, onlyUserAssignableRoles: " + onlyUserAssignableRoles +
								", excludeRoles: " + excludeRoles + ", excludeUserRoles: " + excludeUserRoles);

		for(final Role role : rootRoles) {

			if(onlyUserAssignableRoles) {

				//If the role has no children and is not user assignable then we don't include it
				if(!role.isEditUsers() && (role.getRoleChildren() == null || role.getRoleChildren().size() == 0)) {
					continue;
				}

				//Special case the users roles branch should be entirely hidden
				if(role.getRoleKey() != null && role.getRoleKey().equals(RoleAPI.USERS_ROOT_ROLE_KEY)) {
					continue;
				}
			}

			if(excludeUserRoles && this.isUserRole(role)) {

				continue;
			}

			final RoleView roleMap = constructRoleMap(role, excludeRolesSet, onlyUserAssignableRoles);
			roleViews.add(roleMap);

		}

		return Response.ok(new ResponseEntityRoleListView(roleViews)).build();
	}

	/**
	 * Search roles
	 * If you want to filter by name:
	 * /api/v1/roles/_search?searchName=CMS
	 * Will include the roles starting by CMS
	 *
	 * if you want to filter by role key
	 * /api/v1/roles/_search?searchKey=dotcms
	 * Will include the roles starting by dotcmds
	 *
	 * Want specific role
	 * /api/v1/roles/_search?roleId=654b0931-1027-41f7-ad4d-173115ed8ec1
	 *
	 * Want pagination
	 * /api/v1/roles/_search?start=5&count=10
	 * From the 5 to the 15
	 *
	 * Do not want to include user roles (by default is true)
	 * /api/v1/roles/_search?includeUserRoles=false
	 *
	 * Want to include workflow roles (by default is false)
	 * /api/v1/roles/_search?includeWorkflowRoles=true
	 *
	 * @return list of {@link Role}
	 * @throws DotDataException
	 * @throws DotSecurityException
	 */
	@Path("_search")
	@GET
	@Produces("application/json")
	@Operation(summary = "Search Roles",
			responses = {
					@ApiResponse(
							responseCode = "200",
							content = @Content(mediaType = "application/json",
									schema = @Schema(implementation = ResponseEntitySmallRoleView.class)))})
	public Response searchRoles(@Context final HttpServletRequest request,
							    @Context final HttpServletResponse response,
							    @DefaultValue("")   @QueryParam("searchName") final String searchName,
								@DefaultValue("")   @QueryParam("searchKey") final String searchKey,
								@DefaultValue("")   @QueryParam("roleId")     final String roleId,
								@DefaultValue("0")  @QueryParam("start")      final int startParam,
								@DefaultValue("20") @QueryParam("count")      final int count,
								@DefaultValue("true") @QueryParam("includeUserRoles")      final boolean includeUserRoles,
								@DefaultValue("false") @QueryParam("includeWorkflowRoles")  final boolean includeWorkflowRoles)
            throws DotDataException, DotSecurityException, LanguageException, IOException, InvocationTargetException, IllegalAccessException {

		final InitDataObject initDataObject = new WebResource.InitBuilder(this.webResource).requiredBackendUser(true)
				.requiredFrontendUser(false).requestAndResponse(request, response)
				.rejectWhenNoUser(true).init();

		Logger.debug(this, ()-> "Searching role, searchName: " + searchName + ", searchKey: " + searchKey + ", roleId: " + roleId
						+ ", start: " + startParam + ", count: " + count + ", includeUserRoles: " + includeUserRoles + ", includeWorkflowRoles: " + includeWorkflowRoles);

        int start = startParam;
        final Role cmsAnonOrig    = this.roleAPI.loadCMSAnonymousRole();
        final Role cmsAnon        = new Role();
        BeanUtils.copyProperties(cmsAnon, cmsAnonOrig);
        final String cmsAnonName  = LanguageUtil.get(initDataObject.getUser(), "current-user");
        cmsAnon.setName(cmsAnonName);
        final List<Role> roleList = new ArrayList<>();
        if (UtilMethods.isSet(roleId)) {

            final Role role = this.roleAPI.loadRoleById(roleId);
            if (role != null) {

                return Response.ok(new ResponseEntitySmallRoleView(rolesToView(
						List.of(role.getId().equals(cmsAnon.getId())? cmsAnon:role)))).build();
            }
        }

		if (this.fillRoles(searchName, count, start, cmsAnon, cmsAnonName, roleList, includeUserRoles, searchKey)) { // include system user?

            roleList.add(0, cmsAnon);
        }

        if(includeWorkflowRoles) {

            roleList.addAll(APILocator.getRoleAPI().findWorkflowSpecialRoles());
        }

		return Response.ok(new ResponseEntitySmallRoleView(rolesToView(roleList))).build();
	}

	private boolean fillRoles(final String searchName, final int count, final int startParam,
							  final Role cmsAnon, final String cmsAnonName, final List<Role> roleList,
							  final boolean includeUserRoles, final String searchKey) throws DotDataException {

		boolean addSystemUser = searchName.length() > 0 && cmsAnonName.startsWith(searchName);
		int start = startParam;

		while (roleList.size() < count) {

			final List<Role> roles = StringUtils.isSet(searchKey)?
						this.roleAPI.findRolesByKeyFilterLeftWildcard(searchKey, start, count):
						this.roleAPI.findRolesByFilterLeftWildcard(searchName, start, count);
			if (roles.isEmpty()) {

				break;
			}
			for (Role role : roles) {

				if (role.isUser()) {

					if (!includeUserRoles) {
						continue;
					}

					try {

						APILocator.getUserAPI().loadUserById(role.getRoleKey(), APILocator.systemUser(), false );
					} catch ( Exception e ) {
						continue;
					}
				}

				if (role.getId().equals(cmsAnon.getId())) {

					role = cmsAnon;
					addSystemUser = false;
				}

				if (role.isSystem() &&
						!role.isUser() &&
						!role.getId().equals(cmsAnon.getId()) &&
						!role.getId().equals(APILocator.getRoleAPI().loadCMSAdminRole().getId())) {

					continue;
				}

				if (role.getName().equals(searchName)) {

					roleList.add( 0, role );
				} else {

					roleList.add( role );
				}
			}

			start = start + count;
		}

		return addSystemUser;
	}

	private List<SmallRoleView> rolesToView (final List <Role> roles)
        throws DotDataException, LanguageException {

        final List<SmallRoleView> list = new ArrayList<>();
        final User defaultUser = APILocator.getUserAPI().getDefaultUser();
        Role defaultUserRole   = null;
        if (defaultUser != null) {

            defaultUserRole = APILocator.getRoleAPI().getUserRole(defaultUser);
        }

        for (final Role role : roles) {

			final Map<String, Object> map = new HashMap<>();

            if ((defaultUserRole != null && role.getId().equals(defaultUserRole.getId())) || //Exclude default user
                    (!role.isEditPermissions()) || //We just want to add roles that can have permissions assigned to them
                    (role.getName().contains("anonymous user")) //We need to exclude also the system anonymous user
            ) {
                continue;
            }

            list.add(new SmallRoleView(role.getName() + ((role.isUser()) ? " (" + LanguageUtil.get(APILocator.getCompanyAPI().getDefaultCompany(), "User") + ")" : StringPool.BLANK),
					role.getId(), role.getRoleKey(), role.isUser()));
        }

        return list;
    }

	private RoleView constructRoleMap(final Role role,
									 final Set<String> excludeRoles,
									 final boolean onlyUserAssignableRoles) throws DotDataException {

		final List<RoleView> children = new ArrayList<>();
		if(role != null && role.getRoleChildren() != null) {
			for(final String childrenId : role.getRoleChildren()) {

				final Role childRole = roleAPI.loadRoleById(childrenId);

				if(onlyUserAssignableRoles) {
					//If the role has no children and is not user assignable then we don't include it
					if(!childRole.isEditUsers() && (childRole.getRoleChildren() == null || childRole.getRoleChildren().size() == 0)) {
						continue;
					}

					//Special case the users roles branch should be entirely hidden
					if(childRole.getRoleKey() != null && childRole.getRoleKey().equals(RoleAPI.USERS_ROOT_ROLE_KEY)) {
						continue;
					}
				}

				// Exclude roles in the excludeRoles list
				if(excludeRoles.contains(childrenId)) {
					continue;
				}

				final RoleView childRoleView = constructRoleMap(childRole, excludeRoles, onlyUserAssignableRoles);
				if (null != childRoleView) {
					children.add(childRoleView);
				}
			}
		}

		Collections.sort(children, Comparator.comparing(RoleView::getName));

		return role!=null? new RoleView(role, children): null;
	}

	/**
	 * Get a string comma separated with the workflow special roles. These Workflow roles should not
	 * be displayed in the permission tabs
	 *
	 * @return String of comma separated ID's of the workflow roles
	 */
	private String getWorkflowRolesId() throws DotDataException {

		final StringBuilder workflowRolesIds = new StringBuilder();
		try {
			for (final Role role : APILocator.getRoleAPI().findWorkflowSpecialRoles()) {
				if (workflowRolesIds.length() > 0) {
					workflowRolesIds.append(StringPool.COMMA).append(role.getId());
				} else {
					workflowRolesIds.append(role.getId());
				}
			}

		} catch (DotSecurityException e) {
			Logger.error(this, "Error getting workflow roles.", e);
		}
		return workflowRolesIds.toString();
	}

	/**
	 * Returns true if it is an user role
	 * @param role {@link Role}
	 * @return boolean if the role is a user role
	 */
	private boolean isUserRole (final Role role) {

		return role.getRoleKey() != null && role.getRoleKey().equals(RoleAPI.USERS_ROOT_ROLE_KEY);
	}

	private Set<String> createExcludeRoles(String excludeRoles) throws DotDataException {

		final Set<String> excludeRolesSet = new HashSet<>();
		if(UtilMethods.isSet(excludeRoles)) {

			excludeRoles = excludeRoles + StringPool.COMMA + getWorkflowRolesId();
			excludeRolesSet.addAll(Arrays.asList(excludeRoles.split(StringPool.COMMA)));
		} else {
			excludeRolesSet.addAll(Arrays.asList(getWorkflowRolesId().split(StringPool.COMMA)));
		}
=======
>>>>>>> 17812de3

		return excludeRolesSet;
	}
}<|MERGE_RESOLUTION|>--- conflicted
+++ resolved
@@ -18,18 +18,19 @@
 import com.dotmarketing.portlets.user.ajax.UserAjax;
 import com.dotmarketing.util.Logger;
 import com.dotmarketing.util.SecurityLogger;
-import com.dotmarketing.util.StringUtils;
+
 import com.dotmarketing.util.UtilMethods;
-import com.liferay.portal.language.LanguageException;
-import com.liferay.portal.language.LanguageUtil;
 import com.liferay.portal.model.User;
 import com.liferay.util.StringPool;
 import io.swagger.v3.oas.annotations.Operation;
 import io.swagger.v3.oas.annotations.media.Content;
 import io.swagger.v3.oas.annotations.media.Schema;
 import io.swagger.v3.oas.annotations.responses.ApiResponse;
-import org.apache.commons.beanutils.BeanUtils;
-
+
+import java.util.ArrayList;
+import java.util.Arrays;
+import java.util.List;
+import java.util.stream.Collectors;
 import javax.servlet.http.HttpServletRequest;
 import javax.servlet.http.HttpServletResponse;
 import javax.ws.rs.DELETE;
@@ -42,19 +43,8 @@
 import javax.ws.rs.QueryParam;
 import javax.ws.rs.core.Context;
 import javax.ws.rs.core.Response;
-import java.io.IOException;
 import java.io.Serializable;
-import java.lang.reflect.InvocationTargetException;
-import java.util.ArrayList;
-import java.util.Arrays;
-import java.util.Collections;
-import java.util.Comparator;
-import java.util.HashMap;
-import java.util.HashSet;
-import java.util.List;
-import java.util.Map;
 import java.util.Set;
-import java.util.stream.Collectors;
 
 import static com.dotcms.util.CollectionsUtils.list;
 import static com.dotcms.util.CollectionsUtils.map;
@@ -62,7 +52,7 @@
 /**
  * This end-point provides access to information associated to dotCMS roles that
  * can be associated to one or more users in the system.
- *
+ * 
  * @author Jose Castro
  * @version 3.7
  * @since Aug 9, 2016
@@ -98,11 +88,11 @@
 	 * Once it finds a role that is associated to the user, it will return.
 	 * <p>
 	 * Example:
-	 *
+	 * 
 	 * <pre>
 	 * http://localhost:8080/api/v1/roles/checkuserroles/userid/dotcms.org.2789/roleids/8b21a705-5deb-4572-8752-fa0c25c34332,892ab105-f212-407f-8fb4-58ec59310a5e
 	 * </pre>
-	 *
+	 * 
 	 * @param request
 	 *            - The {@link HttpServletRequest} object.
 	 * @param userId
@@ -298,12 +288,17 @@
 			}
 		}
 
-<<<<<<< HEAD
-		return Response.ok(new ResponseEntityView<List<Role>>(
-=======
 		return Response.ok(new ResponseEntityView<>(
->>>>>>> 17812de3
 				null != roleNameToFilter? this.filterRoleList(roleNameToFilter, roleList):roleList)).build();
+	}
+
+	private final List<Role> filterRoleList(final String roleNameToFilter, final List<Role> roleList) {
+
+		final String roleNameToFilterClean = roleNameToFilter.toLowerCase().replaceAll( "\\*", StringPool.BLANK);
+		return UtilMethods.isSet(roleNameToFilterClean)?
+				roleList.stream().filter(myRole -> myRole.getName().toLowerCase()
+						.startsWith(roleNameToFilterClean)).collect(Collectors.toList()):
+				roleList;
 	}
 
 	/**
@@ -328,8 +323,8 @@
 									schema = @Schema(implementation = ResponseEntityRoleView.class)))})
 	@SuppressWarnings("unchecked")
 	public Response getUserRole(@Context final HttpServletRequest request,
-											  @Context final HttpServletResponse response,
-											  @PathParam   ("userId") final String userId) throws DotDataException, DotSecurityException {
+								@Context final HttpServletResponse response,
+								@PathParam   ("userId") final String userId) throws DotDataException, DotSecurityException {
 
 		new WebResource.InitBuilder(this.webResource).requiredBackendUser(true)
 				.requiredFrontendUser(false).requestAndResponse(request, response)
@@ -340,22 +335,12 @@
 		if(UtilMethods.isSet(userId)) {
 
 			final User userForRole = userAPI.loadUserById(userId);
-			return Response.ok(new ResponseEntityRoleView(new RoleView(
-					this.roleAPI.getUserRole(userForRole), null))).build();
+			return Response.ok(new ResponseEntityRoleView(
+					new RoleView(this.roleAPI.getUserRole(userForRole), null))).build();
 		}
 
 		throw new BadRequestException("User id is required");
 	}
-
-	private final List<Role> filterRoleList(final String roleNameToFilter, final List<Role> roleList) {
-
-		final String roleNameToFilterClean = roleNameToFilter.toLowerCase().replaceAll( "\\*", StringPool.BLANK);
-		return UtilMethods.isSet(roleNameToFilterClean)?
-				roleList.stream().filter(myRole -> myRole.getName().toLowerCase()
-						.startsWith(roleNameToFilterClean)).collect(Collectors.toList()):
-				roleList;
-	}
-
 
 	/**
 	 * Load role based on the role id.
@@ -439,339 +424,6 @@
 		}
 
 		return Response.ok(new ResponseEntityView<>(rootRolesView)).build();
-<<<<<<< HEAD
-
-	}
-
-	/**
-	 * Return the tree of roles + user.
-	 * The user can include assignables roles only (false by default), exclude some roles or exclude the roles that are users (false by default)
-	 * example:
-	 * This excludes the user roles
-	 * /api/v1/roles/_tree?excludeUserRoles=true
-	 *
-	 * @param excludeRolesInput {@link Boolean}
-	 * @param excludeRoles {@link String}
-	 * @param excludeUserRoles {@link Boolean}
-	 * @return list of {@link RoleView}
-	 * @throws DotDataException
-	 * @throws DotSecurityException
-	 */
-	@Path("_tree")
-	@GET
-	@Produces("application/json")
-	@Operation(summary = "Get Roles Tree",
-			responses = {
-					@ApiResponse(
-							responseCode = "200",
-							content = @Content(mediaType = "application/json",
-									schema = @Schema(implementation = ResponseEntityRoleListView.class)))})
-	public Response getRolesTree(@Context final HttpServletRequest request,
-								@Context final HttpServletResponse response,
-								@DefaultValue("false")   @QueryParam("onlyUserAssignableRoles") final boolean onlyUserAssignableRoles,
-								@DefaultValue("")        @QueryParam("excludeRoles")            final String excludeRoles,
-								@DefaultValue("false")   @QueryParam("excludeUserRoles")        final boolean excludeUserRoles)
-			throws Exception {
-
-		final List<RoleView> roleViews = new ArrayList<>();
-		final List<Role> rootRoles     = roleAPI.findRootRoles();
-		final Set<String> excludeRolesSet = this.createExcludeRoles(excludeRoles);
-
-		new WebResource.InitBuilder(this.webResource).requiredBackendUser(true)
-				.requiredFrontendUser(false).requestAndResponse(request, response)
-				.rejectWhenNoUser(true).init();
-
-		Logger.debug(this, ()-> "Getting Roles Tree, onlyUserAssignableRoles: " + onlyUserAssignableRoles +
-								", excludeRoles: " + excludeRoles + ", excludeUserRoles: " + excludeUserRoles);
-
-		for(final Role role : rootRoles) {
-
-			if(onlyUserAssignableRoles) {
-
-				//If the role has no children and is not user assignable then we don't include it
-				if(!role.isEditUsers() && (role.getRoleChildren() == null || role.getRoleChildren().size() == 0)) {
-					continue;
-				}
-
-				//Special case the users roles branch should be entirely hidden
-				if(role.getRoleKey() != null && role.getRoleKey().equals(RoleAPI.USERS_ROOT_ROLE_KEY)) {
-					continue;
-				}
-			}
-
-			if(excludeUserRoles && this.isUserRole(role)) {
-
-				continue;
-			}
-
-			final RoleView roleMap = constructRoleMap(role, excludeRolesSet, onlyUserAssignableRoles);
-			roleViews.add(roleMap);
-
-		}
-
-		return Response.ok(new ResponseEntityRoleListView(roleViews)).build();
-	}
-
-	/**
-	 * Search roles
-	 * If you want to filter by name:
-	 * /api/v1/roles/_search?searchName=CMS
-	 * Will include the roles starting by CMS
-	 *
-	 * if you want to filter by role key
-	 * /api/v1/roles/_search?searchKey=dotcms
-	 * Will include the roles starting by dotcmds
-	 *
-	 * Want specific role
-	 * /api/v1/roles/_search?roleId=654b0931-1027-41f7-ad4d-173115ed8ec1
-	 *
-	 * Want pagination
-	 * /api/v1/roles/_search?start=5&count=10
-	 * From the 5 to the 15
-	 *
-	 * Do not want to include user roles (by default is true)
-	 * /api/v1/roles/_search?includeUserRoles=false
-	 *
-	 * Want to include workflow roles (by default is false)
-	 * /api/v1/roles/_search?includeWorkflowRoles=true
-	 *
-	 * @return list of {@link Role}
-	 * @throws DotDataException
-	 * @throws DotSecurityException
-	 */
-	@Path("_search")
-	@GET
-	@Produces("application/json")
-	@Operation(summary = "Search Roles",
-			responses = {
-					@ApiResponse(
-							responseCode = "200",
-							content = @Content(mediaType = "application/json",
-									schema = @Schema(implementation = ResponseEntitySmallRoleView.class)))})
-	public Response searchRoles(@Context final HttpServletRequest request,
-							    @Context final HttpServletResponse response,
-							    @DefaultValue("")   @QueryParam("searchName") final String searchName,
-								@DefaultValue("")   @QueryParam("searchKey") final String searchKey,
-								@DefaultValue("")   @QueryParam("roleId")     final String roleId,
-								@DefaultValue("0")  @QueryParam("start")      final int startParam,
-								@DefaultValue("20") @QueryParam("count")      final int count,
-								@DefaultValue("true") @QueryParam("includeUserRoles")      final boolean includeUserRoles,
-								@DefaultValue("false") @QueryParam("includeWorkflowRoles")  final boolean includeWorkflowRoles)
-            throws DotDataException, DotSecurityException, LanguageException, IOException, InvocationTargetException, IllegalAccessException {
-
-		final InitDataObject initDataObject = new WebResource.InitBuilder(this.webResource).requiredBackendUser(true)
-				.requiredFrontendUser(false).requestAndResponse(request, response)
-				.rejectWhenNoUser(true).init();
-
-		Logger.debug(this, ()-> "Searching role, searchName: " + searchName + ", searchKey: " + searchKey + ", roleId: " + roleId
-						+ ", start: " + startParam + ", count: " + count + ", includeUserRoles: " + includeUserRoles + ", includeWorkflowRoles: " + includeWorkflowRoles);
-
-        int start = startParam;
-        final Role cmsAnonOrig    = this.roleAPI.loadCMSAnonymousRole();
-        final Role cmsAnon        = new Role();
-        BeanUtils.copyProperties(cmsAnon, cmsAnonOrig);
-        final String cmsAnonName  = LanguageUtil.get(initDataObject.getUser(), "current-user");
-        cmsAnon.setName(cmsAnonName);
-        final List<Role> roleList = new ArrayList<>();
-        if (UtilMethods.isSet(roleId)) {
-
-            final Role role = this.roleAPI.loadRoleById(roleId);
-            if (role != null) {
-
-                return Response.ok(new ResponseEntitySmallRoleView(rolesToView(
-						List.of(role.getId().equals(cmsAnon.getId())? cmsAnon:role)))).build();
-            }
-        }
-
-		if (this.fillRoles(searchName, count, start, cmsAnon, cmsAnonName, roleList, includeUserRoles, searchKey)) { // include system user?
-
-            roleList.add(0, cmsAnon);
-        }
-
-        if(includeWorkflowRoles) {
-
-            roleList.addAll(APILocator.getRoleAPI().findWorkflowSpecialRoles());
-        }
-
-		return Response.ok(new ResponseEntitySmallRoleView(rolesToView(roleList))).build();
-	}
-
-	private boolean fillRoles(final String searchName, final int count, final int startParam,
-							  final Role cmsAnon, final String cmsAnonName, final List<Role> roleList,
-							  final boolean includeUserRoles, final String searchKey) throws DotDataException {
-
-		boolean addSystemUser = searchName.length() > 0 && cmsAnonName.startsWith(searchName);
-		int start = startParam;
-
-		while (roleList.size() < count) {
-
-			final List<Role> roles = StringUtils.isSet(searchKey)?
-						this.roleAPI.findRolesByKeyFilterLeftWildcard(searchKey, start, count):
-						this.roleAPI.findRolesByFilterLeftWildcard(searchName, start, count);
-			if (roles.isEmpty()) {
-
-				break;
-			}
-			for (Role role : roles) {
-
-				if (role.isUser()) {
-
-					if (!includeUserRoles) {
-						continue;
-					}
-
-					try {
-
-						APILocator.getUserAPI().loadUserById(role.getRoleKey(), APILocator.systemUser(), false );
-					} catch ( Exception e ) {
-						continue;
-					}
-				}
-
-				if (role.getId().equals(cmsAnon.getId())) {
-
-					role = cmsAnon;
-					addSystemUser = false;
-				}
-
-				if (role.isSystem() &&
-						!role.isUser() &&
-						!role.getId().equals(cmsAnon.getId()) &&
-						!role.getId().equals(APILocator.getRoleAPI().loadCMSAdminRole().getId())) {
-
-					continue;
-				}
-
-				if (role.getName().equals(searchName)) {
-
-					roleList.add( 0, role );
-				} else {
-
-					roleList.add( role );
-				}
-			}
-
-			start = start + count;
-		}
-
-		return addSystemUser;
-	}
-
-	private List<SmallRoleView> rolesToView (final List <Role> roles)
-        throws DotDataException, LanguageException {
-
-        final List<SmallRoleView> list = new ArrayList<>();
-        final User defaultUser = APILocator.getUserAPI().getDefaultUser();
-        Role defaultUserRole   = null;
-        if (defaultUser != null) {
-
-            defaultUserRole = APILocator.getRoleAPI().getUserRole(defaultUser);
-        }
-
-        for (final Role role : roles) {
-
-			final Map<String, Object> map = new HashMap<>();
-
-            if ((defaultUserRole != null && role.getId().equals(defaultUserRole.getId())) || //Exclude default user
-                    (!role.isEditPermissions()) || //We just want to add roles that can have permissions assigned to them
-                    (role.getName().contains("anonymous user")) //We need to exclude also the system anonymous user
-            ) {
-                continue;
-            }
-
-            list.add(new SmallRoleView(role.getName() + ((role.isUser()) ? " (" + LanguageUtil.get(APILocator.getCompanyAPI().getDefaultCompany(), "User") + ")" : StringPool.BLANK),
-					role.getId(), role.getRoleKey(), role.isUser()));
-        }
-
-        return list;
-    }
-
-	private RoleView constructRoleMap(final Role role,
-									 final Set<String> excludeRoles,
-									 final boolean onlyUserAssignableRoles) throws DotDataException {
-
-		final List<RoleView> children = new ArrayList<>();
-		if(role != null && role.getRoleChildren() != null) {
-			for(final String childrenId : role.getRoleChildren()) {
-
-				final Role childRole = roleAPI.loadRoleById(childrenId);
-
-				if(onlyUserAssignableRoles) {
-					//If the role has no children and is not user assignable then we don't include it
-					if(!childRole.isEditUsers() && (childRole.getRoleChildren() == null || childRole.getRoleChildren().size() == 0)) {
-						continue;
-					}
-
-					//Special case the users roles branch should be entirely hidden
-					if(childRole.getRoleKey() != null && childRole.getRoleKey().equals(RoleAPI.USERS_ROOT_ROLE_KEY)) {
-						continue;
-					}
-				}
-
-				// Exclude roles in the excludeRoles list
-				if(excludeRoles.contains(childrenId)) {
-					continue;
-				}
-
-				final RoleView childRoleView = constructRoleMap(childRole, excludeRoles, onlyUserAssignableRoles);
-				if (null != childRoleView) {
-					children.add(childRoleView);
-				}
-			}
-		}
-
-		Collections.sort(children, Comparator.comparing(RoleView::getName));
-
-		return role!=null? new RoleView(role, children): null;
-	}
-
-	/**
-	 * Get a string comma separated with the workflow special roles. These Workflow roles should not
-	 * be displayed in the permission tabs
-	 *
-	 * @return String of comma separated ID's of the workflow roles
-	 */
-	private String getWorkflowRolesId() throws DotDataException {
-
-		final StringBuilder workflowRolesIds = new StringBuilder();
-		try {
-			for (final Role role : APILocator.getRoleAPI().findWorkflowSpecialRoles()) {
-				if (workflowRolesIds.length() > 0) {
-					workflowRolesIds.append(StringPool.COMMA).append(role.getId());
-				} else {
-					workflowRolesIds.append(role.getId());
-				}
-			}
-
-		} catch (DotSecurityException e) {
-			Logger.error(this, "Error getting workflow roles.", e);
-		}
-		return workflowRolesIds.toString();
-	}
-
-	/**
-	 * Returns true if it is an user role
-	 * @param role {@link Role}
-	 * @return boolean if the role is a user role
-	 */
-	private boolean isUserRole (final Role role) {
-
-		return role.getRoleKey() != null && role.getRoleKey().equals(RoleAPI.USERS_ROOT_ROLE_KEY);
-	}
-
-	private Set<String> createExcludeRoles(String excludeRoles) throws DotDataException {
-
-		final Set<String> excludeRolesSet = new HashSet<>();
-		if(UtilMethods.isSet(excludeRoles)) {
-
-			excludeRoles = excludeRoles + StringPool.COMMA + getWorkflowRolesId();
-			excludeRolesSet.addAll(Arrays.asList(excludeRoles.split(StringPool.COMMA)));
-		} else {
-			excludeRolesSet.addAll(Arrays.asList(getWorkflowRolesId().split(StringPool.COMMA)));
-		}
-=======
->>>>>>> 17812de3
-
-		return excludeRolesSet;
+
 	}
 }