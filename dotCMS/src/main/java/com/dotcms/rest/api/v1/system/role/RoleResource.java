package com.dotcms.rest.api.v1.system.role;

import com.dotcms.repackage.com.google.common.annotations.VisibleForTesting;
import com.dotcms.rest.InitDataObject;
import com.dotcms.rest.ResponseEntityView;
import com.dotcms.rest.WebResource;
import com.dotcms.rest.api.v1.system.permission.ResponseEntityPermissionView;
import com.dotcms.rest.exception.mapper.ExceptionMapperUtil;
import com.dotmarketing.business.APILocator;
import com.dotmarketing.business.ApiProvider;
import com.dotmarketing.business.LayoutAPI;
import com.dotmarketing.business.Role;
import com.dotmarketing.business.RoleAPI;
import com.dotmarketing.business.UserAPI;
import com.dotmarketing.exception.DoesNotExistException;
import com.dotmarketing.exception.DotDataException;
import com.dotmarketing.exception.DotSecurityException;
import com.dotmarketing.portlets.user.ajax.UserAjax;
import com.dotmarketing.util.Logger;
import com.dotmarketing.util.SecurityLogger;
<<<<<<< HEAD
=======

>>>>>>> 4a71ed7e
import com.dotmarketing.util.StringUtils;
import com.dotmarketing.util.UtilMethods;
import com.liferay.portal.language.LanguageException;
import com.liferay.portal.language.LanguageUtil;
import com.liferay.portal.model.User;
import com.liferay.util.StringPool;
import io.swagger.v3.oas.annotations.Operation;
import io.swagger.v3.oas.annotations.media.Content;
import io.swagger.v3.oas.annotations.media.Schema;
import io.swagger.v3.oas.annotations.responses.ApiResponse;
import org.apache.commons.beanutils.BeanUtils;

<<<<<<< HEAD
=======
import java.io.IOException;
import java.lang.reflect.InvocationTargetException;
import java.util.ArrayList;
import java.util.Arrays;
import java.util.HashMap;
import java.util.LinkedHashMap;
import java.util.List;
import java.util.Map;
import java.util.stream.Collectors;
>>>>>>> 4a71ed7e
import javax.servlet.http.HttpServletRequest;
import javax.servlet.http.HttpServletResponse;
import javax.ws.rs.DELETE;
import javax.ws.rs.DefaultValue;
import javax.ws.rs.GET;
import javax.ws.rs.POST;
import javax.ws.rs.Path;
import javax.ws.rs.PathParam;
import javax.ws.rs.Produces;
import javax.ws.rs.QueryParam;
import javax.ws.rs.core.Context;
import javax.ws.rs.core.Response;
import java.io.IOException;
import java.io.Serializable;
import java.lang.reflect.InvocationTargetException;
import java.util.ArrayList;
import java.util.Arrays;
import java.util.Collections;
import java.util.Comparator;
import java.util.HashMap;
import java.util.HashSet;
import java.util.List;
import java.util.Map;
import java.util.Set;
import java.util.stream.Collectors;

import static com.dotcms.util.CollectionsUtils.list;
import static com.dotcms.util.CollectionsUtils.map;

/**
 * This end-point provides access to information associated to dotCMS roles that
 * can be associated to one or more users in the system.
 *
 * @author Jose Castro
 * @version 3.7
 * @since Aug 9, 2016
 *
 */
@Path("/v1/roles")
@SuppressWarnings("serial")
public class RoleResource implements Serializable {

	private static final String ROLE_ID_SEPARATOR = ",";

	private final WebResource webResource;
	private final RoleAPI roleAPI;
	private final RoleHelper roleHelper = new RoleHelper();
	private final UserAPI userAPI     = APILocator.getUserAPI();

	/**
	 * Default class constructor.
	 */
	public RoleResource() {
		this(new WebResource(new ApiProvider()), APILocator.getRoleAPI());
	}

	@VisibleForTesting
	public RoleResource(WebResource webResource, RoleAPI roleAPI) {
		this.webResource = webResource;
		this.roleAPI = roleAPI;
	}

	/**
	 * Verifies that a user is assigned to one of the specified role IDs. It is
	 * not guaranteed that this method will traverse the full list of roles.
	 * Once it finds a role that is associated to the user, it will return.
	 * <p>
	 * Example:
	 *
	 * <pre>
	 * http://localhost:8080/api/v1/roles/checkuserroles/userid/dotcms.org.2789/roleids/8b21a705-5deb-4572-8752-fa0c25c34332,892ab105-f212-407f-8fb4-58ec59310a5e
	 * </pre>
	 *
	 * @param request
	 *            - The {@link HttpServletRequest} object.
	 * @param userId
	 *            - The ID of the user going through role verification.
	 * @param roleIds
	 *            - A comma-separated list of role IDs to check the user
	 *            against.
	 * @return If the user is associated to at least one role ID, returns a
	 *         {@link Response} with {@code true}. Otherwise, returns a
	 *         {@link Response} with {@code false}.
	 */
	@GET
	@Path("/checkuserroles/userid/{userId}/roleids/{roleIds}")
	@Produces("application/json")
	public Response checkRoles(final @Context HttpServletRequest request,
							   final @Context HttpServletResponse response,
							   final @PathParam("userId") String userId,
							   final @PathParam("roleIds") String roleIds) {

		final InitDataObject init = new WebResource.InitBuilder(webResource)
				.requiredBackendUser(true)
				.requiredFrontendUser(false)
				.requestAndResponse(request, response)
				.rejectWhenNoUser(true).init();

		boolean hasUserRole = false;
		try {
			String[] roles = roleIds.split(ROLE_ID_SEPARATOR);
			hasUserRole = this.roleAPI.doesUserHaveRoles(userId, list(roles));
		} catch (Exception e) {
			// In case of unknown error, so we report it as a 500
			Logger.error(this, "An error occurred when processing the request.", e);
			return ExceptionMapperUtil.createResponse(e, Response.Status.INTERNAL_SERVER_ERROR);
		}

		return Response.ok(new ResponseEntityView(map("checkRoles", hasUserRole))).build();
	}

	/**
	 * Deletes a set of layouts into a role
	 * The user must have to be a BE and has to have access to roles portlet
	 */
	@DELETE
	@Path("/layouts")
	@Produces("application/json")
	public Response deleteRoleLayouts(
			final @Context HttpServletRequest request,
			final @Context HttpServletResponse response,
			final RoleLayoutForm roleLayoutForm) throws DotDataException, DotSecurityException {

		final InitDataObject initDataObject = new WebResource.InitBuilder()
				.requiredFrontendUser(false).rejectWhenNoUser(true)
				.requiredBackendUser(true).requiredPortlet("roles")
				.requestAndResponse(request, response).init();

		if (this.roleAPI.doesUserHaveRole(initDataObject.getUser(), this.roleAPI.loadCMSAdminRole())) {

			final String roleId         = roleLayoutForm.getRoleId();
			final Set<String> layoutIds = roleLayoutForm.getLayoutIds();
			final Role role 			= roleAPI.loadRoleById(roleId);
			final LayoutAPI layoutAPI   = APILocator.getLayoutAPI();

			Logger.debug(this, ()-> "Deleting the layouts : " + layoutIds + " to the role: " + roleId);

			return Response.ok(new ResponseEntityView(map("deletedLayouts",
					this.roleHelper.deleteRoleLayouts(role, layoutIds, layoutAPI,
							this.roleAPI, APILocator.getSystemEventsAPI())))).build();
		} else {

			final String remoteIp = request.getRemoteHost();
			SecurityLogger.logInfo(UserAjax.class, "unauthorized attempt to call delete role layouts by user "+
					initDataObject.getUser().getUserId() + " from " + remoteIp);
			throw new DotSecurityException("User: '" +  initDataObject.getUser().getUserId() + "' not authorized");
		}
	}

	/**
	 * Saves set of layout into a role
	 * The user must have to be a BE and has to have access to roles portlet
	 */
	@POST
	@Path("/layouts")
	@Produces("application/json")
	public Response saveRoleLayouts(
			final @Context HttpServletRequest request,
			final @Context HttpServletResponse response,
			final RoleLayoutForm roleLayoutForm) throws DotDataException, DotSecurityException {

		final InitDataObject initDataObject = new WebResource.InitBuilder(this.webResource)
				.requiredFrontendUser(false).rejectWhenNoUser(true)
				.requiredBackendUser(true).requiredPortlet("roles")
				.requestAndResponse(request, response).init();

		if (this.roleAPI.doesUserHaveRole(initDataObject.getUser(), this.roleAPI.loadCMSAdminRole())) {

			final String roleId         = roleLayoutForm.getRoleId();
			final Set<String> layoutIds = roleLayoutForm.getLayoutIds();
			final Role role 			= roleAPI.loadRoleById(roleId);
			final LayoutAPI layoutAPI   = APILocator.getLayoutAPI();

			Logger.debug(this, ()-> "Saving the layouts : " + layoutIds + " to the role: " + roleId);

			return Response.ok(new ResponseEntityView(map("savedLayouts",
					this.roleHelper.saveRoleLayouts(role, layoutIds, layoutAPI,
							this.roleAPI, APILocator.getSystemEventsAPI())))).build();
		} else {

			final String remoteIp = request.getRemoteHost();
			SecurityLogger.logInfo(UserAjax.class, "unauthorized attempt to call save role layouts by user "+
					initDataObject.getUser().getUserId() + " from " + remoteIp);
			throw new DotSecurityException("User: '" +  initDataObject.getUser().getUserId() + "' not authorized");
		}
	}

	/**
	 * Returns a collection of layouts associated to a role
	 * The user must have to be a BE and has to have access to roles portlet
	 */
	@GET
	@Path("/{roleId}/layouts")
	@Produces("application/json")
	public Response findRoleLayouts(
			final @Context HttpServletRequest request,
			final @Context HttpServletResponse response,
			final @PathParam("roleId") String roleId) throws DotDataException {

		new WebResource.InitBuilder(this.webResource)
				.requiredFrontendUser(false).rejectWhenNoUser(true)
				.requiredBackendUser(true).requiredPortlet("roles")
				.requestAndResponse(request, response).init();

		Logger.debug(this, ()-> "Finding the role layouts for the roleid: " + roleId);
		final Role role              = roleAPI.loadRoleById(roleId);
		final LayoutAPI layoutAPI    = APILocator.getLayoutAPI();

		return Response.ok(new ResponseEntityView<>(
				layoutAPI.loadLayoutsForRole(role)
		)).build();
	}

	/**
	 * Load the user and roles by role id.
	 * @param request   {@link HttpServletRequest}
	 * @param response  {@link HttpServletResponse}
	 * @param roleId    {@link String} role
	 * @param roleHierarchyForAssign {@link Boolean} true if want to include the hierarchy, false by default
	 * @param roleNameToFilter {@link String} prefix role name, if you want to filter the results
	 * @return Response
	 * @throws DotDataException
	 * @throws DotSecurityException
	 */
	@GET
	@Path("/{roleid}/rolehierarchyanduserroles")
	@Produces("application/json")
	@SuppressWarnings("unchecked")
	public Response loadUsersAndRolesByRoleId(@Context final HttpServletRequest request,
			@Context final HttpServletResponse response,
			@PathParam   ("roleid") final String roleId,
			@DefaultValue("false") @QueryParam("roleHierarchyForAssign") final boolean roleHierarchyForAssign,
			@QueryParam  ("name") final String roleNameToFilter) throws DotDataException, DotSecurityException {

		new WebResource.InitBuilder(this.webResource).requiredBackendUser(true)
				.requiredFrontendUser(false).requestAndResponse(request, response)
				.rejectWhenNoUser(true).init();

		final Role role = this.roleAPI.loadRoleById(roleId);

		if (null == role || !UtilMethods.isSet(role.getId())) {

			throw new DoesNotExistException("The role: " + roleId + " does not exists");
		}

		final List<Role> roleList = new ArrayList<>();
		final List<User> userList = new ArrayList<>();

		Logger.debug(this, ()->"loading users and roles by role: " + roleId);

		if (!role.isUser()) {

			userList.addAll(this.roleAPI.findUsersForRole(role, roleHierarchyForAssign));
			roleList.addAll(roleHierarchyForAssign? this.roleAPI.findRoleHierarchy(role): Arrays.asList(role));
		} else {

			userList.add(this.userAPI.loadUserById(role.getRoleKey(), APILocator.systemUser(), false));
		}

		for (final User user : userList) {

			final Role roleToTest = this.roleAPI.getUserRole(user);
			if (roleToTest != null && UtilMethods.isSet(roleToTest.getId())) {

				roleList.add(roleToTest);
			}
		}

		return Response.ok(new ResponseEntityView<List<Role>>(
				null != roleNameToFilter? this.filterRoleList(roleNameToFilter, roleList):roleList)).build();
	}

	private final List<Role> filterRoleList(final String roleNameToFilter, final List<Role> roleList) {

		final String roleNameToFilterClean = roleNameToFilter.toLowerCase().replaceAll( "\\*", StringPool.BLANK);
		return UtilMethods.isSet(roleNameToFilterClean)?
				roleList.stream().filter(myRole -> myRole.getName().toLowerCase()
						.startsWith(roleNameToFilterClean)).collect(Collectors.toList()):
				roleList;
	}


	/**
	 * Load role based on the role id.
	 *
	 * @param roleId id of the role to search for.
	 * @param loadChildrenRoles true - will add the data of all children roles of the requested role.
	 * 							false - will only show the data of the requested role.
	 * @return {@link RoleView} role requested.
	 * @throws DotDataException
	 * @throws DotSecurityException
	 */
	@GET
	@Path("/{roleid}")
	@Produces("application/json")
	public Response loadRoleByRoleId(@Context final HttpServletRequest request,
			@Context final HttpServletResponse response,
			@PathParam   ("roleid") final String roleId,
			@DefaultValue("true") @QueryParam("loadChildrenRoles") final boolean loadChildrenRoles)
			throws DotDataException, DotSecurityException {

		new WebResource.InitBuilder(this.webResource).requiredBackendUser(true)
				.requiredFrontendUser(false).requestAndResponse(request, response)
				.rejectWhenNoUser(true).init();

		final Role role = this.roleAPI.loadRoleById(roleId);

		if (null == role || !UtilMethods.isSet(role.getId())) {

			throw new DoesNotExistException("The role: " + roleId + " does not exists");
		}

		final List<RoleView> childrenRoles = new ArrayList<>();
		if(loadChildrenRoles){
			final List<String> roleChildrenIdList = null!=role.getRoleChildren() ? role.getRoleChildren() : new ArrayList<>();
			for(final String childRoleId : roleChildrenIdList){
				childrenRoles.add(new RoleView(this.roleAPI.loadRoleById(childRoleId),new ArrayList<>()));
			}
		}

		return Response.ok(new ResponseEntityView(new RoleView(role,childrenRoles))).build();

	}

	/**
	 * Loads the root roles.
	 *
	 * @param loadChildrenRoles true - will add the data of all children roles of the requested role.
	 * 							false - will only show the data of the requested role.
	 * @return list of {@link RoleView}
	 * @throws DotDataException
	 * @throws DotSecurityException
	 */
	@GET
	@Produces("application/json")
	public Response loadRootRoles(@Context final HttpServletRequest request,
			@Context final HttpServletResponse response,
			@DefaultValue("true") @QueryParam("loadChildrenRoles") final boolean loadChildrenRoles)
			throws DotDataException, DotSecurityException {

		new WebResource.InitBuilder(this.webResource).requiredBackendUser(true)
				.requiredFrontendUser(false).requestAndResponse(request, response)
				.rejectWhenNoUser(true).init();

		final List<RoleView> rootRolesView = new ArrayList<>();
		final List<Role> rootRoles = this.roleAPI.findRootRoles();

		if(loadChildrenRoles){
			for(final Role role : rootRoles) {
				final List<RoleView> childrenRoles = new ArrayList<>();
				final List<String> roleChildrenIdList =
						null != role.getRoleChildren() ? role.getRoleChildren() : new ArrayList<>();
				for (final String childRoleId : roleChildrenIdList) {
					childrenRoles.add(new RoleView(this.roleAPI.loadRoleById(childRoleId),
							new ArrayList<>()));
				}
				rootRolesView.add(new RoleView(role,childrenRoles));
			}
		} else {
			rootRoles.stream()
					.forEach(role -> rootRolesView.add(new RoleView(role, new ArrayList<>())));
		}

		return Response.ok(new ResponseEntityView<>(rootRolesView)).build();

	}

	/**
	 * Search roles
	 * If you want to filter by name:
	 * /api/v1/roles/_search?searchName=CMS
	 * Will include the roles starting by CMS
	 *
	 * if you want to filter by role key
	 * /api/v1/roles/_search?searchKey=dotcms
	 * Will include the roles starting by dotcmds
	 *
	 * Want specific role
	 * /api/v1/roles/_search?roleId=654b0931-1027-41f7-ad4d-173115ed8ec1
	 *
	 * Want pagination
	 * /api/v1/roles/_search?start=5&count=10
	 * From the 5 to the 15
	 *
	 * Do not want to include user roles (by default is true)
	 * /api/v1/roles/_search?includeUserRoles=false
	 *
	 * Want to include workflow roles (by default is false)
	 * /api/v1/roles/_search?includeWorkflowRoles=true
	 *
	 * @return list of {@link Role}
	 * @throws DotDataException
	 * @throws DotSecurityException
	 */
	@Path("_search")
	@GET
	@Produces("application/json")
	@Operation(summary = "Search Roles",
			responses = {
					@ApiResponse(
							responseCode = "200",
							content = @Content(mediaType = "application/json",
									schema = @Schema(implementation = ResponseEntitySmallRoleView.class)))})
	public Response searchRoles(@Context final HttpServletRequest request,
							    @Context final HttpServletResponse response,
							    @DefaultValue("")   @QueryParam("searchName") final String searchName,
								@DefaultValue("")   @QueryParam("searchKey") final String searchKey,
								@DefaultValue("")   @QueryParam("roleId")     final String roleId,
								@DefaultValue("0")  @QueryParam("start")      final int startParam,
								@DefaultValue("20") @QueryParam("count")      final int count,
								@DefaultValue("true") @QueryParam("includeUserRoles")      final boolean includeUserRoles,
								@DefaultValue("false") @QueryParam("includeWorkflowRoles")  final boolean includeWorkflowRoles)
            throws DotDataException, DotSecurityException, LanguageException, IOException, InvocationTargetException, IllegalAccessException {

		final InitDataObject initDataObject = new WebResource.InitBuilder(this.webResource).requiredBackendUser(true)
				.requiredFrontendUser(false).requestAndResponse(request, response)
				.rejectWhenNoUser(true).init();

		Logger.debug(this, ()-> "Searching role, searchName: " + searchName + ", searchKey: " + searchKey + ", roleId: " + roleId
						+ ", start: " + startParam + ", count: " + count + ", includeUserRoles: " + includeUserRoles + ", includeWorkflowRoles: " + includeWorkflowRoles);

        int start = startParam;
        final Role cmsAnonOrig    = this.roleAPI.loadCMSAnonymousRole();
        final Role cmsAnon        = new Role();
        BeanUtils.copyProperties(cmsAnon, cmsAnonOrig);
        final String cmsAnonName  = LanguageUtil.get(initDataObject.getUser(), "current-user");
        cmsAnon.setName(cmsAnonName);
        final List<Role> roleList = new ArrayList<>();
        if (UtilMethods.isSet(roleId)) {

            final Role role = this.roleAPI.loadRoleById(roleId);
            if (role != null) {

                return Response.ok(new ResponseEntitySmallRoleView(rolesToView(
						List.of(role.getId().equals(cmsAnon.getId())? cmsAnon:role)))).build();
            }
        }

		if (this.fillRoles(searchName, count, start, cmsAnon, cmsAnonName, roleList, includeUserRoles, searchKey)) { // include system user?

            roleList.add(0, cmsAnon);
        }

        if(includeWorkflowRoles) {

            roleList.addAll(APILocator.getRoleAPI().findWorkflowSpecialRoles());
        }

		return Response.ok(new ResponseEntitySmallRoleView(rolesToView(roleList))).build();
	}

	private boolean fillRoles(final String searchName, final int count, final int startParam,
							  final Role cmsAnon, final String cmsAnonName, final List<Role> roleList,
							  final boolean includeUserRoles, final String searchKey) throws DotDataException {

		boolean addSystemUser = searchName.length() > 0 && cmsAnonName.startsWith(searchName);
		int start = startParam;

		while (roleList.size() < count) {

			final List<Role> roles = StringUtils.isSet(searchKey)?
						this.roleAPI.findRolesByKeyFilterLeftWildcard(searchKey, start, count):
						this.roleAPI.findRolesByFilterLeftWildcard(searchName, start, count);
			if (roles.isEmpty()) {

				break;
			}
			for (Role role : roles) {

				if (role.isUser()) {

					if (!includeUserRoles) {
						continue;
					}

					try {

						APILocator.getUserAPI().loadUserById(role.getRoleKey(), APILocator.systemUser(), false );
					} catch ( Exception e ) {
						continue;
					}
				}

				if (role.getId().equals(cmsAnon.getId())) {

					role = cmsAnon;
					addSystemUser = false;
				}

				if (role.isSystem() &&
						!role.isUser() &&
						!role.getId().equals(cmsAnon.getId()) &&
						!role.getId().equals(APILocator.getRoleAPI().loadCMSAdminRole().getId())) {

					continue;
				}

				if (role.getName().equals(searchName)) {

					roleList.add( 0, role );
				} else {

					roleList.add( role );
				}
			}

			start = start + count;
		}

		return addSystemUser;
	}

<<<<<<< HEAD
	/**
	 * todo: doc
	 *
	 * @param excludeRolesInput {@link Boolean}
	 * @param excludeRoles {@link String}
	 * @param excludeUserRoles {@link Boolean}
	 * @return list of {@link RoleView}
	 * @throws DotDataException
	 * @throws DotSecurityException
	 */
	@Path("_tree")
	@GET
	@Produces("application/json")
	@Operation(summary = "Get Roles Tree",
			responses = {
					@ApiResponse(
							responseCode = "200",
							content = @Content(mediaType = "application/json",
									schema = @Schema(implementation = ResponseEntityRoleView.class)))})
	public Response getRolesTree(@Context final HttpServletRequest request,
								@Context final HttpServletResponse response,
								@DefaultValue("false")   @QueryParam("onlyUserAssignableRoles") final boolean onlyUserAssignableRoles,
								@DefaultValue("")        @QueryParam("excludeRoles")            final String excludeRoles,
								@DefaultValue("false")   @QueryParam("excludeUserRoles")        final boolean excludeUserRoles)
			throws Exception {

		final List<RoleView> roleViews = new ArrayList<>();
		final List<Role> rootRoles     = roleAPI.findRootRoles();
		final Set<String> excludeRolesSet = this.createExcludeRoles(excludeRoles);

		// todo: do this need to be the user logged in?
		Logger.debug(this, ()-> "Getting Roles Tree, onlyUserAssignableRoles: " + onlyUserAssignableRoles +
								", excludeRoles: " + excludeRoles + ", excludeUserRoles: " + excludeUserRoles);

		for(final Role role : rootRoles) {

			if(onlyUserAssignableRoles) {

				//If the role has no children and is not user assignable then we don't include it
				if(!role.isEditUsers() && (role.getRoleChildren() == null || role.getRoleChildren().size() == 0)) {
					continue;
				}

				//Special case the users roles branch should be entirely hidden
				if(role.getRoleKey() != null && role.getRoleKey().equals(RoleAPI.USERS_ROOT_ROLE_KEY)) {
					continue;
				}
			}

			if(excludeUserRoles && this.isUserRole(role)) {

				continue;
			}

			final RoleView roleMap = constructRoleMap(role, excludeRolesSet, onlyUserAssignableRoles);
			roleViews.add(roleMap);

		}

		return Response.ok(new ResponseEntityRoleView(roleViews)).build();
	}

	/**
	 * Search roles
	 * If you want to filter by name:
	 * /api/v1/roles/_search?searchName=CMS
	 * Will include the roles starting by CMS
	 *
	 * if you want to filter by role key
	 * /api/v1/roles/_search?searchKey=dotcms
	 * Will include the roles starting by dotcmds
	 *
	 * Want specific role
	 * /api/v1/roles/_search?roleId=654b0931-1027-41f7-ad4d-173115ed8ec1
	 *
	 * Want pagination
	 * /api/v1/roles/_search?start=5&count=10
	 * From the 5 to the 15
	 *
	 * Do not want to include user roles (by default is true)
	 * /api/v1/roles/_search?includeUserRoles=false
	 *
	 * Want to include workflow roles (by default is false)
	 * /api/v1/roles/_search?includeWorkflowRoles=true
	 *
	 * @return list of {@link Role}
	 * @throws DotDataException
	 * @throws DotSecurityException
	 */
	@Path("_search")
	@GET
	@Produces("application/json")
	@Operation(summary = "Search Roles",
			responses = {
					@ApiResponse(
							responseCode = "200",
							content = @Content(mediaType = "application/json",
									schema = @Schema(implementation = ResponseEntitySmallRoleView.class)))})
	public Response searchRoles(@Context final HttpServletRequest request,
							    @Context final HttpServletResponse response,
							    @DefaultValue("")   @QueryParam("searchName") final String searchName,
								@DefaultValue("")   @QueryParam("searchKey") final String searchKey,
								@DefaultValue("")   @QueryParam("roleId")     final String roleId,
								@DefaultValue("0")  @QueryParam("start")      final int startParam,
								@DefaultValue("20") @QueryParam("count")      final int count,
								@DefaultValue("true") @QueryParam("includeUserRoles")      final boolean includeUserRoles,
								@DefaultValue("false") @QueryParam("includeWorkflowRoles")  final boolean includeWorkflowRoles)
            throws DotDataException, DotSecurityException, LanguageException, IOException, InvocationTargetException, IllegalAccessException {

		final InitDataObject initDataObject = new WebResource.InitBuilder(this.webResource).requiredBackendUser(true)
				.requiredFrontendUser(false).requestAndResponse(request, response)
				.rejectWhenNoUser(true).init();

		Logger.debug(this, ()-> "Searching role, searchName: " + searchName + ", searchKey: " + searchKey + ", roleId: " + roleId
						+ ", start: " + startParam + ", count: " + count + ", includeUserRoles: " + includeUserRoles + ", includeWorkflowRoles: " + includeWorkflowRoles);

        int start = startParam;
        final Role cmsAnonOrig    = this.roleAPI.loadCMSAnonymousRole();
        final Role cmsAnon        = new Role();
        BeanUtils.copyProperties(cmsAnon, cmsAnonOrig);
        final String cmsAnonName  = LanguageUtil.get(initDataObject.getUser(), "current-user");
        cmsAnon.setName(cmsAnonName);
        final List<Role> roleList = new ArrayList<>();
        if (UtilMethods.isSet(roleId)) {

            final Role role = this.roleAPI.loadRoleById(roleId);
            if (role != null) {

                return Response.ok(new ResponseEntitySmallRoleView(rolesToView(
						List.of(role.getId().equals(cmsAnon.getId())? cmsAnon:role)))).build();
            }
        }

		if (this.fillRoles(searchName, count, start, cmsAnon, cmsAnonName, roleList, includeUserRoles, searchKey)) { // include system user?

            roleList.add(0, cmsAnon);
        }

        if(includeWorkflowRoles) {

            roleList.addAll(APILocator.getRoleAPI().findWorkflowSpecialRoles());
        }

		return Response.ok(new ResponseEntitySmallRoleView(rolesToView(roleList))).build();
	}

	private boolean fillRoles(final String searchName, final int count, final int startParam,
							  final Role cmsAnon, final String cmsAnonName, final List<Role> roleList,
							  final boolean includeUserRoles, final String searchKey) throws DotDataException {

		boolean addSystemUser = searchName.length() > 0 && cmsAnonName.startsWith(searchName);
		int start = startParam;

		while (roleList.size() < count) {

			final List<Role> roles = StringUtils.isSet(searchKey)?
						this.roleAPI.findRolesByKeyFilterLeftWildcard(searchKey, start, count):
						this.roleAPI.findRolesByFilterLeftWildcard(searchName, start, count);
			if (roles.isEmpty()) {

				break;
			}
			for (Role role : roles) {

				if (role.isUser()) {

					if (!includeUserRoles) {
						continue;
					}

					try {

						APILocator.getUserAPI().loadUserById(role.getRoleKey(), APILocator.systemUser(), false );
					} catch ( Exception e ) {
						continue;
					}
				}

				if (role.getId().equals(cmsAnon.getId())) {

					role = cmsAnon;
					addSystemUser = false;
				}

				if (role.isSystem() &&
						!role.isUser() &&
						!role.getId().equals(cmsAnon.getId()) &&
						!role.getId().equals(APILocator.getRoleAPI().loadCMSAdminRole().getId())) {

					continue;
				}

				if (role.getName().equals(searchName)) {

					roleList.add( 0, role );
				} else {

					roleList.add( role );
				}
			}

			start = start + count;
		}

		return addSystemUser;
	}

=======
>>>>>>> 4a71ed7e
	private List<SmallRoleView> rolesToView (final List <Role> roles)
        throws DotDataException, LanguageException {

        final List<SmallRoleView> list = new ArrayList<>();
        final User defaultUser = APILocator.getUserAPI().getDefaultUser();
        Role defaultUserRole   = null;
        if (defaultUser != null) {

            defaultUserRole = APILocator.getRoleAPI().getUserRole(defaultUser);
        }

        for (final Role role : roles) {

			final Map<String, Object> map = new HashMap<>();

            if ((defaultUserRole != null && role.getId().equals(defaultUserRole.getId())) || //Exclude default user
                    (!role.isEditPermissions()) || //We just want to add roles that can have permissions assigned to them
                    (role.getName().contains("anonymous user")) //We need to exclude also the system anonymous user
            ) {
                continue;
            }

            list.add(new SmallRoleView(role.getName() + ((role.isUser()) ? " (" + LanguageUtil.get(APILocator.getCompanyAPI().getDefaultCompany(), "User") + ")" : StringPool.BLANK),
					role.getId(), role.getRoleKey(), role.isUser()));
        }

        return list;
    }
<<<<<<< HEAD

	private RoleView constructRoleMap(final Role role,
									 final Set<String> excludeRoles,
									 final boolean onlyUserAssignableRoles) throws DotDataException {

		final List<RoleView> children = new ArrayList<>();
		if(role != null && role.getRoleChildren() != null) {
			for(final String childrenId : role.getRoleChildren()) {

				final Role childRole = roleAPI.loadRoleById(childrenId);

				if(onlyUserAssignableRoles) {
					//If the role has no children and is not user assignable then we don't include it
					if(!childRole.isEditUsers() && (childRole.getRoleChildren() == null || childRole.getRoleChildren().size() == 0)) {
						continue;
					}

					//Special case the users roles branch should be entirely hidden
					if(childRole.getRoleKey() != null && childRole.getRoleKey().equals(RoleAPI.USERS_ROOT_ROLE_KEY)) {
						continue;
					}
				}

				// Exclude roles in the excludeRoles list
				if(excludeRoles.contains(childrenId)) {
					continue;
				}

				final RoleView childRoleView = constructRoleMap(childRole, excludeRoles, onlyUserAssignableRoles);
				if (null != childRoleView) {
					children.add(childRoleView);
				}
			}
		}

		Collections.sort(children, Comparator.comparing(RoleView::getName));

		return role!=null? new RoleView(role, children): null;
	}

	/**
	 * Get a string comma separated with the workflow special roles. These Workflow roles should not
	 * be displayed in the permission tabs
	 *
	 * @return String of comma separated ID's of the workflow roles
	 */
	private String getWorkflowRolesId() throws DotDataException {

		final StringBuilder workflowRolesIds = new StringBuilder();
		try {
			for (final Role role : APILocator.getRoleAPI().findWorkflowSpecialRoles()) {
				if (workflowRolesIds.length() > 0) {
					workflowRolesIds.append(StringPool.COMMA).append(role.getId());
				} else {
					workflowRolesIds.append(role.getId());
				}
			}

		} catch (DotSecurityException e) {
			Logger.error(this, "Error getting workflow roles.", e);
		}
		return workflowRolesIds.toString();
	}

	/**
	 * Returns true if it is an user role
	 * @param role {@link Role}
	 * @return boolean if the role is a user role
	 */
	private boolean isUserRole (final Role role) {

		return role.getRoleKey() != null && role.getRoleKey().equals(RoleAPI.USERS_ROOT_ROLE_KEY);
	}

	private Set<String> createExcludeRoles(String excludeRoles) throws DotDataException {

		final Set<String> excludeRolesSet = new HashSet<>();
		if(UtilMethods.isSet(excludeRoles)) {

			excludeRoles = excludeRoles + StringPool.COMMA + getWorkflowRolesId();
			excludeRolesSet.addAll(Arrays.asList(excludeRoles.split(StringPool.COMMA)));
		} else {
			excludeRolesSet.addAll(Arrays.asList(getWorkflowRolesId().split(StringPool.COMMA)));
		}

		return excludeRolesSet;
	}
=======
>>>>>>> 4a71ed7e
}<|MERGE_RESOLUTION|>--- conflicted
+++ resolved
@@ -4,7 +4,6 @@
 import com.dotcms.rest.InitDataObject;
 import com.dotcms.rest.ResponseEntityView;
 import com.dotcms.rest.WebResource;
-import com.dotcms.rest.api.v1.system.permission.ResponseEntityPermissionView;
 import com.dotcms.rest.exception.mapper.ExceptionMapperUtil;
 import com.dotmarketing.business.APILocator;
 import com.dotmarketing.business.ApiProvider;
@@ -18,10 +17,6 @@
 import com.dotmarketing.portlets.user.ajax.UserAjax;
 import com.dotmarketing.util.Logger;
 import com.dotmarketing.util.SecurityLogger;
-<<<<<<< HEAD
-=======
-
->>>>>>> 4a71ed7e
 import com.dotmarketing.util.StringUtils;
 import com.dotmarketing.util.UtilMethods;
 import com.liferay.portal.language.LanguageException;
@@ -34,18 +29,6 @@
 import io.swagger.v3.oas.annotations.responses.ApiResponse;
 import org.apache.commons.beanutils.BeanUtils;
 
-<<<<<<< HEAD
-=======
-import java.io.IOException;
-import java.lang.reflect.InvocationTargetException;
-import java.util.ArrayList;
-import java.util.Arrays;
-import java.util.HashMap;
-import java.util.LinkedHashMap;
-import java.util.List;
-import java.util.Map;
-import java.util.stream.Collectors;
->>>>>>> 4a71ed7e
 import javax.servlet.http.HttpServletRequest;
 import javax.servlet.http.HttpServletResponse;
 import javax.ws.rs.DELETE;
@@ -414,6 +397,68 @@
 	}
 
 	/**
+	 * todo: doc
+	 *
+	 * @param excludeRolesInput {@link Boolean}
+	 * @param excludeRoles {@link String}
+	 * @param excludeUserRoles {@link Boolean}
+	 * @return list of {@link RoleView}
+	 * @throws DotDataException
+	 * @throws DotSecurityException
+	 */
+	@Path("_tree")
+	@GET
+	@Produces("application/json")
+	@Operation(summary = "Get Roles Tree",
+			responses = {
+					@ApiResponse(
+							responseCode = "200",
+							content = @Content(mediaType = "application/json",
+									schema = @Schema(implementation = ResponseEntityRoleView.class)))})
+	public Response getRolesTree(@Context final HttpServletRequest request,
+								@Context final HttpServletResponse response,
+								@DefaultValue("false")   @QueryParam("onlyUserAssignableRoles") final boolean onlyUserAssignableRoles,
+								@DefaultValue("")        @QueryParam("excludeRoles")            final String excludeRoles,
+								@DefaultValue("false")   @QueryParam("excludeUserRoles")        final boolean excludeUserRoles)
+			throws Exception {
+
+		final List<RoleView> roleViews = new ArrayList<>();
+		final List<Role> rootRoles     = roleAPI.findRootRoles();
+		final Set<String> excludeRolesSet = this.createExcludeRoles(excludeRoles);
+
+		// todo: do this need to be the user logged in?
+		Logger.debug(this, ()-> "Getting Roles Tree, onlyUserAssignableRoles: " + onlyUserAssignableRoles +
+								", excludeRoles: " + excludeRoles + ", excludeUserRoles: " + excludeUserRoles);
+
+		for(final Role role : rootRoles) {
+
+			if(onlyUserAssignableRoles) {
+
+				//If the role has no children and is not user assignable then we don't include it
+				if(!role.isEditUsers() && (role.getRoleChildren() == null || role.getRoleChildren().size() == 0)) {
+					continue;
+				}
+
+				//Special case the users roles branch should be entirely hidden
+				if(role.getRoleKey() != null && role.getRoleKey().equals(RoleAPI.USERS_ROOT_ROLE_KEY)) {
+					continue;
+				}
+			}
+
+			if(excludeUserRoles && this.isUserRole(role)) {
+
+				continue;
+			}
+
+			final RoleView roleMap = constructRoleMap(role, excludeRolesSet, onlyUserAssignableRoles);
+			roleViews.add(roleMap);
+
+		}
+
+		return Response.ok(new ResponseEntityRoleView(roleViews)).build();
+	}
+
+	/**
 	 * Search roles
 	 * If you want to filter by name:
 	 * /api/v1/roles/_search?searchName=CMS
@@ -558,216 +603,6 @@
 		return addSystemUser;
 	}
 
-<<<<<<< HEAD
-	/**
-	 * todo: doc
-	 *
-	 * @param excludeRolesInput {@link Boolean}
-	 * @param excludeRoles {@link String}
-	 * @param excludeUserRoles {@link Boolean}
-	 * @return list of {@link RoleView}
-	 * @throws DotDataException
-	 * @throws DotSecurityException
-	 */
-	@Path("_tree")
-	@GET
-	@Produces("application/json")
-	@Operation(summary = "Get Roles Tree",
-			responses = {
-					@ApiResponse(
-							responseCode = "200",
-							content = @Content(mediaType = "application/json",
-									schema = @Schema(implementation = ResponseEntityRoleView.class)))})
-	public Response getRolesTree(@Context final HttpServletRequest request,
-								@Context final HttpServletResponse response,
-								@DefaultValue("false")   @QueryParam("onlyUserAssignableRoles") final boolean onlyUserAssignableRoles,
-								@DefaultValue("")        @QueryParam("excludeRoles")            final String excludeRoles,
-								@DefaultValue("false")   @QueryParam("excludeUserRoles")        final boolean excludeUserRoles)
-			throws Exception {
-
-		final List<RoleView> roleViews = new ArrayList<>();
-		final List<Role> rootRoles     = roleAPI.findRootRoles();
-		final Set<String> excludeRolesSet = this.createExcludeRoles(excludeRoles);
-
-		// todo: do this need to be the user logged in?
-		Logger.debug(this, ()-> "Getting Roles Tree, onlyUserAssignableRoles: " + onlyUserAssignableRoles +
-								", excludeRoles: " + excludeRoles + ", excludeUserRoles: " + excludeUserRoles);
-
-		for(final Role role : rootRoles) {
-
-			if(onlyUserAssignableRoles) {
-
-				//If the role has no children and is not user assignable then we don't include it
-				if(!role.isEditUsers() && (role.getRoleChildren() == null || role.getRoleChildren().size() == 0)) {
-					continue;
-				}
-
-				//Special case the users roles branch should be entirely hidden
-				if(role.getRoleKey() != null && role.getRoleKey().equals(RoleAPI.USERS_ROOT_ROLE_KEY)) {
-					continue;
-				}
-			}
-
-			if(excludeUserRoles && this.isUserRole(role)) {
-
-				continue;
-			}
-
-			final RoleView roleMap = constructRoleMap(role, excludeRolesSet, onlyUserAssignableRoles);
-			roleViews.add(roleMap);
-
-		}
-
-		return Response.ok(new ResponseEntityRoleView(roleViews)).build();
-	}
-
-	/**
-	 * Search roles
-	 * If you want to filter by name:
-	 * /api/v1/roles/_search?searchName=CMS
-	 * Will include the roles starting by CMS
-	 *
-	 * if you want to filter by role key
-	 * /api/v1/roles/_search?searchKey=dotcms
-	 * Will include the roles starting by dotcmds
-	 *
-	 * Want specific role
-	 * /api/v1/roles/_search?roleId=654b0931-1027-41f7-ad4d-173115ed8ec1
-	 *
-	 * Want pagination
-	 * /api/v1/roles/_search?start=5&count=10
-	 * From the 5 to the 15
-	 *
-	 * Do not want to include user roles (by default is true)
-	 * /api/v1/roles/_search?includeUserRoles=false
-	 *
-	 * Want to include workflow roles (by default is false)
-	 * /api/v1/roles/_search?includeWorkflowRoles=true
-	 *
-	 * @return list of {@link Role}
-	 * @throws DotDataException
-	 * @throws DotSecurityException
-	 */
-	@Path("_search")
-	@GET
-	@Produces("application/json")
-	@Operation(summary = "Search Roles",
-			responses = {
-					@ApiResponse(
-							responseCode = "200",
-							content = @Content(mediaType = "application/json",
-									schema = @Schema(implementation = ResponseEntitySmallRoleView.class)))})
-	public Response searchRoles(@Context final HttpServletRequest request,
-							    @Context final HttpServletResponse response,
-							    @DefaultValue("")   @QueryParam("searchName") final String searchName,
-								@DefaultValue("")   @QueryParam("searchKey") final String searchKey,
-								@DefaultValue("")   @QueryParam("roleId")     final String roleId,
-								@DefaultValue("0")  @QueryParam("start")      final int startParam,
-								@DefaultValue("20") @QueryParam("count")      final int count,
-								@DefaultValue("true") @QueryParam("includeUserRoles")      final boolean includeUserRoles,
-								@DefaultValue("false") @QueryParam("includeWorkflowRoles")  final boolean includeWorkflowRoles)
-            throws DotDataException, DotSecurityException, LanguageException, IOException, InvocationTargetException, IllegalAccessException {
-
-		final InitDataObject initDataObject = new WebResource.InitBuilder(this.webResource).requiredBackendUser(true)
-				.requiredFrontendUser(false).requestAndResponse(request, response)
-				.rejectWhenNoUser(true).init();
-
-		Logger.debug(this, ()-> "Searching role, searchName: " + searchName + ", searchKey: " + searchKey + ", roleId: " + roleId
-						+ ", start: " + startParam + ", count: " + count + ", includeUserRoles: " + includeUserRoles + ", includeWorkflowRoles: " + includeWorkflowRoles);
-
-        int start = startParam;
-        final Role cmsAnonOrig    = this.roleAPI.loadCMSAnonymousRole();
-        final Role cmsAnon        = new Role();
-        BeanUtils.copyProperties(cmsAnon, cmsAnonOrig);
-        final String cmsAnonName  = LanguageUtil.get(initDataObject.getUser(), "current-user");
-        cmsAnon.setName(cmsAnonName);
-        final List<Role> roleList = new ArrayList<>();
-        if (UtilMethods.isSet(roleId)) {
-
-            final Role role = this.roleAPI.loadRoleById(roleId);
-            if (role != null) {
-
-                return Response.ok(new ResponseEntitySmallRoleView(rolesToView(
-						List.of(role.getId().equals(cmsAnon.getId())? cmsAnon:role)))).build();
-            }
-        }
-
-		if (this.fillRoles(searchName, count, start, cmsAnon, cmsAnonName, roleList, includeUserRoles, searchKey)) { // include system user?
-
-            roleList.add(0, cmsAnon);
-        }
-
-        if(includeWorkflowRoles) {
-
-            roleList.addAll(APILocator.getRoleAPI().findWorkflowSpecialRoles());
-        }
-
-		return Response.ok(new ResponseEntitySmallRoleView(rolesToView(roleList))).build();
-	}
-
-	private boolean fillRoles(final String searchName, final int count, final int startParam,
-							  final Role cmsAnon, final String cmsAnonName, final List<Role> roleList,
-							  final boolean includeUserRoles, final String searchKey) throws DotDataException {
-
-		boolean addSystemUser = searchName.length() > 0 && cmsAnonName.startsWith(searchName);
-		int start = startParam;
-
-		while (roleList.size() < count) {
-
-			final List<Role> roles = StringUtils.isSet(searchKey)?
-						this.roleAPI.findRolesByKeyFilterLeftWildcard(searchKey, start, count):
-						this.roleAPI.findRolesByFilterLeftWildcard(searchName, start, count);
-			if (roles.isEmpty()) {
-
-				break;
-			}
-			for (Role role : roles) {
-
-				if (role.isUser()) {
-
-					if (!includeUserRoles) {
-						continue;
-					}
-
-					try {
-
-						APILocator.getUserAPI().loadUserById(role.getRoleKey(), APILocator.systemUser(), false );
-					} catch ( Exception e ) {
-						continue;
-					}
-				}
-
-				if (role.getId().equals(cmsAnon.getId())) {
-
-					role = cmsAnon;
-					addSystemUser = false;
-				}
-
-				if (role.isSystem() &&
-						!role.isUser() &&
-						!role.getId().equals(cmsAnon.getId()) &&
-						!role.getId().equals(APILocator.getRoleAPI().loadCMSAdminRole().getId())) {
-
-					continue;
-				}
-
-				if (role.getName().equals(searchName)) {
-
-					roleList.add( 0, role );
-				} else {
-
-					roleList.add( role );
-				}
-			}
-
-			start = start + count;
-		}
-
-		return addSystemUser;
-	}
-
-=======
->>>>>>> 4a71ed7e
 	private List<SmallRoleView> rolesToView (final List <Role> roles)
         throws DotDataException, LanguageException {
 
@@ -796,7 +631,6 @@
 
         return list;
     }
-<<<<<<< HEAD
 
 	private RoleView constructRoleMap(final Role role,
 									 final Set<String> excludeRoles,
@@ -884,6 +718,4 @@
 
 		return excludeRolesSet;
 	}
-=======
->>>>>>> 4a71ed7e
 }