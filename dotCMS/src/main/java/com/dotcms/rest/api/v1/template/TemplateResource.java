--- conflicted
+++ resolved
@@ -18,6 +18,7 @@
 import com.dotmarketing.business.PermissionAPI;
 import com.dotmarketing.business.PermissionAPI.PermissionableType;
 import com.dotmarketing.business.RoleAPI;
+import com.dotmarketing.business.Theme;
 import com.dotmarketing.business.VersionableAPI;
 import com.dotmarketing.business.web.HostWebAPI;
 import com.dotmarketing.business.web.WebAPILocator;
@@ -39,6 +40,7 @@
 import com.dotmarketing.util.WebKeys;
 import com.google.common.annotations.VisibleForTesting;
 import com.liferay.portal.model.User;
+import com.liferay.util.StringPool;
 import io.vavr.control.Try;
 import org.glassfish.jersey.server.JSONP;
 
@@ -92,27 +94,24 @@
         this(new WebResource(),
                 new PaginationUtil(new TemplatePaginator(APILocator.getTemplateAPI(),
                         new TemplateHelper(APILocator.getPermissionAPI(),
-                                APILocator.getRoleAPI(),
                                 APILocator.getContainerAPI()))),
                 APILocator.getTemplateAPI(),
                 APILocator.getVersionableAPI(),
                 APILocator.getFolderAPI(),
                 APILocator.getPermissionAPI(),
                 WebAPILocator.getHostWebAPI(),
-                APILocator.getRoleAPI(),
                 APILocator.getContainerAPI());
     }
 
     @VisibleForTesting
     public TemplateResource(final WebResource     webResource,
-                             final PaginationUtil templatePaginator,
-                             final TemplateAPI    templateAPI,
-                             final VersionableAPI versionableAPI,
-                             final FolderAPI      folderAPI,
-                             final PermissionAPI  permissionAPI,
-                             final HostWebAPI     hostWebAPI,
-                             final RoleAPI        roleAPI,
-                             final ContainerAPI   containerAPI) {
+                            final PaginationUtil templatePaginator,
+                            final TemplateAPI    templateAPI,
+                            final VersionableAPI versionableAPI,
+                            final FolderAPI      folderAPI,
+                            final PermissionAPI  permissionAPI,
+                            final HostWebAPI     hostWebAPI,
+                            final ContainerAPI   containerAPI) {
 
         this.webResource    = webResource;
         this.templateAPI    = templateAPI;
@@ -120,7 +119,7 @@
         this.folderAPI      = folderAPI;
         this.permissionAPI  = permissionAPI;
         this.hostWebAPI     = hostWebAPI;
-        this.templateHelper = new TemplateHelper(permissionAPI, roleAPI, containerAPI);
+        this.templateHelper = new TemplateHelper(permissionAPI, containerAPI);
         this.paginationUtil = templatePaginator;
     }
 
@@ -147,14 +146,14 @@
     @Consumes(MediaType.APPLICATION_JSON)
     @Produces({MediaType.APPLICATION_JSON, "application/javascript"})
     public final Response list(@Context final HttpServletRequest httpRequest,
-                                        @Context final HttpServletResponse httpResponse,
-                                        @QueryParam(PaginationUtil.FILTER)   final String filter,
-                                        @QueryParam(PaginationUtil.PAGE)     final int page,
-                                        @DefaultValue("40") @QueryParam(PaginationUtil.PER_PAGE) final int perPage,
-                                        @DefaultValue("mod_date") @QueryParam(PaginationUtil.ORDER_BY) final String orderBy,
-                                        @DefaultValue("DESC") @QueryParam(PaginationUtil.DIRECTION)  final String direction,
-                                        @QueryParam(TemplatePaginator.HOST_PARAMETER_ID)           final String hostId,
-                                        @QueryParam(ARCHIVE_PARAM)                                  final boolean archive) {
+                               @Context final HttpServletResponse httpResponse,
+                               @QueryParam(PaginationUtil.FILTER)   final String filter,
+                               @QueryParam(PaginationUtil.PAGE)     final int page,
+                               @DefaultValue("40") @QueryParam(PaginationUtil.PER_PAGE) final int perPage,
+                               @DefaultValue("mod_date") @QueryParam(PaginationUtil.ORDER_BY) final String orderBy,
+                               @DefaultValue("DESC") @QueryParam(PaginationUtil.DIRECTION)  final String direction,
+                               @QueryParam(TemplatePaginator.HOST_PARAMETER_ID)           final String hostId,
+                               @QueryParam(ARCHIVE_PARAM)                                  final boolean archive) {
 
         final InitDataObject initData = new WebResource.InitBuilder(webResource)
                 .requestAndResponse(httpRequest, httpResponse).rejectWhenNoUser(true).init();
@@ -172,14 +171,9 @@
     }
 
     /**
-     * Return live version {@link com.dotmarketing.portlets.templates.model.Template} based on the id
-     *
-     * @param httpRequest
-     * @param httpResponse
-     * @param templateId template identifier to get the live version.
-     * @return
-     * @throws DotSecurityException
-     * @throws DotDataException
+     * Return a live version {@link com.dotmarketing.portlets.templates.model.Template} based on the id
+     *
+     * @return Response
      */
     @GET
     @Path("/live")
@@ -188,8 +182,8 @@
     @Consumes(MediaType.APPLICATION_JSON)
     @Produces({MediaType.APPLICATION_JSON, "application/javascript"})
     public final Response getLiveById(@Context final HttpServletRequest  httpRequest,
-                               @Context final HttpServletResponse httpResponse,
-                               @QueryParam("templateId") final String templateId) throws DotSecurityException, DotDataException {
+                                      @Context final HttpServletResponse httpResponse,
+                                      @QueryParam("templateId") final String templateId) throws DotSecurityException, DotDataException {
 
         final InitDataObject initData = new WebResource.InitBuilder(webResource)
                 .requestAndResponse(httpRequest, httpResponse).rejectWhenNoUser(true).init();
@@ -201,21 +195,16 @@
 
         if (null == template || UtilMethods.isNotSet(template.getIdentifier())) {
 
-            throw new DoesNotExistException("Live Version of the Template with Id: " + templateId + " does not exist");
+            throw new DoesNotExistException("The live template id: " + templateId + " does not exists");
         }
 
         return Response.ok(new ResponseEntityView(this.templateHelper.toTemplateView(template, user))).build();
     }
 
     /**
-     * Return working version {@link com.dotmarketing.portlets.templates.model.Template} based on the id
-     *
-     * @param httpRequest
-     * @param httpResponse
-     * @param templateId template identifier to get the working version.
-     * @return
-     * @throws DotSecurityException
-     * @throws DotDataException
+     * Return a working version {@link com.dotmarketing.portlets.templates.model.Template} based on the id
+     *
+     * @return Response
      */
     @GET
     @Path("/working")
@@ -237,7 +226,7 @@
 
         if (null == template || UtilMethods.isNotSet(template.getIdentifier())) {
 
-            throw new DoesNotExistException("Working Version of the Template with Id: " + templateId + " does not exist");
+            throw new DoesNotExistException("The working template id: " + templateId + " does not exists");
         }
 
         return Response.ok(new ResponseEntityView(this.templateHelper.toTemplateView(template, user))).build();
@@ -258,8 +247,8 @@
     @NoCache
     @Produces({MediaType.APPLICATION_JSON, "application/javascript"})
     public final Response saveNew(@Context final HttpServletRequest  request,
-                                @Context final HttpServletResponse response,
-                                final TemplateForm templateForm) throws DotDataException, DotSecurityException {
+                                  @Context final HttpServletResponse response,
+                                  final TemplateForm templateForm) throws DotDataException, DotSecurityException {
 
         final InitDataObject initData = new WebResource.InitBuilder(webResource)
                 .requestAndResponse(request, response).rejectWhenNoUser(true).init();
@@ -272,12 +261,8 @@
     }
 
     /**
-<<<<<<< HEAD
-     * Save an existing template
-=======
      * Saves a new working version of an existing template. The templateForm must contain the identifier of the template.
      *
->>>>>>> 841ea148
      * @param request       {@link HttpServletRequest}
      * @param response      {@link HttpServletResponse}
      * @param templateForm  {@link TemplateForm}
@@ -290,27 +275,18 @@
     @NoCache
     @Produces({MediaType.APPLICATION_JSON, "application/javascript"})
     public final Response save(@Context final HttpServletRequest  request,
-                            @Context final HttpServletResponse response,
-                            final TemplateForm templateForm) throws DotDataException, DotSecurityException {
+                               @Context final HttpServletResponse response,
+                               final TemplateForm templateForm) throws DotDataException, DotSecurityException {
 
         final InitDataObject initData = new WebResource.InitBuilder(webResource)
                 .requestAndResponse(request, response).rejectWhenNoUser(true).init();
         final User user         = initData.getUser();
         final Host host         = this.hostWebAPI.getCurrentHostNoThrow(request);
         final PageMode pageMode = PageMode.get(request);
-<<<<<<< HEAD
-        final Template currentTemplate = this.findTemplateByForm(templateForm, user, pageMode);
-
-        if (null == currentTemplate) {
-
-            throw new DoesNotExistException("The working template inode: " + templateForm.getInode()
-                    + " or id: " + templateForm.getIdentifier() + " does not exists");
-=======
         final Template currentTemplate = this.templateAPI.findWorkingTemplate(templateForm.getIdentifier(),user,pageMode.respectAnonPerms);
 
         if (null == currentTemplate) {
             throw new DoesNotExistException("Template with Id: " + templateForm.getIdentifier() + " does not exist");
->>>>>>> 841ea148
         }
 
         final Template newVersionTemplate = new Template();
@@ -322,13 +298,32 @@
 
     @WrapInTransaction
     private Template fillAndSaveTemplate(final TemplateForm templateForm,
-            final User user,
-            final Host host,
-            final PageMode pageMode,
-            final Template template) throws DotSecurityException, DotDataException {
-
-        template.setInode("");
-        template.setTheme(templateForm.getTheme());
+                                         final User user,
+                                         final Host host,
+                                         final PageMode pageMode,
+                                         final Template template) throws DotSecurityException, DotDataException {
+
+        if(UtilMethods.isSet(templateForm.getTheme())) {
+
+            if (Theme.SYSTEM_THEME.equalsIgnoreCase(template.getTheme())) {
+
+                final Theme systemTheme = APILocator.getThemeAPI().systemTheme();
+                template.setThemeName(systemTheme.getName());
+            } else {
+
+                final Folder themeFolder = this.folderAPI.find(templateForm.getTheme(), user, pageMode.respectAnonPerms);
+
+                if (null != themeFolder && InodeUtils.isSet(themeFolder.getInode())) {
+                    template.setThemeName(this.folderAPI.find(templateForm.getTheme(), user, pageMode.respectAnonPerms).getName());
+                } else {
+
+                    throw new BadRequestException("Invalid theme: " + templateForm.getTheme());
+                }
+            }
+
+            template.setTheme(templateForm.getTheme());
+        }
+        template.setInode(StringPool.BLANK);
         template.setBody(templateForm.getBody());
         template.setCountContainers(templateForm.getCountAddContainer());
         template.setCountAddContainer(templateForm.getCountAddContainer());
@@ -349,7 +344,7 @@
         template.setSelectedimage(templateForm.getSelectedimage());
         template.setHeader(templateForm.getHeader());
 
-        if (templateForm.isDrawed()) {
+        if (templateForm.isDrawed()) { // todo: check theme system case
             final String themeHostId = APILocator.getFolderAPI().find(templateForm.getTheme(), user, pageMode.respectAnonPerms).getHostId();
             final String themePath   = themeHostId.equals(host.getInode())?
                     Template.THEMES_PATH + template.getThemeName() + "/":
@@ -368,79 +363,7 @@
         return template;
     }
 
-    private Template findTemplateByForm (final TemplateForm templateForm, final User user, final PageMode pageMode) throws DotDataException, DotSecurityException {
-
-        return this.findTemplateBy(templateForm.getInode(), templateForm.getIdentifier(), user, pageMode);
-    }
-
-    private Template findTemplateBy (final String templateInode, final String templateIdentifier,
-                                         final User user, final PageMode pageMode) throws DotDataException, DotSecurityException {
-
-        Template template = null;
-        try {
-            if (UtilMethods.isSet(templateInode)) {
-                template = this.templateAPI.find(templateInode, user, pageMode.respectAnonPerms);
-            }
-        } catch (Exception e) {
-
-            Logger.debug(this, e.getMessage(), e);
-            // if does not work by inode see if can by id
-        }
-
-        if ((null == template || InodeUtils.isSet(template.getInode())) && UtilMethods.isSet(templateIdentifier)) {
-
-            return pageMode.showLive?
-                    this.templateAPI.findLiveTemplate(templateIdentifier, user, pageMode.respectAnonPerms):
-                    this.templateAPI.findWorkingTemplate(templateIdentifier, user, pageMode.respectAnonPerms);
-        }
-
-        throw new DoesNotExistException("Can not find the template");
-    }
-
-
-    /**
-<<<<<<< HEAD
-     * Save and publish a new template
-     * @param request        {@link HttpServletResponse}
-     * @param response       {@link HttpServletResponse}
-     * @param templateForm   {@link TemplateForm}
-     * @return Response
-     * @throws DotDataException
-     * @throws DotSecurityException
-     */
-    @POST
-    @Path("/_savepublish")
-    @JSONP
-    @NoCache
-    @Produces({MediaType.APPLICATION_JSON, "application/javascript"})
-    public final Response saveNewAndPublish(@Context final HttpServletRequest  request,
-                                  @Context final HttpServletResponse response,
-                                  final TemplateForm templateForm)
-            throws DotDataException, DotSecurityException, WebAssetException {
-
-        final InitDataObject initData = new WebResource.InitBuilder(webResource)
-                .requestAndResponse(request, response).rejectWhenNoUser(true).init();
-        final User user         = initData.getUser();
-        final Host host         = this.hostWebAPI.getCurrentHostNoThrow(request);
-        final PageMode pageMode = PageMode.get(request);
-
-        Logger.debug(this, ()-> "Saving and Publishing new template: " + templateForm.getTitle());
-        if(!permissionAPI.doesUserHavePermission(host, PermissionAPI.PERMISSION_CAN_ADD_CHILDREN, user, pageMode.respectAnonPerms)) {
-
-            Logger.error(this, "The user: " + user.getUserId() + " does not have permission to add a template");
-            throw new DotSecurityException(WebKeys.USER_PERMISSIONS_EXCEPTION);
-        }
-
-        return Response.ok(new ResponseEntityView(this.templateHelper.toTemplateView(
-                this.saveAndPublish(templateForm, user, host, pageMode, new Template()), user))).build();
-    }
-
-    /**
-     * Save and publish an existing template
-     * @param request       {@link HttpServletRequest}
-     * @param response      {@link HttpServletResponse}
-     * @param templateForm  {@link TemplateForm}
-=======
+    /**
      * Publishes Template(s)
      *
      * This method receives a list of identifiers and publishes the templates.
@@ -450,81 +373,28 @@
      * @param request            {@link HttpServletRequest}
      * @param response           {@link HttpServletResponse}
      * @param templatesToPublish {@link List} list of template ids to publish
->>>>>>> 841ea148
      * @return Response
      * @throws DotDataException
      * @throws DotSecurityException
      */
     @PUT
-    @Path("/_savepublish")
-    @JSONP
-    @NoCache
-    @Produces({MediaType.APPLICATION_JSON, "application/javascript"})
-<<<<<<< HEAD
-    public final Response saveAndPublish(@Context final HttpServletRequest  request,
-                               @Context final HttpServletResponse response,
-                               final TemplateForm templateForm)
-            throws DotDataException, DotSecurityException, WebAssetException {
-=======
+    @Path("/_publish")
+    @JSONP
+    @NoCache
+    @Produces({MediaType.APPLICATION_JSON, "application/javascript"})
     public final Response publish(@Context final HttpServletRequest  request,
-                               @Context final HttpServletResponse response,
-                               final List<String> templatesToPublish){
->>>>>>> 841ea148
-
-        final InitDataObject initData = new WebResource.InitBuilder(webResource)
-                .requestAndResponse(request, response).rejectWhenNoUser(true).init();
-        final User user         = initData.getUser();
-        final PageMode pageMode = PageMode.get(request);
-<<<<<<< HEAD
-        final Template currentTemplate = this.findTemplateByForm(templateForm, user, pageMode);
-=======
+                                  @Context final HttpServletResponse response,
+                                  final List<String> templatesToPublish){
+
+        final InitDataObject initData = new WebResource.InitBuilder(webResource)
+                .requestAndResponse(request, response).rejectWhenNoUser(true).init();
+        final User user         = initData.getUser();
+        final PageMode pageMode = PageMode.get(request);
         Long publishedTemplatesCount = 0L;
         final List<FailedResultView> failedToPublish    = new ArrayList<>();
->>>>>>> 841ea148
-
-        if (null == currentTemplate) {
-
-<<<<<<< HEAD
-            throw new DoesNotExistException("The working template inode: " + templateForm.getInode()
-                    + " or id: " + templateForm.getIdentifier() + " does not exists");
-        }
-
-        this.templateHelper.checkPermission(user, currentTemplate, PERMISSION_WRITE);
-
-        return Response.ok(new ResponseEntityView(this.templateHelper.toTemplateView(
-                this.saveAndPublish(templateForm, user, host, pageMode, currentTemplate), user))).build();
-    }
-
-    @WrapInTransaction
-    private Template saveAndPublish (final TemplateForm templateForm,
-                                     final User user,
-                                     final Host host,
-                                     final PageMode pageMode,
-                                     final Template template)
-            throws DotDataException, DotSecurityException, WebAssetException {
-
-        final Template savedTemplate = this.fillAndSaveTemplate(templateForm, user, host, pageMode, template);
-        this.templateAPI.publishTemplate(savedTemplate, user, pageMode.respectAnonPerms);
-        return savedTemplate;
-    }
-
-    @WrapInTransaction
-    private Template fillAndSaveTemplate(final TemplateForm templateForm,
-            final User user,
-            final Host host,
-            final PageMode pageMode,
-            final Template template) throws DotSecurityException, DotDataException {
-
-        if(UtilMethods.isSet(templateForm.getTheme())) {
-
-            final Folder themeFolder = this.folderAPI.find(templateForm.getTheme(), user, pageMode.respectAnonPerms);
-
-            if (null != themeFolder && InodeUtils.isSet(themeFolder.getInode())) {
-                template.setThemeName(this.folderAPI.find(templateForm.getTheme(), user, pageMode.respectAnonPerms).getName());
-            } else {
-
-                throw new BadRequestException("Invalid theme: " + templateForm.getTheme());
-=======
+
+        if (!UtilMethods.isSet(templatesToPublish)) {
+
             throw new IllegalArgumentException("The body must send a collection of template identifiers such as: " +
                     "[\"dd60695c-9e0f-4a2e-9fd8-ce2a4ac5c27d\",\"cc59390c-9a0f-4e7a-9fd8-ca7e4ec0c77d\"]");
         }
@@ -544,64 +414,9 @@
             } catch(Exception e) {
                 Logger.debug(this, e.getMessage(), e);
                 failedToPublish.add(new FailedResultView(templateId,e.getMessage()));
->>>>>>> 841ea148
             }
-            template.setTheme(templateForm.getTheme());
-        }
-
-<<<<<<< HEAD
-        template.setBody(templateForm.getBody());
-        template.setCountContainers(templateForm.getCountAddContainer());
-        template.setCountAddContainer(templateForm.getCountAddContainer());
-        template.setSortOrder(templateForm.getSortOrder());
-        template.setTitle(templateForm.getTitle());
-        template.setModUser(user.getUserId());
-        template.setOwner(user.getUserId());
-        template.setModDate(new Date());
-        if (null != templateForm.getLayout()) {
-            template.setDrawedBody(this.templateHelper.toTemplateLayout(templateForm.getLayout()));
-            template.setDrawed(true);
-        } else {
-            template.setDrawedBody(templateForm.getDrawedBody());
-        }
-        template.setFooter(templateForm.getFooter());
-        template.setFriendlyName(templateForm.getFriendlyName());
-        template.setHeadCode(templateForm.getHeadCode());
-        template.setImage(templateForm.getImage());
-        template.setSelectedimage(templateForm.getSelectedimage());
-        template.setHeader(templateForm.getHeader());
-
-        if (templateForm.isDrawed()) { // todo: not sure if this needed
-
-            final String themeHostId = APILocator.getFolderAPI().find(templateForm.getTheme(), user, pageMode.respectAnonPerms).getHostId();
-            final String themePath   = themeHostId.equals(host.getInode())?
-                    Template.THEMES_PATH + template.getThemeName() + "/":
-                    "//" + APILocator.getHostAPI().find(themeHostId, user, pageMode.respectAnonPerms).getHostname()
-                            + Template.THEMES_PATH + template.getThemeName() + "/";
-
-            final StringBuffer endBody = DesignTemplateUtil.getBody(template.getBody(), template.getHeadCode(),
-                    themePath, templateForm.isHeaderCheck(), templateForm.isFooterCheck());
-
-            // set the drawedBody for future edit
-            //template.setDrawedBody(template.getBody());
-            // set the real body
-            template.setBody(endBody.toString());
-        }
-
-        this.versionableAPI.setLocked(
-                this.templateAPI.saveTemplate(template, host, user, pageMode.respectAnonPerms), false, user);
-
-        ActivityLogger.logInfo(this.getClass(), "Saved Template", "User " + user.getPrimaryKey()
-                + "Template: " + template.getTitle(), host.getTitle() != null? host.getTitle():"default");
-
-        return template;
-    }
-
-    /**
-     * Publishes Template(s)
-     *
-     * This method receives a list of identifiers and publishes the templates.
-=======
+        }
+
         return Response.ok(new ResponseEntityView(
                 new BulkResultView(publishedTemplatesCount,0L,failedToPublish)))
                 .build();
@@ -611,82 +426,6 @@
      * Unpublishes Template(s)
      *
      * This method receives a list of identifiers and unpublishes the templates.
->>>>>>> 841ea148
-     * To publish a template successfully the user needs to have Publish Permissions and the template
-     * can not be archived.
-     *
-     * @param request            {@link HttpServletRequest}
-     * @param response           {@link HttpServletResponse}
-<<<<<<< HEAD
-     * @param templatesToPublish {@link List} list of template ids to publish
-=======
-     * @param templatesToUnpublish {@link List} list of template ids to unpublish
->>>>>>> 841ea148
-     * @return Response
-     * @throws DotDataException
-     * @throws DotSecurityException
-     */
-    @PUT
-    @Path("/_publish")
-    @JSONP
-    @NoCache
-    @Produces({MediaType.APPLICATION_JSON, "application/javascript"})
-<<<<<<< HEAD
-    public final Response publish(@Context final HttpServletRequest  request,
-                               @Context final HttpServletResponse response,
-                               final List<String> templatesToPublish){
-=======
-    public final Response unpublish(@Context final HttpServletRequest  request,
-                                  @Context final HttpServletResponse response,
-                                  final List<String> templatesToUnpublish) {
->>>>>>> 841ea148
-
-        final InitDataObject initData = new WebResource.InitBuilder(webResource)
-                .requestAndResponse(request, response).rejectWhenNoUser(true).init();
-        final User user         = initData.getUser();
-        final PageMode pageMode = PageMode.get(request);
-<<<<<<< HEAD
-        Long publishedTemplatesCount = 0L;
-        final List<FailedResultView> failedToPublish    = new ArrayList<>();
-=======
-        Long unpublishedTemplatesCount = 0L;
-        final List<FailedResultView> failedToUnpublish    = new ArrayList<>();
->>>>>>> 841ea148
-
-        if (!UtilMethods.isSet(templatesToPublish)) {
-
-            throw new IllegalArgumentException("The body must send a collection of template identifiers such as: " +
-                    "[\"dd60695c-9e0f-4a2e-9fd8-ce2a4ac5c27d\",\"cc59390c-9a0f-4e7a-9fd8-ca7e4ec0c77d\"]");
-        }
-
-<<<<<<< HEAD
-        for (final String templateId : templatesToPublish) {
-            try{
-                final Template template = this.templateAPI.findWorkingTemplate(templateId,user,pageMode.respectAnonPerms);
-                if (null != template && InodeUtils.isSet(template.getInode())){
-                    this.templateAPI.publishTemplate(template, user, pageMode.respectAnonPerms);
-                    ActivityLogger.logInfo(this.getClass(), "Publish Template Action", "User " +
-                            user.getPrimaryKey() + " published template: " + template.getIdentifier());
-                    publishedTemplatesCount++;
-                } else {
-                    Logger.error(this, "Template with Id: " + templateId + " does not exists");
-                    failedToPublish.add(new FailedResultView(templateId,"Template Does Not Exists"));
-                }
-            } catch(Exception e) {
-                Logger.debug(this, e.getMessage(), e);
-                failedToPublish.add(new FailedResultView(templateId,e.getMessage()));
-            }
-        }
-
-        return Response.ok(new ResponseEntityView(
-                new BulkResultView(publishedTemplatesCount,0L,failedToPublish)))
-                .build();
-    }
-
-    /**
-     * Unpublishes Template(s)
-     *
-     * This method receives a list of identifiers and unpublishes the templates.
      * To publish a template successfully the user needs to have Publish Permissions and the template
      * can not be archived.
      *
@@ -703,8 +442,8 @@
     @NoCache
     @Produces({MediaType.APPLICATION_JSON, "application/javascript"})
     public final Response unpublish(@Context final HttpServletRequest  request,
-                                  @Context final HttpServletResponse response,
-                                  final List<String> templatesToUnpublish) {
+                                    @Context final HttpServletResponse response,
+                                    final List<String> templatesToUnpublish) {
 
         final InitDataObject initData = new WebResource.InitBuilder(webResource)
                 .requestAndResponse(request, response).rejectWhenNoUser(true).init();
@@ -719,8 +458,6 @@
                     "[\"dd60695c-9e0f-4a2e-9fd8-ce2a4ac5c27d\",\"cc59390c-9a0f-4e7a-9fd8-ca7e4ec0c77d\"]");
         }
 
-=======
->>>>>>> 841ea148
         for (final String templateId : templatesToUnpublish) {
             try{
                 final Template template = this.templateAPI.findWorkingTemplate(templateId,user,pageMode.respectAnonPerms);
@@ -730,13 +467,8 @@
                             user.getPrimaryKey() + " unpublished template: " + template.getIdentifier());
                     unpublishedTemplatesCount++;
                 } else {
-<<<<<<< HEAD
-                    Logger.error(this, "Template with Id: " + templateId + " does not exists");
-                    failedToUnpublish.add(new FailedResultView(templateId,"Template Does Not Exists"));
-=======
                     Logger.error(this, "Template with Id: " + templateId + " does not exist");
                     failedToUnpublish.add(new FailedResultView(templateId,"Template Does not exist"));
->>>>>>> 841ea148
                 }
             } catch(Exception e) {
                 Logger.debug(this, e.getMessage(), e);
@@ -774,11 +506,7 @@
 
         Logger.debug(this, ()->"Copying the Template: " + templateId);
 
-<<<<<<< HEAD
-        final Template template = this.findTemplateBy(templateInode, templateInode, user, pageMode);
-=======
         final Template template = this.templateAPI.findWorkingTemplate(templateId,user,pageMode.respectAnonPerms);
->>>>>>> 841ea148
 
         if (null == template || !InodeUtils.isSet(template.getInode())) {
 
@@ -804,8 +532,8 @@
     @NoCache
     @Produces({MediaType.APPLICATION_JSON, "application/javascript"})
     public final Response lock(@Context final HttpServletRequest  request,
-            @Context final HttpServletResponse response,
-            @PathParam("templateId") final String templateId) throws DotDataException, DotSecurityException {
+                               @Context final HttpServletResponse response,
+                               @PathParam("templateId") final String templateId) throws DotDataException, DotSecurityException {
 
         final InitDataObject initData = new WebResource.InitBuilder(webResource)
                 .requestAndResponse(request, response).rejectWhenNoUser(true).init();
@@ -815,8 +543,7 @@
         final Template template = this.templateAPI.findWorkingTemplate(templateId,user,pageMode.respectAnonPerms);
 
         if (null == template || !InodeUtils.isSet(template.getInode())) {
-<<<<<<< HEAD
-            throw new DoesNotExistException("Template with Id: " + templateId + " does not exists");
+            throw new DoesNotExistException("Template with Id: " + templateId + " does not exist");
         }
 
         this.templateAPI.lock(template, user);
@@ -824,16 +551,6 @@
         ActivityLogger.logInfo(this.getClass(), "Locked Template Action", "User " +
                 user.getPrimaryKey() + " locked template: " + template.getIdentifier());
 
-=======
-            throw new DoesNotExistException("Template with Id: " + templateId + " does not exist");
-        }
-
-        this.templateAPI.lock(template, user);
-
-        ActivityLogger.logInfo(this.getClass(), "Locked Template Action", "User " +
-                user.getPrimaryKey() + " locked template: " + template.getIdentifier());
-
->>>>>>> 841ea148
         return Response.ok(new ResponseEntityView("Template Locked Successfully")).build();
     }
 
@@ -852,8 +569,8 @@
     @NoCache
     @Produces({MediaType.APPLICATION_JSON, "application/javascript"})
     public final Response unlock(@Context final HttpServletRequest  request,
-                               @Context final HttpServletResponse response,
-                               @PathParam("templateId") final String templateId) throws DotDataException, DotSecurityException {
+                                 @Context final HttpServletResponse response,
+                                 @PathParam("templateId") final String templateId) throws DotDataException, DotSecurityException {
 
         final InitDataObject initData = new WebResource.InitBuilder(webResource)
                 .requestAndResponse(request, response).rejectWhenNoUser(true).init();
@@ -863,11 +580,7 @@
         final Template template = this.templateAPI.findWorkingTemplate(templateId,user,pageMode.respectAnonPerms);
 
         if (null == template || !InodeUtils.isSet(template.getInode())) {
-<<<<<<< HEAD
-            throw new DoesNotExistException("Template with Id: " + templateId + " does not exists");
-=======
             throw new DoesNotExistException("Template with Id: " + templateId + " does not exist");
->>>>>>> 841ea148
         }
 
         this.templateAPI.unlock(template, user);
@@ -896,8 +609,8 @@
     @NoCache
     @Produces({MediaType.APPLICATION_JSON, "application/javascript"})
     public final Response archive(@Context final HttpServletRequest  request,
-                                 @Context final HttpServletResponse response,
-                                 final List<String> templatesToArchive) {
+                                  @Context final HttpServletResponse response,
+                                  final List<String> templatesToArchive) {
 
         final InitDataObject initData = new WebResource.InitBuilder(webResource)
                 .requestAndResponse(request, response).rejectWhenNoUser(true).init();
@@ -921,13 +634,8 @@
                             user.getPrimaryKey() + " archived template: " + template.getIdentifier());
                     archivedTemplatesCount++;
                 } else {
-<<<<<<< HEAD
-                    Logger.error(this, "Template with Id: " + templateId + " does not exists");
-                    failedToArchive.add(new FailedResultView(templateId,"Template Does Not Exists"));
-=======
                     Logger.error(this, "Template with Id: " + templateId + " does not exist");
                     failedToArchive.add(new FailedResultView(templateId,"Template Does not exist"));
->>>>>>> 841ea148
                 }
             } catch(Exception e) {
                 Logger.debug(this,e.getMessage(),e);
@@ -960,8 +668,8 @@
     @NoCache
     @Produces({MediaType.APPLICATION_JSON, "application/javascript"})
     public final Response unarchive(@Context final HttpServletRequest  request,
-            @Context final HttpServletResponse response,
-            final List<String> templatesToUnarchive){
+                                    @Context final HttpServletResponse response,
+                                    final List<String> templatesToUnarchive){
 
         final InitDataObject initData = new WebResource.InitBuilder(webResource)
                 .requestAndResponse(request, response).rejectWhenNoUser(true).init();
@@ -985,13 +693,8 @@
                             user.getPrimaryKey() + " unarchived template: " + template.getIdentifier());
                     unarchivedTemplatesCount++;
                 } else {
-<<<<<<< HEAD
-                    Logger.error(this, "Template with Id: " + templateId + " does not exists");
-                    failedToUnarchive.add(new FailedResultView(templateId,"Template Does Not Exists"));
-=======
                     Logger.error(this, "Template with Id: " + templateId + " does not exist");
                     failedToUnarchive.add(new FailedResultView(templateId,"Template Does not exist"));
->>>>>>> 841ea148
                 }
             } catch(Exception e) {
                 Logger.debug(this, e.getMessage(), e);
@@ -1047,13 +750,8 @@
                             user.getPrimaryKey() + " deleted template: " + template.getIdentifier());
                     deletedTemplatesCount++;
                 } else {
-<<<<<<< HEAD
-                    Logger.error(this, "Template with Id: " + templateId + " does not exists");
-                    failedToDelete.add(new FailedResultView(templateId,"Template Does Not Exists"));
-=======
                     Logger.error(this, "Template with Id: " + templateId + " does not exist");
                     failedToDelete.add(new FailedResultView(templateId,"Template Does not exist"));
->>>>>>> 841ea148
                 }
             } catch(Exception e){
                 Logger.debug(this,e.getMessage(),e);
