package com.dotcms.rest.api.v1.template;

import com.dotcms.business.WrapInTransaction;
import com.dotcms.rest.InitDataObject;
import com.dotcms.rest.ResponseEntityView;
import com.dotcms.rest.WebResource;
import com.dotcms.rest.annotation.NoCache;
import com.dotcms.rest.api.BulkResultView;
import com.dotcms.rest.api.FailedResultView;
import com.dotcms.util.PaginationUtil;
import com.dotcms.util.pagination.ContainerPaginator;
import com.dotcms.util.pagination.OrderDirection;
import com.dotcms.util.pagination.TemplatePaginator;
import com.dotmarketing.beans.Host;
import com.dotmarketing.business.APILocator;
import com.dotmarketing.business.PermissionAPI;
import com.dotmarketing.business.Theme;
import com.dotmarketing.business.ThemeAPI;
import com.dotmarketing.business.VersionableAPI;
import com.dotmarketing.business.web.HostWebAPI;
import com.dotmarketing.business.web.WebAPILocator;
import com.dotmarketing.exception.DoesNotExistException;
import com.dotmarketing.exception.DotDataException;
import com.dotmarketing.exception.DotSecurityException;
import com.dotmarketing.portlets.containers.business.ContainerAPI;
import com.dotmarketing.portlets.folders.business.FolderAPI;
import com.dotmarketing.portlets.folders.model.Folder;
import com.dotmarketing.portlets.templates.business.TemplateAPI;
import com.dotmarketing.portlets.templates.design.util.DesignTemplateUtil;
import com.dotmarketing.portlets.templates.model.Template;
import com.dotmarketing.util.ActivityLogger;
import com.dotmarketing.util.InodeUtils;
import com.dotmarketing.util.Logger;
import com.dotmarketing.util.PageMode;
import com.dotmarketing.util.UtilMethods;
import com.google.common.annotations.VisibleForTesting;
import com.liferay.portal.model.User;
<<<<<<< HEAD
import com.liferay.util.StringPool;
=======
import io.vavr.Lazy;
>>>>>>> 1e667cb9
import io.vavr.control.Try;
import org.glassfish.jersey.server.JSONP;

import javax.servlet.http.HttpServletRequest;
import javax.servlet.http.HttpServletResponse;
import javax.ws.rs.BadRequestException;
import javax.ws.rs.Consumes;
import javax.ws.rs.DELETE;
import javax.ws.rs.DefaultValue;
import javax.ws.rs.GET;
import javax.ws.rs.POST;
import javax.ws.rs.PUT;
import javax.ws.rs.Path;
import javax.ws.rs.PathParam;
import javax.ws.rs.Produces;
import javax.ws.rs.QueryParam;
import javax.ws.rs.core.Context;
import javax.ws.rs.core.MediaType;
import javax.ws.rs.core.Response;
import java.util.ArrayList;
import java.util.Date;
import java.util.HashMap;
import java.util.List;
import java.util.Map;
import java.util.Optional;

/**
 * CRUD of Templates
 * @author jsanca
 */
@Path("/v1/templates")
public class TemplateResource {

    private static final String ARCHIVE_PARAM = "archive";
    private final PaginationUtil paginationUtil;
    private final WebResource    webResource;
    private final TemplateAPI    templateAPI;
    private final VersionableAPI versionableAPI;
    private final FolderAPI      folderAPI;
    private final HostWebAPI     hostWebAPI;
    private final PermissionAPI  permissionAPI;
    private final TemplateHelper templateHelper;


    public TemplateResource() {

        this(new WebResource(),
                new PaginationUtil(new TemplatePaginator(APILocator.getTemplateAPI(),
                        new TemplateHelper(APILocator.getPermissionAPI(),
                                APILocator.getContainerAPI()))),
                APILocator.getTemplateAPI(),
                APILocator.getVersionableAPI(),
                APILocator.getFolderAPI(),
                APILocator.getPermissionAPI(),
                WebAPILocator.getHostWebAPI(),
                APILocator.getContainerAPI());
    }

    @VisibleForTesting
    public TemplateResource(final WebResource     webResource,
                            final PaginationUtil templatePaginator,
                            final TemplateAPI    templateAPI,
                            final VersionableAPI versionableAPI,
                            final FolderAPI      folderAPI,
                            final PermissionAPI  permissionAPI,
                            final HostWebAPI     hostWebAPI,
                            final ContainerAPI   containerAPI) {

        this.webResource    = webResource;
        this.templateAPI    = templateAPI;
        this.versionableAPI = versionableAPI;
        this.folderAPI      = folderAPI;
        this.permissionAPI  = permissionAPI;
        this.hostWebAPI     = hostWebAPI;
        this.templateHelper = new TemplateHelper(permissionAPI, containerAPI);
        this.paginationUtil = templatePaginator;
    }

    /**
     * Return a list of {@link com.dotmarketing.portlets.templates.model.Template} which the user has READ permissions. Each of the templates
     * is the current working version.
     *
     * Url syntax:
     * api/v1/templates?filter=filter-string&page=page-number&per_page=per-page&orderby=order-field-name&direction=order-direction&host=host-id&archive=true|false
     * where:
     * @param filter template title or identifier must content this pattern
     * @param page page to return
     * @param perPage limit of items
     * @param orderBy field to order the items. Default value is by mod_date
     * @param direction order direction (ASC for ascending or DESC for descending). Default value is DESC
     * @param hostId filter by site (where the template lives).
     * @param archive if true will return the templates that are archived. Default value is false
     *
     * @return a paginated list of templates that the user has READ permissions and comply with the params provided.
     */
    @GET
    @JSONP
    @NoCache
    @Consumes(MediaType.APPLICATION_JSON)
    @Produces({MediaType.APPLICATION_JSON, "application/javascript"})
    public final Response list(@Context final HttpServletRequest httpRequest,
                               @Context final HttpServletResponse httpResponse,
                               @QueryParam(PaginationUtil.FILTER)   final String filter,
                               @QueryParam(PaginationUtil.PAGE)     final int page,
                               @DefaultValue("40") @QueryParam(PaginationUtil.PER_PAGE) final int perPage,
                               @DefaultValue("mod_date") @QueryParam(PaginationUtil.ORDER_BY) final String orderBy,
                               @DefaultValue("DESC") @QueryParam(PaginationUtil.DIRECTION)  final String direction,
                               @QueryParam(TemplatePaginator.HOST_PARAMETER_ID)           final String hostId,
                               @QueryParam(ARCHIVE_PARAM)                                  final boolean archive) {

        final InitDataObject initData = new WebResource.InitBuilder(webResource)
                .requestAndResponse(httpRequest, httpResponse).rejectWhenNoUser(true).init();
        final User user = initData.getUser();
        final Lazy<String> lazyCurrentHost = Lazy.of(() -> Try.of(() -> Host.class.cast(httpRequest.getSession().getAttribute(WebKeys.CURRENT_HOST)).getIdentifier()).getOrNull());
        final Optional<String> checkedHostId = Optional.ofNullable(Try.of(()-> APILocator.getHostAPI()
                .find(hostId, user, false).getIdentifier()).getOrElse(lazyCurrentHost.get()));

        Logger.debug(this, ()-> "Getting the List of templates");

        final Map<String, Object> extraParams = new HashMap<>();
        extraParams.put(ARCHIVE_PARAM, archive);
        checkedHostId.ifPresent(checkedHostIdentifier -> extraParams.put(ContainerPaginator.HOST_PARAMETER_ID, checkedHostIdentifier));
        return this.paginationUtil.getPage(httpRequest, user, filter, page, perPage, orderBy, OrderDirection.valueOf(direction),
                extraParams);
    }

    /**
     * Return a live version {@link com.dotmarketing.portlets.templates.model.Template} based on the id
     *
     * @return Response
     */
    @GET
    @Path("/live")
    @JSONP
    @NoCache
    @Consumes(MediaType.APPLICATION_JSON)
    @Produces({MediaType.APPLICATION_JSON, "application/javascript"})
    public final Response getLiveById(@Context final HttpServletRequest  httpRequest,
                                      @Context final HttpServletResponse httpResponse,
                                      @QueryParam("templateId") final String templateId) throws DotSecurityException, DotDataException {

        final InitDataObject initData = new WebResource.InitBuilder(webResource)
                .requestAndResponse(httpRequest, httpResponse).rejectWhenNoUser(true).init();
        final User user     = initData.getUser();
        final PageMode mode = PageMode.get(httpRequest);
        Logger.debug(this, ()-> "Getting the live template by id: " + templateId);

        final Template template = this.templateAPI.findLiveTemplate(templateId, user, mode.respectAnonPerms);

        if (null == template || UtilMethods.isNotSet(template.getIdentifier())) {

            throw new DoesNotExistException("The live template id: " + templateId + " does not exists");
        }

        return Response.ok(new ResponseEntityView(this.templateHelper.toTemplateView(template, user))).build();
    }

    /**
     * Return a working version {@link com.dotmarketing.portlets.templates.model.Template} based on the id
     *
     * @return Response
     */
    @GET
    @Path("/working")
    @JSONP
    @NoCache
    @Consumes(MediaType.APPLICATION_JSON)
    @Produces({MediaType.APPLICATION_JSON, "application/javascript"})
    public final Response getWorkingById(@Context final HttpServletRequest  httpRequest,
                                         @Context final HttpServletResponse httpResponse,
                                         @QueryParam("templateId") final String templateId) throws DotSecurityException, DotDataException {

        final InitDataObject initData = new WebResource.InitBuilder(webResource)
                .requestAndResponse(httpRequest, httpResponse).rejectWhenNoUser(true).init();
        final User user     = initData.getUser();
        final PageMode mode = PageMode.get(httpRequest);
        Logger.debug(this, ()-> "Getting the working template by id: " + templateId);

        final Template template = this.templateAPI.findWorkingTemplate(templateId, user, mode.respectAnonPerms);

        if (null == template || UtilMethods.isNotSet(template.getIdentifier())) {

            throw new DoesNotExistException("The working template id: " + templateId + " does not exists");
        }

        return Response.ok(new ResponseEntityView(this.templateHelper.toTemplateView(template, user))).build();
    }

    /**
     * Saves a new working version of a template.
     *
     * @param request
     * @param response
     * @param templateForm
     * @return
     * @throws DotDataException
     * @throws DotSecurityException
     */
    @POST
    @JSONP
    @NoCache
    @Produces({MediaType.APPLICATION_JSON, "application/javascript"})
    public final Response saveNew(@Context final HttpServletRequest  request,
                                  @Context final HttpServletResponse response,
                                  final TemplateForm templateForm) throws DotDataException, DotSecurityException {

        final InitDataObject initData = new WebResource.InitBuilder(webResource)
                .requestAndResponse(request, response).rejectWhenNoUser(true).init();
        final User user         = initData.getUser();
        final Host host         = this.hostWebAPI.getCurrentHostNoThrow(request);
        final PageMode pageMode = PageMode.get(request);

        return Response.ok(new ResponseEntityView(this.templateHelper.toTemplateView(
                this.fillAndSaveTemplate(templateForm, user, host, pageMode, new Template()), user))).build();
    }

    /**
     * Saves a new working version of an existing template. The templateForm must contain the identifier of the template.
     *
     * @param request       {@link HttpServletRequest}
     * @param response      {@link HttpServletResponse}
     * @param templateForm  {@link TemplateForm}
     * @return Response
     * @throws DotDataException
     * @throws DotSecurityException
     */
    @PUT
    @JSONP
    @NoCache
    @Produces({MediaType.APPLICATION_JSON, "application/javascript"})
    public final Response save(@Context final HttpServletRequest  request,
                               @Context final HttpServletResponse response,
                               final TemplateForm templateForm) throws DotDataException, DotSecurityException {

        final InitDataObject initData = new WebResource.InitBuilder(webResource)
                .requestAndResponse(request, response).rejectWhenNoUser(true).init();
        final User user         = initData.getUser();
        final Host host         = this.hostWebAPI.getCurrentHostNoThrow(request);
        final PageMode pageMode = PageMode.get(request);
        final Template currentTemplate = this.templateAPI.findWorkingTemplate(templateForm.getIdentifier(),user,pageMode.respectAnonPerms);

        if (null == currentTemplate) {
            throw new DoesNotExistException("Template with Id: " + templateForm.getIdentifier() + " does not exist");
        }

        final Template newVersionTemplate = new Template();
        newVersionTemplate.setIdentifier(currentTemplate.getIdentifier());

        return Response.ok(new ResponseEntityView(this.templateHelper.toTemplateView(
                this.fillAndSaveTemplate(templateForm, user, host, pageMode, newVersionTemplate), user))).build();
    }

    @WrapInTransaction
    private Template fillAndSaveTemplate(final TemplateForm templateForm,
                                         final User user,
                                         final Host host,
                                         final PageMode pageMode,
                                         final Template template) throws DotSecurityException, DotDataException {

        Theme theme = null;
        final ThemeAPI themeAPI = APILocator.getThemeAPI();
        if(UtilMethods.isSet(templateForm.getTheme())) {

            theme = themeAPI.findThemeById(template.getTheme(), user, pageMode.respectAnonPerms);
            template.setThemeName(theme.getName());
            template.setTheme(templateForm.getTheme());
        }

        template.setInode(StringPool.BLANK);
        template.setBody(templateForm.getBody());
        template.setCountContainers(templateForm.getCountAddContainer());
        template.setCountAddContainer(templateForm.getCountAddContainer());
        template.setSortOrder(templateForm.getSortOrder());
        template.setTitle(templateForm.getTitle());
        template.setModUser(user.getUserId());
        template.setModDate(new Date());
        if (null != templateForm.getLayout()) {
            template.setDrawedBody(this.templateHelper.toTemplateLayout(templateForm.getLayout()));
            template.setDrawed(true);
        } else {
            template.setDrawedBody(templateForm.getDrawedBody());
        }
        template.setFooter(templateForm.getFooter());
        template.setFriendlyName(templateForm.getFriendlyName());
        template.setHeadCode(templateForm.getHeadCode());
        template.setImage(templateForm.getImage());
        template.setSelectedimage(templateForm.getSelectedimage());
        template.setHeader(templateForm.getHeader());

        if (templateForm.isDrawed()) {

            template.setBody(DesignTemplateUtil.getBody(template.getBody(), template.getHeadCode(),
                    themeAPI.getThemePath(theme, user, template.getThemeName(), host, pageMode.respectAnonPerms),
                    templateForm.isHeaderCheck(), templateForm.isFooterCheck()).toString());
        }

        this.templateAPI.saveTemplate(template, host, user, pageMode.respectAnonPerms);

        ActivityLogger.logInfo(this.getClass(), "Saved Template", "User " + user.getPrimaryKey()
                + "Template: " + template.getTitle(), host.getTitle() != null? host.getTitle():"default");

        return template;
    }

    /**
     * Publishes Template(s)
     *
     * This method receives a list of identifiers and publishes the templates.
     * To publish a template successfully the user needs to have Publish Permissions and the template
     * can not be archived.
     *
     * @param request            {@link HttpServletRequest}
     * @param response           {@link HttpServletResponse}
     * @param templatesToPublish {@link List} list of template ids to publish
     * @return Response
     * @throws DotDataException
     * @throws DotSecurityException
     */
    @PUT
    @Path("/_publish")
    @JSONP
    @NoCache
    @Produces({MediaType.APPLICATION_JSON, "application/javascript"})
    public final Response publish(@Context final HttpServletRequest  request,
                                  @Context final HttpServletResponse response,
                                  final List<String> templatesToPublish){

        final InitDataObject initData = new WebResource.InitBuilder(webResource)
                .requestAndResponse(request, response).rejectWhenNoUser(true).init();
        final User user         = initData.getUser();
        final PageMode pageMode = PageMode.get(request);
        Long publishedTemplatesCount = 0L;
        final List<FailedResultView> failedToPublish    = new ArrayList<>();

        if (!UtilMethods.isSet(templatesToPublish)) {

            throw new IllegalArgumentException("The body must send a collection of template identifiers such as: " +
                    "[\"dd60695c-9e0f-4a2e-9fd8-ce2a4ac5c27d\",\"cc59390c-9a0f-4e7a-9fd8-ca7e4ec0c77d\"]");
        }

        for (final String templateId : templatesToPublish) {
            try{
                final Template template = this.templateAPI.findWorkingTemplate(templateId,user,pageMode.respectAnonPerms);
                if (null != template && InodeUtils.isSet(template.getInode())){
                    this.templateAPI.publishTemplate(template, user, pageMode.respectAnonPerms);
                    ActivityLogger.logInfo(this.getClass(), "Publish Template Action", "User " +
                            user.getPrimaryKey() + " published template: " + template.getIdentifier());
                    publishedTemplatesCount++;
                } else {
                    Logger.error(this, "Template with Id: " + templateId + " does not exist");
                    failedToPublish.add(new FailedResultView(templateId,"Template Does not exist"));
                }
            } catch(Exception e) {
                Logger.debug(this, e.getMessage(), e);
                failedToPublish.add(new FailedResultView(templateId,e.getMessage()));
            }
        }

        return Response.ok(new ResponseEntityView(
                new BulkResultView(publishedTemplatesCount,0L,failedToPublish)))
                .build();
    }

    /**
     * Unpublishes Template(s)
     *
     * This method receives a list of identifiers and unpublishes the templates.
     * To publish a template successfully the user needs to have Publish Permissions and the template
     * can not be archived.
     *
     * @param request            {@link HttpServletRequest}
     * @param response           {@link HttpServletResponse}
     * @param templatesToUnpublish {@link List} list of template ids to unpublish
     * @return Response
     * @throws DotDataException
     * @throws DotSecurityException
     */
    @PUT
    @Path("/_unpublish")
    @JSONP
    @NoCache
    @Produces({MediaType.APPLICATION_JSON, "application/javascript"})
    public final Response unpublish(@Context final HttpServletRequest  request,
                                    @Context final HttpServletResponse response,
                                    final List<String> templatesToUnpublish) {

        final InitDataObject initData = new WebResource.InitBuilder(webResource)
                .requestAndResponse(request, response).rejectWhenNoUser(true).init();
        final User user         = initData.getUser();
        final PageMode pageMode = PageMode.get(request);
        Long unpublishedTemplatesCount = 0L;
        final List<FailedResultView> failedToUnpublish    = new ArrayList<>();

        if (!UtilMethods.isSet(templatesToUnpublish)) {

            throw new IllegalArgumentException("The body must send a collection of template identifiers such as: " +
                    "[\"dd60695c-9e0f-4a2e-9fd8-ce2a4ac5c27d\",\"cc59390c-9a0f-4e7a-9fd8-ca7e4ec0c77d\"]");
        }

        for (final String templateId : templatesToUnpublish) {
            try{
                final Template template = this.templateAPI.findWorkingTemplate(templateId,user,pageMode.respectAnonPerms);
                if (null != template && InodeUtils.isSet(template.getInode())){
                    this.templateAPI.unpublishTemplate(template, user, pageMode.respectAnonPerms);
                    ActivityLogger.logInfo(this.getClass(), "Unpublish Template Action", "User " +
                            user.getPrimaryKey() + " unpublished template: " + template.getIdentifier());
                    unpublishedTemplatesCount++;
                } else {
                    Logger.error(this, "Template with Id: " + templateId + " does not exist");
                    failedToUnpublish.add(new FailedResultView(templateId,"Template Does not exist"));
                }
            } catch(Exception e) {
                Logger.debug(this, e.getMessage(), e);
                failedToUnpublish.add(new FailedResultView(templateId,e.getMessage()));
            }
        }

        return Response.ok(new ResponseEntityView(
                new BulkResultView(unpublishedTemplatesCount,0L,failedToUnpublish)))
                .build();
    }

    /**
     * Copy a template
     * @param request            {@link HttpServletRequest}
     * @param response           {@link HttpServletResponse}
     * @param templateId      {@link String} template identifier to copy
     * @return Response
     * @throws DotDataException
     * @throws DotSecurityException
     */
    @PUT
    @Path("/{templateId}/_copy")
    @JSONP
    @NoCache
    @Produces({MediaType.APPLICATION_JSON, "application/javascript"})
    public final Response copy(@Context final HttpServletRequest  request,
                               @Context final HttpServletResponse response,
                               @PathParam("templateId") final String templateId) throws DotDataException, DotSecurityException {

        final InitDataObject initData = new WebResource.InitBuilder(webResource)
                .requestAndResponse(request, response).rejectWhenNoUser(true).init();
        final User user         = initData.getUser();
        final PageMode pageMode = PageMode.get(request);

        Logger.debug(this, ()->"Copying the Template: " + templateId);

        final Template template = this.templateAPI.findWorkingTemplate(templateId,user,pageMode.respectAnonPerms);

        if (null == template || !InodeUtils.isSet(template.getInode())) {

            throw new DoesNotExistException("Template with Id: " + templateId + " does not exist");
        }

        return Response.ok(new ResponseEntityView(
                this.templateHelper.toTemplateView(this.templateAPI.copy(template, user), user))).build();
    }

<<<<<<< HEAD
    /**
     * Lock a template
     * @param request            {@link HttpServletRequest}
     * @param response           {@link HttpServletResponse}
     * @param templateId      {@link String} template identifier to lock
     * @return Response
     * @throws DotDataException
     * @throws DotSecurityException
     */
    @PUT
    @Path("/{templateId}/_lock")
    @JSONP
    @NoCache
    @Produces({MediaType.APPLICATION_JSON, "application/javascript"})
    public final Response lock(@Context final HttpServletRequest  request,
                               @Context final HttpServletResponse response,
                               @PathParam("templateId") final String templateId) throws DotDataException, DotSecurityException {

        final InitDataObject initData = new WebResource.InitBuilder(webResource)
                .requestAndResponse(request, response).rejectWhenNoUser(true).init();
        final User user         = initData.getUser();
        final PageMode pageMode = PageMode.get(request);

        final Template template = this.templateAPI.findWorkingTemplate(templateId,user,pageMode.respectAnonPerms);

        if (null == template || !InodeUtils.isSet(template.getInode())) {
            throw new DoesNotExistException("Template with Id: " + templateId + " does not exist");
        }

        this.templateAPI.lock(template, user);

        ActivityLogger.logInfo(this.getClass(), "Locked Template Action", "User " +
                user.getPrimaryKey() + " locked template: " + template.getIdentifier());

        return Response.ok(new ResponseEntityView("Template Locked Successfully")).build();
    }

    /**
     * Unlock a template
     * @param request            {@link HttpServletRequest}
     * @param response           {@link HttpServletResponse}
     * @param templateId      {@link String} template identifier to unlock
     * @return Response
     * @throws DotDataException
     * @throws DotSecurityException
     */
    @PUT
    @Path("/{templateId}/_unlock")
    @JSONP
    @NoCache
    @Produces({MediaType.APPLICATION_JSON, "application/javascript"})
    public final Response unlock(@Context final HttpServletRequest  request,
                                 @Context final HttpServletResponse response,
                                 @PathParam("templateId") final String templateId) throws DotDataException, DotSecurityException {

        final InitDataObject initData = new WebResource.InitBuilder(webResource)
                .requestAndResponse(request, response).rejectWhenNoUser(true).init();
        final User user         = initData.getUser();
        final PageMode pageMode = PageMode.get(request);

        final Template template = this.templateAPI.findWorkingTemplate(templateId,user,pageMode.respectAnonPerms);

        if (null == template || !InodeUtils.isSet(template.getInode())) {
            throw new DoesNotExistException("Template with Id: " + templateId + " does not exist");
        }

        this.templateAPI.unlock(template, user);

        ActivityLogger.logInfo(this.getClass(), "Unlocked Template Action", "User " +
                user.getPrimaryKey() + " unlocked template: " + template.getIdentifier());
        return Response.ok(new ResponseEntityView("Template Unlocked Successfully")).build();
    }
=======
>>>>>>> 1e667cb9

    /**
     * Archives template(s).
     *
     * This method receives a list of identifiers and archives the templates.
     * To archive a template successfully the user needs to have Edit Permissions.
     *
     * @param request            {@link HttpServletRequest}
     * @param response           {@link HttpServletResponse}
     * @param templatesToArchive {@link List} templates identifier to archive.
     * @return Response
     * @throws DotDataException
     * @throws DotSecurityException
     */
    @PUT
    @Path("/_archive")
    @JSONP
    @NoCache
    @Produces({MediaType.APPLICATION_JSON, "application/javascript"})
    public final Response archive(@Context final HttpServletRequest  request,
                                  @Context final HttpServletResponse response,
                                  final List<String> templatesToArchive) {

        final InitDataObject initData = new WebResource.InitBuilder(webResource)
                .requestAndResponse(request, response).rejectWhenNoUser(true).init();
        final User user         = initData.getUser();
        final PageMode pageMode = PageMode.get(request);
        Long archivedTemplatesCount = 0L;
        final List<FailedResultView> failedToArchive    = new ArrayList<>();

        if (!UtilMethods.isSet(templatesToArchive)) {

            throw new IllegalArgumentException("The body must send a collection of template identifier such as: " +
                    "[\"dd60695c-9e0f-4a2e-9fd8-ce2a4ac5c27d\",\"cc59390c-9a0f-4e7a-9fd8-ca7e4ec0c77d\"]");
        }

        for(final String templateId : templatesToArchive){
            try{
                final Template template = this.templateAPI.findWorkingTemplate(templateId,user,pageMode.respectAnonPerms);
                if (null != template && InodeUtils.isSet(template.getInode())){
                    this.templateAPI.archive(template, user, pageMode.respectAnonPerms);
                    ActivityLogger.logInfo(this.getClass(), "Archive Template Action", "User " +
                            user.getPrimaryKey() + " archived template: " + template.getIdentifier());
                    archivedTemplatesCount++;
                } else {
                    Logger.error(this, "Template with Id: " + templateId + " does not exist");
                    failedToArchive.add(new FailedResultView(templateId,"Template Does not exist"));
                }
            } catch(Exception e) {
                Logger.debug(this,e.getMessage(),e);
                failedToArchive.add(new FailedResultView(templateId,e.getMessage()));
            }
        }

        return Response.ok(new ResponseEntityView(
                new BulkResultView(archivedTemplatesCount,0L,failedToArchive)))
                .build();
    }

    /**
     * Unarchives template(s).
     *
     * This method receives a list of identifiers and unarchives the templates.
     * To unarchive a template successfully the user needs to have Edit Permissions and the template
     * needs to be archived.
     *
     * @param request            {@link HttpServletRequest}
     * @param response           {@link HttpServletResponse}
     * @param templatesToUnarchive {@link List} templates identifier to unarchive.
     * @return Response
     * @throws DotDataException
     * @throws DotSecurityException
     */
    @PUT
    @Path("/_unarchive")
    @JSONP
    @NoCache
    @Produces({MediaType.APPLICATION_JSON, "application/javascript"})
    public final Response unarchive(@Context final HttpServletRequest  request,
                                    @Context final HttpServletResponse response,
                                    final List<String> templatesToUnarchive){

        final InitDataObject initData = new WebResource.InitBuilder(webResource)
                .requestAndResponse(request, response).rejectWhenNoUser(true).init();
        final User user         = initData.getUser();
        final PageMode pageMode = PageMode.get(request);
        Long unarchivedTemplatesCount = 0L;
        final List<FailedResultView> failedToUnarchive    = new ArrayList<>();

        if (!UtilMethods.isSet(templatesToUnarchive)) {

            throw new IllegalArgumentException("The body must send a collection of template identifier such as: " +
                    "[\"dd60695c-9e0f-4a2e-9fd8-ce2a4ac5c27d\",\"cc59390c-9a0f-4e7a-9fd8-ca7e4ec0c77d\"]");
        }

        for(final String templateId : templatesToUnarchive){
            try{
                final Template template = this.templateAPI.findWorkingTemplate(templateId,user,pageMode.respectAnonPerms);
                if (null != template && InodeUtils.isSet(template.getInode())){
                    this.templateAPI.unarchive(template, user);
                    ActivityLogger.logInfo(this.getClass(), "Unarchive Template Action", "User " +
                            user.getPrimaryKey() + " unarchived template: " + template.getIdentifier());
                    unarchivedTemplatesCount++;
                } else {
                    Logger.error(this, "Template with Id: " + templateId + " does not exist");
                    failedToUnarchive.add(new FailedResultView(templateId,"Template Does not exist"));
                }
            } catch(Exception e) {
                Logger.debug(this, e.getMessage(), e);
                failedToUnarchive.add(new FailedResultView(templateId,e.getMessage()));
            }
        }

        return Response.ok(new ResponseEntityView(
                new BulkResultView(unarchivedTemplatesCount,0L,failedToUnarchive)))
                .build();
    }

    /**
     * Deletes Template(s).
     *
     * This method receives a list of identifiers and deletes the templates.
     * To delete a template successfully the user needs to have Edit Permissions over it and
     * it must be archived and no dependencies (pages referencing the template).
     * @param request            {@link HttpServletRequest}
     * @param response           {@link HttpServletResponse}
     * @param templatesToDelete {@link String} template identifier to look for and then delete it
     * @return Response
     * @throws DotDataException
     * @throws DotSecurityException
     */
    @DELETE
    @JSONP
    @NoCache
    @Produces({MediaType.APPLICATION_JSON, "application/javascript"})
    public final Response delete(@Context final HttpServletRequest  request,
                                 @Context final HttpServletResponse response,
                                 final List<String> templatesToDelete) {

        final InitDataObject initData = new WebResource.InitBuilder(webResource)
                .requestAndResponse(request, response).rejectWhenNoUser(true).init();
        final User user         = initData.getUser();
        final PageMode pageMode = PageMode.get(request);
        Long deletedTemplatesCount  = 0L;
        final List<FailedResultView> failedToDelete  = new ArrayList<>();

        if (!UtilMethods.isSet(templatesToDelete)) {

            throw new IllegalArgumentException("The body must send a collection of template identifier such as: " +
                    "[\"dd60695c-9e0f-4a2e-9fd8-ce2a4ac5c27d\",\"cc59390c-9a0f-4e7a-9fd8-ca7e4ec0c77d\"]");
        }

        for(final String templateId : templatesToDelete){
            try{
                final Template template = this.templateAPI.findWorkingTemplate(templateId,user,pageMode.respectAnonPerms);
                if (null != template && InodeUtils.isSet(template.getInode())){
                    this.templateAPI.deleteTemplate(template, user, pageMode.respectAnonPerms);
                    ActivityLogger.logInfo(this.getClass(), "Delete Template Action", "User " +
                            user.getPrimaryKey() + " deleted template: " + template.getIdentifier());
                    deletedTemplatesCount++;
                } else {
                    Logger.error(this, "Template with Id: " + templateId + " does not exist");
                    failedToDelete.add(new FailedResultView(templateId,"Template Does not exist"));
                }
            } catch(Exception e){
                Logger.debug(this,e.getMessage(),e);
                failedToDelete.add(new FailedResultView(templateId,e.getMessage()));
            }
        }

        return Response.ok(new ResponseEntityView(
                new BulkResultView(deletedTemplatesCount,0L,failedToDelete)))
                .build();
    }
}<|MERGE_RESOLUTION|>--- conflicted
+++ resolved
@@ -33,13 +33,11 @@
 import com.dotmarketing.util.Logger;
 import com.dotmarketing.util.PageMode;
 import com.dotmarketing.util.UtilMethods;
+import com.dotmarketing.util.WebKeys;
 import com.google.common.annotations.VisibleForTesting;
 import com.liferay.portal.model.User;
-<<<<<<< HEAD
 import com.liferay.util.StringPool;
-=======
 import io.vavr.Lazy;
->>>>>>> 1e667cb9
 import io.vavr.control.Try;
 import org.glassfish.jersey.server.JSONP;
 
@@ -153,7 +151,8 @@
         final InitDataObject initData = new WebResource.InitBuilder(webResource)
                 .requestAndResponse(httpRequest, httpResponse).rejectWhenNoUser(true).init();
         final User user = initData.getUser();
-        final Lazy<String> lazyCurrentHost = Lazy.of(() -> Try.of(() -> Host.class.cast(httpRequest.getSession().getAttribute(WebKeys.CURRENT_HOST)).getIdentifier()).getOrNull());
+        final Lazy<String> lazyCurrentHost = Lazy.of(() -> Try.of(() -> Host.class.cast(httpRequest.getSession().getAttribute(
+                WebKeys.CURRENT_HOST)).getIdentifier()).getOrNull());
         final Optional<String> checkedHostId = Optional.ofNullable(Try.of(()-> APILocator.getHostAPI()
                 .find(hostId, user, false).getIdentifier()).getOrElse(lazyCurrentHost.get()));
 
@@ -498,82 +497,6 @@
                 this.templateHelper.toTemplateView(this.templateAPI.copy(template, user), user))).build();
     }
 
-<<<<<<< HEAD
-    /**
-     * Lock a template
-     * @param request            {@link HttpServletRequest}
-     * @param response           {@link HttpServletResponse}
-     * @param templateId      {@link String} template identifier to lock
-     * @return Response
-     * @throws DotDataException
-     * @throws DotSecurityException
-     */
-    @PUT
-    @Path("/{templateId}/_lock")
-    @JSONP
-    @NoCache
-    @Produces({MediaType.APPLICATION_JSON, "application/javascript"})
-    public final Response lock(@Context final HttpServletRequest  request,
-                               @Context final HttpServletResponse response,
-                               @PathParam("templateId") final String templateId) throws DotDataException, DotSecurityException {
-
-        final InitDataObject initData = new WebResource.InitBuilder(webResource)
-                .requestAndResponse(request, response).rejectWhenNoUser(true).init();
-        final User user         = initData.getUser();
-        final PageMode pageMode = PageMode.get(request);
-
-        final Template template = this.templateAPI.findWorkingTemplate(templateId,user,pageMode.respectAnonPerms);
-
-        if (null == template || !InodeUtils.isSet(template.getInode())) {
-            throw new DoesNotExistException("Template with Id: " + templateId + " does not exist");
-        }
-
-        this.templateAPI.lock(template, user);
-
-        ActivityLogger.logInfo(this.getClass(), "Locked Template Action", "User " +
-                user.getPrimaryKey() + " locked template: " + template.getIdentifier());
-
-        return Response.ok(new ResponseEntityView("Template Locked Successfully")).build();
-    }
-
-    /**
-     * Unlock a template
-     * @param request            {@link HttpServletRequest}
-     * @param response           {@link HttpServletResponse}
-     * @param templateId      {@link String} template identifier to unlock
-     * @return Response
-     * @throws DotDataException
-     * @throws DotSecurityException
-     */
-    @PUT
-    @Path("/{templateId}/_unlock")
-    @JSONP
-    @NoCache
-    @Produces({MediaType.APPLICATION_JSON, "application/javascript"})
-    public final Response unlock(@Context final HttpServletRequest  request,
-                                 @Context final HttpServletResponse response,
-                                 @PathParam("templateId") final String templateId) throws DotDataException, DotSecurityException {
-
-        final InitDataObject initData = new WebResource.InitBuilder(webResource)
-                .requestAndResponse(request, response).rejectWhenNoUser(true).init();
-        final User user         = initData.getUser();
-        final PageMode pageMode = PageMode.get(request);
-
-        final Template template = this.templateAPI.findWorkingTemplate(templateId,user,pageMode.respectAnonPerms);
-
-        if (null == template || !InodeUtils.isSet(template.getInode())) {
-            throw new DoesNotExistException("Template with Id: " + templateId + " does not exist");
-        }
-
-        this.templateAPI.unlock(template, user);
-
-        ActivityLogger.logInfo(this.getClass(), "Unlocked Template Action", "User " +
-                user.getPrimaryKey() + " unlocked template: " + template.getIdentifier());
-        return Response.ok(new ResponseEntityView("Template Unlocked Successfully")).build();
-    }
-=======
->>>>>>> 1e667cb9
-
     /**
      * Archives template(s).
      *
