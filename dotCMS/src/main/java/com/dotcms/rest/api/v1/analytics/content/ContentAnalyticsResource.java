--- conflicted
+++ resolved
@@ -250,24 +250,17 @@
                 .init();
 
         DotPreconditions.checkNotNull(userEventPayload, IllegalArgumentException.class, "The 'userEventPayload' JSON cannot be null");
-        DotPreconditions.checkNotNull(userEventPayload.get("event_type"), IllegalArgumentException.class, "The 'event_type' field is required");
         if (userEventPayload.containsKey(Collector.EVENT_SOURCE)) {
             throw new IllegalArgumentException("The 'event_source' field is reserved and cannot be used");
         }
         Logger.debug(this,  ()->"Creating an user custom event with the payload: " + userEventPayload);
         request.setAttribute("requestId", Objects.nonNull(request.getAttribute("requestId")) ? request.getAttribute("requestId") : UUIDUtil.uuid());
-<<<<<<< HEAD
-        WebEventsCollectorServiceFactory.getInstance().getWebEventsCollectorService().fireCollectorsAndEmitEvent(request, response,
-                loadRequestMatcher(userEventPayload), userEventPayload, fromPayload(userEventPayload));
-=======
-
         final Map<String, Serializable> userEventPayloadWithDefaults = new HashMap<>(userEventPayload);
         userEventPayloadWithDefaults.put(Collector.EVENT_SOURCE, EventSource.REST_API.getName());
-
+        userEventPayloadWithDefaults.put(Collector.EVENT_TYPE,   userEventPayload.getOrDefault(Collector.EVENT_TYPE, EventType.CUSTOM_USER_EVENT.getType()));
         WebEventsCollectorServiceFactory.getInstance().getWebEventsCollectorService().fireCollectorsAndEmitEvent(request, response,
-                USER_CUSTOM_DEFINED_REQUEST_MATCHER, userEventPayloadWithDefaults);
-
->>>>>>> 3c2c587e
+                loadRequestMatcher(userEventPayload), userEventPayloadWithDefaults, fromPayload(userEventPayload));
+
         return new ResponseEntityStringView("User event created successfully");
     }
 
@@ -284,7 +277,7 @@
 
     private RequestMatcher loadRequestMatcher(final Map<String, Serializable> userEventPayload) {
 
-        String eventType = (String) userEventPayload.getOrDefault("event_type", "CUSTOM_USER_EVENT");
+        String eventType = (String) userEventPayload.getOrDefault(Collector.EVENT_TYPE, EventType.CUSTOM_USER_EVENT.getType());
         return MATCHER_MAP.getOrDefault(eventType, () -> USER_CUSTOM_DEFINED_REQUEST_MATCHER).get();
     }
 
