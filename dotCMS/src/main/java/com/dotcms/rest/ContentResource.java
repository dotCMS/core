--- conflicted
+++ resolved
@@ -320,853 +320,7 @@
             throws DotDataException, DotSecurityException, JSONException {
 
         InitDataObject initData = webResource.init(params, true, request, false, null);
-<<<<<<< HEAD
-		//Creating an utility response object
-		ResourceResponse responseResource = new ResourceResponse( initData.getParamsMap() );
-
-		Map<String, String> paramsMap = initData.getParamsMap();
-		User user = initData.getUser();
-
-		String render = paramsMap.get(RESTParams.RENDER.getValue());
-		String type = paramsMap.get(RESTParams.TYPE.getValue());
-		String query = paramsMap.get(RESTParams.QUERY.getValue());
-		String id = paramsMap.get(RESTParams.ID.getValue());
-		String orderBy = paramsMap.get(RESTParams.ORDERBY.getValue());
-		String limitStr = paramsMap.get(RESTParams.LIMIT.getValue());
-		String offsetStr = paramsMap.get(RESTParams.OFFSET.getValue());
-		String inode = paramsMap.get(RESTParams.INODE.getValue());
-		String result = null;
-		type = UtilMethods.isSet(type)?type:"json";
-		orderBy = UtilMethods.isSet(orderBy)?orderBy:"modDate desc";
-		long language = APILocator.getLanguageAPI().getDefaultLanguage().getId();
-
-		if(paramsMap.get(RESTParams.LANGUAGE.getValue()) != null){
-			try{
-				language= Long.parseLong(paramsMap.get(RESTParams.LANGUAGE.getValue()))	;
-			}
-			catch(Exception e){
-				Logger.warn(this.getClass(), "Invald language passed in, defaulting to, well, the default");
-			}
-		}
-
-		/* Limit and Offset Parameters Handling, if not passed, using default */
-
-		int limit = 10;
-		int offset = 0;
-
-		try {
-			if(UtilMethods.isSet(limitStr)) {
-				limit = Integer.parseInt(limitStr);
-			}
-		} catch(NumberFormatException e) {
-		}
-
-		try {
-			if(UtilMethods.isSet(offsetStr)) {
-				offset = Integer.parseInt(offsetStr);
-			}
-		} catch(NumberFormatException e) {
-		}
-
-		boolean live = (paramsMap.get(RESTParams.LIVE.getValue()) == null || ! "false".equals(paramsMap.get(RESTParams.LIVE.getValue())));
-
-		/* Fetching the content using a query if passed or an id */
-
-		List<Contentlet> cons = new ArrayList<Contentlet>();
-		Boolean idPassed = false;
-		Boolean inodePassed = false;
-		Boolean queryPassed = false;
-
-		try {
-			if(idPassed = UtilMethods.isSet(id)) {
-				cons.add(APILocator.getContentletAPI().findContentletByIdentifier(id, live, language, user, true));
-			} else if(inodePassed = UtilMethods.isSet(inode)) {
-				cons.add(APILocator.getContentletAPI().find(inode, user, true));
-			} else if(queryPassed = UtilMethods.isSet(query)) {
-				String tmDate=(String)request.getSession().getAttribute("tm_date");
-				cons = ContentUtils.pull(query, offset, limit,orderBy,user,tmDate);
-			}
-		} catch (Exception e) {
-			if(idPassed) {
-				Logger.warn(this, "Can't find Content with Identifier: " + id);
-			} else if(queryPassed) {
-				Logger.warn(this, "Can't find Content with Inode: " + inode);
-			} else if(inodePassed) {
-				Logger.warn(this, "Error searching Content : "  + e.getMessage());
-			}
-		}
-
-		/* Converting the Contentlet list to XML or JSON */
-
-		try {
-			if("xml".equals(type)) {
-				result = getXML(cons, request, response, render, user);
-			} else {
-				result = getJSON(cons, request, response, render, user);
-			}
-		} catch (Exception e) {
-			Logger.warn(this, "Error converting result to XML/JSON");
-		}
-
-		return responseResource.response( result );
-	}
-
-
-	private String getXML(List<Contentlet> cons, HttpServletRequest request, HttpServletResponse response, String render, User user) throws DotDataException, IOException {
-		XStream xstream = new XStream(new DomDriver());
-		xstream.alias("content", Map.class);
-		xstream.registerConverter(new MapEntryConverter());
-		StringBuilder sb = new StringBuilder();
-		sb.append("<?xml version=\"1.0\" encoding='UTF-8'?>");
-		sb.append("<contentlets>");
-
-		for(Contentlet c : cons){
-			Map<String, Object> m = new HashMap<>();
-			Structure s = c.getStructure();
-
-			m.putAll(ContentletUtil.getContentPrintableMap(user, c));
-
-			if(s.getStructureType() == Structure.STRUCTURE_TYPE_WIDGET && "true".equals(render)) {
-				m.put("parsedCode",  WidgetResource.parseWidget(request, response, c));
-			}
-
-			Set<String> jsonFields=getJSONFields(s);
-			for(String key : m.keySet())
-				if(jsonFields.contains(key))
-					m.put(key, c.getKeyValueProperty(key));
-
-			sb.append(xstream.toXML(m));
-		}
-
-		sb.append("</contentlets>");
-		return sb.toString();
-	}
-
-
-
-	private String getXMLContentIds(Contentlet con) throws DotDataException, IOException {
-		XStream xstream = new XStream(new DomDriver());
-		xstream.alias("content", Map.class);
-		xstream.registerConverter(new MapEntryConverter());
-		StringBuilder sb = new StringBuilder();
-		sb.append("<?xml version=\"1.0\" encoding='UTF-8'?>");
-		sb.append("<contentlet>");
-		Map<String, Object> m = new HashMap<String, Object>();
-		m.put("inode",con.getInode());
-		m.put("identifier",con.getIdentifier());
-		sb.append(xstream.toXML(m));
-		sb.append("</contentlet>");
-		return sb.toString();
-	}
-	
-	private String getJSONContentIds(Contentlet con) throws IOException{
-		JSONObject json = new JSONObject();
-		try {
-			json.put("inode", con.getInode());
-			json.put("identifier", con.getIdentifier());
-		} catch (JSONException e) {
-			Logger.warn(this.getClass(), "unable JSON contentlet " + con.getIdentifier());
-			Logger.debug(this.getClass(), "unable to find contentlet", e);
-		}
-		return json.toString();
-	}
-
-	private String getJSON(List<Contentlet> cons, HttpServletRequest request, HttpServletResponse response, String render, User user) throws IOException, DotDataException{
-		JSONObject json = new JSONObject();
-		JSONArray jsonCons = new JSONArray();
-
-		for(Contentlet c : cons){
-			try {
-				jsonCons.put(contentletToJSON(c, request, response, render, user));
-			} catch (Exception e) {
-				Logger.warn(this.getClass(), "unable JSON contentlet " + c.getIdentifier());
-				Logger.debug(this.getClass(), "unable to find contentlet", e);
-			}
-		}
-
-		try {
-			json.put("contentlets", jsonCons);
-		} catch (JSONException e) {
-			Logger.warn(this.getClass(), "unable to create JSONObject");
-			Logger.debug(this.getClass(), "unable to create JSONObject", e);
-		}
-
-		return json.toString();
-	}
-
-	public static Set<String> getJSONFields(Structure s) {
-		Set<String> jsonFields=new HashSet<String>();
-		for(Field f : FieldsCache.getFieldsByStructureInode(s.getInode()))
-			if(f.getFieldType().equals(Field.FieldType.KEY_VALUE.toString()))
-				jsonFields.add(f.getVelocityVarName());
-		return jsonFields;
-	}
-
-	public static JSONObject contentletToJSON(Contentlet con, HttpServletRequest request, HttpServletResponse response, String render, User user) throws JSONException, IOException, DotDataException{
-		JSONObject jo = new JSONObject();
-		Structure s = con.getStructure();
-		Map<String,Object> map = ContentletUtil.getContentPrintableMap(user, con);
-
-		Set<String> jsonFields=getJSONFields(s);
-
-		for(String key : map.keySet()) {
-			if(Arrays.binarySearch(ignoreFields, key) < 0)
-				if(jsonFields.contains(key)) {
-					Logger.info(ContentResource.class, key+" is a json field: "+map.get(key).toString());
-					jo.put(key, new JSONObject(con.getKeyValueProperty(key)));
-				}
-				else {
-					jo.put(key, map.get(key));
-				}
-		}
-
-		if(s.getStructureType() == Structure.STRUCTURE_TYPE_WIDGET && "true".equals(render)) {
-			jo.put("parsedCode",  WidgetResource.parseWidget(request, response, con));
-		}
-
-		return jo;
-	}
-
-	public class MapEntryConverter implements Converter{
-		public boolean canConvert(@SuppressWarnings("rawtypes") Class clazz) {
-			return AbstractMap.class.isAssignableFrom(clazz);
-		}
-
-		public void marshal(Object value, HierarchicalStreamWriter writer, MarshallingContext context) {
-			@SuppressWarnings("unchecked")
-			Map<String,Object> map = (Map<String,Object>) value;
-			for (Entry<String,Object> entry : map.entrySet()) {
-				writer.startNode(entry.getKey().toString());
-				writer.setValue(entry.getValue()!=null?entry.getValue().toString():"");
-				writer.endNode();
-			}
-		}
-
-		public Object unmarshal(HierarchicalStreamReader reader, UnmarshallingContext context) {
-			Map<String, String> map = new HashMap<String, String>();
-
-			while(reader.hasMoreChildren()) {
-				reader.moveDown();
-				map.put(reader.getNodeName(), reader.getValue());
-				reader.moveUp();
-			}
-			return map;
-		}
-
-	}
-
-	@PUT
-	@Path("/{params:.*}")
-	@Produces(MediaType.TEXT_PLAIN)
-	@Consumes(MediaType.MULTIPART_FORM_DATA)
-	public Response multipartPUT(@Context HttpServletRequest request, @Context HttpServletResponse response,
-			FormDataMultiPart multipart,@PathParam("params") String params) throws URISyntaxException, DotDataException {
-		return multipartPUTandPOST(request, response, multipart, params, "PUT");
-	}
-	
-	@POST
-	@Path("/{params:.*}")
-	@Produces(MediaType.TEXT_PLAIN)
-	@Consumes(MediaType.MULTIPART_FORM_DATA)
-	public Response multipartPOST(@Context HttpServletRequest request, @Context HttpServletResponse response,
-			FormDataMultiPart multipart,@PathParam("params") String params) throws URISyntaxException, DotDataException {
-		return multipartPUTandPOST(request, response, multipart, params, "POST");
-	}
-	
-	private Response multipartPUTandPOST(HttpServletRequest request, HttpServletResponse response,
-			FormDataMultiPart multipart, String params, String method) throws URISyntaxException, DotDataException{
-
-        InitDataObject init= webResource.init(params, true, request, false, null);
-		User user=init.getUser();
-		Contentlet contentlet=new Contentlet();
-		setRequestMetadata(contentlet, request);
-		
-		Map<String, Object> map = new HashMap<String, Object>();
-		List<String> usedBinaryFields = new ArrayList<String>();
-		String binaryFieldsInput = null;
-		List<String> binaryFields = new ArrayList<>();
-
-		for(BodyPart part : multipart.getBodyParts()) {
-			ContentDisposition cd=part.getContentDisposition();
-			String name=cd!=null && cd.getParameters().containsKey("name") ? cd.getParameters().get("name") : "";
-
-			if(part.getMediaType().equals(MediaType.APPLICATION_JSON_TYPE) || name.equals("json")) {
-				try {
-					processJSON(contentlet,part.getEntityAs(InputStream.class));
-					try {
-						binaryFieldsInput = webResource.processJSON(part.getEntityAs(InputStream.class)).get("binary_fields").toString();
-					}catch (NullPointerException npe){}
-					if(UtilMethods.isSet(binaryFieldsInput)) {
-						if(!binaryFieldsInput.contains(",")){
-							binaryFields.add(binaryFieldsInput);
-						}else {
-							for (String binaryFieldSplit : binaryFieldsInput.split(",")) {
-								binaryFields.add(binaryFieldSplit.trim());
-							}
-						}
-					}
-				} catch (JSONException e) {
-
-					Logger.error( this.getClass(), "Error processing JSON for Stream", e );
-
-					Response.ResponseBuilder responseBuilder = Response.status( HttpStatus.SC_BAD_REQUEST );
-					responseBuilder.entity( e.getMessage() );
-					return responseBuilder.build();
-				} catch (IOException e) {
-
-					Logger.error( this.getClass(), "Error processing Stream", e );
-
-					Response.ResponseBuilder responseBuilder = Response.status( HttpStatus.SC_INTERNAL_SERVER_ERROR );
-					responseBuilder.entity( e.getMessage() );
-					return responseBuilder.build();
-				}
-			}
-			else if(part.getMediaType().equals(MediaType.APPLICATION_XML_TYPE) || name.equals("xml")) {
-				try {
-					processXML(contentlet, part.getEntityAs(InputStream.class));
-				} catch (Exception e) {
-					if(e instanceof DotSecurityException){
-						SecurityLogger.logInfo(this.getClass(), "Invalid XML POSTED to ContentTypeResource from " + request.getRemoteAddr());
-					}
-					Logger.error( this.getClass(), "Error processing Stream", e );
-
-					Response.ResponseBuilder responseBuilder = Response.status( HttpStatus.SC_INTERNAL_SERVER_ERROR );
-					responseBuilder.entity( e.getMessage() );
-					return responseBuilder.build();
-				}
-			}
-			else if(part.getMediaType().equals(MediaType.APPLICATION_FORM_URLENCODED_TYPE) || name.equals("urlencoded")) {
-				try {
-					processForm(contentlet, part.getEntityAs(InputStream.class));
-				} catch (Exception e) {
-					Logger.error( this.getClass(), "Error processing Stream", e );
-
-					Response.ResponseBuilder responseBuilder = Response.status( HttpStatus.SC_INTERNAL_SERVER_ERROR );
-					responseBuilder.entity( e.getMessage() );
-					return responseBuilder.build();
-				}
-			}
-			else if(part.getMediaType().equals(MediaType.TEXT_PLAIN_TYPE)) {
-				try {
-					map.put(name, part.getEntityAs(String.class));
-					processMap( contentlet, map );
-				} catch (Exception e) {
-					Logger.error( this.getClass(), "Error processing Plain Tex", e );
-
-					Response.ResponseBuilder responseBuilder = Response.status( HttpStatus.SC_INTERNAL_SERVER_ERROR );
-					responseBuilder.entity( e.getMessage() );
-					return responseBuilder.build();
-				}
-			}
-			else if(part.getContentDisposition()!=null) {
-				InputStream input=part.getEntityAs(InputStream.class);
-				String filename=part.getContentDisposition().getFileName();
-				java.io.File tmp=new java.io.File(APILocator.getFileAssetAPI().getRealAssetPathTmpBinary()
-						+ java.io.File.separator + user.getUserId()
-						+ java.io.File.separator + System.currentTimeMillis()
-						+ java.io.File.separator + filename);
-				if(tmp.exists())
-					tmp.delete();
-				try {
-					FileUtils.copyInputStreamToFile(input, tmp);
-					for(Field ff : FieldsCache.getFieldsByStructureInode(contentlet.getStructureInode())) {
-						// filling binarys in order. as they come / as field order says
-						String fieldName = ff.getFieldContentlet();
-						if (fieldName.startsWith("binary")
-								&& !usedBinaryFields.contains(fieldName)) {
-							String fieldVarName = ff.getVelocityVarName();
-							if(binaryFields.size()>0){
-								fieldVarName = binaryFields.get(0);
-								binaryFields.remove(0);
-							}
-							contentlet.setBinary(fieldVarName, tmp);
-							usedBinaryFields.add(fieldName);
-							break;
-						}
-					}
-				} catch (IOException e) {
-
-					Logger.error( this.getClass(), "Error processing Stream", e );
-
-					Response.ResponseBuilder responseBuilder = Response.status( HttpStatus.SC_INTERNAL_SERVER_ERROR );
-					responseBuilder.entity( e.getMessage() );
-					return responseBuilder.build();
-				}
-			}
-		}		
-
-		return saveContent(contentlet,init);
-	}
-
-	@PUT
-	@Path("/{params:.*}")
-	@Produces(MediaType.TEXT_PLAIN)
-	@Consumes({MediaType.APPLICATION_JSON,MediaType.APPLICATION_FORM_URLENCODED,MediaType.APPLICATION_XML})
-	public Response singlePUT(@Context HttpServletRequest request, @Context HttpServletResponse response, @PathParam("params") String params) throws URISyntaxException {
-		return singlePUTandPOST(request, response, params, "PUT");
-	}
-	
-	@POST
-	@Path("/{params:.*}")
-	@Produces(MediaType.TEXT_PLAIN)
-	@Consumes({MediaType.APPLICATION_JSON,MediaType.APPLICATION_FORM_URLENCODED,MediaType.APPLICATION_XML})
-	public Response singlePOST(@Context HttpServletRequest request, @Context HttpServletResponse response, @PathParam("params") String params) throws URISyntaxException {
-		return singlePUTandPOST(request, response, params, "POST");
-	}
-	
-	private Response singlePUTandPOST(HttpServletRequest request, HttpServletResponse response, String params, String method) throws URISyntaxException {
-        InitDataObject init= webResource.init(params, true, request, false, null);
-
-		Contentlet contentlet=new Contentlet();
-		setRequestMetadata(contentlet, request);
-		
-		try {
-			if(request.getContentType().startsWith(MediaType.APPLICATION_JSON)) {
-				processJSON(contentlet, request.getInputStream());
-			}
-			else if(request.getContentType().startsWith(MediaType.APPLICATION_XML)) {
-				try{
-					processXML(contentlet, request.getInputStream());
-				}
-				catch(DotSecurityException se){
-					SecurityLogger.logInfo(this.getClass(), "Invalid XML POSTED to ContentTypeResource from " + request.getRemoteAddr());
-					throw new DotSecurityException("");
-				}
-			}
-			else if(request.getContentType().startsWith(MediaType.APPLICATION_FORM_URLENCODED)) {
-				if(method.equals("PUT")){
-					processForm(contentlet, request.getInputStream());
-				}
-				else if(method.equals("POST")){
-					processFormPost(contentlet, request, false);
-				}
-				
-			}
-		} catch ( JSONException e ) {
-
-			Logger.error( this.getClass(), "Error processing JSON for Stream", e );
-
-			Response.ResponseBuilder responseBuilder = Response.status( HttpStatus.SC_BAD_REQUEST );
-			responseBuilder.entity( e.getMessage() );
-			return responseBuilder.build();
-		} catch ( Exception e ) {
-
-			Logger.error( this.getClass(), "Error processing Stream", e );
-
-			Response.ResponseBuilder responseBuilder = Response.status( HttpStatus.SC_INTERNAL_SERVER_ERROR );
-			responseBuilder.entity( e.getMessage() );
-			return responseBuilder.build();
-		}
-
-		return saveContent(contentlet,init);
-	}
-
-	protected Response saveContent(Contentlet contentlet, InitDataObject init) throws URISyntaxException {
-		boolean live = init.getParamsMap().containsKey("publish");
-		boolean clean=false;
-		try {
-
-			// preparing categories
-			List<Category> cats=new ArrayList<Category>();
-			for(Field field : FieldsCache.getFieldsByStructureInode(contentlet.getStructureInode())) {
-				if(field.getFieldType().equals(FieldType.CATEGORY.toString())) {
-					String catValue=contentlet.getStringProperty(field.getVelocityVarName());
-					if(UtilMethods.isSet(catValue)) {
-						for(String cat : catValue.split("\\s*,\\s*")) {
-							// take it as catId
-							Category category=APILocator.getCategoryAPI().find(cat, init.getUser(), false);
-							if(category!=null && InodeUtils.isSet(category.getCategoryId())) {
-								cats.add(category);
-							}
-							else {
-								// try it as catKey
-								category=APILocator.getCategoryAPI().findByKey(cat, init.getUser(), false);
-								if(category!=null && InodeUtils.isSet(category.getCategoryId())) {
-									cats.add(category);
-								}
-								else {
-									// try it as variable
-									// FIXME: https://github.com/dotCMS/dotCMS/issues/2847
-									HibernateUtil hu=new HibernateUtil(Category.class);
-									hu.setQuery("from "+Category.class.getCanonicalName()+" WHERE category_velocity_var_name=?");
-									hu.setParam(cat);
-									category=(Category)hu.load();
-									if(category!=null && InodeUtils.isSet(category.getCategoryId())) {
-										cats.add(category);
-									}
-								}
-							}
-
-						}
-					}
-				}
-			}
-
-			// running a workflow action?
-			for(WorkflowAction action : APILocator.getWorkflowAPI().findAvailableActions(contentlet, init.getUser())) {
-				if(init.getParamsMap().containsKey(action.getName().toLowerCase())) {
-
-					contentlet.setStringProperty(Contentlet.WORKFLOW_ACTION_KEY, action.getId());
-
-					if(action.isCommentable()) {
-						String comment=init.getParamsMap().get(Contentlet.WORKFLOW_COMMENTS_KEY.toLowerCase());
-						if(UtilMethods.isSet(comment)) {
-							contentlet.setStringProperty(Contentlet.WORKFLOW_COMMENTS_KEY, comment);
-						}
-					}
-
-					if(action.isAssignable()) {
-						String assignTo=init.getParamsMap().get(Contentlet.WORKFLOW_ASSIGN_KEY.toLowerCase());
-						if(UtilMethods.isSet(assignTo)) {
-							contentlet.setStringProperty(Contentlet.WORKFLOW_ASSIGN_KEY, assignTo);
-						}
-					}
-
-					live=false; // avoid manually publishing
-					break;
-				}
-			}
-
-			Map<Relationship,List<Contentlet>> relationships=(Map<Relationship,List<Contentlet>>)contentlet.get(RELATIONSHIP_KEY);
-
-			HibernateUtil.startTransaction();
-
-			boolean allowFrontEndSaving = Config.getBooleanProperty("REST_API_CONTENT_ALLOW_FRONT_END_SAVING", false);
-
-			contentlet = APILocator.getContentletAPI().checkin(contentlet,relationships,cats,new ArrayList<Permission>(),init.getUser(),allowFrontEndSaving);
-
-			if(live)
-				APILocator.getContentletAPI().publish(contentlet, init.getUser(), allowFrontEndSaving);
-
-			HibernateUtil.commitTransaction();
-			clean = true;
-		} catch ( DotContentletStateException e ) {
-
-			Logger.error( this.getClass(), "Error saving Contentlet" + e );
-
-			Response.ResponseBuilder responseBuilder = Response.status( HttpStatus.SC_CONFLICT );
-			responseBuilder.entity( e.getMessage() );
-			return responseBuilder.build();
-		} catch ( IllegalArgumentException e ) {
-
-			Logger.error( this.getClass(), "Error saving Contentlet" + e );
-
-			Response.ResponseBuilder responseBuilder = Response.status( HttpStatus.SC_CONFLICT );
-			responseBuilder.entity( e.getMessage() );
-			return responseBuilder.build();
-		} catch ( DotSecurityException e ) {
-
-			Logger.error( this.getClass(), "Error saving Contentlet" + e );
-
-			Response.ResponseBuilder responseBuilder = Response.status( HttpStatus.SC_FORBIDDEN );
-			responseBuilder.entity( e.getMessage() );
-			return responseBuilder.build();
-		} catch ( Exception e ) {
-			Logger.warn( this, e.getMessage(), e );
-			return Response.serverError().build();
-		}
-		finally {
-			try {
-				if(!clean)
-					HibernateUtil.rollbackTransaction();
-				HibernateUtil.closeSession();
-			}catch(Exception e) {
-				Logger.warn(this, e.getMessage(), e);
-			}
-		}
-
-		// waiting for the index
-		try {
-			APILocator.getContentletAPI().isInodeIndexed(contentlet.getInode(),contentlet.isLive());
-		} catch (Exception ex) {
-			return Response.serverError().build();
-		}
-
-		if(init.getParamsMap().containsKey("type") || init.getParamsMap().containsKey("callback")){
-			if(init.getParamsMap().containsKey("callback") && !init.getParamsMap().containsKey("type")){
-				Map<String,String> map = init.getParamsMap();
-				map.put("type", "jsonp");
-				init.setParamsMap(map);
-			}
-
-			String type = init.getParamsMap().get(RESTParams.TYPE.getValue());
-			String result ="";
-			try {
-				if("xml".equals(type)) {
-					
-					result = getXMLContentIds(contentlet);
-					return Response.ok(result,MediaType.APPLICATION_XML)
-							.location(new URI("content/inode/"+contentlet.getInode()+"/type/xml"))
-							.header("inode", contentlet.getInode())
-							.header("identifier", contentlet.getIdentifier())
-							.status(Status.OK).build();
-				} else if("text".equals(type)){
-					
-					return Response.ok("inode:"+contentlet.getInode()+",identifier:"+contentlet.getIdentifier(),MediaType.TEXT_PLAIN)
-							.location(new URI("content/inode/"+contentlet.getInode()+"/type/text"))
-							.header("inode", contentlet.getInode())
-							.header("identifier", contentlet.getIdentifier())
-							.status(Status.OK).build();
-				}else {
-
-					result = getJSONContentIds(contentlet);
-
-					if(type.equals("jsonp")){
-
-						String callback = init.getParamsMap().get(RESTParams.CALLBACK.getValue());
-						return Response.ok(callback+"("+result+")","application/javascript")
-								.location(new URI("content/inode/"+contentlet.getInode()+"/type/jsonp/callback/"+callback))
-								.header("inode", contentlet.getInode())
-								.header("identifier", contentlet.getIdentifier())
-								.status(Status.OK).build();
-					}else{
-
-						return Response.ok(result,MediaType.APPLICATION_JSON)
-								.location(new URI("content/inode/"+contentlet.getInode()+"/type/json"))
-								.header("inode", contentlet.getInode())
-								.header("identifier", contentlet.getIdentifier())
-								.status(Status.OK).build();
-					}
-				}
-			} catch (Exception e) {
-				Logger.warn(this, "Error converting result to XML/JSON");
-				return Response.serverError().build();
-			}
-		}else {
-			return Response.seeOther(new URI("content/inode/"+contentlet.getInode()))
-					.header("inode", contentlet.getInode())
-					.header("identifier", contentlet.getIdentifier())
-					.status(Status.OK).build();
-		}
-	}
-
-	@SuppressWarnings("unchecked")
-	protected void processXML(Contentlet contentlet, InputStream inputStream) throws IOException, DotSecurityException, DotDataException {
-		
-		
-		String input = IOUtils.toString(inputStream, "UTF-8");
-		// deal with XXE or SSRF security vunerabilities in XML docs
-		// besides, we do not expect a fully formed xml doc - only an xml doc that can be transformed into a java.util.Map
-		// Mingle Card 512
-		String upper = input.trim().toUpperCase();
-		if(upper.contains("<!DOCTYPE") || upper.contains("<!ENTITY") || upper.startsWith("<?XML")){
-			throw new DotSecurityException("Invalid XML");
-		}
-		XStream xstream=new XStream(new DomDriver());
-		xstream.alias("content", Map.class);
-		xstream.registerConverter(new MapEntryConverter());
-		Map<String,Object> root=(Map<String,Object>) xstream.fromXML(input);
-		processMap(contentlet,root);
-	}
-
-	protected void processForm ( Contentlet contentlet, InputStream input ) throws Exception {
-
-		Map<String, Object> map = new HashMap<String, Object>();
-		for ( String param : IOUtils.toString( input ).split( "&" ) ) {
-
-			int index = param.indexOf( "=" );
-
-			//Verify if we have a value
-			if ( index != -1 ) {
-				String key = URLDecoder.decode( param.substring( 0, index ), "UTF-8" );
-				String value = URLDecoder.decode( param.substring( index + 1, param.length() ), "UTF-8" );
-				map.put( key, value );
-			}
-		}
-		processMap( contentlet, map );
-	}
-	
-	protected void processFormPost ( Contentlet contentlet, HttpServletRequest request, boolean multiPart) throws Exception {
-
-		Map<String, Object> map = new HashMap<String, Object>();
-		
-		if(multiPart){
-			ArrayList<Part> partList = new ArrayList<Part>(request.getParts());
-			
-			for(Part part : partList){
-				String partName = part.getName();
-				String partValue = part.getHeader(partName);
-				map.put( partName, partValue );
-			}
-			
-		}else{
-			Enumeration<String> parameterNames = request.getParameterNames();
-
-			while (parameterNames.hasMoreElements()) {
-				String paramName = parameterNames.nextElement();
-				String paramValue = request.getParameter(paramName);
-				map.put( paramName, paramValue );
-			}	
-		}
-		
-		processMap( contentlet, map );
-	}
-
-	protected void processMap(Contentlet contentlet, Map<String,Object> map) throws DotDataException {
-		String stInode=(String)map.get(Contentlet.STRUCTURE_INODE_KEY);
-		if(!UtilMethods.isSet(stInode)) {
-			String stName=(String)map.get("stName");
-			if(UtilMethods.isSet(stName)) {
-				stInode = CacheLocator.getContentTypeCache().getStructureByVelocityVarName(stName).getInode();
-			}
-		}
-		if(UtilMethods.isSet(stInode)) {
-			Structure st=CacheLocator.getContentTypeCache().getStructureByInode(stInode);
-			if(st!=null && InodeUtils.isSet(st.getInode())) {
-				// basic data
-				contentlet.setStructureInode(st.getInode());
-				if(map.containsKey("languageId")) {
-					contentlet.setLanguageId(Long.parseLong((String)map.get("languageId")));
-				}
-				else {
-					contentlet.setLanguageId(APILocator.getLanguageAPI().getDefaultLanguage().getId());
-				}
-
-				// check for existing identifier
-				if(map.containsKey("identifier")) {
-					contentlet.setIdentifier(String.valueOf(map.get("identifier")));
-					try {
-						Contentlet existing=APILocator.getContentletAPI().findContentletByIdentifier((String)map.get("identifier"), false,
-								contentlet.getLanguageId(), APILocator.getUserAPI().getSystemUser(), false);
-						APILocator.getContentletAPI().copyProperties(contentlet, existing.getMap());
-						contentlet.setInode("");
-					} catch (Exception e) {
-						Logger.debug(this.getClass(), "can't get existing content for ident "+map.get("identifier")+" lang "+contentlet.getLanguageId() + " - creating new one");
-					}
-				}
-
-				// build a field map for easy lookup
-				Map<String,Field> fieldMap=new HashMap<String,Field>();
-				for(Field ff : FieldsCache.getFieldsByStructureInode(stInode))
-					fieldMap.put(ff.getVelocityVarName(), ff);
-
-				// look for relationships
-				Map<Relationship,List<Contentlet>> relationships=new HashMap<Relationship,List<Contentlet>>();
-				for(Relationship rel : FactoryLocator.getRelationshipFactory().byContentType(st)) {
-					String relname=rel.getRelationTypeValue();
-					String query=(String)map.get(relname);
-					if(UtilMethods.isSet(query)) {
-						try {
-							List<Contentlet> cons=APILocator.getContentletAPI().search(
-									query, 0, 0, null, APILocator.getUserAPI().getSystemUser(), false);
-							if(cons.size()>0) {
-								relationships.put(rel, cons);
-							}
-							Logger.info(this, "got "+cons.size()+" related contents");
-						} catch (Exception e) {
-							Logger.warn(this, e.getMessage(), e);
-						}
-					}
-				}
-				contentlet.setProperty(RELATIONSHIP_KEY, relationships);
-
-
-				// fill fields
-				for(Map.Entry<String,Object> entry : map.entrySet()) {
-					String key=entry.getKey();
-					Object value=entry.getValue();
-					Field ff=fieldMap.get(key);
-					if(ff!=null) {
-						if(ff.getFieldType().equals(FieldType.HOST_OR_FOLDER.toString())) {
-							// it can be hostId, folderId, hostname, hostname:/folder/path
-							try {
-								User sysuser=APILocator.getUserAPI().getSystemUser();
-								Host hh=APILocator.getHostAPI().find(value.toString(), sysuser, false);
-								if(hh!=null && InodeUtils.isSet(hh.getIdentifier())) {
-									contentlet.setHost(hh.getIdentifier());
-								}
-								else {
-									Folder folder=null;
-									try {
-										folder=APILocator.getFolderAPI().find(value.toString(), sysuser, false);
-									} catch(Exception ex) {}
-									if(folder!=null && InodeUtils.isSet(folder.getInode())) {
-										contentlet.setFolder(folder.getInode());
-										contentlet.setHost(folder.getHostId());
-									}
-									else {
-										if(value.toString().contains(":")) {
-											String[] split=value.toString().split(":");
-											hh=APILocator.getHostAPI().findByName(split[0],sysuser, false);
-											if(hh!=null && InodeUtils.isSet(hh.getIdentifier())) {
-												folder=APILocator.getFolderAPI().findFolderByPath(split[1], hh, sysuser, false);
-												if(folder!=null && InodeUtils.isSet(folder.getInode())) {
-													contentlet.setHost(hh.getIdentifier());
-													contentlet.setFolder(folder.getInode());
-													if(st.getStructureType()==BaseContentType.FILEASSET.getType()){
-														Identifier existingIdent = APILocator.getIdentifierAPI().find(hh,split[1]);
-														if(existingIdent != null && UtilMethods.isSet(existingIdent.getId()) && UtilMethods.isSet(contentlet.getIdentifier())){
-															contentlet.setIdentifier(existingIdent.getId());
-														}
-													}
-												}
-											}
-										}
-										else {
-											hh=APILocator.getHostAPI().findByName(value.toString(), sysuser, false);
-											if(hh!=null && InodeUtils.isSet(hh.getIdentifier())) {
-												contentlet.setHost(hh.getIdentifier());
-											}
-										}
-									}
-								}
-							}
-							catch(Exception ex) {
-								// just pass
-							}
-						}
-						else if(ff.getFieldType().equals(FieldType.CATEGORY.toString())) {
-							contentlet.setStringProperty(ff.getVelocityVarName(), value.toString());
-						}
-						else if((ff.getFieldType().equals(FieldType.FILE.toString()) || ff.getFieldType().equals(FieldType.IMAGE.toString())) &&
-								value.toString().startsWith("//")) {
-							boolean found=false;
-							try {
-								String str=value.toString().substring(2);
-								String hostname=str.substring(0,str.indexOf('/'));
-								String uri=str.substring(str.indexOf('/'));
-								Host host=APILocator.getHostAPI().findByName(hostname, APILocator.getUserAPI().getSystemUser(), false);
-								if(host!=null && InodeUtils.isSet(host.getIdentifier())) {
-									Identifier ident=APILocator.getIdentifierAPI().find(host, uri);
-									if(ident!=null && InodeUtils.isSet(ident.getId())) {
-										contentlet.setStringProperty(ff.getVelocityVarName(), ident.getId());
-										found=true;
-									}
-								}
-								if(!found) {
-									throw new Exception("asset "+value+" not found");
-								}
-
-							}
-							catch(Exception ex) {
-								throw new RuntimeException(ex);
-							}
-						}
-						else {
-							APILocator.getContentletAPI().setContentletProperty(contentlet, ff, value);
-						}
-					}
-				}
-			}
-		}
-	}
-
-	@SuppressWarnings("unchecked")
-	protected void processJSON(Contentlet contentlet, InputStream input) throws JSONException, IOException, DotDataException {
-		processMap(contentlet, webResource.processJSON(input));
-	}
-	
-	private void setRequestMetadata(Contentlet contentlet, HttpServletRequest request) {
-		try{
-			contentlet.setStringProperty(HOST_HEADER, request.getHeader("Host"));
-		}
-		catch(Exception e){
-			Logger.error(this.getClass(), "Cannot set HOST_HEADER" + HOST_HEADER + e);
-			
-		}
-		
-		try{
-=======
+
         Map<String, String> paramsMap = initData.getParamsMap();
         String callback = paramsMap.get(RESTParams.CALLBACK.getValue());
         String language = paramsMap.get(RESTParams.LANGUAGE.getValue());
@@ -1552,6 +706,9 @@
 
         Map<String, Object> map = new HashMap<String, Object>();
         List<String> usedBinaryFields = new ArrayList<String>();
+        String binaryFieldsInput = null;
+        List<String> binaryFields = new ArrayList<>();
+
         for (BodyPart part : multipart.getBodyParts()) {
             ContentDisposition cd = part.getContentDisposition();
             String name = cd != null && cd.getParameters().containsKey("name") ? cd.getParameters()
@@ -1561,6 +718,21 @@
                     .equals("json")) {
                 try {
                     processJSON(contentlet, part.getEntityAs(InputStream.class));
+                    try {
+                        binaryFieldsInput =
+                            webResource.processJSON(part.getEntityAs(InputStream.class)).get("binary_fields")
+                                .toString();
+                    } catch (NullPointerException npe) {
+                    }
+                    if (UtilMethods.isSet(binaryFieldsInput)) {
+                        if (!binaryFieldsInput.contains(",")) {
+                            binaryFields.add(binaryFieldsInput);
+                        } else {
+                            for (String binaryFieldSplit : binaryFieldsInput.split(",")) {
+                                binaryFields.add(binaryFieldSplit.trim());
+                            }
+                        }
+                    }
                 } catch (JSONException e) {
 
                     Logger.error(this.getClass(), "Error processing JSON for Stream", e);
@@ -1641,7 +813,11 @@
                         String fieldName = ff.getFieldContentlet();
                         if (fieldName.startsWith("binary")
                                 && !usedBinaryFields.contains(fieldName)) {
-                            contentlet.setBinary(ff.getVelocityVarName(), tmp);
+                            String fieldVarName = ff.getVelocityVarName();
+                            if (binaryFields.size() > 0) {
+                                fieldVarName = binaryFields.remove(0);
+                            }
+                            contentlet.setBinary(fieldVarName, tmp);
                             usedBinaryFields.add(fieldName);
                             break;
                         }
@@ -2204,7 +1380,6 @@
         }
 
         try {
->>>>>>> 27f5260e
             //request.getCookies() could return null.
             if (UtilMethods.isSet(request.getCookies())) {
                 contentlet.setStringProperty(COOKIES, request.getCookies().toString());
