--- conflicted
+++ resolved
@@ -121,13 +121,7 @@
 
     void addContentToIndex(Contentlet content, boolean deps) throws DotDataException;
 
-<<<<<<< HEAD
-    void addContentToIndex(Contentlet parentContenlet, boolean includeDependencies, boolean indexBeforeCommit) throws DotDataException;
-
     BulkRequest createBulkRequest(List<Contentlet> contentToIndex) throws DotDataException;
-=======
-    BulkRequestBuilder createBulkRequest(List<Contentlet> contentToIndex) throws DotDataException;
->>>>>>> a084670b
 
     BulkRequest createBulkRequest();
 
