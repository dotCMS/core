package com.dotcms.content.elasticsearch.business;

<<<<<<< HEAD
import static com.dotcms.content.elasticsearch.business.ContentletIndexAPI.ES_LIVE_INDEX_NAME;
import static com.dotcms.content.elasticsearch.business.ContentletIndexAPI.ES_WORKING_INDEX_NAME;
=======
import static com.dotcms.content.elasticsearch.business.ESIndexHelper.SNAPSHOT_PREFIX;
import static com.dotcms.content.elasticsearch.business.IndiciesInfo.CLUSTER_PREFIX;
>>>>>>> d7858b3c
import static com.dotcms.util.DotPreconditions.checkArgument;
import static org.elasticsearch.common.xcontent.XContentFactory.jsonBuilder;

import com.dotcms.cluster.ClusterUtils;
import com.dotcms.cluster.business.ClusterAPI;
import com.dotcms.cluster.business.ServerAPI;
import com.dotcms.content.elasticsearch.util.RestHighLevelClientProvider;
<<<<<<< HEAD
=======
import com.dotcms.enterprise.cluster.ClusterFactory;
>>>>>>> d7858b3c
import com.dotcms.repackage.com.google.common.annotations.VisibleForTesting;
import com.dotcms.repackage.org.dts.spell.utils.FileUtils;
import com.dotmarketing.business.APILocator;
import com.dotmarketing.business.DotStateException;
import com.dotmarketing.exception.DotDataException;
import com.dotmarketing.sitesearch.business.SiteSearchAPI;
import com.dotmarketing.util.AdminLogger;
import com.dotmarketing.util.Config;
import com.dotmarketing.util.ConfigUtils;
import com.dotmarketing.util.DateUtil;
import com.dotmarketing.util.Logger;
import com.dotmarketing.util.UtilMethods;
import com.dotmarketing.util.ZipUtil;
import com.fasterxml.jackson.databind.ObjectMapper;
import com.google.common.collect.ImmutableMap;
import com.rainerhahnekamp.sneakythrow.Sneaky;
import java.io.BufferedReader;
import java.io.BufferedWriter;
import java.io.File;
import java.io.IOException;
import java.io.InputStream;
import java.io.InputStreamReader;
import java.io.OutputStreamWriter;
import java.net.URL;
import java.nio.file.Files;
<<<<<<< HEAD
import java.util.ArrayList;
import java.util.Arrays;
import java.util.Comparator;
import java.util.Date;
import java.util.HashMap;
import java.util.HashSet;
import java.util.LinkedHashMap;
import java.util.List;
import java.util.Map;
import java.util.Set;
=======
import java.util.*;
>>>>>>> d7858b3c
import java.util.concurrent.ExecutionException;
import java.util.regex.Matcher;
import java.util.regex.Pattern;
import java.util.stream.Collectors;
import java.util.zip.ZipException;
import java.util.zip.ZipFile;
import java.util.zip.ZipInputStream;
import java.util.zip.ZipOutputStream;
import joptsimple.internal.Strings;
import org.apache.commons.lang.StringUtils;
import org.apache.tools.zip.ZipEntry;
import org.elasticsearch.ElasticsearchException;
import org.elasticsearch.ElasticsearchStatusException;
import org.elasticsearch.action.admin.cluster.health.ClusterHealthRequest;
import org.elasticsearch.action.admin.cluster.health.ClusterHealthRequest.Level;
import org.elasticsearch.action.admin.cluster.health.ClusterHealthResponse;
import org.elasticsearch.action.admin.cluster.repositories.delete.DeleteRepositoryRequest;
import org.elasticsearch.action.admin.cluster.repositories.get.GetRepositoriesRequest;
import org.elasticsearch.action.admin.cluster.repositories.get.GetRepositoriesResponse;
import org.elasticsearch.action.admin.cluster.repositories.put.PutRepositoryRequest;
import org.elasticsearch.action.admin.cluster.settings.ClusterGetSettingsRequest;
import org.elasticsearch.action.admin.cluster.settings.ClusterGetSettingsResponse;
import org.elasticsearch.action.admin.cluster.snapshots.create.CreateSnapshotRequest;
import org.elasticsearch.action.admin.cluster.snapshots.create.CreateSnapshotResponse;
import org.elasticsearch.action.admin.cluster.snapshots.get.GetSnapshotsRequest;
import org.elasticsearch.action.admin.cluster.snapshots.get.GetSnapshotsResponse;
import org.elasticsearch.action.admin.cluster.snapshots.restore.RestoreSnapshotRequest;
import org.elasticsearch.action.admin.cluster.snapshots.restore.RestoreSnapshotResponse;
import org.elasticsearch.action.admin.indices.alias.IndicesAliasesRequest;
import org.elasticsearch.action.admin.indices.alias.get.GetAliasesRequest;
import org.elasticsearch.action.admin.indices.cache.clear.ClearIndicesCacheRequest;
import org.elasticsearch.action.admin.indices.cache.clear.ClearIndicesCacheResponse;
import org.elasticsearch.action.admin.indices.close.CloseIndexRequest;
import org.elasticsearch.action.admin.indices.delete.DeleteIndexRequest;
import org.elasticsearch.action.admin.indices.forcemerge.ForceMergeRequest;
import org.elasticsearch.action.admin.indices.forcemerge.ForceMergeResponse;
import org.elasticsearch.action.admin.indices.open.OpenIndexRequest;
import org.elasticsearch.action.admin.indices.settings.put.UpdateSettingsRequest;
import org.elasticsearch.action.bulk.BulkRequest;
import org.elasticsearch.action.index.IndexRequest;
import org.elasticsearch.action.search.SearchRequest;
import org.elasticsearch.action.search.SearchResponse;
import org.elasticsearch.action.search.SearchScrollRequest;
import org.elasticsearch.action.support.IndicesOptions;
import org.elasticsearch.action.support.master.AcknowledgedResponse;
import org.elasticsearch.client.GetAliasesResponse;
import org.elasticsearch.client.Request;
import org.elasticsearch.client.RequestOptions;
import org.elasticsearch.client.Response;
import org.elasticsearch.client.RestClient;
import org.elasticsearch.client.indices.CreateIndexRequest;
import org.elasticsearch.client.indices.CreateIndexResponse;
import org.elasticsearch.client.indices.GetIndexRequest;
<<<<<<< HEAD
import org.elasticsearch.client.indices.GetIndexResponse;
=======
>>>>>>> d7858b3c
import org.elasticsearch.cluster.health.ClusterIndexHealth;
import org.elasticsearch.cluster.metadata.RepositoryMetaData;
import org.elasticsearch.common.settings.Settings;
import org.elasticsearch.common.unit.TimeValue;
import org.elasticsearch.common.xcontent.XContentType;
import org.elasticsearch.index.query.QueryBuilders;
import org.elasticsearch.repositories.fs.FsRepository;
import org.elasticsearch.rest.RestStatus;
import org.elasticsearch.search.SearchHit;
import org.elasticsearch.search.builder.SearchSourceBuilder;
import org.elasticsearch.search.sort.SortOrder;
import org.elasticsearch.snapshots.SnapshotInfo;

public class ESIndexAPI {



    private  final String MAPPING_MARKER = "mapping=";
    private  final String JSON_RECORD_DELIMITER = "---+||+-+-";
    private static final ESMappingAPIImpl mappingAPI = new ESMappingAPIImpl();

    public static final String BACKUP_REPOSITORY = "backup";
    private final String REPOSITORY_PATH = "path.repo";

	public static final int INDEX_OPERATIONS_TIMEOUT_IN_MS =
			Config.getIntProperty("ES_INDEX_OPERATIONS_TIMEOUT", 15000);

	final private ContentletIndexAPI iapi;
	final private ESIndexHelper esIndexHelper;
	private final ClusterAPI clusterAPI;

	public enum Status { ACTIVE("active"), INACTIVE("inactive"), PROCESSING("processing");
		private final String status;

		Status(String status) {
			this.status = status;
		}

		public String getStatus() {
			return status;
		}
	}

	public ESIndexAPI(){
		this.iapi = new ContentletIndexAPIImpl();
		this.esIndexHelper = ESIndexHelper.INSTANCE;
		this.clusterAPI = APILocator.getClusterAPI();
	}

    private class IndexSortByDate implements Comparator<String> {
        public int compare(String o1, String o2) {
            if (o1 == null || o2 == null) {
                return 0;
            }
            if (o1.indexOf("_") < 0) {
                return 1;
            }
            if (o2.indexOf("_") < 0) {
                return -1;
            }
            String one = o1.split("_")[1];
            String two = o2.split("_")[1];
            return two.compareTo(one);
        }
    }
<<<<<<< HEAD

	@VisibleForTesting
	protected ESIndexAPI(final ContentletIndexAPIImpl iapi, final ESIndexHelper esIndexHelper,
						 final ServerAPI serverAPI, final ClusterAPI clusterAPI){
		this.iapi = iapi;
		this.esIndexHelper = esIndexHelper;
		this.serverAPI = serverAPI;
		this.clusterAPI = clusterAPI;
	}
=======
>>>>>>> d7858b3c

	@SuppressWarnings("unchecked")
	public Map<String, IndexStats> getIndicesStats() {
		final Request request = new Request("GET", "/_stats");
		final Map<String, Object> jsonMap = performLowLevelRequest(request);

		Map<String, IndexStats> indexStatsMap = new HashMap<>();

		final Map<String, Object> indices = (Map<String, Object>)jsonMap.get("indices");

		indices.forEach((key, value)-> {
<<<<<<< HEAD
			Map<String, Object> indexStats = (Map<String, Object>) ((Map<String, Object>)
					indices.get(key)).get("primaries");

			int numOfDocs = (int) ((Map<String, Object>) indexStats.get("docs"))
					.get("count");

			int sizeInBytes = (int) ((Map<String, Object>) indexStats.get("store"))
					.get("size_in_bytes");

			indexStatsMap.put(key, new IndexStats(key, numOfDocs, sizeInBytes));
=======
            if (hasClusterPrefix(key)) {

                final Map<String, Object> indexStats = (Map<String, Object>) ((Map<String, Object>)
                        indices.get(key)).get("primaries");

                int numOfDocs = (int) ((Map<String, Object>) indexStats.get("docs"))
                        .get("count");

                int sizeInBytes = (int) ((Map<String, Object>) indexStats.get("store"))
                        .get("size_in_bytes");

                final String indexNameWithoutPrefix = removeClusterIdFromIndexName(key);
                indexStatsMap.put(indexNameWithoutPrefix,
                        new IndexStats(indexNameWithoutPrefix, numOfDocs, sizeInBytes));
            }
>>>>>>> d7858b3c
		});

		return indexStatsMap;
	}

    /**
     * This method will flush ElasticSearches field and filter 
     * caches.  The operation can take up to a minute to complete
     * 
     * @param indexNames
     * @return
     * @throws InterruptedException
     * @throws ExecutionException
     */
	public Map<String, Integer> flushCaches(final List<String> indexNames)  {
		Logger.warn(this.getClass(), "Flushing Elasticsearch index caches:" + indexNames);
		if(indexNames==null || indexNames.isEmpty()) {
			return ImmutableMap.of("failedShards",0, "successfulShards", 0);
		}

		ClearIndicesCacheRequest request = new ClearIndicesCacheRequest(
<<<<<<< HEAD
				indexNames.toArray(new String[0]));
=======
                indexNames.stream().map(indexName -> getIndexNameWithClusterIDPrefix(indexName)).collect(
                        Collectors.toList()).toArray(new String[0]));
>>>>>>> d7858b3c

		ClearIndicesCacheResponse clearCacheResponse = Sneaky.sneak(()->(
				RestHighLevelClientProvider.getInstance().getClient().indices()
				.clearCache(request, RequestOptions.DEFAULT)));


		Map<String, Integer> map= ImmutableMap.of("failedShards",
				clearCacheResponse.getFailedShards(), "successfulShards",
				clearCacheResponse.getSuccessfulShards());

		Logger.warn(this.getClass(), "Flushed Elasticsearch index caches:" + map);
		return map;
	}
<<<<<<< HEAD
    
    
    
    
	/**
=======




    /**
     * @deprecated Generating a manual index backup is not recommended. Snapshot and restore operations
     * via Elastic Search High Level Rest API should be used instead.
     * For further details: https://www.elastic.co/guide/en/elasticsearch/reference/7.x/modules-snapshots.html
     *
>>>>>>> d7858b3c
	 * Writes an index to a backup file
	 * @param index
	 * @return
	 * @throws IOException
	 */
	@Deprecated
	public  File backupIndex(String index) throws IOException {
		return backupIndex(index, null);
	}

    /**
     * @deprecated Generating a manual index backup is not recommended. Snapshot and restore operations
     * via Elastic Search High Level Rest API should be used instead.
     * For further details: https://www.elastic.co/guide/en/elasticsearch/reference/7.x/modules-snapshots.html
     *
	 * writes an index to a backup file
	 * @param index
	 * @param toFile
	 * @return
	 * @throws IOException
	 */
	@Deprecated
	public  File backupIndex(String index, File toFile) throws IOException {

		AdminLogger.log(this.getClass(), "backupIndex", "Trying to backup index: " + index);

	    boolean indexExists = indexExists(index);
        if (!indexExists) {
            throw new IOException("Index :" + index + " does not exist");
        }

		String date = new java.text.SimpleDateFormat("yyyy-MM-dd_hh-mm-ss").format(new Date());
		if (toFile == null) {
			toFile = new File(ConfigUtils.getBackupPath());
			if(!toFile.exists()){
				toFile.mkdirs();
			}
			toFile = new File(ConfigUtils.getBackupPath() + File.separator + index + "_" + date + ".json");
		}

		BufferedWriter bw;
		try (final ZipOutputStream zipOut = new ZipOutputStream(Files.newOutputStream(toFile.toPath()))){
		    zipOut.setLevel(9);
		    zipOut.putNextEntry(new ZipEntry(toFile.getName()));

			bw = new BufferedWriter(
			        new OutputStreamWriter(zipOut), 500000); // 500K buffer

			final String type=index.startsWith("sitesearch_") ? SiteSearchAPI.ES_SITE_SEARCH_MAPPING
					: "content";
<<<<<<< HEAD
	        final String mapping = mappingAPI.getMapping(index);
=======
	        final String mapping = mappingAPI.getMapping(getIndexNameWithClusterIDPrefix(index));
>>>>>>> d7858b3c
	        bw.write(MAPPING_MARKER);
	        bw.write(mapping);
	        bw.newLine();

			SearchSourceBuilder searchSourceBuilder = new SearchSourceBuilder();
			searchSourceBuilder.query(QueryBuilders.matchAllQuery());
			searchSourceBuilder.size(100);
			searchSourceBuilder.timeout(TimeValue.timeValueMillis(INDEX_OPERATIONS_TIMEOUT_IN_MS));
			//_doc has no real use-case besides being the most efficient sort order.
			searchSourceBuilder.sort("_doc", SortOrder.DESC);


			SearchRequest searchRequest = new SearchRequest();
			searchRequest.scroll(TimeValue.timeValueMinutes(2));
			searchRequest.source(searchSourceBuilder);

			final SearchResponse searchResponse = Sneaky.sneak(()->
					RestHighLevelClientProvider.getInstance().getClient().search(searchRequest,
							RequestOptions.DEFAULT));

			String scrollId = searchResponse.getScrollId();


			while (true) {
				// new way
				SearchScrollRequest scrollRequest = new SearchScrollRequest(scrollId);
				scrollRequest.scroll(TimeValue.timeValueMinutes(2));
				SearchResponse searchScrollResponse = RestHighLevelClientProvider.getInstance()
						.getClient().scroll(scrollRequest, RequestOptions.DEFAULT);

				scrollId = searchResponse.getScrollId();

				boolean hitsRead = false;
				for (SearchHit hit : searchResponse.getHits()) {
					bw.write(hit.getId());
					bw.write(JSON_RECORD_DELIMITER);
					bw.write(hit.getSourceAsString());
					bw.newLine();
					hitsRead = true;
				}
				if (!hitsRead) {
					break;
				}
			}
			return toFile;
		} catch (Exception e) {
		    Logger.error(this.getClass(), "Can't export index",e);
			throw new IOException(e.getMessage(),e);
		} finally {
			AdminLogger.log(this.getClass(), "backupIndex", "Back up for index: " + index + " done.");
		}
	}

	public boolean optimize(List<String> indexNames) {
		try {
<<<<<<< HEAD
            final ForceMergeRequest forceMergeRequest = new ForceMergeRequest(indexNames.toArray(
					new String[0]));
=======
            final ForceMergeRequest forceMergeRequest = new ForceMergeRequest(
                    indexNames.stream().map(indexName -> getIndexNameWithClusterIDPrefix(indexName))
                            .collect(
                                    Collectors.toList()).toArray(new String[0]));
>>>>>>> d7858b3c
            final ForceMergeResponse forceMergeResponse =
					RestHighLevelClientProvider.getInstance().getClient()
							.indices().forcemerge(forceMergeRequest, RequestOptions.DEFAULT);

            Logger.info(this.getClass(),
                "Optimizing " + indexNames + " :" + forceMergeResponse.getSuccessfulShards()
                    + "/" + forceMergeResponse.getTotalShards() + " shards optimized");

			return true;
		} catch (Exception e) {
			throw new ElasticsearchException(e.getMessage(),e);
		}
	}

	public boolean delete(String indexName) {
		if(indexName==null) {
			Logger.error(this.getClass(), "Failed to delete a null ES index");
			return true;
		}

		try {
            AdminLogger.log(this.getClass(), "delete", "Trying to delete index: " + indexName);
<<<<<<< HEAD
			DeleteIndexRequest request = new DeleteIndexRequest(indexName);
=======
			DeleteIndexRequest request = new DeleteIndexRequest(getIndexNameWithClusterIDPrefix(indexName));
>>>>>>> d7858b3c
			request.timeout(TimeValue.timeValueMillis(INDEX_OPERATIONS_TIMEOUT_IN_MS));
			AcknowledgedResponse deleteIndexResponse =
					RestHighLevelClientProvider.getInstance().getClient()
							.indices().delete(request, RequestOptions.DEFAULT);

            AdminLogger.log(this.getClass(), "delete", "Index: " + indexName + " deleted.");

            return deleteIndexResponse.isAcknowledged();
		} catch (Exception e) {
			throw new ElasticsearchException(e.getMessage(),e);
		}
	}

	/**
	 * Restores an index from a backup file
	 * @param backupFile
	 * @param index
	 * @throws IOException
	 */
	public  void restoreIndex(File backupFile, String index) throws IOException {

        AdminLogger.log(this.getClass(), "restoreIndex", "Trying to restore index: " + index);

        BufferedReader br = null;

        boolean indexExists = indexExists(index);

        try {
            if (!indexExists) {

                createIndex(index);
            }

            final ZipInputStream zipIn = new ZipInputStream(
                    Files.newInputStream(backupFile.toPath()));
            zipIn.getNextEntry();
            br = new BufferedReader(new InputStreamReader(zipIn));

            // setting number_of_replicas=0 to improve the indexing while restoring
            // also we restrict the index to the current server
            moveIndexToLocalNode(index);

            // wait a bit for the changes be made
            Thread.sleep(1000L);

            // setting up mapping
            String mapping = br.readLine();
            boolean mappingExists = mapping.startsWith(MAPPING_MARKER);
<<<<<<< HEAD
            String type = "content";
=======
            String type;
>>>>>>> d7858b3c
            ArrayList<String> jsons = new ArrayList<>();
            if (mappingExists) {

                String patternStr = "^" + MAPPING_MARKER + "\\s*\\{\\s*\"(\\w+)\"";
                Pattern pattern = Pattern.compile(patternStr);
                Matcher matcher = pattern.matcher(mapping);
                boolean matchFound = matcher.find();
                if (matchFound) {
                    type = matcher.group(1);

                    // we recover the line that wasn't a mapping so it should be content

                    ObjectMapper mapper = new ObjectMapper();
                    while (br.ready()) {
                        //read in 100 lines
                        for (int i = 0; i < 100; i++) {
                            if (!br.ready()) {
                                break;
                            }
                            jsons.add(br.readLine());
                        }

                        if (jsons.size() > 0) {
                            try {
								BulkRequest request = new BulkRequest();
								request.timeout(TimeValue.
										timeValueMillis(INDEX_OPERATIONS_TIMEOUT_IN_MS));
                                for (String raw : jsons) {
                                    int delimidx = raw.indexOf(JSON_RECORD_DELIMITER);
                                    if (delimidx > 0) {
                                        String id = raw.substring(0, delimidx);
                                        String json = raw.substring(
                                                delimidx + JSON_RECORD_DELIMITER.length());
                                        if (id != null) {
                                            @SuppressWarnings("unchecked")
                                            Map<String, Object> oldMap = mapper
                                                    .readValue(json, HashMap.class);
                                            Map<String, Object> newMap = new HashMap<String, Object>();

                                            for (String key : oldMap.keySet()) {
                                                Object val = oldMap.get(key);
                                                if (val != null && UtilMethods
                                                        .isSet(val.toString())) {
                                                    newMap.put(key, oldMap.get(key));
                                                }
                                            }
<<<<<<< HEAD
											request.add(new IndexRequest(index, type, id)
=======
											request.add(new IndexRequest(getIndexNameWithClusterIDPrefix(index), type, id)
>>>>>>> d7858b3c
                                                    .source(mapper.writeValueAsString(newMap)));
                                        }
                                    }
                                }
                                if (request.numberOfActions() > 0) {
                                	RestHighLevelClientProvider.getInstance().getClient()
											.bulk(request, RequestOptions.DEFAULT);
                                }
                            } finally {
                                jsons = new ArrayList<>();
                            }
                        }
                    }
                }
            }
        } catch (Exception e) {
            throw new IOException(e.getMessage(), e);
        } finally {
            if (br != null) {
                br.close();
            }

            // back to the original configuration for number_of_replicas
            // also let it go other servers
            moveIndexBackToCluster(index);

            final List<String> list = new ArrayList<>();
            list.add(index);
            optimize(list);

            AdminLogger.log(this.getClass(), "restoreIndex", "Index restored: " + index);
        }
    }

	/**
	 * List of all indicies
	 * @return
	 */
	public  Set<String> listIndices() {
<<<<<<< HEAD
		final GetIndexRequest request = new GetIndexRequest("*");
		final GetIndexResponse response = Sneaky.sneak(()->(
				RestHighLevelClientProvider.getInstance().getClient()
						.indices().get(request, RequestOptions.DEFAULT)));

		return new HashSet<>(Arrays.asList(response.getIndices()));
=======
		return new HashSet<>(this.getIndices(
				true,
				true,
				IndexType.WORKING.getPattern(),
				IndexType.LIVE.getPattern(),
                IndexType.SITE_SEARCH.getPattern()
		));
>>>>>>> d7858b3c
	}

	/**
	 * Returns close status of an index
	 * @return
	 */
	// TODO replace with high level client
	public boolean isIndexClosed(String index) {
<<<<<<< HEAD
		return getClosedIndexes().contains(index);
=======
		return getClosedIndexes().contains(getIndexNameWithClusterIDPrefix(index));
>>>>>>> d7858b3c
	}

	/**
	 *
	 * @param indexName
	 * @return
	 */
	public  boolean indexExists(String indexName) {
		return listIndices().contains(indexName.toLowerCase());
	}

	/**
	 * Creates an index with default settings
	 * @param indexName
	 * @throws DotStateException
	 * @throws IOException
	 */
	public  void  createIndex(String indexName) throws DotStateException, IOException{

		createIndex(indexName, null, 0);
	}

	/**
	 * Creates an index with default settings. If shards<1 then shards will be default
	 * @param indexName
	 * @param shards
	 * @return
	 * @throws DotStateException
	 * @throws IOException
	 */
	public  CreateIndexResponse  createIndex(String indexName, int shards) throws DotStateException, IOException{

		return createIndex(indexName, null, shards);
	}

	/**
	 * deletes and recreates an index
	 * @param indexName
	 * @throws DotStateException
	 * @throws IOException
	 * @throws DotDataException
	 */
	public  void clearIndex(final String indexName) throws DotStateException, IOException, DotDataException{
		if(indexName == null || !indexExists(indexName)){
			throw new DotStateException("Index" + indexName + " does not exist");
		}

        AdminLogger.log(this.getClass(), "clearIndex", "Trying to clear index: " + indexName);

		final ClusterIndexHealth cih = getClusterHealth().get(indexName);
		final int shards = cih.getNumberOfShards();
		final String alias=getIndexAlias(indexName);

		delete(indexName);

		if(UtilMethods.isSet(indexName) && indexName.indexOf("sitesearch") > -1) {
			APILocator.getSiteSearchAPI().createSiteSearchIndex(indexName, alias, shards);
		} else {
			final CreateIndexResponse res=createIndex(indexName, getDefaultIndexSettings(),  shards);

			try {
				int w=0;
				while(!res.isAcknowledged() && ++w<100)
					Thread.sleep(100);
			}
			catch(InterruptedException ex) {
				Logger.warn(this, ex.getMessage(), ex);
			}
		}

		if(UtilMethods.isSet(alias)) {
		    createAlias(indexName, alias);
		}

        AdminLogger.log(this.getClass(), "clearIndex", "Index: " + indexName + " cleared");
	}

	/**
	 * unclusters an index, including changing the routing to all local
	 * @param index
	 * @throws IOException
	 */
	private void moveIndexToLocalNode(final String index) throws IOException {
<<<<<<< HEAD
		UpdateSettingsRequest request = new UpdateSettingsRequest(index);
=======
		UpdateSettingsRequest request = new UpdateSettingsRequest(getIndexNameWithClusterIDPrefix(index));
>>>>>>> d7858b3c
		request.timeout(TimeValue.timeValueMillis(INDEX_OPERATIONS_TIMEOUT_IN_MS));

		final String nodeName="dotCMS_" + APILocator.getServerAPI().readServerId();

		request.settings(jsonBuilder().startObject()
				.startObject("index")
				.field("number_of_replicas",0)
				.field("routing.allocation.include._name",nodeName)
				.endObject()
				.endObject().toString(), XContentType.JSON);

		RestHighLevelClientProvider.getInstance().getClient()
				.indices().putSettings(request, RequestOptions.DEFAULT);
    }

	/**
	 * clusters an index, including changing the routing
	 * @param index
	 * @throws IOException
	 */
    public void moveIndexBackToCluster(final String index) throws IOException {

<<<<<<< HEAD
        int replicas = 0;
        if (clusterAPI.isTransportAutoWire()){
            int serverCount;

            try {
                serverCount = APILocator.getServerAPI().getAliveServersIds().length;
            } catch (DotDataException e) {
                Logger.error(this.getClass(), "Error getting live server list for server count, using 1 as default.");
                serverCount = 1;
            }
            // formula is (live server count (including the ones that are down but not yet timed out) - 1)

            if(serverCount>0) {
                replicas = serverCount - 1;
            }
        }

        Settings settings =
                Settings.builder()
                        .put("index.number_of_replicas", replicas)
                        .put("index.routing.allocation.include._name","*")
                        .build();

		UpdateSettingsRequest request = new UpdateSettingsRequest(index);
		request.timeout(TimeValue.timeValueMillis(INDEX_OPERATIONS_TIMEOUT_IN_MS));
		request.settings(settings);
		RestHighLevelClientProvider.getInstance().getClient()
				.indices().putSettings(request, RequestOptions.DEFAULT);
=======
        int replicas = getReplicas();

        Settings settings =
                Settings.builder()
                        .put("index.number_of_replicas", replicas)
                        .put("index.routing.allocation.include._name","*")
                        .build();

		UpdateSettingsRequest request = new UpdateSettingsRequest(getIndexNameWithClusterIDPrefix(index));
		request.timeout(TimeValue.timeValueMillis(INDEX_OPERATIONS_TIMEOUT_IN_MS));
		request.settings(settings);
		RestHighLevelClientProvider.getInstance().getClient()
				.indices().putSettings(request, RequestOptions.DEFAULT);
    }

    private int getReplicas() {
        int replicas = 0;
        if (clusterAPI.isTransportAutoWire()){
            int serverCount;

            try {
                serverCount = APILocator.getServerAPI().getAliveServersIds().length;
            } catch (DotDataException e) {
                Logger.error(this.getClass(), "Error getting live server list for server count, using 1 as default.");
                serverCount = 1;
            }
            // formula is (live server count (including the ones that are down but not yet timed out) - 1)

            if(serverCount>0) {
                replicas = serverCount - 1;
            }
        }
        return replicas;
>>>>>>> d7858b3c
    }

	/**
     * Creates a new index.  If settings is null, the getDefaultIndexSettings() will be applied,
     * if shards <1, then the default # of shards will be set
     * @param indexName
     * @param settings
     * @param shards
     * @return
     * @throws ElasticsearchException
     * @throws IOException
     */
	public synchronized CreateIndexResponse createIndex(final String indexName, String settings,
			int shards) throws ElasticsearchException, IOException {

		AdminLogger.log(this.getClass(), "createIndex",
			"Trying to create index: " + indexName + " with shards: " + shards);

		shards = getShardsFromConfigIfNeeded(shards);

		Map map;
		//default settings, if null
		if(settings ==null){
			map = new HashMap();
		} else{
            map = new ObjectMapper().readValue(settings, LinkedHashMap.class);
        }

		map.put("number_of_shards", shards);
		map.put("index.number_of_replicas", getReplicas());
		map.put("index.mapping.total_fields.limit",
			Config.getIntProperty("ES_INDEX_MAPPING_TOTAL_FIELD_LIMITS", 5000));
        map.put("index.mapping.nested_fields.limit",
                Config.getIntProperty("ES_INDEX_MAPPING_NESTED_FIELDS_LIMITS", 5000));

		map.put("index.query.default_field",
				Config.getStringProperty("ES_INDEX_QUERY_DEFAULT_FIELD", "catchall"));

<<<<<<< HEAD
		final CreateIndexRequest request = new CreateIndexRequest(indexName);
=======
		final CreateIndexRequest request = new CreateIndexRequest(getIndexNameWithClusterIDPrefix(indexName));

>>>>>>> d7858b3c
		request.settings(map);
		request.setTimeout(TimeValue.timeValueMillis(INDEX_OPERATIONS_TIMEOUT_IN_MS));
		final CreateIndexResponse createIndexResponse =
				RestHighLevelClientProvider.getInstance().getClient()
						.indices().create(request, RequestOptions.DEFAULT);

		AdminLogger.log(this.getClass(), "createIndex",
			"Index created: " + indexName + " with shards: " + shards);

		return createIndexResponse;
	}

	private int getShardsFromConfigIfNeeded(int shards) {
		if(shards <1){
			try{
				shards = Integer.parseInt(System.getProperty("es.index.number_of_shards"));
			}catch(Exception e){
				Logger.warnAndDebug(ESIndexAPI.class, "Unable to parse shards from config", e);
			}
		}
		if(shards <1){
			try{
				shards = Config.getIntProperty("es.index.number_of_shards", 2);
			}catch(Exception e){
				Logger.warnAndDebug(ESIndexAPI.class, "Unable to parse shards from config", e);
			}
		}

		if(shards <0){
			shards=1;
		}
		return shards;
	}

<<<<<<< HEAD
	/**
	 * Returns the json (String) for
	 * the default ES index settings
	 * @param shards
	 * @return
	 * @throws IOException
	 */
	public String getDefaultIndexSettings(int shards) throws IOException{
		return jsonBuilder().startObject()
            .startObject("index")
           	.field("number_of_shards",shards)
            .startObject("analysis")
             .startObject("analyzer")
              .startObject("default")
               .field("type", "whitespace")
              .endObject()
             .endObject()
            .endObject()
           .endObject()
          .endObject().toString();
=======

	public String getDefaultIndexSettings() {
        String settings = null;
        try {
            final ClassLoader classLoader = Thread.currentThread().getContextClassLoader();
            final URL url = classLoader.getResource("es-content-settings.json");
            settings = new String(com.liferay.util.FileUtil.getBytes(new File(url.getPath())));
        } catch (Exception e) {
            Logger.error(this.getClass(), "cannot load es-content-settings.json file, skipping", e);
        }
        return settings;
>>>>>>> d7858b3c
	}

    /**
     * @deprecated Use {@link ESIndexAPI#getDefaultIndexSettings()}
     * Returns the json (String) for the default ES index settings.
     * This method internally calls {@link ESIndexAPI#getDefaultIndexSettings()}
     * @param shards - As this method is deprecated, this parameter will be ignored
     * @return
     * @throws IOException
     */
    @Deprecated
    public String getDefaultIndexSettings(int shards) throws IOException{
	    return getDefaultIndexSettings();
    }

    /**
     * returns cluster health
     * @return
     */
<<<<<<< HEAD
    public Map<String,ClusterIndexHealth> getClusterHealth() {
		ClusterHealthRequest request = new ClusterHealthRequest();
		request.level(Level.INDICES);
		request.timeout(TimeValue.timeValueMillis(INDEX_OPERATIONS_TIMEOUT_IN_MS));
		ClusterHealthResponse response = Sneaky.sneak(()->
				RestHighLevelClientProvider.getInstance().getClient()
						.cluster().health(request,RequestOptions.DEFAULT));

		return response.getIndices();
=======
    public Map<String, ClusterIndexHealth> getClusterHealth() {
        final ClusterHealthRequest request = new ClusterHealthRequest();

        request.level(Level.INDICES);
        request.timeout(TimeValue.timeValueMillis(INDEX_OPERATIONS_TIMEOUT_IN_MS));

        final ClusterHealthResponse response = Sneaky.sneak(() ->
                RestHighLevelClientProvider.getInstance().getClient()
                        .cluster().health(request, RequestOptions.DEFAULT));

        //returns indexes that belong to the cluster
        return response.getIndices().entrySet().stream()
                .filter(x -> hasClusterPrefix(x.getKey()))
                .collect(Collectors
                        .toMap(x -> removeClusterIdFromIndexName(x.getKey()), x -> x.getValue()));
>>>>>>> d7858b3c
    }

	/**
	 * This method will update the number of
	 * replicas on a given index
	 * @param indexName
	 * @param replicas
	 * @throws DotDataException
	 */
    public synchronized void updateReplicas (final String indexName, final int replicas) throws DotDataException {

		if (!ClusterUtils.isReplicasSet() || !StringUtils
				.isNumeric(Config.getStringProperty("ES_INDEX_REPLICAS", null))) {
			AdminLogger.log(this.getClass(), "updateReplicas",
					"Replicas can only be updated when an Enterprise License is used and ES_INDEX_REPLICAS is set to a specific value.");
			throw new DotDataException(
					"Replicas can only be updated when an Enterprise License is used and ES_INDEX_REPLICAS is set to a specific value.");
		}

    	AdminLogger.log(this.getClass(), "updateReplicas", "Trying to update replicas to index: " + indexName);

		final ClusterIndexHealth health = getClusterHealth().get(getIndexNameWithClusterIDPrefix(indexName));
		if(health ==null){
			return;
		}

		final int curReplicas = health.getNumberOfReplicas();

		if(curReplicas != replicas){
			final Map<String,Integer> newSettings = new HashMap<>();
	        newSettings.put("number_of_replicas", replicas);

<<<<<<< HEAD
			UpdateSettingsRequest request = new UpdateSettingsRequest(indexName);
=======
			UpdateSettingsRequest request = new UpdateSettingsRequest(getIndexNameWithClusterIDPrefix(indexName));
>>>>>>> d7858b3c
			request.settings(newSettings);
			request.timeout(TimeValue.timeValueMillis(INDEX_OPERATIONS_TIMEOUT_IN_MS));
			Sneaky.sneak(()->RestHighLevelClientProvider.getInstance().getClient()
					.indices().putSettings(request, RequestOptions.DEFAULT));
		}

		AdminLogger.log(this.getClass(), "updateReplicas", "Replicas updated to index: " + indexName);
    }

//    public void putToIndex(String idx, String json, String id){
//	   try{
//		   Client client=new RestHighLevelClientProvider.getInstance().getClient()().getClient();
//
//		   IndexResponse response = client.prepareIndex(idx, SiteSearchAPI.ES_SITE_SEARCH_MAPPING, id)
//			        .setSource(json)
//			        .execute()
//			        .actionGet(INDEX_OPERATIONS_TIMEOUT_IN_MS);
//
//		} catch (Exception e) {
//		    Logger.error(ESIndexAPI.class, e.getMessage(), e);
//
//
//		}
//
//    }

    public void createAlias(String indexName, String alias) {
        try{
            // checking for existing alias
            if(getAliasToIndexMap(APILocator.getSiteSearchAPI().listIndices()).get(alias)==null) {
                IndicesAliasesRequest request = new IndicesAliasesRequest();
				request.addAliasAction(IndicesAliasesRequest.AliasActions.add().alias(alias)
<<<<<<< HEAD
						.index(indexName));
=======
						.index(getIndexNameWithClusterIDPrefix(indexName)));
>>>>>>> d7858b3c
				request.timeout(TimeValue.timeValueMillis(INDEX_OPERATIONS_TIMEOUT_IN_MS));
				RestHighLevelClientProvider.getInstance().getClient().indices()
						.updateAliases(request, RequestOptions.DEFAULT);
            }
         } catch (Exception e) {
             Logger.error(ESIndexAPI.class, e.getMessage(), e);
             throw new RuntimeException(e);
         }
    }

    public Map<String,String> getIndexAlias(List<String> indexNames) {
        return getIndexAlias(indexNames.toArray(new String[indexNames.size()]));
    }

    public Map<String,String> getIndexAlias(String[] indexNames) {

<<<<<<< HEAD
    	GetAliasesRequest request = new GetAliasesRequest();
		request.indices(indexNames);
=======
        String[] indexNamesWithPrefix = new String[indexNames.length];
        for (int i = 0; i < indexNames.length; i++){
            indexNamesWithPrefix[i] = getIndexNameWithClusterIDPrefix(indexNames[i]);
        }

    	GetAliasesRequest request = new GetAliasesRequest();
		request.indices(indexNamesWithPrefix);

>>>>>>> d7858b3c
		GetAliasesResponse response = Sneaky.sneak(()->
				RestHighLevelClientProvider.getInstance().getClient()
						.indices().getAlias(request, RequestOptions.DEFAULT));

		Map<String,String> alias=new HashMap<>();

		response.getAliases().forEach((indexName, value) -> {
			if(UtilMethods.isSet(value)) {
				final String aliasName = value.iterator().next().alias();
<<<<<<< HEAD
				alias.put(indexName, aliasName);
=======
				alias.put(removeClusterIdFromIndexName(indexName), aliasName);
>>>>>>> d7858b3c
			}
		});

		return alias;
    }

    public String getIndexAlias(String indexName) {
        return getIndexAlias(new String[]{indexName}).get(indexName);
    }

    public Map<String,String> getAliasToIndexMap(List<String> indices) {
        Map<String,String> map=getIndexAlias(indices);
        Map<String,String> mapReverse=new HashMap<>();
        for (String idx : map.keySet())
            mapReverse.put(map.get(idx), idx);
        return mapReverse;
    }

    public void closeIndex(String indexName) {
    	AdminLogger.log(this.getClass(), "closeIndex", "Trying to close index: " + indexName);

<<<<<<< HEAD
		final CloseIndexRequest request = new CloseIndexRequest(indexName);
=======
		final CloseIndexRequest request = new CloseIndexRequest(getIndexNameWithClusterIDPrefix(indexName));
>>>>>>> d7858b3c
		request.timeout(TimeValue.timeValueMillis(INDEX_OPERATIONS_TIMEOUT_IN_MS));
        Sneaky.sneak(()->RestHighLevelClientProvider.getInstance().getClient()
				.indices().close(request, RequestOptions.DEFAULT));

        AdminLogger.log(this.getClass(), "closeIndex", "Index: " + indexName + " closed");
    }

    public void openIndex(String indexName) {
    	AdminLogger.log(this.getClass(), "openIndex", "Trying to open index: " + indexName);

<<<<<<< HEAD
        final OpenIndexRequest request = new OpenIndexRequest(indexName);
		request.timeout(TimeValue.timeValueMillis(INDEX_OPERATIONS_TIMEOUT_IN_MS));
		Sneaky.sneak(()->RestHighLevelClientProvider.getInstance().getClient()
				.indices().open(new OpenIndexRequest(indexName), RequestOptions.DEFAULT));
=======
        final OpenIndexRequest request = new OpenIndexRequest(getIndexNameWithClusterIDPrefix(indexName));
		request.timeout(TimeValue.timeValueMillis(INDEX_OPERATIONS_TIMEOUT_IN_MS));
		Sneaky.sneak(()->RestHighLevelClientProvider.getInstance().getClient()
				.indices().open(new OpenIndexRequest(getIndexNameWithClusterIDPrefix(indexName)), RequestOptions.DEFAULT));
>>>>>>> d7858b3c

        AdminLogger.log(this.getClass(), "openIndex", "Index: " + indexName + " opened");
    }

    /**
     * Obtain a list of dotCMS indexes
     * @param expandToOpenIndices open indices must be returned
     * @param expandToClosedIndices closed indices must be returned
     * @return List of indices names sorted by creation date
     */
    public List<String> getIndices(final boolean expandToOpenIndices, final boolean expandToClosedIndices) {
<<<<<<< HEAD
        final List<String> indexes = new ArrayList<>();
        try {

            GetIndexRequest request = new GetIndexRequest(ES_WORKING_INDEX_NAME + "_*");
            request.indicesOptions(IndicesOptions.fromOptions(false, false, expandToOpenIndices, expandToClosedIndices));

            //Searching for working indexes
            indexes.addAll(Arrays.asList(
                    RestHighLevelClientProvider.getInstance().getClient().indices()
                            .get(request, RequestOptions.DEFAULT).getIndices()));

            //Searching for live indexes
            request = new GetIndexRequest(ES_LIVE_INDEX_NAME + "_*");
            request.indicesOptions(IndicesOptions.fromOptions(false, false, expandToOpenIndices, expandToClosedIndices));

            indexes.addAll(Arrays.asList(
                    RestHighLevelClientProvider.getInstance().getClient().indices()
                            .get(request, RequestOptions.DEFAULT).getIndices()));
            indexes.sort(new IndexSortByDate());
        } catch (ElasticsearchStatusException | IOException e) {
            Logger.warnAndDebug(ContentletIndexAPIImpl.class, "The list of indexes cannot be returned. Reason: " + e.getMessage(), e);
        }

        return indexes;
    }


    public List<String> getClosedIndexes() {
=======
		final List<String> indexes = new ArrayList<>();
		indexes.addAll(
			this.getIndices(
				expandToOpenIndices,
				expandToClosedIndices,
				IndexType.WORKING.getPattern(),
					IndexType.LIVE.getPattern()
			)
		);

		return indexes;
    }


	private Collection<String> getIndices(
			final boolean expandToOpenIndices,
			final boolean expandToClosedIndices,
			final String... indices) {

		final List<String> indexes = new ArrayList<>();
		try {

			GetIndexRequest request = new GetIndexRequest(indices);

			request.indicesOptions(
					IndicesOptions.fromOptions(
							false, true,
							expandToOpenIndices,
							expandToClosedIndices
					)
			);

			//Searching for working indexes
			indexes.addAll(Arrays.asList(
					RestHighLevelClientProvider.getInstance().getClient().indices()
							.get(request, RequestOptions.DEFAULT).getIndices()));

			return indexes.stream()
					.filter(indexName -> hasClusterPrefix(indexName))
					.map(this::removeClusterIdFromIndexName)
					.sorted(new IndexSortByDate())
					.collect(Collectors.toList());
		} catch (ElasticsearchStatusException | IOException e) {
			Logger.warnAndDebug(ContentletIndexAPIImpl.class, "The list of indexes cannot be returned. Reason: " + e.getMessage(), e);
		}

		return indexes;
	}

    private boolean hasClusterPrefix(final String indexName) {
        final String clusterId = getClusterIdFromIndexName(indexName).orElse(null);
        return clusterId != null && clusterId.equals(ClusterFactory.getClusterId());
    }

    public String removeClusterIdFromIndexName(final String indexName) {
        if (indexName == null){
            return Strings.EMPTY;
        }
		final String[] indexNameSplit = indexName.split("\\.");
		return indexNameSplit.length == 1 ?
				indexNameSplit[0] :
				indexNameSplit[1];
	}

	private Optional<String> getClusterIdFromIndexName(final String indexName) {
        if (indexName != null) {
            final String[] indexNameSplit = indexName.split("\\.");
            if (indexNameSplit.length > 1 && indexNameSplit[0].split("_").length > 1) {
                return Optional.of(indexNameSplit[0].split("_")[1]);
            }
        }

		return Optional.empty();
	}

	public List<String> getClosedIndexes() {
>>>>>>> d7858b3c

        return getIndices(false, true);
    }

    public Status getIndexStatus(String indexName) throws DotDataException {
    	List<String> currentIdx = iapi.getCurrentIndex();
		List<String> newIdx =iapi.getNewIndex();

		boolean active =currentIdx.contains(getIndexNameWithClusterIDPrefix(indexName));
		boolean building =newIdx.contains(getIndexNameWithClusterIDPrefix(indexName));

		if(active) return Status.ACTIVE;
		else if(building) return Status.PROCESSING;
		else return Status.INACTIVE;

    }

	/**
	 * Creates a snapshot zip file using the index and creating a repository on
	 * the path.repo location. This file structure will remain on the file system.
	 * The snapshot name is usually the same as the index name.
	 *
	 * @param repositoryName
	 *            repository name
	 * @param snapshotName
	 *            snapshot name
	 * @param indexName
	 *            index name
	 * @return
	 *            zip file with the repository and snapshot
	 * @throws IllegalArgumentException
	 *            for invalid repository and snapshot names
	 * @throws IOException
	 *            for problems writing the files to the repository path
     *
     * @deprecated Use ES Snapshot via ES REST API instead {@see <a href="https://www.elastic.co/guide/en/elasticsearch/reference/6.7/modules-snapshots.html">}.
	 */

	@Deprecated
	public File createSnapshot(String repositoryName, String snapshotName, String indexName)
			throws IOException, IllegalArgumentException, DotStateException, ElasticsearchException {
		checkArgument(snapshotName!=null,"There is no valid snapshot name.");
		checkArgument(indexName!=null,"There is no valid index name.");

		// initial repository under the complete path
		createRepository(getESRepositoryPath(), repositoryName, true);
		// if the snapshot exists on the repository
		if (isSnapshotExist(repositoryName, snapshotName)) {
			Logger.warn(this.getClass(), snapshotName + " snapshot already exists");
		} else {
<<<<<<< HEAD
			CreateSnapshotRequest request = new CreateSnapshotRequest(repositoryName,snapshotName);
			request.waitForCompletion(true);
			request.indices(indexName);
=======
			final CreateSnapshotRequest request = new CreateSnapshotRequest(repositoryName,snapshotName);
			request.waitForCompletion(true);
			request.indices(getIndexNameWithClusterIDPrefix(indexName));
>>>>>>> d7858b3c

			CreateSnapshotResponse response = RestHighLevelClientProvider.getInstance().getClient()
					.snapshot().create(request, RequestOptions.DEFAULT);
			if (response.status().equals(RestStatus.OK)) {
				Logger.debug(this.getClass(), "Snapshot was created:" + snapshotName);
			} else {
				Logger.error(this.getClass(), response.status().toString());
				throw new ElasticsearchException("Could not create snapshot");
			}
		}
		// this will be the zip file using the same name of the directory path

		File toFile = new File(getDotCMSRepoPath());
		if (!toFile.exists()) {
			toFile.mkdirs();
		}

		String fileName = indexName + "_" + DateUtil.format(new Date(), "yyyy-MM-dd_hh-mm-ss");

		File toZipFile = new File(toFile.getParent() + File.separator + fileName + ".zip");
		try (ZipOutputStream zipOut = new ZipOutputStream(Files.newOutputStream(toZipFile.toPath()))) {
			ZipUtil.zipDirectory(toFile.getAbsolutePath(), zipOut);
			return toZipFile;
		}
	}

    public String getIndexNameWithClusterIDPrefix(String indexName) {
        return hasClusterPrefix(indexName) ? indexName
                : new StringBuilder(CLUSTER_PREFIX).append(ClusterFactory.getClusterId())
                        .append(".").append(indexName).toString();
    }

    /**
	 * Restores snapshot validating that such snapshot name exists on the
	 * repository
	 *
	 * @param repositoryName
	 *            Repository name
	 * @param snapshotName
	 *            Snapshot name, most exists on the repository
	 * @return Is true if the snapshot was restored
	 * @throws InterruptedException
	 *             if the current thread was interrupted while waiting
	 * @throws ExecutionException
	 *             if the computation threw an exception
	 */
	private boolean restoreSnapshot(String repositoryName, String snapshotName) {
		if (!isSnapshotExist(repositoryName, snapshotName)
				&& ESIndexAPI.BACKUP_REPOSITORY.equals(repositoryName)) {
			snapshotName = BACKUP_REPOSITORY; //When restoring a snapshot created straight from a live index, the snapshotName is also: backup
		}

		if (isRepositoryExist(repositoryName) && isSnapshotExist(repositoryName, snapshotName)) {
			GetSnapshotsRequest getSnapshotsRequest = new GetSnapshotsRequest(repositoryName);
			GetSnapshotsResponse getSnapshotsResponse = Sneaky.sneak(()->
					RestHighLevelClientProvider.getInstance().getClient().snapshot().
					get(getSnapshotsRequest, RequestOptions.DEFAULT));


			final List<SnapshotInfo> snapshots = getSnapshotsResponse.getSnapshots();
			for(SnapshotInfo snapshot: snapshots){
				List<String> indices = snapshot.indices();
				for(String index: indices){
					if(!isIndexClosed(index)){
                        throw new DotStateException("Index \"" + removeClusterIdFromIndexName(index)
                                + "\" is not closed and can not be restored");
					}
				}
			}
			RestoreSnapshotRequest restoreSnapshotRequest =
					new RestoreSnapshotRequest(repositoryName, snapshotName).waitForCompletion(true);
			RestoreSnapshotResponse response = Sneaky.sneak(()->
					RestHighLevelClientProvider.getInstance().getClient()
							.snapshot().restore(restoreSnapshotRequest, RequestOptions.DEFAULT));

			if (response.status() != RestStatus.OK) {
				Logger.error(this.getClass(),
						"Problems restoring snapshot " + snapshotName + " with status: " + response.status().name());
			} else {
				Logger.debug(this.getClass(), "Snapshot was restored.");
				return true;
			}
		}
		return false;
	}


	/**
	 * Uploads and restore a snapshot by using a zipped repository from a input
	 * stream as source. The file name most comply to the format
	 * <index_name>.zip as the <index_name> will be used to identify the index
	 * name to be restored. The zip file contains the repository information,
	 * this includes the snapshot name. The index name is used to restore the
	 * snapshot, a repository might contain several snapshot thus the need to
	 * identify a snapshot by index name.  The repository is deleted after the
	 * restore is done.
	 *
	 * @param inputFile
	 *            stream with the zipped repository file
     *
	 * @return true if the snapshot was restored
	 * @throws InterruptedException
	 *             if the current thread was interrupted while waiting
	 * @throws ExecutionException
	 *             if the computation threw an exception
	 * @throws ZipException
	 * 			   for problems during the zip extraction process
	 * @throws IOException
	 *             for problems writing the temporal zip file or the temporal zip contents
     *
     * @deprecated Use ES Snapshot via ES REST API instead {@see <a href="https://www.elastic.co/guide/en/elasticsearch/reference/6.7/modules-snapshots.html">}.
	 */
	@Deprecated
	public boolean uploadSnapshot(InputStream inputFile)
			throws InterruptedException, ExecutionException, ZipException, IOException {
		return uploadSnapshot(inputFile, true);
	}

	/**
	 * Uploads and restore a snapshot by using a zipped repository from a input
	 * stream as source. The file name most comply to the format
	 * <index_name>.zip as the <index_name> will be used to identify the index
	 * name to be restored. The zip file contains the repository information,
	 * this includes the snapshot name. The index name is used to restore the
	 * snapshot, a repository might contain several snapshot thus the need to
	 * identify a snapshot by index name.
	 *
	 * @param inputFile
	 *            stream with the zipped repository file
	 * @param cleanRepository
	 * 	          defines if the respository should be deleted after the restore.
	 *
	 * @return true if the snapshot was restored
	 * @throws InterruptedException
	 *             if the current thread was interrupted while waiting
	 * @throws ExecutionException
	 *             if the computation threw an exception
	 * @throws ZipException
	 * 			   for problems during the zip extraction process
	 * @throws IOException
	 *             for problems writing the temporal zip file or the temporal zip contents
     *
     * @deprecated Use ES Snapshot via ES REST API instead {@see <a href="https://www.elastic.co/guide/en/elasticsearch/reference/6.7/modules-snapshots.html">}.
	 */

	@Deprecated
	public boolean uploadSnapshot(InputStream inputFile, boolean cleanRepository)
			throws InterruptedException, ExecutionException, ZipException, IOException {
		File outFile = null;
		AdminLogger.log(this.getClass(), "uploadSnapshot", "Trying to restore snapshot index");
		// creates specific backup path (if it shouldn't exist)
		final String DOTCMS_REPO_PATH = getDotCMSRepoPath();
		File toDirectory = new File(DOTCMS_REPO_PATH);
		if (!toDirectory.exists()) {
			toDirectory.mkdirs();
		}
		// zip file extraction
		outFile = File.createTempFile(SNAPSHOT_PREFIX, null, toDirectory);
		FileUtils.copyStreamToFile(outFile, inputFile, null);
		ZipFile zipIn = new ZipFile(outFile);
		return uploadSnapshot(zipIn, toDirectory.getAbsolutePath(), cleanRepository);
	}

	/**
	 * Uploads and restore a snapshot using a zipped repository file and the
	 * index name to restore from the repository.
	 *
	 * @param zip
	 *            zip file containing the repository file structure
	 * @param toDirectory
	 *            place to extract the zip file
     *
	 * @return true if the snapshot was restored
     *
	 * @throws InterruptedException
	 *             if the current thread was interrupted while waiting
	 * @throws ExecutionException
	 *             if the computation threw an exception
	 * @throws ZipException
	 * 			   for problems during the zip extraction process
	 * @throws IOException
	 *             for problems writing the temporal zip file or the temporal zip contents
     *
     * @deprecated Use ES Snapshot via ES REST API instead {@see <a href="https://www.elastic.co/guide/en/elasticsearch/reference/6.7/modules-snapshots.html">}.
	 */

	@Deprecated
	public boolean uploadSnapshot(ZipFile zip, String toDirectory, boolean cleanRepository)
			throws InterruptedException, ExecutionException, ZipException, IOException {
		ZipUtil.extract(zip, new File(toDirectory));
		File zipDirectory = null;
		try{
			zipDirectory = new File(toDirectory);
			String snapshotName = esIndexHelper.findSnapshotName(zipDirectory);
			if (snapshotName == null) {
				Logger.error(this.getClass(), "No snapshot file on the zip.");
				throw new ElasticsearchException("No snapshot file on the zip.");
			}
			if (!isRepositoryExist(BACKUP_REPOSITORY)) {
				// initial repository under the complete path
				createRepository(getESRepositoryPath(), BACKUP_REPOSITORY, true);
			}
			return restoreSnapshot(BACKUP_REPOSITORY, snapshotName);
		} catch (Exception e) {
		    Logger.warn(ESIndexAPI.class, e.getMessage(), e);
		    return false;
        }finally{
			File tempZip = new File(zip.getName());
			if(zip!=null && tempZip.exists()){
				tempZip.delete();
			}
			if(cleanRepository){
				deleteRepository(BACKUP_REPOSITORY, false);
			}
		}
	}

	/**
	 * Validates if a repository name exists on the ES client, using the data
	 * directory and the path.repo
	 *
	 * @param repositoryName
	 *            valid not null repository name
	 * @return true if the repository exists
	 */
	private boolean isRepositoryExist(String repositoryName) {
		boolean result = false;

		GetRepositoriesRequest request = new GetRepositoriesRequest();
		GetRepositoriesResponse response = Sneaky.sneak(()->
				RestHighLevelClientProvider.getInstance().getClient().snapshot()
				.getRepository(request, RequestOptions.DEFAULT));

		List<RepositoryMetaData> repositories = response.repositories();

		if (repositories.size() > 0) {
			for (RepositoryMetaData repo : repositories) {
				result = repo.name().equals(repositoryName);
				if (result){
					break;
				}
			}
		}
		return result;
	}

	/**
	 * Creates a new repository for snapshots.  The snapshot name is usually the index name.
	 *
	 * @param path
	 *            path to repository, this should be within the repo.path
	 *            location
	 * @param repositoryName
	 *            repository name, if empty "catchall" in used by ES
	 * @param compress
	 *            if the repository should be compressed
	 * @throws IllegalArgumentException
	 *            if the path to the repository doesn't exists
	 * @return
	 *            true if the repository was created
	 */
	private boolean createRepository(String path, String repositoryName, boolean compress)
			throws IllegalArgumentException, DotStateException {
		boolean result = false;

		if (!isRepositoryExist(repositoryName)) {
			Settings settings = Settings.builder().put("location", path).put("compress", compress)
					.build();

			PutRepositoryRequest request = new PutRepositoryRequest();
			request.timeout(TimeValue.timeValueMillis(INDEX_OPERATIONS_TIMEOUT_IN_MS));
			request.settings(settings);
			request.name(repositoryName);
			request.type(FsRepository.TYPE);

			AcknowledgedResponse response = Sneaky.sneak(()->
					RestHighLevelClientProvider.getInstance().getClient().snapshot()
					.createRepository(request, RequestOptions.DEFAULT));

			if(result = response.isAcknowledged()){
				Logger.debug(this.getClass(), "Repository was created.");
			}else{
				//throw new DotStateException("Error creating respository on [" + path + "] named " + repositoryName);
				throw new DotIndexRepositoryException("Error creating respository on [" + path + "] named " + repositoryName,"error.creating.index.repository",path,repositoryName);
			}
		} else {
			Logger.warn(this.getClass(), repositoryName + " repository already exists");
		}
		return result;
	}

	/**
	 * Validates if a snapshot exist in a given repository usually the index name
	 *
	 * @param repositoryName
	 *            this repository should exists
	 * @param snapshotName
	 *            snapshot name
	 * @return true is the snapshot exists
	 */
	private boolean isSnapshotExist(String repositoryName, String snapshotName) {
		boolean result = false;
		GetSnapshotsRequest request = new GetSnapshotsRequest(repositoryName);
		request.masterNodeTimeout(TimeValue.timeValueMillis(INDEX_OPERATIONS_TIMEOUT_IN_MS));

		GetSnapshotsResponse response = Sneaky.sneak(()->
				RestHighLevelClientProvider.getInstance().getClient().snapshot()
				.get(request, RequestOptions.DEFAULT));

		List<SnapshotInfo> snapshotInfo = response.getSnapshots();

		if (snapshotInfo.size() > 0) {
			for (SnapshotInfo snapshot : snapshotInfo){
				result = snapshot.snapshotId().getName().equals(snapshotName);
				if(result){
					break;
				}
			}
		}
		return result;
	}

	/**
	 * Deletes repository deleting the file system structure as well, beware
	 * various snapshot might be stored on the repository, this can not be
	 * undone.
	 *
	 * @param repositoryName repository name
	 * @return true if the repository is deleted
	 */
	public boolean deleteRepository(String repositoryName) {
		return deleteRepository(repositoryName, true);
	}

	/**
	 * Deletes repository, by setting cleanUp to true the repository will be
	 * removed from file system, beware various snapshot might be stored on the
	 * repository, this can not be undone.
	 *
	 * @param repositoryName repository name
	 * @param cleanUp true to remove files from file system after deleting the repository
	 *        reference.
	 * @return true if the repository is deleted
	 */
	public boolean deleteRepository(String repositoryName, boolean cleanUp) {

		boolean result = false;
		if (isRepositoryExist(repositoryName)) {
			try {
				DeleteRepositoryRequest request = new DeleteRepositoryRequest(repositoryName);
				request.timeout(TimeValue.timeValueMillis(INDEX_OPERATIONS_TIMEOUT_IN_MS));

				AcknowledgedResponse response =
						RestHighLevelClientProvider.getInstance().getClient()
								.snapshot().deleteRepository(request, RequestOptions.DEFAULT);

				if (response.isAcknowledged()) {
					Logger.info(this.getClass(), repositoryName + " repository has been deleted.");
					result = true;
				}
			} catch (Exception e) {
				Logger.error(this.getClass(), e.getMessage());
			}
			if (cleanUp) {
				final String REPO_PATH = getDotCMSRepoPath();
				File toDelete = new File(REPO_PATH);
				try {
					org.apache.commons.io.FileUtils.cleanDirectory(toDelete);
				} catch (IOException e) {
					Logger.error(this.getClass(), "The files on " + toDelete.getAbsolutePath() + " were not deleted.");
				}
			} else {
				Logger.warn(this.getClass(), "No files were deleted");
			}
		}
		return result;
	}

	public String getESRepositoryPath(){
		ClusterGetSettingsRequest clusterGetSettingsRequest = new ClusterGetSettingsRequest();
		clusterGetSettingsRequest.includeDefaults(true);
		ClusterGetSettingsResponse clusterGetSettingsResponse = Sneaky.sneak(()->
				RestHighLevelClientProvider.getInstance().getClient()
				.cluster().getSettings(clusterGetSettingsRequest, RequestOptions.DEFAULT));

		final String repoPathFromConfig = clusterGetSettingsResponse.getSetting(REPOSITORY_PATH);
		return repoPathFromConfig.substring(1, repoPathFromConfig.length()-1);
	}

	public String getDotCMSRepoPath(){
		return Config.getStringProperty("ES_REPO_PATH",
				ConfigUtils.getDynamicContentPath() + File.separator + "esrepo");
<<<<<<< HEAD
	}

	@SuppressWarnings("unchecked")
	public ClusterStats getClusterStats() {
		final Request request = new Request("GET", "/_nodes/stats");
		final Map<String, Object> jsonMap = performLowLevelRequest(request);

		final String clusterName = (String) jsonMap.get("cluster_name");
		final ClusterStats clusterStats = new ClusterStats(clusterName);
		final Map<String, Object> nodes = (Map<String, Object>)jsonMap.get("nodes");

		nodes.forEach((key, value)-> {
			final NodeStats.Builder builder = new NodeStats.Builder();
			final Map<String, Object> stats = (Map<String, Object>) value;
			builder.name((String) stats.get("name"));
			builder.transportAddress((String) stats.get("transport_address"));
			builder.host((String) stats.get("host"));

			final Map<String, Object> indexStats = (Map<String, Object>) stats.get("indices");
			final int docCount = (int) ((Map<String, Object>) indexStats.get("docs")).get("count");
			final int size = (int) ((Map<String, Object>) indexStats.get("store"))
					.get("size_in_bytes");

			final List<String> roles = (List<String>) stats.get("roles");

			builder.master(roles.contains("master"));
			builder.docCount(docCount);
			builder.size(size);

			clusterStats.addNodeStats(builder.build());
		});

		return clusterStats;
	}

	Map performLowLevelRequest(Request request) {
		return performLowLevelRequest(request, Map.class);
	}

	<T> T performLowLevelRequest(Request request, Class<T> mappingClass) {
		final RestClient lowLevelClient = RestHighLevelClientProvider.getInstance().getClient()
				.getLowLevelClient();
		final Response response = Sneaky.sneak(() -> lowLevelClient.performRequest(request));
		final ObjectMapper mapper = new ObjectMapper();
		return Sneaky.sneak(() -> mapper
				.readValue(response.getEntity().getContent(), mappingClass));
	}

=======
	}

	@SuppressWarnings("unchecked")
	public ClusterStats getClusterStats() {
		final Request request = new Request("GET", "/_nodes/stats");
		final Map<String, Object> jsonMap = performLowLevelRequest(request);

		final String clusterName = (String) jsonMap.get("cluster_name");
		final ClusterStats clusterStats = new ClusterStats(clusterName);
		final Map<String, Object> nodes = (Map<String, Object>)jsonMap.get("nodes");

		nodes.forEach((key, value)-> {
			final NodeStats.Builder builder = new NodeStats.Builder();
			final Map<String, Object> stats = (Map<String, Object>) value;
			builder.name((String) stats.get("name"));
			builder.transportAddress((String) stats.get("transport_address"));
			builder.host((String) stats.get("host"));

			final Map<String, Object> indexStats = (Map<String, Object>) stats.get("indices");
			final int docCount = (int) ((Map<String, Object>) indexStats.get("docs")).get("count");
			final int size = (int) ((Map<String, Object>) indexStats.get("store"))
					.get("size_in_bytes");

			final List<String> roles = (List<String>) stats.get("roles");

			builder.master(roles.contains("master"));
			builder.docCount(docCount);
			builder.size(size);

			clusterStats.addNodeStats(builder.build());
		});

		return clusterStats;
	}

	Map performLowLevelRequest(Request request) {
		return performLowLevelRequest(request, Map.class);
	}

	<T> T performLowLevelRequest(Request request, Class<T> mappingClass) {
		final RestClient lowLevelClient = RestHighLevelClientProvider.getInstance().getClient()
				.getLowLevelClient();
		final Response response = Sneaky.sneak(() -> lowLevelClient.performRequest(request));
		final ObjectMapper mapper = new ObjectMapper();
		return Sneaky.sneak(() -> mapper
				.readValue(response.getEntity().getContent(), mappingClass));
	}

>>>>>>> d7858b3c
    /**
     * Creates a request to get the value of the setting cluster.blocks.read_only, which returns
     * true if the Elastic Search cluster is in read only mode
     * @return boolean
     */
	public boolean isClusterInReadOnlyMode(){
        try {
            final ClusterGetSettingsResponse response = RestHighLevelClientProvider.getInstance()
                    .getClient().cluster()
                    .getSettings(new ClusterGetSettingsRequest(), RequestOptions.DEFAULT);

            return Boolean.valueOf(response.getSetting("cluster.blocks.read_only"));
        } catch (IOException e) {
            Logger.warnAndDebug(ESIndexAPI.class, "Error getting ES cluster settings", e);
        }

        return true;
    }

}<|MERGE_RESOLUTION|>--- conflicted
+++ resolved
@@ -1,12 +1,7 @@
 package com.dotcms.content.elasticsearch.business;
 
-<<<<<<< HEAD
-import static com.dotcms.content.elasticsearch.business.ContentletIndexAPI.ES_LIVE_INDEX_NAME;
-import static com.dotcms.content.elasticsearch.business.ContentletIndexAPI.ES_WORKING_INDEX_NAME;
-=======
 import static com.dotcms.content.elasticsearch.business.ESIndexHelper.SNAPSHOT_PREFIX;
 import static com.dotcms.content.elasticsearch.business.IndiciesInfo.CLUSTER_PREFIX;
->>>>>>> d7858b3c
 import static com.dotcms.util.DotPreconditions.checkArgument;
 import static org.elasticsearch.common.xcontent.XContentFactory.jsonBuilder;
 
@@ -14,10 +9,7 @@
 import com.dotcms.cluster.business.ClusterAPI;
 import com.dotcms.cluster.business.ServerAPI;
 import com.dotcms.content.elasticsearch.util.RestHighLevelClientProvider;
-<<<<<<< HEAD
-=======
 import com.dotcms.enterprise.cluster.ClusterFactory;
->>>>>>> d7858b3c
 import com.dotcms.repackage.com.google.common.annotations.VisibleForTesting;
 import com.dotcms.repackage.org.dts.spell.utils.FileUtils;
 import com.dotmarketing.business.APILocator;
@@ -43,20 +35,7 @@
 import java.io.OutputStreamWriter;
 import java.net.URL;
 import java.nio.file.Files;
-<<<<<<< HEAD
-import java.util.ArrayList;
-import java.util.Arrays;
-import java.util.Comparator;
-import java.util.Date;
-import java.util.HashMap;
-import java.util.HashSet;
-import java.util.LinkedHashMap;
-import java.util.List;
-import java.util.Map;
-import java.util.Set;
-=======
 import java.util.*;
->>>>>>> d7858b3c
 import java.util.concurrent.ExecutionException;
 import java.util.regex.Matcher;
 import java.util.regex.Pattern;
@@ -110,10 +89,6 @@
 import org.elasticsearch.client.indices.CreateIndexRequest;
 import org.elasticsearch.client.indices.CreateIndexResponse;
 import org.elasticsearch.client.indices.GetIndexRequest;
-<<<<<<< HEAD
-import org.elasticsearch.client.indices.GetIndexResponse;
-=======
->>>>>>> d7858b3c
 import org.elasticsearch.cluster.health.ClusterIndexHealth;
 import org.elasticsearch.cluster.metadata.RepositoryMetaData;
 import org.elasticsearch.common.settings.Settings;
@@ -179,18 +154,6 @@
             return two.compareTo(one);
         }
     }
-<<<<<<< HEAD
-
-	@VisibleForTesting
-	protected ESIndexAPI(final ContentletIndexAPIImpl iapi, final ESIndexHelper esIndexHelper,
-						 final ServerAPI serverAPI, final ClusterAPI clusterAPI){
-		this.iapi = iapi;
-		this.esIndexHelper = esIndexHelper;
-		this.serverAPI = serverAPI;
-		this.clusterAPI = clusterAPI;
-	}
-=======
->>>>>>> d7858b3c
 
 	@SuppressWarnings("unchecked")
 	public Map<String, IndexStats> getIndicesStats() {
@@ -202,18 +165,6 @@
 		final Map<String, Object> indices = (Map<String, Object>)jsonMap.get("indices");
 
 		indices.forEach((key, value)-> {
-<<<<<<< HEAD
-			Map<String, Object> indexStats = (Map<String, Object>) ((Map<String, Object>)
-					indices.get(key)).get("primaries");
-
-			int numOfDocs = (int) ((Map<String, Object>) indexStats.get("docs"))
-					.get("count");
-
-			int sizeInBytes = (int) ((Map<String, Object>) indexStats.get("store"))
-					.get("size_in_bytes");
-
-			indexStatsMap.put(key, new IndexStats(key, numOfDocs, sizeInBytes));
-=======
             if (hasClusterPrefix(key)) {
 
                 final Map<String, Object> indexStats = (Map<String, Object>) ((Map<String, Object>)
@@ -229,7 +180,6 @@
                 indexStatsMap.put(indexNameWithoutPrefix,
                         new IndexStats(indexNameWithoutPrefix, numOfDocs, sizeInBytes));
             }
->>>>>>> d7858b3c
 		});
 
 		return indexStatsMap;
@@ -251,12 +201,8 @@
 		}
 
 		ClearIndicesCacheRequest request = new ClearIndicesCacheRequest(
-<<<<<<< HEAD
-				indexNames.toArray(new String[0]));
-=======
                 indexNames.stream().map(indexName -> getIndexNameWithClusterIDPrefix(indexName)).collect(
                         Collectors.toList()).toArray(new String[0]));
->>>>>>> d7858b3c
 
 		ClearIndicesCacheResponse clearCacheResponse = Sneaky.sneak(()->(
 				RestHighLevelClientProvider.getInstance().getClient().indices()
@@ -270,13 +216,6 @@
 		Logger.warn(this.getClass(), "Flushed Elasticsearch index caches:" + map);
 		return map;
 	}
-<<<<<<< HEAD
-    
-    
-    
-    
-	/**
-=======
 
 
 
@@ -286,7 +225,6 @@
      * via Elastic Search High Level Rest API should be used instead.
      * For further details: https://www.elastic.co/guide/en/elasticsearch/reference/7.x/modules-snapshots.html
      *
->>>>>>> d7858b3c
 	 * Writes an index to a backup file
 	 * @param index
 	 * @return
@@ -337,11 +275,7 @@
 
 			final String type=index.startsWith("sitesearch_") ? SiteSearchAPI.ES_SITE_SEARCH_MAPPING
 					: "content";
-<<<<<<< HEAD
-	        final String mapping = mappingAPI.getMapping(index);
-=======
 	        final String mapping = mappingAPI.getMapping(getIndexNameWithClusterIDPrefix(index));
->>>>>>> d7858b3c
 	        bw.write(MAPPING_MARKER);
 	        bw.write(mapping);
 	        bw.newLine();
@@ -397,15 +331,10 @@
 
 	public boolean optimize(List<String> indexNames) {
 		try {
-<<<<<<< HEAD
-            final ForceMergeRequest forceMergeRequest = new ForceMergeRequest(indexNames.toArray(
-					new String[0]));
-=======
             final ForceMergeRequest forceMergeRequest = new ForceMergeRequest(
                     indexNames.stream().map(indexName -> getIndexNameWithClusterIDPrefix(indexName))
                             .collect(
                                     Collectors.toList()).toArray(new String[0]));
->>>>>>> d7858b3c
             final ForceMergeResponse forceMergeResponse =
 					RestHighLevelClientProvider.getInstance().getClient()
 							.indices().forcemerge(forceMergeRequest, RequestOptions.DEFAULT);
@@ -428,11 +357,7 @@
 
 		try {
             AdminLogger.log(this.getClass(), "delete", "Trying to delete index: " + indexName);
-<<<<<<< HEAD
-			DeleteIndexRequest request = new DeleteIndexRequest(indexName);
-=======
 			DeleteIndexRequest request = new DeleteIndexRequest(getIndexNameWithClusterIDPrefix(indexName));
->>>>>>> d7858b3c
 			request.timeout(TimeValue.timeValueMillis(INDEX_OPERATIONS_TIMEOUT_IN_MS));
 			AcknowledgedResponse deleteIndexResponse =
 					RestHighLevelClientProvider.getInstance().getClient()
@@ -481,11 +406,7 @@
             // setting up mapping
             String mapping = br.readLine();
             boolean mappingExists = mapping.startsWith(MAPPING_MARKER);
-<<<<<<< HEAD
-            String type = "content";
-=======
             String type;
->>>>>>> d7858b3c
             ArrayList<String> jsons = new ArrayList<>();
             if (mappingExists) {
 
@@ -532,11 +453,7 @@
                                                     newMap.put(key, oldMap.get(key));
                                                 }
                                             }
-<<<<<<< HEAD
-											request.add(new IndexRequest(index, type, id)
-=======
 											request.add(new IndexRequest(getIndexNameWithClusterIDPrefix(index), type, id)
->>>>>>> d7858b3c
                                                     .source(mapper.writeValueAsString(newMap)));
                                         }
                                     }
@@ -576,14 +493,6 @@
 	 * @return
 	 */
 	public  Set<String> listIndices() {
-<<<<<<< HEAD
-		final GetIndexRequest request = new GetIndexRequest("*");
-		final GetIndexResponse response = Sneaky.sneak(()->(
-				RestHighLevelClientProvider.getInstance().getClient()
-						.indices().get(request, RequestOptions.DEFAULT)));
-
-		return new HashSet<>(Arrays.asList(response.getIndices()));
-=======
 		return new HashSet<>(this.getIndices(
 				true,
 				true,
@@ -591,7 +500,6 @@
 				IndexType.LIVE.getPattern(),
                 IndexType.SITE_SEARCH.getPattern()
 		));
->>>>>>> d7858b3c
 	}
 
 	/**
@@ -600,11 +508,7 @@
 	 */
 	// TODO replace with high level client
 	public boolean isIndexClosed(String index) {
-<<<<<<< HEAD
-		return getClosedIndexes().contains(index);
-=======
 		return getClosedIndexes().contains(getIndexNameWithClusterIDPrefix(index));
->>>>>>> d7858b3c
 	}
 
 	/**
@@ -688,11 +592,7 @@
 	 * @throws IOException
 	 */
 	private void moveIndexToLocalNode(final String index) throws IOException {
-<<<<<<< HEAD
-		UpdateSettingsRequest request = new UpdateSettingsRequest(index);
-=======
 		UpdateSettingsRequest request = new UpdateSettingsRequest(getIndexNameWithClusterIDPrefix(index));
->>>>>>> d7858b3c
 		request.timeout(TimeValue.timeValueMillis(INDEX_OPERATIONS_TIMEOUT_IN_MS));
 
 		final String nodeName="dotCMS_" + APILocator.getServerAPI().readServerId();
@@ -715,7 +615,22 @@
 	 */
     public void moveIndexBackToCluster(final String index) throws IOException {
 
-<<<<<<< HEAD
+        int replicas = getReplicas();
+
+        Settings settings =
+                Settings.builder()
+                        .put("index.number_of_replicas", replicas)
+                        .put("index.routing.allocation.include._name","*")
+                        .build();
+
+		UpdateSettingsRequest request = new UpdateSettingsRequest(getIndexNameWithClusterIDPrefix(index));
+		request.timeout(TimeValue.timeValueMillis(INDEX_OPERATIONS_TIMEOUT_IN_MS));
+		request.settings(settings);
+		RestHighLevelClientProvider.getInstance().getClient()
+				.indices().putSettings(request, RequestOptions.DEFAULT);
+    }
+
+    private int getReplicas() {
         int replicas = 0;
         if (clusterAPI.isTransportAutoWire()){
             int serverCount;
@@ -732,56 +647,10 @@
                 replicas = serverCount - 1;
             }
         }
-
-        Settings settings =
-                Settings.builder()
-                        .put("index.number_of_replicas", replicas)
-                        .put("index.routing.allocation.include._name","*")
-                        .build();
-
-		UpdateSettingsRequest request = new UpdateSettingsRequest(index);
-		request.timeout(TimeValue.timeValueMillis(INDEX_OPERATIONS_TIMEOUT_IN_MS));
-		request.settings(settings);
-		RestHighLevelClientProvider.getInstance().getClient()
-				.indices().putSettings(request, RequestOptions.DEFAULT);
-=======
-        int replicas = getReplicas();
-
-        Settings settings =
-                Settings.builder()
-                        .put("index.number_of_replicas", replicas)
-                        .put("index.routing.allocation.include._name","*")
-                        .build();
-
-		UpdateSettingsRequest request = new UpdateSettingsRequest(getIndexNameWithClusterIDPrefix(index));
-		request.timeout(TimeValue.timeValueMillis(INDEX_OPERATIONS_TIMEOUT_IN_MS));
-		request.settings(settings);
-		RestHighLevelClientProvider.getInstance().getClient()
-				.indices().putSettings(request, RequestOptions.DEFAULT);
-    }
-
-    private int getReplicas() {
-        int replicas = 0;
-        if (clusterAPI.isTransportAutoWire()){
-            int serverCount;
-
-            try {
-                serverCount = APILocator.getServerAPI().getAliveServersIds().length;
-            } catch (DotDataException e) {
-                Logger.error(this.getClass(), "Error getting live server list for server count, using 1 as default.");
-                serverCount = 1;
-            }
-            // formula is (live server count (including the ones that are down but not yet timed out) - 1)
-
-            if(serverCount>0) {
-                replicas = serverCount - 1;
-            }
-        }
         return replicas;
->>>>>>> d7858b3c
-    }
-
-	/**
+    }
+
+    /**
      * Creates a new index.  If settings is null, the getDefaultIndexSettings() will be applied,
      * if shards <1, then the default # of shards will be set
      * @param indexName
@@ -817,12 +686,8 @@
 		map.put("index.query.default_field",
 				Config.getStringProperty("ES_INDEX_QUERY_DEFAULT_FIELD", "catchall"));
 
-<<<<<<< HEAD
-		final CreateIndexRequest request = new CreateIndexRequest(indexName);
-=======
 		final CreateIndexRequest request = new CreateIndexRequest(getIndexNameWithClusterIDPrefix(indexName));
 
->>>>>>> d7858b3c
 		request.settings(map);
 		request.setTimeout(TimeValue.timeValueMillis(INDEX_OPERATIONS_TIMEOUT_IN_MS));
 		final CreateIndexResponse createIndexResponse =
@@ -857,28 +722,6 @@
 		return shards;
 	}
 
-<<<<<<< HEAD
-	/**
-	 * Returns the json (String) for
-	 * the default ES index settings
-	 * @param shards
-	 * @return
-	 * @throws IOException
-	 */
-	public String getDefaultIndexSettings(int shards) throws IOException{
-		return jsonBuilder().startObject()
-            .startObject("index")
-           	.field("number_of_shards",shards)
-            .startObject("analysis")
-             .startObject("analyzer")
-              .startObject("default")
-               .field("type", "whitespace")
-              .endObject()
-             .endObject()
-            .endObject()
-           .endObject()
-          .endObject().toString();
-=======
 
 	public String getDefaultIndexSettings() {
         String settings = null;
@@ -890,7 +733,6 @@
             Logger.error(this.getClass(), "cannot load es-content-settings.json file, skipping", e);
         }
         return settings;
->>>>>>> d7858b3c
 	}
 
     /**
@@ -910,17 +752,6 @@
      * returns cluster health
      * @return
      */
-<<<<<<< HEAD
-    public Map<String,ClusterIndexHealth> getClusterHealth() {
-		ClusterHealthRequest request = new ClusterHealthRequest();
-		request.level(Level.INDICES);
-		request.timeout(TimeValue.timeValueMillis(INDEX_OPERATIONS_TIMEOUT_IN_MS));
-		ClusterHealthResponse response = Sneaky.sneak(()->
-				RestHighLevelClientProvider.getInstance().getClient()
-						.cluster().health(request,RequestOptions.DEFAULT));
-
-		return response.getIndices();
-=======
     public Map<String, ClusterIndexHealth> getClusterHealth() {
         final ClusterHealthRequest request = new ClusterHealthRequest();
 
@@ -936,7 +767,6 @@
                 .filter(x -> hasClusterPrefix(x.getKey()))
                 .collect(Collectors
                         .toMap(x -> removeClusterIdFromIndexName(x.getKey()), x -> x.getValue()));
->>>>>>> d7858b3c
     }
 
 	/**
@@ -969,11 +799,7 @@
 			final Map<String,Integer> newSettings = new HashMap<>();
 	        newSettings.put("number_of_replicas", replicas);
 
-<<<<<<< HEAD
-			UpdateSettingsRequest request = new UpdateSettingsRequest(indexName);
-=======
 			UpdateSettingsRequest request = new UpdateSettingsRequest(getIndexNameWithClusterIDPrefix(indexName));
->>>>>>> d7858b3c
 			request.settings(newSettings);
 			request.timeout(TimeValue.timeValueMillis(INDEX_OPERATIONS_TIMEOUT_IN_MS));
 			Sneaky.sneak(()->RestHighLevelClientProvider.getInstance().getClient()
@@ -1006,11 +832,7 @@
             if(getAliasToIndexMap(APILocator.getSiteSearchAPI().listIndices()).get(alias)==null) {
                 IndicesAliasesRequest request = new IndicesAliasesRequest();
 				request.addAliasAction(IndicesAliasesRequest.AliasActions.add().alias(alias)
-<<<<<<< HEAD
-						.index(indexName));
-=======
 						.index(getIndexNameWithClusterIDPrefix(indexName)));
->>>>>>> d7858b3c
 				request.timeout(TimeValue.timeValueMillis(INDEX_OPERATIONS_TIMEOUT_IN_MS));
 				RestHighLevelClientProvider.getInstance().getClient().indices()
 						.updateAliases(request, RequestOptions.DEFAULT);
@@ -1027,10 +849,6 @@
 
     public Map<String,String> getIndexAlias(String[] indexNames) {
 
-<<<<<<< HEAD
-    	GetAliasesRequest request = new GetAliasesRequest();
-		request.indices(indexNames);
-=======
         String[] indexNamesWithPrefix = new String[indexNames.length];
         for (int i = 0; i < indexNames.length; i++){
             indexNamesWithPrefix[i] = getIndexNameWithClusterIDPrefix(indexNames[i]);
@@ -1039,7 +857,6 @@
     	GetAliasesRequest request = new GetAliasesRequest();
 		request.indices(indexNamesWithPrefix);
 
->>>>>>> d7858b3c
 		GetAliasesResponse response = Sneaky.sneak(()->
 				RestHighLevelClientProvider.getInstance().getClient()
 						.indices().getAlias(request, RequestOptions.DEFAULT));
@@ -1049,11 +866,7 @@
 		response.getAliases().forEach((indexName, value) -> {
 			if(UtilMethods.isSet(value)) {
 				final String aliasName = value.iterator().next().alias();
-<<<<<<< HEAD
-				alias.put(indexName, aliasName);
-=======
 				alias.put(removeClusterIdFromIndexName(indexName), aliasName);
->>>>>>> d7858b3c
 			}
 		});
 
@@ -1075,11 +888,7 @@
     public void closeIndex(String indexName) {
     	AdminLogger.log(this.getClass(), "closeIndex", "Trying to close index: " + indexName);
 
-<<<<<<< HEAD
-		final CloseIndexRequest request = new CloseIndexRequest(indexName);
-=======
 		final CloseIndexRequest request = new CloseIndexRequest(getIndexNameWithClusterIDPrefix(indexName));
->>>>>>> d7858b3c
 		request.timeout(TimeValue.timeValueMillis(INDEX_OPERATIONS_TIMEOUT_IN_MS));
         Sneaky.sneak(()->RestHighLevelClientProvider.getInstance().getClient()
 				.indices().close(request, RequestOptions.DEFAULT));
@@ -1090,17 +899,10 @@
     public void openIndex(String indexName) {
     	AdminLogger.log(this.getClass(), "openIndex", "Trying to open index: " + indexName);
 
-<<<<<<< HEAD
-        final OpenIndexRequest request = new OpenIndexRequest(indexName);
-		request.timeout(TimeValue.timeValueMillis(INDEX_OPERATIONS_TIMEOUT_IN_MS));
-		Sneaky.sneak(()->RestHighLevelClientProvider.getInstance().getClient()
-				.indices().open(new OpenIndexRequest(indexName), RequestOptions.DEFAULT));
-=======
         final OpenIndexRequest request = new OpenIndexRequest(getIndexNameWithClusterIDPrefix(indexName));
 		request.timeout(TimeValue.timeValueMillis(INDEX_OPERATIONS_TIMEOUT_IN_MS));
 		Sneaky.sneak(()->RestHighLevelClientProvider.getInstance().getClient()
 				.indices().open(new OpenIndexRequest(getIndexNameWithClusterIDPrefix(indexName)), RequestOptions.DEFAULT));
->>>>>>> d7858b3c
 
         AdminLogger.log(this.getClass(), "openIndex", "Index: " + indexName + " opened");
     }
@@ -1112,36 +914,6 @@
      * @return List of indices names sorted by creation date
      */
     public List<String> getIndices(final boolean expandToOpenIndices, final boolean expandToClosedIndices) {
-<<<<<<< HEAD
-        final List<String> indexes = new ArrayList<>();
-        try {
-
-            GetIndexRequest request = new GetIndexRequest(ES_WORKING_INDEX_NAME + "_*");
-            request.indicesOptions(IndicesOptions.fromOptions(false, false, expandToOpenIndices, expandToClosedIndices));
-
-            //Searching for working indexes
-            indexes.addAll(Arrays.asList(
-                    RestHighLevelClientProvider.getInstance().getClient().indices()
-                            .get(request, RequestOptions.DEFAULT).getIndices()));
-
-            //Searching for live indexes
-            request = new GetIndexRequest(ES_LIVE_INDEX_NAME + "_*");
-            request.indicesOptions(IndicesOptions.fromOptions(false, false, expandToOpenIndices, expandToClosedIndices));
-
-            indexes.addAll(Arrays.asList(
-                    RestHighLevelClientProvider.getInstance().getClient().indices()
-                            .get(request, RequestOptions.DEFAULT).getIndices()));
-            indexes.sort(new IndexSortByDate());
-        } catch (ElasticsearchStatusException | IOException e) {
-            Logger.warnAndDebug(ContentletIndexAPIImpl.class, "The list of indexes cannot be returned. Reason: " + e.getMessage(), e);
-        }
-
-        return indexes;
-    }
-
-
-    public List<String> getClosedIndexes() {
-=======
 		final List<String> indexes = new ArrayList<>();
 		indexes.addAll(
 			this.getIndices(
@@ -1218,7 +990,6 @@
 	}
 
 	public List<String> getClosedIndexes() {
->>>>>>> d7858b3c
 
         return getIndices(false, true);
     }
@@ -1269,15 +1040,9 @@
 		if (isSnapshotExist(repositoryName, snapshotName)) {
 			Logger.warn(this.getClass(), snapshotName + " snapshot already exists");
 		} else {
-<<<<<<< HEAD
-			CreateSnapshotRequest request = new CreateSnapshotRequest(repositoryName,snapshotName);
-			request.waitForCompletion(true);
-			request.indices(indexName);
-=======
 			final CreateSnapshotRequest request = new CreateSnapshotRequest(repositoryName,snapshotName);
 			request.waitForCompletion(true);
 			request.indices(getIndexNameWithClusterIDPrefix(indexName));
->>>>>>> d7858b3c
 
 			CreateSnapshotResponse response = RestHighLevelClientProvider.getInstance().getClient()
 					.snapshot().create(request, RequestOptions.DEFAULT);
@@ -1670,7 +1435,6 @@
 	public String getDotCMSRepoPath(){
 		return Config.getStringProperty("ES_REPO_PATH",
 				ConfigUtils.getDynamicContentPath() + File.separator + "esrepo");
-<<<<<<< HEAD
 	}
 
 	@SuppressWarnings("unchecked")
@@ -1719,56 +1483,6 @@
 				.readValue(response.getEntity().getContent(), mappingClass));
 	}
 
-=======
-	}
-
-	@SuppressWarnings("unchecked")
-	public ClusterStats getClusterStats() {
-		final Request request = new Request("GET", "/_nodes/stats");
-		final Map<String, Object> jsonMap = performLowLevelRequest(request);
-
-		final String clusterName = (String) jsonMap.get("cluster_name");
-		final ClusterStats clusterStats = new ClusterStats(clusterName);
-		final Map<String, Object> nodes = (Map<String, Object>)jsonMap.get("nodes");
-
-		nodes.forEach((key, value)-> {
-			final NodeStats.Builder builder = new NodeStats.Builder();
-			final Map<String, Object> stats = (Map<String, Object>) value;
-			builder.name((String) stats.get("name"));
-			builder.transportAddress((String) stats.get("transport_address"));
-			builder.host((String) stats.get("host"));
-
-			final Map<String, Object> indexStats = (Map<String, Object>) stats.get("indices");
-			final int docCount = (int) ((Map<String, Object>) indexStats.get("docs")).get("count");
-			final int size = (int) ((Map<String, Object>) indexStats.get("store"))
-					.get("size_in_bytes");
-
-			final List<String> roles = (List<String>) stats.get("roles");
-
-			builder.master(roles.contains("master"));
-			builder.docCount(docCount);
-			builder.size(size);
-
-			clusterStats.addNodeStats(builder.build());
-		});
-
-		return clusterStats;
-	}
-
-	Map performLowLevelRequest(Request request) {
-		return performLowLevelRequest(request, Map.class);
-	}
-
-	<T> T performLowLevelRequest(Request request, Class<T> mappingClass) {
-		final RestClient lowLevelClient = RestHighLevelClientProvider.getInstance().getClient()
-				.getLowLevelClient();
-		final Response response = Sneaky.sneak(() -> lowLevelClient.performRequest(request));
-		final ObjectMapper mapper = new ObjectMapper();
-		return Sneaky.sneak(() -> mapper
-				.readValue(response.getEntity().getContent(), mappingClass));
-	}
-
->>>>>>> d7858b3c
     /**
      * Creates a request to get the value of the setting cluster.blocks.read_only, which returns
      * true if the Elastic Search cluster is in read only mode
