--- conflicted
+++ resolved
@@ -5,10 +5,6 @@
 
 import com.dotcms.business.WrapInTransaction;
 import com.dotcms.content.business.DotMappingException;
-<<<<<<< HEAD
-import com.dotcms.content.elasticsearch.business.IndiciesAPI.IndiciesInfo;
-=======
->>>>>>> d7858b3c
 import com.dotcms.content.elasticsearch.util.RestHighLevelClientProvider;
 import com.dotcms.notifications.bean.NotificationLevel;
 import com.dotcms.notifications.bean.NotificationType;
@@ -821,11 +817,7 @@
         String indexToHit;
 
         try {
-<<<<<<< HEAD
-            indexToHit = APILocator.getIndiciesAPI().loadIndicies().working;
-=======
             indexToHit = APILocator.getIndiciesAPI().loadIndicies().getWorking();
->>>>>>> d7858b3c
         }
         catch(DotDataException ee) {
             Logger.fatal(this, "Can't get indicies information",ee);
@@ -979,11 +971,7 @@
 
 			final  SearchRequest searchRequest = new SearchRequest();
 			searchRequest.source(searchSourceBuilder);
-<<<<<<< HEAD
-			searchRequest.indices((live ? info.live : info.working));
-=======
 			searchRequest.indices((live ? info.getLive() : info.getWorking()));
->>>>>>> d7858b3c
 
             final SearchResponse response = Sneaky.sneak(()->
                     RestHighLevelClientProvider.getInstance().getClient().search(searchRequest, RequestOptions.DEFAULT));
@@ -1381,15 +1369,9 @@
             return 0;
         }
         if(query.contains("+live:true") && !query.contains("+deleted:true")) {
-<<<<<<< HEAD
-            indexToHit = info.live;
-        } else {
-            indexToHit = info.working;
-=======
             indexToHit = info.getLive();
         } else {
             indexToHit = info.getWorking();
->>>>>>> d7858b3c
         }
 
         SearchRequest searchRequest = getCountSearchRequest(qq);
@@ -1420,11 +1402,7 @@
 
         SearchRequest searchRequest = getCountSearchRequest(queryStringQuery);
         searchRequest.indices(query.contains("+live:true") && !query.contains("+deleted:true")?
-<<<<<<< HEAD
-                info.live: info.working);
-=======
                 info.getLive(): info.getWorking());
->>>>>>> d7858b3c
 
         final SearchResponse response = Sneaky.sneak(()->
                 RestHighLevelClientProvider.getInstance().getClient().search(searchRequest, RequestOptions.DEFAULT));
@@ -1457,11 +1435,7 @@
 
         SearchRequest searchRequest = getCountSearchRequest(queryStringQuery);
         searchRequest.indices(query.contains("+live:true") && !query.contains("+deleted:true")?
-<<<<<<< HEAD
-                info.live: info.working);
-=======
                 info.getLive(): info.getWorking());
->>>>>>> d7858b3c
 
         RestHighLevelClientProvider.getInstance().getClient().searchAsync(searchRequest, RequestOptions.DEFAULT,
                         new ActionListener<SearchResponse>() {
