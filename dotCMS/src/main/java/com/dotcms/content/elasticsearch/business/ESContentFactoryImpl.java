--- conflicted
+++ resolved
@@ -3,12 +3,8 @@
 import com.dotcms.business.WrapInTransaction;
 import com.dotcms.content.business.DotMappingException;
 import com.dotcms.content.elasticsearch.business.IndiciesAPI.IndiciesInfo;
-<<<<<<< HEAD
 import com.dotcms.content.elasticsearch.constants.ESMappingConstants;
 import com.dotcms.content.elasticsearch.util.DotRestHighLevelClient;
-=======
-import com.dotcms.content.elasticsearch.util.ESClient;
->>>>>>> dd019e9c
 import com.dotcms.notifications.bean.NotificationLevel;
 import com.dotcms.notifications.bean.NotificationType;
 import com.dotcms.notifications.business.NotificationAPI;
@@ -49,11 +45,8 @@
 import com.google.common.annotations.VisibleForTesting;
 import com.google.common.primitives.Ints;
 import com.liferay.portal.model.User;
-<<<<<<< HEAD
 import com.liferay.util.StringPool;
 import com.rainerhahnekamp.sneakythrow.Sneaky;
-=======
->>>>>>> dd019e9c
 import org.apache.commons.lang.StringUtils;
 import org.elasticsearch.ElasticsearchException;
 import org.elasticsearch.action.ActionListener;
@@ -88,7 +81,6 @@
 
 import static com.dotcms.content.elasticsearch.business.ESIndexAPI.INDEX_OPERATIONS_TIMEOUT_IN_MS;
 import static com.dotcms.content.elasticsearch.business.ESMappingAPIImpl.datetimeFormat;
-import static com.dotcms.util.CollectionsUtils.list;
 import static com.dotmarketing.util.StringUtils.lowercaseStringExceptMatchingTokens;
 
 /**
@@ -1492,47 +1484,7 @@
 
             if(UtilMethods.isSet(sortBy) ) {
             	sortBy = sortBy.toLowerCase();
-<<<<<<< HEAD
-            	if(sortBy.endsWith(ESMappingConstants.SUFFIX_ORDER)) {
-            	    // related content ordering
-            	    // relationships typically have a format stname1-stname2(legacy relationships) or relationType (one-sided relationships)
-            	    if(sortBy.indexOf('-')>0) {
-
-                        String identifier = sortBy
-                                .substring(sortBy.indexOf(StringPool.DASH) + 1,
-                                        sortBy.lastIndexOf(StringPool.DASH));
-
-                        if (UtilMethods.isSet(identifier)) {
-
-                            //Support for one-sided relationships
-                            String relName = sortBy.substring(0, sortBy.indexOf(StringPool.DASH));
-                            if (UtilMethods.isSet(identifier) && !relName.contains(StringPool.PERIOD)) {
-                                //Support for legacy relationships
-                                relName += StringPool.DASH + identifier
-                                        .substring(0, identifier.indexOf(StringPool.DASH));
-                                identifier = identifier
-                                        .substring(identifier.indexOf(StringPool.DASH) + 1);
-                            }
-
-                            final Script script = new Script(
-                                Script.DEFAULT_SCRIPT_TYPE,
-                                "expert_scripts",
-                                "related",
-                                Collections.emptyMap(),
-                                ImmutableMap.of("relName", relName, "identifier", identifier));
-
-                            searchSourceBuilder.sort(
-                                SortBuilders
-                                    .scriptSort(script, ScriptSortBuilder.ScriptSortType.NUMBER)
-                                    .order(SortOrder.ASC));
-                        }
-
-            	    }
-            	}
-            	else if(sortBy.startsWith("score")){
-=======
-                if(sortBy.startsWith("score")){
->>>>>>> dd019e9c
+            	if(sortBy.startsWith("score")){
             		String[] test = sortBy.split("\\s+");
             		String defaultSecondarySort = "moddate";
             		SortOrder defaultSecondardOrder = SortOrder.DESC;
@@ -1549,22 +1501,9 @@
 
                     searchSourceBuilder.sort("_score", SortOrder.DESC);
                     searchSourceBuilder.sort(defaultSecondarySort, defaultSecondardOrder);
-            	}
-            	else if(!sortBy.startsWith("undefined") && !sortBy.startsWith("undefined_dotraw") && !sortBy.equals("random")) {
-<<<<<<< HEAD
-            		String[] sortbyArr=sortBy.split(",");
-	            	for (String sort : sortbyArr) {
-	            		String[] x=sort.trim().split(" ");
-                        searchSourceBuilder.sort(SortBuilders.fieldSort(x[0].toLowerCase() + "_dotraw")
-                                .order(x.length>1 && x[1].equalsIgnoreCase("desc") ?
-	                                SortOrder.DESC : SortOrder.ASC));
-
-					}
-            	}
-=======
-                    addBuilderSort(sortBy, srb);
+            	} else if(!sortBy.startsWith("undefined") && !sortBy.startsWith("undefined_dotraw") && !sortBy.equals("random")) {
+                    addBuilderSort(sortBy, searchSourceBuilder);
                 }
->>>>>>> dd019e9c
             }else{
                 searchSourceBuilder.sort("moddate", SortOrder.DESC);
             }
@@ -1590,11 +1529,11 @@
 	    return response.getHits();
 	}
 
-    public static void addBuilderSort(String sortBy, SearchRequestBuilder srb) {
+    public static void addBuilderSort(String sortBy, SearchSourceBuilder srb) {
         String[] sortbyArr = sortBy.split(",");
         for (String sort : sortbyArr) {
             String[] x = sort.trim().split(" ");
-            srb.addSort(SortBuilders.fieldSort(x[0].toLowerCase() + "_dotraw")
+            srb.sort(SortBuilders.fieldSort(x[0].toLowerCase() + "_dotraw")
                     .order(x.length > 1 && x[1].equalsIgnoreCase("desc") ?
                             SortOrder.DESC : SortOrder.ASC));
 
