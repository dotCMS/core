--- conflicted
+++ resolved
@@ -798,16 +798,8 @@
 
 	    if(content==null || !UtilMethods.isSet(content.getIdentifier())) return;
 
-<<<<<<< HEAD
 	    List<Relationship> relationships = FactoryLocator.getRelationshipFactory().byContentType(content.getStructure());
-=======
-	    List<Relationship> relationships;
-		try {
-			relationships = FactoryLocator.getRelationshipFactory().byContentType(content.getStructure());
-		} catch (DotDataException e) {
-			throw new DotHibernateException(e.getMessage(),e);
-		}
->>>>>>> c180b7f2
+
 	    // add a commit listener to index the contentlet if the entire
         // transaction finish clean
         removeContentFromIndex(content, onlyLive, relationships);
