--- conflicted
+++ resolved
@@ -337,14 +337,9 @@
 
 	private void indexContentletList(BulkRequestBuilder req, List<Contentlet> contentToIndex, boolean reindexOnly) throws DotStateException, DotDataException, DotSecurityException, DotMappingException {
 
-<<<<<<< HEAD
-		if(contentToIndex !=null && ! contentToIndex.isEmpty()){
-		    Logger.debug(this.getClass(), "Indexing " + contentToIndex.size()  + " contents, starting with: " + contentToIndex.get(0).getIdentifier());
-=======
 		if ( contentToIndex != null && !contentToIndex.isEmpty() ) {
 			Logger.debug(this.getClass(), "Indexing " + contentToIndex.size() +
 					" contents, starting with identifier [ " + contentToIndex.get(0).getMap().get("identifier") + "]");
->>>>>>> e652437b
 		}
 
 		for(Contentlet con : contentToIndex) {
