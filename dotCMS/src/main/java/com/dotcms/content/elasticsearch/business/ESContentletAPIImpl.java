package com.dotcms.content.elasticsearch.business;

import com.dotcms.api.system.event.ContentletSystemEventUtil;
import com.dotcms.api.web.HttpServletRequestThreadLocal;
import com.dotcms.business.CloseDBIfOpened;
import com.dotcms.business.WrapInTransaction;
import com.dotcms.concurrent.DotConcurrentFactory;
import com.dotcms.concurrent.lock.IdentifierStripedLock;
import com.dotcms.content.elasticsearch.business.event.ContentletArchiveEvent;
import com.dotcms.content.elasticsearch.business.event.ContentletCheckinEvent;
import com.dotcms.content.elasticsearch.business.event.ContentletDeletedEvent;
import com.dotcms.content.elasticsearch.business.event.ContentletPublishEvent;
import com.dotcms.content.elasticsearch.constants.ESMappingConstants;
import com.dotcms.content.elasticsearch.util.ESUtils;
import com.dotcms.contenttype.business.BaseTypeToContentTypeStrategy;
import com.dotcms.contenttype.business.BaseTypeToContentTypeStrategyResolver;
import com.dotcms.contenttype.business.ContentTypeAPI;
import com.dotcms.contenttype.exception.NotFoundInDbException;
import com.dotcms.contenttype.model.field.BinaryField;
import com.dotcms.contenttype.model.field.CategoryField;
import com.dotcms.contenttype.model.field.ConstantField;
import com.dotcms.contenttype.model.field.DataTypes;
import com.dotcms.contenttype.model.field.FieldVariable;
import com.dotcms.contenttype.model.field.HostFolderField;
import com.dotcms.contenttype.model.field.JSONField;
import com.dotcms.contenttype.model.field.RelationshipField;
import com.dotcms.contenttype.model.field.TagField;
import com.dotcms.contenttype.model.type.BaseContentType;
import com.dotcms.contenttype.model.type.ContentType;
import com.dotcms.contenttype.model.type.ContentTypeIf;
import com.dotcms.contenttype.transform.contenttype.ContentTypeTransformer;
import com.dotcms.contenttype.transform.contenttype.StructureTransformer;
import com.dotcms.contenttype.transform.field.LegacyFieldTransformer;
import com.dotcms.notifications.bean.NotificationLevel;
import com.dotcms.publisher.business.DotPublisherException;
import com.dotcms.publisher.business.PublisherAPI;
import com.dotcms.rendering.velocity.services.ContentletLoader;
import com.dotcms.rendering.velocity.services.PageLoader;
import com.dotcms.rest.AnonymousAccess;
import com.dotcms.rest.api.v1.temp.DotTempFile;
import com.dotcms.rest.api.v1.temp.TempFileAPI;
import com.dotcms.rest.exception.NotFoundException;
import com.dotcms.storage.FileMetadataAPI;
import com.dotcms.storage.model.Metadata;
import com.dotcms.system.event.local.business.LocalSystemEventsAPI;
import com.dotcms.system.event.local.type.content.CommitListenerEvent;
import com.dotcms.util.CollectionsUtils;
import com.dotcms.util.ConversionUtils;
import com.dotcms.util.DotPreconditions;
import com.dotcms.util.FunctionUtils;
import com.dotcms.util.JsonUtil;
import com.dotcms.util.ThreadContextUtil;
import com.dotcms.variant.VariantAPI;
import com.dotmarketing.beans.Host;
import com.dotmarketing.beans.Identifier;
import com.dotmarketing.beans.MultiTree;
import com.dotmarketing.beans.Permission;
import com.dotmarketing.beans.Tree;
import com.dotmarketing.business.APILocator;
import com.dotmarketing.business.CacheLocator;
import com.dotmarketing.business.DotCacheException;
import com.dotmarketing.business.DotStateException;
import com.dotmarketing.business.FactoryLocator;
import com.dotmarketing.business.IdentifierAPI;
import com.dotmarketing.business.PermissionAPI;
import com.dotmarketing.business.RelationshipAPI;
import com.dotmarketing.business.Role;
import com.dotmarketing.business.Treeable;
import com.dotmarketing.business.UserAPI;
import com.dotmarketing.business.query.GenericQueryFactory.Query;
import com.dotmarketing.business.query.QueryUtil;
import com.dotmarketing.business.query.ValidationException;
import com.dotmarketing.cache.FieldsCache;
import com.dotmarketing.common.db.DotConnect;
import com.dotmarketing.common.model.ContentletSearch;
import com.dotmarketing.common.reindex.ReindexQueueAPI;
import com.dotmarketing.comparators.ContentMapComparator;
import com.dotmarketing.db.DbConnectionFactory;
import com.dotmarketing.db.FlushCacheRunnable;
import com.dotmarketing.db.HibernateUtil;
import com.dotmarketing.db.LocalTransaction;
import com.dotmarketing.exception.DoesNotExistException;
import com.dotmarketing.exception.DotDataException;
import com.dotmarketing.exception.DotHibernateException;
import com.dotmarketing.exception.DotRuntimeException;
import com.dotmarketing.exception.DotSecurityException;
import com.dotmarketing.exception.InvalidLicenseException;
import com.dotmarketing.factories.InodeFactory;
import com.dotmarketing.factories.MultiTreeAPI;
import com.dotmarketing.factories.PublishFactory;
import com.dotmarketing.factories.TreeFactory;
import com.dotmarketing.menubuilders.RefreshMenus;
import com.dotmarketing.portlets.categories.business.CategoryAPI;
import com.dotmarketing.portlets.categories.model.Category;
import com.dotmarketing.portlets.containers.model.Container;
import com.dotmarketing.portlets.contentlet.business.BinaryFileFilter;
import com.dotmarketing.portlets.contentlet.business.ContentletAPI;
import com.dotmarketing.portlets.contentlet.business.ContentletCache;
import com.dotmarketing.portlets.contentlet.business.DotContentletStateException;
import com.dotmarketing.portlets.contentlet.business.DotContentletValidationException;
import com.dotmarketing.portlets.contentlet.business.DotLockException;
import com.dotmarketing.portlets.contentlet.business.DotReindexStateException;
import com.dotmarketing.portlets.contentlet.business.HostAPI;
import com.dotmarketing.portlets.contentlet.model.Contentlet;
import com.dotmarketing.portlets.contentlet.model.ContentletDependencies;
import com.dotmarketing.portlets.contentlet.model.ContentletVersionInfo;
import com.dotmarketing.portlets.contentlet.model.IndexPolicy;
import com.dotmarketing.portlets.contentlet.util.ContentletUtil;
import com.dotmarketing.portlets.fileassets.business.FileAsset;
import com.dotmarketing.portlets.fileassets.business.FileAssetAPI;
import com.dotmarketing.portlets.fileassets.business.FileAssetValidationException;
import com.dotmarketing.portlets.fileassets.business.IFileAsset;
import com.dotmarketing.portlets.folders.business.FolderAPI;
import com.dotmarketing.portlets.folders.model.Folder;
import com.dotmarketing.portlets.htmlpageasset.business.HTMLPageAssetAPI;
import com.dotmarketing.portlets.htmlpageasset.business.HTMLPageAssetAPI.TemplateContainersReMap;
import com.dotmarketing.portlets.htmlpageasset.model.IHTMLPage;
import com.dotmarketing.portlets.languagesmanager.business.LanguageAPI;
import com.dotmarketing.portlets.languagesmanager.model.Language;
import com.dotmarketing.portlets.links.model.Link;
import com.dotmarketing.portlets.personas.model.Persona;
import com.dotmarketing.portlets.structure.business.FieldAPI;
import com.dotmarketing.portlets.structure.model.ContentletRelationships;
import com.dotmarketing.portlets.structure.model.ContentletRelationships.ContentletRelationshipRecords;
import com.dotmarketing.portlets.structure.model.Field;
import com.dotmarketing.portlets.structure.model.Field.FieldType;
import com.dotmarketing.portlets.structure.model.Relationship;
import com.dotmarketing.portlets.structure.model.Structure;
import com.dotmarketing.portlets.structure.transform.ContentletRelationshipsTransformer;
import com.dotmarketing.portlets.templates.model.Template;
import com.dotmarketing.portlets.workflows.business.WorkflowAPI;
import com.dotmarketing.portlets.workflows.business.WorkflowAPI.SystemAction;
import com.dotmarketing.portlets.workflows.model.WorkflowAction;
import com.dotmarketing.portlets.workflows.model.WorkflowComment;
import com.dotmarketing.portlets.workflows.model.WorkflowProcessor;
import com.dotmarketing.portlets.workflows.model.WorkflowTask;
import com.dotmarketing.tag.business.TagAPI;
import com.dotmarketing.tag.model.Tag;
import com.dotmarketing.util.ActivityLogger;
import com.dotmarketing.util.AdminLogger;
import com.dotmarketing.util.Config;
import com.dotmarketing.util.ConfigUtils;
import com.dotmarketing.util.DateUtil;
import com.dotmarketing.util.HostUtil;
import com.dotmarketing.util.InodeUtils;
import com.dotmarketing.util.Logger;
import com.dotmarketing.util.PageMode;
import com.dotmarketing.util.PaginatedArrayList;
import com.dotmarketing.util.RegEX;
import com.dotmarketing.util.RegExMatch;
import com.dotmarketing.util.TrashUtils;
import com.dotmarketing.util.UUIDGenerator;
import com.dotmarketing.util.UtilMethods;
import com.dotmarketing.util.WebKeys;
import com.dotmarketing.util.WebKeys.Relationship.RELATIONSHIP_CARDINALITY;
import com.dotmarketing.util.contentet.pagination.PaginatedContentletBuilder;
import com.dotmarketing.util.contentet.pagination.PaginatedContentlets;
import com.google.common.annotations.VisibleForTesting;
import com.google.common.base.Preconditions;
import com.google.common.collect.ImmutableMap;
import com.google.common.collect.ImmutableSet;
import com.google.common.collect.Lists;
import com.google.common.collect.Maps;
import com.liferay.portal.NoSuchUserException;
import com.liferay.portal.language.LanguageException;
import com.liferay.portal.language.LanguageUtil;
import com.liferay.portal.model.User;
import com.liferay.util.FileUtil;
import com.liferay.util.StringPool;
import com.liferay.util.StringUtil;
import com.rainerhahnekamp.sneakythrow.Sneaky;
import com.thoughtworks.xstream.XStream;
import com.thoughtworks.xstream.io.xml.DomDriver;
import io.vavr.Lazy;
import io.vavr.Tuple2;
import io.vavr.control.Try;
import org.apache.commons.beanutils.BeanUtils;
import org.apache.commons.io.FileUtils;
import org.apache.commons.lang.StringUtils;
import org.elasticsearch.action.search.SearchPhaseExecutionException;
import org.elasticsearch.action.search.SearchResponse;
import org.elasticsearch.search.SearchHit;
import org.elasticsearch.search.SearchHits;
import org.jetbrains.annotations.NotNull;
import org.jetbrains.annotations.Nullable;

import javax.activation.MimeType;
import javax.servlet.http.HttpServletRequest;
import java.io.BufferedOutputStream;
import java.io.File;
import java.io.IOException;
import java.io.Serializable;
import java.math.BigDecimal;
import java.nio.file.Files;
import java.text.SimpleDateFormat;
import java.util.ArrayList;
import java.util.Arrays;
import java.util.Calendar;
import java.util.Collections;
import java.util.Comparator;
import java.util.Date;
import java.util.GregorianCalendar;
import java.util.HashMap;
import java.util.HashSet;
import java.util.Iterator;
import java.util.List;
import java.util.Map;
import java.util.Map.Entry;
import java.util.Objects;
import java.util.Optional;
import java.util.Set;
import java.util.concurrent.ConcurrentHashMap;
import java.util.function.Supplier;
import java.util.regex.Pattern;
import java.util.stream.Collectors;
import java.util.stream.Stream;

import static com.dotcms.exception.ExceptionUtil.bubbleUpException;
import static com.dotcms.exception.ExceptionUtil.getLocalizedMessageOrDefault;
import static com.dotmarketing.business.PermissionAPI.PERMISSION_CAN_ADD_CHILDREN;
import static com.dotmarketing.portlets.contentlet.model.Contentlet.URL_MAP_FOR_CONTENT_KEY;
import static com.dotmarketing.portlets.personas.business.PersonaAPI.DEFAULT_PERSONA_NAME_KEY;

/**
 * Implementation class for the {@link ContentletAPI} interface.
 *
 * @author Jason Tesser
 * @author David Torres
 * @since 1.5
 */
public class ESContentletAPIImpl implements ContentletAPI {

    private static final String CAN_T_CHANGE_STATE_OF_CHECKED_OUT_CONTENT = "Can't change state of checked out content or where inode is not set. Use Search or Find then use method";
    private static final String CANT_GET_LOCK_ON_CONTENT = "Only the CMS Admin or the user who locked the contentlet can lock/unlock it";
    private static final String FAILED_TO_DELETE_UNARCHIVED_CONTENT = "Failed to delete unarchived content. Content must be archived first before it can be deleted.";
    private static final String NEVER_EXPIRE = "NeverExpire";
    private static final String CHECKIN_IN_PROGRESS = "__checkin_in_progress__";

    private final ContentletIndexAPIImpl indexAPI;
    private final ESContentFactoryImpl contentFactory;
    private final PermissionAPI permissionAPI;
    private final CategoryAPI categoryAPI;
    private final RelationshipAPI relationshipAPI;
    private final FieldAPI fieldAPI;
    private final LanguageAPI languageAPI;
    private final ReindexQueueAPI reindexQueueAPI;
    private final TagAPI tagAPI;
    private final IdentifierStripedLock lockManager;
    private final TempFileAPI tempApi;
    private final FileMetadataAPI fileMetadataAPI;
    private final Lazy<MultiTreeAPI> multiTreeAPI = Lazy.of(APILocator::getMultiTreeAPI);

    public static final int MAX_LIMIT = 10000;
    private static final boolean INCLUDE_DEPENDENCIES = true;

    private static final String backupPath =
            ConfigUtils.getBackupPath() + File.separator + "contentlets";

    public static final String UNIQUE_PER_SITE_FIELD_VARIABLE_NAME = "uniquePerSite";


    /**
     * Property to fetch related content from database (only applies for relationship fields)
     * Related content for legacy relationship will always be pulled from the index
     */
    private static final boolean GET_RELATED_CONTENT_FROM_DB = Config
            .getBooleanProperty("GET_RELATED_CONTENT_FROM_DB", true);

    private final ContentletSystemEventUtil contentletSystemEventUtil;
    private final LocalSystemEventsAPI localSystemEventsAPI;
    private final BaseTypeToContentTypeStrategyResolver baseTypeToContentTypeStrategyResolver =
            BaseTypeToContentTypeStrategyResolver.getInstance();

    public enum QueryType {
        search, suggest, moreLike, Facets
    }

    ;

    private static final Supplier<String> ND_SUPPLIER = () -> "N/D";
    private ElasticReadOnlyCommand elasticReadOnlyCommand;

    /**
     * Default class constructor.
     */
    @VisibleForTesting
    public ESContentletAPIImpl(final ElasticReadOnlyCommand readOnlyCommand) {
        indexAPI = new ContentletIndexAPIImpl();
        fieldAPI = APILocator.getFieldAPI();
        contentFactory = new ESContentFactoryImpl();
        permissionAPI = APILocator.getPermissionAPI();
        categoryAPI = APILocator.getCategoryAPI();
        relationshipAPI = APILocator.getRelationshipAPI();
        languageAPI = APILocator.getLanguageAPI();
        reindexQueueAPI = APILocator.getReindexQueueAPI();
        tagAPI = APILocator.getTagAPI();
        contentletSystemEventUtil = ContentletSystemEventUtil.getInstance();
        localSystemEventsAPI = APILocator.getLocalSystemEventsAPI();
        lockManager = DotConcurrentFactory.getInstance().getIdentifierStripedLock();
        tempApi = APILocator.getTempFileAPI();
        this.elasticReadOnlyCommand = readOnlyCommand;
        fileMetadataAPI = APILocator.getFileMetadataAPI();
    }

    public ESContentletAPIImpl() {
        this(ElasticReadOnlyCommand.getInstance());
    }


    @Override
    public SearchResponse esSearchRaw(String esQuery, boolean live, User user,
            boolean respectFrontendRoles) throws DotSecurityException, DotDataException {
        return APILocator.getEsSearchAPI().esSearchRaw(esQuery, live, user, respectFrontendRoles);
    }

    @Override
    public ESSearchResults esSearch(String esQuery, boolean live, User user,
            boolean respectFrontendRoles) throws DotSecurityException, DotDataException {
        return APILocator.getEsSearchAPI().esSearch(esQuery, live, user, respectFrontendRoles);
    }

    @CloseDBIfOpened
    @Override
    public Object loadField(String inode, Field f) throws DotDataException {
        return contentFactory.loadField(inode, f.getFieldContentlet());
    }

    @CloseDBIfOpened
    public Object loadField(final String inode,
            final com.dotcms.contenttype.model.field.Field field) throws DotDataException {
        if (APILocator.getContentletJsonAPI().isPersistContentAsJson()) {
            final Object value = contentFactory.loadJsonField(inode, field);
            if (null != value) {
                return value;
            }
        }
        return contentFactory.loadField(inode, field.dbColumn());
    }

    @CloseDBIfOpened
    @Override
    public List<Contentlet> findAllContent(int offset, int limit) throws DotDataException {
        return contentFactory.findAllCurrent(offset, limit);
    }

    @Override
    public boolean isContentlet(String inode) throws DotDataException, DotRuntimeException {
        Contentlet contentlet = new Contentlet();
        try {
            contentlet = find(inode, APILocator.getUserAPI().getSystemUser(), true);
        } catch (DotSecurityException dse) {
            throw new DotRuntimeException("Unable to use system user : ", dse);
        } catch (Exception e) {
            Logger.debug(this, "Inode unable to load as contentlet.  Asssuming it is not content");
            return false;
        }
        if (contentlet != null) {
            if (InodeUtils.isSet(contentlet.getInode())) {
                return true;
            }
        }
        return false;
    }

    @CloseDBIfOpened
    @Override
    public Contentlet find(final String inode, final User user, final boolean respectFrontendRoles)
            throws DotDataException, DotSecurityException {
        final Contentlet contentlet = contentFactory.find(inode);
        if (contentlet == null) {
            return null;
        }

        if (this.permissionAPI.doesUserHavePermission(contentlet, PermissionAPI.PERMISSION_READ,
                user,
                respectFrontendRoles)) {
            return contentlet;
        } else {
            final String userId = (user == null) ? "Unknown" : user.getUserId();
            throw new DotSecurityException(
                    String.format("User '%s' does not have READ permissions on %s", userId,
                            ContentletUtil
                                    .toShortString(contentlet)));
        }
    }

    @CloseDBIfOpened
    @Override
    public Contentlet find(final String inode, final User user, final String variantName, final boolean respectFrontendRoles)
        throws DotDataException, DotSecurityException {
        final Contentlet contentlet = contentFactory.find(inode, variantName);
        if (contentlet == null) {
            return null;
        }

        if (this.permissionAPI.doesUserHavePermission(contentlet, PermissionAPI.PERMISSION_READ,
                user,
                respectFrontendRoles)) {
            return contentlet;
        } else {
            final String userId = (user == null) ? "Unknown" : user.getUserId();
            throw new DotSecurityException(
                    String.format("User '%s' does not have READ permissions on %s", userId,
                            ContentletUtil
                                    .toShortString(contentlet)));
        }
    }

    @Override
    public Contentlet move(final Contentlet contentlet, final User user,
            final String hostAndFolderPath,
            final boolean respectFrontendRoles) throws DotSecurityException, DotDataException {

        Logger.debug(this, () -> "Moving contentlet: " + contentlet.getIdentifier() + " to: "
                + hostAndFolderPath);

        if (UtilMethods.isNotSet(hostAndFolderPath) || !hostAndFolderPath.startsWith(
                HostUtil.HOST_INDICATOR)) {

            throw new IllegalArgumentException("The host path is not valid: " + hostAndFolderPath);
        }

        final Tuple2<String, Host> hostPathTuple = Try.of(
                () -> HostUtil.splitPathHost(hostAndFolderPath, user,
                        StringPool.FORWARD_SLASH)).getOrElseThrow(e -> new DotRuntimeException(e));

        return this.move(contentlet, user, hostPathTuple._2(), hostPathTuple._1(),
                respectFrontendRoles);
    }

    @Override
    public Contentlet move(final Contentlet contentlet, final User user, final Host host,
            final String folderPathParam,
            final boolean respectFrontendRoles) throws DotSecurityException, DotDataException {

        Logger.debug(this, () -> "Moving contentlet: " + contentlet.getIdentifier() + " to: "
                + folderPathParam);

        if (UtilMethods.isNotSet(folderPathParam) || !folderPathParam.startsWith(
                StringPool.SLASH)) {

            throw new IllegalArgumentException("The folder is not valid: " + folderPathParam);
        }

        // we need a / at the end to check if exits
        final String folderPath = folderPathParam.endsWith(StringPool.SLASH) ? folderPathParam
                : folderPathParam + StringPool.SLASH;

        //Check if the folder exists via Admin user, b/c user couldn't have VIEW Permissions over the folder
        Folder folder = Try.of(() -> APILocator.getFolderAPI()
                        .findFolderByPath(folderPath, host, APILocator.systemUser(), respectFrontendRoles))
                .getOrNull();

        if (null == folder || !UtilMethods.isSet(folder.getInode())) {

            // if the folder does not exists try, let's see if the current user can create it.
            Logger.debug(this, () -> "On Moving Contentlet, creating the Folders: " + folderPath);

            try {
                // multiple contentlets on a bulk action may require to create the same folder
                // if after release to block, the folder does not exists so create it
                final String lockKey = folderPath;
                folder = lockManager.tryLock(lockKey,
                        () -> {

                            Folder testFolder = Try.of(() -> APILocator.getFolderAPI()
                                            .findFolderByPath(folderPath, host, user, respectFrontendRoles))
                                    .getOrNull();

                            if (null == testFolder || !UtilMethods.isSet(testFolder.getInode())) {

                                Logger.debug(this,
                                        () -> "Creating folders: " + folderPath + ", contentlet: "
                                                + contentlet.getIdentifier());
                                testFolder = DotConcurrentFactory.getInstance()
                                        .getSingleSubmitter() // we need to run this in a separated thread, to use a diff conn.
                                        .submit(() -> this.createFolder(folderPath, contentlet,
                                                host, user, respectFrontendRoles))
                                        .get(); // b.c the folder is a pre-requisites
                            }

                            return testFolder;
                        });
            } catch (final Throwable t) {
                Logger.warn(getClass(), t.getMessage(), t);
                folder = null;
            }

            if (null == folder || !UtilMethods.isSet(folder.getInode())) {
                throw new IllegalArgumentException(
                        "The folder does not exists: " + folderPath + " and could not be created");
            }
        }

        return this.move(contentlet, user, host, folder, respectFrontendRoles);
    }

    @WrapInTransaction
    private Folder createFolder(final String folderPath, final Contentlet contentlet,
            final Host host,
            final User user, final boolean respectFrontendRoles)
            throws DotDataException, DotSecurityException {

        Logger.debug(this, () -> "Creating folders: " + folderPath + ", contentlet: "
                + contentlet.getIdentifier());
        return APILocator.getFolderAPI()
                .createFolders(folderPath, host, user, respectFrontendRoles);
    }

    @WrapInTransaction
    @Override
    public Contentlet move(final Contentlet contentlet, final User incomingUser, final Host host,
            final Folder folder,
            final boolean respectFrontendRoles) throws DotSecurityException, DotDataException {

        Logger.debug(this, () -> "Moving contentlet: " + contentlet.getIdentifier()
                + " to host: " + host.getHostname() + " and path: " + folder.getPath() + ", id: "
                + folder.getIdentifier());

        final User user =
                incomingUser != null ? incomingUser : APILocator.getUserAPI().getAnonymousUser();

        if (user.isAnonymousUser() && AnonymousAccess.systemSetting() != AnonymousAccess.WRITE) {
            throw new DotSecurityException(
                    "CONTENT_APIS_ALLOW_ANONYMOUS setting does not allow anonymous content WRITEs");
        }

        // if the user can write and add a children to the folder
        if (!permissionAPI.doesUserHavePermission(contentlet, PermissionAPI.PERMISSION_WRITE, user,
                respectFrontendRoles) ||
                !permissionAPI.doesUserHavePermission(folder, PERMISSION_CAN_ADD_CHILDREN, user)) {

            this.throwSecurityException(contentlet, user);
        }

        final Identifier identifier = APILocator.getIdentifierAPI()
                .loadFromDb(contentlet.getIdentifier());

        // if id exists
        if (null == identifier || !UtilMethods.isSet(identifier.getId())) {

            throw new DoesNotExistException(
                    "The identifier does not exists: " + contentlet.getIdentifier());
        }

        //Check if another content with the same name already exists in the new folder
        if (APILocator.getFileAssetAPI().fileNameExists(host, folder, identifier.getAssetName(),
                contentlet.getIdentifier())) {
            throw new IllegalArgumentException(
                    "Content with the same name: '" + identifier.getAssetName()
                            + "' already exists at the new path: " + host.getHostname()
                            + folder.getPath());
        }

        // update with the new host and path
        identifier.setHostId(host.getIdentifier());
        identifier.setParentPath(folder.getPath());

        Logger.debug(this, () -> "Updating the identifier: " + identifier);
        // changing the host and path will move the contentlet
        APILocator.getIdentifierAPI().save(identifier);

        // update the version ts in order to be repushed
        final Optional<ContentletVersionInfo> versionInfoOpt = APILocator.getVersionableAPI()
                .getContentletVersionInfo(identifier.getId(), contentlet.getLanguageId());
        if (versionInfoOpt.isPresent()) {
            versionInfoOpt.get().setVersionTs(new Date());
            APILocator.getVersionableAPI().saveContentletVersionInfo(versionInfoOpt.get());
        }

        // update the content host + folder
        contentlet.setHost(host.getIdentifier());
        contentlet.setFolder(folder.getInode());

        // clean cache
        HibernateUtil.addCommitListener(identifier.getId(), new FlushCacheRunnable() {
            @Override
            public void run() {
                CacheLocator.getContentletCache().remove(contentlet.getInode());
            }
        });

        // refresh the index based on the index policy
        this.indexAPI.addContentToIndex(contentlet, false);

        return contentlet;
    }

    @CloseDBIfOpened
    @Override
    public Optional<Contentlet> findInDb(final String inode) {

        return contentFactory.findInDb(inode);

    }

    @CloseDBIfOpened
    @Override
    public List<Contentlet> findByStructure(String structureInode, User user,
            boolean respectFrontendRoles, int limit, int offset)
            throws DotDataException, DotSecurityException {
        List<Contentlet> contentlets = contentFactory.findByStructure(structureInode, limit,
                offset);
        return permissionAPI.filterCollection(contentlets, PermissionAPI.PERMISSION_READ,
                respectFrontendRoles, user);
    }

    @Override
    public List<Contentlet> findByStructure(Structure structure, User user,
            boolean respectFrontendRoles, int limit, int offset)
            throws DotDataException, DotSecurityException {
        return findByStructure(structure.getInode(), user, respectFrontendRoles, limit, offset);
    }

    @CloseDBIfOpened
    @Override
    public Contentlet findContentletForLanguage(long languageId, Identifier contentletId)
            throws DotDataException, DotSecurityException {
        try {
            return findContentletByIdentifier(contentletId.getId(), false, languageId,
                    APILocator.systemUser(), false);
        } catch (DotContentletStateException dcs) {
            Logger.debug(this, () -> String.format(
                    "No working contentlet found for language: %d and identifier: %s ", languageId,
                    null != contentletId ? contentletId.getId() : "Unkown"));
        }
        return null;
    }


    public Contentlet findContentletByIdentifier(String identifier, boolean live, long languageId,
            String variantId, User user, boolean respectFrontendRoles)
            throws DotDataException, DotSecurityException, DotContentletStateException {
        if (languageId <= 0) {
            languageId = APILocator.getLanguageAPI().getDefaultLanguage().getId();
        }

        try {
            Optional<ContentletVersionInfo> clvi = APILocator.getVersionableAPI()
                    .getContentletVersionInfo(identifier, languageId, variantId);
            String liveInode = null;
            String workingInode = null;

            if (clvi.isPresent()) {
                liveInode = clvi.get().getLiveInode();
                workingInode = clvi.get().getWorkingInode();
            }

            if (live) {
                return find(liveInode, user, respectFrontendRoles);
            } else {
                return find(workingInode, user, respectFrontendRoles);
            }
        } catch (DotSecurityException se) {
            throw se;
        } catch (Exception e) {
            throw new DotContentletStateException(
                    "Can't find contentlet: " + identifier + " lang:" + languageId + " live:"
                            + live, e);
        }
    }

    @CloseDBIfOpened
    @Override
    public Contentlet findContentletByIdentifier(String identifier, boolean live, long languageId,
            User user, boolean respectFrontendRoles)
            throws DotDataException, DotSecurityException, DotContentletStateException {
        return findContentletByIdentifier(identifier, live, languageId,
                VariantAPI.DEFAULT_VARIANT.name(), user, respectFrontendRoles);

    }


    @CloseDBIfOpened
    @Override
    public Optional<Contentlet> findContentletByIdentifierOrFallback(final String identifier,
            final boolean live,
            final long incomingLangId, final User user, final boolean respectFrontendRoles) {

        final long defaultLanguageId = this.languageAPI.getDefaultLanguage().getId();
        final long tryLanguage = incomingLangId <= 0 ? defaultLanguageId : incomingLangId;
        boolean fallback = false;

        try {

            // try the user language
            Optional<ContentletVersionInfo> contentletVersionInfo =
                    APILocator.getVersionableAPI()
                            .getContentletVersionInfo(identifier, tryLanguage);

            // try the fallback if does not exists
            if (tryLanguage != defaultLanguageId && (!contentletVersionInfo.isPresent()
                    || (live && contentletVersionInfo.get().getLiveInode() == null))) {
                fallback = true;  // using the fallback
                contentletVersionInfo = APILocator.getVersionableAPI()
                        .getContentletVersionInfo(identifier, defaultLanguageId);
            }

            if (!contentletVersionInfo.isPresent()) {
                return Optional.empty();
            }

            final Contentlet contentlet = live ?
                    this.find(contentletVersionInfo.get().getLiveInode(), user,
                            respectFrontendRoles) :
                    this.find(contentletVersionInfo.get().getWorkingInode(), user,
                            respectFrontendRoles);

            if (null == contentlet) {
                return Optional.empty();
            }

            // if we are using the fallback, and it is not allowed, return empty
            if (fallback && tryLanguage != defaultLanguageId && !contentlet.getContentType()
                    .languageFallback()) {
                return Optional.empty();
            }

            return Optional.of(contentlet);
        } catch (Exception e) {
            throw new DotContentletStateException(
                    "Can't find contentlet: " + identifier + " lang:" + incomingLangId + " live:"
                            + live, e);
        }
    }

    @CloseDBIfOpened
    @Override
    public Contentlet findContentletByIdentifierAnyLanguage(final String identifier,
            final boolean includeDeleted) throws DotDataException {
        try {
            return contentFactory.findContentletByIdentifierAnyLanguage(identifier, includeDeleted);

        } catch (Exception e) {
            throw new DotContentletStateException("Can't find contentlet: " + identifier, e);
        }
    }

    @CloseDBIfOpened
    @Override
    public Contentlet findContentletByIdentifierAnyLanguage(final String identifier)
            throws DotDataException {
        try {
            return contentFactory.findContentletByIdentifierAnyLanguage(identifier);

        } catch (Exception e) {
            throw new DotContentletStateException("Can't find contentlet: " + identifier, e);
        }
    }

    @CloseDBIfOpened
    @Override
<<<<<<< HEAD
    public Contentlet findContentletByIdentifierAnyLanguageAndVariant(final String identifier) throws DotDataException{

        try {
            final ContentletVersionInfo anyContentletVersionInfoAnyVariant = FactoryLocator.getVersionableFactory()
                    .findAnyContentletVersionInfoAnyVariant(identifier, false)
                    .orElseThrow(() -> new NotFoundInDbException("Contentlet does not exists"));

            return contentFactory.find(anyContentletVersionInfoAnyVariant.getWorkingInode());
        } catch (Exception e) {
            throw new DotContentletStateException("Can't find contentlet: " + identifier, e);
        }
    }

    @CloseDBIfOpened
    @Override
    public Contentlet findContentletByIdentifierAnyLanguage(final String identifier, final String variant) throws DotDataException {
=======
    public Contentlet findContentletByIdentifierAnyLanguage(final String identifier,
            final String variant) throws DotDataException {
>>>>>>> 133838fb
        try {
            return contentFactory.findContentletByIdentifierAnyLanguage(identifier, variant);
        } catch (Exception e) {
            throw new DotContentletStateException("Can't find contentlet: " + identifier, e);
        }
    }

    @CloseDBIfOpened
    @Override
    public List<Contentlet> findContentletsByIdentifiers(final String[] identifiers,
            final boolean live, final long languageId, final User user,
            final boolean respectFrontendRoles)
            throws DotDataException, DotSecurityException, DotContentletStateException {
        final List<Contentlet> contentlets = new ArrayList<>();

        for (final String identifier : identifiers) {

            final Contentlet contentlet = findContentletByIdentifier(identifier.trim(), live,
                    languageId, user, respectFrontendRoles);
            contentlets.add(contentlet);
        }

        return contentlets;
    }

    @CloseDBIfOpened
    @Override
    public List<Contentlet> findContentlets(List<String> inodes)
            throws DotDataException, DotSecurityException {
        return contentFactory.findContentlets(inodes);
    }

    @CloseDBIfOpened
    @Override
    public List<Contentlet> findContentletsByFolder(Folder parentFolder, User user,
            boolean respectFrontendRoles) throws DotDataException, DotSecurityException {

        try {
            return permissionAPI.filterCollection(
                    search("+conFolder:" + parentFolder.getInode(), -1, 0, null, user,
                            respectFrontendRoles), PermissionAPI.PERMISSION_READ,
                    respectFrontendRoles, user);
        } catch (Exception e) {
            Logger.error(this.getClass(), e.getMessage(), e);
            throw new DotRuntimeException(e.getMessage(), e);
        }

    }

    @CloseDBIfOpened
    @Override
    public List<Contentlet> findContentletsByHost(Host parentHost, User user,
            boolean respectFrontendRoles) throws DotDataException, DotSecurityException {
        try {
            return permissionAPI.filterCollection(
                    search("+conHost:" + parentHost.getIdentifier() + " +working:true", -1, 0, null,
                            user, respectFrontendRoles), PermissionAPI.PERMISSION_READ,
                    respectFrontendRoles, user);
        } catch (Exception e) {
            Logger.error(this.getClass(), e.getMessage(), e);
            throw new DotRuntimeException(e.getMessage(), e);
        }
    }

    @CloseDBIfOpened
    @Override
    public PaginatedContentlets findContentletsPaginatedByHost(Host parentHost, User user,
            boolean respectFrontendRoles) throws DotDataException, DotSecurityException {
        return findContentletsPaginatedByHost(parentHost, null, null, user, respectFrontendRoles);
    }


    public PaginatedContentlets findContentletsPaginatedByHost(final Host parentHost,
            final List<Integer> includingContentTypes,
            final List<Integer> excludingContentTypes,
            final User user,
            final boolean respectFrontendRoles) throws DotDataException, DotSecurityException {

        final String query = getContentletByHostQuery(parentHost, includingContentTypes,
                excludingContentTypes);

        return new PaginatedContentletBuilder()
                .setLuceneQuery(query)
                .setUser(user)
                .setRespectFrontendRoles(respectFrontendRoles)
                .build();
    }

    @CloseDBIfOpened
    @Override
    public List<Contentlet> findContentletsByHost(Host parentHost,
            List<Integer> includingContentTypes, List<Integer> excludingContentTypes, User user,
            boolean respectFrontendRoles) throws DotDataException, DotSecurityException {
        try {
            final String query = getContentletByHostQuery(parentHost, includingContentTypes,
                    excludingContentTypes);

            return permissionAPI.filterCollection(
                    search(query, -1, 0, null, user, respectFrontendRoles),
                    PermissionAPI.PERMISSION_READ, respectFrontendRoles, user);
        } catch (Exception e) {
            Logger.error(this.getClass(), e.getMessage(), e);
            throw new DotRuntimeException(e.getMessage(), e);
        }
    }

    private String getContentletByHostQuery(Host parentHost, List<Integer> includingContentTypes,
            List<Integer> excludingContentTypes) {
        final StringBuilder query = new StringBuilder();
        query.append("+conHost:").append(parentHost.getIdentifier()).append(" +working:true");

        // Including content types
        if (includingContentTypes != null && !includingContentTypes.isEmpty()) {
            query.append(" +structureType:(").append(StringUtils.join(includingContentTypes, " "))
                    .append(")");
        }

        // Excluding content types
        if (excludingContentTypes != null && !excludingContentTypes.isEmpty()) {
            query.append(" -structureType:(").append(StringUtils.join(excludingContentTypes, " "))
                    .append(")");
        }
        return query.toString();
    }

    @CloseDBIfOpened
    @Override
    public List<Contentlet> findContentletsByHostBaseType(Host parentHost,
            List<Integer> includingBaseTypes, User user, boolean respectFrontendRoles)
            throws DotDataException, DotSecurityException {
        try {
            StringBuilder query = new StringBuilder();
            query.append("+conHost:").append(parentHost.getIdentifier()).append(" +working:true");

            // Including content types
            if (includingBaseTypes != null && !includingBaseTypes.isEmpty()) {
                query.append(" +baseType:(").append(StringUtils.join(includingBaseTypes, " "))
                        .append(")");
            }

            return permissionAPI.filterCollection(
                    search(query.toString(), -1, 0, null, user, respectFrontendRoles),
                    PermissionAPI.PERMISSION_READ, respectFrontendRoles, user);
        } catch (Exception e) {
            Logger.error(this.getClass(), e.getMessage(), e);
            throw new DotRuntimeException(e.getMessage(), e);
        }
    }

    // note: is not annotated with WrapInTransaction b/c it handles his own transaction locally in the method
    @WrapInTransaction
    @Override
    public void publish(final Contentlet contentlet, final User userIn,
            final boolean respectFrontendRoles)
            throws DotSecurityException, DotDataException, DotStateException {
        final User user = (userIn != null) ? userIn : APILocator.getUserAPI().getAnonymousUser();
        String contentPushPublishDate = contentlet.getStringProperty(
                Contentlet.WORKFLOW_PUBLISH_DATE);
        String contentPushExpireDate = contentlet.getStringProperty("wfExpireDate");

        contentPushPublishDate =
                UtilMethods.isSet(contentPushPublishDate) ? contentPushPublishDate : "N/D";
        contentPushExpireDate =
                UtilMethods.isSet(contentPushExpireDate) ? contentPushExpireDate : "N/D";

        ActivityLogger.logInfo(getClass(), "Publishing Content",
                "StartDate: " + contentPushPublishDate + "; "
                        + "EndDate: " + contentPushExpireDate + "; User:" + (user != null
                        ? user.getUserId() : "Unknown")
                        + "; ContentIdentifier: " + (contentlet != null ? contentlet.getIdentifier()
                        : "Unknown"), contentlet.getHost());

        try {

            final Optional<Contentlet> contentletOpt = this.checkAndRunPublishAsWorkflow(contentlet,
                    user, respectFrontendRoles);
            if (contentletOpt.isPresent()) {

                Logger.info(this, "A Workflow has been run instead of a simple publish: " +
                        contentlet.getIdentifier());
                if (!contentlet.getInode().equals(contentletOpt.get().getInode())) {
                    this.copyProperties(contentlet, contentletOpt.get().getMap());
                }
                return;
            }

            this.internalPublish(contentlet, user, respectFrontendRoles);
        } catch (DotDataException | DotStateException | DotSecurityException e) {

            ActivityLogger.logInfo(getClass(), "Error Publishing Content",
                    "StartDate: " + contentPushPublishDate + "; "
                            + "EndDate: " + contentPushExpireDate + "; User:" + (user != null
                            ? user.getUserId() : "Unknown")
                            + "; ContentIdentifier: " + (contentlet != null
                            ? contentlet.getIdentifier() : "Unknown"), contentlet.getHost());
            throw e;
        }

        ActivityLogger.logInfo(getClass(), "Content Published",
                "StartDate: " + contentPushPublishDate + "; "
                        + "EndDate: " + contentPushExpireDate + "; User:" + (user != null
                        ? user.getUserId() : "Unknown")
                        + "; ContentIdentifier: " + (contentlet != null ? contentlet.getIdentifier()
                        : "Unknown"), contentlet.getHost());

        //Generate a System Event for this publish operation
        HibernateUtil.addCommitListener(
                () -> this.contentletSystemEventUtil.pushPublishEvent(contentlet), 1000);
    }

    private void internalPublish(final Contentlet contentlet, final User user,
            final boolean respectFrontendRoles) throws DotDataException, DotSecurityException {

        if (StringPool.BLANK.equals(contentlet.getInode())) {

            throw new DotContentletStateException(CAN_T_CHANGE_STATE_OF_CHECKED_OUT_CONTENT);
        }

        if (!permissionAPI.doesUserHavePermission(contentlet, PermissionAPI.PERMISSION_PUBLISH,
                user, respectFrontendRoles)) {

            Logger.debug(PublishFactory.class,
                    () -> "publishAsset: user = " + (user != null ? user.getEmailAddress()
                            : "Unknown")
                            + ", don't have permissions to publish: " + (contentlet != null
                            ? contentlet.getInode() : "Unknown"));

            //If the contentlet has CMS Owner Publish permission on it, the user creating the new contentlet is allowed to publish
            final List<Role> roles = permissionAPI.getRoles(contentlet.getPermissionId(),
                    PermissionAPI.PERMISSION_PUBLISH, "CMS Owner", 0, -1);
            final Role cmsOwner = APILocator.getRoleAPI().loadCMSOwnerRole();

            if (roles.size() > 0) {
                final boolean isCMSOwner = roles.stream().anyMatch(cmsOwner::equals);

                if (!isCMSOwner) {

                    throw new DotSecurityException(
                            "User " + (user != null ? user.getUserId() : "Unknown")
                                    + "does not have permission to publish contentlet with inode "
                                    + (contentlet != null ? contentlet.getInode() : "Unknown"));
                }
            } else {
                throw new DotSecurityException(
                        "User " + (user != null ? user.getUserId() : "Unknown")
                                + "does not have permission to publish contentlet with inode "
                                + (contentlet != null ? contentlet.getInode() : "Unknown"));
            }
        }

        WorkflowProcessor workflow = null;
        // to run a workflow we need an action id set, not be part of a workflow already and do not desired disable it
        if (contentlet.getMap().get(Contentlet.DISABLE_WORKFLOW) == null &&
                UtilMethods.isSet(contentlet.getActionId()) &&
                (null == contentlet.getMap().get(Contentlet.WORKFLOW_IN_PROGRESS) ||
                        Boolean.FALSE.equals(
                                contentlet.getMap().get(Contentlet.WORKFLOW_IN_PROGRESS))
                )) {
            workflow = APILocator.getWorkflowAPI().fireWorkflowPreCheckin(contentlet, user);
        }

        canLock(contentlet, user, respectFrontendRoles);

        //Set contentlet to live and unlocked
        APILocator.getVersionableAPI().setLive(contentlet);

        publishAssociated(contentlet, false);

        if (null != workflow) {

            workflow.setContentlet(contentlet);
            APILocator.getWorkflowAPI().fireWorkflowPostCheckin(workflow);
        }

        if (contentlet.isFileAsset()) {

            cleanFileAssetCache(contentlet, user, respectFrontendRoles);
        }

        //"Enable" and/or create a tag for this Persona key tag
        if (Structure.STRUCTURE_TYPE_PERSONA == contentlet.getStructure().getStructureType()) {
            //If not exist create a tag based on this persona key tag
            APILocator.getPersonaAPI().enableDisablePersonaTag(contentlet, true);
        }

        if (contentlet.isVanityUrl()) {
            APILocator.getVanityUrlAPI().invalidateVanityUrl(contentlet);
        }


        /*
        Triggers a local system event when this contentlet commit listener is executed,
        anyone who need it can subscribed to this commit listener event, on this case will be
        mostly use it in order to invalidate this contentlet cache.
         */
        triggerCommitListenerEvent(contentlet, user, true);

        // by now, the publish event is making a duplicate reload events on the site browser
        // so we decided to comment it out by now, and
        //contentletSystemEventUtil.pushPublishEvent(contentlet);
    }

    @Override
    public void publishAssociated(Contentlet contentlet, boolean isNew)
            throws DotSecurityException, DotDataException,
            DotContentletStateException, DotStateException {
        publishAssociated(contentlet, isNew, true);

    }

    @WrapInTransaction
    @Override
    public void publishAssociated(final Contentlet contentlet, final boolean isNew,
            final boolean isNewVersion) throws
            DotSecurityException, DotDataException, DotStateException {

        if (!contentlet.isWorking()) {

            throw new DotContentletStateException("Only the working version can be published");
        }

        ThreadContextUtil.ifReindex(
                () -> indexAPI.addContentToIndex(contentlet, INCLUDE_DEPENDENCIES),
                INCLUDE_DEPENDENCIES);

        // Publishes the files associated with the Contentlet
        final List<Field> fields = FieldsCache.getFieldsByStructureInode(
                contentlet.getStructureInode());
        final Language defaultLang = languageAPI.getDefaultLanguage();
        final User systemUser = APILocator.getUserAPI().getSystemUser();

        for (final Field field : fields) {
            if (Field.FieldType.IMAGE.toString().equals(field.getFieldType()) ||
                    Field.FieldType.FILE.toString().equals(field.getFieldType())) {

                // NOTE: Keep in mind that at this moment the FILE ASSET could be in the same language or
                // default lang (DEFAULT_FILE_TO_DEFAULT_LANGUAGE=true)
                try {
                    // We need to get the Identifier from the field. (Image or File)
                    final String fieldValue = UtilMethods.isSet(getFieldValue(contentlet, field)) ?
                            getFieldValue(contentlet, field).toString() : StringUtils.EMPTY;
                    Identifier id = APILocator.getIdentifierAPI().find(fieldValue);

                    // If this is a new File Asset (Contentlet).
                    if (InodeUtils.isSet(id.getId()) && id.getAssetType().equals("contentlet")) {
                        Contentlet fileAssetCont;

                        // First we want to find the LIVE File Asset with same language of the parent Contentlet.
                        try {
                            findContentletByIdentifier(id.getId(), true, contentlet.getLanguageId(),
                                    systemUser, false);
                        } catch (DotContentletStateException seLive) {
                            // If we don't have results, we try to find the WORKING File Asset
                            // with same language of the parent Contentlet.
                            try {
                                fileAssetCont = findContentletByIdentifier(id.getId(), false,
                                        contentlet.getLanguageId(),
                                        systemUser, false);
                                publish(fileAssetCont, systemUser, false);
                            } catch (DotContentletStateException seWorking) {
                                // Now, if we still don't have resutls we should try to find de LIVE File Asset but
                                // with DEFAULT language. Note: no need to do repeat this is the language previously
                                // serched was already the default.
                                if (defaultLang.getId() != contentlet.getLanguageId()) {
                                    try {
                                        findContentletByIdentifier(id.getId(), true,
                                                defaultLang.getId(),
                                                systemUser, false);
                                    } catch (DotContentletStateException se) {
                                        // Again, if we don't find anything LIVE, we try WORKING File Asset + DEFAULT lang.
                                        fileAssetCont = findContentletByIdentifier(id.getId(),
                                                false, defaultLang.getId(),
                                                systemUser, false);
                                        publish(fileAssetCont, systemUser, false);
                                    }
                                } else {
                                    // If we already were using the default language we need to throw
                                    // the DotContentletStateException.
                                    throw seWorking;
                                }
                            }

                        }
                    }
                } catch (Exception ex) {
                    Logger.debug(this, ex.getMessage(), ex);
                    throw new DotStateException("Problem occurred while publishing file", ex);
                }
            }
        }

        this.publishRelatedLinks(contentlet, isNewVersion, systemUser);

        if (!isNew) {
            // writes the contentlet to a live directory under velocity folder

            new ContentletLoader().invalidate(contentlet);
            CacheLocator.getContentletCache().remove(contentlet.getInode());

            // Need to refresh the live pages that reference this piece of
            // content
            publishRelatedHtmlPages(contentlet);
        }

    }

    @CloseDBIfOpened
    private void publishRelatedLinks(final Contentlet contentlet,
            final boolean isNewVersion,
            final User systemUser) throws DotDataException, DotSecurityException {
        // gets all not live link children
        Logger.debug(this, "IM HERE BEFORE PUBLISHING LINKS FOR A CONTENTLET!!!!!!!");
        final List<Link> links = getRelatedLinks(contentlet, systemUser, false);

        for (Link link : links) {

            Logger.debug(this,
                    "*****I'm a Contentlet -- Publishing my Link Child=" + link.getInode());
            try {

                PublishFactory.publishAsset(link, systemUser, false, isNewVersion);
            } catch (DotSecurityException e) {
                Logger.debug(this, "User has permissions to publish the content = "
                        + contentlet.getIdentifier()
                        + " but not the related link = " + link.getIdentifier());
                throw new DotStateException(
                        "Problem occured while publishing link: " + e.getMessage(), e);
            } catch (Exception e) {
                throw new DotStateException(
                        "Problem occured while publishing file: " + e.getMessage(), e);
            }
        }
    } // publishRelatedLinks.

    @Override
    public List<Contentlet> search(String luceneQuery, int limit, int offset, String sortBy,
            User user, boolean respectFrontendRoles) throws DotDataException, DotSecurityException {
        return search(luceneQuery, limit, offset, sortBy, user, respectFrontendRoles,
                PermissionAPI.PERMISSION_READ);
    }

    @Override
    public List<Contentlet> search(String luceneQuery, int limit, int offset, String sortBy,
            User user, boolean respectFrontendRoles, int requiredPermission)
            throws DotDataException, DotSecurityException {
        PaginatedArrayList<Contentlet> contents = new PaginatedArrayList<Contentlet>();
        ArrayList<String> inodes = new ArrayList<String>();

        PaginatedArrayList<ContentletSearch> list = (PaginatedArrayList) searchIndex(luceneQuery,
                limit, offset, sortBy, user, respectFrontendRoles);
        contents.setTotalResults(list.getTotalResults());
        for (ContentletSearch conwrap : list) {

            inodes.add(conwrap.getInode());
        }

        List<Contentlet> contentlets = findContentlets(inodes);
        Map<String, Contentlet> map = new HashMap<String, Contentlet>(contentlets.size());
        for (Contentlet contentlet : contentlets) {
            map.put(contentlet.getInode(), contentlet);
        }
        for (String inode : inodes) {
            if (map.get(inode) != null) {
                contents.add(map.get(inode));
            }
        }
        return contents;

    }

    @Override
    public List<Contentlet> searchByIdentifier(String luceneQuery, int limit, int offset,
            String sortBy, User user, boolean respectFrontendRoles)
            throws DotDataException, DotSecurityException {
        return searchByIdentifier(luceneQuery, limit, offset, sortBy, user, respectFrontendRoles,
                PermissionAPI.PERMISSION_READ);
    }

    @Override
    public List<Contentlet> searchByIdentifier(String luceneQuery, int limit, int offset,
            String sortBy, User user, boolean respectFrontendRoles, int requiredPermission)
            throws DotDataException, DotSecurityException {
        return searchByIdentifier(luceneQuery, limit, offset, sortBy, user, respectFrontendRoles,
                requiredPermission, false);
    }

    @CloseDBIfOpened
    @Override
    public List<Contentlet> searchByIdentifier(String luceneQuery, int limit, int offset,
            String sortBy, User user, boolean respectFrontendRoles, int requiredPermission,
            boolean anyLanguage) throws DotDataException, DotSecurityException {
        PaginatedArrayList<Contentlet> contents = new PaginatedArrayList<>();
        PaginatedArrayList<ContentletSearch> list = (PaginatedArrayList) searchIndex(luceneQuery,
                limit, offset, sortBy, user, respectFrontendRoles);
        contents.setTotalResults(list.getTotalResults());

        List<String> identifierList = new ArrayList<>();
        for (ContentletSearch conwrap : list) {
            String ident = conwrap.getIdentifier();
            Identifier ii = APILocator.getIdentifierAPI().find(ident);
            if (ii != null && UtilMethods.isSet(ii.getId())) {
                identifierList.add(ident);
            }
        }
        String[] identifiers = new String[identifierList.size()];
        identifiers = identifierList.toArray(identifiers);

        List<Contentlet> contentlets = new ArrayList<>();
        if (anyLanguage) {
            for (String identifier : identifierList) {
                for (Language lang : APILocator.getLanguageAPI().getLanguages()) {
                    try {
                        Contentlet languageContentlet = null;
                        try {
                            languageContentlet = findContentletByIdentifier(identifier, false,
                                    lang.getId(), user, respectFrontendRoles);
                        } catch (DotContentletStateException e) {
                            Logger.debug(this, e.getMessage(), e);
                        }
                        if (languageContentlet != null && UtilMethods.isSet(
                                languageContentlet.getInode())) {
                            contentlets.add(languageContentlet);
                            break;
                        }
                    } catch (DotContentletStateException se) {
                        Logger.debug(this, se.getMessage());
                    }
                }
            }
        } else {
            contentlets = findContentletsByIdentifiers(identifiers, false,
                    APILocator.getLanguageAPI().getDefaultLanguage().getId(), user,
                    respectFrontendRoles);
        }

        Map<String, Contentlet> map = new HashMap<>(contentlets.size());
        for (Contentlet contentlet : contentlets) {
            map.put(contentlet.getIdentifier(), contentlet);
        }
        for (String identifier : identifiers) {
            if (map.get(identifier) != null && !contents.contains(map.get(identifier))) {
                contents.add(map.get(identifier));
            }
        }

        return contents;
    }

    @Override
    public List<Contentlet> getAllContentByVariants(final User user,
            final boolean respectFrontendRoles, final String... variantNames)
            throws DotDataException, DotStateException,
            DotSecurityException {

        final String queryWithoutParenthesis = Arrays.stream(variantNames)
                .map((variant) -> "variant:" + variant)
                .collect(Collectors.joining(" OR "));

        final String query = "+(" + queryWithoutParenthesis + ")";

        return search(query, -1, 0, null,
                user, respectFrontendRoles);
    }

    @Override
    public void addPermissionsToQuery(StringBuffer buffy, User user, List<Role> roles,
            boolean respectFrontendRoles) throws DotSecurityException, DotDataException {
        if (user != null) {
            buffy.append(" +((+owner:" + user.getUserId() + " +ownerCanRead:true) ");
        } else {
            buffy.append(" +(");
        }
        if (0 < roles.size()) {
            buffy.append(" (");
            for (Role role : roles) {
                buffy.append("permissions:p" + role.getId() + ".1p* ");
            }
            buffy.append(") ");
        }
        if (respectFrontendRoles) {
            buffy.append("(permissions:p" + APILocator.getRoleAPI().loadCMSAnonymousRole().getId()
                    + ".1p*) ");
            if (user != null && user.isFrontendUser()) {
                buffy.append(
                        "(permissions:p" + APILocator.getRoleAPI().loadLoggedinSiteRole().getId()
                                + ".1p*)");
            }
        }
        buffy.append(")");

        if (user == null || !user.isBackendUser()) {
            buffy.append(" +live:true ");
        }


    }

    @Override
    public List<ContentletSearch> searchIndex(String luceneQuery, int limit, int offset,
            String sortBy, User user, boolean respectFrontendRoles)
            throws DotSecurityException, DotDataException {
        boolean isAdmin = false;
        List<Role> roles = new ArrayList<Role>();
        if (user == null && !respectFrontendRoles) {
            throw new DotSecurityException(
                    "You must specify a user if you are not respecting frontend roles");
        }
        if (user != null) {
            if (!APILocator.getRoleAPI()
                    .doesUserHaveRole(user, APILocator.getRoleAPI().loadCMSAdminRole())) {
                roles = APILocator.getRoleAPI().loadRolesForUser(user.getUserId());
            } else {
                isAdmin = true;
            }
        }
        final StringBuffer buffy = new StringBuffer(luceneQuery);

        // Permissions in the query
        if (!isAdmin) {
            addPermissionsToQuery(buffy, user, roles, respectFrontendRoles);
        }

        if (UtilMethods.isSet(sortBy) && sortBy.trim().equalsIgnoreCase("random")) {
            sortBy = "random";
        }

        if (limit <= 0) {
            limit = MAX_LIMIT;
        }

        if (limit <= MAX_LIMIT) {
            final SearchHits searchHits = contentFactory.indexSearch(buffy.toString(), limit,
                    offset, sortBy);
            final PaginatedArrayList<ContentletSearch> list = new PaginatedArrayList<>();
            list.setTotalResults(searchHits.getTotalHits().value);

            for (final SearchHit searchHit : searchHits.getHits()) {
                try {
                    final Map<String, Object> sourceMap = searchHit.getSourceAsMap();
                    final ContentletSearch conWrapper = new ContentletSearch();
                    conWrapper.setId(searchHit.getId());
                    conWrapper.setIndex(searchHit.getIndex());
                    conWrapper.setIdentifier(sourceMap.get("identifier").toString());
                    conWrapper.setInode(sourceMap.get("inode").toString());
                    conWrapper.setScore(searchHit.getScore());

                    list.add(conWrapper);
                } catch (Exception e) {
                    Logger.error(this, e.getMessage(), e);
                }
            }
            return list;
        } else {
            return contentFactory.indexSearchScroll(buffy.toString(), sortBy);
        }

    }

    @CloseDBIfOpened
    @Override
    public void publishRelatedHtmlPages(final Contentlet contentlet)
            throws DotStateException, DotDataException {
        if (StringUtils.EMPTY.equals(contentlet.getInode())) {
            throw new DotContentletStateException(CAN_T_CHANGE_STATE_OF_CHECKED_OUT_CONTENT);
        }
        //Get the contentlet Identifier to gather the related pages
        final Identifier identifier = APILocator.getIdentifierAPI().find(contentlet);
        //Get the identifier's number of the related pages
        final List<MultiTree> multitrees = APILocator.getMultiTreeAPI()
                .getMultiTreesByChild(identifier.getId());

        for (MultiTree multitree : multitrees) {
            //Get the Identifiers of the related pages
            final Identifier htmlPageIdentifier = APILocator.getIdentifierAPI()
                    .find(multitree.getParent1());
            Long languageId = -1L;
            IHTMLPage page = null;
            //Get the pages
            try {

                //Get the contenlet language in order to find the proper language page to invalidate
                languageId = contentlet.getLanguageId();
                //Search for the page with a given identifier and for a given language (in case of Pages as content)
                page = loadPageByIdentifier(htmlPageIdentifier.getId(), true, languageId,
                        APILocator.getUserAPI().getSystemUser(), false);

                if (null != page && page.isLive()) {
                    //Rebuild the pages' files
                    new PageLoader().invalidate(page);

                }
            } catch (Exception e) {
                final String htmlPageIdentifierId =
                        null != htmlPageIdentifier ? htmlPageIdentifier.getId() : null;
                final String pageInode = null != page ? page.getInode() : null;
                Logger.warn(this.getClass(),
                        "Cannot publish related HTML Pages" + ". htmlPageIdentifier.getId() = ["
                                + htmlPageIdentifierId
                                + "], languageId = [" + languageId + "], pageInode = [" + pageInode
                                + "]. This might happen if contents are being imported in batch.");
            }

        }

        // if it showOnMenu is checked changing publish status should remove nav on that folder
        if ((contentlet.getStructure().getStructureType() == Structure.STRUCTURE_TYPE_FILEASSET
                || contentlet.getStructure().getStructureType()
                == Structure.STRUCTURE_TYPE_HTMLPAGE)
                && contentlet.getStringProperty("showOnMenu") != null
                && contentlet.getStringProperty("showOnMenu").contains("true")) {

            CacheLocator.getNavToolCache()
                    .removeNavByPath(identifier.getHostId(), identifier.getParentPath());
        }
    }

    @WrapInTransaction
    @Override
    public void cleanField(final Structure structure, final Date deletionDate, final Field oldField,
            final User user,
            final boolean respectFrontendRoles)
            throws DotSecurityException, DotDataException {
        if (!permissionAPI.doesUserHavePermission(structure, PermissionAPI.PERMISSION_PUBLISH, user,
                respectFrontendRoles)) {
            throw new DotSecurityException(
                    "Must be able to publish structure to clean all the fields with user: "
                            + (user != null ? user.getUserId() : "Unknown"));
        }

        com.dotcms.contenttype.model.field.Field field = new LegacyFieldTransformer(
                oldField).from();

        // Binary fields have nothing to do with database.
        if (field instanceof BinaryField) {
            int batchSize = 500;
            int offset = 0;
            final List<Contentlet> contentlets = new ArrayList<>();
            contentlets.addAll(
                    contentFactory.findByStructure(structure.getInode(), deletionDate, batchSize,
                            offset));
            while (!contentlets.isEmpty()) {
                final List<Contentlet> finalList = new ArrayList<>();
                finalList.addAll(contentlets);
                HibernateUtil.addCommitListener(() -> moveBinaryFilesToTrash(finalList, oldField));
                offset += batchSize;
                contentlets.clear();
                contentlets.addAll(
                        contentFactory.findByStructure(structure.getInode(), deletionDate,
                                batchSize, offset));
            }
        } else if (field instanceof TagField) {
            int batchSize = 500;
            int offset = 0;
            final List<Contentlet> contentlets = new ArrayList<>();
            contentlets.addAll(
                    contentFactory.findByStructure(structure.getInode(), deletionDate, batchSize,
                            offset));
            while (!contentlets.isEmpty()) {
                for (Contentlet contentlet : contentlets) {
                    tagAPI.deleteTagInodesByInodeAndFieldVarName(contentlet.getInode(),
                            field.variable());
                }
                offset += batchSize;
                contentlets.clear();
                contentlets.addAll(
                        contentFactory.findByStructure(structure.getInode(), deletionDate,
                                batchSize, offset));
            }
        } else if (field.dataType() == DataTypes.SYSTEM || field.dataType() == DataTypes.NONE) {
            return;
        } else {

            contentFactory.clearField(structure.getInode(), deletionDate, oldField);
        }
    }

    @Override
    @WrapInTransaction
    public void cleanField(Structure structure, Field oldField, User user,
            boolean respectFrontendRoles)
            throws DotSecurityException, DotDataException {
        cleanField(structure, null, oldField, user, respectFrontendRoles);
    }

    /**
     * Searches for a HTML Page with a given identifier and a given languageId, the languageId will
     * be use only the new HTML Pages (pages as content).
     *
     * @param ident
     * @param live
     * @param languageId
     * @param user
     * @param frontRoles
     * @return
     * @throws DotDataException
     * @throws DotContentletStateException
     * @throws DotSecurityException
     */
    private IHTMLPage loadPageByIdentifier(String ident, boolean live, Long languageId, User user,
            boolean frontRoles)
            throws DotDataException, DotContentletStateException, DotSecurityException {

        return APILocator.getHTMLPageAssetAPI().fromContentlet(
                this.findContentletByIdentifier(ident, live, languageId, user, frontRoles));

    }

    /**
     * @deprecated As of 2016-05-16, replaced by
     * {@link #loadPageByIdentifier(String, boolean, Long, User, boolean)}
     */
    private IHTMLPage loadPageByIdentifier(String ident, boolean live, User user,
            boolean frontRoles)
            throws DotDataException, DotContentletStateException, DotSecurityException {
        return loadPageByIdentifier(ident, live, 0L, user, frontRoles);
    }

    @CloseDBIfOpened
    @Override
    public List<Map<String, Object>> getContentletReferences(final Contentlet contentlet,
            final User user, final boolean respectFrontendRoles)
            throws DotSecurityException, DotDataException, DotContentletStateException {

        final List<Map<String, Object>> results = new ArrayList<Map<String, Object>>();
        if (contentlet == null || !InodeUtils.isSet(contentlet.getInode())) {
            throw new DotContentletStateException("Contentlet must exist");
        }
        if (!permissionAPI.doesUserHavePermission(contentlet, PermissionAPI.PERMISSION_READ, user,
                respectFrontendRoles)) {
            throw new DotSecurityException("User " + (user != null ? user.getUserId() : "Unknown")
                    + " cannot read Contentlet");
        }

        final Identifier id = APILocator.getIdentifierAPI().find(contentlet);
        if (!InodeUtils.isSet(id.getId())) {
            return results;
        }

        final List<MultiTree> trees = APILocator.getMultiTreeAPI().getMultiTreesByChild(id.getId());
        for (final MultiTree tree : trees) {

            try {
                final IHTMLPage page = APILocator.getHTMLPageAssetAPI()
                        .findByIdLanguageFallback(tree.getHtmlPage(), contentlet.getLanguageId(),
                                false,
                                APILocator.getUserAPI().getSystemUser(), false);

                if (InodeUtils.isSet(page.getInode())) {

                    final Container container = APILocator.getContainerAPI()
                            .getWorkingContainerById(tree.getContainer(),
                                    APILocator.getUserAPI().getSystemUser(), false);

                    if (InodeUtils.isSet(container.getInode())) {
                        final String personaName = getPersonaNameByMultitree(tree);
                        final Map<String, Object> map = new HashMap<>();
                        map.put("page", page);
                        map.put("container", container);
                        map.put("persona", personaName);
                        results.add(map);
                    }
                }
            } catch (DoesNotExistException e) {
                Logger.debug(this, "Page not available in the requested language. This is ok");
            }
        }
        return results;
    }

    @Override
    public Optional<Integer> getAllContentletReferencesCount(final String contentletId)
            throws DotDataException {
        return Optional.of(this.multiTreeAPI.get().getAllContentletReferencesCount(contentletId));
    }

    private String getPersonaNameByMultitree(final MultiTree tree)
            throws DotSecurityException, DotDataException {
        final Supplier<String> defaultPersonaSupplier = () -> Try.of(() ->
                LanguageUtil.get(DEFAULT_PERSONA_NAME_KEY)).getOrElse("Default Visitor");

        String personaTag = Try.of(() -> tree.getPersonalization()
                        .substring((Persona.DOT_PERSONA_PREFIX_SCHEME + StringPool.COLON).length()))
                .getOrElse("");
        Optional<Persona> personaOpt = APILocator.getPersonaAPI()
                .findPersonaByTag(personaTag,
                        APILocator.systemUser(), false);

        return personaOpt.isPresent() ? personaOpt.get().getName() : defaultPersonaSupplier.get();
    }

    @CloseDBIfOpened
    @Override
    public Object getFieldValue(final Contentlet contentlet,
            final com.dotcms.contenttype.model.field.Field theField) {
        return getFieldValue(contentlet, theField, null, false);
    }

    @CloseDBIfOpened
    @Override
    public Object getFieldValue(final Contentlet contentlet,
            final com.dotcms.contenttype.model.field.Field theField, final User user,
            final boolean respectFrontEndRoles) {
        try {
            User currentUser = user;
            if (currentUser == null) {
                currentUser = APILocator.getUserAPI().getSystemUser();
            }
            if (theField instanceof ConstantField) {
                contentlet.getMap().put(theField.variable(), theField.values());
                return theField.values();
            }
            if (theField instanceof HostFolderField) {
                if (FolderAPI.SYSTEM_FOLDER.equals(contentlet.getFolder())) {
                    return contentlet.getHost();
                } else {
                    return contentlet.getFolder();
                }
            } else if (theField instanceof CategoryField) {
                final Category categoryField = this.categoryAPI.find(theField.values(), currentUser,
                        respectFrontEndRoles);
                // Get all the Contentlets Categories
                final List<Category> selectedCategories = this.categoryAPI
                        .getParents(contentlet, currentUser, respectFrontEndRoles);
                if (selectedCategories.isEmpty()) {
                    return List.of();
                }
                final List<Category> availableCategories = this.categoryAPI
                        .getAllChildren(categoryField, APILocator.systemUser(), false);
                if (availableCategories.isEmpty()) {
                    return List.of();
                }
                selectedCategories.retainAll(availableCategories);

                return selectedCategories;


            } else if (theField instanceof RelationshipField) {
                final ContentletRelationships contentletRelationships = new ContentletRelationships(
                        contentlet);
                final Relationship relationship = this.relationshipAPI
                        .getRelationshipFromField(theField, currentUser);
                final boolean isChildField =
                        relationshipAPI.isChildField(relationship, theField);
                final ContentletRelationshipRecords records = contentletRelationships.new ContentletRelationshipRecords(
                        relationship, isChildField);
                records.setRecords(contentlet
                        .getRelated(theField.variable(), currentUser, respectFrontEndRoles,
                                isChildField,
                                contentlet.getLanguageId(), null));
                contentletRelationships.setRelationshipsRecords(CollectionsUtils.list(records));
                return contentletRelationships;
            } else {
                return contentlet.get(theField.variable());
            }
        } catch (final DotDataException | DotSecurityException e) {
            throw new DotStateException(e);
        }
    }

    /**
     * @param theField a legacy field from the contentlet's parent Content Type
     * @deprecated Use
     * {@link ESContentletAPIImpl#getFieldValue(Contentlet,
     * com.dotcms.contenttype.model.field.Field)} instead
     */
    @CloseDBIfOpened
    @Override
    @Deprecated
    public Object getFieldValue(final Contentlet contentlet, final Field theField) {
        try {
            return getFieldValue(contentlet, new LegacyFieldTransformer(theField).from());
        } catch (Exception e) {
            Logger.error(this, e.getMessage(), e);
            return null;
        }
    }

    @WrapInTransaction
    @Override
    public void addLinkToContentlet(Contentlet contentlet, String linkInode, String relationName,
            User user, boolean respectFrontendRoles) throws DotSecurityException, DotDataException {
        if (contentlet.getInode().equals("")) {
            throw new DotContentletStateException(CAN_T_CHANGE_STATE_OF_CHECKED_OUT_CONTENT);
        }
        if (InodeUtils.isSet(linkInode)) {
            Link link = (Link) InodeFactory.getInode(linkInode, Link.class);
            Identifier identifier = APILocator.getIdentifierAPI().find(link);
            relationshipAPI.addRelationship(contentlet.getInode(), identifier.getInode(),
                    relationName);
            new ContentletLoader().invalidate(contentlet);
        }
    }

    @CloseDBIfOpened
    @Override
    public List<Contentlet> findPageContentlets(String HTMLPageIdentifier,
            String containerIdentifier, String orderby, boolean working, long languageId, User user,
            boolean respectFrontendRoles) throws DotSecurityException, DotDataException {
        List<Contentlet> contentlets = contentFactory.findPageContentlets(HTMLPageIdentifier,
                containerIdentifier, orderby, working, languageId);
        return permissionAPI.filterCollection(contentlets, PermissionAPI.PERMISSION_READ,
                respectFrontendRoles, user);
    }

    /**
     * Get all relationships in a contentlet given its inode
     *
     * @param contentletInode
     * @param user
     * @param respectFrontendRoles
     * @return
     * @throws DotDataException
     * @throws DotSecurityException
     */
    @Override
    public ContentletRelationships getAllRelationships(String contentletInode, User user,
            boolean respectFrontendRoles) throws DotDataException, DotSecurityException {

        return getAllRelationships(find(contentletInode, user, respectFrontendRoles));
    }

    /**
     * Get all relationships in a contentlet
     *
     * @param contentlet
     * @return
     * @throws DotDataException
     */
    @CloseDBIfOpened
    @Override
    public ContentletRelationships getAllRelationships(final Contentlet contentlet)
            throws DotDataException {
        return getAllRelationships(contentlet, null);
    }

    /**
     * Get all relationships in a contentlet
     *
     * @param contentlet
     * @param cRelationships If this param is set, all relationships on this object will be ignored
     * @return
     * @throws DotDataException
     */
    @CloseDBIfOpened
    private ContentletRelationships getAllRelationships(final Contentlet contentlet,
            ContentletRelationships cRelationships) throws DotDataException {

        if (cRelationships == null) {
            cRelationships = new ContentletRelationships(contentlet);
        }

        final ContentType contentType = contentlet.getContentType();
        final List<Relationship> relationships = APILocator.getRelationshipAPI()
                .byContentType(contentType);

        for (Relationship relationship : relationships) {

            final List relatedByRelationship = cRelationships.getRelationshipsRecords().stream()
                    .filter(record -> record.getRelationship().getInode()
                            .equals(relationship.getInode())).collect(
                            Collectors.toList());

            if (relatedByRelationship.size() == 0) {
                if (APILocator.getRelationshipAPI().sameParentAndChild(relationship)) {

                    //If it's a same structure kind of relationship we need to pull all related content
                    //on both roles as parent and a child of the relationship

                    //Pulling as child
                    pullRelated(contentlet, cRelationships, relationship, false);

                    //Pulling as parent
                    pullRelated(contentlet, cRelationships, relationship, true);

                } else {
                    pullRelated(contentlet, cRelationships, relationship,
                            APILocator.getRelationshipAPI()
                                    .isParent(relationship, contentType));
                }
            }
        }

        return cRelationships;
    }

    private void pullRelated(Contentlet contentlet, ContentletRelationships cRelationships,
            Relationship relationship, boolean hasParent)
            throws DotDataException {

        final boolean selfRelated = APILocator.getRelationshipAPI()
                .sameParentAndChild(relationship);

        final List<Contentlet> contentletList = new ArrayList<>();
        final ContentletRelationshipRecords records = cRelationships.new ContentletRelationshipRecords(
                relationship, hasParent);

        try {
            if (selfRelated) {
                contentletList.addAll(getRelatedContent(contentlet, relationship, hasParent,
                        APILocator.getUserAPI().getSystemUser(), true));
            } else {
                contentletList.addAll(getRelatedContent(contentlet, relationship,
                        APILocator.getUserAPI().getSystemUser(), true));
            }
        } catch (DotSecurityException e) {
            Logger.error(this, "Unable to get system user", e);
        }
        records.setRecords(contentletList);
        cRelationships.getRelationshipsRecords().add(records);
    }

    @CloseDBIfOpened
    @Override
    public List<Contentlet> getAllLanguages(Contentlet contentlet, Boolean isLiveContent, User user,
            boolean respectFrontendRoles)
            throws DotDataException, DotSecurityException {

        if (!permissionAPI.doesUserHavePermission(contentlet, PermissionAPI.PERMISSION_READ, user,
                respectFrontendRoles)) {
            throw new DotSecurityException("User: " + (user != null ? user.getUserId() : "Unknown")
                    + " cannot read Contentlet");
        }

        List<Contentlet> contentletList = null;

        if (isLiveContent != null) {
            contentletList = contentFactory.getContentletsByIdentifier(contentlet.getIdentifier(),
                    isLiveContent);
        } else {
            contentletList = contentFactory.getContentletsByIdentifier(contentlet.getIdentifier(),
                    null);
        }
        return contentletList;
    }

    @WrapInTransaction
    @Override
    public void unlock(final Contentlet contentlet, final User user,
            final boolean respectFrontendRoles) throws DotDataException, DotSecurityException {

        if (contentlet == null) {

            throw new DotContentletStateException("The contentlet cannot Be null");
        }

        final String contentPushPublishDate = UtilMethods.get(
                contentlet.getStringProperty(Contentlet.WORKFLOW_PUBLISH_DATE), ND_SUPPLIER);
        final String contentPushExpireDate = UtilMethods.get(
                contentlet.getStringProperty(Contentlet.WORKFLOW_EXPIRE_DATE), ND_SUPPLIER);

        ActivityLogger.logInfo(getClass(), "Unlocking Content",
                "StartDate: " + contentPushPublishDate + "; "
                        + "EndDate: " + contentPushExpireDate + "; User:" + (user != null
                        ? user.getUserId() : "Unknown")
                        + "; ContentIdentifier: " + (contentlet != null ? contentlet.getIdentifier()
                        : "Unknown"), contentlet.getHost());

        try {
            canLock(contentlet, user, respectFrontendRoles);

            if (contentlet.isLocked()) {
                // persists the webasset
                APILocator.getVersionableAPI().setLocked(contentlet, false, user);
                ThreadContextUtil.ifReindex(() -> indexAPI.addContentToIndex(contentlet, false));
            }

        } catch (DotDataException | DotStateException | DotSecurityException e) {

            ActivityLogger.logInfo(getClass(), "Error Unlocking Content",
                    "StartDate: " + contentPushPublishDate + "; "
                            + "EndDate: " + contentPushExpireDate + "; User:" + (user != null
                            ? user.getUserId() : "Unknown")
                            + "; ContentIdentifier: " + (contentlet != null
                            ? contentlet.getIdentifier() : "Unknown"), contentlet.getHost());
            throw e;
        }

        ActivityLogger.logInfo(getClass(), "Content Unlocked",
                "StartDate: " + contentPushPublishDate + "; "
                        + "EndDate: " + contentPushExpireDate + "; User:" + (user != null
                        ? user.getUserId() : "Unknown")
                        + "; ContentIdentifier: " + (contentlet != null ? contentlet.getIdentifier()
                        : "Unknown"), contentlet.getHost());
    }

    @CloseDBIfOpened
    @Override
    public Identifier getRelatedIdentifier(Contentlet contentlet, String relationshipType,
            User user, boolean respectFrontendRoles) throws DotDataException, DotSecurityException {
        if (!permissionAPI.doesUserHavePermission(contentlet, PermissionAPI.PERMISSION_READ, user,
                respectFrontendRoles)) {
            throw new DotSecurityException("User: " + (user != null ? user.getUserId() : "Unknown")
                    + " cannot read Contentlet");
        }
        return contentFactory.getRelatedIdentifier(contentlet, relationshipType);
    }

    @CloseDBIfOpened
    @Override
    public List<Link> getRelatedLinks(Contentlet contentlet, User user,
            boolean respectFrontendRoles) throws DotDataException, DotSecurityException {
        return permissionAPI.filterCollection(contentFactory.getRelatedLinks(contentlet),
                PermissionAPI.PERMISSION_READ, respectFrontendRoles, user);
    }


    @Deprecated
    @Override
    public List<Contentlet> filterRelatedContent(Contentlet contentlet, Relationship rel,
            User user, boolean respectFrontendRoles, Boolean pullByParent, int limit, int offset,
            String sortBy)
            throws DotDataException, DotSecurityException {
        Logger.warn(this,
                "This implementation of ContentletAPI.filterRelatedContent is deprecated and no longer respects the sort. "
                        + "Please, use any of the getRelatedContent implementations existing in the ContentletAPI instead ");
        return filterRelatedContent(contentlet, rel, user, respectFrontendRoles, pullByParent,
                limit, offset);
    }

    @VisibleForTesting
    @CloseDBIfOpened
    List<Contentlet> filterRelatedContent(Contentlet contentlet, Relationship rel,
            User user, boolean respectFrontendRoles, Boolean pullByParent, int limit, int offset)
            throws DotDataException, DotSecurityException {

        if (!UtilMethods.isSet(contentlet.getIdentifier())) {
            return Collections.emptyList();
        }

        final boolean isSameStructureRelationship = APILocator.getRelationshipAPI()
                .sameParentAndChild(rel);

        if (isSameStructureRelationship) {
            if (pullByParent == null) {
                return (List<Contentlet>) CollectionsUtils
                        .join(getRelatedChildren(contentlet, rel, user, respectFrontendRoles, limit,
                                        offset),
                                getRelatedParents(contentlet, rel, user, respectFrontendRoles,
                                        limit, offset)).stream()
                        .filter(Objects::nonNull)
                        .collect(CollectionsUtils.toImmutableList());
            }
            if (pullByParent) {
                return getRelatedChildren(contentlet, rel, user, respectFrontendRoles, limit,
                        offset).stream()
                        .filter(Objects::nonNull)
                        .collect(CollectionsUtils.toImmutableList());
            } else {
                return getRelatedParents(contentlet, rel, user, respectFrontendRoles, limit, offset)
                        .stream().filter(Objects::nonNull)
                        .collect(CollectionsUtils.toImmutableList());
            }
        } else {
            if (rel.getChildStructureInode().equals(contentlet.getContentTypeId())) {
                return getRelatedParents(contentlet, rel, user, respectFrontendRoles, limit,
                        offset);
            } else {
                return getRelatedChildren(contentlet, rel, user, respectFrontendRoles, limit,
                        offset);
            }
        }
    }

    @Override
    public List<Contentlet> getRelatedContent(final Contentlet contentlet, final Relationship rel,
            final User user,
            final boolean respectFrontendRoles) throws DotDataException, DotSecurityException {
        try {
            return getRelatedContent(contentlet, rel, null, user, respectFrontendRoles);
        } catch (final Exception e) {
            final String errorMessage = String.format("Related content for contentlet with " +
                            "identifier '%s', title '%s', Relationship Name '%s' was not found: %s",
                    contentlet.getIdentifier(), contentlet
                            .getTitle(), rel.getRelationTypeValue(), e.getMessage());
            if (e instanceof SearchPhaseExecutionException || e
                    .getCause() instanceof SearchPhaseExecutionException) {
                Logger.warnAndDebug(ESContentletAPIImpl.class,
                        errorMessage + ". An empty list will be returned", e);
                return Collections.emptyList();
            }
            throw new DotDataException(errorMessage, e);
        }
    }

    /**
     * Returns the list of child Contentlets related to the specified Contentlet based on a given
     * Relationship.
     *
     * @param contentlet           The {@link Contentlet} whose child Contentlets will be
     *                             retrieved.
     * @param rel                  The {@link Relationship} used to get the child Contentlets.
     * @param user                 The {@link User} performing this action.
     * @param respectFrontendRoles If the User executing this action has the front-end role, or if
     *                             front-end roles must be validated against this user, set to
     *                             {@code true}. Otherwise, set to {@code false}.
     * @param limitParam           The limit to the amount of results that will be returned.
     * @param offset               The offset applied to the result, mostly for pagination
     *                             purposes.
     * @return The list of {@link Contentlet} objects that are the children of the specified
     * Contentlet.
     * @throws DotSecurityException The user executing this action does not have the required
     *                              permissions.
     * @throws DotDataException     An error occurred when interacting with the data source.
     */
    private List<Contentlet> getRelatedChildren(final Contentlet contentlet, final Relationship rel,
            final User user, final boolean respectFrontendRoles, final int limitParam,
            final int offset)
            throws DotSecurityException, DotDataException {
        final boolean HAS_PARENT = Boolean.TRUE;
        final boolean WORKING_VERSION = Boolean.FALSE;
        if (rel.isRelationshipField() && GET_RELATED_CONTENT_FROM_DB) {
            return FactoryLocator.getRelationshipFactory()
                    .dbRelatedContent(rel, contentlet, HAS_PARENT, WORKING_VERSION, "tree_order",
                            limitParam, offset);
        } else {

            final List<Contentlet> result = new ArrayList<>();
            final String relationshipName = rel.getRelationTypeValue().toLowerCase();
            final int limit = limitParam <= 0 ? MAX_LIMIT : limitParam;

            SearchResponse response;
            final boolean DONT_PULL_PARENTS = Boolean.FALSE;

            //Search for related content in existing contentlet
            if (UtilMethods.isSet(contentlet.getInode())) {
                response = APILocator.getEsSearchAPI()
                        .esSearchRelated(contentlet, relationshipName, DONT_PULL_PARENTS,
                                WORKING_VERSION, user,
                                respectFrontendRoles, limit, offset, null);
            } else {
                //Search for related content in other versions of the same contentlet
                response = APILocator.getEsSearchAPI()
                        .esSearchRelated(contentlet.getIdentifier(), relationshipName,
                                DONT_PULL_PARENTS, WORKING_VERSION, user,
                                respectFrontendRoles, limit, offset, null);
            }

            if (response.getHits() == null) {
                return result;
            }

            for (final SearchHit sh : response.getHits()) {
                final Map<String, Object> sourceMap = sh.getSourceAsMap();
                if (sourceMap.get(relationshipName) != null) {
                    List<String> relatedIdentifiers = ((ArrayList<String>) sourceMap.get(
                            relationshipName));

                    if (limit > 0 && offset >= 0 && (offset + limit) <= relatedIdentifiers.size()) {
                        relatedIdentifiers = ((ArrayList<String>) sourceMap.get(relationshipName))
                                .subList(offset, offset + limit);
                    }

                    relatedIdentifiers.stream().forEach(child -> {
                        try {
                            final Contentlet mappedContentlet = findContentletByIdentifierAnyLanguage(
                                    child, true);
                            if (null != mappedContentlet && UtilMethods.isSet(
                                    mappedContentlet.getIdentifier())) {
                                result.add(mappedContentlet);
                            } else {
                                Logger.warn(this, String.format(
                                        "Child Contentlet with ID '%s' for relationship '%s' " +
                                                "was not found. Verify that it exists in the database",
                                        child,
                                        rel.getRelationTypeValue()));
                            }
                        } catch (final Exception e) {
                            throw new RuntimeException(
                                    String.format("An error occurred when mapping Child related " +
                                            "content '%s': %s", child, e.getMessage()), e);
                        }
                    });
                }
            }
            return result;
        }

    }

    /**
     * Returns the list of parent Contentlets related to the specified Contentlet based on a given
     * Relationship.
     *
     * @param contentlet           The {@link Contentlet} whose parent Contentlets will be
     *                             retrieved.
     * @param rel                  The {@link Relationship} used to get the parent Contentlets.
     * @param user                 The {@link User} performing this action.
     * @param respectFrontendRoles If the User executing this action has the front-end role, or if
     *                             front-end roles must be validated against this user, set to
     *                             {@code true}. Otherwise, set to {@code false}.
     * @param limitParam           The limit to the amount of results that will be returned.
     * @param offset               The offset applied to the result, mostly for pagination
     *                             purposes.
     * @return The list of {@link Contentlet} objects that are the parents of the specified
     * Contentlet.
     * @throws DotSecurityException The user executing this action does not have the required
     *                              permissions.
     * @throws DotDataException     An error occurred when interacting with the data source.
     */
    private List<Contentlet> getRelatedParents(final Contentlet contentlet, final Relationship rel,
            final User user, final boolean respectFrontendRoles, int limitParam, final int offset)
            throws DotSecurityException, DotDataException {
        final boolean HAS_NO_PARENT = Boolean.FALSE;
        final boolean WORKING_VERSION = Boolean.FALSE;
        if (rel.isRelationshipField() && GET_RELATED_CONTENT_FROM_DB) {
            return FactoryLocator.getRelationshipFactory()
                    .dbRelatedContent(rel, contentlet, HAS_NO_PARENT, WORKING_VERSION, "tree_order",
                            limitParam, offset);
        } else {
            final Map<String, Contentlet> relatedMap = new HashMap<>();
            final String relationshipName = rel.getRelationTypeValue().toLowerCase();
            final int limit = limitParam <= 0 ? MAX_LIMIT : limitParam;

            SearchResponse response;
            final boolean PULL_PARENTS = Boolean.TRUE;

            //Search for related content in existing contentlet
            if (UtilMethods.isSet(contentlet.getInode())) {
                response = APILocator.getEsSearchAPI()
                        .esSearchRelated(contentlet, relationshipName, PULL_PARENTS,
                                WORKING_VERSION, user,
                                respectFrontendRoles, limit, offset, null);
            } else {
                response = APILocator.getEsSearchAPI()
                        .esSearchRelated(contentlet.getIdentifier(), relationshipName, PULL_PARENTS,
                                WORKING_VERSION, user,
                                respectFrontendRoles, limit, offset, null);
            }

            if (response.getHits() != null) {
                for (final SearchHit sh : response.getHits()) {
                    final Map<String, Object> sourceMap = sh.getSourceAsMap();
                    final String identifier = (String) sourceMap.get("identifier");
                    if (identifier != null && !relatedMap.containsKey(identifier)) {
                        final Contentlet mappedContentlet = findContentletByIdentifierAnyLanguage(
                                identifier, true);
                        if (null != mappedContentlet && UtilMethods.isSet(
                                mappedContentlet.getIdentifier())) {
                            relatedMap.put(identifier, mappedContentlet);
                        } else {
                            Logger.warn(this, String.format(
                                    "Parent Contentlet with ID '%s' for relationship '%s' was" +
                                            " not found. Verify that it exists in the database",
                                    identifier,
                                    rel.getRelationTypeValue()));
                        }
                    }
                }
            }

            return new ArrayList<>(relatedMap.values());
        }
    }

    @Override
    public List<Contentlet> getRelatedContent(Contentlet contentlet, Relationship rel,
            Boolean pullByParent, User user, boolean respectFrontendRoles, int limit, int offset,
            String sortBy) throws DotDataException {
        return getRelatedContent(contentlet, rel, pullByParent, user, respectFrontendRoles, limit,
                offset, sortBy, -1, null);
    }

    @CloseDBIfOpened
    @Override
    public List<Contentlet> getRelatedContent(final Contentlet contentlet, final Relationship rel,
            final Boolean pullByParent, final User user, final boolean respectFrontendRoles,
            final int limit, final int offset,
            final String sortBy, final long language, final Boolean live)
            throws DotDataException {
        String fieldVariable = rel.getRelationTypeValue();
        try {
            if (rel.isRelationshipField()) {
                if ((relationshipAPI.sameParentAndChild(rel) && pullByParent != null
                        && pullByParent) || (relationshipAPI
                        .isParent(rel, contentlet.getContentType()) && !relationshipAPI
                        .sameParentAndChild(rel))) {
                    if (rel.getChildRelationName() != null) {
                        fieldVariable = rel.getChildRelationName();
                    }
                } else if (rel.getParentRelationName() != null) {
                    fieldVariable = rel.getParentRelationName();
                }
            }

            return getRelatedContent(contentlet, fieldVariable, user, respectFrontendRoles,
                    pullByParent, limit,
                    offset, sortBy, language, live);
        } catch (final Exception e) {
            final String id = contentlet != null ? contentlet.getIdentifier() : "null";
            final String relName = rel != null ? rel.getRelationTypeValue() : "null";
            final String errorMessage = String.format(
                    "Unable to look up related content for contentlet with " +
                            "identifier '%s', Relationship name '%s'(%s): %s", id, relName,
                    fieldVariable, e.getMessage());

            if (e instanceof SearchPhaseExecutionException || e
                    .getCause() instanceof SearchPhaseExecutionException) {
                Logger.warnAndDebug(ESContentletAPIImpl.class,
                        errorMessage + ". An empty list will be returned", e);
                return Collections.emptyList();
            }
            throw new DotDataException(errorMessage, e);
        }
    }


    @Override
    public List<Contentlet> getRelatedContent(Contentlet contentlet, Relationship rel,
            Boolean pullByParent, User user, boolean respectFrontendRoles, final long language,
            final Boolean live)
            throws DotDataException, DotSecurityException {
        return getRelatedContent(contentlet, rel, pullByParent, user, respectFrontendRoles, -1, -1,
                null, language, live);
    }

    @Override
    public List<Contentlet> getRelatedContent(Contentlet contentlet, Relationship rel,
            Boolean pullByParent, User user, boolean respectFrontendRoles)
            throws DotDataException, DotSecurityException {
        return getRelatedContent(contentlet, rel, pullByParent, user, respectFrontendRoles, -1, -1,
                null);
    }

    /**
     * @param contentlet
     * @param rel
     * @param pullByParent
     * @param user
     * @param respectFrontendRoles
     * @return
     * @throws DotDataException
     * @throws DotSecurityException
     * @deprecated Use
     * {@link ContentletAPI#getRelatedContent(Contentlet, Relationship, Boolean, User, boolean)}
     * instead
     */
    @Deprecated
    public List<Contentlet> getRelatedContentFromIndex(final Contentlet contentlet,
            final Relationship rel, final boolean pullByParent,
            final User user, final boolean respectFrontendRoles)
            throws DotDataException, DotSecurityException {

        try {
            return getRelatedContent(contentlet, rel, pullByParent, user, respectFrontendRoles, -1,
                    -1, null);
        } catch (final Exception e) {
            final String errorMessage = String.format(
                    "Unable to look up related content for contentlet from Index " +
                            "with identifier '%s', Relationship Name '%s': %s",
                    contentlet.getIdentifier(), rel.getRelationTypeValue
                            (), e.getMessage());
            if (e instanceof SearchPhaseExecutionException || e
                    .getCause() instanceof SearchPhaseExecutionException) {
                Logger.warnAndDebug(ESContentletAPIImpl.class,
                        errorMessage + ". An empty list will be returned", e);
                return Collections.emptyList();
            }
            throw new DotDataException(errorMessage, e);
        }
    }

    /**
     * check if a workflow may be run instead of the delete api call itself.
     *
     * @param contentletIn
     * @param user
     * @param respectFrontendRoles
     * @return Optional boolean, present if the workflow ran with a result of the delete operation.
     * @throws DotSecurityException
     * @throws DotDataException
     */
    private Optional<Boolean> checkAndRunDeleteAsWorkflow(final Contentlet contentletIn,
            final User user,
            final boolean respectFrontendRoles) throws DotSecurityException, DotDataException {

        // if already on workflow or has an actionid skip this method.
        if (this.isDisableWorkflow(contentletIn)
                || this.isWorkflowInProgress(contentletIn)
                || this.isInvalidContentTypeForWorkflow(contentletIn)
                || UtilMethods.isSet(contentletIn.getActionId())) {

            return Optional.empty();
        }

        final WorkflowAPI workflowAPI = APILocator.getWorkflowAPI();
        final Optional<WorkflowAction> workflowActionOpt =
                workflowAPI.findActionMappedBySystemActionContentlet
                        (contentletIn, SystemAction.DELETE, user);

        if (workflowActionOpt.isPresent()) {

            final String title = contentletIn.getTitle();
            final String actionId = workflowActionOpt.get().getId();

            // if the default action is in the avalable actions for the content.
            if (!isDefaultActionOnAvailableActions(contentletIn, user, workflowAPI, actionId)) {
                return Optional.empty();
            }

            Logger.info(this, () -> "The contentlet: " + contentletIn.getIdentifier()
                    + " hasn't action id set"
                    + " using the default action: " + actionId);

            // if the action has a save action, we skip the current checkin
            if (workflowActionOpt.get().hasDeleteActionlet()) {

                Logger.info(this,
                        () -> "The action: " + actionId + " has a delete contentlet actionlet"
                                + " so firing a workflow and skipping the current delete for the contentlet: "
                                + contentletIn.getIdentifier());

                contentletIn.setActionId(actionId);
                contentletIn.setProperty(Contentlet.WORKFLOW_IN_PROGRESS, Boolean.TRUE);

                final WorkflowProcessor processor = workflowAPI.fireWorkflowPreCheckin(contentletIn,
                        user);
                workflowAPI.fireWorkflowPostCheckin(processor);
                if (processor.getContextMap().containsKey("deleted")) {

                    return Optional.ofNullable((Boolean) processor.getContextMap().get("deleted"));
                }

                return Optional.ofNullable(false);
            }

            Logger.info(this, () -> "The action: " + contentletIn.getIdentifier()
                    + " hasn't a delete contentlet actionlet"
                    + " so including just the action to the contentlet: " + title);

            contentletIn.setActionId(actionId);
        }

        return Optional.empty();
    }

    @Override
    public boolean delete(final Contentlet contentlet, final User user,
            final boolean respectFrontendRoles) throws DotDataException, DotSecurityException {

        final Optional<Boolean> deleteOpt = this.checkAndRunDeleteAsWorkflow(contentlet, user,
                respectFrontendRoles);
        if (deleteOpt.isPresent()) {

            Logger.info(this, "A Workflow has been ran instead of delete the contentlet: " +
                    contentlet.getIdentifier());

            return deleteOpt.get();
        }

        boolean deleted = false;
        final List<Contentlet> contentlets = new ArrayList<>();
        contentlets.add(contentlet);

        try {

            deleted = delete(contentlets, user, respectFrontendRoles);
            HibernateUtil.addCommitListener
                    (() -> this.localSystemEventsAPI.notify(
                            new ContentletDeletedEvent(contentlet, user)));
        } catch (DotDataException | DotSecurityException e) {

            logContentletActivity(contentlets, "Error Deleting Content", user);
            throw e;
        }

        return deleted;
    }

    @Override
    public boolean delete(final Contentlet contentlet, final User user,
            final boolean respectFrontendRoles, final boolean allVersions)
            throws DotDataException, DotSecurityException {

        final List<Contentlet> contentlets = new ArrayList<>();
        contentlets.add(contentlet);

        try {

            this.delete(contentlets, user, respectFrontendRoles, allVersions);
            HibernateUtil.addCommitListener
                    (() -> this.localSystemEventsAPI.notify(
                            new ContentletDeletedEvent(contentlet, user)));
        } catch (DotDataException | DotSecurityException e) {
            logContentletActivity(contentlets, "Error Deleting Content", user);
            throw e;
        }

        return true;
    }


    @WrapInTransaction
    @Override
    public boolean deleteByHost(final Host host, final User user,
            final boolean respectFrontendRoles)
            throws DotDataException, DotSecurityException {

        final DotConnect db = new DotConnect();

        List<String> deleteMe = db.setSQL(
                        "select working_inode  from identifier, contentlet_version_info where identifier.id = contentlet_version_info.identifier and host_inode=? and asset_type='contentlet'")
                .addParam(host.getIdentifier())
                .setMaxRows(200)
                .loadObjectResults()
                .stream()
                .map(map -> (String) map.get("working_inode"))
                .collect(Collectors.toList());

        while (deleteMe.size() > 0) {
            final List<String> ids = deleteMe;
            LocalTransaction.wrap(() -> {

                try {

                    List<Contentlet> cons = findContentlets(ids);

                    destroy(cons, user, respectFrontendRoles);

                } catch (DotSecurityException e1) {
                    throw new DotStateException(e1);
                }
            });

            deleteMe = db.setSQL(
                            "select working_inode  from identifier, contentlet_version_info where identifier.id = contentlet_version_info.identifier and host_inode=? and asset_type='contentlet'")
                    .addParam(host.getIdentifier())
                    .setMaxRows(200)
                    .loadObjectResults()
                    .stream()
                    .map(map -> (String) map.get("working_inode"))
                    .collect(Collectors.toList());
        }
        return true;

    }

    @WrapInTransaction
    @Override
    public boolean delete(final List<Contentlet> contentlets, final User user,
            final boolean respectFrontendRoles)
            throws DotDataException, DotSecurityException {

        return deleteContentlets(contentlets, user, respectFrontendRoles, false);
    }

    /**
     * check if a workflow may be run instead of the destroy api call itself.
     *
     * @param contentletIn
     * @param user
     * @param respectFrontendRoles
     * @return Optional boolean, present if the workflow ran with a result of the delete operation.
     * @throws DotSecurityException
     * @throws DotDataException
     */
    private Optional<Boolean> checkAndRunDestroyAsWorkflow(final Contentlet contentletIn,
            final User user,
            final boolean respectFrontendRoles) throws DotSecurityException, DotDataException {

        // if already on workflow or has an actionid skip this method.
        if (this.isDisableWorkflow(contentletIn)
                || this.isWorkflowInProgress(contentletIn)
                || this.isInvalidContentTypeForWorkflow(contentletIn)
                || UtilMethods.isSet(contentletIn.getActionId())) {

            return Optional.empty();
        }

        final WorkflowAPI workflowAPI = APILocator.getWorkflowAPI();
        final Optional<WorkflowAction> workflowActionOpt =
                workflowAPI.findActionMappedBySystemActionContentlet
                        (contentletIn, SystemAction.DESTROY, user);

        if (workflowActionOpt.isPresent()) {

            final String title = contentletIn.getTitle();
            final String actionId = workflowActionOpt.get().getId();

            // if the default action is in the avalable actions for the content.
            if (!isDefaultActionOnAvailableActions(contentletIn, user, workflowAPI, actionId)) {
                return Optional.empty();
            }

            Logger.info(this, () -> "The contentlet: " + contentletIn.getIdentifier()
                    + " hasn't action id set"
                    + " using the default action: " + actionId);

            // if the action has a destroy action, we skip the current checkin
            if (workflowActionOpt.get().hasDestroyActionlet()) {

                Logger.info(this,
                        () -> "The action: " + actionId + " has a destroy contentlet actionlet"
                                + " so firing a workflow and skipping the current destroy for the contentlet: "
                                + contentletIn.getIdentifier());

                contentletIn.setActionId(actionId);
                contentletIn.setProperty(Contentlet.WORKFLOW_IN_PROGRESS, Boolean.TRUE);

                final WorkflowProcessor processor = workflowAPI.fireWorkflowPreCheckin(contentletIn,
                        user);
                workflowAPI.fireWorkflowPostCheckin(processor);
                if (processor.getContextMap().containsKey("destroy")) {

                    return Optional.ofNullable((Boolean) processor.getContextMap().get("destroy"));
                }

                return Optional.ofNullable(false);
            }

            Logger.info(this, () -> "The action: " + contentletIn.getIdentifier()
                    + " hasn't a destroy contentlet actionlet"
                    + " so including just the action to the contentlet: " + title);

            contentletIn.setActionId(actionId);
        }

        return Optional.empty();
    }

    @Override
    public boolean destroy(final Contentlet contentlet, final User user,
            final boolean respectFrontendRoles) throws DotDataException, DotSecurityException {

        final Optional<Boolean> deleteOpt = this.checkAndRunDestroyAsWorkflow(contentlet, user,
                respectFrontendRoles);
        if (deleteOpt.isPresent()) {

            Logger.info(this, "A Workflow has been ran instead of destroy the contentlet: " +
                    contentlet.getIdentifier());

            return deleteOpt.get();
        }

        final List<Contentlet> contentlets = new ArrayList<>();
        contentlets.add(contentlet);
        try {

            return this.destroy(contentlets, user, respectFrontendRoles);
        } catch (DotDataException | DotSecurityException e) {

            this.logContentletActivity(contentlets, "Error Destroying Content", user);
            throw e;
        }
    }

    @WrapInTransaction
    @Override
    public boolean destroy(final List<Contentlet> contentlets, final User user,
            final boolean respectFrontendRoles) throws DotDataException,
            DotSecurityException {

        boolean destroyed = false;

        if (contentlets == null || contentlets.size() == 0) {

            Logger.info(this, "No contents passed to delete so returning");
            return false;
        }

        final List<Contentlet> contentletsToDelete = new ArrayList<>();
        for (final Contentlet contentlet : contentlets) {

            final Optional<Boolean> deleteOpt = this.checkAndRunDestroyAsWorkflow(contentlet, user,
                    respectFrontendRoles);
            if (!deleteOpt.isPresent()) {

                contentletsToDelete.add(contentlet);
            } else {

                Logger.info(this, "A Workflow has been ran instead of destroy the contentlet: " +
                        contentlet.getIdentifier());
                destroyed |= deleteOpt.get();
            }
        }

        return !contentletsToDelete.isEmpty() ?
                this.internalDestroy(contentletsToDelete, user, respectFrontendRoles) : destroyed;
    }

    private boolean internalDestroy(final List<Contentlet> contentlets, final User user,
            final boolean respectFrontendRoles) throws DotSecurityException, DotDataException {

        this.logContentletActivity(contentlets, "Destroying Content", user);

        for (final Contentlet contentlet : contentlets) {

            if (StringPool.BLANK.equals(contentlet.getInode())) {

                this.logContentletActivity(contentlet, "Error Destroying Content", user);
                throw new DotContentletStateException(CAN_T_CHANGE_STATE_OF_CHECKED_OUT_CONTENT);
            }

            final boolean bringOldVersions = false;  // we do not want old version in order to be more efficient
            final List<Contentlet> versions = this.findAllVersions(
                    APILocator.getIdentifierAPI().find(contentlet.getIdentifier()),
                    bringOldVersions,
                    user, respectFrontendRoles);

            for (final Contentlet version : versions) {
                this.canLock(version, user);
            }
        }

        final List<Contentlet> filterContentlets = this.permissionAPI.filterCollection(contentlets,
                PermissionAPI.PERMISSION_PUBLISH,
                respectFrontendRoles, user);

        if (filterContentlets.size() != contentlets.size()) {

            this.logContentletActivity(contentlets, "Error Destroying Content", user);
            throw new DotSecurityException("User: " + (user != null ? user.getUserId() : "Unknown")
                    + " does not have permission to destroy some or all of the contentlets");
        }

        return this.destroyContentlets(contentlets, user, respectFrontendRoles);
    }

    private void forceUnpublishArchive(final Contentlet contentlet, final User user)
            throws DotSecurityException, DotDataException {

        // Force unpublishing and archiving the contentlet
        try {
            if (contentlet.isLive()) {
                unpublish(contentlet, user, false, 0);
            }
            if (!contentlet.isArchived()) {
                archive(contentlet, user, false, true);
            }
        }
        // make destroy more robust if we cannot find ContentletVersionInfo
        // keep going
        catch (DotStateException e) {
            Logger.debug(this, e.getMessage());
        }
    }

    private void deleteRelationships(final Contentlet contentlet, final User user,
            final boolean respectFrontendRoles)
            throws DotSecurityException, DotDataException {

        final List<Relationship> relationships =
                APILocator.getRelationshipAPI().byContentType(contentlet.getStructure());
        // Remove related contents
        for (final Relationship relationship : relationships) {
            deleteRelatedContent(contentlet, relationship, user, respectFrontendRoles);
        }
    }

    private void deleteMultitrees(final Contentlet contentlet, final User user)
            throws DotDataException, DotSecurityException {

        final List<MultiTree> multiTrees = APILocator.getMultiTreeAPI()
                .getMultiTreesByChild(contentlet.getIdentifier());

        for (final MultiTree multiTree : multiTrees) {

            final Identifier pageIdentifier = APILocator.getIdentifierAPI()
                    .find(multiTree.getHtmlPage());
            if (pageIdentifier != null && UtilMethods.isSet(pageIdentifier.getInode())) {

                try {

                    final IHTMLPage page = loadPageByIdentifier(pageIdentifier.getId(),
                            false, contentlet.getLanguageId(), user, false);
                    if (page != null && UtilMethods.isSet(page.getIdentifier())) {

                        new PageLoader().invalidate(page);
                    }
                } catch (DotStateException dcse) {

                    Logger.warn(this.getClass(),
                            "Page with id:" + pageIdentifier.getId() + " does not exist");
                }
            }

            APILocator.getMultiTreeAPI().deleteMultiTree(multiTree);
        }
    }

    /**
     * Completely destroys the given list of {@link Contentlet} objects (versions, relationships,
     * associated contents, binary files) in all of their languages.
     *
     * @param contentlets          - The list of contentlets that will be completely destroyed.
     * @param user                 - The {@link User} performing this action.
     * @param respectFrontendRoles -
     * @return If the contentlets were successfully destroyed, returns {@code true}. Otherwise,
     * returns {@code false}.
     * @throws DotDataException     An error occurred when deleting the information from the
     *                              database.
     * @throws DotSecurityException The specified user does not have the required permissions to
     *                              perform this action.
     */
    private boolean destroyContentlets(final List<Contentlet> contentlets, final User user,
            final boolean respectFrontendRoles)
            throws DotDataException, DotSecurityException {

        boolean noErrors = true;
        final List<Contentlet> contentletsVersion = new ArrayList<>();
        // Log contentlet identifiers that we are going to destroy
        AdminLogger.log(this.getClass(), "destroy",
                "User trying to destroy the following contents: " +
                        contentlets.stream().map(Contentlet::getIdentifier)
                                .collect(Collectors.toSet()), user);
        final Iterator<Contentlet> contentletIterator = contentlets.iterator();
        while (contentletIterator.hasNext()) {

            final Contentlet contentlet = contentletIterator.next();
            contentlet.getMap().put(Contentlet.DONT_VALIDATE_ME, true);
            this.forceUnpublishArchiveOnDestroy(user, contentlet);
            APILocator.getWorkflowAPI()
                    .deleteWorkflowTaskByContentletIdAnyLanguage(contentlet, user);

            // Remove Rules with this contentlet as Parent.
            try {

                APILocator.getRulesAPI()
                        .deleteRulesByParent(contentlet, user, respectFrontendRoles);
            } catch (InvalidLicenseException ilexp) {

                Logger.warn(this, "An enterprise license is required to delete rules under pages.");
            }

            // Remove category associations
            this.categoryAPI.removeChildren(contentlet, APILocator.getUserAPI().getSystemUser(),
                    true);
            this.categoryAPI.removeParents(contentlet, APILocator.getUserAPI().getSystemUser(),
                    true);
            this.deleteRelationships(contentlet, user, respectFrontendRoles);

            contentletsVersion.addAll(
                    findAllVersions(APILocator.getIdentifierAPI().find(contentlet.getIdentifier()),
                            user,
                            respectFrontendRoles));
            contentletsVersion.forEach(contentletLanguage -> contentletLanguage.setIndexPolicy(
                    contentlet.getIndexPolicy()));
            // Remove page contents (if the content is a Content Page)
            this.deleteMultitrees(contentlet, user);
            this.logContentletActivity(contentlet, "Content Destroyed", user);
        }

        this.backupDestroyedContentlets(contentlets, user);

        // Delete all the versions of the contentlets to delete
        this.contentFactory.delete(contentletsVersion);
        // Remove the contentlets from the Elastic index and cache
        for (final Contentlet contentlet : contentletsVersion) {

            CacheLocator.getIdentifierCache().removeFromCacheByVersionable(contentlet);
        }

        this.deleteBinaryFiles(contentletsVersion, null);
        this.deleteElementFromPublishQueueTable(contentlets);
        this.destroyMetadata(contentlets);

        return noErrors;
    }

    /**
     * at destroying/deleting time this will take care of removing all metadata entries
     *
     * @param contentlets
     */
    private void destroyMetadata(final List<Contentlet> contentlets) {
        for (final Contentlet contentlet : contentlets) {
            fileMetadataAPI.removeMetadata(contentlet);
            Logger.debug(ESContentletAPIImpl.class,
                    String.format("metadata removed for %s", contentlet.getIdentifier()));
        }
        Logger.debug(ESContentletAPIImpl.class,
                String.format("Done removing metadata for %d elements.", contentlets.size()));
    }

    private void forceUnpublishArchiveOnDestroy(final User user, final Contentlet contentlet)
            throws DotSecurityException, DotDataException {

        // it could be into a step, so we do not want to move.
        final Optional<Boolean> disableWorkflowOpt = this.getDisableWorkflow(contentlet);
        contentlet.getMap().put(Contentlet.DISABLE_WORKFLOW, true);
        this.forceUnpublishArchive(contentlet, user);

        contentlet.getMap().put(Contentlet.DISABLE_WORKFLOW, disableWorkflowOpt.isPresent() ?
                disableWorkflowOpt.get() : null);
    }

    private Optional<Boolean> getDisableWorkflow(final Contentlet contentlet) {

        if (!contentlet.getMap().containsKey(Contentlet.DISABLE_WORKFLOW)) {

            return Optional.empty();
        }

        return Optional.ofNullable((boolean) contentlet.getMap().get(Contentlet.DISABLE_WORKFLOW));
    }

    private void deleteElementFromPublishQueueTable(final List<Contentlet> contentlets) {

        for (final Contentlet contentlet : contentlets) {

            try {

                PublisherAPI.getInstance()
                        .deleteElementFromPublishQueueTable(contentlet.getIdentifier());
            } catch (DotPublisherException e) {
                Logger.error(getClass(),
                        "Error destroying Contentlet from Publishing Queue with Identifier: "
                                + contentlet.getIdentifier());
                Logger.debug(getClass(),
                        "Error destroying Contentlet from Publishing Queue with Identifier: "
                                + contentlet.getIdentifier(),
                        e);
            }
        }
    }

    private void backupDestroyedContentlets(final List<Contentlet> contentlets, final User user) {

        if (contentlets.size() > 0) {

            final XStream xstream = new XStream(new DomDriver());
            final File backupFolder = new File(backupPath);
            if (!backupFolder.exists()) {

                backupFolder.mkdirs();
            }

            for (final Contentlet contentlet : contentlets) {

                final Structure structure = contentlet.getStructure();
                final List<Field> fields = structure.getFields();
                final List<File> filelist = new ArrayList<>();

                File file = null;
                for (final Field field : fields) {

                    if (field.getFieldType().equals(FieldType.BINARY.toString())) {
                        try {

                            file = getBinaryFile(contentlet.getInode(), field.getVelocityVarName(),
                                    user);
                        } catch (Exception ex) {
                            Logger.debug(this, ex.getMessage(), ex);
                        }

                        if (file != null) {

                            filelist.add(file);
                        }
                    }
                }

                final File filePath = new File(backupPath + File.separator
                        + contentlet.getIdentifier());
                filePath.mkdirs();

                final File _writingwbin = new File(filePath,
                        contentlet.getIdentifier().toString() + ".xml");

                try (BufferedOutputStream bufferedOutputStream = new BufferedOutputStream
                        (Files.newOutputStream(_writingwbin.toPath()))) {

                    xstream.toXML(contentlet, bufferedOutputStream);
                    for (final File fileChild : filelist) {

                        final File child = new File(filePath, fileChild.getName());
                        FileUtil.move(fileChild, child);
                    }
                } catch (IOException e) {
                    Logger.error(this,
                            "Error processing the file for contentlet with Identifier: "
                                    + contentlet.getIdentifier(), e);
                }
            }
        }
    } // backupDestroyedContentlets.

    /**
     * Deletes the specified list of {@link Contentlet} objects ONLY in the specified language. If
     * any of the specified contentlets is not archived, an exception will be thrown. If there's
     * only one language for a given contentlet, the object will be destroyed.
     *
     * @param contentlets          - The list of contentlets that will be deleted.
     * @param user                 - The {@link User} performing this action.
     * @param respectFrontendRoles -
     * @param isDeletingAHost      - If the code calling this method is trying to delete a given
     *                             Site (host), set to {@code true}. Otherwise, set to
     *                             {@code false}.
     * @return If the contentlets were successfully deleted, returns {@code true}. Otherwise,
     * returns {@code false}.
     * @throws DotDataException     An error occurred when deleting the information from the
     *                              database.
     * @throws DotSecurityException The specified user does not have the required permissions to
     *                              perform this action.
     * @throws DotStateException    One of the specified contentlets is not archived.
     */
    private boolean deleteContentlets(final List<Contentlet> contentlets, final User user,
            final boolean respectFrontendRoles, final boolean isDeletingAHost)
            throws DotDataException,
            DotSecurityException {

        boolean noErrors = true;

        if (contentlets == null || contentlets.size() == 0) {

            Logger.info(this, "No contents passed to delete so returning");
            noErrors = false;
            return noErrors;
        }

        this.logContentletActivity(contentlets, "Deleting Content", user);

        final List<Contentlet> filteredContentlets = this.validateAndFilterContentletsToDelete(
                contentlets, user, respectFrontendRoles);

        if (filteredContentlets.size() != contentlets.size()) {

            this.logContentletActivity(contentlets, "Error Deleting Content", user);
            throw new DotSecurityException("User: " + (user != null ? user.getUserId() : "Unknown")
                    + " does not have permission to delete some or all of the contentlets");
        }

        // Log contentlet identifiers that we are going to delete
        final HashSet<String> contentletIdentifiers = new HashSet<>();
        for (final Contentlet contentlet : contentlets) {

            contentletIdentifiers.add(contentlet.getIdentifier());
        }

        AdminLogger.log(this.getClass(), "delete",
                "User trying to delete the following contents: " +
                        contentletIdentifiers.toString(), user);

        final HashSet<String> deletedIdentifiers = new HashSet();
        final Iterator<Contentlet> contentletIterator = filteredContentlets.iterator();
        while (contentletIterator.hasNext()) {

            this.deleteContentlet(contentlets, user, isDeletingAHost,
                    deletedIdentifiers, contentletIterator.next());
        }

        return noErrors;
    }

    private void deleteContentlet(final List<Contentlet> contentlets, final User user,
            final boolean isDeletingAHost,
            final HashSet<String> deletedIdentifiers, final Contentlet contentletToDelete)
            throws DotDataException, DotSecurityException {

        //If we are deleting a Site/Host, we can call directly the destroy method.
        //No need to validate anything.
        if (isDeletingAHost) {
            //We need to make sure that we only destroy a identifier once.
            //If the contentlet has several languages we could send same identifier several times.
            if (!deletedIdentifiers.contains(contentletToDelete.getIdentifier())) {

                contentletToDelete.setProperty(Contentlet.DONT_VALIDATE_ME, true);
                this.destroyContentlets(Lists.newArrayList(contentletToDelete), user, false);
            }
        } else {

            if (contentletToDelete.isHTMLPage()) {

                unlinkRelatedContentType(user, contentletToDelete);
            }

            //If we are not deleting a site, the course of action will depend
            // on the amount of languages of each contentlet.

            // Find all multi-language working contentlets
            final List<Contentlet> otherLanguageCons = this.contentFactory.getContentletsByIdentifier(
                    contentletToDelete.getIdentifier());
            if (otherLanguageCons.size() == 1) {

                this.destroyContentlets(Lists.newArrayList(contentletToDelete), user, false);
            } else if (otherLanguageCons.size() > 1) {

                if (!contentletToDelete.isArchived()
                        && contentletToDelete.getMap().get(Contentlet.DONT_VALIDATE_ME) == null) {

                    this.logContentletActivity(contentletToDelete, "Error Deleting Content", user);
                    final String errorMsg = "Contentlet with Inode " + contentletToDelete.getInode()
                            + " cannot be deleted because it's not archived. Please archive it first before deleting it.";
                    Logger.error(this, errorMsg);
                    APILocator
                            .getNotificationAPI()
                            .generateNotification(errorMsg, NotificationLevel.INFO,
                                    user.getUserId());
                    throw new DotStateException(errorMsg);
                }

                //TODO we still have several things that need cleaning here:
                //TODO https://github.com/dotCMS/core/issues/9146
                final Identifier identifier = APILocator.getIdentifierAPI()
                        .find(contentletToDelete.getIdentifier());
                final List<Contentlet> allVersionsList = this.findAllVersions(identifier, user,
                        false);
                final List<Contentlet> contentletsLanguageList = allVersionsList.stream().
                        filter(contentlet -> contentlet.getLanguageId()
                                == contentletToDelete.getLanguageId())
                        .collect(Collectors.toList());
                contentletsLanguageList.forEach(
                        contentletLanguage -> contentletLanguage.setIndexPolicy(
                                contentletToDelete.getIndexPolicy()));
                this.contentFactory.delete(contentletsLanguageList, false);

                for (final Contentlet contentlet : contentlets) {

                    try {

                        PublisherAPI.getInstance()
                                .deleteElementFromPublishQueueTable(contentlet.getIdentifier(),
                                        contentlet.getLanguageId());
                    } catch (DotPublisherException e) {

                        Logger.error(getClass(),
                                "Error deleting Contentlet from Publishing Queue with Identifier: "
                                        + contentlet.getIdentifier());
                        Logger.debug(getClass(),
                                "Error deleting Contentlet from Publishing Queue with Identifier: "
                                        + contentlet.getIdentifier(), e);
                    }
                }
            }
        }

        deletedIdentifiers.add(contentletToDelete.getIdentifier());
        this.sendDeleteEvent(contentletToDelete);
    }

    private List<Contentlet> validateAndFilterContentletsToDelete(
            final List<Contentlet> contentlets,
            final User user, final boolean respectFrontendRoles)
            throws DotDataException, DotSecurityException {

        for (final Contentlet contentlet : contentlets) {

            if (!contentlet.isArchived() && contentlet.validateMe()) {

                throw new DotContentletStateException(
                        getLocalizedMessageOrDefault(user, "Failed-to-delete-unarchived-content",
                                FAILED_TO_DELETE_UNARCHIVED_CONTENT, getClass())
                );
            }

            if (contentlet.getInode().equals("")) {

                logContentletActivity(contentlet, "Error Deleting Content", user);
                throw new DotContentletStateException(CAN_T_CHANGE_STATE_OF_CHECKED_OUT_CONTENT);
            }

            this.canLock(contentlet, user);
        }

        return this.permissionAPI.filterCollection(contentlets,
                PermissionAPI.PERMISSION_PUBLISH, respectFrontendRoles, user);
    }

    private void sendDeleteEvent(final Contentlet contentlet) throws DotHibernateException {
        HibernateUtil.addCommitListener(
                () -> this.contentletSystemEventUtil.pushDeleteEvent(contentlet), 1000);
    }

    /**
     * Verifies if a page is being used as a detail page for any content type
     *
     * @param user
     * @param c
     * @throws DotDataException
     * @throws LanguageException
     */
    private void unlinkRelatedContentType(User user, Contentlet c)
            throws DotDataException {
        ContentTypeAPI contentTypeAPI = APILocator.getContentTypeAPI(user);
        List<ContentType> relatedContentTypes = contentTypeAPI.search(
                "page_detail='" + c.getIdentifier() + "'");
        HTMLPageAssetAPI htmlPageAssetAPI = APILocator.getHTMLPageAssetAPI();
        String uri = htmlPageAssetAPI.fromContentlet(c).getURI();
        //Verifies if the page is related to any content type
        if (UtilMethods.isSet(relatedContentTypes)) {

            //Unlinking url map and detail page
            relatedContentTypes.forEach((ContentType contentType) -> {
                try {
                    contentTypeAPI.unlinkPageFromContentType(contentType);
                } catch (DotSecurityException | DotDataException e) {
                    throw new RuntimeException(e);
                }
            });

            StringBuilder relatedPagesMessage = new StringBuilder();
            try {
                relatedPagesMessage.append(UtilMethods.escapeSingleQuotes(LanguageUtil.get(user,
                        "HTML-Page-related-content-type-delete-warning")));
            } catch (LanguageException e) {
                Logger.warn(this, e.getMessage());
            }

            relatedPagesMessage.append(relatedContentTypes.stream()
                    .map((ContentType t) -> t.name() + " - Detail Page: " + uri)
                    .collect(Collectors.joining("<br/>")));

            Logger.warn(this, relatedPagesMessage.toString());
        }
    }

    @WrapInTransaction
    @Override
    public void deleteAllVersionsandBackup(List<Contentlet> contentlets, User user,
            boolean respectFrontendRoles) throws DotDataException, DotSecurityException {
        if (contentlets == null || contentlets.size() == 0) {
            Logger.info(this, "No contents passed to delete so returning");
            return;
        }
        for (Contentlet con : contentlets) {
            if (con.getInode().equals("")) {
                throw new DotContentletStateException(CAN_T_CHANGE_STATE_OF_CHECKED_OUT_CONTENT);
            }
        }
        List<Contentlet> perCons = permissionAPI.filterCollection(contentlets,
                PermissionAPI.PERMISSION_PUBLISH, respectFrontendRoles, user);
        List<Contentlet> contentletsVersion = new ArrayList<Contentlet>();
        contentletsVersion.addAll(contentlets);

        if (perCons.size() != contentlets.size()) {
            throw new DotSecurityException("User: " + (user != null ? user.getUserId() : "Unknown")
                    + " does not have permission to delete some or all of the contentlets");
        }
        for (Contentlet con : contentlets) {
            categoryAPI.removeChildren(con, APILocator.getUserAPI().getSystemUser(), true);
            categoryAPI.removeParents(con, APILocator.getUserAPI().getSystemUser(), true);
            List<Relationship> rels = APILocator.getRelationshipAPI()
                    .byContentType(con.getStructure());
            for (Relationship relationship : rels) {
                deleteRelatedContent(con, relationship, user, respectFrontendRoles);
            }

            contentletsVersion.addAll(
                    findAllVersions(APILocator.getIdentifierAPI().find(con.getIdentifier()), user,
                            respectFrontendRoles));
        }

        List<String> contentletInodes = new ArrayList<String>();
        for (Iterator<Contentlet> iter = contentletsVersion.iterator(); iter.hasNext(); ) {
            Contentlet element = iter.next();
            contentletInodes.add(element.getInode());
        }

        contentFactory.delete(contentletsVersion);

        for (Contentlet contentlet : perCons) {
            indexAPI.removeContentFromIndex(contentlet);
            CacheLocator.getIdentifierCache().removeFromCacheByVersionable(contentlet);
        }

        if (contentlets.size() > 0) {
            XStream _xstream = new XStream(new DomDriver());
            Date date = new Date();
            SimpleDateFormat sdf = new SimpleDateFormat("dd-MM-yyyy_HH-mm-ss");
            String lastmoddate = sdf.format(date);
            File _writing = null;

            File backupFolder = new File(backupPath);
            if (!backupFolder.exists()) {
                backupFolder.mkdirs();
            }
            _writing = new File(
                    backupPath + File.separator + lastmoddate + "_" + "deletedcontentlets"
                            + ".xml");

            BufferedOutputStream _bout = null;
            try {
                _bout = new BufferedOutputStream(Files.newOutputStream(_writing.toPath()));
            } catch (IOException e) {
                Logger.error(this, e.getMessage());
            } finally {
                try {
                    _bout.close();
                } catch (IOException e) {
                    Logger.error(this, e.getMessage());
                }
            }
            _xstream.toXML(contentlets, _bout);
        }
        deleteBinaryFiles(contentletsVersion, null);

    }

    @WrapInTransaction
    @Override
    public void delete(List<Contentlet> contentlets, User user, boolean respectFrontendRoles,
            boolean allVersions) throws DotDataException, DotSecurityException {
        for (Contentlet con : contentlets) {
            if (con.getInode().equals("")) {
                throw new DotContentletStateException(CAN_T_CHANGE_STATE_OF_CHECKED_OUT_CONTENT);
            }
            if (!canLock(con, user)) {
                throw new DotContentletStateException(
                        "Content Object is locked and cannot be deleted:" + con.getIdentifier());
            }
        }
        List<Contentlet> perCons = permissionAPI.filterCollection(contentlets,
                PermissionAPI.PERMISSION_PUBLISH, respectFrontendRoles, user);
        List<Contentlet> contentletsVersion = new ArrayList<Contentlet>();
        contentletsVersion.addAll(contentlets);

        if (perCons.size() != contentlets.size()) {
            throw new DotSecurityException("User: " + (user != null ? user.getUserId() : "Unknown")
                    + " does not have permission to delete some or all of the contentlets");
        }
        for (Contentlet con : contentlets) {
            categoryAPI.removeChildren(con, APILocator.getUserAPI().getSystemUser(), true);
            categoryAPI.removeParents(con, APILocator.getUserAPI().getSystemUser(), true);
            List<Relationship> rels = APILocator.getRelationshipAPI()
                    .byContentType(con.getStructure());
            for (Relationship relationship : rels) {
                deleteRelatedContent(con, relationship, user, respectFrontendRoles);
            }

        }

        List<String> contentletInodes = new ArrayList<String>();
        for (Iterator<Contentlet> iter = contentletsVersion.iterator(); iter.hasNext(); ) {
            Contentlet element = iter.next();
            contentletInodes.add(element.getInode());
        }

        contentFactory.delete(contentletsVersion);

        for (Contentlet contentlet : perCons) {
            indexAPI.removeContentFromIndex(contentlet);
            CacheLocator.getIdentifierCache().removeFromCacheByVersionable(contentlet);
        }

        deleteBinaryFiles(contentletsVersion, null);

    }

    @WrapInTransaction
    @Override
    public void deleteVersion(Contentlet contentlet, User user, boolean respectFrontendRoles)
            throws DotDataException, DotSecurityException {
        if (contentlet == null) {
            Logger.info(this, "No contents passed to delete so returning");
            return;
        }
        if (contentlet.getInode().equals("")) {
            throw new DotContentletStateException(CAN_T_CHANGE_STATE_OF_CHECKED_OUT_CONTENT);
        }
        if (!permissionAPI.doesUserHavePermission(contentlet, PermissionAPI.PERMISSION_PUBLISH,
                user)) {
            throw new DotSecurityException("User: " + (user != null ? user.getUserId() : "Unknown")
                    + " does not have permission to delete some or all of the contentlets");
        }

        ArrayList<Contentlet> contentlets = new ArrayList<Contentlet>();
        contentlets.add(contentlet);
        contentFactory.deleteVersion(contentlet);

        Optional<ContentletVersionInfo> cinfo = APILocator.getVersionableAPI()
                .getContentletVersionInfo(
                        contentlet.getIdentifier(), contentlet.getLanguageId());

        if (cinfo.isPresent() && (cinfo.get().getWorkingInode().equals(contentlet.getInode()) ||
                (InodeUtils.isSet(cinfo.get().getLiveInode())
                        && cinfo.get().getLiveInode().equals(contentlet.getInode())))) {
            // we remove from index if it is the working or live version
            indexAPI.removeContentFromIndex(contentlet);
        }

        CacheLocator.getIdentifierCache().removeFromCacheByVersionable(contentlet);

        deleteBinaryFiles(contentlets, null);

        fileMetadataAPI.removeVersionMetadata(contentlet);

    }

    @WrapInTransaction
    @Override
    public void archive(final Contentlet contentlet, final User user,
            final boolean respectFrontendRoles)
            throws DotDataException, DotSecurityException, DotContentletStateException {

        archive(contentlet, user, respectFrontendRoles, false);
    }

    /**
     * check if a workflow may be run instead of the archive api call itself.
     *
     * @param contentletIn
     * @param user
     * @param respectFrontendRoles
     * @return Optional Contentlet, present is the workflow ran and returns the contentlet archived.
     * @throws DotSecurityException
     * @throws DotDataException
     */
    private Optional<Contentlet> checkAndRunArchiveAsWorkflow(final Contentlet contentletIn,
            final User user,
            final boolean respectFrontendRoles) throws DotSecurityException, DotDataException {

        // if already on workflow or has an actionid skip this method.
        if (this.isDisableWorkflow(contentletIn)
                || this.isWorkflowInProgress(contentletIn)
                || this.isInvalidContentTypeForWorkflow(contentletIn)
                || UtilMethods.isSet(contentletIn.getActionId())) {

            return Optional.empty();
        }

        final WorkflowAPI workflowAPI = APILocator.getWorkflowAPI();
        final Optional<WorkflowAction> workflowActionOpt =
                workflowAPI.findActionMappedBySystemActionContentlet
                        (contentletIn, SystemAction.ARCHIVE, user);

        if (workflowActionOpt.isPresent()) {

            final String title = contentletIn.getTitle();
            final String actionId = workflowActionOpt.get().getId();

            // if the default action is in the avalable actions for the content.
            if (!isDefaultActionOnAvailableActions(contentletIn, user, workflowAPI, actionId)) {
                return Optional.empty();
            }

            Logger.info(this, () -> "The contentlet: " + contentletIn.getIdentifier()
                    + " hasn't action id set"
                    + " using the default action: " + actionId);

            // if the action has a save action, we skip the current checkin
            if (workflowActionOpt.get().hasArchiveActionlet()) {

                Logger.info(this,
                        () -> "The action: " + actionId + " has an archive contentlet actionlet"
                                + " so firing a workflow and skipping the current archive for the contentlet: "
                                + contentletIn.getIdentifier());

                return Optional.ofNullable(workflowAPI.fireContentWorkflow(contentletIn,
                        new ContentletDependencies.Builder().workflowActionId(actionId)
                                .modUser(user)
                                .respectAnonymousPermissions(respectFrontendRoles)
                                .build()
                ));
            }

            Logger.info(this, () -> "The action: " + contentletIn.getIdentifier()
                    + " hasn't a archive contentlet actionlet"
                    + " so including just the action to the contentlet: " + title);

            contentletIn.setActionId(actionId);
        }

        return Optional.empty();
    }

    private void archive(final Contentlet contentlet, final User user,
            final boolean respectFrontendRoles, final boolean isDestroy)
            throws DotDataException, DotSecurityException, DotContentletStateException {

        this.logContentletActivity(contentlet, "Archiving Content", user);

        try {

            if (contentlet.getInode().equals(StringPool.BLANK)) {

                throw new DotContentletStateException(CAN_T_CHANGE_STATE_OF_CHECKED_OUT_CONTENT);
            }

            final Optional<Contentlet> contentletOpt = this.checkAndRunArchiveAsWorkflow(contentlet,
                    user, respectFrontendRoles);
            if (contentletOpt.isPresent()) {

                Logger.info(this, "A Workflow has been ran instead of archive the contentlet: " +
                        contentlet.getIdentifier());
                if (!contentlet.getInode().equals(contentletOpt.get().getInode())) {
                    this.copyProperties(contentlet, contentletOpt.get().getMap());
                }
                return;
            }

            internalArchive(contentlet, user, respectFrontendRoles, isDestroy);
        } catch (DotDataException | DotStateException | DotSecurityException e) {

            final String errorMsg =
                    "Error archiving content with Identifier [" + contentlet.getIdentifier() + "]: "
                            + e.getMessage();
            Logger.warn(this, errorMsg);
            logContentletActivity(contentlet, errorMsg, user);
            throw e;
        }

        logContentletActivity(contentlet, "Content Archived", user);
    }

    private void internalArchive(final Contentlet contentlet, final User user,
            final boolean respectFrontendRoles,
            final boolean isDestroy) throws DotDataException, DotSecurityException {

        if (!permissionAPI.doesUserHavePermission(contentlet, PermissionAPI.PERMISSION_EDIT, user,
                respectFrontendRoles)) {

            throw new DotSecurityException(
                    "User: " + (user != null ? user.getUserId() : "Unknown") + " does not " +
                            "have permission to edit the contentlet with Identifier ["
                            + contentlet.getIdentifier() + "]");
        }

        final IndexPolicy indexPolicy = contentlet.getIndexPolicy();
        final IndexPolicy indexPolicyDependencies = contentlet.getIndexPolicyDependencies();
        final Contentlet workingContentlet = findContentletByIdentifier(contentlet.getIdentifier(),
                false, contentlet.getLanguageId(), contentlet.getVariantId(), user,
                respectFrontendRoles);

        if (workingContentlet == null) {
            return;
        }

        Contentlet liveContentlet = null;

        try {

            liveContentlet = findContentletByIdentifier(contentlet.getIdentifier(), true,
                    contentlet.getLanguageId(), user, respectFrontendRoles);
        } catch (DotContentletStateException ce) {

            Logger.debug(this,
                    "No live contentlet found for identifier = " + contentlet.getIdentifier());
        }

        this.canLock(contentlet, user);
        final User modUser = getModUser(workingContentlet);

        if (modUser != null) {

            workingContentlet.setModUser(modUser.getUserId());
        }

        // If the user calling this method is System, no other condition is required.
        // Note: no need to validate this on DELETE SITE/HOST.
        if (contentlet.getMap().get(Contentlet.DONT_VALIDATE_ME) != null || this.canLock(contentlet,
                user)) {

            this.internalArchive(contentlet, user, respectFrontendRoles, isDestroy, indexPolicy,
                    indexPolicyDependencies, workingContentlet, liveContentlet);
        } else {

            throw new DotContentletStateException(
                    "Contentlet with Identifier '" + contentlet.getIdentifier() +
                            "' must be unlocked before being archived");
        }
    } // internalArchive.

    private void internalArchive(final Contentlet contentlet, final User user,
            final boolean respectFrontendRoles,
            final boolean isDestroy, final IndexPolicy indexPolicy,
            final IndexPolicy indexPolicyDependencies,
            final Contentlet workingContentlet, final Contentlet liveContentlet)
            throws DotDataException, DotSecurityException {

        if (liveContentlet != null && InodeUtils.isSet(liveContentlet.getInode())) {

            APILocator.getVersionableAPI().removeLive(liveContentlet);

            if (!isDestroy) {

                this.indexAPI.removeContentFromLiveIndex(liveContentlet);
            }
        }

        // sets deleted to true
        APILocator.getVersionableAPI().setDeleted(workingContentlet, true);

        // Updating lucene index
        workingContentlet.setIndexPolicy(indexPolicy);
        workingContentlet.setIndexPolicyDependencies(indexPolicyDependencies);
        if (!isDestroy) {

            this.indexAPI.addContentToIndex(workingContentlet);
        }

        this.archiveFileAsset(contentlet, user, respectFrontendRoles);

        new ContentletLoader().invalidate(contentlet);

        this.publishRelatedHtmlPages(contentlet);
        CacheLocator.getContentletCache().remove(contentlet.getInode());
        if (contentlet.isHTMLPage()) {

            CacheLocator.getHTMLPageCache().remove(contentlet.getInode());
        }

        HibernateUtil.addCommitListener(
                () -> this.contentletSystemEventUtil.pushArchiveEvent(workingContentlet), 1000);
        HibernateUtil.addCommitListener(() -> localSystemEventsAPI.notify(
                new ContentletArchiveEvent(contentlet, user, true)));
    } // internalArchive.

    private void archiveFileAsset(final Contentlet contentlet, final User user,
            final boolean respectFrontendRoles)
            throws DotDataException, DotSecurityException {

        if (contentlet.getStructure().getStructureType() == Structure.STRUCTURE_TYPE_FILEASSET) {

            final Identifier identifier = APILocator.getIdentifierAPI().find(contentlet);
            CacheLocator.getCSSCache().remove(identifier.getHostId(), identifier.getPath(), true);
            CacheLocator.getCSSCache().remove(identifier.getHostId(), identifier.getPath(), false);
            //remove from navtoolcache
            final IFileAsset fileAsset = APILocator.getFileAssetAPI().fromContentlet(contentlet);
            if (fileAsset.isShowOnMenu()) {

                final Folder folder = APILocator.getFolderAPI()
                        .findFolderByPath(identifier.getParentPath(),
                                identifier.getHostId(), user, respectFrontendRoles);
                RefreshMenus.deleteMenu(folder);
                CacheLocator.getNavToolCache().removeNav(identifier.getHostId(), folder.getInode());
            }
        }
    } // archiveFileAsset.

    private User getModUser(final Contentlet workingContentlet) {

        User modUser = null;

        try {

            modUser = APILocator.getUserAPI().loadUserById(workingContentlet.getModUser(),
                    APILocator.systemUser(), false);
        } catch (Exception ex) {

            if (ex instanceof NoSuchUserException) {

                modUser = APILocator.systemUser();
            }
        }
        return modUser;
    } // getModUser.

    // todo: everything should be in a transaction>????
    @Override
    public void archive(final List<Contentlet> contentlets, final User user,
            final boolean respectFrontendRoles) throws DotDataException, DotSecurityException {

        boolean stateError = false;
        for (final Contentlet contentlet : contentlets) {
            try {

                this.archive(contentlet, user, respectFrontendRoles);
            } catch (DotContentletStateException e) {

                Logger.error(this, e.getMessage(), e);
                stateError = true;
            }
        }

        if (stateError) {

            throw new DotContentletStateException(
                    "Unable to archive contentlets because one or more are locked");
        }

    }

    // Most of operations here are checking if the user can lock or permission.
    // the Transaction will place only on the setLocked, the rest of the method is ok to be just closeable.
    @CloseDBIfOpened
    @Override
    public void lock(final Contentlet contentlet, final User user, boolean respectFrontendRoles)
            throws DotContentletStateException, DotDataException, DotSecurityException {

        if (contentlet == null) {

            throw new DotContentletStateException("The contentlet cannot Be null");
        }

        final String contentPushPublishDate = UtilMethods.get(
                contentlet.getStringProperty(Contentlet.WORKFLOW_PUBLISH_DATE), ND_SUPPLIER);
        final String contentPushExpireDate = UtilMethods.get(
                contentlet.getStringProperty(Contentlet.WORKFLOW_EXPIRE_DATE), ND_SUPPLIER);

        ActivityLogger.logInfo(getClass(), "Locking Content",
                "StartDate: " + contentPushPublishDate + "; "
                        + "EndDate: " + contentPushExpireDate + "; User:" + (user != null
                        ? user.getUserId() : "Unknown")
                        + "; ContentIdentifier: " + (contentlet != null ? contentlet.getIdentifier()
                        : "Unknown"), contentlet.getHost());

        try {

            if (StringPool.BLANK.equals(contentlet.getInode())) {

                throw new DotContentletStateException(CAN_T_CHANGE_STATE_OF_CHECKED_OUT_CONTENT);
            }

            canLock(contentlet, user);

            // persists the webasset
            APILocator.getVersionableAPI().setLocked(contentlet, true, user);
            ThreadContextUtil.ifReindex(() -> indexAPI.addContentToIndex(contentlet, false));
        } catch (DotDataException | DotStateException | DotSecurityException e) {
            ActivityLogger.logInfo(getClass(), "Error Locking Content",
                    "StartDate: " + contentPushPublishDate + "; "
                            + "EndDate: " + contentPushExpireDate + "; User:" + (user != null
                            ? user.getUserId() : "Unknown")
                            + "; ContentIdentifier: " + (contentlet != null
                            ? contentlet.getIdentifier() : "Unknown"), contentlet.getHost());
            throw e;
        }

        ActivityLogger.logInfo(getClass(), "Content Locked",
                "StartDate: " + contentPushPublishDate + "; "
                        + "EndDate: " + contentPushExpireDate + "; User:" + (user != null
                        ? user.getUserId() : "Unknown")
                        + "; ContentIdentifier: " + (contentlet != null ? contentlet.getIdentifier()
                        : "Unknown"), contentlet.getHost());
    }

    @Override
    public void reindex() throws DotReindexStateException {
        refreshAllContent();
    }

    @WrapInTransaction
    @Override
    public void reindex(Structure structure) throws DotReindexStateException {
        try {
            final ContentTypeTransformer contentTypeTransformer = new StructureTransformer(
                    structure);
            reindexQueueAPI.addStructureReindexEntries(contentTypeTransformer.from());
        } catch (DotDataException e) {
            Logger.error(this, e.getMessage(), e);
            throw new DotReindexStateException("Unable to complete reindex: " + e.getMessage(), e);
        }
    }

    @Override
    public void reindex(Contentlet contentlet) throws DotReindexStateException, DotDataException {
        indexAPI.addContentToIndex(contentlet);
    }

    @WrapInTransaction
    @Override
    public void refresh(Structure structure) throws DotReindexStateException {
        try {
            final ContentTypeTransformer contentTypeTransformer = new StructureTransformer(
                    structure);
            reindexQueueAPI.addStructureReindexEntries(contentTypeTransformer.from());
            //CacheLocator.getContentletCache().clearCache();
        } catch (DotDataException e) {
            Logger.error(this, e.getMessage(), e);
            throw new DotReindexStateException("Unable to complete reindex: " + e.getMessage(), e);
        }

    }

    @WrapInTransaction
    @Override
    public void refresh(ContentType type) throws DotReindexStateException {
        try {
            reindexQueueAPI.addStructureReindexEntries(type);
            //CacheLocator.getContentletCache().clearCache();
        } catch (DotDataException e) {
            Logger.error(this, e.getMessage(), e);
            throw new DotReindexStateException("Unable to complete reindex: " + e.getMessage(), e);
        }

    }

    /**
     * @param contentlet
     * @throws DotReindexStateException
     * @throws DotDataException
     */
    private void refreshNoDeps(final Contentlet contentlet) throws DotReindexStateException,
            DotDataException {
        indexAPI.addContentToIndex(contentlet, false);

    }

    @CloseDBIfOpened
    @Override
    public void refresh(Contentlet contentlet) throws DotReindexStateException,
            DotDataException {
        indexAPI.addContentToIndex(contentlet);

    }

    @CloseDBIfOpened
    @Override
    public void refreshAllContent() throws DotReindexStateException {
        try {
            if (indexAPI.isInFullReindex()) {
                return;
            }
            // we prepare the new index and aliases to point both old and new
            indexAPI.fullReindexStart();

            // delete failing records
            reindexQueueAPI.deleteFailedRecords();

            // new records to index
            reindexQueueAPI.addAllToReindexQueue();

        } catch (Exception e) {
            throw new DotReindexStateException(e.getMessage(), e);
        }

    }

    @WrapInTransaction
    @Override
    public void refreshContentUnderHost(Host host) throws DotReindexStateException {
        try {
            reindexQueueAPI.refreshContentUnderHost(host);
        } catch (DotDataException e) {
            Logger.error(this, e.getMessage(), e);
            throw new DotReindexStateException("Unable to complete reindex: " + e.getMessage(), e);
        }

    }

    @WrapInTransaction
    @Override
    public void refreshContentUnderFolder(Folder folder) throws DotReindexStateException {
        try {
            reindexQueueAPI.refreshContentUnderFolder(folder);
        } catch (DotDataException e) {
            Logger.error(this, e.getMessage(), e);
            throw new DotReindexStateException("Unable to complete reindex " + e.getMessage(), e);
        }

    }

    @WrapInTransaction
    @Override
    public void refreshContentUnderFolderPath(String hostId, String folderPath)
            throws DotReindexStateException {
        try {
            reindexQueueAPI.refreshContentUnderFolderPath(hostId, folderPath);
        } catch (DotDataException e) {
            Logger.error(this, e.getMessage(), e);
            throw new DotReindexStateException("Unable to complete reindex " + e.getMessage(), e);
        }
    }

    @WrapInTransaction
    @Override
    public void unpublish(final Contentlet contentlet, final User user,
            final boolean respectFrontendRoles)
            throws DotDataException, DotSecurityException, DotContentletStateException {

        if (StringPool.BLANK.equals(contentlet.getInode())) {

            throw new DotContentletStateException(CAN_T_CHANGE_STATE_OF_CHECKED_OUT_CONTENT);
        }

        if (!this.permissionAPI.doesUserHavePermission(contentlet, PermissionAPI.PERMISSION_PUBLISH,
                user, respectFrontendRoles)) {

            throw new DotSecurityException("User: " + (user != null ? user.getUserId() : "Unknown")
                    + " cannot unpublish Contentlet");
        }

        unpublish(contentlet, user, respectFrontendRoles, ThreadContextUtil.isReindex() ? -1 : 0);
    }

    /**
     * check if a workflow may be run instead of the unpublish api call itself.
     *
     * @param contentletIn
     * @param user
     * @param respectFrontendRoles
     * @return Optional contentlet, present if ran the workflow, returns the contentlet unpublish
     * @throws DotSecurityException
     * @throws DotDataException
     */
    private Optional<Contentlet> checkAndRunUnpublishAsWorkflow(final Contentlet contentletIn,
            final User user,
            final boolean respectFrontendRoles) throws DotSecurityException, DotDataException {

        // if already on workflow or has an actionid skip this method.
        if (this.isDisableWorkflow(contentletIn)
                || this.isWorkflowInProgress(contentletIn)
                || this.isInvalidContentTypeForWorkflow(contentletIn)
                || UtilMethods.isSet(contentletIn.getActionId())) {

            return Optional.empty();
        }

        final WorkflowAPI workflowAPI = APILocator.getWorkflowAPI();
        final Optional<WorkflowAction> workflowActionOpt =
                workflowAPI.findActionMappedBySystemActionContentlet
                        (contentletIn, SystemAction.UNPUBLISH, user);

        if (workflowActionOpt.isPresent()) {

            final String title = contentletIn.getTitle();
            final String actionId = workflowActionOpt.get().getId();

            // if the default action is in the avalable actions for the content.
            if (!isDefaultActionOnAvailableActions(contentletIn, user, workflowAPI, actionId)) {
                return Optional.empty();
            }

            Logger.info(this, () -> "The contentlet: " + contentletIn.getIdentifier()
                    + " hasn't action id set"
                    + " using the default action: " + actionId);

            // if the action has a save action, we skip the current checkin
            if (workflowActionOpt.get().hasUnpublishActionlet()) {

                Logger.info(this,
                        () -> "The action: " + actionId + " has an unpublish contentlet actionlet"
                                + " so firing a workflow and skipping the current publish for the contentlet: "
                                + contentletIn.getIdentifier());

                return Optional.ofNullable(workflowAPI.fireContentWorkflow(contentletIn,
                        new ContentletDependencies.Builder().workflowActionId(actionId)
                                .modUser(user)
                                .respectAnonymousPermissions(respectFrontendRoles)
                                .build()
                ));
            }

            Logger.info(this, () -> "The action: " + contentletIn.getIdentifier()
                    + " hasn't a unpublish contentlet actionlet"
                    + " so including just the action to the contentlet: " + title);

            contentletIn.setActionId(actionId);
        }

        return Optional.empty();
    }

    private void unpublish(final Contentlet contentlet, final User user,
            final boolean respectFrontendRoles, final int reindex)
            throws DotDataException, DotSecurityException, DotContentletStateException {

        if (contentlet == null || !UtilMethods.isSet(contentlet.getInode())) {

            throw new DotContentletStateException(CAN_T_CHANGE_STATE_OF_CHECKED_OUT_CONTENT);
        }

        final String contentPushPublishDate = UtilMethods.get(
                contentlet.getStringProperty(Contentlet.WORKFLOW_PUBLISH_DATE), ND_SUPPLIER);
        final String contentPushExpireDate = UtilMethods.get(
                contentlet.getStringProperty(Contentlet.WORKFLOW_EXPIRE_DATE), ND_SUPPLIER);

        ActivityLogger.logInfo(getClass(), "Unpublishing Content",
                "StartDate: " + contentPushPublishDate + "; "
                        + "EndDate: " + contentPushExpireDate + "; User:" + (user != null
                        ? user.getUserId() : "Unknown")
                        + "; ContentIdentifier: " + (contentlet != null ? contentlet.getIdentifier()
                        : "Unknown"), contentlet.getHost());

        try {

            final Optional<Contentlet> contentletOpt = this.checkAndRunUnpublishAsWorkflow(
                    contentlet, user, respectFrontendRoles);
            if (contentletOpt.isPresent()) {

                Logger.info(this, "A Workflow has been ran instead of unpublish the contentlet: " +
                        contentlet.getIdentifier());
                if (!contentlet.getInode().equals(contentletOpt.get().getInode())) {
                    this.copyProperties(contentlet, contentletOpt.get().getMap());
                }
                return;
            }

            this.internalUnpublish(contentlet, user, reindex);

            HibernateUtil.addCommitListener(
                    () -> this.contentletSystemEventUtil.pushUnpublishEvent(contentlet), 1000);
            /*
            Triggers a local system event when this contentlet commit listener is executed,
            anyone who need it can subscribed to this commit listener event, on this case will be
            mostly use it in order to invalidate this contentlet cache.
             */
            triggerCommitListenerEvent(contentlet, user, false);
        } catch (DotDataException | DotStateException | DotSecurityException e) {

            ActivityLogger.logInfo(getClass(), "Error Unpublishing Content",
                    "StartDate: " + contentPushPublishDate + "; "
                            + "EndDate: " + contentPushExpireDate + "; User:" + (user != null
                            ? user.getUserId() : "Unknown")
                            + "; ContentIdentifier: " + (contentlet != null
                            ? contentlet.getIdentifier() : "Unknown"), contentlet.getHost());
            throw e;
        }

        ActivityLogger.logInfo(getClass(), "Content Unpublished",
                "StartDate: " + contentPushPublishDate + "; "
                        + "EndDate: " + contentPushExpireDate + "; User:" + (user != null
                        ? user.getUserId() : "Unknown")
                        + "; ContentIdentifier: " + (contentlet != null ? contentlet.getIdentifier()
                        : "Unknown"), contentlet.getHost());
    }

    private void internalUnpublish(final Contentlet contentlet, final User user, final int reindex)
            throws DotDataException, DotSecurityException {

        WorkflowProcessor workflow = null;
        // to run a workflow we need an action id set, not be part of a workflow already and do not desired disable it
        if (contentlet.getMap().get(Contentlet.DISABLE_WORKFLOW) == null &&
                UtilMethods.isSet(contentlet.getActionId()) &&
                (null == contentlet.getMap().get(Contentlet.WORKFLOW_IN_PROGRESS) ||
                        Boolean.FALSE.equals(
                                contentlet.getMap().get(Contentlet.WORKFLOW_IN_PROGRESS))
                )) {
            workflow = APILocator.getWorkflowAPI().fireWorkflowPreCheckin(contentlet, user);
        }

        this.canLock(contentlet, user);

        APILocator.getVersionableAPI().removeLive(contentlet);

        //"Disable" the tag created for this Persona key tag
        if (Structure.STRUCTURE_TYPE_PERSONA == contentlet.getStructure().getStructureType()) {
            //Mark the tag created based in the Persona tag key as a regular tag
            APILocator.getPersonaAPI().enableDisablePersonaTag(contentlet, false);
        }

        if (null != workflow) {

            workflow.setContentlet(contentlet);
            APILocator.getWorkflowAPI().fireWorkflowPostCheckin(workflow);
        }

        if (reindex == -1) {

            this.indexAPI.addContentToIndex(contentlet);
        }

        this.indexAPI.removeContentFromLiveIndex(contentlet);

        if (contentlet.getStructure().getStructureType() == Structure.STRUCTURE_TYPE_FILEASSET) {

            this.cleanFileAssetCache(contentlet, user, false);
        }

        new ContentletLoader().invalidate(contentlet, PageMode.LIVE);
        CacheLocator.getContentletCache().remove(contentlet.getInode());
        final Identifier identifier = APILocator.getIdentifierAPI().find(contentlet);
        CacheLocator.getCSSCache().remove(identifier.getHostId(), identifier.getPath(), true);
        CacheLocator.getCSSCache().remove(identifier.getHostId(), identifier.getPath(), false);
        if (contentlet.isVanityUrl()) {
            APILocator.getVanityUrlAPI().invalidateVanityUrl(contentlet);
        }
        publishRelatedHtmlPages(contentlet);
        if (contentlet.isHTMLPage()) {
            CacheLocator.getNavToolCache().removeNav(
                    contentlet.getHost(), contentlet.getFolder(),
                    contentlet.getLanguageId());
        }
    }

    private void cleanFileAssetCache(final Contentlet contentlet, final User user,
            final boolean respectFrontEndPermissions)
            throws DotDataException, DotSecurityException {

        final Identifier identifier = APILocator.getIdentifierAPI().find(contentlet);
        CacheLocator.getCSSCache().remove(identifier.getHostId(), identifier.getPath(), true);
        //remove from navCache
        final IFileAsset fileAsset = APILocator.getFileAssetAPI().fromContentlet(contentlet);
        if (fileAsset.isShowOnMenu()) {
            final Folder folder = APILocator.getFolderAPI()
                    .findFolderByPath(identifier.getParentPath(), identifier.getHostId(), user,
                            respectFrontEndPermissions);
            RefreshMenus.deleteMenu(folder);
            CacheLocator.getNavToolCache().removeNav(identifier.getHostId(), folder.getInode());
        }
    }

    // todo:should be in a transaction?
    @Override
    public void unpublish(final List<Contentlet> contentlets, final User user,
            final boolean respectFrontendRoles)
            throws DotDataException, DotSecurityException, DotContentletStateException {

        boolean stateError = false;

        for (final Contentlet contentlet : contentlets) {

            try {

                this.unpublish(contentlet, user, respectFrontendRoles);
            } catch (DotContentletStateException e) {

                Logger.error(this, e.getMessage(), e);
                stateError = true;
            }
        }

        if (stateError) {

            Logger.error(this, "Unable to unpublish one or more contentlets because it is locked");
            throw new DotContentletStateException(
                    "Unable to unpublish one or more contentlets because it is locked");
        }
    }

    /**
     * check if a workflow may be run instead of the unarchive api call itself.
     *
     * @param contentletIn
     * @param user
     * @param respectFrontendRoles
     * @return Optional Contentlet, if present means the workflow ran, returns the contentlet
     * unarchived
     * @throws DotSecurityException
     * @throws DotDataException
     */
    private Optional<Contentlet> checkAndRunUnarchiveAsWorkflow(final Contentlet contentletIn,
            final User user,
            final boolean respectFrontendRoles) throws DotSecurityException, DotDataException {

        // if already on workflow or has an actionid skip this method.
        if (this.isDisableWorkflow(contentletIn)
                || this.isWorkflowInProgress(contentletIn)
                || this.isInvalidContentTypeForWorkflow(contentletIn)
                || UtilMethods.isSet(contentletIn.getActionId())) {

            return Optional.empty();
        }

        final WorkflowAPI workflowAPI = APILocator.getWorkflowAPI();
        final Optional<WorkflowAction> workflowActionOpt =
                workflowAPI.findActionMappedBySystemActionContentlet
                        (contentletIn, SystemAction.UNARCHIVE, user);

        if (workflowActionOpt.isPresent()) {

            final String title = contentletIn.getTitle();
            final String actionId = workflowActionOpt.get().getId();

            // if the default action is in the avalable actions for the content.
            if (!isDefaultActionOnAvailableActions(contentletIn, user, workflowAPI, actionId)) {
                return Optional.empty();
            }

            Logger.info(this, () -> "The contentlet: " + contentletIn.getIdentifier()
                    + " hasn't action id set"
                    + " using the default action: " + actionId);

            // if the action has a save action, we skip the current checkin
            if (workflowActionOpt.get().hasUnarchiveActionlet()) {

                Logger.info(this,
                        () -> "The action: " + actionId + " has an unarchive contentlet actionlet"
                                + " so firing a workflow and skipping the current unarchive for the contentlet: "
                                + contentletIn.getIdentifier());

                return Optional.ofNullable(workflowAPI.fireContentWorkflow(contentletIn,
                        new ContentletDependencies.Builder().workflowActionId(actionId)
                                .modUser(user)
                                .respectAnonymousPermissions(respectFrontendRoles)
                                .build()
                ));
            }

            Logger.info(this, () -> "The action: " + contentletIn.getIdentifier()
                    + " hasn't a unarchive contentlet actionlet"
                    + " so including just the action to the contentlet: " + title);

            contentletIn.setActionId(actionId);
        }

        return Optional.empty();
    }

    @WrapInTransaction
    @Override
    public void unarchive(final Contentlet contentlet, final User user,
            final boolean respectFrontendRoles)
            throws DotDataException, DotSecurityException, DotContentletStateException {

        final String contentPushPublishDate = UtilMethods.get(
                contentlet.getStringProperty(Contentlet.WORKFLOW_PUBLISH_DATE), ND_SUPPLIER);
        final String contentPushExpireDate = UtilMethods.get(
                contentlet.getStringProperty(Contentlet.WORKFLOW_EXPIRE_DATE), ND_SUPPLIER);

        ActivityLogger.logInfo(getClass(), "Unarchiving Content",
                "StartDate: " + contentPushPublishDate + "; "
                        + "EndDate: " + contentPushExpireDate + "; User:" + (user != null
                        ? user.getUserId() : "Unknown")
                        + "; ContentIdentifier: " + (contentlet != null ? contentlet.getIdentifier()
                        : "Unknown"), contentlet.getHost());

        try {

            if (StringPool.BLANK.equals(contentlet.getInode())) {

                throw new DotContentletStateException(CAN_T_CHANGE_STATE_OF_CHECKED_OUT_CONTENT);
            }

            if (!this.permissionAPI.doesUserHavePermission(contentlet,
                    PermissionAPI.PERMISSION_PUBLISH, user, respectFrontendRoles)) {

                throw new DotSecurityException(
                        "User: " + (user != null ? user.getUserId() : "Unknown")
                                + " cannot unpublish Contentlet");
            }

            final Optional<Contentlet> contentletOpt = this.checkAndRunUnarchiveAsWorkflow(
                    contentlet, user, respectFrontendRoles);
            if (contentletOpt.isPresent()) {

                Logger.info(this, "A Workflow has been ran instead of unarchive the contentlet: " +
                        contentlet.getIdentifier());
                if (!contentlet.getInode().equals(contentletOpt.get().getInode())) {
                    this.copyProperties(contentlet, contentletOpt.get().getMap());
                }
                return;
            }

            this.internalUnarchive(contentlet, user, respectFrontendRoles);
        } catch (DotDataException | DotStateException | DotSecurityException e) {

            ActivityLogger.logInfo(getClass(), "Error Unarchiving Content",
                    "StartDate: " + contentPushPublishDate + "; "
                            + "EndDate: " + contentPushExpireDate + "; User:" + (user != null
                            ? user.getUserId() : "Unknown")
                            + "; ContentIdentifier: " + (contentlet != null
                            ? contentlet.getIdentifier() : "Unknown"), contentlet.getHost());
            throw e;
        }

        ActivityLogger.logInfo(getClass(), "Content Unarchived",
                "StartDate: " + contentPushPublishDate + "; "
                        + "EndDate: " + contentPushExpireDate + "; User:" + (user != null
                        ? user.getUserId() : "Unknown")
                        + "; ContentIdentifier: " + (contentlet != null ? contentlet.getIdentifier()
                        : "Unknown"), contentlet.getHost());
    }

    private void internalUnarchive(final Contentlet contentlet, final User user,
            final boolean respectFrontendRoles)
            throws DotDataException, DotSecurityException {

        final Contentlet workingContentlet = this.findContentletByIdentifier(
                contentlet.getIdentifier(),
                false, contentlet.getLanguageId(), user, respectFrontendRoles);
        Contentlet liveContentlet = null;

        this.canLock(contentlet, user);

        try {

            liveContentlet = this.findContentletByIdentifier(contentlet.getIdentifier(), true,
                    contentlet.getLanguageId(), user, respectFrontendRoles);
        } catch (DotContentletStateException ce) {

            Logger.debug(this, () -> "No live contentlet found for identifier = "
                    + contentlet.getIdentifier());
        }

        if (liveContentlet != null && liveContentlet.getInode()
                .equalsIgnoreCase(workingContentlet.getInode())
                && !workingContentlet.isArchived()) {

            throw new DotContentletStateException("Contentlet is unarchivable");
        }

        APILocator.getVersionableAPI().setDeleted(workingContentlet, false);

        this.indexAPI.addContentToIndex(workingContentlet);

        // we don't want to reindex this twice when it is the same version
        if (liveContentlet != null && UtilMethods.isSet(liveContentlet.getInode())
                && !liveContentlet.getInode().equalsIgnoreCase(workingContentlet.getInode())) {

            this.indexAPI.addContentToIndex(liveContentlet);
        }

        new ContentletLoader().invalidate(contentlet);
        CacheLocator.getContentletCache().remove(contentlet.getInode());
        publishRelatedHtmlPages(contentlet);

        HibernateUtil.addCommitListener(() -> this.sendUnArchiveContentSystemEvent(contentlet),
                1000);
        HibernateUtil.addCommitListener(() -> localSystemEventsAPI.notify(
                new ContentletArchiveEvent(contentlet, user, false)));
    }

    private void sendUnArchiveContentSystemEvent(final Contentlet contentlet) {

        this.contentletSystemEventUtil.pushUnArchiveEvent(contentlet);
    }

    // todo: should be in a transaction.
    @Override
    public void unarchive(final List<Contentlet> contentlets, final User user,
            final boolean respectFrontendRoles)
            throws DotDataException, DotSecurityException, DotContentletStateException {

        boolean stateError = false;

        for (final Contentlet contentlet : contentlets) {

            try {

                this.unarchive(contentlet, user, respectFrontendRoles);
            } catch (DotContentletStateException e) {

                Logger.error(this, e.getMessage(), e);
                stateError = true;
            }
        }

        if (stateError) {

            throw new DotContentletStateException(
                    "Unable to unarchive one or more contentlets because it is locked");
        }
    } // unarchive.

    @Override
    public void deleteRelatedContent(Contentlet contentlet, Relationship relationship, User user,
            boolean respectFrontendRoles)
            throws DotDataException, DotSecurityException, DotContentletStateException {

        this.deleteRelatedContent(contentlet, relationship, APILocator.getRelationshipAPI()
                .isParent(relationship, contentlet.getStructure()), user, respectFrontendRoles);
    }

    @Override
    public void deleteRelatedContent(final Contentlet contentlet, final Relationship relationship,
            final boolean hasParent, final User user, final boolean respectFrontendRoles)
            throws DotDataException, DotSecurityException, DotContentletStateException {
        deleteRelatedContent(contentlet, relationship, hasParent, user, respectFrontendRoles,
                Collections.emptyList());
    }

    @WrapInTransaction
    @Override
    public void deleteRelatedContent(final Contentlet contentlet, final Relationship relationship,
            final boolean hasParent, final User user, final boolean respectFrontendRoles,
            final List<Contentlet> contentletsToBeRelated)
            throws DotDataException, DotSecurityException, DotContentletStateException {

        if (!permissionAPI.doesUserHavePermission(contentlet, PermissionAPI.PERMISSION_EDIT, user,
                respectFrontendRoles)) {
            throw new DotSecurityException("User: " + (user != null ? user.getUserId() : "Unknown")
                    + " cannot edit Contentlet with identifier " + contentlet.getIdentifier());
        }

        List<Relationship> rels = APILocator.getRelationshipAPI()
                .byContentType(contentlet.getContentType());
        if (!rels.contains(relationship)) {
            throw new DotContentletStateException(
                    "Error deleting existing relationships in contentlet: " + (contentlet != null
                            ? contentlet.getInode() : "Unknown"));
        }

        List<Contentlet> cons = relationshipAPI
                .dbRelatedContent(relationship, contentlet, hasParent);
        cons = permissionAPI
                .filterCollection(cons, PermissionAPI.PERMISSION_READ, respectFrontendRoles, user);

        for (final Contentlet relatedContent : cons) {
            if (hasParent) {
                TreeFactory.deleteTreesByParentAndChildAndRelationType(contentlet.getIdentifier(),
                        relatedContent.getIdentifier(), relationship.getRelationTypeValue());
            } else {
                TreeFactory.deleteTreesByParentAndChildAndRelationType(
                        relatedContent.getIdentifier(),
                        contentlet.getIdentifier(), relationship.getRelationTypeValue());
            }
        }

        final List<String> identifiersToBeRelated = contentletsToBeRelated.stream().map(
                Contentlet::getIdentifier).collect(Collectors.toList());

        // We need to refresh related parents, because currently the system does not
        // update the contentlets that lost the relationship (when the user remove a relationship).
        if (cons != null) {
            for (final Contentlet relatedContentlet : cons) {
                //Only deleted parents will be reindexed
                if (!hasParent && !identifiersToBeRelated
                        .contains(relatedContentlet.getIdentifier())) {
                    relatedContentlet.setIndexPolicy(contentlet.getIndexPolicyDependencies());
                    relatedContentlet
                            .setIndexPolicyDependencies(
                                    contentlet.getIndexPolicyDependencies());
                    refreshNoDeps(relatedContentlet);
                }
                //If relationship field, related content cache must be invalidated
                invalidateRelatedContentCache(relatedContentlet, relationship, !hasParent);
            }
        }

        // Refresh the parent only if the contentlet is not already in the checkin
        if (!contentlet.getBoolProperty(CHECKIN_IN_PROGRESS)) {
            refreshNoDeps(contentlet);
        }
    }

    @Override
    public void invalidateRelatedContentCache(Contentlet contentlet, Relationship relationship,
            boolean hasParent) {

        //If relationship field, related content cache must be invalidated
        if (relationship.isRelationshipField()) {

            if (relationshipAPI.sameParentAndChild(relationship)) {
                if (relationship.getParentRelationName() != null) {
                    contentlet.setRelated(relationship.getParentRelationName(), null);
                    CacheLocator.getRelationshipCache()
                            .removeRelatedContentMap(contentlet.getIdentifier());
                }

                if (relationship.getChildRelationName() != null) {
                    contentlet.setRelated(relationship.getChildRelationName(), null);
                    CacheLocator.getRelationshipCache()
                            .removeRelatedContentMap(contentlet.getIdentifier());
                }
            } else {
                if (!hasParent && relationship.getParentRelationName() != null) {
                    contentlet.setRelated(relationship.getParentRelationName(), null);
                    CacheLocator.getRelationshipCache()
                            .removeRelatedContentMap(contentlet.getIdentifier());
                } else if (hasParent && relationship.getChildRelationName() != null) {
                    contentlet.setRelated(relationship.getChildRelationName(), null);
                    CacheLocator.getRelationshipCache()
                            .removeRelatedContentMap(contentlet.getIdentifier());
                }
            }
        }
    }

    @Override
    public List<Contentlet> getRelatedContent(final Contentlet contentlet,
            final String variableName,
            final User user,
            final boolean respectFrontendRoles, Boolean pullByParents, final int limit,
            final int offset, final String sortBy) {
        return getRelatedContent(contentlet, variableName, user, respectFrontendRoles,
                pullByParents, limit, offset, sortBy, -1, null);
    }

    @CloseDBIfOpened
    @Override
    public List<Contentlet> getRelatedContent(final Contentlet contentlet,
            final String variableName,
            final User user,
            final boolean respectFrontendRoles, Boolean pullByParents, final int limit,
            final int offset, final String sortBy, final long language, final Boolean live) {

        if (variableName == null) {
            return Collections.EMPTY_LIST;
        }

        final String contentletIdentifier = contentlet.getIdentifier();
        Map<String, List<String>> relatedIds = null;
        try {
            if (UtilMethods.isSet(CacheLocator.getRelationshipCache()
                    .getRelatedContentMap(contentletIdentifier))) {

                //Get mutable map
                relatedIds = new ConcurrentHashMap<>(CacheLocator.getRelationshipCache()
                        .getRelatedContentMap(contentletIdentifier));
            }
        } catch (DotCacheException e) {
            Logger.debug(this,
                    String.format("Cache entry with key %s was not found.", contentletIdentifier),
                    e);
        }

        if (relatedIds == null) {
            relatedIds = Maps.newConcurrentMap();
        }

        try {
            User currentUser;

            if (user != null) {
                currentUser = user;
            } else {
                currentUser = APILocator.getUserAPI().getAnonymousUser();
            }

            List<Contentlet> relatedContentlet;

            if (relatedIds.containsKey(variableName)) {
                relatedContentlet = getCachedRelatedContentlets(relatedIds, variableName, language,
                        currentUser.equals(APILocator.getUserAPI().getAnonymousUser())
                                ? Boolean.TRUE
                                : live);
            } else {
                relatedContentlet = getNonCachedRelatedContentlets(contentlet, relatedIds,
                        variableName, pullByParents,
                        limit, offset, language,
                        currentUser.equals(APILocator.getUserAPI().getAnonymousUser())
                                ? Boolean.TRUE
                                : live);
            }

            if (UtilMethods.isSet(sortBy)) {
                Collections.sort(relatedContentlet, new ContentMapComparator(sortBy));
            }

            //Restricts contentlet according to user permissions
            return APILocator.getPermissionAPI()
                    .filterCollection(relatedContentlet, PermissionAPI.PERMISSION_READ,
                            currentUser.equals(APILocator.getUserAPI().getAnonymousUser())
                                    ? true : respectFrontendRoles, currentUser);

        } catch (DotDataException | DotSecurityException e) {
            Logger.warn(this, "Error getting related content for field " + variableName, e);
            throw new DotStateException(e);
        }
    }

    /**
     * Retrieves the Contentlets that are associated to a specific piece of Content through a
     * specific Relationship field. This method is executed for Relationships that are not currently
     * cached by dotCMS, and must be looked up from scratch.
     *
     * @param contentlet   The {@link Contentlet} object whose related Contentlets will be
     *                     retrieved.
     * @param relatedIds   The data structure that will store the related Contentlets.
     * @param variableName The Velocity Variable name of the Relationship field for the Content Type
     *                     that the {@code contentlet} object belongs to.
     * @param pullByParent
     * @param limit        Pagination parameter for the total number of results to return.
     * @param offset       Pagination parameter for the offset.
     * @return The list of related {@link Contentlet} objects.
     * @throws DotDataException     An error occurred when interacting with the data source.
     * @throws DotSecurityException
     */
    @Nullable
    private List<Contentlet> getNonCachedRelatedContentlets(final Contentlet contentlet,
            final Map<String, List<String>> relatedIds, final String variableName,
            final Boolean pullByParent, final int limit, final int offset, final long language,
            final Boolean live)
            throws DotDataException, DotSecurityException {

        final User systemUser = APILocator.getUserAPI().getSystemUser();
        com.dotcms.contenttype.model.field.Field field = null;
        Relationship relationship;

        try {
            field = APILocator
                    .getContentTypeFieldAPI()
                    .byContentTypeIdAndVar(contentlet.getContentTypeId(), variableName);
            relationship = this.relationshipAPI.getRelationshipFromField(field, systemUser);
        } catch (final NotFoundInDbException e) {
            // Search for legacy relationships
            relationship = this.relationshipAPI.byTypeValue(variableName);
        }

        if (null == relationship) {
            throw new DotStateException(
                    String.format("Relationship field '%s' in Content Type ID '%s' was not found." +
                                    " Make sure that the relationship table points to the correct field.",
                            variableName, contentlet
                                    .getContentTypeId()));
        }
        final List<Contentlet> relatedList = filterRelatedContent(contentlet, relationship,
                systemUser, false,
                pullByParent, limit, offset);

        // Get unique identifiers to avoid duplicates (used to save on cache and filter the final list if needed
        final List<String> uniqueIdentifiers = relatedList.stream().map(Contentlet::getIdentifier)
                .distinct()
                .collect(CollectionsUtils.toImmutableList());

        //Cache related content only if it is a relationship field and there is no filter
        //In case of self-relationships, we shouldn't cache any value for a particular field when pullByParent==null
        //because in this case all parents and children are returned
        if (field != null && limit == -1 && offset <= 0 &&
                !(this.relationshipAPI.sameParentAndChild(relationship) && pullByParent == null)) {
            if (UtilMethods.isSet(relatedList)) {
                relatedIds.put(variableName, uniqueIdentifiers);
            } else {
                relatedIds.put(variableName, Collections.emptyList());
            }
            //refreshing cache when related content map is updated
            CacheLocator.getRelationshipCache()
                    .putRelatedContentMap(contentlet.getIdentifier(), relatedIds);
        }

        if (live == null && language == -1) {
            return relatedList;
        } else {
            /*Filter by live and/or language if set
              If live=true, for each content, it needs to return the live version.
              Otherwise, it would return the working one*/
            return uniqueIdentifiers.stream()
                    .flatMap(identifier -> filterRelatedContentByLiveAndLanguage(language, live,
                            identifier))
                    .collect(Collectors.toList());
        }
    }

    /**
     * @param relatedIds
     * @param variableName
     * @return
     */
    @NotNull
    private List<Contentlet> getCachedRelatedContentlets(final Map<String, List<String>> relatedIds,
            final String variableName, final long language, final Boolean live) {

        return relatedIds
                .get(variableName).stream()
                .flatMap(identifier -> filterRelatedContentByLiveAndLanguage(language, live,
                        identifier))
                .collect(Collectors.toList());
    }

    /**
     * @param language
     * @param live
     * @param identifier
     * @return
     */
    private Stream<? extends Contentlet> filterRelatedContentByLiveAndLanguage(final long language,
            final Boolean live,
            final String identifier) {

        final List<Contentlet> relatedContentList = new ArrayList<>();
        //If language is set, we must return the content version in that language.
        //Otherwise, we need to return a version for each language if exists
        List<Long> languages = language > 0 ? CollectionsUtils.list(language)
                : languageAPI.getLanguages().stream().map(lang -> lang.getId()).collect(
                        Collectors.toList());

        for (Long currentLanguage : languages) {
            try {
                Contentlet currentContent = findContentletByIdentifier(
                        identifier, live == null ? false : live,
                        currentLanguage, APILocator.getUserAPI().getSystemUser(),
                        false);
                if (currentContent != null) {
                    relatedContentList.add(currentContent);
                }
            } catch (DotDataException | DotSecurityException | DotContentletStateException e) {
                Logger.warnEveryAndDebug(this.getClass(),
                        "No live version for contentlet identifier "
                                + identifier, e, 5000);
            }
        }

        return relatedContentList.stream();
    }

    // it is just close db, since the other relate content runs on transacional mode. So, that we can take advance of the cache.
    @CloseDBIfOpened
    @Override
    public void relateContent(final Contentlet contentlet,
            final Relationship rel,
            final List<Contentlet> records,
            final User user, boolean respectFrontendRoles)
            throws DotDataException, DotSecurityException, DotContentletStateException {

        final Structure structure = CacheLocator.getContentTypeCache()
                .getStructureByInode(contentlet.getStructureInode());
        final boolean hasParent = APILocator.getRelationshipAPI().isParent(rel, structure);
        final ContentletRelationshipRecords related = new ContentletRelationships(
                contentlet).new ContentletRelationshipRecords(rel, hasParent);
        related.setRecords(records);
        relateContent(contentlet, related, user, respectFrontendRoles);
    }

    @CloseDBIfOpened
    private List<Relationship> getRelationships(final ContentTypeIf type) throws DotDataException {

        return APILocator.getRelationshipAPI().byContentType(type);
    }

    @CloseDBIfOpened
    private List<Tree> getContentParents(final String inode) throws DotDataException {

        return TreeFactory.getTreesByChild(inode);
    }

    // it is just Close db, b.c internally the code is handling their own transaction
    @CloseDBIfOpened
    @Override
    public void relateContent(final Contentlet contentlet,
            final ContentletRelationshipRecords related,
            final User user,
            final boolean respectFrontendRoles)
            throws DotDataException, DotSecurityException, DotContentletStateException {

        if (!permissionAPI.doesUserHavePermission(contentlet, PermissionAPI.PERMISSION_EDIT, user,
                respectFrontendRoles)) {

            throw new DotSecurityException("User: " + (user != null ? user.getUserId() : "Unknown")
                    + " cannot edit Contentlet: " + (contentlet != null ? contentlet.getInode()
                    : "Unknown"));
        }

        //do not perform any changes on related records
        if (related.getRecords() == null) {
            return;
        }

        final ContentType contentType = contentlet.getContentType();
        final List<Relationship> relationships = this.getRelationships(contentType);
        final Relationship relationship = related.getRelationship();

        if (!relationships.contains(related.getRelationship())) {

            throw new DotContentletStateException(
                    "Error adding relationships in contentlet:  " + (contentlet != null ? contentlet
                            .getInode() : "Unknown"));
        }

        final boolean child = !related.isHasParent();

        List<Tree> contentParents = null;
        if (child) {
            contentParents = this.getContentParents(contentlet.getIdentifier());
        }

        boolean localTransaction = false;
        final boolean isNewConnection = !DbConnectionFactory.connectionExists();
        try {
            try {
                localTransaction = HibernateUtil.startLocalTransactionIfNeeded();
            } catch (Exception e) {
                throw new DotDataException(e.getMessage(), e);
            }

            deleteRelatedContent(contentlet, relationship, related.isHasParent(), user,
                    respectFrontendRoles, related.getRecords());

            Tree newTree;
            Set<Tree> uniqueRelationshipSet = new HashSet<>();

            List<Contentlet> conRels = getRelatedContentFromIndex(contentlet, relationship,
                    related.isHasParent(), user, respectFrontendRoles);

            int treePosition = (conRels != null && conRels.size() != 0) ? conRels.size() : 1;
            int positionInParent = 1;

            for (Contentlet c : related.getRecords()) {
                if (child) {
                    for (Tree currentTree : contentParents) {
                        if (currentTree.getRelationType()
                                .equals(relationship.getRelationTypeValue()) && c.getIdentifier()
                                .equals(currentTree.getParent())) {
                            positionInParent = currentTree.getTreeOrder();
                        }
                    }

                    newTree = new Tree(c.getIdentifier(), contentlet.getIdentifier(),
                            relationship.getRelationTypeValue(), positionInParent);
                } else {
                    newTree = new Tree(contentlet.getIdentifier(), c.getIdentifier(),
                            relationship.getRelationTypeValue(), treePosition);
                }
                positionInParent = positionInParent + 1;

                if (uniqueRelationshipSet.add(newTree)) {
                    final int newTreePosition = newTree.getTreeOrder();
                    final Tree treeToUpdate = TreeFactory.getTree(newTree);
                    treeToUpdate.setTreeOrder(newTreePosition);

                    TreeFactory.saveTree(treeToUpdate != null && UtilMethods.isSet(
                            treeToUpdate.getRelationType()) ? treeToUpdate : newTree);

                    treePosition++;
                }
                invalidateRelatedContentCache(c, relationship, !related.isHasParent());
            }

            //If relationship field, related content cache must be invalidated
            invalidateRelatedContentCache(contentlet, relationship, related.isHasParent());

            if (localTransaction) {
                HibernateUtil.commitTransaction();
            }
        } catch (Exception exception) {
            Logger.debug(this.getClass(), "Failed to relate content. : " + exception.toString(),
                    exception);
            if (localTransaction) {
                HibernateUtil.rollbackTransaction();
            }
            throw new DotDataException(exception.getMessage(), exception);
        } finally {
            if (localTransaction && isNewConnection) {
                HibernateUtil.closeSessionSilently();
            }
        }
    }

    // todo: should be in a transaction.????
    @Override
    public void publish(List<Contentlet> contentlets, User user, boolean respectFrontendRoles)
            throws DotSecurityException, DotDataException, DotContentletStateException {
        boolean stateError = false;
        for (Contentlet contentlet : contentlets) {
            try {
                publish(contentlet, user, respectFrontendRoles);
            } catch (DotContentletStateException e) {
                stateError = true;
            }
        }
        if (stateError) {
            throw new DotContentletStateException(
                    "Unable to publish one or more contentlets because it is locked");
        }
    }

    @CloseDBIfOpened
    @Override
    public boolean isContentEqual(Contentlet contentlet1, Contentlet contentlet2, User user,
            boolean respectFrontendRoles) throws DotSecurityException, DotDataException {
        if (!permissionAPI.doesUserHavePermission(contentlet1, PermissionAPI.PERMISSION_READ, user,
                respectFrontendRoles)) {
            throw new DotSecurityException("User: " + (user != null ? user.getUserId() : "Unknown")
                    + " cannot read Contentlet: " + (contentlet1 != null ? contentlet1.getInode()
                    : "Unknown"));
        }
        if (!permissionAPI.doesUserHavePermission(contentlet2, PermissionAPI.PERMISSION_READ, user,
                respectFrontendRoles)) {
            throw new DotSecurityException("User: " + (user != null ? user.getUserId() : "Unknown")
                    + " cannot read Contentlet: " + (contentlet2 != null ? contentlet1.getInode()
                    : "Unknown"));
        }
        if (contentlet1.getInode().equalsIgnoreCase(contentlet2.getInode())) {
            return true;
        }
        return false;
    }

    @CloseDBIfOpened
    @Override
    public List<Contentlet> getSiblings(String identifier)
            throws DotDataException, DotSecurityException {
        List<Contentlet> contentletList = contentFactory.getContentletsByIdentifier(identifier);

        return contentletList;
    }

    @CloseDBIfOpened
    @Override
    public Contentlet checkin(Contentlet contentlet, List<Category> cats,
            List<Permission> permissions, User user,
            boolean respectFrontendRoles)
            throws IllegalArgumentException, DotDataException, DotSecurityException, DotContentletStateException {
        return checkin(contentlet, (Map<Relationship, List<Contentlet>>) null, cats, permissions,
                user,
                respectFrontendRoles);
    }

    @CloseDBIfOpened
    @Override
    public Contentlet checkin(Contentlet contentlet, List<Permission> permissions, User user,
            boolean respectFrontendRoles)
            throws IllegalArgumentException, DotDataException, DotSecurityException, DotContentletStateException {
        return checkin(contentlet, (ContentletRelationships) null, null, permissions, user,
                respectFrontendRoles);
    }

    @CloseDBIfOpened
    @Override
    public Contentlet checkin(Contentlet contentlet,
            Map<Relationship, List<Contentlet>> contentRelationships,
            List<Category> cats, User user, boolean respectFrontendRoles)
            throws IllegalArgumentException, DotDataException, DotSecurityException, DotContentletStateException {
        return checkin(contentlet, contentRelationships, cats, user, respectFrontendRoles, false);
    }

    @CloseDBIfOpened
    @Override
    public Contentlet checkin(Contentlet contentlet,
            Map<Relationship, List<Contentlet>> contentRelationships, User user,
            boolean respectFrontendRoles)
            throws IllegalArgumentException, DotDataException, DotSecurityException, DotContentletStateException {
        return checkin(contentlet, contentRelationships, null, user, respectFrontendRoles);
    }

    @CloseDBIfOpened
    @Override
    public Contentlet checkin(Contentlet contentlet, User user, boolean respectFrontendRoles)
            throws IllegalArgumentException, DotDataException, DotSecurityException {

        user = (user == null) ? APILocator.getUserAPI().getAnonymousUser() : user;

        return checkin(contentlet, (ContentletRelationships) null, null, null, user,
                respectFrontendRoles, false);
    }

    @CloseDBIfOpened
    @Override
    public Contentlet checkin(Contentlet contentlet, User user, boolean respectFrontendRoles,
            List<Category> cats)
            throws IllegalArgumentException, DotDataException, DotSecurityException {
        return checkin(contentlet, null, cats, user, respectFrontendRoles);
    }

    @Override
    public Contentlet checkin(Contentlet contentlet,
            Map<Relationship, List<Contentlet>> contentRelationships,
            List<Category> cats, List<Permission> permissions, User user,
            boolean respectFrontendRoles)
            throws DotDataException, DotSecurityException, DotContentletStateException, DotContentletValidationException {
        return checkin(contentlet, contentRelationships, cats, user, respectFrontendRoles, false);
    }

    /**
     * @param contentlet
     * @param contentRelationships
     * @param cats
     * @param user
     * @param respectFrontendRoles
     * @param generateSystemEvent
     * @return
     * @throws DotDataException
     * @throws DotSecurityException
     * @throws DotContentletStateException
     * @throws DotContentletValidationException
     */
    @CloseDBIfOpened
    private Contentlet checkin(Contentlet contentlet,
            Map<Relationship, List<Contentlet>> contentRelationships,
            List<Category> cats, User user, boolean respectFrontendRoles,
            boolean generateSystemEvent)
            throws DotDataException, DotSecurityException, DotContentletStateException {

        ContentletRelationships relationshipsData = getContentletRelationshipsFromMap(contentlet,
                contentRelationships);

        return checkin(contentlet, relationshipsData, cats, user, respectFrontendRoles, true,
                generateSystemEvent);
    }

    @Override
    public Contentlet checkin(Contentlet contentlet, ContentletRelationships contentRelationships,
            List<Category> cats,
            List<Permission> permissions, User user, boolean respectFrontendRoles)
            throws DotDataException, DotSecurityException, DotContentletStateException {
        return checkin(contentlet, contentRelationships, cats, user, respectFrontendRoles, true,
                false);
    }

    private ContentletRelationships getContentletRelationshipsFromMap(final Contentlet contentlet,
            final Map<Relationship, List<Contentlet>> contentRelationships) {

        return new ContentletRelationshipsTransformer(contentlet, contentRelationships).findFirst();
    }

    @CloseDBIfOpened
    @Override
    public Contentlet checkinWithoutVersioning(Contentlet contentlet,
            Map<Relationship, List<Contentlet>> contentRelationships, List<Category> cats,
            List<Permission> permissions, User user, boolean respectFrontendRoles)
            throws DotDataException, DotSecurityException, DotContentletStateException, DotContentletValidationException {
        ContentletRelationships relationshipsData = getContentletRelationshipsFromMap(contentlet,
                contentRelationships);
        return checkin(contentlet, relationshipsData, cats, user, respectFrontendRoles, false,
                false);
    }

    @CloseDBIfOpened
    @Override
    public Contentlet checkinWithoutVersioning(final Contentlet contentlet,
            final ContentletRelationships contentRelationships, final List<Category> cats,
            final List<Permission> permissions, final User user, final boolean respectFrontendRoles)
            throws DotContentletStateException, DotSecurityException, DotDataException {
        return checkin(contentlet, contentRelationships, cats, user, respectFrontendRoles, false,
                false);
    }

    /**
     * @param contentletIn
     * @param contentRelationships
     * @param categories
     * @param user
     * @param respectFrontendRoles
     * @param createNewVersion
     * @return
     * @throws DotDataException
     * @throws DotSecurityException
     * @throws DotContentletStateException
     * @throws DotContentletValidationException
     */
    @WrapInTransaction
    private Contentlet checkin(final Contentlet contentletIn,
            final ContentletRelationships contentRelationships,
            final List<Category> categories, final User user, boolean respectFrontendRoles,
            final boolean createNewVersion, final boolean generateSystemEvent)
            throws DotDataException, DotSecurityException {

        Contentlet contentletOut = null;
        Boolean autoAssign = null;

        try {

            String wfPublishDate = contentletIn.getStringProperty(Contentlet.WORKFLOW_PUBLISH_DATE);
            String wfExpireDate = contentletIn.getStringProperty(Contentlet.WORKFLOW_EXPIRE_DATE);
            final boolean isWorkflowInProgress = contentletIn.isWorkflowInProgress();
            final String contentPushPublishDateBefore =
                    UtilMethods.isSet(wfPublishDate) ? wfPublishDate : "N/D";
            final String contentPushExpireDateBefore =
                    UtilMethods.isSet(wfExpireDate) ? wfExpireDate : "N/D";

            ActivityLogger.logInfo(getClass(), "Saving Content",
                    "StartDate: " + contentPushPublishDateBefore + "; "
                            + "EndDate: " + contentPushExpireDateBefore + "; User:" + (user != null
                            ? user
                            .getUserId() : "Unknown")
                            + "; ContentIdentifier: " + (contentletIn != null ? contentletIn
                            .getIdentifier() : "Unknown"), contentletIn.getHost());

            this.checkOrSetContentType(contentletIn, user);

            final String lockKey =
                    "ContentletIdentifier:" + (UtilMethods.isSet(contentletIn.getIdentifier()) ?
                            contentletIn.getIdentifier() : UUIDGenerator.generateUuid());
            try {

                final Optional<Contentlet> workflowContentletOpt =
                        this.validateWorkflowStateOrRunAsWorkflow(contentletIn,
                                contentRelationships,
                                categories, user, respectFrontendRoles, createNewVersion,
                                generateSystemEvent);

                if (workflowContentletOpt.isPresent()) {

                    Logger.info(this,
                            "A Workflow has been ran instead of checkin the contentlet: " +
                                    workflowContentletOpt.get().getIdentifier());
                    return workflowContentletOpt.get();
                }

                autoAssign = (Boolean) contentletIn.getMap().get(Contentlet.AUTO_ASSIGN_WORKFLOW);
                contentletOut = lockManager.tryLock(lockKey,
                        () -> internalCheckin(
                                contentletIn, contentRelationships, categories, user,
                                respectFrontendRoles, createNewVersion
                        )
                ); // end synchronized block
            } catch (final Throwable t) {
                Logger.warn(getClass(), t.getMessage(), t);
                bubbleUpException(t);
            }

            //This way no matter how many times the contentlet reference that we're passing in gets override.
            //On the way back this updates the original contentlet references updating the new inode and identifier
            contentletIn.setIdentifier(contentletOut.getIdentifier());
            contentletIn.setInode(contentletOut.getInode());

            wfPublishDate = contentletOut.getStringProperty(Contentlet.WORKFLOW_PUBLISH_DATE);
            wfExpireDate = contentletOut.getStringProperty(Contentlet.WORKFLOW_EXPIRE_DATE);

            final String contentPushPublishDateAfter =
                    UtilMethods.isSet(wfPublishDate) ? wfPublishDate : "N/D";
            final String contentPushExpireDateAfter =
                    UtilMethods.isSet(wfExpireDate) ? wfExpireDate : "N/D";

            ActivityLogger.logInfo(getClass(), "Content Saved",
                    "StartDate: " + contentPushPublishDateAfter + "; "
                            + "EndDate: " + contentPushExpireDateAfter + "; User:" + (user != null
                            ? user
                            .getUserId() : "Unknown")
                            + "; ContentIdentifier: " + contentletOut.getIdentifier(),
                    contentletOut.getHost());

            if (isWorkflowInProgress) {
                autoAssign = false;
            }

            // Creates the Local System event
            if (null != autoAssign) {
                contentletOut.setBoolProperty(Contentlet.AUTO_ASSIGN_WORKFLOW, autoAssign);
            }

            this.createLocalCheckinEvent(contentletOut, user, createNewVersion);

            //Create a System event for this contentlet
            if (generateSystemEvent) {
                this.pushSaveEvent(contentletOut, createNewVersion);
            }

            return contentletOut;
        } finally {
            this.cleanup(contentletOut);
        }
    }

    /*
     * If the contentletIn is new, has not any content type assigned and has a base type set into the properties
     * will try to figure out a match for the content type
     */
    private void checkOrSetContentType(final Contentlet contentletIn, final User user) {

        final Optional<BaseContentType> baseTypeOpt = contentletIn.getBaseType();
        if (contentletIn.isNew() && null == contentletIn.getContentType() &&
                baseTypeOpt.isPresent()) {

            final BaseContentType baseContentType = baseTypeOpt.get();
            final Optional<BaseTypeToContentTypeStrategy> typeStrategy =
                    this.baseTypeToContentTypeStrategyResolver.get(baseContentType);

            if (typeStrategy.isPresent()) {

                final Host host = Try.of(() -> APILocator.getHostAPI().find(
                        contentletIn.getHost(), user, false)).getOrNull();
                if (null != host) {

                    final HttpServletRequest request = HttpServletRequestThreadLocal.INSTANCE.getRequest();
                    final String sessionId = request != null && request.getSession(false) != null
                            ? request.getSession().getId() : null;
                    final List<String> accessingList = null != request ?
                            Arrays.asList(user.getUserId(),
                                    APILocator.getTempFileAPI().getRequestFingerprint(request),
                                    sessionId) :
                            Arrays.asList(user.getUserId(), sessionId);

                    final Optional<ContentType> contentTypeOpt = typeStrategy.get()
                            .apply(baseContentType,
                                    CollectionsUtils.map("user", user, "host", host,
                                            "contentletMap", contentletIn.getMap(), "accessingList",
                                            accessingList));

                    if (contentTypeOpt.isPresent()) {
                        contentletIn.setContentType(contentTypeOpt.get());
                    }
                }
            }
        }
    }

    /**
     * check if a workflow may be run instead of the publish api call itself.
     *
     * @param contentletIn
     * @param user
     * @param respectFrontendRoles
     * @return Optional Contentlet, present if workflow ran
     * @throws DotSecurityException
     * @throws DotDataException
     */
    private Optional<Contentlet> checkAndRunPublishAsWorkflow(final Contentlet contentletIn,
            final User user,
            final boolean respectFrontendRoles) throws DotSecurityException, DotDataException {

        // if already on workflow or has an actionid skip this method.
        if (this.isDisableWorkflow(contentletIn)
                || this.isWorkflowInProgress(contentletIn)
                || this.isInvalidContentTypeForWorkflow(contentletIn)
                || UtilMethods.isSet(contentletIn.getActionId())) {

            return Optional.empty();
        }

        final WorkflowAPI workflowAPI = APILocator.getWorkflowAPI();
        final Optional<WorkflowAction> workflowActionOpt =
                workflowAPI.findActionMappedBySystemActionContentlet
                        (contentletIn, WorkflowAPI.SystemAction.PUBLISH, user);

        if (workflowActionOpt.isPresent()) {

            final String title = contentletIn.getTitle();
            final String actionId = workflowActionOpt.get().getId();

            // if the default action is in the avalable actions for the content.
            if (!isDefaultActionOnAvailableActions(contentletIn, user, workflowAPI, actionId)) {
                return Optional.empty();
            }

            Logger.info(this, () -> "The contentlet: " + contentletIn.getIdentifier()
                    + " hasn't action id set"
                    + " using the default action: " + actionId);

            // if the action has a save action, we skip the current checkin
            if (workflowActionOpt.get().hasPublishActionlet()) {

                Logger.info(this,
                        () -> "The action: " + actionId + " has a publish contentlet actionlet"
                                + " so firing a workflow and skipping the current publish for the contentlet: "
                                + contentletIn.getIdentifier());

                return Optional.ofNullable(workflowAPI.fireContentWorkflow(contentletIn,
                        new ContentletDependencies.Builder().workflowActionId(actionId)
                                .modUser(user)
                                .respectAnonymousPermissions(respectFrontendRoles)
                                .build()
                ));
            }

            Logger.info(this, () -> "The action: " + contentletIn.getIdentifier()
                    + " hasn't a publish contentlet actionlet"
                    + " so including just the action to the contentlet: " + title);

            contentletIn.setActionId(actionId);
        }

        return Optional.empty();
    }

    private boolean isDefaultActionOnAvailableActions(final Contentlet contentletIn,
            final User user,
            final WorkflowAPI workflowAPI,
            final String actionId) throws DotDataException, DotSecurityException {

        if (workflowAPI.isActionAvailable(contentletIn, user, actionId)) {

            return true;
        }

        Logger.info(this, () -> "The contentlet: " + contentletIn.getIdentifier()
                + " has the action: " + actionId
                + " but the this is not an available action for it");
        return false;
    }

    private Optional<Contentlet> validateWorkflowStateOrRunAsWorkflow(final Contentlet contentletIn,
            final ContentletRelationships contentRelationships,
            final List<Category> categories, final User userIn,
            final boolean respectFrontendRoles, final boolean createNewVersion,
            boolean generateSystemEvent) throws DotSecurityException, DotDataException {

        final User user = (userIn == null) ? APILocator.getUserAPI().getAnonymousUser() : userIn;

        // if already on workflow or has an actionid skip this method.
        if (this.isDisableWorkflow(contentletIn)
                || this.isWorkflowInProgress(contentletIn)
                || this.isInvalidContentTypeForWorkflow(contentletIn)
                || UtilMethods.isSet(contentletIn.getActionId())) {

            return Optional.empty();
        }

        final WorkflowAPI workflowAPI = APILocator.getWorkflowAPI();
        // note: by now we are just using the new system action, even if the contentlet already exists.
        // in the future if the contentlet exist, EDIT should be catch
        final Optional<WorkflowAction> workflowActionOpt =
                workflowAPI.findActionMappedBySystemActionContentlet
                        (contentletIn, contentletIn.isNew() ? WorkflowAPI.SystemAction.NEW
                                : WorkflowAPI.SystemAction.EDIT, user);

        if (workflowActionOpt.isPresent()) {

            final String title = contentletIn.getTitle();
            final String actionId = workflowActionOpt.get().getId();

            // if the default action is in the available actions for the content.
            if (!isDefaultActionOnAvailableActions(contentletIn, user, workflowAPI, actionId)) {
                return Optional.empty();
            }

            Logger.info(this, () -> "The contentlet: " + title + " hasn't action id set"
                    + " using the default action: " + actionId);

            // if the action has a save action, we skip the current checkin
            if (workflowActionOpt.get().hasSaveActionlet()) {

                Logger.info(this,
                        () -> "The action: " + actionId + " has a save contentlet actionlet"
                                + " so firing a workflow and skipping the current checkin for the contentlet: "
                                + title);

                return Optional.ofNullable(workflowAPI.fireContentWorkflow(contentletIn,
                        new ContentletDependencies.Builder().workflowActionId(actionId)
                                .modUser(user).categories(categories)
                                .relationships(contentRelationships)
                                .respectAnonymousPermissions(respectFrontendRoles)
                                .generateSystemEvent(generateSystemEvent)
                                .build()
                ));
            }

            Logger.info(this,
                    () -> "The action: " + actionId + " hasn't a save contentlet actionlet"
                            + " so including just the action to the contentlet: " + title);

            contentletIn.setActionId(actionId);
        }

        return Optional.empty();
    }

    private boolean isInvalidContentTypeForWorkflow(final Contentlet contentletIn) {

        return Host.HOST_VELOCITY_VAR_NAME.equals(contentletIn.getContentType().variable());
    }

    private boolean isDisableWorkflow(final Contentlet contentlet) {
        return contentlet.isDisableWorkflow();
    }

    private boolean isWorkflowInProgress(final Contentlet contentlet) {
        return contentlet.isWorkflowInProgress();
    }

    private Contentlet internalCheckin(Contentlet contentlet,
            ContentletRelationships contentRelationships, List<Category> categories,
            final User incomingUser,
            final boolean respectFrontendRoles,
            boolean createNewVersion
    ) throws DotDataException, DotSecurityException {

        final User user =
                (incomingUser != null) ? incomingUser : APILocator.getUserAPI().getAnonymousUser();

        if (user.isAnonymousUser() && AnonymousAccess.systemSetting() != AnonymousAccess.WRITE) {
            throw new DotSecurityException(
                    "CONTENT_APIS_ALLOW_ANONYMOUS setting does not allow anonymous content WRITEs");
        }

        if (contentRelationships == null) {

            //Obtain all relationships
            contentRelationships = getContentletRelationships(contentlet, user);

            if (contentRelationships != null) {
                getAllRelationships(contentlet, contentRelationships);
            }
        }

        if (!isCheckInSafe(contentRelationships)) {

            if (contentlet.getBoolProperty(Contentlet.IS_TEST_MODE)) {
                this.elasticReadOnlyCommand.executeCheck();
            } else {
                DotConcurrentFactory.getInstance().getSingleSubmitter()
                        .submit(() -> this.elasticReadOnlyCommand.executeCheck());
            }

            final String contentletIdentifier =
                    null != contentlet && null != contentlet.getIdentifier()
                            ? contentlet.getIdentifier() : StringPool.NULL;

            throw new DotContentletStateException(
                    "Content cannot be saved at this moment. Reason: Elastic Search cluster is in read only mode. Contentlet Id: "
                            +
                            contentletIdentifier);
        }

        if (categories == null) {
            categories = getExistingContentCategories(contentlet);
        }
        final ContentType contentType = contentlet.getContentType();

        String existingInode = null, existingIdentifier = null;

        Contentlet workingContentlet = contentlet;
        try {

            // if we have incoming temp files set as binaryFields, lets populate the contentlet with them
            for (com.dotcms.contenttype.model.field.Field field : contentType.fields(
                    BinaryField.class)) {
                final Object fileObject = contentlet.get(field.variable());
                if (fileObject instanceof String && tempApi.isTempResource(
                        contentlet.getStringProperty(field.variable()))) {

                    final HttpServletRequest request = HttpServletRequestThreadLocal.INSTANCE.getRequest();

                    final DotTempFile tempFile = tempApi.getTempFile(request,
                            contentlet.getStringProperty(field.variable())).get();
                    contentlet.setBinary(field, tempFile.file);
                }
            }

            String oldHostId = null;

            if (createNewVersion && contentlet != null && InodeUtils.isSet(contentlet.getInode())) {
                // maybe the user want to save new content with existing inode & identifier comming from somewhere
                // we need to check that the inode doesn't exists
                DotConnect dc = new DotConnect();
                dc.setSQL("select inode from contentlet where inode=?");
                dc.addParam(contentlet.getInode());
                if (dc.loadResults().size() > 0) {
                    if (contentlet.getMap().get(Contentlet.DONT_VALIDATE_ME) != null) {
                        Logger.debug(this,
                                "forcing checking with no version as the _dont_validate_me is set and inode exists");
                        createNewVersion = false;
                    } else {
                        throw new DotContentletStateException("Contentlet must not exist already");
                    }
                } else {

                    existingInode = contentlet.getInode();
                    contentlet.setInode(null);

                    Identifier ident = APILocator.getIdentifierAPI()
                            .find(contentlet.getIdentifier());

                    if (ident == null || !UtilMethods.isSet(ident.getId())) {
                        existingIdentifier = contentlet.getIdentifier();
                        contentlet.setIdentifier(null);
                    }
                }

            }

            if (UtilMethods.isSet(contentlet.getIdentifier())) {
                Identifier ident = APILocator.getIdentifierAPI().find(contentlet.getIdentifier());

                if (UtilMethods.isSet(ident)) {
                    oldHostId = ident.getHostId();
                }
            }

            if (!createNewVersion && contentlet != null && !InodeUtils.isSet(
                    contentlet.getInode())) {
                throw new DotContentletStateException("Contentlet must exist already");
            }
            if (contentlet != null && contentlet.isArchived()
                    && contentlet.getMap().get(Contentlet.DONT_VALIDATE_ME) == null) {
                throw new DotContentletStateException(
                        "Unable to checkin an archived piece of content, please un-archive first");
            }

            checkPermission(contentlet, respectFrontendRoles, user);

            if (createNewVersion && categories == null) {
                throw new IllegalArgumentException(
                        "The categories cannot be null when trying to checkin. The method was called improperly");
            }

            // note: we do this in this way in order to invoke hooks if they are
            APILocator.getContentletAPI()
                    .validateContentlet(contentlet, contentRelationships, categories);

            if (contentlet.getMap().get(Contentlet.DONT_VALIDATE_ME) == null) {
                canLock(contentlet, user, respectFrontendRoles);
            }
            contentlet.setModUser(user.getUserId());
            // start up workflow
            final WorkflowAPI workflowAPI = APILocator.getWorkflowAPI();
            WorkflowProcessor workflow = null;

            if (contentlet.getMap().get(Contentlet.DISABLE_WORKFLOW) == null &&
                    UtilMethods.isSet(contentlet.getActionId()) &&
                    (null == contentlet.getMap().get(Contentlet.WORKFLOW_IN_PROGRESS) ||
                            Boolean.FALSE.equals(
                                    contentlet.getMap().get(Contentlet.WORKFLOW_IN_PROGRESS))
                    )) {
                workflow = workflowAPI.fireWorkflowPreCheckin(contentlet, user);
            }

            workingContentlet = contentlet;
            if (createNewVersion) {
                workingContentlet = findWorkingContentlet(contentlet);
            }
            String workingContentletInode =
                    (workingContentlet == null) ? "" : workingContentlet.getInode();

            boolean priority = contentlet.isLowIndexPriority();

            Boolean dontValidateMe = (Boolean) contentlet.getMap().get(Contentlet.DONT_VALIDATE_ME);
            Boolean disableWorkflow = (Boolean) contentlet.getMap()
                    .get(Contentlet.DISABLE_WORKFLOW);

            final boolean isNewContent = !InodeUtils.isSet(workingContentletInode);

            if (contentlet.getLanguageId() == 0) {
                Language defaultLanguage = languageAPI.getDefaultLanguage();
                contentlet.setLanguageId(defaultLanguage.getId());
            }

            contentlet.setModUser(user.getUserId());

            if (contentlet.getOwner() == null || contentlet.getOwner().length() < 1) {
                contentlet.setOwner(user.getUserId());
            }

            final User systemUser = APILocator.getUserAPI().getSystemUser();

            //ContentletRaw keeps a copy with everything that was originally sent from the front-end including binaries etc..
            //While the original contentlet first will get stuff marked for delete and then refreshed after saved in the database.
            final Contentlet contentletRaw = populateHost(contentlet);

            if (contentlet.getMap().get("_use_mod_date") != null) {
                    /*
                     When a content is sent using the remote push publishing we want to respect the modification
                     dates the content already had.
                     */
                contentlet.setModDate((Date) contentlet.getMap().get("_use_mod_date"));
            } else {
                contentlet.setModDate(new Date());
            }

            // Keep the 5 properties BEFORE store the contentlet on DB.
            final String contentPushPublishDate = contentlet.getStringProperty(
                    Contentlet.WORKFLOW_PUBLISH_DATE);
            final String contentPushPublishTime = contentlet.getStringProperty(
                    Contentlet.WORKFLOW_PUBLISH_TIME);
            final String contentPushPublishTimeZoneId = contentlet.getStringProperty(
                    Contentlet.WORKFLOW_TIMEZONE_ID);
            final String contentPushExpireDate = contentlet.getStringProperty(
                    Contentlet.WORKFLOW_EXPIRE_DATE);
            final String contentPushExpireTime = contentlet.getStringProperty(
                    Contentlet.WORKFLOW_EXPIRE_TIME);
            final String contentPushNeverExpire = contentlet.getStringProperty(
                    Contentlet.WORKFLOW_NEVER_EXPIRE);
            final String contentWhereToSend = contentlet.getStringProperty(
                    Contentlet.WHERE_TO_SEND);
            final String filterKey = contentlet.getStringProperty(Contentlet.FILTER_KEY);
            final String iWantTo = contentlet.getStringProperty(Contentlet.I_WANT_TO);
            final String pathToMove = contentlet.getStringProperty(Contentlet.PATH_TO_MOVE);

                /*
                 For HTMLPages get the url of the page sent by the user, we use the Contentlet object to
                 move around that url but we DON'T want what url saved in the contentlet table, the URL
                 for HTMLPages must be retrieve it from the Identifier.
                 */
            String htmlPageURL = null;

            if (contentlet.isHTMLPage()) {
                //Getting the URL saved on the contentlet form
                htmlPageURL = contentletRaw.getStringProperty(HTMLPageAssetAPI.URL_FIELD);
                //Clean-up the contentlet object, we don' want to persist this URL in the db
                removeURLFromContentlet(contentlet);

                try {
                    //Verify if the template needs to be update for all versions of the content page
                    updateTemplateInAllLanguageVersions(contentlet, user);
                } catch (NotFoundInDbException e) {
                    Logger.debug(ESContentletAPIImpl.class, e.getMessage(), e);
                }
            }

            final boolean structureHasAHostField = hasAHostField(contentlet.getStructureInode());

            //Preparing the tags info to be related to this contentlet
            final HashMap<String, String> tagsValues = new HashMap<>();
            final String tagsHost = prepareTags(contentlet, user, contentType,
                    structureHasAHostField,
                    tagsValues);

            final IndexPolicy indexPolicy = contentlet.getIndexPolicy();
            final IndexPolicy indexPolicyDependencies = contentlet.getIndexPolicyDependencies();

            boolean changedURI = addOrUpdateContentletIdentifier(contentlet, contentletRaw,
                    existingIdentifier, existingInode, htmlPageURL);

            if (shouldRemoveOldHostCache(contentlet, oldHostId)) {
                CacheLocator.getVanityURLCache().remove(oldHostId, contentlet.getLanguageId());
            }

            contentlet = applyNullProperties(contentlet);

            //This is executed first hand to create the inode-contentlet relationship.
            if (InodeUtils.isSet(existingInode)) {
                contentlet = contentFactory.save(contentlet, existingInode);
            } else {
                contentlet = contentFactory.save(contentlet);
            }

            contentlet.setIndexPolicy(indexPolicy);
            contentlet.setIndexPolicyDependencies(indexPolicyDependencies);

            contentlet = relateTags(contentlet, tagsValues, tagsHost);

            APILocator.getVersionableAPI().setWorking(contentlet);

            if (workingContentlet == null) {
                workingContentlet = contentlet;
            }

            final boolean movedContentDependencies = (createNewVersion
                    || contentRelationships != null
                    || categories != null);

            if (movedContentDependencies) {
                contentlet.setBoolProperty(CHECKIN_IN_PROGRESS, Boolean.TRUE);
                moveContentDependencies(workingContentlet, contentlet, contentRelationships,
                        categories, user, respectFrontendRoles);
            }

            // Refreshing permissions
            if (structureHasAHostField && !isNewContent) {
                permissionAPI.resetPermissionReferences(contentlet);
            }

            // Publish once if needed and reindex once if needed. The publish
            // method reindexes.
            contentlet.setLowIndexPriority(priority);

            //set again the don't validate me and disable workflow properties
            //if they were set
            if (dontValidateMe != null) {
                contentlet.setProperty(Contentlet.DONT_VALIDATE_ME, dontValidateMe);
            }

            if (disableWorkflow != null) {
                contentlet.setProperty(Contentlet.DISABLE_WORKFLOW, disableWorkflow);
            }

            handleBinaries(contentlet, createNewVersion, contentType, workingContentlet,
                    contentletRaw);

            updatePublishAndExpireDates(contentlet, systemUser, contentletRaw);

            final Structure hostStructure = CacheLocator.getContentTypeCache()
                    .getStructureByVelocityVarName("Host");
            if (InodeUtils.isSet(contentlet.getIdentifier()) && contentlet.getStructureInode()
                    .equals(hostStructure.getInode())) {
                final HostAPI hostAPI = APILocator.getHostAPI();
                hostAPI.updateCache(new Host(contentlet));

                final ContentletCache cc = CacheLocator.getContentletCache();
                final Identifier ident = APILocator.getIdentifierAPI().find(contentlet);
                final List<Contentlet> contentlets = findAllVersions(ident, systemUser,
                        respectFrontendRoles);
                for (final Contentlet c : contentlets) {
                    final Host h = new Host(c);
                    cc.remove(h.getHostname());
                    cc.remove(h.getIdentifier());
                }

                hostAPI.updateMenuLinks(new Host(workingContentlet), new Host(contentlet));

                //update tag references
                String oldTagStorageId = "SYSTEM_HOST";
                if (workingContentlet.getMap().get("tagStorage") != null) {
                    oldTagStorageId = workingContentlet.getMap().get("tagStorage").toString();
                }

                String newTagStorageId = "SYSTEM_HOST";
                if (contentlet.getMap().get("tagStorage") != null) {
                    newTagStorageId = contentlet.getMap().get("tagStorage").toString();
                }
                tagAPI.updateTagReferences(contentlet.getIdentifier(), oldTagStorageId,
                        newTagStorageId);
            }

            flushMenuCacheIfNeeded(contentlet, workingContentlet, isNewContent, systemUser);

            invalidateThenReindex(contentlet, createNewVersion, user, changedURI, isNewContent,
                    structureHasAHostField,
                    movedContentDependencies);

            // Set the properties again after the store on DB and before the fire on an Actionlet.
            contentlet.setStringProperty(Contentlet.WORKFLOW_PUBLISH_DATE, contentPushPublishDate);
            contentlet.setStringProperty(Contentlet.WORKFLOW_PUBLISH_TIME, contentPushPublishTime);
            contentlet.setStringProperty(Contentlet.WORKFLOW_TIMEZONE_ID,
                    contentPushPublishTimeZoneId);
            contentlet.setStringProperty(Contentlet.WORKFLOW_EXPIRE_DATE, contentPushExpireDate);
            contentlet.setStringProperty(Contentlet.WORKFLOW_EXPIRE_TIME, contentPushExpireTime);
            contentlet.setStringProperty(Contentlet.WORKFLOW_NEVER_EXPIRE, contentPushNeverExpire);
            contentlet.setStringProperty(Contentlet.WHERE_TO_SEND, contentWhereToSend);
            contentlet.setStringProperty(Contentlet.FILTER_KEY, filterKey);
            contentlet.setStringProperty(Contentlet.I_WANT_TO, iWantTo);
            if (UtilMethods.isSet(pathToMove)) {
                contentlet.setStringProperty(Contentlet.PATH_TO_MOVE, pathToMove);
            }

            //workflowAPI.
            if (workflow != null) {
                workflow.setContentlet(contentlet);
                workflowAPI.fireWorkflowPostCheckin(workflow);
            }

            new ContentletLoader().invalidate(contentlet);

        } catch (Exception e) {
            if (createNewVersion && workingContentlet != null && UtilMethods.isSet(
                    workingContentlet.getInode())) {
                APILocator.getVersionableAPI().setWorking(workingContentlet);
            }

            if (e instanceof DotContentletValidationException) {
                Logger.warnAndDebug(this.getClass(), e.getMessage(), e);
            } else {
                Logger.error(this, e.getMessage(), e);
            }

            bubbleUpException(e);
        }
        return contentlet;
    }

    private boolean shouldRemoveOldHostCache(Contentlet contentlet, String oldHostId) {
        return contentlet.getBoolProperty(Contentlet.TO_BE_PUBLISH) &&
                contentlet.isVanityUrl() &&
                UtilMethods.isSet(oldHostId) &&
                !contentlet.getHost().equals(oldHostId);
    }


    /**
     * if we're not provided with an identifier this will attempt generating one. In case an
     * identifier already exists, it will be updated if needed. For example: when a folder path or
     * host is changed The inode is also generated here. For it is used internally to avoid
     * collisions on the identifier table generating a unique asset name. We're taking advantage of
     * the exising logic on {@link ESContentFactoryImpl}'s save method. That always explore the
     * given contentlet trying to find a provided inode. Like this:
     * <pre>
     * {@code
     *     final String inode = getInode(existingInode, contentlet);
     * }
     * </pre>
     *
     * @param contentlet         the modified copy contentlet we want to save. After this method
     *                           execution, this contentlet will contain the new identifier and
     *                           inode (if applies)
     * @param contentletRaw      the incoming copy that holds every value passed from the front-end
     * @param existingIdentifier if internalCheckin decides we need to use an existing identifier we
     *                           will use it
     * @param existingInode      if internalCheckin decides we need to use an existing inode we will
     *                           use it
     * @param htmlPageURL        for pages we use the url to generate a unique asset name wen saving
     *                           into the the contentlet table
     * @return A boolean indicating if the contentlet's URI changed
     * @throws DotSecurityException
     * @throws DotDataException
     */
    private boolean addOrUpdateContentletIdentifier(final Contentlet contentlet,
            final Contentlet contentletRaw,
            final String existingIdentifier, final String existingInode, final String htmlPageURL)
            throws DotSecurityException, DotDataException {

        final FolderAPI folderAPI = APILocator.getFolderAPI();
        final HostAPI hostAPI = APILocator.getHostAPI();
        final IdentifierAPI identifierAPI = APILocator.getIdentifierAPI();
        final User systemUser = APILocator.systemUser();

        Identifier identifier;
        if (!InodeUtils.isSet(contentlet.getIdentifier())) {

            //Adding back temporarily the page URL to the contentlet, is needed in order to create a proper Identifier
            addURLToContentlet(contentlet, htmlPageURL);
            try {

                final Treeable parent;
                if (UtilMethods.isSet(contentletRaw.getFolder()) && !contentletRaw.getFolder()
                        .equals(FolderAPI.SYSTEM_FOLDER)) {
                    parent = folderAPI
                            .find(contentletRaw.getFolder(), systemUser, false);
                } else {
                    parent = hostAPI.find(contentlet.getHost(), systemUser, false);
                }

                //We're gonna need a to assign the inode if we want to generate a valid identifier.
                //Inode is used internally by identifierFactory to avoid collisions on identifier table generating a unique asset name
                //Later this very same inode is grabbed to be used when saving content into the contentlet table
                if (!InodeUtils.isSet(existingInode)) {
                    contentlet.setInode(UUIDGenerator.generateUuid());
                } else {
                    contentlet.setInode(existingInode);
                }

                final Contentlet asset = contentlet.isFileAsset() ? contentletRaw : contentlet;
                identifier = existingIdentifier != null ?
                        identifierAPI.createNew(asset, parent, existingIdentifier) :
                        identifierAPI.createNew(asset, parent);

                contentlet.setIdentifier(identifier.getId());
            } finally {
                //Clean-up the contentlet object again..., we don' want to persist this URL in the db
                removeURLFromContentlet(contentlet);
            }
            return false;
        } else {
            //Existing contentlet getting updated.
            identifier = identifierAPI.find(contentlet);

            if (null == identifier || !UtilMethods.isSet(identifier.getId())) {
                throw new DotDataException(
                        String.format("Contentlet with ID '%s' has not been found.",
                                contentlet.getIdentifier()));
            }

            final String oldURI = identifier.getURI();

            // make sure the identifier is removed from cache
            // because changes here may affect URI then IdentifierCache
            // can't remove it
            CacheLocator.getIdentifierCache().removeFromCacheByVersionable(contentlet);
            // Once the contentlet is saved, it gets refresh from the db. for which the incoming data gets lost.
            // Therefore here we need to make sure we use the original contentlet that comes with the info passed from the ui.
            final String hostId =
                    UtilMethods.isSet(contentletRaw.getHost()) ? contentletRaw.getHost()
                            : contentlet.getHost();
            identifier.setHostId(hostId);
            if (contentlet.isFileAsset()) {
                try {
                    if (contentletRaw.getBinary(FileAssetAPI.BINARY_FIELD) == null) {
                        final String binaryIdentifier = contentletRaw.getIdentifier() != null
                                ? contentletRaw.getIdentifier() : StringPool.BLANK;
                        final String binaryNode =
                                contentletRaw.getInode() != null ? contentletRaw.getInode()
                                        : StringPool.BLANK;
                        throw new FileAssetValidationException(
                                "Unable to validate field: " + FileAssetAPI.BINARY_FIELD
                                        + " identifier: " + binaryIdentifier
                                        + " inode: " + binaryNode);
                    } else {
                        //We no longer use the old BinaryField to recover the file name.
                        //From now on we'll recover such value from the field "fileName" presented on the screen.
                        //The physical file asset is just an internal piece that is mapped to the system asset-name.
                        //The file per-se no longer can be renamed. We can only modify the asset-name that refers to it.
                        final String assetName = (String) contentletRaw.getMap()
                                .get(FileAssetAPI.FILE_NAME_FIELD);
                        identifier.setAssetName(UtilMethods.isSet(assetName) ?
                                assetName :
                                contentletRaw.getBinary(FileAssetAPI.BINARY_FIELD).getName()
                        );
                    }
                } catch (IOException e) {
                    Logger.error(this.getClass(), "Error handling Binary Field.", e);
                }
            } else if (contentlet.isHTMLPage()) {
                //For HTML Pages - The asset name maps to the page URL
                identifier.setAssetName(htmlPageURL);
            }
            if (UtilMethods.isSet(contentletRaw.getFolder()) && !contentletRaw.getFolder()
                    .equals(FolderAPI.SYSTEM_FOLDER)) {
                final Folder folder = folderAPI.find(contentletRaw.getFolder(), systemUser, false);
                if (null != folder) {
                    Identifier folderIdent = identifierAPI.find(folder.getIdentifier());
                    identifier.setParentPath(folderIdent.getPath());
                }
            } else {
                identifier.setParentPath(StringPool.FORWARD_SLASH);
            }
            identifier = identifierAPI.save(identifier);

            return UtilMethods.isSet(oldURI) && !oldURI.equals(identifier.getURI());
        }
    }


    /**
     * This takes the incoming contentlet makes a copy out of it and includes all the system fields
     * in it so they can be used to generate a sound json representation of the contentlet System
     * fields are required to generate a json representation of the contentlet
     *
     * @param contentlet
     * @param contentletRaw
     * @param tagsValues
     * @return
     */
    private Contentlet includeSystemFields(final Contentlet contentlet,
            final Contentlet contentletRaw, final Map<String, String> tagsValues,
            final List<Category> categories, final User user) {
        final ContentType contentType = contentlet.getContentType();
        final Contentlet systemFieldsInclusiveContentlet = new Contentlet(contentlet);
        final Map<String, Object> map = systemFieldsInclusiveContentlet.getMap();
        final List<com.dotcms.contenttype.model.field.Field> systemFields = contentType.fields()
                .stream()
                .filter(field -> field.dataType() == DataTypes.SYSTEM).collect(Collectors.toList());

        for (final com.dotcms.contenttype.model.field.Field systemField : systemFields) {
            if (systemField instanceof TagField) {
                final String tagValues = tagsValues.get(systemField.variable());
                if (StringUtils.isNotEmpty(tagValues)) {
                    map.put(systemField.variable(), tagValues);
                }
                continue;
            }
            if (systemField instanceof CategoryField) {
                //This is a bit obscure logic. In order to find if a category belongs into a category-field we need to extract the value stored in the field it self
                final List<String> selectedCategories = new ArrayList<>();
                final Category parent = Try.of(
                        () -> categoryAPI.find(systemField.values(), user, false)).getOrNull();
                if (null != parent) {
                    for (final Category child : categories) {
                        if (categoryAPI.isParent(child, parent, user)) {
                            selectedCategories.add(child.getCategoryVelocityVarName());
                        }
                    }
                }
                map.put(systemField.variable(), selectedCategories);
                continue;
            }
            map.put(systemField.variable(), contentletRaw.get(systemField.variable()));

        }
        return systemFieldsInclusiveContentlet;
    }

    /**
     * Invalidate the respective caches depending on the type of contentlet passed down And call the
     * reindex
     *
     * @param contentlet
     * @param createNewVersion
     * @param user
     * @param changedURI
     * @param isNewContent
     * @param structureHasAHostField
     * @param movedContentDependencies
     * @throws DotDataException
     * @throws DotSecurityException
     */
    private void invalidateThenReindex(final Contentlet contentlet, final boolean createNewVersion,
            final User user,
            final boolean changedURI, final boolean isNewContent,
            final boolean structureHasAHostField,
            final boolean movedContentDependencies) throws DotDataException, DotSecurityException {
        boolean isLive = false;
        if (contentlet.isHTMLPage()) {
            try {
                isLive = contentlet.isLive();
            } catch (DotStateException e) {
                // Cache miss, remove HTML page entry
                CacheLocator.getIdentifierCache()
                        .removeFromCacheByIdentifier(
                                contentlet.getIdentifier());
            }

            new PageLoader().invalidate(contentlet);

        } else {
            isLive = contentlet.isLive();
        }
        if (isLive) {
            publishAssociated(contentlet, isNewContent, createNewVersion);
        } else {
            if (!isNewContent) {
                new ContentletLoader().invalidate(contentlet);

            }

            if (movedContentDependencies) {
                ThreadContextUtil.ifReindex(
                        () -> indexAPI.addContentToIndex(contentlet, INCLUDE_DEPENDENCIES),
                        INCLUDE_DEPENDENCIES);
            } else if (ThreadContextUtil.isReindex()) {
                indexAPI.addContentToIndex(contentlet, false);
            }
        }

        if (contentlet.isVanityUrl()) {
            //remove from cache
            APILocator.getVanityUrlAPI().invalidateVanityUrl(contentlet);
        }

        if (contentlet.isKeyValue()) {
            //remove from cache
            CacheLocator.getKeyValueCache().remove(contentlet);
        }

        //If the URI changed and we're looking at FileAsset we need to evict all other language instances
        if (contentlet.isFileAsset() && changedURI) {
            HibernateUtil.addCommitListener(() -> {
                cleanupCacheOnChangedURI(contentlet);
            });
        }

        if (structureHasAHostField && changedURI) {
            final DotConnect dc = new DotConnect();
            dc.setSQL(
                    "select working_inode,live_inode from contentlet_version_info where identifier=? and lang<>?");
            dc.addParam(contentlet.getIdentifier());
            dc.addParam(contentlet.getLanguageId());
            final List<Map<String, Object>> others = dc.loadResults();
            for (final Map<String, Object> other : others) {
                final String workingInode = (String) other.get("working_inode");
                indexAPI.addContentToIndex(find(workingInode, user, false));
                final String liveInode = (String) other.get("live_inode");
                if (UtilMethods.isSet(liveInode) && !liveInode.equals(workingInode)) {
                    indexAPI.addContentToIndex(find(liveInode, user, false));
                }
            }
        }
    }

    /**
     * Prepare Tags Info so they can be related later on We expect tagsValues and tagsHost
     *
     * @param contentlet
     * @param user
     * @param contentType
     * @param structureHasAHostField
     * @param tagsValues
     * @return tagsHost
     */
    private String prepareTags(final Contentlet contentlet, final User user,
            final ContentType contentType,
            final boolean structureHasAHostField, final HashMap<String, String> tagsValues) {
        String tagsHost = Host.SYSTEM_HOST;

        for (com.dotcms.contenttype.model.field.Field field : contentType.fields(TagField.class)) {
            String value = null;
            if (contentlet.getStringProperty(field.variable()) != null) {
                value = contentlet.getStringProperty(field.variable()).trim();
            }

            if (UtilMethods.isSet(value)) {

                if (structureHasAHostField || UtilMethods.isSet(contentlet.getHost())) {
                    Host host = null;
                    try {
                        host = APILocator.getHostAPI().find(contentlet.getHost(), user, true);
                    } catch (Exception e) {
                        Logger.error(this, "Unable to get contentlet host", e);
                    }
                    if ((!UtilMethods.isSet(host) || !UtilMethods.isSet(host.getInode()))
                            || host.getIdentifier().equals(Host.SYSTEM_HOST)) {
                        tagsHost = Host.SYSTEM_HOST;
                    } else {
                        tagsHost = host.getIdentifier();
                    }
                }

                //Add these tags to a temporal list in order to relate them later to this contentlet
                tagsValues.put(field.variable(), value);

                //We should not store the tags inside the field, the relation must only exist on the tag_inode table (Unless we want to save it as json)
                contentlet.setStringProperty(field.variable(), "");
            } else if (value != null && value.equals(
                    "")) { // empty string means wiping out the tags
                tagsValues.put(field.variable(), value);
            }
        }
        return tagsHost;
    }

    /**
     * Pages and file need menu cache flush
     *
     * @param contentlet
     * @param workingContentlet
     * @param isNewContent
     * @param systemUser
     * @throws DotDataException
     * @throws DotSecurityException
     */
    private void flushMenuCacheIfNeeded(final Contentlet contentlet,
            final Contentlet workingContentlet,
            final boolean isNewContent, final User systemUser)
            throws DotDataException, DotSecurityException {
        // both file & page as content might trigger a menu cache flush
        if (contentlet.isFileAsset() || contentlet.isHTMLPage()) {
            final Identifier identifier = APILocator.getIdentifierAPI().find(contentlet);
            final Host host = APILocator.getHostAPI().find(
                    identifier.getHostId(), APILocator.getUserAPI().getSystemUser(), false);
            final Folder folder = APILocator.getFolderAPI()
                    .findFolderByPath(identifier.getParentPath(), host,
                            systemUser, false);

            final boolean shouldRefresh =
                    (contentlet.isFileAsset()
                            && RefreshMenus.shouldRefreshMenus(
                            APILocator.getFileAssetAPI().fromContentlet(
                                    workingContentlet)
                            , APILocator.getFileAssetAPI().fromContentlet(contentlet),
                            isNewContent))
                            ||
                            (contentlet.isHTMLPage()
                                    && RefreshMenus.shouldRefreshMenus(
                                    APILocator.getHTMLPageAssetAPI().fromContentlet(
                                            workingContentlet)
                                    , APILocator.getHTMLPageAssetAPI().fromContentlet(contentlet),
                                    isNewContent));

            if (shouldRefresh) {
                RefreshMenus.deleteMenu(folder);
                CacheLocator.getNavToolCache().removeNav(host.getIdentifier(), folder.getInode());
            }
        }
    }

    /**
     * Update System Publish and Expire Dates
     *
     * @param contentlet
     * @param systemUser
     * @param contentletRaw
     * @throws DotDataException
     * @throws DotSecurityException
     */
    private void updatePublishAndExpireDates(final Contentlet contentlet, final User systemUser,
            final Contentlet contentletRaw)
            throws DotDataException, DotSecurityException {
        // lets update identifier's sysPubDate & sysExpireDate
        if ((contentlet != null) && InodeUtils.isSet(contentlet.getIdentifier())) {
            final Structure st = contentlet.getStructure();
            if (UtilMethods.isSet(st.getPublishDateVar()) || UtilMethods.isSet(
                    st.getExpireDateVar())) {
                Identifier ident = APILocator.getIdentifierAPI().find(contentlet);
                boolean save = false;
                if (UtilMethods.isSet(st.getPublishDateVar())) {
                    Date pdate = contentletRaw.getDateProperty(st.getPublishDateVar());
                    contentlet.setDateProperty(st.getPublishDateVar(), pdate);
                    if ((ident.getSysPublishDate() == null && pdate != null) ||
                            // was null and now we have a value
                            (ident.getSysPublishDate() != null &&
                                    //wasn't null and now is null or different
                                    (pdate == null || !pdate.equals(ident.getSysPublishDate())))) {
                        ident.setSysPublishDate(pdate);
                        save = true;
                    }
                }
                if (UtilMethods.isSet(st.getExpireDateVar())) {
                    Date edate = contentletRaw.getDateProperty(st.getExpireDateVar());
                    contentlet.setDateProperty(st.getExpireDateVar(), edate);
                    if ((ident.getSysExpireDate() == null && edate != null) ||
                            // was null and now we have a value
                            (ident.getSysExpireDate() != null &&
                                    //wasn't null and now is null or different
                                    (edate == null || !edate.equals(ident.getSysExpireDate())))) {
                        ident.setSysExpireDate(edate);
                        save = true;
                    }
                }
                if (!contentlet.isLive() && UtilMethods.isSet(
                        st.getExpireDateVar())) {//Verify if the structure have a Expire Date Field set
                    if (contentlet
                            .getMap().get(Contentlet.DONT_VALIDATE_ME) == null
                            || !(Boolean) contentlet
                            .getMap().get(Contentlet.DONT_VALIDATE_ME)) {
                        if (UtilMethods.isSet(ident.getSysExpireDate()) && ident.getSysExpireDate()
                                .before(new Date())) {
                            throw new DotContentletValidationException(
                                    "message.contentlet.expired");
                        }
                    }
                }
                if (save) {

                    // publish/expire dates changed
                    APILocator.getIdentifierAPI().save(ident);

                    // we take all inodes associated with that identifier
                    // remove them from cache and then reindex them
                    final List<ContentletVersionInfo> list = APILocator.getVersionableAPI()
                            .findContentletVersionInfos(ident.getId());

                    final List<String> inodes = new ArrayList<>();
                    for (final ContentletVersionInfo cvi : list) {
                        inodes.add(cvi.getWorkingInode());
                        if (UtilMethods.isSet(cvi.getLiveInode()) && !cvi.getWorkingInode()
                                .equals(cvi.getLiveInode())) {
                            inodes.add(cvi.getLiveInode());
                        }
                    }
                    for (final String inode : inodes) {
                        CacheLocator.getContentletCache().remove(inode);
                        final Contentlet ct = APILocator.getContentletAPI()
                                .find(inode, systemUser, false);
                        APILocator.getContentletIndexAPI().addContentToIndex(ct, false);
                    }
                }
            }
        }
    }

    /**
     * Takes the original contentlet passed down from internalCheckin Relate the tags using the
     * respective api and add the related tags back into the original contentlet that was passed
     * down
     *
     * @param contentlet contetlet reference
     * @param tagsValues prepared tags
     * @param tagsHost   prepared
     * @return mutated contentlet
     * @throws DotSecurityException
     * @throws DotDataException
     */
    private Contentlet relateTags(final Contentlet contentlet, final Map<String, String> tagsValues,
            final String tagsHost) throws DotSecurityException, DotDataException {
        //Relate the tags with the saved contentlet
        for (final Entry<String, String> tagEntry : tagsValues.entrySet()) {
            //From the given CSV tags names list search for the tag objects and if does not exist create them
            final List<Tag> tagList = tagAPI.getTagsInText(tagEntry.getValue(), tagsHost);

            // empty string for tag field value wipes out existing tags
            if (UtilMethods.isSet(tagList) || StringPool.BLANK.equals(tagEntry.getValue())) {
                tagAPI.deleteTagInodesByInodeAndFieldVarName(contentlet.getInode(),
                        tagEntry.getKey());
            }

            for (final Tag tag : tagList) {
                //Relate the found/created tag with this contentlet
                tagAPI.addContentletTagInode(tag, contentlet.getInode(), tagEntry.getKey());
            }
            //Adding tags back as field to be returned
            if (tagEntry.getValue() != null && !StringPool.BLANK.equals(tagEntry.getValue())) {
                contentlet.setProperty(tagEntry.getKey(), tagEntry.getValue());
            } else {
                contentlet.setProperty(tagEntry.getKey(), null);
            }
        }
        return contentlet;
    }

    /**
     * @param contentlet        Just Saved contentlet it is supposed to have at least an inode
     * @param createNewVersion
     * @param contentType       ContentType
     * @param workingContentlet Working version of our content. If different from the actual then it
     *                          has prior version's inode
     * @param contentletRaw     incoming content loaded from the ui. This one has all the files
     * @return bool that says whether or not there were files to process
     * @throws DotDataException
     */
    private boolean handleBinaries(final Contentlet contentlet, final boolean createNewVersion,
            final ContentType contentType, final Contentlet workingContentlet,
            final Contentlet contentletRaw) throws DotDataException {

        // http://jira.dotmarketing.net/browse/DOTCMS-1073
        // storing binary files in file system.
        Logger.debug(this, "ContentletAPIImpl : storing binary files in file system.");

        final boolean validateEmptyFile = UtilMethods.isSetOrGet(
                contentlet.getBoolProperty(Contentlet.VALIDATE_EMPTY_FILE), true);

        // Binary Files
        final String newInode = contentlet.getInode();
        final String oldInode = workingContentlet.getInode();

        File newDir = new File(APILocator.getFileAssetAPI().getRealAssetsRootPath() + File.separator
                + newInode.charAt(0)
                + File.separator
                + newInode.charAt(1) + File.separator + newInode);
        newDir.mkdirs();

        File oldDir = null;
        if (UtilMethods.isSet(oldInode)) {
            oldDir = new File(APILocator.getFileAssetAPI().getRealAssetsRootPath()
                    + File.separator + oldInode.charAt(0)
                    + File.separator + oldInode.charAt(1)
                    + File.separator + oldInode);
        }

        File tmpDir = null;
        if (UtilMethods.isSet(oldInode)) {
            tmpDir = new File(APILocator.getFileAssetAPI().getRealAssetPathTmpBinary()
                    + File.separator + oldInode.charAt(0)
                    + File.separator + oldInode.charAt(1)
                    + File.separator + oldInode);
        }

        boolean binaryHandled = false;

        // loop over the new field values
        // if we have a new temp file or a deleted file
        // do it to the new inode directory
        for (com.dotcms.contenttype.model.field.Field field : contentType.fields(
                BinaryField.class)) {
            try {

                final String velocityVarNm = field.variable();
                File incomingFile = contentletRaw.getBinary(velocityVarNm);
                if (validateEmptyFile && incomingFile != null && incomingFile.length() == 0
                        && !Config.getBooleanProperty("CONTENT_ALLOW_ZERO_LENGTH_FILES", false)) {
                    throw new DotContentletStateException(
                            "Cannot checkin 0 length file: " + incomingFile);
                }
                final File binaryFieldFolder = new File(
                        newDir.getAbsolutePath() + File.separator + velocityVarNm);

                // if the user has removed this file via ui
                if (incomingFile == null || incomingFile.getAbsolutePath().contains("-removed-")) {
                    FileUtil.deltree(binaryFieldFolder);
                    contentlet.setBinary(velocityVarNm, null);

                    //For removed files we should cleanup any existing metadata.
                    if (contentlet.isFileAsset()) {
                        fileMetadataAPI.removeMetadata(contentlet);
                    }

                } else { // if we have an incoming file
                    if (incomingFile.exists()) {

                        //If the incoming file is temp resource we need to find out if there is any metadata associated
                        final Optional<String> tempResourceId = tempApi.getTempResourceId(
                                incomingFile);

                        //The physical file name is preserved across versions.
                        //No need to update the name. We will only reference the file through the logical asset-name
                        final String oldFileName = incomingFile.getName();

                        File oldFile = null;
                        if (UtilMethods.isSet(oldInode)) {
                            //get old file
                            oldFile = new File(
                                    oldDir.getAbsolutePath() + File.separator + velocityVarNm
                                            + File.separator + oldFileName);

                            // do we have an inline edited file, if so use that
                            File editedFile = new File(
                                    tmpDir.getAbsolutePath() + File.separator + velocityVarNm
                                            + File.separator + WebKeys.TEMP_FILE_PREFIX
                                            + oldFileName);
                            if (editedFile.exists()) {
                                incomingFile = editedFile;
                            }
                        }

                        //The file name must be preserved so it remains the same across versions.
                        final File newFile = new File(
                                newDir.getAbsolutePath() + File.separator + velocityVarNm
                                        + File.separator + oldFileName);
                        binaryFieldFolder.mkdirs();

                        // we move files that have been newly uploaded or edited
                        if (oldFile == null || !oldFile.equals(incomingFile)) {
                            if (!createNewVersion) {
                                // If we're calling a checkinWithoutVersioning method,
                                // then folder needs to be cleaned up in order to add the new file in it.
                                // Otherwise we will have the old file and incoming file at the same time
                                FileUtil.deltree(binaryFieldFolder);
                                binaryFieldFolder.mkdirs();
                            }
                            // We want to copy (not move) cause the same file could be in
                            // another field and we don't want to delete it in the first time.
                            final boolean contentVersionHardLink = Config
                                    .getBooleanProperty("CONTENT_VERSION_HARD_LINK", true);
                            FileUtil.copyFile(incomingFile, newFile, contentVersionHardLink,
                                    validateEmptyFile);

                        } else if (oldFile.exists()) {
                            // otherwise, we copy the files as hardlinks
                            final boolean contentVersionHardLink = Config
                                    .getBooleanProperty("CONTENT_VERSION_HARD_LINK", true);
                            FileUtil.copyFile(incomingFile, newFile, contentVersionHardLink,
                                    validateEmptyFile);
                        }

                        if (workingContentlet != contentlet) {
                            //This copies the metadata from version to version so we don't lose any any custom attribute previously added
                            fileMetadataAPI.copyCustomMetadata(workingContentlet, contentlet);
                            Logger.debug(ESContentletAPIImpl.class, String.format(
                                    "Metadata copied from inode: `%s` to  inode `%s` ",
                                    workingContentlet
                                            .getInode(), contentlet.getInode()));
                        }

                        contentlet.setBinary(velocityVarNm, newFile);
                        binaryHandled = true;

                        //This copies the metadata associated with the temp resource passed if any.
                        if (tempResourceId.isPresent()) {
                            final Optional<Metadata> optionalMetadata = fileMetadataAPI.getMetadata(
                                    tempResourceId.get());
                            if (optionalMetadata.isPresent()) {
                                final Metadata tempMeta = optionalMetadata.get();
                                fileMetadataAPI.putCustomMetadataAttributes(
                                        contentlet,
                                        ImmutableMap.of(velocityVarNm, tempMeta.getCustomMeta()));
                                Logger.debug(ESContentletAPIImpl.class,
                                        String.format("Metadata copied from temp resource: `%s` ",
                                                tempResourceId.get()));
                            }
                        }
                    }
                }
            } catch (IOException e) {
                throw new DotContentletValidationException(
                        "Error occurred while processing the file:" + e.getMessage(), e);
            }
        }
        return binaryHandled;
    }

    private void checkPermission(
            final Contentlet contentlet,
            final boolean respectFrontendRoles,
            final User user) throws DotDataException, DotSecurityException {

        DotPreconditions.checkNotNull(contentlet);

        if (InodeUtils.isSet(contentlet.getIdentifier())) {
            if (!permissionAPI.doesUserHavePermission(contentlet, PermissionAPI.PERMISSION_WRITE,
                    user, respectFrontendRoles)) {
                this.throwSecurityException(contentlet, user);
            }
        } else if (!permissionAPI.doesUserHavePermission(contentlet.getContentType(),
                PermissionAPI.PERMISSION_WRITE, user, respectFrontendRoles)) {
            this.throwSecurityException(contentlet, user);
        }
    }

    /**
     * Method that verifies if a check in operation can be executed. It is safe to execute a checkin
     * if write operations can be performed on the ES cluster. Otherwise, check in will be allowed
     * only if the contentlet to be saved does not have legacy relationships
     *
     * @param relationships ContentletRelationships with the records to be saved
     * @return
     */
    @VisibleForTesting
    boolean isCheckInSafe(final ContentletRelationships relationships) {

        if (relationships != null && relationships.getRelationshipsRecords().size() > 0) {
            final boolean isClusterReadOnly = ElasticsearchUtil.isClusterInReadOnlyMode();
            final boolean isEitherLiveOrWorkingIndicesReadOnly = ElasticsearchUtil.isEitherLiveOrWorkingIndicesReadOnly();

            if (
                    (isEitherLiveOrWorkingIndicesReadOnly || isClusterReadOnly)
                            && hasLegacyRelationships(relationships)) {
                return false;
            }
        }
        return true;

    }

    /**
     * Given a ContentletRelationships object, verifies if there is any legacy relationship on it
     *
     * @param relationships
     * @return
     */
    private boolean hasLegacyRelationships(ContentletRelationships relationships) {
        for (ContentletRelationshipRecords records : relationships
                .getRelationshipsRecords()) {
            if (!records.getRelationship().isRelationshipField()) {
                return true;
            }
        }
        return false;
    }

    /**
     * Return a ContentletRelationships with all relationships found on the contentlet map
     *
     * @param contentlet
     * @param user
     * @return
     * @throws DotDataException
     * @throws DotSecurityException
     */
    private ContentletRelationships getContentletRelationships(final Contentlet contentlet,
            final User user)
            throws DotDataException, DotSecurityException {
        ContentletRelationships contentRelationships = null;

        //Get all relationship fields
        final List<com.dotcms.contenttype.model.field.Field> relationshipFields = contentlet
                .getContentType().fields().stream()
                .filter(field -> field instanceof RelationshipField)
                .collect(Collectors.toList());

        if (contentlet.getMap() != null) {
            //verify if the contentlet map contains related content for each relationship field
            //and add it to the ContentletRelationships to be persisted
            for (final com.dotcms.contenttype.model.field.Field field : relationshipFields) {
                if (contentlet.getMap().containsKey(field.variable())) {
                    final Relationship relationship = relationshipAPI
                            .getRelationshipFromField(field, user);
                    final boolean hasParent = relationshipAPI.isChildField(relationship, field);

                    if (contentRelationships == null) {
                        contentRelationships = new ContentletRelationships(contentlet);
                    }
                    final ContentletRelationshipRecords relationshipRecords = contentRelationships.new ContentletRelationshipRecords(
                            relationship, hasParent);
                    relationshipRecords.getRecords()
                            .addAll((List<Contentlet>) contentlet.get(field.variable()));

                    contentRelationships.getRelationshipsRecords().add(relationshipRecords);
                }
            }
        }
        return contentRelationships;
    }

    private void cleanupCacheOnChangedURI(final Contentlet contentlet) {
        CacheLocator.getIdentifierCache().removeFromCacheByIdentifier(contentlet.getIdentifier());
        //Need both live and working contentlets for they all need to be evicted from cache.
        try {
            final Set<Contentlet> allLangContentlets = new ImmutableSet.Builder<Contentlet>()
                    .addAll(getAllLanguages(contentlet, true,
                            APILocator.systemUser(), false))
                    .addAll(getAllLanguages(contentlet, false,
                            APILocator.systemUser(), false)).build();
            final ContentletCache contentletCache = CacheLocator.getContentletCache();
            for (final Contentlet content : allLangContentlets) {
                contentletCache.remove(content);
            }

        } catch (DotDataException | DotSecurityException e) {
            Logger.error(getClass(),
                    "Unable to cleanup cache fo"
                            + "r fileAsset identifier " + contentlet
                            .getIdentifier(), e);
        }
    }

    private void cleanup(final Contentlet contentlet) {
        if (null != contentlet) {
            contentlet.getMap().remove(CHECKIN_IN_PROGRESS);
            contentlet.cleanup();
        }
    }

    private void createLocalCheckinEvent(final Contentlet contentlet, final User user,
            final boolean createNewVersion) throws DotHibernateException {

        HibernateUtil.addCommitListener(
                () -> this.localSystemEventsAPI.notify(
                        new ContentletCheckinEvent<>(contentlet, createNewVersion, user))
        );
    }

    /**
     * Updates the Template of the specified Contentlet - in case it's an HTML Page - in all of its
     * existing language versions, only if its value is different from the current one. This update
     * operation can be overridden by setting the configuration parameter
     * {@code DO_NOT_UPDATE_TEMPLATES} as {@code true}.
     *
     * @param contentlet The {@link Contentlet} whose Template will be updated, if necessary
     * @param user       The {@link User} performing this action.
     * @throws DotDataException     An error occurred when interacting with the data source.
     * @throws DotSecurityException The specified user does not have the required permissions to
     *                              perform this action.
     */
    private void updateTemplateInAllLanguageVersions(final Contentlet contentlet, final User user)
            throws DotDataException, DotSecurityException {
        final boolean DONT_RESPECT_FRONTEND_ROLES = Boolean.FALSE;
        final String DO_NOT_UPDATE_TEMPLATES = "DO_NOT_UPDATE_TEMPLATES";

        if (contentlet.getBoolProperty(DO_NOT_UPDATE_TEMPLATES)) {
            return;
        }
        if (UtilMethods.isSet(contentlet.getIdentifier())) {

            final Optional<com.dotcms.contenttype.model.field.Field> templateField = contentlet
                    .getContentType().fields().stream()
                    .filter(field -> HTMLPageAssetAPI.TEMPLATE_FIELD.equals(field.variable()))
                    .findFirst();

            if (templateField.isPresent()) {
                final String identifier = contentlet.getIdentifier();
                final String newTemplate = contentlet.get(HTMLPageAssetAPI.TEMPLATE_FIELD)
                        .toString();
                final Contentlet contentInAnyLang = findContentletByIdentifierAnyLanguage(
                        contentlet.getIdentifier(), contentlet.getVariantId());

                if (null == contentInAnyLang || !UtilMethods.isSet(
                        contentInAnyLang.getIdentifier())) {
                    final Contentlet contentletByIdentifierAnyLanguageArchived = findContentletByIdentifierAnyLanguage(
                            contentlet.getIdentifier(), true);

                    if (null == contentletByIdentifierAnyLanguageArchived || !UtilMethods.isSet(
                            contentletByIdentifierAnyLanguageArchived.getIdentifier())) {
                        throw new NotFoundInDbException(String.format(
                                "Contentlet with ID '%s' has not been found: ",
                                contentlet.getIdentifier()));
                    } else if (contentletByIdentifierAnyLanguageArchived.isArchived()) {
                        throw new DotDataException(String.format(
                                "Contentlet is currently marked as 'Archived'.",
                                contentlet.getIdentifier()));
                    } else {
                        return;
                    }
                }

                final String existingTemplate = loadField(contentInAnyLang.getInode(),
                        templateField.get()).toString();
                if (!existingTemplate.equals(newTemplate)) {
                    final List<ContentletVersionInfo> contentletVersions = APILocator.getVersionableAPI()
                            .findContentletVersionInfos(identifier, contentlet.getVariantId());

                    for (final ContentletVersionInfo version : contentletVersions) {
                        final Contentlet contentVersion = find(version.getWorkingInode(), user,
                                DONT_RESPECT_FRONTEND_ROLES);
                        if (contentlet.getInode().equals(contentVersion.getInode())) {
                            continue;
                        }

                        //Create a new working version with the template when the page version is live and working
                        final Contentlet newPageVersion = checkout(contentVersion.getInode(), user,
                                DONT_RESPECT_FRONTEND_ROLES);
                        newPageVersion.setBoolProperty(DO_NOT_UPDATE_TEMPLATES, true);
                        newPageVersion.setStringProperty(HTMLPageAssetAPI.TEMPLATE_FIELD,
                                newTemplate);
                        newPageVersion.setBoolProperty(Contentlet.DONT_VALIDATE_ME, true);

                        if (contentlet.getMap().containsKey(Contentlet.DISABLE_WORKFLOW)) {
                            newPageVersion.getMap().put(Contentlet.DISABLE_WORKFLOW,
                                    contentlet.getMap().get(Contentlet.DISABLE_WORKFLOW));
                        }
                        if (contentlet.getMap().containsKey(Contentlet.WORKFLOW_IN_PROGRESS)) {
                            newPageVersion.getMap().put(Contentlet.WORKFLOW_IN_PROGRESS,
                                    contentlet.getMap().get(Contentlet.WORKFLOW_IN_PROGRESS));
                        }

                        checkin(newPageVersion, user, DONT_RESPECT_FRONTEND_ROLES);
                    }
                }
            }
        }
    }

    private void pushSaveEvent(final Contentlet eventContentlet,
            final boolean eventCreateNewVersion) throws DotHibernateException {

        HibernateUtil.addCommitListener(
                () -> this.contentletSystemEventUtil.pushSaveEvent(eventContentlet,
                        eventCreateNewVersion), 100);
    }

    private List<Category> getExistingContentCategories(Contentlet contentlet)
            throws DotSecurityException, DotDataException {
        List<Category> cats = new ArrayList<>();
        Contentlet workingCon = findWorkingContentlet(contentlet);

        if (workingCon != null) {
            cats = categoryAPI.getParents(workingCon, APILocator.getUserAPI().getSystemUser(),
                    true);
        }
        return cats;
    }

    private void throwSecurityException(final Contentlet contentlet,
            final User user) throws DotSecurityException {

        final String userName = (user != null ? user.getUserId() : "Unknown");
        final String message = UtilMethods.isSet(contentlet.getIdentifier()) ?
                "User: " + userName + " doesn't have write permissions to Contentlet: "
                        + contentlet.getIdentifier() :
                "User: " + userName + " doesn't have write permissions to create the Contentlet";

        throw new DotSecurityException(message);
    }

    // todo: should be this in a transaction???
    @Override
    public List<Contentlet> checkout(List<Contentlet> contentlets, User user,
            boolean respectFrontendRoles)
            throws DotDataException, DotSecurityException, DotContentletStateException {
        List<Contentlet> result = new ArrayList<Contentlet>();
        for (Contentlet contentlet : contentlets) {
            result.add(checkout(contentlet.getInode(), user, respectFrontendRoles));
        }
        return result;
    }

    // todo: should be this in a transaction???
    @Override
    public List<Contentlet> checkoutWithQuery(String luceneQuery, User user,
            boolean respectFrontendRoles)
            throws DotDataException, DotSecurityException, DotContentletStateException {
        List<Contentlet> result = new ArrayList<Contentlet>();
        List<Contentlet> cons = search(luceneQuery, 0, -1, "", user, respectFrontendRoles);
        for (Contentlet contentlet : cons) {
            result.add(checkout(contentlet.getInode(), user, respectFrontendRoles));
        }
        return result;
    }

    // todo: should be this in a transaction???
    @Override
    public List<Contentlet> checkout(String luceneQuery, User user, boolean respectFrontendRoles,
            int offset, int limit)
            throws DotDataException, DotSecurityException, DotContentletStateException {
        List<Contentlet> result = new ArrayList<Contentlet>();
        List<Contentlet> cons = search(luceneQuery, limit, offset, "", user, respectFrontendRoles);
        for (Contentlet contentlet : cons) {
            result.add(checkout(contentlet.getInode(), user, respectFrontendRoles));
        }
        return result;
    }

    @WrapInTransaction
    @Override
    public Contentlet checkout(final String contentletInode, final User user,
            final boolean respectFrontendRoles)
            throws DotDataException, DotSecurityException, DotContentletStateException {
        //return new version
        final Contentlet contentlet = find(contentletInode, user, respectFrontendRoles);

        canLock(contentlet, user);
        lock(contentlet, user, respectFrontendRoles);
        final Contentlet workingContentlet = new Contentlet();
        Map<String, Object> cmap = contentlet.getMap();
        workingContentlet.setStructureInode(contentlet.getStructureInode());
        workingContentlet.setInode(contentletInode);
        copyProperties(workingContentlet, cmap);
        workingContentlet.setInode("");

        /*
        The checkin is assuming that HTMLPages are going to have an URL field as it
        is always sent from the UI, but if we checkout the content and then save (checkin) we
        fail as the checkout is not populating that field.
        We need to remember the URL field in pages is a calculated value and should not be stored.
         */
        if (workingContentlet.getContentType().baseType() == BaseContentType.HTMLPAGE
                && UtilMethods.isSet(workingContentlet.getIdentifier())) {

            final Identifier htmlPageIdentifier = APILocator.getIdentifierAPI()
                    .find(workingContentlet.getIdentifier());
            workingContentlet
                    .setStringProperty(HTMLPageAssetAPI.URL_FIELD,
                            htmlPageIdentifier.getAssetName());
        }

        return workingContentlet;
    }

    /**
     * This method moves categories and relationships dependencies
     *
     * @param fromContentlet
     * @param toContentlet
     * @param contentRelationships
     * @param categories
     * @param user
     * @param respect
     * @throws DotDataException
     * @throws DotSecurityException
     */
    private void moveContentDependencies(final Contentlet fromContentlet,
            final Contentlet toContentlet, ContentletRelationships contentRelationships,
            List<Category> categories, final User user, final boolean respect)
            throws DotDataException, DotSecurityException {

        //Handles Categories
        moveContentCategories(fromContentlet, toContentlet, categories, user, respect);

        //Handle Relationships
        moveContentRelationships(fromContentlet, toContentlet, contentRelationships, user);
    }

    /**
     * @param fromContentlet
     * @param toContentlet
     * @param contentRelationships
     * @param user
     * @throws DotDataException
     * @throws DotSecurityException
     */
    private void moveContentRelationships(final Contentlet fromContentlet,
            final Contentlet toContentlet,
            ContentletRelationships contentRelationships, final User user)
            throws DotDataException, DotSecurityException {

        if (contentRelationships == null) {
            return;
        }

        final ContentType contentType = fromContentlet.getContentType();
        final RelationshipAPI relationshipAPI = APILocator.getRelationshipAPI();
        if (contentRelationships.getRelationshipsRecords().isEmpty()) {
            getWipeOutRelationships(contentRelationships, contentType, relationshipAPI);
        } else {
            //keep relationships as they are, but add related content limited by permissions
            addRestrictedContentForLimitedUser(fromContentlet, contentRelationships, user,
                    contentType,
                    relationshipAPI);
        }

        for (final ContentletRelationshipRecords cr : contentRelationships.getRelationshipsRecords()) {
            relateContent(toContentlet, cr, APILocator.getUserAPI().getSystemUser(), true);
        }
    }

    /**
     * This method keeps relationships as they are but also includes restricted content to the list
     * to avoid deleting it
     *
     * @param fromContentlet
     * @param contentRelationships
     * @param user
     * @param contentType
     * @param relationshipAPI
     * @throws DotDataException
     * @throws DotSecurityException
     */
    private void addRestrictedContentForLimitedUser(final Contentlet fromContentlet,
            final ContentletRelationships contentRelationships, final User user,
            final ContentType contentType,
            final RelationshipAPI relationshipAPI) throws DotDataException, DotSecurityException {
        for (ContentletRelationshipRecords contentletRelationshipRecords : contentRelationships
                .getRelationshipsRecords()) {
            if (contentletRelationshipRecords.getRecords() != null) {
                final Relationship relationship = contentletRelationshipRecords
                        .getRelationship();
                final UserAPI userAPI = APILocator.getUserAPI();
                if (relationshipAPI.sameParentAndChild(relationship)) {
                    //from parent
                    addContentLimitedByPermissions(user, contentletRelationshipRecords,
                            getRelatedContentFromIndex(
                                    fromContentlet, relationship, true, userAPI.getSystemUser(),
                                    true));

                    //from child
                    addContentLimitedByPermissions(user, contentletRelationshipRecords,
                            getRelatedContentFromIndex(
                                    fromContentlet, relationship, false,
                                    userAPI.getSystemUser(),
                                    true));

                } else {
                    addContentLimitedByPermissions(user, contentletRelationshipRecords,
                            getRelatedContentFromIndex(
                                    fromContentlet, relationship,
                                    relationshipAPI.isParent(relationship, contentType),
                                    userAPI.getSystemUser(),
                                    true));
                }
            }
        }
    }

    /**
     * This method creates a list of all relationships that will be wiped out
     *
     * @param contentRelationships
     * @param contentType
     * @param relationshipAPI
     * @throws DotDataException
     */
    private void getWipeOutRelationships(final ContentletRelationships contentRelationships,
            final ContentType contentType, final RelationshipAPI relationshipAPI)
            throws DotDataException {
        //wipe out all relationships
        final List<Relationship> relationships = APILocator.getRelationshipAPI()
                .byContentType(contentType);
        relationships.forEach(relationship -> {
            //add empty list to each relationship
            if (relationshipAPI.sameParentAndChild(relationship)) {
                //add empty list as parent
                contentRelationships.getRelationshipsRecords()
                        .add(contentRelationships.new ContentletRelationshipRecords(
                                relationship, true));
                //add empty list as child
                contentRelationships.getRelationshipsRecords()
                        .add(contentRelationships.new ContentletRelationshipRecords(
                                relationship, false));
            } else {
                contentRelationships.getRelationshipsRecords()
                        .add(contentRelationships.new ContentletRelationshipRecords(
                                relationship,
                                relationshipAPI.isParent(relationship, contentType)));
            }
        });
    }

    /**
     * This method adds restricted content to the list of related content to be updated
     *
     * @param user
     * @param contentletRelationshipRecords
     * @param relatedContentlets
     */
    private void addContentLimitedByPermissions(User user,
            ContentletRelationshipRecords contentletRelationshipRecords,
            List<Contentlet> relatedContentlets) {

        //consider immutable collections
        contentletRelationshipRecords.setRecords(
                new ArrayList<>(contentletRelationshipRecords.getRecords()));
        contentletRelationshipRecords.getRecords()
                .addAll(relatedContentlets.stream()
                        .filter(contentlet -> {
                            try {
                                return !permissionAPI
                                        .doesUserHavePermission(contentlet,
                                                PermissionAPI.PERMISSION_READ, user,
                                                false);
                            } catch (DotDataException e) {
                                return false;
                            }
                        }).collect(Collectors.toList()));
    }

    /**
     * @param fromContentlet
     * @param toContentlet
     * @param categories
     * @param user
     * @param respect
     * @throws DotDataException
     * @throws DotSecurityException
     */
    private void moveContentCategories(final Contentlet fromContentlet,
            final Contentlet toContentlet,
            List<Category> categories, final User user, final boolean respect)
            throws DotDataException, DotSecurityException {
        final List<Category> categoriesUserCannotRemove = new ArrayList<>();
        if (categories == null) {
            categories = new ArrayList<>();
        }

        //Find categories which the user can't use.  A user cannot remove a category they cannot use
        final List<Category> cats = categoryAPI.getParents(fromContentlet,
                APILocator.getUserAPI().getSystemUser(), true);
        for (final Category category : cats) {
            if (!categoryAPI.canUseCategory(category, user, false)) {
                if (!categories.contains(category)) {
                    categoriesUserCannotRemove.add(category);
                }
            }
        }

        categories = permissionAPI.filterCollection(categories, PermissionAPI.PERMISSION_USE,
                respect, user);
        categories.addAll(categoriesUserCannotRemove);

        // we have already validated permissions on the content object, no need to do it again
        categoryAPI.setParents(toContentlet, categories, APILocator.systemUser(), respect);
    }

    @WrapInTransaction
    @Override
    public void restoreVersion(Contentlet contentlet, User user, boolean respectFrontendRoles)
            throws DotSecurityException, DotContentletStateException, DotDataException {
        if (contentlet.getInode().equals("")) {
            throw new DotContentletStateException(CAN_T_CHANGE_STATE_OF_CHECKED_OUT_CONTENT);
        }
        if (!permissionAPI.doesUserHavePermission(contentlet, PermissionAPI.PERMISSION_EDIT, user,
                respectFrontendRoles)) {
            throw new DotSecurityException("User: " + (user != null ? user.getUserId() : "Unknown")
                    + " cannot edit Contentlet: " + (contentlet != null ? contentlet.getIdentifier()
                    : "Unknown"));
        }
        if (contentlet == null) {
            throw new DotContentletStateException("The contentlet was null");
        }
        canLock(contentlet, user);
        Contentlet currentWorkingCon = findContentletByIdentifier(contentlet.getIdentifier(), false,
                contentlet.getLanguageId(), user, respectFrontendRoles);
        APILocator.getVersionableAPI().setWorking(contentlet);
        // Updating lucene index
        new ContentletLoader().invalidate(contentlet);
        // Updating lucene index
        indexAPI.addContentToIndex(currentWorkingCon);
        indexAPI.addContentToIndex(contentlet);
    }

    @CloseDBIfOpened
    @Override
    public List<Contentlet> findAllUserVersions(Identifier identifier, User user,
            boolean respectFrontendRoles)
            throws DotSecurityException, DotDataException, DotStateException {
        List<Contentlet> contentlets = contentFactory.findAllUserVersions(identifier);
        if (contentlets.isEmpty()) {
            return new ArrayList<Contentlet>();
        }
        if (!permissionAPI.doesUserHavePermission(contentlets.get(0), PermissionAPI.PERMISSION_READ,
                user, respectFrontendRoles)) {
            throw new DotSecurityException("User: " + (user != null ? user.getUserId() : "Unknown")
                    + " cannot read Contentlet: " + (identifier != null ? identifier.getId()
                    : "Unknown")
                    + ".So Unable to View Versions");
        }
        return contentlets;
    }

    @CloseDBIfOpened
    @Override
    public List<Contentlet> findAllVersions(Identifier identifier, User user,
            boolean respectFrontendRoles)
            throws DotSecurityException, DotDataException, DotStateException {
        return findAllVersions(identifier, true, user, respectFrontendRoles);
    }

    @CloseDBIfOpened
    @Override
    public List<Contentlet> findAllVersions(Identifier identifier, boolean bringOldVersions,
            User user, boolean respectFrontendRoles)
            throws DotSecurityException, DotDataException, DotStateException {
        List<Contentlet> contentlets = contentFactory.findAllVersions(identifier, bringOldVersions);
        if (contentlets.isEmpty()) {
            return new ArrayList<Contentlet>();
        }
        if (!permissionAPI.doesUserHavePermission(contentlets.get(0), PermissionAPI.PERMISSION_READ,
                user, respectFrontendRoles)) {
            throw new DotSecurityException(
                    "User: " + (identifier != null ? identifier.getId() : "Unknown")
                            + " cannot read Contentlet So Unable to View Versions");
        }
        return contentlets;
    }

    @CloseDBIfOpened
    @Override
    public String getName(final Contentlet contentlet, final User user,
            final boolean respectFrontendRoles)
            throws DotSecurityException, DotContentletStateException, DotDataException {

        Preconditions.checkNotNull(contentlet, "The contentlet is null");

        if (!permissionAPI.doesUserHavePermission(contentlet, PermissionAPI.PERMISSION_READ, user,
                respectFrontendRoles)) {
            Logger.error(this.getClass(), "User: " + (user != null ? user.getUserId() : "Unknown")
                    + " cannot read Contentlet: " + contentlet.getIdentifier());
            throw new DotSecurityException("User: " + (user != null ? user.getUserId() : "Unknown")
                    + " cannot read Contentlet: " + contentlet.getIdentifier());
        }

        return contentlet.getTitle();
    }

    /**
     * This is the original method that copy the properties of one contentlet to another, this is
     * tge original firm and call the overloaded firm with checkIsUnique false
     */
    @Override
    public void copyProperties(Contentlet contentlet, Map<String, Object> properties)
            throws DotContentletStateException, DotSecurityException {
        boolean checkIsUnique = false;
        copyProperties(contentlet, properties, checkIsUnique);
    }

    /**
     * This is the new method of the copyProperties that copy one contentlet to another, the
     * checkIsUnique should be by default false, it check if a String value is unique and add a
     * (Copy) string to the end of the field value, this method is called several times, so is
     * important to call it with checkIsUnique false all the times
     *
     * @param contentlet    the new contentlet to the filled
     * @param properties    the map with the fields and values of the old contentlet
     * @param checkIsUnique the variable that establish if the unique string values should be
     *                      modified or not
     * @throws DotContentletStateException
     * @throws DotSecurityException
     */
    @CloseDBIfOpened
    public void copyProperties(final Contentlet contentlet, final Map<String, Object> properties,
            boolean checkIsUnique) throws DotContentletStateException, DotSecurityException {
        if (!InodeUtils.isSet(contentlet.getStructureInode())) {
            Logger.warn(this,
                    "Cannot copy properties to contentlet where structure inode < 1 : You must set the structure's inode");
            return;
        }
        List<Field> fields = FieldsCache.getFieldsByStructureInode(contentlet.getStructureInode());
        List<String> fieldNames = new ArrayList<String>();
        Map<String, Field> velFieldmap = new HashMap<String, Field>();

        for (Field field : fields) {
            if (!field.getFieldType().equals(Field.FieldType.LINE_DIVIDER.toString())
                    && !field.getFieldType().equals(Field.FieldType.TAB_DIVIDER.toString())) {
                fieldNames.add(field.getFieldName());
                velFieldmap.put(field.getVelocityVarName(), field);
            }
        }
        for (final Map.Entry<String, Object> property : properties.entrySet()) {

            if (fieldNames.contains(property.getKey())) {

                Logger.debug(this, "The map found a field not within the contentlet's structure");
            }

            if (property.getValue() == null) {
                continue;
            }

            if ((!property.getKey().equals("recurrence")) &&
                    !(
                            property.getValue() instanceof Set || property.getValue() instanceof Map
                                    || property.getValue() instanceof String
                                    || property.getValue() instanceof Boolean
                                    || property.getValue() instanceof File ||
                                    property.getValue() instanceof Float
                                    || property.getValue() instanceof Integer
                                    || property.getValue() instanceof Date
                                    || property.getValue() instanceof Long ||
                                    property.getValue() instanceof List
                                    || property.getValue() instanceof BigDecimal
                                    || property.getValue() instanceof Short
                                    || property.getValue() instanceof Double
                    )
            ) {
                throw new DotContentletStateException(
                        "The map contains an invalid value: " + property.getValue().getClass());
            }
        }

        for (Map.Entry<String, Object> property : properties.entrySet()) {
            String conVariable = property.getKey();
            Object value = property.getValue();
            try {
                if (conVariable.equals(Contentlet.NULL_PROPERTIES)) {
                    continue;
                }
                if (conVariable.equals(Contentlet.INODE_KEY)) {
                    contentlet.setInode((String) value);
                } else if (conVariable.equals(Contentlet.LANGUAGEID_KEY)) {
                    contentlet.setLanguageId(ConversionUtils.toLong(value, 0L));
                } else if (conVariable.equals(Contentlet.STRUCTURE_INODE_KEY)) {
                    contentlet.setStructureInode((String) value);
                } else if (conVariable.equals(Contentlet.DISABLED_WYSIWYG_KEY)) {
                    contentlet.setDisabledWysiwyg((List<String>) value);
                } else if (conVariable.equals(Contentlet.MOD_DATE_KEY)) {
                    contentlet.setModDate((Date) value);
                } else if (conVariable.equals(Contentlet.MOD_USER_KEY)) {
                    contentlet.setModUser((String) value);
                } else if (conVariable.equals(Contentlet.OWNER_KEY)) {
                    contentlet.setOwner((String) value);
                } else if (conVariable.equals(Contentlet.IDENTIFIER_KEY)) {
                    contentlet.setIdentifier((String) value);
                } else if (conVariable.equals(Contentlet.SORT_ORDER_KEY)) {
                    contentlet.setSortOrder(ConversionUtils.toLong(value, 0L));
                } else if (conVariable.equals(Contentlet.HOST_KEY)) {
                    contentlet.setHost((String) value);
                } else if (conVariable.equals(Contentlet.FOLDER_KEY)) {
                    contentlet.setFolder((String) value);
                } else if (isSetPropertyVariable(conVariable)) {
                    contentlet.setProperty(conVariable, value);
                } else if (conVariable.equals(Contentlet.VARIANT_ID)) {
                    contentlet.setVariantId(value.toString());
                } else if (velFieldmap.get(conVariable) != null) {
                    Field field = velFieldmap.get(conVariable);
                    if (isFieldTypeString(field)) {
                        if (checkIsUnique && field.isUnique()) {
                            value = value +
                                    new StringBuilder(" (COPY_")
                                            .append(System.currentTimeMillis()).append(')')
                                            .toString();
                        }

                        if (value instanceof CharSequence) {
                            contentlet.setStringProperty(conVariable,
                                    value != null ? value.toString() : null);
                        } else {
                            contentlet.setProperty(conVariable, value);
                        }
                    } else if (isFieldTypeBoolean(field)) {
                        contentlet.setBoolProperty(conVariable,
                                ConversionUtils.toBooleanFromDb(value));
                    } else if (isFieldTypeFloat(field)) {
                        contentlet.setFloatProperty(conVariable, ConversionUtils.toFloat(value, 0));
                    } else if (isFieldTypeDate(field)) {
                        contentlet.setDateProperty(conVariable,
                                value != null ? (Date) value : null);
                    } else if (isFieldTypeLong(field)) {
                        contentlet.setLongProperty(conVariable, ConversionUtils.toLong(value, 0L));
                    } else if (isFieldTypeBinary(field)) {
                        final File myFile =
                                (value instanceof String) ? new File(String.valueOf(value))
                                        : (File) value;
                        contentlet.setBinary(conVariable, myFile);
                    } else {
                        contentlet.setProperty(conVariable, value);
                    }
                } else {
                    Logger.debug(this, "Value " + value + " in map cannot be set to contentlet");
                }
            } catch (ClassCastException cce) {
                Logger.error(this, "Value in map cannot be set to contentlet", cce);
            } catch (IOException ioe) {
                Logger.error(this, "IO Error in copying Binary File object ", ioe);
            }

        }

        //if we have a nullProperties variable, it needs to be the last one set
        if (UtilMethods.isSet(properties.get(Contentlet.NULL_PROPERTIES))) {
            contentlet.setProperty(Contentlet.NULL_PROPERTIES,
                    properties.get(Contentlet.NULL_PROPERTIES));
        }

        // workflow
        copyWorkflowProperties(contentlet, properties);
    }

    private boolean isSetPropertyVariable(String conVariable) {
        return conVariable.equals(Contentlet.NULL_PROPERTIES)
                || conVariable.equals(NEVER_EXPIRE)
                || conVariable.equals(Contentlet.CONTENT_TYPE_KEY)
                || conVariable.equals(Contentlet.BASE_TYPE_KEY)
                || conVariable.equals(Contentlet.LIVE_KEY)
                || conVariable.equals(Contentlet.WORKING_KEY)
                || conVariable.equals(Contentlet.LOCKED_KEY)
                || conVariable.equals(Contentlet.ARCHIVED_KEY)
                || conVariable.equals(ESMappingConstants.URL_MAP);
    }

    private void copyWorkflowProperties(Contentlet contentlet, Map<String, Object> properties) {
        contentlet.setActionId(
                (String) properties.get(Contentlet.WORKFLOW_ACTION_KEY));
        contentlet.setStringProperty(Contentlet.WORKFLOW_COMMENTS_KEY,
                (String) properties.get(Contentlet.WORKFLOW_COMMENTS_KEY));
        contentlet.setStringProperty(Contentlet.WORKFLOW_ASSIGN_KEY,
                (String) properties.get(Contentlet.WORKFLOW_ASSIGN_KEY));

        contentlet.setStringProperty(Contentlet.WORKFLOW_PUBLISH_DATE,
                (String) properties.get(Contentlet.WORKFLOW_PUBLISH_DATE));
        contentlet.setStringProperty(Contentlet.WORKFLOW_PUBLISH_TIME,
                (String) properties.get(Contentlet.WORKFLOW_PUBLISH_TIME));
        contentlet.setStringProperty(Contentlet.WORKFLOW_EXPIRE_DATE,
                (String) properties.get(Contentlet.WORKFLOW_EXPIRE_DATE));
        contentlet.setStringProperty(Contentlet.WORKFLOW_EXPIRE_TIME,
                (String) properties.get(Contentlet.WORKFLOW_EXPIRE_TIME));
        contentlet.setStringProperty(Contentlet.WORKFLOW_NEVER_EXPIRE,
                (String) properties.get(Contentlet.WORKFLOW_NEVER_EXPIRE));
        contentlet.setStringProperty(Contentlet.FILTER_KEY,
                (String) properties.get(Contentlet.FILTER_KEY));
        contentlet.setStringProperty(Contentlet.WHERE_TO_SEND,
                (String) properties.get(Contentlet.WHERE_TO_SEND));
        contentlet.setStringProperty(Contentlet.I_WANT_TO,
                (String) properties.get(Contentlet.I_WANT_TO));
        contentlet.setStringProperty(Contentlet.PATH_TO_MOVE,
                (String) properties.get(Contentlet.PATH_TO_MOVE));
        contentlet.setStringProperty(Contentlet.WORKFLOW_TIMEZONE_ID,
                (String) properties.get(Contentlet.WORKFLOW_TIMEZONE_ID));
    }

    @Override
    public List<Contentlet> find(Category category, long languageId, boolean live, String orderBy,
            User user, boolean respectFrontendRoles)
            throws DotDataException, DotContentletStateException, DotSecurityException {
        List<Category> cats = new ArrayList<Category>();
        return find(cats, languageId, live, orderBy, user, respectFrontendRoles);
    }

    @Override
    public List<Contentlet> find(List<Category> categories, long languageId, boolean live,
            String orderBy, User user, boolean respectFrontendRoles)
            throws DotDataException, DotContentletStateException, DotSecurityException {
        if (categories == null || categories.size() < 1) {
            return new ArrayList<Contentlet>();
        }
        StringBuffer buffy = new StringBuffer();
        buffy.append("+type:content +deleted:false");
        if (live) {
            buffy.append(" +live:true");
        } else {
            buffy.append(" +working:true");
        }
        if (languageId > 0) {
            buffy.append(" +languageId:" + languageId);
        }
        for (Category category : categories) {
            buffy.append(" +c" + category.getInode() + "c:on");
        }
        try {
            return search(buffy.toString(), 0, -1, orderBy, user, respectFrontendRoles);
        } catch (Exception pe) {
            Logger.error(this, "Unable to search for contentlets", pe);
            throw new DotContentletStateException(
                    "Unable to search for contentlets: " + pe.getMessage(), pe);
        }
    }


    @Override
    public void setContentletProperty(Contentlet contentlet, Field field, Object value)
            throws DotContentletStateException {

        final String[] dateFormats = Config.getStringArrayProperty("dotcontentlet_dateformats",
                DEFAULT_DATE_FORMATS);

        if (contentlet == null) {
            throw new DotContentletValidationException("The contentlet must not be null");
        }
        String contentTypeInode = contentlet.getContentTypeId();
        if (!InodeUtils.isSet(contentTypeInode)) {
            throw new DotContentletValidationException(
                    "The contentlet's Content Type Inode must be set");
        }

        if (value == null || !UtilMethods.isSet(value.toString())) {
            contentlet.setProperty(field.getVelocityVarName(), null);
            return;
        }

        if (field.getFieldType().equals(Field.FieldType.CATEGORY.toString()) || field.getFieldType()
                .equals(Field.FieldType.CATEGORIES_TAB.toString())) {

        } else if (fieldAPI.isElementConstant(field)) {
            Logger.debug(this,
                    "Cannot set contentlet field value on field type constant. Value is saved to the field not the contentlet");
        } else if (field.getFieldContentlet().startsWith("text") &&
                !FieldType.JSON_FIELD.toString().equals(field.getFieldType())) {
            try {
                contentlet.setStringProperty(field.getVelocityVarName(), (String) value);
            } catch (Exception e) {
                contentlet.setStringProperty(field.getVelocityVarName(), value.toString());
            }
        } else if (field.getFieldContentlet().startsWith("long_text")) {
            try {
                contentlet.setStringProperty(field.getVelocityVarName(), (String) value);
            } catch (Exception e) {
                contentlet.setStringProperty(field.getVelocityVarName(), value.toString());
            }
        } else if (field.getFieldContentlet().startsWith("date")) {
            if (value instanceof Date) {
                contentlet.setDateProperty(field.getVelocityVarName(), (Date) value);
            } else if (value instanceof String) {
                if (((String) value).trim().length() > 0) {
                    try {
                        final String trimmedValue = ((String) value).trim();
                        if (trimmedValue.equals("+0000") || trimmedValue.equals("00:00 +0000")) {
                            contentlet.setDateProperty(field.getVelocityVarName(),
                                    null);
                        } else {
                            contentlet.setDateProperty(field.getVelocityVarName(),
                                    DateUtil.convertDate((String) value, dateFormats));
                        }
                    } catch (Exception e) {
                        throw new DotContentletStateException(
                                "Unable to convert string to date " + value);
                    }
                } else {
                    contentlet.setDateProperty(field.getVelocityVarName(), null);
                }
            } else if (field.isRequired() && value == null) {
                throw new DotContentletStateException(
                        "Date fields must either be of type String or Date");
            }
        } else if (field.getFieldContentlet().startsWith("bool")) {
            if (value instanceof Boolean) {
                contentlet.setBoolProperty(field.getVelocityVarName(), (Boolean) value);
            } else if (value instanceof String) {
                try {
                    String auxValue = (String) value;
                    Boolean auxBoolean =
                            (auxValue.equalsIgnoreCase("1") || auxValue.equalsIgnoreCase("true")
                                    || auxValue.equalsIgnoreCase("t")) ? Boolean.TRUE
                                    : Boolean.FALSE;
                    contentlet.setBoolProperty(field.getVelocityVarName(), auxBoolean);
                } catch (Exception e) {
                    throw new DotContentletStateException(
                            "Unable to set string value as a Boolean");
                }
            } else {
                throw new DotContentletStateException(
                        "Boolean fields must either be of type String or Boolean");
            }
        } else if (field.getFieldContentlet().startsWith("float")) {
            if (value instanceof Number) {
                contentlet.setFloatProperty(field.getVelocityVarName(),
                        ((Number) value).floatValue());
            } else if (value instanceof String) {
                try {
                    contentlet.setFloatProperty(field.getVelocityVarName(),
                            new Float((String) value));
                } catch (Exception e) {
                    if (value != null && value.toString().length() != 0) {
                        contentlet.getMap().put(field.getVelocityVarName(), (String) value);
                    }
                    throw new DotContentletStateException("Unable to set string value as a Float");
                }
            }
        } else if (field.getFieldContentlet().startsWith("integer")) {
            if (value instanceof Number) {
                contentlet.setLongProperty(field.getVelocityVarName(),
                        ((Number) value).longValue());
            } else if (value instanceof String) {
                try {
                    contentlet.setLongProperty(field.getVelocityVarName(),
                            new Long((String) value));
                } catch (Exception e) {
                    //If we throw this exception here.. the contentlet will never get to the validateContentlet Method
                    throw new DotContentletStateException("Unable to set string value as a Long");
                }
            }
            // setBinary
        } else if (Field.FieldType.BINARY.toString().equals(field.getFieldType())) {
            try {

                // only if the value is a file or a tempFile
                if (value.getClass() == File.class) {
                    contentlet.setBinary(field.getVelocityVarName(), (java.io.File) value);
                }
                // if this value is a String and a temp resource, use it to populate the
                // binary field
                else if (value instanceof String && tempApi.isTempResource((String) value)) {
                    final HttpServletRequest request = HttpServletRequestThreadLocal.INSTANCE.getRequest();
                    // we use the session to verify access to the temp resource
                    final Optional<DotTempFile> tempFileOptional = tempApi
                            .getTempFile(request, (String) value);

                    if (tempFileOptional.isPresent()) {
                        contentlet.setBinary(field.getVelocityVarName(),
                                tempFileOptional.get().file);
                    } else {
                        throw new DotStateException("Invalid Temp File provided");
                    }

                }
            } catch (IOException e) {
                throw new DotContentletStateException(
                        "Unable to set binary file Object: " + e.getMessage(), e);
            }
        } else if (field.getFieldContentlet().startsWith("system_field")) {
            if (value.getClass() == java.lang.String.class) {
                try {
                    contentlet.setStringProperty(field.getVelocityVarName(), (String) value);
                } catch (Exception e) {
                    contentlet.setStringProperty(field.getVelocityVarName(), value.toString());
                }
            }
        } else if (FieldType.JSON_FIELD.toString().equals(field.getFieldType())) {
            if ((value instanceof String) && (JsonUtil.isValidJSON((String) value))) {
                contentlet.setStringProperty(field.getVelocityVarName(), Try.of(
                                () -> JsonUtil.JSON_MAPPER.readTree((String) value).toString())
                        .getOrElse("{}"));
            } else if (value instanceof Map) {
                contentlet.setStringProperty(field.getVelocityVarName(),
                        Try.of(() -> JsonUtil.getJsonAsString((Map<String, Object>) value))
                                .getOrElse("{}"));
            } else {
                throw new DotContentletStateException(
                        "Invalid JSON field provided. Field variable: " +
                                field.getVelocityVarName());
            }
        } else {
            throw new DotContentletStateException("Unable to set value : Unknown field type");
        }
    }


    /**
     * This method takes the incoming contentlet and determines if the new fileName we're receiving
     * is the same already stored on the identifier.fileAsset This So we enforce validation only of
     * new incoming files
     *
     * @param contentletIn
     * @return
     * @throws DotDataException
     * @throws DotSecurityException
     * @throws IOException
     */
    private boolean hasNewIncomingFile(final Contentlet contentletIn)
            throws DotContentletStateException {
        if (!contentletIn.isFileAsset()) {
            throw new IllegalArgumentException("Contentlet isn't a subtype of FileAsset");
        }
        try {
            final String identifierStr = contentletIn.getIdentifier();
            if (!UtilMethods.isSet(identifierStr)) {
                // if no identifier is set, we're dealing with a brand new contentlet then we enforce validation
                return true;
            }

            final Identifier identifier = APILocator.getIdentifierAPI().find(identifierStr);
            final File incomingFile = contentletIn.getBinary(FileAssetAPI.BINARY_FIELD);
            String incomingFileName =
                    null != incomingFile ? incomingFile.getName() : StringPool.BLANK;
            if (UtilMethods.isSet(contentletIn.getStringProperty(FileAssetAPI.FILE_NAME_FIELD))) {
                incomingFileName = contentletIn.getStringProperty(FileAssetAPI.FILE_NAME_FIELD);
            }
            return !incomingFileName.equals(identifier.getAssetName());
        } catch (Exception e) {
            throw new DotContentletStateException(
                    "Exception trying to determine if there's a new incoming file:"
                            + e.getMessage(), e);
        }
    }

    @CloseDBIfOpened
    @Override
    public void validateContentlet(final Contentlet contentlet, final List<Category> cats)
            throws DotContentletValidationException {
        if (null == contentlet) {
            throw new DotContentletValidationException("The contentlet must not be null.");
        }
        final String contentTypeId = contentlet.getContentTypeId();
        final String contentIdentifier = (UtilMethods.isSet(contentlet.getIdentifier())
                ? contentlet.getIdentifier()
                : "Unknown/New");
        if (!InodeUtils.isSet(contentTypeId)) {
            throw new DotContentletValidationException(
                    "Contentlet [" + contentIdentifier + "] is not associated to " +
                            "any Content Type.");
        }
        final ContentType contentType = Sneaky.sneak(
                () -> APILocator.getContentTypeAPI(APILocator.systemUser()).find
                        (contentTypeId));
        if (BaseContentType.FILEASSET.getType() == contentType.baseType().getType()) {
            this.validateFileAsset(contentlet, contentIdentifier, contentType);
        }

        if (BaseContentType.HTMLPAGE.getType() == contentType.baseType().getType()) {
            this.validateHtmlPage(contentlet, contentIdentifier, contentType);
        }
        if (contentlet.isHost()) {
            this.validateSite(contentlet);
        }
        boolean hasError = false;
        final DotContentletValidationException cve = new DotContentletValidationException(
                String.format(
                        "Contentlet with id:`%s` and title:`%s` has invalid / missing field(s).",
                        contentIdentifier, contentlet.getTitle())
        );
        final List<Field> fields = FieldsCache.getFieldsByStructureInode(contentTypeId);
        final Map<String, Object> contentletMap = contentlet.getMap();
        final Set<String> nullValueProperties = contentlet.getNullProperties();
        for (final Field field : fields) {
            final Object fieldValue = (nullValueProperties.contains(field.getVelocityVarName())
                    ? null : contentletMap.get(field.getVelocityVarName()));
            final com.dotcms.contenttype.model.field.Field newField = LegacyFieldTransformer.from(
                    field);
            // Validate Field Type
            if (fieldValue != null) {
                if (isFieldTypeString(field) && !(newField instanceof JSONField)) {

                    if (fieldValue instanceof Map && FieldType.KEY_VALUE.toString()
                            .equals(field.getFieldType())) {
                        //That's fine we're handling now keyValues directly as maps
                        continue;
                    }

                    if (!(fieldValue instanceof String)) {
                        cve.addBadTypeField(field);
                        Logger.warn(this, "Value of field [" + field.getVelocityVarName()
                                + "] must be of type String");
                        hasError = true;
                        continue;
                    }
                } else if (isFieldTypeDate(field)) {
                    if (!(fieldValue instanceof Date)) {
                        cve.addBadTypeField(field);
                        Logger.warn(this, "Value of field [" + field.getVelocityVarName()
                                + "] must be of type Date");
                        hasError = true;
                        continue;
                    }
                } else if (isFieldTypeBoolean(field)) {
                    if (!(fieldValue instanceof Boolean)) {
                        cve.addBadTypeField(field);
                        Logger.warn(this, "Value of field [" + field.getVelocityVarName()
                                + "] must be of type Boolean");
                        hasError = true;
                        continue;
                    }
                } else if (isFieldTypeFloat(field)) {
                    if (!(fieldValue instanceof Float)) {
                        cve.addBadTypeField(field);
                        Logger.warn(this, "Value of field [" + field.getVelocityVarName()
                                + "] must be of type Float");
                        hasError = true;
                        continue;
                    }
                } else if (isFieldTypeLong(field)) {
                    if (!(fieldValue instanceof Long || fieldValue instanceof Integer)) {
                        cve.addBadTypeField(field);
                        Logger.warn(this, "Value of field [" + field.getVelocityVarName()
                                + "] must be of type Long or Integer");
                        hasError = true;
                        continue;
                    }
                    //  binary field validation
                } else if (isFieldTypeBinary(field)) {
                    if (!(fieldValue instanceof java.io.File)) {
                        cve.addBadTypeField(field);
                        Logger.warn(this, "Value of field [" + field.getVelocityVarName()
                                + "] must be of type File");
                        hasError = true;
                        continue;
                    }
                } else if (newField instanceof JSONField) {
                    if (!(fieldValue instanceof String) || !(JsonUtil.isValidJSON(
                            fieldValue.toString()))) {
                        cve.addBadTypeField(field);
                        Logger.warn(this, "Value of field [" + field.getVelocityVarName()
                                + "] must be of type JSON");
                        hasError = true;
                        continue;
                    }
                    //  binary field validation
                } else if (isFieldTypeSystem(field) || isFieldTypeConstant(field)) {
                    // Do not validate system or constant field values
                } else {
                    Logger.warn(this, "Found an unknown field type : This should never happen!!!");
                    throw new DotContentletStateException(
                            "Field [" + field.getVelocityVarName() + "] has an unknown type");
                }
            }
            // validate required
            if (field.isRequired()) {

                if (fieldValue instanceof Map) {
                    final Map map = (Map) fieldValue;
                    if (field.getFieldType().equals(Field.FieldType.KEY_VALUE.toString())
                            && map.isEmpty()) {
                        cve.addRequiredField(field);
                        hasError = true;
                        Logger.warn(this,
                                "String Field [" + field.getVelocityVarName() + "] is required");
                        continue;
                    }
                } else if (fieldValue instanceof String) {
                    String s1 = (String) fieldValue;
                    if (!UtilMethods.isSet(s1.trim())
                            || (field.getFieldType().equals(Field.FieldType.KEY_VALUE.toString()))
                            && s1.equals("{}")) {
                        cve.addRequiredField(field);
                        hasError = true;
                        Logger.warn(this,
                                "String Field [" + field.getVelocityVarName() + "] is required");
                        continue;
                    }
                } else if (fieldValue instanceof java.io.File) {
                    String s1 = ((java.io.File) fieldValue).getPath();
                    if (!UtilMethods.isSet(s1.trim()) || s1.trim().contains("-removed-")) {
                        cve.addRequiredField(field);
                        hasError = true;
                        Logger.warn(this,
                                "File Field [" + field.getVelocityVarName() + "] is required");
                        continue;
                    }
                } else if (field.getFieldType().equals(Field.FieldType.DATE_TIME.toString())) {
                    if (!UtilMethods.isSet(fieldValue)) {
                        if (null != contentType.expireDateVar()) {
                            if (field.getVelocityVarName().equals(contentType.expireDateVar())) {
                                if (NEVER_EXPIRE.equals(contentletMap.get(NEVER_EXPIRE))) {
                                    continue;
                                } else {
                                    cve.addRequiredField(field);
                                    hasError = true;
                                    Logger.warn(this,
                                            "Date/Time in CT Field [" + field.getVelocityVarName()
                                                    + "] is" +
                                                    " required");
                                    continue;
                                }
                            } else {
                                cve.addRequiredField(field);
                                hasError = true;
                                Logger.warn(this,
                                        "Date/Time expire Field [" + field.getVelocityVarName()
                                                + "] is required");
                                continue;
                            }
                        } else {
                            cve.addRequiredField(field);
                            hasError = true;
                            Logger.warn(this, "Date/Time Field [" + field.getVelocityVarName()
                                    + "] is required");
                            continue;
                        }
                    }
                } else if (field.getFieldType().equals(FieldType.RELATIONSHIP.toString())) {
                    continue;
                } else if (field.getFieldType().equals(Field.FieldType.CATEGORY.toString())) {
                    if (cats == null || cats.size() == 0) {
                        cve.addRequiredField(field);
                        hasError = true;
                        Logger.warn(this, "Category Field [" + field.getVelocityVarName()
                                + "] is required (empty)");
                        continue;
                    }
                    try {
                        User systemUser = APILocator.getUserAPI().getSystemUser();
                        if (field.getFieldType().equals(Field.FieldType.CATEGORY.toString())) {
                            CategoryAPI catAPI = APILocator.getCategoryAPI();
                            Category baseCat = catAPI.find(field.getValues(), systemUser, false);
                            List<Category> childrenCats = catAPI.getAllChildren(baseCat, systemUser,
                                    false);
                            boolean found = false;
                            for (Category cat : childrenCats) {
                                for (Category passedCat : cats) {
                                    try {
                                        if (passedCat.getInode().equalsIgnoreCase(cat.getInode())) {
                                            found = true;
                                        }
                                    } catch (NumberFormatException e) {
                                    }
                                }
                            }
                            if (!found) {
                                cve.addRequiredField(field);
                                hasError = true;
                                Logger.warn(this, "Category Field [" + field.getVelocityVarName()
                                        + "] is required (values not found)");
                                continue;
                            }
                        }
                    } catch (DotDataException | DotSecurityException e) {
                        Logger.warn(this,
                                "Unable to validate a category field [" + field.getVelocityVarName()
                                        + "]", e);
                        throw new DotContentletValidationException(
                                "Unable to validate a category field: "
                                        + field.getVelocityVarName(), e);
                    }
                } else if (field.getFieldType().equals(Field.FieldType.HOST_OR_FOLDER.toString())) {
                    if (!UtilMethods.isSet(contentlet.getHost()) && !UtilMethods.isSet(
                            contentlet.getFolder())) {
                        cve.addRequiredField(field);
                        hasError = true;
                        Logger.warn(this, "Site or Folder Field [" + field.getVelocityVarName()
                                + "] is required");
                        continue;
                    }
                } else if (!UtilMethods.isSet(fieldValue)) {
                    cve.addRequiredField(field);
                    hasError = true;
                    Logger.warn(this, "Field [" + field.getVelocityVarName() + "] is required");
                    continue;
                }
                if (field.getFieldType().equals(Field.FieldType.IMAGE.toString())
                        || field.getFieldType().equals(Field.FieldType.FILE.toString())) {
                    if (fieldValue instanceof Number) {
                        Number n = (Number) fieldValue;
                        if (n.longValue() == 0) {
                            cve.addRequiredField(field);
                            hasError = true;
                            Logger.warn(this,
                                    "Image Field (as number) [" + field.getVelocityVarName()
                                            + "] is required");
                            continue;
                        }
                    } else if (fieldValue instanceof String) {
                        String s = (String) fieldValue;
                        if (s.trim().equals("0")) {
                            cve.addRequiredField(field);
                            hasError = true;
                            Logger.warn(this,
                                    "Image Field (as String) [" + field.getVelocityVarName()
                                            + "] is required");
                            continue;
                        }
                    }
                    //WYSIWYG patch for blank content
                } else if (field.getFieldType().equals(Field.FieldType.WYSIWYG.toString())) {
                    if (fieldValue instanceof String) {
                        String s = (String) fieldValue;
                        if (s.trim().toLowerCase().equals("<br>")) {
                            cve.addRequiredField(field);
                            hasError = true;
                            Logger.warn(this, "WYSIWYG Field [" + field.getVelocityVarName()
                                    + "] is required");
                            continue;
                        }
                    }
                }
            }

            // validate unique
            if (field.isUnique()) {
                final boolean isDataTypeNumber =
                        field.getDataType().contains(DataTypes.INTEGER.toString())
                                || field.getDataType().contains(DataTypes.FLOAT.toString());
                try {
                    final StringBuilder buffy = new StringBuilder(UUIDGenerator.generateUuid());
                    buffy.append(" +structureInode:" + contentlet.getStructureInode());
                    if (UtilMethods.isSet(contentlet.getIdentifier())) {
                        buffy.append(" -(identifier:" + contentlet.getIdentifier() + ")");
                    }

                    buffy.append(" +languageId:" + contentlet.getLanguageId());

                    if (getUniquePerSiteConfig(field)) {
                        if (!UtilMethods.isSet(contentlet.getHost())) {
                            populateHost(contentlet);
                        }

                        buffy.append(" +conHost:" + contentlet.getHost());
                    }

                    buffy.append(" +").append(contentlet.getContentType().variable())
                            .append(StringPool.PERIOD)
                            .append(field.getVelocityVarName()).append(ESUtils.SHA_256)
                            .append(StringPool.COLON)
                            .append(ESUtils.sha256(contentlet.getContentType().variable()
                                            + StringPool.PERIOD + field.getVelocityVarName(), fieldValue,
                                    contentlet.getLanguageId()));

                    final List<ContentletSearch> contentlets = new ArrayList<>();
                    try {
                        contentlets.addAll(
                                searchIndex(buffy.toString() + " +working:true", -1, 0, "inode",
                                        APILocator.getUserAPI().getSystemUser(), false));
                        contentlets.addAll(
                                searchIndex(buffy.toString() + " +live:true", -1, 0, "inode",
                                        APILocator.getUserAPI().getSystemUser(), false));
                    } catch (final Exception e) {
                        final String errorMsg =
                                "Unique field [" + field.getVelocityVarName() + "] with value '" +
                                        fieldValue + "' could not be validated: " + e.getMessage();
                        Logger.warn(this, errorMsg, e);
                        throw new DotContentletValidationException(errorMsg, e);
                    }
                    int size = contentlets.size();
                    if (size > 0 && !hasError) {
                        Boolean unique = true;
                        for (final ContentletSearch contentletSearch : contentlets) {
                            final Contentlet uniqueContent = contentFactory.find(
                                    contentletSearch.getInode());
                            if (null == uniqueContent) {
                                final String errorMsg = String.format(
                                        "Unique field [%s] could not be validated, as " +
                                                "unique content Inode '%s' was not found. ES Index might need to be reindexed.",
                                        field.getVelocityVarName(), contentletSearch.getInode());
                                Logger.warn(this, errorMsg);
                                throw new DotContentletValidationException(errorMsg);
                            }
                            final Map<String, Object> uniqueContentMap = uniqueContent.getMap();
                            final Object obj = uniqueContentMap.get(field.getVelocityVarName());
                            if ((isDataTypeNumber && fieldValue.equals(obj)) ||
                                    (!isDataTypeNumber && ((String) obj).equalsIgnoreCase(
                                            ((String) fieldValue)))) {
                                unique = false;
                                break;
                            }

                        }
                        if (!unique) {
                            if (UtilMethods.isSet(contentlet.getIdentifier())) {
                                Iterator<ContentletSearch> contentletsIter = contentlets.iterator();
                                while (contentletsIter.hasNext()) {
                                    ContentletSearch cont = (ContentletSearch) contentletsIter.next();
                                    if (!contentlet.getIdentifier()
                                            .equalsIgnoreCase(cont.getIdentifier())) {
                                        cve.addUniqueField(field);
                                        hasError = true;
                                        Logger.warn(this,
                                                getUniqueFieldErrorMessage(field, fieldValue,
                                                        cont));
                                        break;
                                    }
                                }
                            } else {
                                cve.addUniqueField(field);
                                hasError = true;
                                Logger.warn(this, getUniqueFieldErrorMessage(field, fieldValue,
                                        contentlets.get(0)));
                                break;
                            }
                        }
                    }
                } catch (DotDataException | DotSecurityException e) {
                    Logger.warn(this, "Unable to get contentlets for Content Type: "
                            + contentlet.getStructure().getName(), e);
                }
            }

            // validate text
            String dataType = (field.getFieldContentlet() != null) ? field.getFieldContentlet()
                    .replaceAll("[0-9]*", "") : "";
            if (UtilMethods.isSet(fieldValue) && dataType.equals("text")) {
                String s = "";
                try {
                    s = (String) fieldValue;
                } catch (Exception e) {
                    Logger.warn(this, "Unable to get string value from text field ["
                            + field.getVelocityVarName() +
                            "] in contentlet", e);
                    continue;
                }
                if (s.length() > 255) {
                    hasError = true;
                    cve.addMaxLengthField(field);
                    Logger.warn(this, "Value of String field [" + field.getVelocityVarName()
                            + "] is greater than 255" +
                            " characters");
                    continue;
                }
            }

            // validate regex
            String regext = field.getRegexCheck();
            if (UtilMethods.isSet(regext)) {
                if (UtilMethods.isSet(fieldValue)) {
                    if (fieldValue instanceof Number) {
                        Number n = (Number) fieldValue;
                        String s = n.toString();
                        boolean match = Pattern.matches(regext, s);
                        if (!match) {
                            hasError = true;
                            cve.addPatternField(field);
                            Logger.warn(this,
                                    "Field with number regex [" + field.getVelocityVarName()
                                            + "] does not " +
                                            "match. Regex: " + regext);
                            continue;
                        }
                    } else if (fieldValue instanceof String && UtilMethods.isSet(
                            ((String) fieldValue).trim())) {
                        String s = ((String) fieldValue).trim();
                        boolean match = Pattern.matches(regext, s);
                        if (!match) {
                            hasError = true;
                            cve.addPatternField(field);
                            Logger.warn(this,
                                    "Field with string regex [" + field.getVelocityVarName()
                                            + "] does not " +
                                            "match. Regex: " + regext);
                            continue;
                        }
                    }
                }
            }

            // validate binary
            if (isFieldTypeBinary(field)) {
                this.validateBinary(File.class.cast(fieldValue), field.getVelocityVarName(), field,
                        contentType);
            }

        }
        if (hasError) {
            throw cve;
        }
    }

    private String getUniqueFieldErrorMessage(final Field field, final Object fieldValue,
            final ContentletSearch contentletSearch) {

        return String.format(
                "Value of Field [%s] must be unique. Contents having the same value (%s): %s",
                field.getVelocityVarName(), fieldValue, contentletSearch.getIdentifier());
    }

    private boolean getUniquePerSiteConfig(final Field field) {
        return getUniquePerSiteConfig(LegacyFieldTransformer.from(field));
    }

    private boolean getUniquePerSiteConfig(final com.dotcms.contenttype.model.field.Field field) {
        return field.fieldVariableValue(UNIQUE_PER_SITE_FIELD_VARIABLE_NAME)
                .map(value -> Boolean.valueOf(value)).orElse(false);
    }

    private void validateBinary(final File binary, final String fieldName, final Field legacyField,
            final ContentType contentType) {

        final Map<String, com.dotcms.contenttype.model.field.Field> fieldMap = contentType.fieldMap();

        if (fieldMap.containsKey(fieldName) && null != binary) {

            final List<FieldVariable> fieldVariables = fieldMap.get(fieldName).fieldVariables();

            if (UtilMethods.isSet(fieldVariables)) {

                for (final FieldVariable fieldVariable : fieldVariables) {

                    final String keyField = fieldVariable.key();

                    if (BinaryField.ALLOWED_FILE_TYPES.equalsIgnoreCase(keyField)) {

                        final String binaryMimeType = APILocator.getFileAssetAPI()
                                .getMimeType(binary);
                        final String allowedFileTypes = fieldVariable.value();
                        if (UtilMethods.isSet(allowedFileTypes) && UtilMethods.isSet(binaryMimeType)
                                &&
                                !FileAsset.UNKNOWN_MIME_TYPE.equals(binaryMimeType)) {

                            boolean allowed = false;
                            final MimeType fileMimeType = Sneaky.sneak(
                                    () -> new MimeType(binaryMimeType));
                            final String[] allowedFileTypeArray = StringUtil.split(
                                    allowedFileTypes);
                            for (final String allowFileType : allowedFileTypeArray) {

                                final MimeType mimeType = Sneaky.sneak(
                                        () -> new MimeType(allowFileType));
                                allowed |= mimeType.match(fileMimeType);
                            }

                            // if the extension of the file is not supported
                            if (!allowed) {

                                final DotContentletValidationException cve = new DotContentletValidationException(
                                        Sneaky.sneak(() -> LanguageUtil.get(
                                                "message.contentlet.binary.type.notallowed")));
                                Logger.warn(this, "Name of Binary field [" + fieldName
                                        + "] has an not allowed type: " + binaryMimeType);
                                cve.addBadTypeField(legacyField);
                                throw cve;
                            }
                        }
                    }

                    if (BinaryField.MAX_FILE_LENGTH.equalsIgnoreCase(keyField)) {

                        final long fileLength = binary.length();
                        final String maxLengthString = fieldVariable.value();
                        final long maxLength = ConversionUtils.toLongFromByteCountHumanDisplaySize(
                                maxLengthString, -1l);

                        if (-1 != maxLength && // if the user sets a valid value
                                fileLength > maxLength) {

                            final DotContentletValidationException cve =
                                    new DotContentletValidationException(
                                            Sneaky.sneak(() -> LanguageUtil.get(
                                                    "message.contentlet.binary.file.exceeds.size",
                                                    binary.getName(),
                                                    UtilMethods.prettyByteify(maxLength))));
                            Logger.warn(this,
                                    "Name of Binary field [" + fieldName + "] has a length: "
                                            + fileLength
                                            + " but the max length is: " + maxLength);
                            cve.addBadTypeField(legacyField);
                            throw cve;
                        }
                    }
                }
            }
        }
    } // validateBinary.

    private void validateHtmlPage(Contentlet contentlet, String contentIdentifier,
            ContentType contentType) {
        if (contentlet.getHost() != null && contentlet.getHost().equals(Host.SYSTEM_HOST) && (
                !UtilMethods.isSet(contentlet.getFolder()) || contentlet.getFolder()
                        .equals(FolderAPI.SYSTEM_FOLDER))) {
            final DotContentletValidationException cve = new FileAssetValidationException(
                    Sneaky.sneak(() -> LanguageUtil.get(
                            "message.contentlet.fileasset.invalid.hostfolder")));
            Logger.warn(this,
                    "HTML Page [" + contentIdentifier + "] cannot be created directly under System "
                            +
                            "Host");
            cve.addBadTypeField(new LegacyFieldTransformer(contentType.fieldMap().get(FileAssetAPI
                    .HOST_FOLDER_FIELD)).asOldField());
            throw cve;
        }
        try {
            final Host site = APILocator.getHostAPI()
                    .find(contentlet.getHost(), APILocator.getUserAPI().getSystemUser(), false);
            Folder folder = null;
            if (UtilMethods.isSet(contentlet.getFolder())) {
                folder = APILocator.getFolderAPI()
                        .find(contentlet.getFolder(), APILocator.getUserAPI().getSystemUser(),
                                false);
            } else {
                folder = APILocator.getFolderAPI().findSystemFolder();
            }

            //Get the URL from Identifier if it is not in Contentlet
            String url = contentlet.getStringProperty(HTMLPageAssetAPI.URL_FIELD);

            if (!UtilMethods.isSet(url)) {

                if (InodeUtils.isSet(contentlet.getVersionId()) || InodeUtils.isSet(
                        contentlet.getInode())) {
                    Identifier identifier = APILocator.getIdentifierAPI().find(contentlet);
                    if (UtilMethods.isSet(identifier) && UtilMethods.isSet(
                            identifier.getAssetName())) {

                        url = identifier.getAssetName();
                    }
                }
            }

            if (UtilMethods.isSet(url)) {
                contentlet.setProperty(HTMLPageAssetAPI.URL_FIELD, url);
                Identifier folderId = APILocator.getIdentifierAPI().find(folder.getIdentifier());
                String path = folder.getInode().equals(FolderAPI.SYSTEM_FOLDER) ? "/" + url
                        : folderId.getPath() + url;
                Identifier htmlpage = APILocator.getIdentifierAPI().find(site, path);
                if (htmlpage != null && InodeUtils.isSet(htmlpage.getId()) && !htmlpage.getId()
                        .equals(contentlet.getIdentifier())) {
                    final String errorMsg =
                            "Page URL [" + path + "] already exists with content ID [" + htmlpage
                                    .getId() + "]";
                    final DotContentletValidationException cve = new FileAssetValidationException(
                            errorMsg);
                    Logger.warn(this, errorMsg);
                    cve.addBadTypeField(
                            new LegacyFieldTransformer(contentType.fieldMap().get(HTMLPageAssetAPI
                                    .URL_FIELD)).asOldField());
                    throw cve;
                }
                UtilMethods.validateFileName(url);
            }

        } catch (final DotDataException | DotSecurityException | IllegalArgumentException e) {
            final String errorMsg =
                    "Contentlet [" + contentIdentifier + "] has an invalid URL: " + contentlet
                            .getStringProperty(HTMLPageAssetAPI.URL_FIELD);
            final DotContentletValidationException cve = new FileAssetValidationException(errorMsg);
            Logger.warn(this, errorMsg);
            cve.addBadTypeField(
                    new LegacyFieldTransformer(contentType.fieldMap().get(HTMLPageAssetAPI
                            .URL_FIELD)).asOldField());
            throw cve;
        }
    }

    private void validateFileAsset(final Contentlet contentlet, final String contentIdentifier,
            final ContentType contentType) {

        if (contentlet.getHost() != null && contentlet.getHost().equals(Host.SYSTEM_HOST) && (
                !UtilMethods.isSet(contentlet.getFolder()) || contentlet.getFolder()
                        .equals(FolderAPI.SYSTEM_FOLDER))) {
            final DotContentletValidationException cve = new FileAssetValidationException(
                    Sneaky.sneak(() -> LanguageUtil.get(
                            "message.contentlet.fileasset.invalid.hostfolder")));
            Logger.warn(this, "File Asset [" + contentIdentifier
                    + "] cannot be created directly under System " +
                    "Host");
            cve.addBadTypeField(new LegacyFieldTransformer(contentType.fieldMap().get(FileAssetAPI
                    .HOST_FOLDER_FIELD)).asOldField());
            throw cve;
        }

        //Enforce validation only if the file name isn't the same we've already got
        if (hasNewIncomingFile(contentlet)) {
            boolean fileNameExists = false;
            try {
                final Host site = APILocator.getHostAPI()
                        .find(contentlet.getHost(), APILocator.getUserAPI().getSystemUser(), false);
                final Folder folder = UtilMethods.isSet(contentlet.getFolder()) ?
                        APILocator.getFolderAPI().find(contentlet.getFolder(),
                                APILocator.getUserAPI().getSystemUser(), false) :
                        APILocator.getFolderAPI().findSystemFolder();

                String fileName = contentlet.getBinary(FileAssetAPI.BINARY_FIELD) != null
                        ? contentlet.getBinary(FileAssetAPI.BINARY_FIELD).getName()
                        : StringPool.BLANK;
                if (UtilMethods.isSet(contentlet.getStringProperty("fileName"))) {
                    fileName = contentlet.getStringProperty("fileName");
                }
                if (UtilMethods.isSet(fileName)) {
                    fileNameExists = APILocator.getFileAssetAPI()
                            .fileNameExists(site, folder, fileName, contentlet.getIdentifier());
                    if (!APILocator.getFolderAPI().matchFilter(folder, fileName)) {
                        final DotContentletValidationException cve = new FileAssetValidationException(
                                Sneaky.sneak(() -> LanguageUtil.get(
                                        "message.file_asset.error.filename.filters")));
                        Logger.warn(this, "File Asset [" + contentIdentifier
                                + "] does not match specified folder" +
                                " file filters");
                        cve.addBadTypeField(
                                new LegacyFieldTransformer(contentType.fieldMap().get(FileAssetAPI
                                        .HOST_FOLDER_FIELD)).asOldField());
                        throw cve;
                    }
                }

            } catch (final Exception e) {
                if (e instanceof FileAssetValidationException) {
                    throw (FileAssetValidationException) e;
                }
                final String errorMsg =
                        "Unable to validate field: " + FileAssetAPI.BINARY_FIELD + " in " +
                                "contentlet [" + contentIdentifier + "]";
                Logger.warn(this, errorMsg);
                throw new FileAssetValidationException(errorMsg, e);
            }
            if (fileNameExists) {
                final DotContentletValidationException cve = new FileAssetValidationException(
                        Sneaky.sneak(() -> LanguageUtil.get(
                                "message.contentlet.fileasset.filename.already.exists")));
                Logger.warn(this, "Name of File Asset [" + contentIdentifier + "] already exists");
                cve.addBadTypeField(
                        new LegacyFieldTransformer(contentType.fieldMap().get(FileAssetAPI
                                .HOST_FOLDER_FIELD)).asOldField());
                throw cve;
            }
        }
    }

    final static Pattern dnsPattern = Pattern.compile(dnsRegEx);

    /**
     * Host validation method shared by HostResource and ContentletWebAPI
     *
     * @param contentlet
     */
    private void validateSite(Contentlet contentlet) {
        if (Config.getBooleanProperty("site.key.dns.validation", true)) {
            final String siteKey = (String) contentlet.get(Host.HOST_NAME_KEY);
            if (!UtilMethods.isSet(siteKey) || !dnsPattern.matcher(siteKey).find()) {
                throw new DotContentletValidationException(
                        String.format("Site key %s doesn't match a valid dns format.", siteKey));
            }
        }
    }

    @CloseDBIfOpened
    @Override
    public void validateContentlet(Contentlet contentlet,
            Map<Relationship, List<Contentlet>> contentRelationships, List<Category> cats)
            throws DotContentletValidationException {
        Structure st = CacheLocator.getContentTypeCache()
                .getStructureByInode(contentlet.getStructureInode());
        ContentletRelationships relationshipsData = new ContentletRelationships(contentlet);
        List<ContentletRelationshipRecords> relationshipsRecords = new ArrayList<ContentletRelationshipRecords>();
        relationshipsData.setRelationshipsRecords(relationshipsRecords);
        for (Entry<Relationship, List<Contentlet>> relEntry : contentRelationships.entrySet()) {
            Relationship relationship = relEntry.getKey();
            boolean hasParent = APILocator.getRelationshipAPI().isParent(relationship, st);
            ContentletRelationshipRecords records = relationshipsData.new ContentletRelationshipRecords(
                    relationship, hasParent);
            records.setRecords(relEntry.getValue());
        }
        validateContentlet(contentlet, relationshipsData, cats);
    }

    @CloseDBIfOpened
    @Override
    public void validateContentletNoRels(final Contentlet contentlet,
            final List<Category> cats) throws DotContentletValidationException {
        if (null != contentlet.getMap().get(Contentlet.DONT_VALIDATE_ME)) {
            return;
        }
        final String contentTypeId = contentlet.getContentTypeId();
        if (!InodeUtils.isSet(contentTypeId)) {
            final String errorMsg =
                    "Contentlet [" + contentlet.getIdentifier() + "] has an empty Content Type ID";
            Logger.error(this, errorMsg);
            throw new DotContentletValidationException(errorMsg);
        }
        try {
            validateContentlet(contentlet, cats);
            if (BaseContentType.PERSONA.getType() == contentlet.getContentType().baseType()
                    .getType()) {
                APILocator.getPersonaAPI().validatePersona(contentlet);
            }
            if (contentlet.isVanityUrl()) {
                APILocator.getVanityUrlAPI().validateVanityUrl(contentlet);
            }
        } catch (final DotContentletValidationException ve) {
            throw ve;
        }
    }

    @CloseDBIfOpened
    @Override
    public void validateContentlet(final Contentlet contentlet,
            final ContentletRelationships contentRelationships,
            final List<Category> cats) throws DotContentletValidationException {
        if (null != contentlet.getMap().get(Contentlet.DONT_VALIDATE_ME)) {
            return;
        }
        final String contentTypeId = contentlet.getContentTypeId();
        if (!InodeUtils.isSet(contentTypeId)) {
            final String errorMsg =
                    "Contentlet [" + contentlet.getIdentifier() + "] has an empty Content Type ID";
            Logger.error(this, errorMsg);
            throw new DotContentletValidationException(errorMsg);
        }
        try {
            validateContentlet(contentlet, cats);
            if (BaseContentType.PERSONA.getType() == contentlet.getContentType().baseType()
                    .getType()) {
                APILocator.getPersonaAPI().validatePersona(contentlet);
            }
            if (contentlet.isVanityUrl()) {
                APILocator.getVanityUrlAPI().validateVanityUrl(contentlet);
            }
        } catch (final DotContentletValidationException ve) {
            throw ve;
        }

        if (Try.of(() -> !contentlet.getBoolProperty(Contentlet.SKIP_RELATIONSHIPS_VALIDATION))
                .getOrElse(true)) {
            validateRelationships(contentlet, contentRelationships);
        }
    }

    /**
     * Validates that the relationships where the specified {@code contentlet} is involved are
     * correct in terms of cardinality and Content Type match.
     *
     * @param contentlet           The {@link Contentlet} object whose relationships will be
     *                             validated, if any.
     * @param contentRelationships The {@link ContentletRelationships} containing the information of
     *                             the Contentlet's relationships and associated Contentlets.
     * @throws DotContentletValidationException An error occurred during the validation. This
     *                                          usually means a problem with the data being sent by
     *                                          the user.
     */
    private void validateRelationships(final Contentlet contentlet,
            final ContentletRelationships contentRelationships)
            throws DotContentletValidationException {

        boolean hasError = false;
        final String contentletId = (UtilMethods.isSet(contentlet.getIdentifier())
                ? contentlet.getIdentifier() :
                "Unknown/New");
        final ContentType contentType = contentlet.getContentType();
        final DotContentletValidationException cve = new DotContentletValidationException(
                "Contentlet [" +
                        contentletId + "] has invalid/missing relationships");

        if (null != contentRelationships) {
            final List<ContentletRelationshipRecords> records = contentRelationships.getRelationshipsRecords();

            for (final ContentletRelationshipRecords cr : records) {
                final Relationship relationship = cr.getRelationship();
                List<Contentlet> contentsInRelationship = cr.getRecords();
                if (null == contentsInRelationship) {
                    contentsInRelationship = new ArrayList<>();
                }

                if (relationship.getCardinality() == RELATIONSHIP_CARDINALITY.ONE_TO_ONE
                        .ordinal() && contentsInRelationship.size() > 0) {
                    hasError |= !isValidOneToOneRelationship(contentlet, cve, relationship,
                            contentsInRelationship);

                    if (hasError) {
                        continue;
                    }
                }
                //There is a case when the Relationship is between same structures
                //We need to validate that case
                boolean isRelationshipParent = true;
                if (APILocator.getRelationshipAPI().sameParentAndChild(relationship)) {
                    if (contentsInRelationship.stream().anyMatch(
                            con -> contentlet.getIdentifier().equals(con.getIdentifier()))) {
                        Logger.error(this,
                                "Cannot relate content [" + contentletId + "] to itself");
                        hasError = true;
                        cve.addInvalidContentRelationship(relationship, contentsInRelationship);
                    }
                    if (!cr.isHasParent()) {
                        isRelationshipParent = false;
                    }
                }

                // if i am the parent
                if (APILocator.getRelationshipAPI().isParent(relationship, contentType)
                        && isRelationshipParent) {
                    if (relationship.isChildRequired() && contentsInRelationship.isEmpty()) {
                        hasError = true;
                        Logger.error(this,
                                "Error in Contentlet [" + contentletId + "]: Child relationship ["
                                        + relationship
                                        .getRelationTypeValue() + "] is required.");
                        cve.addRequiredRelationship(relationship, contentsInRelationship);
                    }
                    for (final Contentlet contentInRelationship : contentsInRelationship) {
                        try {
                            // In order to get the related content we should use method getRelatedContent
                            // that has -boolean pullByParent- as parameter so we can pass -false-
                            // to get related content where we are parents.
                            final List<Contentlet> relatedContents = getRelatedContentFromIndex(
                                    contentInRelationship, relationship, false,
                                    APILocator.getUserAPI()
                                            .getSystemUser(), true);
                            // If there's a 1-N relationship and the parent
                            // content is relating to a child that already has
                            // a parent...
                            if (relationship.getCardinality()
                                    == RELATIONSHIP_CARDINALITY.ONE_TO_MANY.ordinal()
                                    && relatedContents.size() > 0
                                    && !relatedContents.get(0).getIdentifier()
                                    .equals(contentlet.getIdentifier())) {
                                final StringBuilder error = new StringBuilder();
                                error.append("ERROR! Parent content [").append(contentletId)
                                        .append("] cannot be related to child content [")
                                        .append(contentInRelationship.getIdentifier())
                                        .append("] because it is already related to parent content [")
                                        .append(relatedContents.get(0).getIdentifier()).append("]");
                                Logger.error(this, error.toString());
                                hasError = true;
                                cve.addBadCardinalityRelationship(relationship,
                                        contentsInRelationship);
                            }

                            if (!contentInRelationship.getContentTypeId()
                                    .equalsIgnoreCase(relationship.getChildStructureInode())) {
                                hasError = true;
                                Logger.error(this,
                                        "Content Type of Contentlet [" + contentInRelationship
                                                .getIdentifier()
                                                + "] does not match the Content Type in child relationship ["
                                                +
                                                relationship.getRelationTypeValue() + "]");
                                cve.addInvalidContentRelationship(relationship,
                                        contentsInRelationship);
                            }
                        } catch (final DotSecurityException | DotDataException e) {
                            Logger.error(this,
                                    "An error occurred when retrieving information from related Contentlet"
                                            +
                                            " [" + contentInRelationship.getIdentifier() + "]", e);
                        }
                    }
                } else if (APILocator.getRelationshipAPI().isChild(relationship, contentType)) {
                    if (relationship.isParentRequired() && contentsInRelationship.isEmpty()) {
                        hasError = true;
                        Logger.error(this,
                                "Error in Contentlet [" + contentletId + "]: Parent relationship ["
                                        + relationship
                                        .getRelationTypeValue() + "] is required.");
                        cve.addRequiredRelationship(relationship, contentsInRelationship);
                    }
                    // If there's a 1-N relationship and the child content is
                    // trying to relate to one more parent...
                    if (relationship.getCardinality()
                            == RELATIONSHIP_CARDINALITY.ONE_TO_MANY.ordinal()
                            && contentsInRelationship.size() > 1) {
                        final StringBuilder error = new StringBuilder();
                        error.append("ERROR! Child content [").append(contentletId)
                                .append("] is already related to another parent content [");
                        for (final Contentlet con : contentsInRelationship) {
                            error.append(con.getIdentifier()).append(", ");
                        }
                        error.append("]");
                        Logger.error(this, error.toString());
                        hasError = true;
                        cve.addBadCardinalityRelationship(relationship, contentsInRelationship);
                    }

                    for (final Contentlet contentInRelationship : contentsInRelationship) {
                        if (!UtilMethods.isSet(contentInRelationship.getContentTypeId())) {
                            hasError = true;
                            Logger.error(this, "Contentlet with Identifier [" + contentletId
                                    + "] has an empty " +
                                    "Content Type Inode");
                            cve.addInvalidContentRelationship(relationship, contentsInRelationship);
                            continue;
                        }
                        if (null != relationship.getParentStructureInode()
                                && !contentInRelationship.getContentTypeId().equalsIgnoreCase(
                                relationship.getParentStructureInode())) {
                            hasError = true;
                            Logger.error(this, "Content Type of Contentlet [" + contentletId
                                    + "] does not match the " +
                                    "Content Type in relationship ["
                                    + relationship.getRelationTypeValue() + "]");
                            cve.addInvalidContentRelationship(relationship, contentsInRelationship);
                        }
                    }
                } else {
                    hasError = true;
                    Logger.error(this, "Relationship [" + relationship.getRelationTypeValue()
                            + "] is neither parent nor child" +
                            " of Contentlet [" + contentletId + "]");
                    cve.addBadRelationship(relationship, contentsInRelationship);
                }
            }
        }
        if (hasError) {
            throw cve;
        }
    }

    /**
     * @param contentlet
     * @param cve
     * @param relationship
     * @param contentsInRelationship
     * @return
     */
    private boolean isValidOneToOneRelationship(final Contentlet contentlet,
            final DotContentletValidationException cve, final Relationship relationship,
            final List<Contentlet> contentsInRelationship) {

        //Trying to relate more than one piece of content
        if (contentsInRelationship.size() > 1) {
            Logger.error(this,
                    "Error in Contentlet [" + contentlet.getIdentifier() + "]: Relationship ["
                            + relationship
                            .getRelationTypeValue()
                            + "] has been defined as One to One");
            cve.addBadCardinalityRelationship(relationship, contentsInRelationship);
            return false;
        }

        //Trying to relate a piece of content that already exists to another relationship
        try {
            List<Contentlet> relatedContents = getRelatedContent(
                    contentsInRelationship.get(0), relationship, null,
                    APILocator.getUserAPI()
                            .getSystemUser(), true);
            if (relatedContents.size() > 0 && !relatedContents.get(0).getIdentifier()
                    .equals(contentlet.getIdentifier())) {
                Logger.error(this,
                        "Error in related Contentlet [" + relatedContents.get(0)
                                .getIdentifier
                                        () + "]: Relationship [" + relationship
                                .getRelationTypeValue() + "] has been defined " +
                                "as One to One");
                cve.addBadCardinalityRelationship(relationship, contentsInRelationship);
                return false;
            }
        } catch (final DotSecurityException | DotDataException e) {
            Logger.error(this,
                    "An error occurred when retrieving information from related Contentlet" +
                            " [" + contentsInRelationship.get(0).getIdentifier() + "]", e);
            cve.addInvalidContentRelationship(relationship, contentsInRelationship);
            return false;
        }
        return true;
    }

    @Override
    public boolean isFieldTypeBoolean(Field field) {
        if (field.getFieldContentlet().startsWith("bool")) {
            return true;
        }
        return false;
    }

    @Override
    public boolean isFieldTypeDate(Field field) {
        if (field.getFieldContentlet().startsWith("date")) {
            return true;
        }
        return false;
    }

    @Override
    public boolean isFieldTypeFloat(Field field) {
        if (field.getFieldContentlet().startsWith("float")) {
            return true;
        }
        return false;
    }

    @Override
    public boolean isFieldTypeLong(Field field) {
        if (field.getFieldContentlet().startsWith("integer")) {
            return true;
        }
        return false;
    }

    @Override
    public boolean isFieldTypeString(Field field) {
        if (field.getFieldContentlet().startsWith("text")) {
            return true;
        }
        return false;
    }

    /**
     * @param field
     * @return
     */
    public boolean isFieldTypeBinary(Field field) {
        if (Field.FieldType.BINARY.toString().equals(field.getFieldType())) {
            return true;
        }
        return false;
    }

    /**
     * @param field
     * @return
     */
    public boolean isFieldTypeSystem(Field field) {
        if (field.getFieldContentlet().startsWith("system")) {
            return true;
        }
        return false;
    }

    /**
     * @param field
     * @return
     */
    public boolean isFieldTypeConstant(Field field) {
        if (field.getFieldContentlet().startsWith("constant")) {
            return true;
        }
        return false;
    }

    /**
     * @param content
     * @return
     * @throws DotSecurityException
     * @throws DotDataException
     * @throws DotContentletStateException
     */
    private Contentlet findWorkingContentlet(Contentlet content)
            throws DotSecurityException, DotDataException, DotContentletStateException {
        Contentlet con = null;
        List<Contentlet> workingCons = new ArrayList<Contentlet>();
        if (InodeUtils.isSet(content.getIdentifier())) {
            workingCons = contentFactory.findContentletsByIdentifier(content.getIdentifier(), false,
                    content.getLanguageId());
        }
        if (workingCons.size() > 0) {
            con = workingCons.get(0);
        }
        if (workingCons.size() > 1) {
            Logger.warn(this,
                    "Multiple working contentlets found for identifier:" + content.getIdentifier()
                            + " with languageid:" + content.getLanguageId()
                            + " returning the lastest modified.");
        }
        return con;
    }

    /**
     * @param contentlet
     * @return
     * @throws DotDataException
     * @throws DotSecurityException
     */
    private Map<Relationship, List<Contentlet>> findContentRelationships(Contentlet contentlet)
            throws DotDataException {
        Map<Relationship, List<Contentlet>> contentRelationships = new HashMap<>();
        if (contentlet == null) {
            return contentRelationships;
        }
        List<Relationship> rels = APILocator.getRelationshipAPI()
                .byContentType(contentlet.getStructure());
        for (Relationship r : rels) {
            if (!contentRelationships.containsKey(r)) {
                contentRelationships.put(r, new ArrayList<>());
            }
            List<Contentlet> cons = relationshipAPI.dbRelatedContent(r, contentlet);

            for (Contentlet c : cons) {
                List<Contentlet> l = contentRelationships.get(r);
                l.add(c);
            }
        }
        return contentRelationships;
    }

    @WrapInTransaction
    @Override
    public int deleteOldContent(Date deleteFrom) throws DotDataException {
        int results = 0;
        if (deleteFrom == null) {
            throw new DotDataException("Date to delete from must not be null");
        }
        results = contentFactory.deleteOldContent(deleteFrom);
        return results;
    }

    @CloseDBIfOpened
    @Override
    public List<String> findFieldValues(String structureInode, Field field, User user,
            boolean respectFrontEndRoles) throws DotDataException {
        List<String> result = new ArrayList<String>();

        List<Contentlet> contentlets;
        if (field.isIndexed()) {
            contentlets = new ArrayList<Contentlet>();
            List<Contentlet> tempContentlets = new ArrayList<Contentlet>();
            int limit = 500;

            StringBuilder query = new StringBuilder(
                    "+deleted:false +live:true +structureInode:" + structureInode);

            try {
                tempContentlets = search(query.toString(), limit, 0, field.getFieldContentlet(),
                        user, respectFrontEndRoles, PermissionAPI.PERMISSION_READ);
                if (0 < tempContentlets.size()) {
                    contentlets.addAll(tempContentlets);
                }

                for (int offset = limit; 0 < tempContentlets.size(); offset += limit) {
                    tempContentlets = search(query.toString(), limit, offset,
                            field.getFieldContentlet(), user, respectFrontEndRoles,
                            PermissionAPI.PERMISSION_READ);
                    if (0 < tempContentlets.size()) {
                        contentlets.addAll(tempContentlets);
                    }
                }
            } catch (Exception e) {
                Logger.debug(this, e.toString());
            }
        } else {
            contentlets = contentFactory.findContentletsWithFieldValue(structureInode, field);
            try {
                contentlets = permissionAPI.filterCollection(contentlets,
                        PermissionAPI.PERMISSION_READ, respectFrontEndRoles, user);
            } catch (Exception e) {
                Logger.debug(this, e.toString());
            }
        }

        String value;
        for (Contentlet contentlet : contentlets) {
            try {
                value = null;
                if (field.getFieldType().equals(Field.DataType.BOOL)) {
                    value = "" + contentlet.getBoolProperty(field.getVelocityVarName());
                } else if (field.getFieldType().equals(Field.DataType.DATE)) {
                    value = "" + contentlet.getDateProperty(field.getVelocityVarName());
                } else if (field.getFieldType().equals(Field.DataType.FLOAT)) {
                    value = "" + contentlet.getFloatProperty(field.getVelocityVarName());
                } else if (field.getFieldType().equals(Field.DataType.INTEGER)) {
                    value = "" + contentlet.getLongProperty(field.getVelocityVarName());
                } else if (field.getFieldType().equals(Field.DataType.LONG_TEXT)) {
                    value = contentlet.getStringProperty(field.getVelocityVarName());
                } else {
                    value = contentlet.getStringProperty(field.getVelocityVarName());
                }

                if (UtilMethods.isSet(value)) {
                    result.add(value);
                }
            } catch (Exception e) {
                Logger.debug(this, e.toString());
            }
        }

        return result;
    }

    /**
     * @param contentlets
     * @param field
     */
    private void deleteBinaryFiles(List<Contentlet> contentlets, Field field) {
        contentlets.stream().forEach(con -> {

            String contentletAssetPath = getContentletAssetPath(con, field);
            String contentletAssetCachePath = getContentletCacheAssetPath(con, field);

            // To delete binary files
            FileUtil.deltree(new File(contentletAssetPath));

            // To delete resized images
            FileUtil.deltree(new File(contentletAssetCachePath));
        });
    }

    /**
     * @param contentlets
     * @param field
     */
    private void moveBinaryFilesToTrash(List<Contentlet> contentlets, Field field) {
        contentlets.stream().forEach(con -> {

            String contentletAssetPath = getContentletAssetPath(con, field);
            String contentletAssetCachePath = getContentletCacheAssetPath(con, field);

            try {
                // To delete binary files
                new TrashUtils().moveFileToTrash(new File(contentletAssetPath),
                        "binaries/asset/" + con.getInode());

                // To delete resized images
                new TrashUtils().moveFileToTrash(new File(contentletAssetCachePath),
                        "binaries/cache/" + con.getInode());

            } catch (IOException e) {
                Logger.error(this, "Error moving files to trash: '" + contentletAssetPath + "', '"
                        + contentletAssetCachePath + "'");
            }
        });
    }

    /**
     * @param con
     * @param field
     * @return
     */
    private String getContentletAssetPath(Contentlet con, Field field) {
        String inode = con.getInode();

        String result = APILocator.getFileAssetAPI().getRealAssetsRootPath()
                + File.separator
                + inode.charAt(0)
                + File.separator
                + inode.charAt(1)
                + File.separator
                + inode;

        if (field != null) {
            result += File.separator + field.getVelocityVarName();
        }

        return result;
    }

    /**
     * @param con
     * @param field
     * @return
     */
    private String getContentletCacheAssetPath(Contentlet con, Field field) {
        String inode = con.getInode();

        String result = APILocator.getFileAssetAPI().getRealAssetsRootPath()
                + File.separator
                + "cache"
                + File.separator
                + inode.charAt(0)
                + File.separator
                + inode.charAt(1)
                + File.separator
                + inode;

        if (field != null) {
            result += File.separator + field.getVelocityVarName();
        }

        return result;
    }

    @CloseDBIfOpened
    @Override
    public File getBinaryFile(final String contentletInode, final String velocityVariableName,
            final User user) throws DotDataException, DotSecurityException {

        Logger.debug(this, "Retrieving binary file name : getBinaryFileName().");

        Contentlet con = contentFactory.find(contentletInode);

        if (!permissionAPI.doesUserHavePermission(con, PermissionAPI.PERMISSION_READ, user)) {
            if (null != user) {
                throw new DotSecurityException(String.format(
                        "Unauthorized Access user [%s , %s] trying to access contentlet identified by `%s`.",
                        user.getUserId(), user.getEmailAddress(), con.getIdentifier()));
            } else {
                throw new DotSecurityException(
                        "Unauthorized Access null user trying to access contentlet. ");
            }
        }

        File binaryFile = null;
        String binaryFilePath = null;
        /*** THIS LOGIC IS DUPED IN THE CONTENTLET POJO.  IF YOU CHANGE HERE, CHANGE THERE **/
        try {

            binaryFilePath = APILocator.getFileAssetAPI().getRealAssetsRootPath()
                    + File.separator
                    + contentletInode.charAt(0)
                    + File.separator
                    + contentletInode.charAt(1)
                    + File.separator
                    + contentletInode
                    + File.separator
                    + velocityVariableName;
            File binaryFilefolder = new File(binaryFilePath);

            if (binaryFilefolder.exists()) {
                java.io.File[] files = binaryFilefolder.listFiles(new BinaryFileFilter());

                if (files.length > 0) {
                    binaryFile = files[0];
                }
            }
        } catch (Exception e) {
            Logger.error(this,
                    "Error occured while retrieving binary file name : getBinaryFileName(). ContentletInode : "
                            + contentletInode
                            + "  velocityVaribleName : " + velocityVariableName
                            + "  path : " + binaryFilePath);
            throw new DotDataException("File System error.", e);
        }
        return binaryFile;
    }

    @CloseDBIfOpened
    @Override
    public long contentletCount() throws DotDataException {
        return contentFactory.contentletCount();
    }

    @CloseDBIfOpened
    @Override
    public long contentletIdentifierCount() throws DotDataException {
        return contentFactory.contentletIdentifierCount();
    }

    @CloseDBIfOpened
    @Override
    public List<Map<String, Serializable>> DBSearch(Query query, User user,
            boolean respectFrontendRoles) throws ValidationException, DotDataException {

        List<com.dotcms.contenttype.model.field.Field> fields;
        try {
            fields = APILocator.getContentTypeAPI(APILocator.systemUser())
                    .find(query.getFromClause()).fields();
        } catch (DotSecurityException e) {
            throw new DotStateException(e);
        }
        if (fields == null || fields.size() < 1) {
            throw new ValidationException("No Fields found for Content");
        }
        Map<String, String> dbColToObjectAttribute = new HashMap<String, String>();
        for (com.dotcms.contenttype.model.field.Field field : fields) {
            dbColToObjectAttribute.put(field.dbColumn(), field.variable());
        }

        String title = "inode";
        for (com.dotcms.contenttype.model.field.Field f : fields) {
            if (f.listed()) {
                title = f.dbColumn();
                break;
            }
        }
        if (UtilMethods.isSet(query.getSelectAttributes())) {

            if (!query.getSelectAttributes().contains(title)) {
                query.getSelectAttributes().add(title);
            }
        } else {
            List<String> atts = new ArrayList<String>();
            atts.add("*");
            atts.add(title);
            query.setSelectAttributes(atts);
        }

        return QueryUtil.DBSearch(query, dbColToObjectAttribute,
                "structure_inode = '" + fields.get(0).contentTypeId() + "'", user, true,
                respectFrontendRoles);
    }

    /**
     * Copies a contentlet, including all its fields including binary files, image and file fields
     * are pointers and the are preserved as the are so if source contentlet points to image A and
     * resulting new contentlet will point to same image A as well, also copies source permissions.
     *
     * @param sourceContentlet     - The contentlet that will be copied to the new destination.
     * @param host                 - The destination host.
     * @param folder               - The destination folder.
     * @param user                 - The user performing this action.
     * @param copySuffix           - A name suffix when there is a contentlet that already has the
     *                             same URL.
     * @param respectFrontendRoles -
     * @return The {@link Contentlet} object that was created. Its inode represents the latest
     * version of such a contentlet.
     * @throws DotDataException            An error occurred when accessing the database.
     * @throws DotSecurityException        The {@code user} object does not have the permissions to
     *                                     perform this action.
     * @throws DotContentletStateException The contentlet object could not be saved.
     */
    @WrapInTransaction
    @Override
    public Contentlet copyContentlet(final Contentlet sourceContentlet, final Host host,
            final Folder folder, final User user, final String copySuffix,
            final boolean respectFrontendRoles)
            throws DotDataException, DotSecurityException, DotContentletStateException {
        if (user == null || UtilMethods.isNotSet(user.getUserId())) {
            throw new DotSecurityException("A user must be specified.");
        }
        final Map<String, HTMLPageAssetAPI.TemplateContainersReMap> templateMappings = (Map<String, TemplateContainersReMap>) sourceContentlet.get(
                Contentlet.TEMPLATE_MAPPINGS);
        Contentlet copyContentlet = new Contentlet();
        String newIdentifier = StringPool.BLANK;
        final List<Contentlet> versionsToMarkWorking = new ArrayList<>();
        final Map<String, Map<String, Contentlet>> contentletsToCopyRules = Maps.newHashMap();
        final Identifier sourceContentletIdentifier = APILocator.getIdentifierAPI()
                .find(sourceContentlet.getIdentifier());
        final List<Contentlet> versionsToCopy = new ArrayList<>(
                findAllVersions(sourceContentletIdentifier, false, user, respectFrontendRoles));

        // we need to save the versions from older-to-newer to make sure the last save
        // is the current version
        Collections.sort(versionsToCopy, Comparator.comparing(Contentlet::getModDate));

        for (final Contentlet contentlet : versionsToCopy) {
            final boolean isContentletLive = contentlet.isLive();
            final boolean isContentletWorking = contentlet.isWorking();
            final boolean isContentletDeleted = contentlet.isArchived();

            if (!permissionAPI.doesUserHavePermission(contentlet, PermissionAPI.PERMISSION_READ,
                    user, respectFrontendRoles)) {
                throw new DotSecurityException(
                        String.format("User '%s' does not have READ permissions on Contentlet " +
                                "Inode '%s'", user.getUserId(), contentlet.getInode()));
            }

            // gets the new information for the template from the request object
            Contentlet newContentlet = new Contentlet();
            newContentlet.setStructureInode(contentlet.getStructureInode());
            copyProperties(newContentlet, contentlet.getMap(), true);

            newContentlet.setInode(StringPool.BLANK);
            newContentlet.setIdentifier(StringPool.BLANK);
            newContentlet.setHost(host != null ? host.getIdentifier()
                    : (folder != null ? folder.getHostId() : contentlet.getHost()));
            newContentlet.setFolder(folder != null ? folder.getInode() : null);
            newContentlet.setLowIndexPriority(contentlet.isLowIndexPriority());
            final boolean copyingSite = (!newContentlet.getHost()
                    .equals(sourceContentlet.getHost()));
            if (contentlet.isFileAsset()) {
                final String newName = generateCopyName(
                        newContentlet.getStringProperty(FileAssetAPI.FILE_NAME_FIELD), copySuffix);
                newContentlet.setStringProperty(FileAssetAPI.FILE_NAME_FIELD, newName);

                final String newIdentifierName;
                if (copyingSite) {
                    //if we're copying a site.. re-using the asset-name is a safe strategy (it's supposed to be unique).
                    newIdentifierName = sourceContentletIdentifier.getAssetName();
                } else {
                    //otherwise we generate a suffixed asset-name out of the original identifier.
                    final Identifier identifier = APILocator.getIdentifierAPI().find(contentlet);
                    newIdentifierName = generateCopyName(identifier.getAssetName(), copySuffix);
                }
                newContentlet.setStringProperty(Contentlet.CONTENTLET_ASSET_NAME_COPY,
                        newIdentifierName);
            }

            final String temporalFolder =
                    APILocator.getFileAssetAPI().getRealAssetPathTmpBinary() + File.separator
                            + UUIDGenerator.generateUuid();

            final List<Field> fields = FieldsCache.getFieldsByStructureInode(
                    contentlet.getStructureInode());
            File srcFile;
            File destFile = new File(temporalFolder);
            if (!destFile.exists()) {
                destFile.mkdirs();
            }
            String fieldValue;
            for (final Field tempField : fields) {
                if (tempField.getFieldType().equals(Field.FieldType.BINARY.toString())) {
                    fieldValue = "";
                    try {
                        srcFile = getBinaryFile(contentlet.getInode(),
                                tempField.getVelocityVarName(), user);
                        if (srcFile != null) {
                            if (BaseContentType.FILEASSET.equals(
                                    contentlet.getContentType().baseType())) {
                                fieldValue = generateCopyName(srcFile.getName(), copySuffix);
                            } else {
                                fieldValue = srcFile.getName();
                            }
                            destFile = new File(temporalFolder + File.separator + fieldValue);
                            if (!destFile.exists()) {
                                destFile.createNewFile();
                            }
                            FileUtils.copyFile(srcFile, destFile);
                            newContentlet.setBinary(tempField.getVelocityVarName(), destFile);
                        }
                    } catch (final Exception e) {
                        throw new DotDataException(
                                "Error copying binary file: '" + fieldValue + "': "
                                        + e.getMessage(), e);
                    }
                }

                if (tempField.getFieldType().equals(Field.FieldType.HOST_OR_FOLDER.toString())) {
                    if (folder != null || host != null) {
                        newContentlet.setStringProperty(tempField.getVelocityVarName(),
                                folder != null ? folder.getInode() : host.getIdentifier());
                    } else {
                        if (contentlet.getFolder().equals(FolderAPI.SYSTEM_FOLDER)) {
                            newContentlet.setStringProperty(tempField.getVelocityVarName(),
                                    contentlet.getFolder());
                        } else {
                            newContentlet.setStringProperty(tempField.getVelocityVarName(),
                                    contentlet.getHost());
                        }
                    }
                }
            }

            final List<Category> parentCats = categoryAPI.getParents(contentlet, false, user,
                    respectFrontendRoles);
            final Map<Relationship, List<Contentlet>> rels = new HashMap<>();
            String destinationHostId;
            if (host != null && UtilMethods.isSet(host.getIdentifier())) {
                destinationHostId = host.getIdentifier();
            } else if (folder != null) {
                destinationHostId = folder.getHostId();
            } else {
                destinationHostId = contentlet.getHost();
            }
            if (sourceContentlet.getHost().equals(destinationHostId)) {
                final ContentletRelationships cr = getAllRelationships(contentlet);
                final List<ContentletRelationshipRecords> rr = cr.getRelationshipsRecords();
                for (final ContentletRelationshipRecords crr : rr) {
                    rels.put(crr.getRelationship(), crr.getRecords());
                }
            }

            //Set URL in the new contentlet because is needed to create Identifier in EscontentletAPI.
            if (contentlet.isHTMLPage()) {
                final String sourceTemplateId = contentlet.getStringProperty(
                        HTMLPageAssetAPI.TEMPLATE_FIELD);
                if (null != templateMappings && templateMappings.containsKey(sourceTemplateId)) {
                    final Template destinationTemplate = templateMappings.get(sourceTemplateId)
                            .getDestinationTemplate();
                    newContentlet.setStringProperty(HTMLPageAssetAPI.TEMPLATE_FIELD,
                            destinationTemplate.getIdentifier());
                } else {
                    final Template template = APILocator.getTemplateAPI()
                            .findWorkingTemplate(sourceTemplateId, user, false);
                    if (template.isAnonymous()) {//If the Template has a custom layout we need to create a copy of it, so when is modified it does not modify the other pages.
                        final Template copiedTemplate = APILocator.getTemplateAPI()
                                .copy(template, user);
                        newContentlet.setStringProperty(HTMLPageAssetAPI.TEMPLATE_FIELD,
                                copiedTemplate.getIdentifier());
                    }
                }

                final Identifier identifier = APILocator.getIdentifierAPI().find(contentlet);
                if (UtilMethods.isSet(identifier) && UtilMethods.isSet(identifier.getAssetName())) {
                    final String newAssetName = generateCopyName(identifier.getAssetName(),
                            copySuffix);
                    newContentlet.setProperty(HTMLPageAssetAPI.URL_FIELD, newAssetName);
                } else {
                    Logger.warn(this, "Unable to get URL from Contentlet: " + contentlet);
                }
            }

            newContentlet.getMap().put(Contentlet.DISABLE_WORKFLOW, true);
            newContentlet.getMap().put(Contentlet.DONT_VALIDATE_ME, true);
            newContentlet.getMap().put(Contentlet.IS_COPY_CONTENTLET, true);
            newContentlet.setIndexPolicy(sourceContentlet.getIndexPolicy());

            // Use the generated identifier if one version of this contentlet
            // has already been checked in
            if (UtilMethods.isSet(newIdentifier)) {
                newContentlet.setIdentifier(newIdentifier);
            }
            newContentlet = checkin(newContentlet, rels, parentCats,
                    permissionAPI.getPermissions(contentlet), user, respectFrontendRoles);
            if (!UtilMethods.isSet(newIdentifier)) {
                newIdentifier = newContentlet.getIdentifier();
            }

            permissionAPI.copyPermissions(contentlet, newContentlet);

            //Using a map to make sure one identifier per page.
            //Avoiding multi languages pages.
            if (!contentletsToCopyRules.containsKey(contentlet.getIdentifier())) {
                final Map<String, Contentlet> contentletMap = Maps.newHashMap();
                contentletMap.put("contentlet", contentlet);
                contentletMap.put("newContentlet", newContentlet);
                contentletsToCopyRules.put(contentlet.getIdentifier(), contentletMap);
            }

            if (isContentletLive) {
                APILocator.getVersionableAPI().setLive(newContentlet);
            }

            if (isContentletWorking) {
                versionsToMarkWorking.add(newContentlet);
            }
            if (isContentletDeleted) {
                APILocator.getVersionableAPI().setDeleted(newContentlet, true);
            }
            if (contentlet.getInode().equals(sourceContentlet.getInode())) {
                copyContentlet = newContentlet;
            }
        }

        for (final Map<String, Contentlet> stringContentletMap : contentletsToCopyRules.values()) {
            try {
                final Contentlet contentlet = stringContentletMap.get("contentlet");
                final Contentlet newContentlet = stringContentletMap.get("newContentlet");
                APILocator.getRulesAPI()
                        .copyRulesByParent(contentlet, newContentlet, user, respectFrontendRoles);
            } catch (final InvalidLicenseException ilexp) {
                Logger.warn(this, "License is required to copy rules under pages");
            }
        }

        for (final Contentlet con : versionsToMarkWorking) {
            APILocator.getVersionableAPI().setWorking(con);
        }

        if (sourceContentlet.isHTMLPage()) {
            final boolean copyingSite = (!copyContentlet.getHost()
                    .equals(sourceContentlet.getHost()));
            if (!copyingSite) { // We only want to execute this logic if we're not copying a whole site.
                // If the content is an HTML Page then copy page associated contentlets
                final List<MultiTree> pageContents = APILocator.getMultiTreeAPI()
                        .getMultiTrees(sourceContentlet.getIdentifier());
                for (final MultiTree multitree : pageContents) {
                    APILocator.getMultiTreeAPI()
                            .saveMultiTree(new MultiTree(copyContentlet.getIdentifier(),
                                    multitree.getContainer(),
                                    multitree.getContentlet(),
                                    multitree.getRelationType(),
                                    multitree.getTreeOrder(),
                                    multitree.getPersonalization(),
                                    multitree.getVariantId()));
                }
            }
        }

        this.copyWorkflowState(sourceContentlet, copyContentlet, user);
        this.sendCopyEvent(copyContentlet);

        return copyContentlet;
    }

    /**
     * Copies the Workflow Task information from the "source" Contentlet to the "destination"
     * Contentlet. This is very important in order to keep the copied Contentlet and its respective
     * language versions in the same Workflow Step as the source Contentlet.
     *
     * @param sourceContentlet The {@link Contentlet} instance that will be copied.
     * @param copyContentlet   The resulting copy of the original Contentlet.
     * @param user             The {@link User} executing this action.
     * @throws DotDataException An error occurred when interacting with the data source.
     */
    private void copyWorkflowState(final Contentlet sourceContentlet,
            final Contentlet copyContentlet, final User user) throws DotDataException {
        final long sourceLangId = sourceContentlet.getLanguageId();
        final List<Language> availableLanguages = APILocator.getLanguageAPI().getLanguages();
        try {
            for (final Language language : availableLanguages) {
                sourceContentlet.setLanguageId(language.getId());
                final WorkflowTask task = APILocator.getWorkflowAPI()
                        .findTaskByContentlet(sourceContentlet);
                if (null != task) {
                    final WorkflowTask newTask = new WorkflowTask();
                    Try.run(() -> BeanUtils.copyProperties(newTask, task));
                    newTask.setId(null);
                    newTask.setWebasset(copyContentlet.getIdentifier());
                    newTask.setLanguageId(language.getId());
                    APILocator.getWorkflowAPI().saveWorkflowTask(newTask);

                    final WorkflowComment newComment = new WorkflowComment();
                    newComment.setPostedBy(user.getUserId());
                    newComment.setComment(
                            "Content copied from content id: " + sourceContentlet.getIdentifier());
                    newComment.setCreationDate(new Date());
                    newComment.setWorkflowtaskId(newTask.getId());
                    APILocator.getWorkflowAPI().saveComment(newComment);
                }
            }
        } finally {
            sourceContentlet.setLanguageId(sourceLangId);
        }
    }

    private String generateCopyName(final String originalName, final String copySuffix) {
        final String copyName;
        if (StringUtils.isBlank(copySuffix)) {
            copyName = originalName;
        } else {
            final String assetNameNoExt = UtilMethods.getFileName(originalName);
            final String assetNameExt = UtilMethods.getFileExtension(originalName);
            if (UtilMethods.isSet(assetNameExt)) {
                copyName = assetNameNoExt + copySuffix.trim() + "." + assetNameExt;
            } else {
                copyName = originalName + copySuffix;
            }
        }
        Logger.debug(this, "new copy file will be named: " + copyName);
        return copyName;
    }

    private void sendCopyEvent(final Contentlet contentlet) throws DotHibernateException {

        HibernateUtil.addCommitListener(
                () -> this.contentletSystemEventUtil.pushCopyEvent(contentlet), 1000);
    }

    @WrapInTransaction
    @Override
    public Contentlet copyContentlet(Contentlet contentlet, User user, boolean respectFrontendRoles)
            throws DotDataException, DotSecurityException, DotContentletStateException {
        HostAPI hostAPI = APILocator.getHostAPI();
        FolderAPI folderAPI = APILocator.getFolderAPI();

        final String hostIdentfier = contentlet.getHost();
        Identifier contIdentifier = APILocator.getIdentifierAPI().find(contentlet);

        Host host = hostAPI.find(hostIdentfier, user, respectFrontendRoles);
        if (host == null) {
            host = new Host();
        }
        Folder folder = folderAPI.findFolderByPath(contIdentifier.getParentPath(), host, user,
                false);

        return copyContentlet(contentlet, host, folder, user,
                generateCopySuffix(contentlet, host, folder), respectFrontendRoles);
    }

    @WrapInTransaction
    @Override
    public Contentlet copyContentlet(Contentlet contentlet, Host host, User user,
            boolean respectFrontendRoles)
            throws DotDataException, DotSecurityException, DotContentletStateException {
        return copyContentlet(contentlet, host, null, user,
                generateCopySuffix(contentlet, host, null), respectFrontendRoles);
    }

    @WrapInTransaction
    @Override
    public Contentlet copyContentlet(Contentlet contentlet, Folder folder, User user,
            boolean respectFrontendRoles)
            throws DotDataException, DotSecurityException, DotContentletStateException {
        return copyContentlet(contentlet, null, folder, user,
                generateCopySuffix(contentlet, null, folder), respectFrontendRoles);
    }

    @WrapInTransaction
    @Override
    public Contentlet copyContentlet(Contentlet contentlet, Folder folder, User user,
            boolean appendCopyToFileName, boolean respectFrontendRoles)
            throws DotDataException, DotSecurityException, DotContentletStateException {
        // Suffix that we need to apply to append in content name
        final String copySuffix = appendCopyToFileName ? "_copy" : StringPool.BLANK;

        return copyContentlet(contentlet, null, folder, user, copySuffix, respectFrontendRoles);
    }

    /**
     * This method generates the copy suffix when there is a contentlet that already has the same
     * URL.
     * <ul>
     * <li>if the new contentlet URL is NOT used then returns an empty suffix.</li>
     * <li>if the new contentlet URL without "_copy" is used then returns a
     * "_copy" suffix.</li>
     * <li>if the new contentlet URL with or without "_copy" is used then
     * returns a "_copy" plus timestamp in millis (example: "_copy_2122313123")
     * suffix.</li>
     * </ul>
     *
     * @param contentlet the contentlet that we are going to copy or move
     * @param host
     * @param folder     the destination folder
     * @return the generated contentlet asset name suffix
     * @throws DotDataException
     * @throws DotStateException
     * @throws DotSecurityException
     */
    private String generateCopySuffix(Contentlet contentlet, Host host, Folder folder)
            throws DotDataException, DotStateException, DotSecurityException {
        String assetNameSuffix = StringPool.BLANK;

        final boolean diffHost = ((host != null && contentlet.getHost() != null)
                && !contentlet.getHost()
                .equalsIgnoreCase(host.getIdentifier()));

        // if different host we really don't need to
        if ((!contentlet.isFileAsset() && !contentlet.isHTMLPage()) && (
                diffHost || (folder != null && contentlet.getHost() != null) && !folder.getHostId()
                        .equalsIgnoreCase(contentlet.getHost()))) {
            return assetNameSuffix;
        }

        final String sourcef = (UtilMethods.isSet(contentlet.getFolder())) ? contentlet.getFolder()
                : APILocator.getFolderAPI().findSystemFolder().getInode();
        final String destf = (UtilMethods.isSet(folder)) ? folder.getInode()
                : APILocator.getFolderAPI().findSystemFolder().getInode();

        if (!diffHost && sourcef.equals(destf)) { // is copying in the same folder and samehost?
            assetNameSuffix = "_copy";

            // We need to verify if already exist a content with suffix "_copy",
            // if already exists we need to append a timestamp
            if (isContentletUrlAlreadyUsed(contentlet, host, folder, assetNameSuffix)) {
                assetNameSuffix += "_" + System.currentTimeMillis();
            }
        } else {
            if (isContentletUrlAlreadyUsed(contentlet, host, folder, assetNameSuffix)) {
                throw new DotDataException(
                        Sneaky.sneak(() -> LanguageUtil.get("error.copy.url.conflict")));
            }
        }

        return assetNameSuffix;
    }

    /**
     * This method verifies if the contentlet that we are going to copy or cut into a folder doesn't
     * have conflict with other contentlet that has the same URL.
     *
     * @param contentlet        the contentlet that we are going to copy or move
     * @param destinationHost   the destination host
     * @param destinationFolder the destination folder
     * @param assetNameSuffix   the suffix string that we will append in the asset name. Sometimes
     *                          you need to know if a asset name with a suffix is used or not
     * @return true if the contentlet URL is already used otherwise returns false
     * @throws DotStateException
     * @throws DotDataException
     * @throws DotSecurityException
     */
    private boolean isContentletUrlAlreadyUsed(Contentlet contentlet, Host destinationHost,
            Folder destinationFolder, final String assetNameSuffix)
            throws DotStateException, DotDataException, DotSecurityException {
        Identifier contentletId = APILocator.getIdentifierAPI().find(contentlet);

        // Create new asset name
        final String contentletIdAssetName = contentletId.getAssetName();
        String fileExtension = StringPool.BLANK;
        if (contentlet.hasAssetNameExtension()) {
            final String ext = UtilMethods.getFileExtension(contentletIdAssetName);
            if (UtilMethods.isSet(ext)) {
                fileExtension = '.' + ext;
            }
        }
        final String futureAssetNameWithSuffix =
                UtilMethods.getFileName(contentletIdAssetName) + assetNameSuffix + fileExtension;

        // Check if page url already exist
        Identifier identifierWithSameUrl = null;
        if (UtilMethods.isSet(destinationFolder) && InodeUtils.isSet(
                destinationFolder.getInode())) { // Folders
            // Create new path
            Identifier folderId = APILocator.getIdentifierAPI()
                    .find(destinationFolder.getIdentifier());
            final String path = (destinationFolder.getInode().equals(FolderAPI.SYSTEM_FOLDER) ? "/"
                    : folderId.getPath()) + futureAssetNameWithSuffix;

            final Host host =
                    destinationFolder.getInode().equals(FolderAPI.SYSTEM_FOLDER) ? destinationHost
                            : APILocator.getHostAPI()
                                    .find(destinationFolder.getHostId(),
                                            APILocator.getUserAPI().getSystemUser(), false);
            identifierWithSameUrl = APILocator.getIdentifierAPI().find(host, path);
        } else if (UtilMethods.isSet(destinationHost) && InodeUtils.isSet(
                destinationHost.getInode())) { // Hosts
            identifierWithSameUrl = APILocator.getIdentifierAPI()
                    .find(destinationHost, "/" + futureAssetNameWithSuffix);
        } else {
            // Host or folder object MUST be define
            Logger.error(this,
                    "Host or folder destination are invalid, please check that one of those values are set propertly.");
            throw new DotDataException(
                    "Host or folder destination are invalid, please check that one of those values are set propertly.");
        }

        return InodeUtils.isSet(identifierWithSameUrl.getId());
    }

    /**
     * @param structureInode
     * @return
     */
    private boolean hasAHostField(String structureInode) {
        List<Field> fields = FieldsCache.getFieldsByStructureInode(structureInode);
        for (Field f : fields) {
            if (f.getFieldType().equals("host or folder")) {
                return true;
            }
        }
        return false;
    }

    @Override
    public boolean isInodeIndexed(String inode) {
        return isInodeIndexed(inode, false);
    }

    @Override
    public boolean isInodeIndexed(String inode, boolean live) {
        if (!UtilMethods.isSet(inode)) {
            Logger.warn(this, "Requested Inode is not indexed because Inode is not set");
        }

        return isInodeIndexedWithQuery("+inode:" + inode + (live ? " +live:true" : ""));
    }

    @Override
    public boolean isInodeIndexed(String inode, boolean live, int secondsToWait) {
        if (!UtilMethods.isSet(inode)) {
            Logger.warn(this, "Requested Inode is not indexed because Inode is not set");
        }

        return isInodeIndexedWithQuery("+inode:" + inode + (live ? " +live:true" : ""),
                secondsToWait);
    }

    @Override
    public boolean isInodeIndexed(String inode, boolean live, boolean working) {
        if (!UtilMethods.isSet(inode)) {
            Logger.warn(this, "Requested Inode is not indexed because Inode is not set");
        }

        return isInodeIndexedWithQuery(
                "+inode:" + inode + String.format(" +live:%s +working:%s", live, working));
    }

    @Override
    public boolean isInodeIndexed(String inode, int secondsToWait) {

        if (!UtilMethods.isSet(inode)) {
            Logger.warn(this, "Requested Inode is not indexed because Inode is not set");
        }

        return isInodeIndexedWithQuery("+inode:" + inode, secondsToWait);
    }

    @Override
    public boolean isInodeIndexedArchived(String inode) {

        return isInodeIndexedArchived(inode, -1);
    }

    @Override
    public boolean isInodeIndexedArchived(String inode, int secondsToWait) {

        if (!UtilMethods.isSet(inode)) {
            Logger.warn(this, "Requested Inode is not indexed because Inode is not set");
        }

        return isInodeIndexedWithQuery("+inode:" + inode + String.format(" +deleted:%s", true),
                secondsToWait);
    }

    private boolean isInodeIndexedWithQuery(String luceneQuery) {
        return isInodeIndexedWithQuery(luceneQuery + " " + UUIDGenerator.shorty(), -1);
    }

    private final List<Integer> fibonacciMapping = Arrays.asList(1, 2, 3, 5, 8, 13, 21, 34,
            55); // it is around 14 + 9 (by the timeout delay) seconds, enough to wait

    private boolean isInodeIndexedWithQuery(final String luceneQuery,
            final int milliSecondsToWait) {

        final long millistoWait = Config.getLongProperty("IS_NODE_INDEXED_INDEX_MILLIS_WAIT", 100);
        final int limit = -1 != milliSecondsToWait ? milliSecondsToWait : 300;
        boolean found = false;
        int counter = 0;
        int fibonacciIndex = 0;

        if (this.contentFactory.indexCount(luceneQuery) > 0) {

            if (ConfigUtils.isDevMode()) {
                Logger.info(this,
                        () -> "******>>>>>> Index count found in the fist hit for the query: "
                                + luceneQuery);
            }
            found = true;
        } else {

            while (counter < limit && fibonacciIndex < this.fibonacciMapping.size()) {

                counter += millistoWait * this.fibonacciMapping.get(
                        fibonacciIndex++); // 100, 200, 300, 500, 800, 1300, 2100, 3400 ...
                DateUtil.sleep(counter);

                try {

                    found = this.contentFactory.indexCount(luceneQuery) > 0;
                } catch (Exception e) {
                    Logger.error(this.getClass(), e.getMessage(), e);
                    return false;
                }

                if (found) {
                    break;
                }
            }
        }

        return found;
    }

    @CloseDBIfOpened
    @Override
    public void UpdateContentWithSystemHost(String hostIdentifier)
            throws DotDataException, DotSecurityException {
        contentFactory.UpdateContentWithSystemHost(hostIdentifier);
    }

    @CloseDBIfOpened
    @Override
    public void removeUserReferences(String userId) throws DotDataException, DotSecurityException {
        contentFactory.removeUserReferences(userId);
    }

    @WrapInTransaction
    @Override
    public void updateUserReferences(User userToReplace, String replacementUserId, User user)
            throws DotDataException, DotSecurityException {
        contentFactory.updateUserReferences(userToReplace, replacementUserId, user);
    }

    @CloseDBIfOpened
    @Override
    public String getUrlMapForContentlet(Contentlet contentlet, User user,
            boolean respectFrontendRoles) throws DotSecurityException, DotDataException {
        // no structure, no inode, no workee
        if (!InodeUtils.isSet(contentlet.getInode()) || !InodeUtils.isSet(
                contentlet.getStructureInode())) {
            return null;
        }

        final String CONTENTLET_URL_MAP_FOR_CONTENT_404 = "URL_MAP_FOR_CONTENT_404";
        String result = (String) contentlet.getMap().get(URL_MAP_FOR_CONTENT_KEY);
        if (result != null) {
            if (CONTENTLET_URL_MAP_FOR_CONTENT_404.equals(result)) {
                return null;
            }
            return result;
        }

        // if there is no detail page, return
        Structure structure = CacheLocator.getContentTypeCache()
                .getStructureByInode(contentlet.getStructureInode());
        if (!UtilMethods.isSet(structure.getDetailPage())) {
            return null;
        }

        Identifier id = APILocator.getIdentifierAPI().find(contentlet.getIdentifier());
        Host host = APILocator.getHostAPI().find(id.getHostId(), user, respectFrontendRoles);

        // URL MAPPed
        if (UtilMethods.isSet(structure.getUrlMapPattern())) {
            List<RegExMatch> matches = RegEX.find(structure.getUrlMapPattern(), "({[^{}]+})");
            String urlMapField;
            String urlMapFieldValue;
            result = structure.getUrlMapPattern();
            for (RegExMatch match : matches) {
                urlMapField = match.getMatch();
                urlMapFieldValue = contentlet.getStringProperty(
                        urlMapField.substring(1, (urlMapField.length() - 1)));

                //Clean up the contents before to replace the values
                urlMapFieldValue = sanitizeForURLMap(urlMapFieldValue);
                urlMapField = sanitizeForURLMap(urlMapField);

                if (UtilMethods.isSet(urlMapFieldValue)) {
                    result = result.replaceAll(urlMapField, urlMapFieldValue);
                } else {
                    result = result.replaceAll(urlMapField, "");
                }
            }
        }

        // or Detail page with id=uuid
        else {
            IHTMLPage p = loadPageByIdentifier(structure.getDetailPage(), false, user,
                    respectFrontendRoles);
            if (p != null && UtilMethods.isSet(p.getIdentifier())) {
                result = p.getURI() + "?id=" + contentlet.getInode();
            }
        }

        // we send the host of the content, not the detail page (is this right?)
        if ((host != null) && !host.isSystemHost() && !respectFrontendRoles && result != null) {
            if (result.indexOf("?") < 0) {
                result = result + "?host_id=" + host.getIdentifier();
            } else {
                result = result + "&host_id=" + host.getIdentifier();
            }
        }

        if (result == null) {
            result = CONTENTLET_URL_MAP_FOR_CONTENT_404;
        }
        contentlet.setStringProperty(URL_MAP_FOR_CONTENT_KEY, result);
        return result;
    }

    /**
     * Sanitizes a given value in order to be properly use when replacing url mapping values
     *
     * @param value
     * @return
     */
    private String sanitizeForURLMap(String value) {

        if (UtilMethods.isSet(value)) {
            value = value.replaceFirst("\\{", "\\\\{");
            value = value.replaceFirst("\\}", "\\\\}");
            value = value.replaceFirst("\\$", "\\\\\\$");
        }

        return value;
    }

    @WrapInTransaction
    @Override
    public Contentlet saveDraft(final Contentlet contentlet,
            final ContentletRelationships contentletRelationships,
            final List<Category> cats,
            final List<Permission> permissions,
            final User user, boolean respectFrontendRoles)
            throws IllegalArgumentException, DotDataException, DotSecurityException, DotContentletStateException, DotContentletValidationException {

        if (!InodeUtils.isSet(contentlet.getInode())) {
            return checkin(contentlet, contentletRelationships, cats, permissions, user,
                    respectFrontendRoles);
        } else {
            canLock(contentlet, user);
            //get the latest and greatest from db
            final Contentlet working = contentFactory
                    .findContentletByIdentifier(contentlet.getIdentifier(), false,
                            contentlet.getLanguageId(), contentlet.getVariantId());

            /*
             * Only draft if there is a working version that is not live
             * and always create a new version if the user is different
             */
            if (null != working &&
                    !working.isLive() && working.getModUser().equals(contentlet.getModUser())) {

                // if we are the latest and greatest and are a draft
                if (working.getInode().equals(contentlet.getInode())) {

                    return checkin(contentlet, contentletRelationships, cats,
                            user, respectFrontendRoles, false, false);

                } else {
                    final String workingInode = working.getInode();
                    copyProperties(working, contentlet.getMap());
                    working.setInode(workingInode);
                    working.setModUser(user.getUserId());
                    return checkin(contentlet, contentletRelationships, cats,
                            user, respectFrontendRoles, false, false);
                }
            }

            contentlet.setInode(null);
            return checkin(contentlet, contentletRelationships,
                    cats,
                    permissions, user, respectFrontendRoles);
        }
    }

    @WrapInTransaction
    @Override
    public Contentlet saveDraft(Contentlet contentlet,
            Map<Relationship, List<Contentlet>> contentRelationships, List<Category> cats,
            List<Permission> permissions, User user, boolean respectFrontendRoles)
            throws IllegalArgumentException, DotDataException, DotSecurityException, DotContentletStateException, DotContentletValidationException {
        if (!InodeUtils.isSet(contentlet.getInode())) {
            return checkin(contentlet, contentRelationships, cats, permissions, user, false);
        } else {
            canLock(contentlet, user);
            //get the latest and greatest from db
            Contentlet working = contentFactory
                    .findContentletByIdentifier(contentlet.getIdentifier(), false,
                            contentlet.getLanguageId());

            /*
             * Only draft if there is a working version that is not live
             * and always create a new version if the user is different
             */
            if (null != working &&
                    !working.isLive() && working.getModUser().equals(contentlet.getModUser())) {

                // if we are the latest and greatest and are a draft
                if (working.getInode().equals(contentlet.getInode())) {

                    return checkinWithoutVersioning(contentlet, contentRelationships,
                            cats,
                            permissions, user, false);

                } else {
                    String workingInode = working.getInode();
                    copyProperties(working, contentlet.getMap());
                    working.setInode(workingInode);
                    working.setModUser(user.getUserId());
                    return checkinWithoutVersioning(working, contentRelationships,
                            cats,
                            permissions, user, false);
                }
            }

            contentlet.setInode(null);
            return checkin(contentlet, contentRelationships,
                    cats,
                    permissions, user, false);
        }
    }

    @WrapInTransaction
    @Override
    public void removeFolderReferences(Folder folder)
            throws DotDataException, DotSecurityException {
        contentFactory.removeFolderReferences(folder);
    }

    @Override
    public boolean canLock(final Contentlet contentlet, final User user)
            throws DotLockException {
        return canLock(contentlet, user, false);
    }

    @CloseDBIfOpened
    @Override
    public boolean canLock(final Contentlet contentlet, final User user,
            final boolean respectFrontendRoles) throws DotLockException {

        if (contentlet == null || !UtilMethods.isSet(contentlet.getIdentifier())) {

            return true;
        }

        if (user == null) {

            throw new DotLockException("null User cannot lock content");
        }

        try {

            if (APILocator.getRoleAPI()
                    .doesUserHaveRole(user, APILocator.getRoleAPI().loadCMSAdminRole())) {

                return true;
            } else if (!APILocator.getPermissionAPI().doesUserHavePermission(
                    contentlet, PermissionAPI.PERMISSION_EDIT, user, respectFrontendRoles)) {

                throw new DotLockException("User: " + (user != null ? user.getUserId() : "Unknown")
                        + " does not have Edit Permissions to lock content: " + (contentlet != null
                        ? contentlet.getIdentifier() : "Unknown"));
            }
        } catch (DotDataException dde) {

            throw new DotLockException("User: " + (user != null ? user.getUserId() : "Unknown")
                    + " does not have Edit Permissions to lock content: " + (contentlet != null
                    ? contentlet.getIdentifier() : "Unknown"));
        }

        Optional<String> lockedBy = Optional.empty();
        try {
            lockedBy = APILocator.getVersionableAPI().getLockedBy(contentlet);
        } catch (Exception e) {

        }

        if (lockedBy.isPresent() && !user.getUserId().equals(lockedBy.get())) {
            throw new DotLockException(CANT_GET_LOCK_ON_CONTENT);
        }

        return true;
    }

    @CloseDBIfOpened
    @Override
    public Map<Relationship, List<Contentlet>> findContentRelationships(
            Contentlet contentlet, User user) throws DotDataException,
            DotSecurityException {

        if (!APILocator.getPermissionAPI()
                .doesUserHavePermission(contentlet, PermissionAPI.PERMISSION_EDIT, user)) {
            throw new DotLockException("User: " + (user != null ? user.getUserId() : "Unknown")
                    + " does not have Edit Permissions on the content: " + (contentlet != null
                    ? contentlet.getIdentifier() : "Unknown"));
        }

        return findContentRelationships(contentlet);
    }

    @Override
    public long indexCount(String luceneQuery, User user, boolean respectFrontendRoles)
            throws DotDataException, DotSecurityException {
        boolean isAdmin = false;
        List<Role> roles = new ArrayList<Role>();
        if (user == null && !respectFrontendRoles) {
            throw new DotSecurityException(
                    "You must specify a user if you are not respecting frontend roles");
        }
        if (user != null) {
            if (!APILocator.getRoleAPI()
                    .doesUserHaveRole(user, APILocator.getRoleAPI().loadCMSAdminRole())) {
                roles = APILocator.getRoleAPI().loadRolesForUser(user.getUserId());
            } else {
                isAdmin = true;
            }
        }
        StringBuffer buffy = new StringBuffer(luceneQuery);

        // Permissions in the query
        if (!isAdmin) {
            addPermissionsToQuery(buffy, user, roles, respectFrontendRoles);
        }

        return contentFactory.indexCount(buffy.toString());
    }

    @CloseDBIfOpened
    @Override
    public List<Map<String, String>> getMostViewedContent(String structureVariableName,
            String startDateStr, String endDateStr, User user) {

        String[] dateFormats = new String[]{"yyyy-MM-dd HH:mm", "d-MMM-yy", "MMM-yy", "MMMM-yy",
                "d-MMM", "dd-MMM-yyyy", "MM/dd/yyyy hh:mm aa", "MM/dd/yy HH:mm",
                "MM/dd/yyyy HH:mm", "MMMM dd, yyyy", "M/d/y", "M/d", "EEEE, MMMM dd, yyyy",
                "MM/dd/yyyy",
                "hh:mm:ss aa", "HH:mm:ss", "yyyy-MM-dd"};

        List<Map<String, String>> result = new ArrayList<Map<String, String>>();

        String structureInode = CacheLocator.getContentTypeCache()
                .getStructureByVelocityVarName(structureVariableName).getInode();
        if (!UtilMethods.isSet(structureInode)) {
            return result;
        }

        GregorianCalendar gCal = new GregorianCalendar();
        Date endDate = gCal.getTime();
        gCal.add(2, -3);
        Date startDate = gCal.getTime();// Default interval

        if (!UtilMethods.isSet(startDateStr) && !UtilMethods.isSet(endDateStr)) {
            GregorianCalendar gc = new GregorianCalendar();
            endDate = gc.getTime();
            gc.add(2, -3);
            startDate = gc.getTime();
        } else if (!UtilMethods.isSet(startDateStr)) {
            try {
                endDate = DateUtil.convertDate(endDateStr, dateFormats);
                Calendar gc = new GregorianCalendar();
                gc.setTime(endDate);
                gc.add(2, -3);
                startDate = gc.getTime();
            } catch (java.text.ParseException e) {
                GregorianCalendar gc = new GregorianCalendar();
                endDate = gc.getTime();
                gc.add(2, -3);
                startDate = gc.getTime();
            }
        } else if (!UtilMethods.isSet(endDateStr)) {
            try {
                startDate = DateUtil.convertDate(endDateStr, dateFormats);
                Calendar gc = new GregorianCalendar();
                gc.setTime(startDate);
                gc.add(2, +3);
                endDate = gc.getTime();
            } catch (java.text.ParseException e) {
                GregorianCalendar gc = new GregorianCalendar();
                endDate = gc.getTime();
                gc.add(2, -3);
                startDate = gc.getTime();
            }
        } else {
            try {
                startDate = DateUtil.convertDate(startDateStr, dateFormats);
                endDate = DateUtil.convertDate(endDateStr, dateFormats);
            } catch (java.text.ParseException e) {
            }
        }

        try {
            result = contentFactory.getMostViewedContent(structureInode, startDate, endDate, user);
        } catch (Exception e) {
        }
        return result;
    }

    /**
     * Utility method used to log the different operations performed on a list of {@link Contentlet}
     * objects. The information of the operation will be logged in the Activity Logger file.
     *
     * @param contentlets - List of {@link Contentlet} objects whose information will be logged.
     * @param description - A small description of the operation being performed. E.g., "Deleting
     *                    Content", "Error Publishing Content", etc.
     * @param user        - The currently logged in user.
     */
    private void logContentletActivity(List<Contentlet> contentlets,
            String description, User user) {
        for (Contentlet content : contentlets) {
            logContentletActivity(content, description, user);
        }
    }

    /**
     * Utility method used to log the different operations performed on {@link Contentlet} objects.
     * The information of the operation will be logged in the Activity Logger file.
     *
     * @param contentlet  - The {@link Contentlet} whose information will be logged.
     * @param description - A small description of the operation being performed. E.g., "Deleting
     *                    Content", "Error Publishing Content", etc.
     * @param user        - The currently logged in user.
     */
    private void logContentletActivity(final Contentlet contentlet,
            final String description, final User user) {

        String contentPushPublishDate = contentlet
                .getStringProperty(Contentlet.WORKFLOW_PUBLISH_DATE);
        String contentPushPublishTime = contentlet
                .getStringProperty(Contentlet.WORKFLOW_PUBLISH_TIME);
        String contentPushExpireDate = contentlet
                .getStringProperty(Contentlet.WORKFLOW_EXPIRE_DATE);
        String contentPushExpireTime = contentlet
                .getStringProperty(Contentlet.WORKFLOW_EXPIRE_TIME);
        contentPushPublishDate = UtilMethods.isSet(contentPushPublishDate) ? contentPushPublishDate
                : "N/A";
        contentPushPublishTime = UtilMethods.isSet(contentPushPublishTime) ? contentPushPublishTime
                : "N/A";
        contentPushExpireDate = UtilMethods.isSet(contentPushExpireDate) ? contentPushExpireDate
                : "N/A";
        contentPushExpireTime = UtilMethods.isSet(contentPushExpireTime) ? contentPushExpireTime
                : "N/A";
        ActivityLogger.logInfo(getClass(), description,
                "StartDate: "
                        + contentPushPublishDate
                        + "; "
                        + "EndDate: "
                        + contentPushExpireDate
                        + "; User:"
                        + (user != null ? user.getUserId() : "Unknown")
                        + "; ContentIdentifier: "
                        + (contentlet != null ? contentlet.getIdentifier()
                        : "Unknown"), contentlet.getHost());
    }

    /**
     * Utility method that removes from a given contentlet the URL field as it should never be saved
     * on the DB. The URL of a HTMLPage should always been retrieved from the Identifier.
     *
     * @param contentlet
     */
    private void removeURLFromContentlet(Contentlet contentlet) {

        if (contentlet.getStructure().getStructureType() == Structure.STRUCTURE_TYPE_HTMLPAGE) {
            contentlet.setProperty(HTMLPageAssetAPI.URL_FIELD, null);
        }
    }

    /**
     * Utility method that adds to a given contentlet a given URL, remember that we just use the URL
     * field to move aroung the value but we never save it into the DB for HTMLPages, the URL of a
     * HTMLPage should always been retrieved from the Identifier.
     *
     * @param contentlet
     * @param url
     */
    private void addURLToContentlet(Contentlet contentlet, String url) {

        if (contentlet.getStructure().getStructureType() == Structure.STRUCTURE_TYPE_HTMLPAGE) {
            contentlet.setProperty(HTMLPageAssetAPI.URL_FIELD, url);
        }
    }

    @Override
    public Contentlet checkin(Contentlet contentlet, ContentletRelationships contentRelationships,
            List<Category> cats, List<Permission> selectedPermissions, User user,
            boolean respectFrontendRoles, boolean generateSystemEvent)
            throws IllegalArgumentException,
            DotDataException, DotSecurityException, DotContentletStateException, DotContentletValidationException {

        final Contentlet contentletReturned = checkin(contentlet, contentRelationships, cats, user,
                respectFrontendRoles, true, generateSystemEvent);

        if (InodeUtils.isSet(contentletReturned.getInode()) && UtilMethods.isSet(
                selectedPermissions)) {

            final Runnable savePermissions = () -> {

                try {

                    Logger.debug(this,
                            () -> "Removing the permissions for: " + contentlet.getTitle() +
                                    ", id: " + contentlet.getIdentifier());
                    this.permissionAPI.removePermissions(contentletReturned);
                    Logger.debug(this,
                            () -> "Saving the permissions for: " + contentlet.getTitle() +
                                    ", id: " + contentlet.getIdentifier());
                    this.permissionAPI.save(selectedPermissions.stream()
                                    .map(permission -> new Permission(contentletReturned.getPermissionId(),
                                            permission.getRoleId(), permission.getPermission()))
                                    .collect(Collectors.toList()), contentletReturned, user,
                            respectFrontendRoles);
                } catch (Exception e) {

                    Logger.error(this,
                            "Could not save the permissions for: " + contentlet.getTitle() +
                                    ", id: " + contentlet.getIdentifier() + ", msg: "
                                    + e.getMessage(), e);
                }
            };

            FunctionUtils.ifOrElse(DbConnectionFactory.inTransaction(),
                    () -> HibernateUtil.addCommitListener(contentletReturned.getInode(),
                            savePermissions),
                    () -> savePermissions.run());
        }

        return contentletReturned;
    }

    @Override
    public Contentlet checkin(final Contentlet contentlet,
            final ContentletDependencies contentletDependencies)
            throws DotSecurityException, DotDataException {

        if (null != contentletDependencies.getIndexPolicy()) {

            contentlet.setIndexPolicy(contentletDependencies.getIndexPolicy());
        }

        if (null != contentletDependencies.getIndexPolicyDependencies()) {

            contentlet.setIndexPolicyDependencies(
                    contentletDependencies.getIndexPolicyDependencies());
        }

        return checkin(contentlet, contentletDependencies.getRelationships(),
                contentletDependencies.getCategories(), contentletDependencies.getPermissions(),
                contentletDependencies.getModUser(),
                contentletDependencies.isRespectAnonymousPermissions(),
                contentletDependencies.isGenerateSystemEvent());
    }

    /**
     * Triggers a local system event when this contentlet commit listener is executed, anyone who
     * need it can subscribed to this commit listener event, on this case will be mostly use it in
     * order to invalidate this contentlet cache.
     *
     * @param contentlet Contentlet to be processed by the Commit listener event
     * @param user       User that triggered the event
     * @param publish    true if it is publish, false unpublish
     */
    private void triggerCommitListenerEvent(final Contentlet contentlet, final User user,
            final boolean publish) {

        try {
            if (!contentlet.getBoolProperty(Contentlet.IS_TEST_MODE)) {

                HibernateUtil.addCommitListener(new FlushCacheRunnable() {
                    public void run() {
                        //Triggering event listener when this commit listener is executed
                        localSystemEventsAPI
                                .asyncNotify(new CommitListenerEvent(contentlet));
                    }
                });
            } else {

                HibernateUtil.addCommitListener(new FlushCacheRunnable() {
                    public void run() {
                        //Triggering event listener when this commit listener is executed
                        localSystemEventsAPI
                                .notify(new CommitListenerEvent(contentlet));
                    }
                });
            }

            HibernateUtil.addCommitListener(() -> {
                //Triggering event listener when this commit listener is executed
                localSystemEventsAPI
                        .notify(new ContentletPublishEvent(contentlet, user, publish));
            });
        } catch (DotHibernateException e) {
            throw new DotRuntimeException(e);
        }
    }

    /**
     * Basically this method updates the mod_date on a piece of content
     *
     * @param inodes
     * @param user
     * @return
     * @throws DotDataException
     */
    @WrapInTransaction
    @Override
    public int updateModDate(final Set<String> inodes, final User user) throws DotDataException {
        return contentFactory.updateModDate(inodes, user);
    }

    /**
     * This method takes the properties that were once set as null an nullify the real properties By
     * doing this right before save. We Will null the field values on the desired entries.
     *
     * @param contentlet
     * @return
     */
    private Contentlet applyNullProperties(final Contentlet contentlet) {
        contentlet.getNullProperties().forEach(s -> {
            contentlet.getMap().put(s, null);
        });
        return contentlet;
    }

    /**
     * sets the host / folder if it is not set to either a sibling's host/folder or the content
     * type's host folder
     *
     * @param contentlet
     * @return
     * @throws DotDataException
     * @throws DotSecurityException
     */
    protected Contentlet populateHost(final Contentlet contentlet)
            throws DotDataException, DotSecurityException {
        // check contentlet Host
        // If host and folder are not set yet
        if (!UtilMethods.isSet(contentlet.getHost()) && !UtilMethods.isSet(
                contentlet.getFolder())) {
            // Try to get host from sibling
            final Contentlet crownPrince = findContentletByIdentifierAnyLanguage(
                    contentlet.getIdentifier());
            // if has a viable sibling, take siblings host/folder
            if (UtilMethods.isSet(crownPrince) && UtilMethods.isSet(crownPrince.getHost())
                    && UtilMethods.isSet(crownPrince.getFolder())) {
                contentlet.setHost(crownPrince.getHost());
                contentlet.setFolder(crownPrince.getFolder());
            } else { // Try to get host from Content Type
                contentlet.setHost(contentlet.getContentType().host());
                contentlet.setFolder(contentlet.getContentType().folder());
            }
        }
        if (!UtilMethods.isSet(contentlet.getHost())) {
            contentlet.setHost(APILocator.systemHost().getIdentifier());
        }
        if (!UtilMethods.isSet(contentlet.getFolder())) {
            contentlet.setFolder(FolderAPI.SYSTEM_FOLDER);
        }
        return contentlet;
    }
}<|MERGE_RESOLUTION|>--- conflicted
+++ resolved
@@ -750,7 +750,6 @@
 
     @CloseDBIfOpened
     @Override
-<<<<<<< HEAD
     public Contentlet findContentletByIdentifierAnyLanguageAndVariant(final String identifier) throws DotDataException{
 
         try {
@@ -767,10 +766,6 @@
     @CloseDBIfOpened
     @Override
     public Contentlet findContentletByIdentifierAnyLanguage(final String identifier, final String variant) throws DotDataException {
-=======
-    public Contentlet findContentletByIdentifierAnyLanguage(final String identifier,
-            final String variant) throws DotDataException {
->>>>>>> 133838fb
         try {
             return contentFactory.findContentletByIdentifierAnyLanguage(identifier, variant);
         } catch (Exception e) {
