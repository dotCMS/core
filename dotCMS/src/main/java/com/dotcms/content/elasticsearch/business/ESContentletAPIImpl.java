package com.dotcms.content.elasticsearch.business;


import static com.dotcms.exception.ExceptionUtil.bubbleUpException;
import static com.dotcms.exception.ExceptionUtil.getLocalizedMessageOrDefault;
import static com.dotmarketing.business.PermissionAPI.PERMISSION_CAN_ADD_CHILDREN;
import static com.dotmarketing.portlets.contentlet.model.Contentlet.URL_MAP_FOR_CONTENT_KEY;
import static com.dotmarketing.portlets.personas.business.PersonaAPI.DEFAULT_PERSONA_NAME_KEY;

import com.dotcms.api.system.event.ContentletSystemEventUtil;
import com.dotcms.api.web.HttpServletRequestThreadLocal;
import com.dotcms.business.CloseDBIfOpened;
import com.dotcms.business.WrapInTransaction;
import com.dotcms.concurrent.DotConcurrentFactory;
import com.dotcms.concurrent.lock.IdentifierStripedLock;
import com.dotcms.content.elasticsearch.business.event.ContentletArchiveEvent;
import com.dotcms.content.elasticsearch.business.event.ContentletCheckinEvent;
import com.dotcms.content.elasticsearch.business.event.ContentletDeletedEvent;
import com.dotcms.content.elasticsearch.business.event.ContentletPublishEvent;
import com.dotcms.content.elasticsearch.constants.ESMappingConstants;
import com.dotcms.content.elasticsearch.util.ESUtils;
import com.dotcms.contenttype.business.BaseTypeToContentTypeStrategy;
import com.dotcms.contenttype.business.BaseTypeToContentTypeStrategyResolver;
import com.dotcms.contenttype.business.ContentTypeAPI;
import com.dotcms.contenttype.exception.NotFoundInDbException;
import com.dotcms.contenttype.model.field.BinaryField;
import com.dotcms.contenttype.model.field.CategoryField;
import com.dotcms.contenttype.model.field.ConstantField;
import com.dotcms.contenttype.model.field.DataTypes;
import com.dotcms.contenttype.model.field.FieldVariable;
import com.dotcms.contenttype.model.field.HostFolderField;
import com.dotcms.contenttype.model.field.RelationshipField;
import com.dotcms.contenttype.model.field.TagField;
import com.dotcms.contenttype.model.type.BaseContentType;
import com.dotcms.contenttype.model.type.ContentType;
import com.dotcms.contenttype.model.type.ContentTypeIf;
import com.dotcms.contenttype.transform.field.LegacyFieldTransformer;
import com.dotcms.notifications.bean.NotificationLevel;
import com.dotcms.publisher.business.DotPublisherException;
import com.dotcms.publisher.business.PublisherAPI;
import com.dotcms.rendering.velocity.services.ContentletLoader;
import com.dotcms.rendering.velocity.services.PageLoader;
import com.dotcms.rest.AnonymousAccess;
import com.dotcms.rest.api.v1.temp.DotTempFile;
import com.dotcms.rest.api.v1.temp.TempFileAPI;
import com.dotcms.storage.FileMetadataAPI;
import com.dotcms.storage.model.Metadata;
import com.dotcms.system.event.local.business.LocalSystemEventsAPI;
import com.dotcms.system.event.local.type.content.CommitListenerEvent;
import com.dotcms.util.CollectionsUtils;
import com.dotcms.util.ConversionUtils;
import com.dotcms.util.DotPreconditions;
import com.dotcms.util.ThreadContextUtil;
import com.dotmarketing.beans.Host;
import com.dotmarketing.beans.Identifier;
import com.dotmarketing.beans.MultiTree;
import com.dotmarketing.beans.Permission;
import com.dotmarketing.beans.Tree;
import com.dotmarketing.business.APILocator;
import com.dotmarketing.business.CacheLocator;
import com.dotmarketing.business.DotCacheException;
import com.dotmarketing.business.DotStateException;
import com.dotmarketing.business.FactoryLocator;
import com.dotmarketing.business.PermissionAPI;
import com.dotmarketing.business.RelationshipAPI;
import com.dotmarketing.business.Role;
import com.dotmarketing.business.Treeable;
import com.dotmarketing.business.UserAPI;
import com.dotmarketing.business.query.GenericQueryFactory.Query;
import com.dotmarketing.business.query.QueryUtil;
import com.dotmarketing.business.query.ValidationException;
import com.dotmarketing.cache.FieldsCache;
import com.dotmarketing.common.db.DotConnect;
import com.dotmarketing.common.model.ContentletSearch;
import com.dotmarketing.common.reindex.ReindexQueueAPI;
import com.dotmarketing.comparators.ContentMapComparator;
import com.dotmarketing.db.DbConnectionFactory;
import com.dotmarketing.db.FlushCacheRunnable;
import com.dotmarketing.db.HibernateUtil;
import com.dotmarketing.db.LocalTransaction;
import com.dotmarketing.exception.DoesNotExistException;
import com.dotmarketing.exception.DotDataException;
import com.dotmarketing.exception.DotHibernateException;
import com.dotmarketing.exception.DotRuntimeException;
import com.dotmarketing.exception.DotSecurityException;
import com.dotmarketing.exception.InvalidLicenseException;
import com.dotmarketing.factories.InodeFactory;
import com.dotmarketing.factories.PublishFactory;
import com.dotmarketing.factories.TreeFactory;
import com.dotmarketing.menubuilders.RefreshMenus;
import com.dotmarketing.portlets.categories.business.CategoryAPI;
import com.dotmarketing.portlets.categories.model.Category;
import com.dotmarketing.portlets.containers.model.Container;
import com.dotmarketing.portlets.contentlet.business.BinaryFileFilter;
import com.dotmarketing.portlets.contentlet.business.ContentletAPI;
import com.dotmarketing.portlets.contentlet.business.ContentletCache;
import com.dotmarketing.portlets.contentlet.business.DotContentletStateException;
import com.dotmarketing.portlets.contentlet.business.DotContentletValidationException;
import com.dotmarketing.portlets.contentlet.business.DotLockException;
import com.dotmarketing.portlets.contentlet.business.DotReindexStateException;
import com.dotmarketing.portlets.contentlet.business.HostAPI;
import com.dotmarketing.portlets.contentlet.model.Contentlet;
import com.dotmarketing.portlets.contentlet.model.ContentletDependencies;
import com.dotmarketing.portlets.contentlet.model.ContentletVersionInfo;
import com.dotmarketing.portlets.contentlet.model.IndexPolicy;
import com.dotmarketing.portlets.contentlet.util.ContentletUtil;
import com.dotmarketing.portlets.fileassets.business.FileAsset;
import com.dotmarketing.portlets.fileassets.business.FileAssetAPI;
import com.dotmarketing.portlets.fileassets.business.FileAssetValidationException;
import com.dotmarketing.portlets.fileassets.business.IFileAsset;
import com.dotmarketing.portlets.folders.business.FolderAPI;
import com.dotmarketing.portlets.folders.model.Folder;
import com.dotmarketing.portlets.htmlpageasset.business.HTMLPageAssetAPI;
import com.dotmarketing.portlets.htmlpageasset.business.HTMLPageAssetAPI.TemplateContainersReMap;
import com.dotmarketing.portlets.htmlpageasset.model.IHTMLPage;
import com.dotmarketing.portlets.languagesmanager.business.LanguageAPI;
import com.dotmarketing.portlets.languagesmanager.model.Language;
import com.dotmarketing.portlets.links.model.Link;
import com.dotmarketing.portlets.personas.model.Persona;
import com.dotmarketing.portlets.structure.business.FieldAPI;
import com.dotmarketing.portlets.structure.model.ContentletRelationships;
import com.dotmarketing.portlets.structure.model.ContentletRelationships.ContentletRelationshipRecords;
import com.dotmarketing.portlets.structure.model.Field;
import com.dotmarketing.portlets.structure.model.Field.FieldType;
import com.dotmarketing.portlets.structure.model.Relationship;
import com.dotmarketing.portlets.structure.model.Structure;
import com.dotmarketing.portlets.structure.transform.ContentletRelationshipsTransformer;
import com.dotmarketing.portlets.templates.model.Template;
import com.dotmarketing.portlets.workflows.business.WorkflowAPI;
import com.dotmarketing.portlets.workflows.business.WorkflowAPI.SystemAction;
import com.dotmarketing.portlets.workflows.model.WorkflowAction;
import com.dotmarketing.portlets.workflows.model.WorkflowComment;
import com.dotmarketing.portlets.workflows.model.WorkflowProcessor;
import com.dotmarketing.portlets.workflows.model.WorkflowTask;
import com.dotmarketing.tag.business.TagAPI;
import com.dotmarketing.tag.model.Tag;
import com.dotmarketing.util.ActivityLogger;
import com.dotmarketing.util.AdminLogger;
import com.dotmarketing.util.Config;
import com.dotmarketing.util.ConfigUtils;
import com.dotmarketing.util.DateUtil;
import com.dotmarketing.util.HostUtil;
import com.dotmarketing.util.InodeUtils;
import com.dotmarketing.util.Logger;
import com.dotmarketing.util.PageMode;
import com.dotmarketing.util.PaginatedArrayList;
import com.dotmarketing.util.RegEX;
import com.dotmarketing.util.RegExMatch;
import com.dotmarketing.util.TrashUtils;
import com.dotmarketing.util.UUIDGenerator;
import com.dotmarketing.util.UtilMethods;
import com.dotmarketing.util.WebKeys;
import com.dotmarketing.util.WebKeys.Relationship.RELATIONSHIP_CARDINALITY;
import com.google.common.annotations.VisibleForTesting;
import com.google.common.base.Preconditions;
import com.google.common.collect.ImmutableMap;
import com.google.common.collect.ImmutableSet;
import com.google.common.collect.Lists;
import com.google.common.collect.Maps;
import com.liferay.portal.NoSuchUserException;
import com.liferay.portal.language.LanguageException;
import com.liferay.portal.language.LanguageUtil;
import com.liferay.portal.model.User;
import com.liferay.util.FileUtil;
import com.liferay.util.StringPool;
import com.liferay.util.StringUtil;
import com.rainerhahnekamp.sneakythrow.Sneaky;
import com.thoughtworks.xstream.XStream;
import com.thoughtworks.xstream.io.xml.DomDriver;
import io.vavr.Tuple2;
import io.vavr.control.Try;
import java.io.BufferedOutputStream;
import java.io.File;
import java.io.IOException;
import java.io.Serializable;
import java.math.BigDecimal;
import java.nio.file.Files;
import java.text.SimpleDateFormat;
import java.util.ArrayList;
import java.util.Arrays;
import java.util.Calendar;
import java.util.Collections;
import java.util.Comparator;
import java.util.Date;
import java.util.GregorianCalendar;
import java.util.HashMap;
import java.util.HashSet;
import java.util.Iterator;
import java.util.List;
import java.util.Map;
import java.util.Map.Entry;
import java.util.Objects;
import java.util.Optional;
import java.util.Set;
import java.util.concurrent.ConcurrentHashMap;
import java.util.function.Supplier;
import java.util.regex.Pattern;
import java.util.stream.Collectors;
import java.util.stream.Stream;
import javax.activation.MimeType;
import javax.servlet.http.HttpServletRequest;
import org.apache.commons.io.FileUtils;
import org.apache.commons.lang.StringUtils;
import org.elasticsearch.action.search.SearchPhaseExecutionException;
import org.elasticsearch.action.search.SearchResponse;
import org.elasticsearch.search.SearchHit;
import org.elasticsearch.search.SearchHits;
import org.jetbrains.annotations.NotNull;
import org.jetbrains.annotations.Nullable;
import org.springframework.beans.BeanUtils;

/**
 * Implementation class for the {@link ContentletAPI} interface.
 *
 * @author Jason Tesser
 * @author David Torres
 * @since 1.5
 *
 */
public class ESContentletAPIImpl implements ContentletAPI {

    private static final String CAN_T_CHANGE_STATE_OF_CHECKED_OUT_CONTENT = "Can't change state of checked out content or where inode is not set. Use Search or Find then use method";
    private static final String CANT_GET_LOCK_ON_CONTENT                  = "Only the CMS Admin or the user who locked the contentlet can lock/unlock it";
    private static final String FAILED_TO_DELETE_UNARCHIVED_CONTENT       = "Failed to delete unarchived content. Content must be archived first before it can be deleted.";
    private static final String NEVER_EXPIRE                              = "NeverExpire";
    private static final String CHECKIN_IN_PROGRESS                      = "__checkin_in_progress__";

    private final ContentletIndexAPIImpl  indexAPI;
    private final ESContentFactoryImpl  contentFactory;
    private final PermissionAPI         permissionAPI;
    private final CategoryAPI           categoryAPI;
    private final RelationshipAPI       relationshipAPI;
    private final FieldAPI              fieldAPI;
    private final LanguageAPI           languageAPI;
    private final ReindexQueueAPI       reindexQueueAPI;
    private final TagAPI                tagAPI;
    private final IdentifierStripedLock lockManager;
    private final TempFileAPI           tempApi ;
    private final FileMetadataAPI       fileMetadataAPI;
    public static final int MAX_LIMIT = 10000;
    private static final boolean INCLUDE_DEPENDENCIES = true;

    private static final String backupPath = ConfigUtils.getBackupPath() + File.separator + "contentlets";

    /**
     * Property to fetch related content from database (only applies for relationship fields)
     * Related content for legacy relationship will always be pulled from the index
     */
    private static final boolean GET_RELATED_CONTENT_FROM_DB = Config
            .getBooleanProperty("GET_RELATED_CONTENT_FROM_DB", true);

    private final ContentletSystemEventUtil contentletSystemEventUtil;
    private final LocalSystemEventsAPI      localSystemEventsAPI;
    private final BaseTypeToContentTypeStrategyResolver baseTypeToContentTypeStrategyResolver =
            BaseTypeToContentTypeStrategyResolver.getInstance();

    public static enum QueryType {
        search, suggest, moreLike, Facets
    };

    private static final Supplier<String> ND_SUPPLIER = ()->"N/D";
    private ElasticReadOnlyCommand elasticReadOnlyCommand;

    /**
     * Default class constructor.
     */
    @VisibleForTesting
    public ESContentletAPIImpl (final ElasticReadOnlyCommand readOnlyCommand) {
        indexAPI = new ContentletIndexAPIImpl();
        fieldAPI = APILocator.getFieldAPI();
        contentFactory = new ESContentFactoryImpl();
        permissionAPI = APILocator.getPermissionAPI();
        categoryAPI = APILocator.getCategoryAPI();
        relationshipAPI = APILocator.getRelationshipAPI();
        languageAPI = APILocator.getLanguageAPI();
        reindexQueueAPI = APILocator.getReindexQueueAPI();
        tagAPI = APILocator.getTagAPI();
        contentletSystemEventUtil = ContentletSystemEventUtil.getInstance();
        localSystemEventsAPI      = APILocator.getLocalSystemEventsAPI();
        lockManager = DotConcurrentFactory.getInstance().getIdentifierStripedLock();
        tempApi=  APILocator.getTempFileAPI();
        this.elasticReadOnlyCommand = readOnlyCommand;
        fileMetadataAPI = APILocator.getFileMetadataAPI();
    }

    public ESContentletAPIImpl () {
        this(ElasticReadOnlyCommand.getInstance());
    }


    @Override
    public SearchResponse esSearchRaw ( String esQuery, boolean live, User user, boolean respectFrontendRoles ) throws DotSecurityException, DotDataException {
        return APILocator.getEsSearchAPI().esSearchRaw(esQuery, live, user, respectFrontendRoles);
    }

    @Override
    public ESSearchResults esSearch ( String esQuery, boolean live, User user, boolean respectFrontendRoles ) throws DotSecurityException, DotDataException {
        return APILocator.getEsSearchAPI().esSearch(esQuery, live, user, respectFrontendRoles);
    }

    @CloseDBIfOpened
    @Override
    public Object loadField(String inode, Field f) throws DotDataException {
        return contentFactory.loadField(inode, f.getFieldContentlet());
    }

    @CloseDBIfOpened
    @Override
    public List<Contentlet> findAllContent(int offset, int limit) throws DotDataException{
        return contentFactory.findAllCurrent(offset, limit);
    }

    @Override
    public boolean isContentlet(String inode) throws DotDataException, DotRuntimeException {
        Contentlet contentlet = new Contentlet();
        try{
            contentlet = find(inode, APILocator.getUserAPI().getSystemUser(), true);
        }catch (DotSecurityException dse) {
            throw new DotRuntimeException("Unable to use system user : ", dse);
        }catch (Exception e) {
            Logger.debug(this,"Inode unable to load as contentlet.  Asssuming it is not content");
            return false;
        }
        if(contentlet!=null){
            if(InodeUtils.isSet(contentlet.getInode())){
                return true;
            }
        }
        return false;
    }

    @CloseDBIfOpened
    @Override
    public Contentlet find(String inode, User user, boolean respectFrontendRoles) throws DotDataException, DotSecurityException {

        final Contentlet contentlet = contentFactory.find(inode);

        if(contentlet  == null) {
            return null;
        }

        if(permissionAPI.doesUserHavePermission(contentlet, PermissionAPI.PERMISSION_READ, user, respectFrontendRoles)){

            return contentlet;
        }else{
            final String userId = (user == null) ? "Unknown" : user.getUserId();
            throw new DotSecurityException("User:" + userId + " does not have permissions on Contentlet "+ContentletUtil
                    .toShortString(contentlet));
        }
    }

    @Override
    public Contentlet move(final Contentlet contentlet, final User user, final String hostAndFolderPath,
                           final boolean respectFrontendRoles) throws DotSecurityException, DotDataException {

        Logger.debug(this, ()->"Moving contentlet: " + contentlet.getIdentifier() + " to: " + hostAndFolderPath);

        if (UtilMethods.isNotSet(hostAndFolderPath) || !hostAndFolderPath.startsWith(HostUtil.HOST_INDICATOR)) {

            throw new IllegalArgumentException("The host path is not valid: " + hostAndFolderPath);
        }

        final Tuple2<String, Host> hostPathTuple = Try.of(()->HostUtil.splitPathHost(hostAndFolderPath, user,
                StringPool.FORWARD_SLASH)).getOrElseThrow(e -> new DotRuntimeException(e));

        return this.move(contentlet, user, hostPathTuple._2(), hostPathTuple._1(), respectFrontendRoles);
    }

    @Override
    public Contentlet move(final Contentlet contentlet, final User user, final Host host, final String folderPathParam,
                           final boolean respectFrontendRoles) throws DotSecurityException, DotDataException {

        Logger.debug(this, ()->"Moving contentlet: " + contentlet.getIdentifier() + " to: " + folderPathParam);

        if (UtilMethods.isNotSet(folderPathParam) || !folderPathParam.startsWith(StringPool.SLASH)) {

            throw new IllegalArgumentException("The folder is not valid: " + folderPathParam);
        }

        // we need a / at the end to check if exits
        final String folderPath = folderPathParam.endsWith(StringPool.SLASH)?folderPathParam: folderPathParam + StringPool.SLASH;

        //Check if the folder exists via Admin user, b/c user couldn't have VIEW Permissions over the folder
        Folder folder = Try.of(()-> APILocator.getFolderAPI()
                .findFolderByPath(folderPath, host, APILocator.systemUser(), respectFrontendRoles)).getOrNull();

        if (null == folder || !UtilMethods.isSet(folder.getInode())) {

            // if the folder does not exists try, let's see if the current user can create it.
                Logger.debug(this, ()->"On Moving Contentlet, creating the Folders: " + folderPath);

                try {
                    // multiple contentlets on a bulk action may require to create the same folder
                    // if after release to block, the folder does not exists so create it
                    final String lockKey = folderPath;
                    folder = lockManager.tryLock(lockKey,
                            () -> {

                                Folder testFolder = Try.of(()-> APILocator.getFolderAPI()
                                        .findFolderByPath(folderPath, host, user, respectFrontendRoles)).getOrNull();

                                if (null == testFolder || !UtilMethods.isSet(testFolder.getInode())) {

                                    Logger.debug(this, ()->"Creating folders: " + folderPath + ", contentlet: " + contentlet.getIdentifier());
                                    testFolder = DotConcurrentFactory.getInstance().getSingleSubmitter() // we need to run this in a separated thread, to use a diff conn.
                                            .submit(()->this.createFolder(folderPath, contentlet, host, user, respectFrontendRoles)).get(); // b.c the folder is a pre-requisites
                                }

                                return testFolder;
                            });
                } catch (final Throwable t) {
                    Logger.warn(getClass(),t.getMessage(),t);
                    folder = null;
                }


            if (null == folder || !UtilMethods.isSet(folder.getInode())) {
                throw new IllegalArgumentException("The folder does not exists: " + folderPath + " and could not be created");
            }
        }

        return this.move(contentlet, user, host, folder, respectFrontendRoles);
    }

    @WrapInTransaction
    private Folder createFolder (final String folderPath, final Contentlet contentlet, final Host host,
                                 final User user, final boolean respectFrontendRoles) throws DotDataException, DotSecurityException {

        Logger.debug(this, ()->"Creating folders: " + folderPath + ", contentlet: " + contentlet.getIdentifier());
        return APILocator.getFolderAPI().createFolders(folderPath, host, user, respectFrontendRoles);
    }

    @WrapInTransaction
    @Override
    public Contentlet move(final Contentlet contentlet, final User incomingUser, final Host host, final Folder folder,
                           final boolean respectFrontendRoles) throws DotSecurityException, DotDataException {

        Logger.debug(this, ()-> "Moving contentlet: " + contentlet.getIdentifier()
                + " to host: " + host.getHostname() + " and path: " + folder.getPath() + ", id: " + folder.getIdentifier());

        final User user = incomingUser!=null ? incomingUser: APILocator.getUserAPI().getAnonymousUser();

        if(user.isAnonymousUser() && AnonymousAccess.systemSetting() != AnonymousAccess.WRITE) {
            throw new DotSecurityException("CONTENT_APIS_ALLOW_ANONYMOUS setting does not allow anonymous content WRITEs");
        }

        // if the user can write and add a children to the folder
        if (!permissionAPI.doesUserHavePermission(contentlet, PermissionAPI.PERMISSION_WRITE, user, respectFrontendRoles) ||
                !permissionAPI.doesUserHavePermission(folder, PERMISSION_CAN_ADD_CHILDREN, user)) {

            this.throwSecurityException(contentlet, user);
        }

        final Identifier identifier = APILocator.getIdentifierAPI().loadFromDb(contentlet.getIdentifier());

        // if id exists
        if (null == identifier || !UtilMethods.isSet(identifier.getId())) {

            throw new DoesNotExistException("The identifier does not exists: " + contentlet.getIdentifier());
        }

        //Check if another content with the same name already exists in the new folder
        if(APILocator.getFileAssetAPI().fileNameExists(host, folder, identifier.getAssetName(), contentlet.getIdentifier())){
            throw new IllegalArgumentException("Content with the same name: '" + identifier.getAssetName() + "' already exists at the new path: " + host.getHostname() + folder.getPath());
        }

        // update with the new host and path
        identifier.setHostId(host.getIdentifier());
        identifier.setParentPath(folder.getPath());

        Logger.debug(this, ()->"Updating the identifier: " + identifier);
        // changing the host and path will move the contentlet
        APILocator.getIdentifierAPI().save(identifier);

        // update the version ts in order to be repushed
        final Optional<ContentletVersionInfo> versionInfoOpt = APILocator.getVersionableAPI()
                .getContentletVersionInfo(identifier.getId(), contentlet.getLanguageId());
        if (versionInfoOpt.isPresent()) {
            versionInfoOpt.get().setVersionTs(new Date());
            APILocator.getVersionableAPI().saveContentletVersionInfo(versionInfoOpt.get());
        }

        // update the content host + folder
        contentlet.setHost(host.getIdentifier());
        contentlet.setFolder(folder.getInode());

        // clean cache
        HibernateUtil.addCommitListener(identifier.getId(), new FlushCacheRunnable() {
            @Override
            public void run() {
                CacheLocator.getContentletCache().remove(contentlet.getInode());
            }
        });

        // refresh the index based on the index policy
        this.indexAPI.addContentToIndex(contentlet, false);

        return contentlet;
    }

    @CloseDBIfOpened
    @Override
    public Optional<Contentlet> findInDb(final String inode) {

        return contentFactory.findInDb(inode);

    }

    @CloseDBIfOpened
    @Override
    public List<Contentlet> findByStructure(String structureInode, User user,   boolean respectFrontendRoles, int limit, int offset) throws DotDataException,DotSecurityException {
        List<Contentlet> contentlets = contentFactory.findByStructure(structureInode, limit, offset);
        return permissionAPI.filterCollection(contentlets, PermissionAPI.PERMISSION_READ, respectFrontendRoles, user);
    }

    @Override
    public List<Contentlet> findByStructure(Structure structure, User user, boolean respectFrontendRoles, int limit, int offset) throws DotDataException,DotSecurityException {
        return findByStructure(structure.getInode(), user, respectFrontendRoles, limit, offset);
    }

    @CloseDBIfOpened
    @Override
    public Contentlet findContentletForLanguage(long languageId, Identifier contentletId) throws DotDataException, DotSecurityException {
        try {
            return findContentletByIdentifier(contentletId.getId(), false, languageId, APILocator.systemUser(), false);
        } catch (DotContentletStateException dcs) {
            Logger.debug(this, ()->String.format("No working contentlet found for language: %d and identifier: %s ", languageId, null != contentletId ? contentletId.getId() : "Unkown"));
        }
        return null;
    }



    @CloseDBIfOpened
    @Override
    public Contentlet findContentletByIdentifier(String identifier, boolean live, long languageId, User user, boolean respectFrontendRoles)throws DotDataException, DotSecurityException, DotContentletStateException {
        if(languageId<=0) {
            languageId=APILocator.getLanguageAPI().getDefaultLanguage().getId();
        }

        try {
            Optional<ContentletVersionInfo> clvi = APILocator.getVersionableAPI().getContentletVersionInfo(identifier, languageId);
            String liveInode = null;
            String workingInode = null;

            if(clvi.isPresent()) {
                liveInode = clvi.get().getLiveInode();
                workingInode = clvi.get().getWorkingInode();
            }

            if (live) {
                return find(liveInode, user, respectFrontendRoles);
            } else {
                return find(workingInode, user, respectFrontendRoles);
            }
        }catch (DotSecurityException se) {
            throw se;
        }catch (Exception e) {
            throw new DotContentletStateException("Can't find contentlet: " + identifier + " lang:" + languageId + " live:" + live,e);
        }

    }

    
    @CloseDBIfOpened
    @Override
    public Optional<Contentlet> findContentletByIdentifierOrFallback(final String identifier, final boolean live,
            final long incomingLangId, final User user, final boolean respectFrontendRoles) {
        
        final long defaultLanguageId = this.languageAPI.getDefaultLanguage().getId();
        final long tryLanguage       = incomingLangId <= 0? defaultLanguageId : incomingLangId;
        boolean    fallback          = false;

        try {

            // try the user language
            Optional<ContentletVersionInfo> contentletVersionInfo =
                    APILocator.getVersionableAPI().getContentletVersionInfo(identifier, tryLanguage);

            // try the fallback if does not exists
            if (tryLanguage != defaultLanguageId && (!contentletVersionInfo.isPresent()
                    || (live && contentletVersionInfo.get().getLiveInode() == null))) {
                fallback              = true;  // using the fallback
                contentletVersionInfo = APILocator.getVersionableAPI().getContentletVersionInfo(identifier, defaultLanguageId);
            }

            if (!contentletVersionInfo.isPresent()) {
                return Optional.empty();
            }

            final Contentlet contentlet =  live?
                    this.find(contentletVersionInfo.get().getLiveInode(), user, respectFrontendRoles) :
                    this.find(contentletVersionInfo.get().getWorkingInode(), user, respectFrontendRoles);

            if (null == contentlet) {
                return Optional.empty();
            }

            // if we are using the fallback, and it is not allowed, return empty
            if (fallback && tryLanguage != defaultLanguageId && !contentlet.getContentType().languageFallback()) {
                return Optional.empty();
            }

            return Optional.of(contentlet);
        } catch (Exception e) {
            throw new DotContentletStateException("Can't find contentlet: " + identifier + " lang:" + incomingLangId + " live:" + live, e);
        }
    }

    @CloseDBIfOpened
    @Override
    public Contentlet findContentletByIdentifierAnyLanguage(final String identifier, final boolean includeDeleted) throws DotDataException {
        try {
            return contentFactory.findContentletByIdentifierAnyLanguage(identifier, includeDeleted);

        } catch (Exception e) {
            throw new DotContentletStateException("Can't find contentlet: " + identifier, e);
        }
    }
    
    
    @CloseDBIfOpened
    @Override
    public Contentlet findContentletByIdentifierAnyLanguage(final String identifier) throws DotDataException {
        try {
            return contentFactory.findContentletByIdentifierAnyLanguage(identifier);

        } catch (Exception e) {
            throw new DotContentletStateException("Can't find contentlet: " + identifier, e);
        }
    }


    @CloseDBIfOpened
    @Override
    public List<Contentlet> findContentletsByIdentifiers(final String[] identifiers, final boolean live, final long languageId, final User user, final boolean respectFrontendRoles)
            throws DotDataException, DotSecurityException, DotContentletStateException {
        final List<Contentlet> contentlets = new ArrayList<>();

        for(final String identifier : identifiers) {

            final Contentlet contentlet = findContentletByIdentifier(identifier.trim(), live, languageId, user, respectFrontendRoles);
            contentlets.add(contentlet);
        }
        
        return contentlets;
    }

    @CloseDBIfOpened
    @Override
    public List<Contentlet> findContentlets(List<String> inodes)throws DotDataException, DotSecurityException {
        return contentFactory.findContentlets(inodes);
    }

    @CloseDBIfOpened
    @Override
    public List<Contentlet> findContentletsByFolder(Folder parentFolder, User user, boolean respectFrontendRoles) throws DotDataException, DotSecurityException {

        try {
            return permissionAPI.filterCollection(search("+conFolder:" + parentFolder.getInode(), -1, 0, null , user, respectFrontendRoles), PermissionAPI.PERMISSION_READ, respectFrontendRoles, user);
        } catch (Exception e) {
            Logger.error(this.getClass(), e.getMessage(), e);
            throw new DotRuntimeException(e.getMessage(), e);
        }

    }

    @CloseDBIfOpened
    @Override
    public List<Contentlet> findContentletsByHost(Host parentHost, User user, boolean respectFrontendRoles) throws DotDataException, DotSecurityException {
        try {
            return permissionAPI.filterCollection(search("+conHost:" + parentHost.getIdentifier() + " +working:true", -1, 0, null , user, respectFrontendRoles), PermissionAPI.PERMISSION_READ, respectFrontendRoles, user);
        } catch (Exception e) {
            Logger.error(this.getClass(), e.getMessage(), e);
            throw new DotRuntimeException(e.getMessage(), e);
        }
    }

    @CloseDBIfOpened
    @Override
    public List<Contentlet> findContentletsByHost(Host parentHost, List<Integer> includingContentTypes, List<Integer> excludingContentTypes, User user, boolean respectFrontendRoles) throws DotDataException, DotSecurityException {
        try {
            StringBuilder query = new StringBuilder();
            query.append("+conHost:").append(parentHost.getIdentifier()).append(" +working:true");

            // Including content types
            if(includingContentTypes != null && !includingContentTypes.isEmpty()) {
                query.append(" +structureType:(").append(StringUtils.join(includingContentTypes, " ")).append(")");
            }

            // Excluding content types
            if(excludingContentTypes != null && !excludingContentTypes.isEmpty()) {
                query.append(" -structureType:(").append(StringUtils.join(excludingContentTypes, " ")).append(")");
            }

            return permissionAPI.filterCollection(search(query.toString(), -1, 0, null , user, respectFrontendRoles), PermissionAPI.PERMISSION_READ, respectFrontendRoles, user);
        } catch (Exception e) {
            Logger.error(this.getClass(), e.getMessage(), e);
            throw new DotRuntimeException(e.getMessage(), e);
        }
    }

    @CloseDBIfOpened
    @Override
    public List<Contentlet> findContentletsByHostBaseType(Host parentHost, List<Integer> includingBaseTypes, User user, boolean respectFrontendRoles) throws DotDataException, DotSecurityException {
        try {
            StringBuilder query = new StringBuilder();
            query.append("+conHost:").append(parentHost.getIdentifier()).append(" +working:true");

            // Including content types
            if(includingBaseTypes != null && !includingBaseTypes.isEmpty()) {
                query.append(" +baseType:(").append(StringUtils.join(includingBaseTypes, " ")).append(")");
            }

            return permissionAPI.filterCollection(search(query.toString(), -1, 0, null , user, respectFrontendRoles), PermissionAPI.PERMISSION_READ, respectFrontendRoles, user);
        } catch (Exception e) {
            Logger.error(this.getClass(), e.getMessage(), e);
            throw new DotRuntimeException(e.getMessage(), e);
        }
    }

    // note: is not annotated with WrapInTransaction b/c it handles his own transaction locally in the method
    @WrapInTransaction
    @Override
    public void publish(final Contentlet contentlet, final User userIn, final boolean respectFrontendRoles) throws DotSecurityException, DotDataException, DotStateException {
        final User user = (userIn!=null) ? userIn : APILocator.getUserAPI().getAnonymousUser();
        String contentPushPublishDate = contentlet.getStringProperty(Contentlet.WORKFLOW_PUBLISH_DATE);
        String contentPushExpireDate  = contentlet.getStringProperty("wfExpireDate");

        contentPushPublishDate = UtilMethods.isSet(contentPushPublishDate)?contentPushPublishDate:"N/D";
        contentPushExpireDate  = UtilMethods.isSet(contentPushExpireDate)?contentPushExpireDate:  "N/D";

        ActivityLogger.logInfo(getClass(), "Publishing Content", "StartDate: " +contentPushPublishDate+ "; "
                + "EndDate: " +contentPushExpireDate + "; User:" + (user != null ? user.getUserId() : "Unknown")
                + "; ContentIdentifier: " + (contentlet != null ? contentlet.getIdentifier() : "Unknown"), contentlet.getHost());

        try {

            final Optional<Contentlet> contentletOpt = this.checkAndRunPublishAsWorkflow(contentlet, user, respectFrontendRoles);
            if (contentletOpt.isPresent()) {

                Logger.info(this, "A Workflow has been run instead of a simple publish: " +
                        contentlet.getIdentifier());
                if (!contentlet.getInode().equals(contentletOpt.get().getInode())) {
                   this.copyProperties(contentlet, contentletOpt.get().getMap());
                }
                return;
            }

            this.internalPublish(contentlet, user, respectFrontendRoles);
        } catch(DotDataException | DotStateException | DotSecurityException e) {

            ActivityLogger.logInfo(getClass(), "Error Publishing Content", "StartDate: " +contentPushPublishDate+ "; "
                    + "EndDate: " +contentPushExpireDate + "; User:" + (user != null ? user.getUserId() : "Unknown")
                    + "; ContentIdentifier: " + (contentlet != null ? contentlet.getIdentifier() : "Unknown"), contentlet.getHost());
            throw e;
        }

        ActivityLogger.logInfo(getClass(), "Content Published", "StartDate: " + contentPushPublishDate + "; "
                + "EndDate: " + contentPushExpireDate + "; User:" + (user != null ? user.getUserId() : "Unknown")
                + "; ContentIdentifier: " + (contentlet != null ? contentlet.getIdentifier() : "Unknown"), contentlet.getHost());

        //Generate a System Event for this publish operation
        HibernateUtil.addCommitListener(
                () -> this.contentletSystemEventUtil.pushPublishEvent(contentlet), 1000);
    }

    private void internalPublish(final Contentlet contentlet, final User user, final boolean respectFrontendRoles) throws DotDataException, DotSecurityException {

        if(StringPool.BLANK.equals(contentlet.getInode())) {

            throw new DotContentletStateException(CAN_T_CHANGE_STATE_OF_CHECKED_OUT_CONTENT);
        }

        if(!permissionAPI.doesUserHavePermission(contentlet, PermissionAPI.PERMISSION_PUBLISH, user, respectFrontendRoles)) {

            Logger.debug(PublishFactory.class, ()-> "publishAsset: user = " + (user != null ? user.getEmailAddress() : "Unknown")
                    + ", don't have permissions to publish: " + (contentlet != null ? contentlet.getInode() : "Unknown"));

            //If the contentlet has CMS Owner Publish permission on it, the user creating the new contentlet is allowed to publish
            final List<Role> roles = permissionAPI.getRoles(contentlet.getPermissionId(),
                    PermissionAPI.PERMISSION_PUBLISH, "CMS Owner", 0, -1);
            final Role cmsOwner = APILocator.getRoleAPI().loadCMSOwnerRole();

            if(roles.size() > 0){
                final boolean isCMSOwner = roles.stream().anyMatch(cmsOwner::equals);

                if(!isCMSOwner) {

                    throw new DotSecurityException("User " + (user != null ? user.getUserId() : "Unknown")
                            + "does not have permission to publish contentlet with inode "
                            + (contentlet != null ? contentlet.getInode() : "Unknown"));
                }
            } else {
                throw new DotSecurityException("User " + (user != null ? user.getUserId() : "Unknown")
                        + "does not have permission to publish contentlet with inode "
                        + (contentlet != null ? contentlet.getInode() : "Unknown"));
            }
        }

        WorkflowProcessor workflow = null;
        // to run a workflow we need an action id set, not be part of a workflow already and do not desired disable it
        if(contentlet.getMap().get(Contentlet.DISABLE_WORKFLOW)==null &&
                UtilMethods.isSet(contentlet.getActionId()) &&
                (null == contentlet.getMap().get(Contentlet.WORKFLOW_IN_PROGRESS) ||
                        Boolean.FALSE.equals(contentlet.getMap().get(Contentlet.WORKFLOW_IN_PROGRESS))
                ))  {
            workflow = APILocator.getWorkflowAPI().fireWorkflowPreCheckin(contentlet, user);
        }

        canLock(contentlet, user, respectFrontendRoles);

        //Set contentlet to live and unlocked
        APILocator.getVersionableAPI().setLive(contentlet);

        publishAssociated(contentlet, false);

        if(null != workflow) {

            workflow.setContentlet(contentlet);
            APILocator.getWorkflowAPI().fireWorkflowPostCheckin(workflow);
        }

        if(contentlet.isFileAsset()) {

            cleanFileAssetCache(contentlet, user, respectFrontendRoles);
        }

        //"Enable" and/or create a tag for this Persona key tag
        if ( Structure.STRUCTURE_TYPE_PERSONA == contentlet.getStructure().getStructureType() ) {
            //If not exist create a tag based on this persona key tag
            APILocator.getPersonaAPI().enableDisablePersonaTag(contentlet, true);
        }

        if(contentlet.isVanityUrl()) {

            APILocator.getVanityUrlAPI().invalidateVanityUrl(contentlet);
        }
        
        
        /*
        Triggers a local system event when this contentlet commit listener is executed,
        anyone who need it can subscribed to this commit listener event, on this case will be
        mostly use it in order to invalidate this contentlet cache.
         */
        triggerCommitListenerEvent(contentlet, user, true);

        // by now, the publish event is making a duplicate reload events on the site browser
        // so we decided to comment it out by now, and
        //contentletSystemEventUtil.pushPublishEvent(contentlet);
    }

    @Override
    public void publishAssociated(Contentlet contentlet, boolean isNew) throws DotSecurityException, DotDataException,
            DotContentletStateException, DotStateException {
        publishAssociated(contentlet, isNew, true);

    }

    @WrapInTransaction
    @Override
    public void publishAssociated(final Contentlet contentlet, final boolean isNew, final boolean isNewVersion) throws
            DotSecurityException, DotDataException, DotStateException {

        if (!contentlet.isWorking()) {

            throw new DotContentletStateException("Only the working version can be published");
        }

        ThreadContextUtil.ifReindex(()->indexAPI.addContentToIndex(contentlet, INCLUDE_DEPENDENCIES), INCLUDE_DEPENDENCIES);

        // Publishes the files associated with the Contentlet
        final List<Field> fields = FieldsCache.getFieldsByStructureInode(contentlet.getStructureInode());
        final Language defaultLang = languageAPI.getDefaultLanguage();
        final User systemUser = APILocator.getUserAPI().getSystemUser();

        for (final Field field : fields) {
            if (Field.FieldType.IMAGE.toString().equals(field.getFieldType()) ||
                    Field.FieldType.FILE.toString().equals(field.getFieldType())) {

                // NOTE: Keep in mind that at this moment the FILE ASSET could be in the same language or
                // default lang (DEFAULT_FILE_TO_DEFAULT_LANGUAGE=true)
                try {
                    // We need to get the Identifier from the field. (Image or File)
                    final String fieldValue = UtilMethods.isSet(getFieldValue(contentlet, field)) ?
                            getFieldValue(contentlet, field).toString() : StringUtils.EMPTY;
                    Identifier id = APILocator.getIdentifierAPI().find(fieldValue);

                    // If this is a new File Asset (Contentlet).
                    if (InodeUtils.isSet(id.getId()) && id.getAssetType().equals("contentlet")) {
                        Contentlet fileAssetCont;

                        // First we want to find the LIVE File Asset with same language of the parent Contentlet.
                        try {
                            findContentletByIdentifier( id.getId(), true, contentlet.getLanguageId(),
                                    systemUser, false );
                        } catch ( DotContentletStateException seLive ) {
                            // If we don't have results, we try to find the WORKING File Asset
                            // with same language of the parent Contentlet.
                            try{
                                fileAssetCont = findContentletByIdentifier( id.getId(), false, contentlet.getLanguageId(),
                                        systemUser, false );
                                publish( fileAssetCont, systemUser, false );
                            } catch ( DotContentletStateException seWorking ) {
                                // Now, if we still don't have resutls we should try to find de LIVE File Asset but
                                // with DEFAULT language. Note: no need to do repeat this is the language previously
                                // serched was already the default.
                                if ( defaultLang.getId() != contentlet.getLanguageId() ){
                                    try {
                                        findContentletByIdentifier( id.getId(), true, defaultLang.getId(),
                                                systemUser, false );
                                    } catch ( DotContentletStateException se ) {
                                        // Again, if we don't find anything LIVE, we try WORKING File Asset + DEFAULT lang.
                                        fileAssetCont = findContentletByIdentifier( id.getId(), false, defaultLang.getId(),
                                                systemUser, false );
                                        publish( fileAssetCont, systemUser, false );
                                    }
                                } else {
                                    // If we already were using the default language we need to throw
                                    // the DotContentletStateException.
                                    throw seWorking;
                                }
                            }

                        }
                    }
                } catch ( Exception ex ) {
                    Logger.debug( this, ex.getMessage(), ex );
                    throw new DotStateException( "Problem occurred while publishing file", ex );
                }
            }
        }

        this.publishRelatedLinks(contentlet, isNewVersion, systemUser);

        if (!isNew) {
            // writes the contentlet to a live directory under velocity folder

            new ContentletLoader().invalidate(contentlet);
            CacheLocator.getContentletCache().remove(contentlet.getInode());

            // Need to refresh the live pages that reference this piece of
            // content
            publishRelatedHtmlPages(contentlet);
        }

    }

    @CloseDBIfOpened
    private void publishRelatedLinks(final Contentlet contentlet,
                                     final boolean isNewVersion,
                                     final User systemUser) throws DotDataException, DotSecurityException {
        // gets all not live link children
        Logger.debug(this, "IM HERE BEFORE PUBLISHING LINKS FOR A CONTENTLET!!!!!!!");
        final List<Link> links = getRelatedLinks(contentlet, systemUser, false);

        for (Link link : links) {

            Logger.debug(this, "*****I'm a Contentlet -- Publishing my Link Child=" + link.getInode());
            try {

                PublishFactory.publishAsset(link, systemUser, false, isNewVersion);
            } catch (DotSecurityException e) {
                Logger.debug(this, "User has permissions to publish the content = " + contentlet.getIdentifier()
                        + " but not the related link = " + link.getIdentifier());
                throw new DotStateException("Problem occured while publishing link: " + e.getMessage(), e);
            } catch (Exception e) {
                throw new DotStateException("Problem occured while publishing file: " + e.getMessage(), e);
            }
        }
    } // publishRelatedLinks.

    @Override
    public List<Contentlet> search(String luceneQuery, int limit, int offset,String sortBy, User user, boolean respectFrontendRoles) throws DotDataException, DotSecurityException {
        return search(luceneQuery, limit, offset, sortBy, user, respectFrontendRoles, PermissionAPI.PERMISSION_READ);
    }

    @Override
    public List<Contentlet> search(String luceneQuery, int limit, int offset, String sortBy, User user, boolean respectFrontendRoles, int requiredPermission) throws DotDataException,DotSecurityException {
        PaginatedArrayList<Contentlet> contents = new PaginatedArrayList<Contentlet>();
        ArrayList<String> inodes = new ArrayList<String>();


        PaginatedArrayList <ContentletSearch> list =(PaginatedArrayList)searchIndex(luceneQuery, limit, offset, sortBy, user, respectFrontendRoles);
        contents.setTotalResults(list.getTotalResults());
        for(ContentletSearch conwrap: list){

            inodes.add(conwrap.getInode());
        }


        List<Contentlet> contentlets = findContentlets(inodes);
        Map<String, Contentlet> map = new HashMap<String, Contentlet>(contentlets.size());
        for (Contentlet contentlet : contentlets) {
            map.put(contentlet.getInode(), contentlet);
        }
        for (String inode : inodes) {
            if(map.get(inode) != null)
                contents.add(map.get(inode));
        }
        return contents;

    }

    @Override
    public List<Contentlet> searchByIdentifier(String luceneQuery, int limit, int offset,String sortBy, User user, boolean respectFrontendRoles) throws DotDataException, DotSecurityException {
        return searchByIdentifier(luceneQuery, limit, offset, sortBy, user, respectFrontendRoles, PermissionAPI.PERMISSION_READ);
    }

    @Override
    public List<Contentlet> searchByIdentifier(String luceneQuery, int limit, int offset, String sortBy, User user, boolean respectFrontendRoles, int requiredPermission) throws DotDataException,DotSecurityException {
        return searchByIdentifier(luceneQuery, limit, offset, sortBy, user, respectFrontendRoles, requiredPermission, false);
    }

    @CloseDBIfOpened
    @Override
    public List<Contentlet> searchByIdentifier(String luceneQuery, int limit, int offset, String sortBy, User user, boolean respectFrontendRoles, int requiredPermission, boolean anyLanguage) throws DotDataException,DotSecurityException {
        PaginatedArrayList<Contentlet> contents = new PaginatedArrayList<>();
        PaginatedArrayList <ContentletSearch> list =(PaginatedArrayList)searchIndex(luceneQuery, limit, offset, sortBy, user, respectFrontendRoles);
        contents.setTotalResults(list.getTotalResults());

        List<String> identifierList = new ArrayList<>();
        for(ContentletSearch conwrap: list){
            String ident=conwrap.getIdentifier();
            Identifier ii=APILocator.getIdentifierAPI().find(ident);
            if(ii!=null && UtilMethods.isSet(ii.getId()))
                identifierList.add(ident);
        }
        String[] identifiers=new String[identifierList.size()];
        identifiers=identifierList.toArray(identifiers);

        List<Contentlet> contentlets = new ArrayList<>();
        if(anyLanguage){
            for(String identifier : identifierList){
                for(Language lang : APILocator.getLanguageAPI().getLanguages()){
                    try{
                        Contentlet languageContentlet = null;
                        try{
                            languageContentlet = findContentletByIdentifier(identifier, false, lang.getId(), user, respectFrontendRoles);
                        }catch (DotContentletStateException e) {
                            Logger.debug(this,e.getMessage(),e);
                        }
                        if(languageContentlet != null && UtilMethods.isSet(languageContentlet.getInode())){
                            contentlets.add(languageContentlet);
                            break;
                        }
                    }catch(DotContentletStateException se){
                        Logger.debug(this, se.getMessage());
                    }
                }
            }
        }else{
            contentlets = findContentletsByIdentifiers(identifiers, false, APILocator.getLanguageAPI().getDefaultLanguage().getId(), user, respectFrontendRoles);
        }

        Map<String, Contentlet> map = new HashMap<>(contentlets.size());
        for (Contentlet contentlet : contentlets) {
            map.put(contentlet.getIdentifier(), contentlet);
        }
        for (String identifier : identifiers) {
            if(map.get(identifier) != null && !contents.contains(map.get(identifier))){
                contents.add(map.get(identifier));
            }
        }

        return contents;
    }

    @Override
    public void addPermissionsToQuery(StringBuffer buffy, User user, List<Role> roles, boolean respectFrontendRoles) throws DotSecurityException, DotDataException  {
        if(user != null)
            buffy.append(" +((+owner:" + user.getUserId() + " +ownerCanRead:true) ");
        else
            buffy.append(" +(");
        if (0 < roles.size()) {
            buffy.append(" (");
            for (Role role : roles) {
                buffy.append("permissions:p" + role.getId() + ".1p* ");
            }
            buffy.append(") ");
        }
        if(respectFrontendRoles) {
            buffy.append("(permissions:p" + APILocator.getRoleAPI().loadCMSAnonymousRole().getId() + ".1p*) ");
            if (user != null && user.isFrontendUser()) {
                buffy.append("(permissions:p" + APILocator.getRoleAPI().loadLoggedinSiteRole().getId() + ".1p*)");
            }
        }
        buffy.append(")");
        
        if(user==null || !user.isBackendUser()) {
            buffy.append(" +live:true ");
        }
        
        
    }

    @Override
    public List <ContentletSearch> searchIndex(String luceneQuery, int limit, int offset, String sortBy, User user, boolean respectFrontendRoles)throws DotSecurityException, DotDataException {
        boolean isAdmin = false;
        List<Role> roles = new ArrayList<Role>();
        if(user == null && !respectFrontendRoles){
            throw new DotSecurityException("You must specify a user if you are not respecting frontend roles");
        }
        if(user != null){
            if (!APILocator.getRoleAPI().doesUserHaveRole(user, APILocator.getRoleAPI().loadCMSAdminRole())) {
                roles = APILocator.getRoleAPI().loadRolesForUser(user.getUserId());
            }else{
                isAdmin = true;
            }
        }
        final StringBuffer buffy = new StringBuffer(luceneQuery);

        // Permissions in the query
        if (!isAdmin)
            addPermissionsToQuery(buffy, user, roles, respectFrontendRoles);

        if(UtilMethods.isSet(sortBy) && sortBy.trim().equalsIgnoreCase("random")){
            sortBy="random";
        }

        if(limit <=0){
            limit = MAX_LIMIT;
        }

        if(limit<=MAX_LIMIT) {
            final SearchHits searchHits = contentFactory.indexSearch(buffy.toString(), limit, offset, sortBy);
            final PaginatedArrayList <ContentletSearch> list=new PaginatedArrayList<>();
            list.setTotalResults(searchHits.getTotalHits().value);

            for (final SearchHit searchHit : searchHits.getHits()) {
                try{
                    final Map<String, Object> sourceMap = searchHit.getSourceAsMap();
                    final ContentletSearch conWrapper = new ContentletSearch();
                    conWrapper.setId(searchHit.getId());
                    conWrapper.setIndex(searchHit.getIndex());
                    conWrapper.setIdentifier(sourceMap.get("identifier").toString());
                    conWrapper.setInode(sourceMap.get("inode").toString());
                    conWrapper.setScore(searchHit.getScore());

                    list.add(conWrapper);
                }
                catch(Exception e){
                    Logger.error(this,e.getMessage(),e);
                }
            }
            return list;
        } else {
            return contentFactory.indexSearchScroll(buffy.toString(), sortBy);
        }

    }

    @CloseDBIfOpened
    @Override
    public void publishRelatedHtmlPages(final Contentlet contentlet) throws DotStateException, DotDataException{
        if(StringUtils.EMPTY.equals(contentlet.getInode())) {
            throw new DotContentletStateException(CAN_T_CHANGE_STATE_OF_CHECKED_OUT_CONTENT);
        }
        //Get the contentlet Identifier to gather the related pages
        final Identifier identifier = APILocator.getIdentifierAPI().find(contentlet);
        //Get the identifier's number of the related pages
        final List<MultiTree> multitrees = APILocator.getMultiTreeAPI().getMultiTreesByChild(identifier.getId());

        for(MultiTree multitree : multitrees)
        {
            //Get the Identifiers of the related pages
            final Identifier htmlPageIdentifier = APILocator.getIdentifierAPI().find(multitree.getParent1());
            Long languageId = -1L;
            IHTMLPage page = null;
            //Get the pages
            try{

                //Get the contenlet language in order to find the proper language page to invalidate
                languageId = contentlet.getLanguageId();
                //Search for the page with a given identifier and for a given language (in case of Pages as content)
                page = loadPageByIdentifier(htmlPageIdentifier.getId(), true, languageId, APILocator.getUserAPI().getSystemUser(), false);

                if(null != page && page.isLive()){
                    //Rebuild the pages' files
                    new PageLoader().invalidate(page);

                }
            } catch(Exception e) {
                final String htmlPageIdentifierId = null != htmlPageIdentifier ? htmlPageIdentifier.getId() : null;
                final String pageInode = null != page ? page.getInode() : null;
                Logger.warn(this.getClass(),
                                "Cannot publish related HTML Pages" + ". htmlPageIdentifier.getId() = [" + htmlPageIdentifierId
                                                + "], languageId = [" + languageId + "], pageInode = [" + pageInode
                                                + "]. This might happen if contents are being imported in batch.");
            }

        }

        // if it showOnMenu is checked changing publish status should remove nav on that folder
        if((contentlet.getStructure().getStructureType() == Structure.STRUCTURE_TYPE_FILEASSET
                || contentlet.getStructure().getStructureType() == Structure.STRUCTURE_TYPE_HTMLPAGE)
                && contentlet.getStringProperty("showOnMenu") != null
                && contentlet.getStringProperty("showOnMenu").contains("true")) {

            CacheLocator.getNavToolCache().removeNavByPath(identifier.getHostId(), identifier.getParentPath());
        }
    }

    @WrapInTransaction
    @Override
    public void cleanField(final Structure structure, final Date deletionDate, final Field oldField, final User user,
            final boolean respectFrontendRoles)
            throws DotSecurityException, DotDataException {
        if (!permissionAPI.doesUserHavePermission(structure, PermissionAPI.PERMISSION_PUBLISH, user, respectFrontendRoles)) {
            throw new DotSecurityException("Must be able to publish structure to clean all the fields with user: "
                    + (user != null ? user.getUserId() : "Unknown"));
        }

        com.dotcms.contenttype.model.field.Field field = new LegacyFieldTransformer(oldField).from();

        // Binary fields have nothing to do with database.
        if (field instanceof BinaryField) {
            int batchSize=500;
            int offset=0;
            final List<Contentlet> contentlets = new ArrayList<>();
            contentlets.addAll(contentFactory.findByStructure(structure.getInode(), deletionDate, batchSize, offset));
            while(!contentlets.isEmpty()) {
                final List<Contentlet> finalList = new ArrayList<>();
                finalList.addAll(contentlets);
                HibernateUtil.addCommitListener(() -> moveBinaryFilesToTrash(finalList, oldField));
                offset+=batchSize;
                contentlets.clear();
                contentlets.addAll(contentFactory.findByStructure(structure.getInode(), deletionDate, batchSize, offset));
            }
        } else if (field instanceof TagField) {
            int batchSize=500;
            int offset=0;
            final List<Contentlet> contentlets = new ArrayList<>();
            contentlets.addAll(contentFactory.findByStructure(structure.getInode(), deletionDate, batchSize, offset));
            while(!contentlets.isEmpty()) {
                for(Contentlet contentlet : contentlets) {
                    tagAPI.deleteTagInodesByInodeAndFieldVarName(contentlet.getInode(), field.variable());
                }
                offset+=batchSize;
                contentlets.clear();
                contentlets.addAll(contentFactory.findByStructure(structure.getInode(), deletionDate, batchSize, offset));
            }
        }else if(field.dataType() == DataTypes.SYSTEM || field.dataType()== DataTypes.NONE) {
            return;
        } else {

            contentFactory.clearField(structure.getInode(), deletionDate, oldField);
        }
    }

    @Override
    @WrapInTransaction
    public void cleanField(Structure structure, Field oldField, User user, boolean respectFrontendRoles)
                    throws DotSecurityException, DotDataException {
        cleanField(structure, null, oldField, user, respectFrontendRoles);
    }

    /**
     * Searches for a HTML Page with a given identifier and a given languageId, the languageId will be use only
     * the new HTML Pages (pages as content).
     *
     * @param ident
     * @param live
     * @param languageId
     * @param user
     * @param frontRoles
     * @return
     * @throws DotDataException
     * @throws DotContentletStateException
     * @throws DotSecurityException
     */
    private IHTMLPage loadPageByIdentifier ( String ident, boolean live, Long languageId, User user, boolean frontRoles ) throws DotDataException, DotContentletStateException, DotSecurityException {


        return APILocator.getHTMLPageAssetAPI().fromContentlet(this.findContentletByIdentifier(ident, live, languageId, user, frontRoles));
        
    }

    /**
     * @deprecated As of 2016-05-16, replaced by {@link #loadPageByIdentifier(String, boolean, Long, User, boolean)}
     */
    private IHTMLPage loadPageByIdentifier ( String ident, boolean live, User user, boolean frontRoles ) throws DotDataException, DotContentletStateException, DotSecurityException {
        return loadPageByIdentifier(ident, live, 0L, user, frontRoles);
    }

    @CloseDBIfOpened
    @Override
    public List<Map<String, Object>> getContentletReferences(final Contentlet contentlet, final User user, final boolean respectFrontendRoles)
            throws DotSecurityException, DotDataException, DotContentletStateException {

        final List<Map<String, Object>> results = new ArrayList<Map<String, Object>>();
        if(contentlet == null || !InodeUtils.isSet(contentlet.getInode())){
            throw new DotContentletStateException("Contentlet must exist");
        }
        if(!permissionAPI.doesUserHavePermission(contentlet, PermissionAPI.PERMISSION_READ, user, respectFrontendRoles)){
            throw new DotSecurityException("User " + (user != null ? user.getUserId() : "Unknown") + " cannot read Contentlet");
        }

        final Identifier id = APILocator.getIdentifierAPI().find(contentlet);
        if (!InodeUtils.isSet(id.getId())) {
            return results;
        }

        final List<MultiTree> trees = APILocator.getMultiTreeAPI().getMultiTreesByChild(id.getId());
        for (final MultiTree tree : trees) {

            try {
                final IHTMLPage page = APILocator.getHTMLPageAssetAPI()
                        .findByIdLanguageFallback(tree.getHtmlPage(), contentlet.getLanguageId(),
                                false,
                                APILocator.getUserAPI().getSystemUser(), false);

                if (InodeUtils.isSet(page.getInode())) {

                    final Container container = APILocator.getContainerAPI()
                            .getWorkingContainerById(tree.getContainer(),
                                    APILocator.getUserAPI().getSystemUser(), false);

                    if (InodeUtils.isSet(container.getInode())) {
                        final String personaName = getPersonaNameByMultitree(tree);
                        final Map<String, Object> map = new HashMap<>();
                        map.put("page", page);
                        map.put("container", container);
                        map.put("persona", personaName);
                        results.add(map);
                    }
                }
            } catch(DoesNotExistException e) {
                Logger.debug(this, "Page not available in the requested language. This is ok");
            }
        }
        return results;
    }

    private String getPersonaNameByMultitree(final MultiTree tree) throws DotSecurityException, DotDataException {
        final Supplier<String> defaultPersonaSupplier = () -> Try.of(()->
                LanguageUtil.get(DEFAULT_PERSONA_NAME_KEY)).getOrElse("Default Visitor");

        String personaTag = Try.of(()-> tree.getPersonalization()
                .substring((Persona.DOT_PERSONA_PREFIX_SCHEME + StringPool.COLON).length()))
                .getOrElse("");
        Optional<Persona> personaOpt = APILocator.getPersonaAPI()
                .findPersonaByTag(personaTag,
                        APILocator.systemUser(), false);

        return personaOpt.isPresent()? personaOpt.get().getName(): defaultPersonaSupplier.get();
    }

    @CloseDBIfOpened
    @Override
    public Object getFieldValue(final Contentlet contentlet,
            final com.dotcms.contenttype.model.field.Field theField) {
        return getFieldValue(contentlet, theField, null, false);
    }

    @CloseDBIfOpened
    @Override
    public Object getFieldValue(final Contentlet contentlet,
            final com.dotcms.contenttype.model.field.Field theField, final User user, final boolean respectFrontEndRoles) {
        try {
            User currentUser = user;
            if (currentUser == null) {
                currentUser = APILocator.getUserAPI().getSystemUser();
            }
            if (theField instanceof ConstantField) {
                contentlet.getMap().put(theField.variable(), theField.values());
                return theField.values();
            }
            if (theField instanceof HostFolderField) {
                if (FolderAPI.SYSTEM_FOLDER.equals(contentlet.getFolder())) {
                    return contentlet.getHost();
                } else {
                    return contentlet.getFolder();
                }
            } else if (theField instanceof CategoryField) {
                final Category category = this.categoryAPI.find(theField.values(), currentUser, respectFrontEndRoles);
                // Get all the Contentlets Categories
                final List<Category> selectedCategories = this.categoryAPI
                        .getParents(contentlet, currentUser, respectFrontEndRoles);
                final Set<Category> categoryList = new HashSet<>();
                final List<Category> categoryTree = this.categoryAPI
                        .getAllChildren(category, currentUser, respectFrontEndRoles);
                if (selectedCategories.size() > 0 && categoryTree != null) {
                    for (int k = 0; k < categoryTree.size(); k++) {
                        final Category cat = categoryTree.get(k);
                        for (final Category categ : selectedCategories) {
                            if (categ.getInode().equalsIgnoreCase(cat.getInode())) {
                                categoryList.add(cat);
                            }
                        }
                    }
                }
                return categoryList;

            } else if (theField instanceof RelationshipField) {
                final ContentletRelationships contentletRelationships = new ContentletRelationships(
                        contentlet);
                final Relationship relationship = this.relationshipAPI
                        .getRelationshipFromField(theField, currentUser);
                final boolean isChildField =
                        relationshipAPI.isChildField(relationship, theField);
                final ContentletRelationshipRecords records = contentletRelationships.new ContentletRelationshipRecords(
                        relationship, isChildField);
                records.setRecords(contentlet
                        .getRelated(theField.variable(), currentUser, respectFrontEndRoles, isChildField,
                                contentlet.getLanguageId(), null));
                contentletRelationships.setRelationshipsRecords(CollectionsUtils.list(records));
                return contentletRelationships;
            } else {
                return contentlet.get(theField.variable());
            }
        } catch (final DotDataException | DotSecurityException e) {
            throw new DotStateException(e);
        }
    }

    /**
     * @param theField a legacy field from the contentlet's parent Content Type
     * @deprecated Use {@link ESContentletAPIImpl#getFieldValue(Contentlet,
     * com.dotcms.contenttype.model.field.Field)} instead
     */
    @CloseDBIfOpened
    @Override
    @Deprecated
    public Object getFieldValue(final Contentlet contentlet, final Field theField) {
        try {
            return getFieldValue(contentlet, new LegacyFieldTransformer(theField).from());
        } catch (Exception e) {
            Logger.error(this, e.getMessage(), e);
            return null;
        }
    }

    @WrapInTransaction
    @Override
    public void addLinkToContentlet(Contentlet contentlet, String linkInode, String relationName, User user, boolean respectFrontendRoles)throws DotSecurityException, DotDataException {
        if(contentlet.getInode().equals(""))
            throw new DotContentletStateException(CAN_T_CHANGE_STATE_OF_CHECKED_OUT_CONTENT);
        if (InodeUtils.isSet(linkInode)) {
            Link link = (Link) InodeFactory.getInode(linkInode, Link.class);
            Identifier identifier = APILocator.getIdentifierAPI().find(link);
            relationshipAPI.addRelationship(contentlet.getInode(),identifier.getInode(), relationName);
            new ContentletLoader().invalidate(contentlet);
        }
    }

    @CloseDBIfOpened
    @Override
    public List<Contentlet> findPageContentlets(String HTMLPageIdentifier,String containerIdentifier, String orderby, boolean working, long languageId, User user, boolean respectFrontendRoles)    throws DotSecurityException, DotDataException {
        List<Contentlet> contentlets = contentFactory.findPageContentlets(HTMLPageIdentifier, containerIdentifier, orderby, working, languageId);
        return permissionAPI.filterCollection(contentlets, PermissionAPI.PERMISSION_READ, respectFrontendRoles, user);
    }

    /**
     * Get all relationships in a contentlet given its inode
     * @param contentletInode
     * @param user
     * @param respectFrontendRoles
     * @return
     * @throws DotDataException
     * @throws DotSecurityException
     */
    @Override
    public ContentletRelationships getAllRelationships(String contentletInode, User user,
            boolean respectFrontendRoles) throws DotDataException, DotSecurityException {

        return getAllRelationships(find(contentletInode, user, respectFrontendRoles));
    }

    /**
     * Get all relationships in a contentlet
     * @param contentlet
     * @return
     * @throws DotDataException
     */
    @CloseDBIfOpened
    @Override
    public ContentletRelationships getAllRelationships(final Contentlet contentlet)
            throws DotDataException {
        return getAllRelationships(contentlet, null);
    }

    /**
     * Get all relationships in a contentlet
     * @param contentlet
     * @param cRelationships If this param is set, all relationships on this object will be ignored
     * @return
     * @throws DotDataException
     */
    @CloseDBIfOpened
    private ContentletRelationships getAllRelationships(final Contentlet contentlet,
            ContentletRelationships cRelationships) throws DotDataException {

        if (cRelationships == null) {
            cRelationships = new ContentletRelationships(contentlet);
        }

        final ContentType contentType = contentlet.getContentType();
        final List<Relationship> relationships = APILocator.getRelationshipAPI()
                .byContentType(contentType);

        for (Relationship relationship : relationships) {

            final List relatedByRelationship = cRelationships.getRelationshipsRecords().stream()
                    .filter(record -> record.getRelationship().getInode()
                            .equals(relationship.getInode())).collect(
                            Collectors.toList());

            if (relatedByRelationship.size() == 0) {
                if (APILocator.getRelationshipAPI().sameParentAndChild(relationship)) {

                    //If it's a same structure kind of relationship we need to pull all related content
                    //on both roles as parent and a child of the relationship

                    //Pulling as child
                    pullRelated(contentlet, cRelationships, relationship, false);

                    //Pulling as parent
                    pullRelated(contentlet, cRelationships, relationship, true);

                } else {
                    pullRelated(contentlet, cRelationships, relationship,
                            APILocator.getRelationshipAPI()
                                    .isParent(relationship, contentType));
                }
            }
        }

        return cRelationships;
    }

    private void pullRelated(Contentlet contentlet, ContentletRelationships cRelationships, Relationship relationship, boolean hasParent)
            throws DotDataException {

        final boolean selfRelated = APILocator.getRelationshipAPI().sameParentAndChild(relationship);

        final List<Contentlet> contentletList = new ArrayList<>();
        final ContentletRelationshipRecords records = cRelationships.new ContentletRelationshipRecords(
                relationship, hasParent);

        try {
            if (selfRelated) {
                contentletList.addAll(getRelatedContent(contentlet, relationship, hasParent,
                        APILocator.getUserAPI().getSystemUser(), true));
            }else{
                contentletList.addAll(getRelatedContent(contentlet, relationship,
                        APILocator.getUserAPI().getSystemUser(), true));
            }
        } catch (DotSecurityException e) {
            Logger.error(this, "Unable to get system user", e);
        }
        records.setRecords(contentletList);
        cRelationships.getRelationshipsRecords().add(records);
    }

    @CloseDBIfOpened
    @Override
    public List<Contentlet> getAllLanguages(Contentlet contentlet, Boolean isLiveContent, User user, boolean respectFrontendRoles)
            throws DotDataException, DotSecurityException {

        if(!permissionAPI.doesUserHavePermission(contentlet, PermissionAPI.PERMISSION_READ, user, respectFrontendRoles)){
            throw new DotSecurityException("User: "+ (user != null ? user.getUserId() : "Unknown")+" cannot read Contentlet");
        }

        List<Contentlet> contentletList =  null;


        if(isLiveContent != null){
            contentletList = contentFactory.getContentletsByIdentifier(contentlet.getIdentifier(), isLiveContent);
        }else{
            contentletList = contentFactory.getContentletsByIdentifier(contentlet.getIdentifier(), null);
        }
        return contentletList;
    }

    @WrapInTransaction
    @Override
    public void unlock(final Contentlet contentlet, final User user, final boolean respectFrontendRoles) throws DotDataException, DotSecurityException {

        if(contentlet == null) {

            throw new DotContentletStateException("The contentlet cannot Be null");
        }

        final String contentPushPublishDate = UtilMethods.get(contentlet.getStringProperty(Contentlet.WORKFLOW_PUBLISH_DATE), ND_SUPPLIER);
        final String contentPushExpireDate  = UtilMethods.get(contentlet.getStringProperty(Contentlet.WORKFLOW_EXPIRE_DATE),  ND_SUPPLIER);

        ActivityLogger.logInfo(getClass(), "Unlocking Content", "StartDate: " +contentPushPublishDate+ "; "
                + "EndDate: " +contentPushExpireDate + "; User:" + (user != null ? user.getUserId() : "Unknown")
                + "; ContentIdentifier: " + (contentlet != null ? contentlet.getIdentifier() : "Unknown"), contentlet.getHost());

        try {
            canLock(contentlet, user, respectFrontendRoles);

            if(contentlet.isLocked() ){
                // persists the webasset
                APILocator.getVersionableAPI().setLocked(contentlet, false, user);
                ThreadContextUtil.ifReindex(()-> indexAPI.addContentToIndex(contentlet, false));
            }

        } catch(DotDataException | DotStateException| DotSecurityException e) {

            ActivityLogger.logInfo(getClass(), "Error Unlocking Content", "StartDate: " +contentPushPublishDate+ "; "
                    + "EndDate: " +contentPushExpireDate + "; User:" + (user != null ? user.getUserId() : "Unknown")
                    + "; ContentIdentifier: " + (contentlet != null ? contentlet.getIdentifier() : "Unknown"), contentlet.getHost());
            throw e;
        }

        ActivityLogger.logInfo(getClass(), "Content Unlocked", "StartDate: " +contentPushPublishDate+ "; "
                + "EndDate: " +contentPushExpireDate + "; User:" + (user != null ? user.getUserId() : "Unknown")
                + "; ContentIdentifier: " + (contentlet != null ? contentlet.getIdentifier() : "Unknown"), contentlet.getHost());
    }

    @CloseDBIfOpened
    @Override
    public Identifier getRelatedIdentifier(Contentlet contentlet,String relationshipType, User user, boolean respectFrontendRoles)throws DotDataException, DotSecurityException {
        if(!permissionAPI.doesUserHavePermission(contentlet, PermissionAPI.PERMISSION_READ, user, respectFrontendRoles)){
            throw new DotSecurityException("User: "+ (user != null ? user.getUserId() : "Unknown") +" cannot read Contentlet");
        }
        return contentFactory.getRelatedIdentifier(contentlet, relationshipType);
    }

    @CloseDBIfOpened
    @Override
    public List<Link> getRelatedLinks(Contentlet contentlet, User user, boolean respectFrontendRoles) throws DotDataException,DotSecurityException {
        return permissionAPI.filterCollection(contentFactory.getRelatedLinks(contentlet), PermissionAPI.PERMISSION_READ, respectFrontendRoles, user);
    }


    @Deprecated
    @Override
    public List<Contentlet> filterRelatedContent(Contentlet contentlet, Relationship rel,
            User user, boolean respectFrontendRoles, Boolean pullByParent, int limit, int offset,
            String sortBy)
            throws DotDataException, DotSecurityException {
        Logger.warn(this,
                "This implementation of ContentletAPI.filterRelatedContent is deprecated and no longer respects the sort. "
                        + "Please, use any of the getRelatedContent implementations existing in the ContentletAPI instead ");
        return filterRelatedContent(contentlet, rel, user, respectFrontendRoles, pullByParent, limit, offset);
    }

    @VisibleForTesting
    @CloseDBIfOpened
    List<Contentlet> filterRelatedContent(Contentlet contentlet, Relationship rel,
            User user, boolean respectFrontendRoles, Boolean pullByParent, int limit, int offset)
            throws DotDataException, DotSecurityException {

        if (!UtilMethods.isSet(contentlet.getIdentifier())) {
            return Collections.emptyList();
        }

        final boolean isSameStructureRelationship = APILocator.getRelationshipAPI()
                .sameParentAndChild(rel);

        if (isSameStructureRelationship) {
            if (pullByParent == null) {
                return (List<Contentlet>) CollectionsUtils
                        .join(getRelatedChildren(contentlet, rel, user, respectFrontendRoles, limit,
                                offset),
                                getRelatedParents(contentlet, rel, user, respectFrontendRoles,
                                        limit, offset)).stream()
                        .filter(Objects::nonNull)
                        .collect(CollectionsUtils.toImmutableList());
            }
            if (pullByParent) {
                return getRelatedChildren(contentlet, rel, user, respectFrontendRoles, limit,
                        offset).stream()
                                .filter(Objects::nonNull)
                        .collect(CollectionsUtils.toImmutableList());
            } else {
                return getRelatedParents(contentlet, rel, user, respectFrontendRoles, limit, offset)
                        .stream().filter(Objects::nonNull)
                        .collect(CollectionsUtils.toImmutableList());
            }
        } else {
            if (rel.getChildStructureInode().equals(contentlet.getContentTypeId())) {
                return getRelatedParents(contentlet, rel, user, respectFrontendRoles, limit, offset);
            } else {
                return getRelatedChildren(contentlet, rel, user, respectFrontendRoles, limit,
                        offset);
            }
        }
    }

    @Override
    public List<Contentlet> getRelatedContent(final Contentlet contentlet, final Relationship rel, final User user,
            final boolean respectFrontendRoles) throws DotDataException, DotSecurityException {
        try {
            return getRelatedContent(contentlet, rel, null, user, respectFrontendRoles);
        } catch (final Exception e) {
            final String errorMessage = String.format("Related content for contentlet with " +
                    "identifier '%s', title '%s', Relationship Name '%s' was not found: %s", contentlet.getIdentifier(), contentlet
                    .getTitle(), rel.getRelationTypeValue(), e.getMessage());
            if (e instanceof SearchPhaseExecutionException || e
                    .getCause() instanceof SearchPhaseExecutionException) {
                Logger.warnAndDebug(ESContentletAPIImpl.class,
                        errorMessage + ". An empty list will be returned", e);
                return Collections.emptyList();
            }
            throw new DotDataException(errorMessage, e);
        }
    }

    /**
     * Returns the list of child Contentlets related to the specified Contentlet based on a given Relationship.
     *
     * @param contentlet           The {@link Contentlet} whose child Contentlets will be retrieved.
     * @param rel                  The {@link Relationship} used to get the child Contentlets.
     * @param user                 The {@link User} performing this action.
     * @param respectFrontendRoles If the User executing this action has the front-end role, or if front-end roles must
     *                             be validated against this user, set to {@code true}. Otherwise, set to {@code
     *                             false}.
     * @param limitParam                The limit to the amount of results that will be returned.
     * @param offset               The offset applied to the result, mostly for pagination purposes.
     *
     * @return The list of {@link Contentlet} objects that are the children of the specified Contentlet.
     *
     * @throws DotSecurityException The user executing this action does not have the required permissions.
     * @throws DotDataException     An error occurred when interacting with the data source.
     */
    private List<Contentlet> getRelatedChildren(final Contentlet contentlet, final Relationship rel,
            final User user, final boolean respectFrontendRoles, final int limitParam, final int offset)
            throws DotSecurityException, DotDataException {
        final boolean HAS_PARENT = Boolean.TRUE;
        final boolean WORKING_VERSION = Boolean.FALSE;
        if (rel.isRelationshipField() && GET_RELATED_CONTENT_FROM_DB) {
            return FactoryLocator.getRelationshipFactory()
                    .dbRelatedContent(rel, contentlet, HAS_PARENT, WORKING_VERSION, "tree_order", limitParam, offset);
        } else {

            final List<Contentlet> result = new ArrayList<>();
            final String relationshipName = rel.getRelationTypeValue().toLowerCase();
            final int limit = limitParam <= 0 ? MAX_LIMIT : limitParam;

            SearchResponse response;
            final boolean DONT_PULL_PARENTS = Boolean.FALSE;

            //Search for related content in existing contentlet
            if (UtilMethods.isSet(contentlet.getInode())) {
                response = APILocator.getEsSearchAPI()
                        .esSearchRelated(contentlet, relationshipName, DONT_PULL_PARENTS, WORKING_VERSION, user,
                                respectFrontendRoles, limit, offset, null);
            } else {
                //Search for related content in other versions of the same contentlet
                response = APILocator.getEsSearchAPI()
                        .esSearchRelated(contentlet.getIdentifier(), relationshipName, DONT_PULL_PARENTS, WORKING_VERSION, user,
                                respectFrontendRoles, limit, offset, null);
            }

            if (response.getHits() == null) {
                return result;
            }

            for (final SearchHit sh : response.getHits()) {
                final Map<String, Object> sourceMap = sh.getSourceAsMap();
                if (sourceMap.get(relationshipName) != null) {
                    List<String> relatedIdentifiers = ((ArrayList<String>) sourceMap.get(relationshipName));

                    if (limit > 0 && offset >= 0 && (offset + limit) <= relatedIdentifiers.size()) {
                        relatedIdentifiers = ((ArrayList<String>) sourceMap.get(relationshipName))
                                .subList(offset, offset + limit);
                    }

                    relatedIdentifiers.stream().forEach(child -> {
                        try {
                            final Contentlet mappedContentlet = findContentletByIdentifierAnyLanguage(child, true);
                            if (null != mappedContentlet && UtilMethods.isSet(mappedContentlet.getIdentifier())) {
                                result.add(mappedContentlet);
                            } else {
                                Logger.warn(this, String.format("Child Contentlet with ID '%s' for relationship '%s' " +
                                                "was not found. Verify that it exists in the database", child,
                                        rel.getRelationTypeValue()));
                            }
                        } catch (final Exception e) {
                            throw new RuntimeException(String.format("An error occurred when mapping Child related " +
                                    "content '%s': %s", child, e.getMessage()), e);
                        }
                    });
                }
            }
            return result;
        }

    }

    /**
     * Returns the list of parent Contentlets related to the specified Contentlet based on a given Relationship.
     *
     * @param contentlet           The {@link Contentlet} whose parent Contentlets will be retrieved.
     * @param rel                  The {@link Relationship} used to get the parent Contentlets.
     * @param user                 The {@link User} performing this action.
     * @param respectFrontendRoles If the User executing this action has the front-end role, or if front-end roles must
     *                             be validated against this user, set to {@code true}. Otherwise, set to {@code
     *                             false}.
     * @param limitParam                The limit to the amount of results that will be returned.
     * @param offset               The offset applied to the result, mostly for pagination purposes.
     *
     * @return The list of {@link Contentlet} objects that are the parents of the specified Contentlet.
     *
     * @throws DotSecurityException The user executing this action does not have the required permissions.
     * @throws DotDataException     An error occurred when interacting with the data source.
     */
    private List<Contentlet> getRelatedParents(final Contentlet contentlet, final Relationship rel,
            final User user, final boolean respectFrontendRoles, int limitParam, final int offset)
            throws DotSecurityException, DotDataException {
        final boolean HAS_NO_PARENT = Boolean.FALSE;
        final boolean WORKING_VERSION = Boolean.FALSE;
        if (rel.isRelationshipField() && GET_RELATED_CONTENT_FROM_DB) {
            return FactoryLocator.getRelationshipFactory()
                    .dbRelatedContent(rel, contentlet, HAS_NO_PARENT, WORKING_VERSION, "tree_order", limitParam, offset);
        } else {
            final Map<String, Contentlet> relatedMap = new HashMap<>();
            final String relationshipName = rel.getRelationTypeValue().toLowerCase();
            final int limit = limitParam <= 0 ? MAX_LIMIT : limitParam;

            SearchResponse response;
            final boolean PULL_PARENTS = Boolean.TRUE;

            //Search for related content in existing contentlet
            if (UtilMethods.isSet(contentlet.getInode())) {
                response = APILocator.getEsSearchAPI()
                    .esSearchRelated(contentlet, relationshipName, PULL_PARENTS, WORKING_VERSION, user,
                            respectFrontendRoles, limit, offset, null);
            } else {
                response = APILocator.getEsSearchAPI()
                        .esSearchRelated(contentlet.getIdentifier(), relationshipName, PULL_PARENTS, WORKING_VERSION, user,
                                respectFrontendRoles, limit, offset, null);
            }

            if (response.getHits() != null) {
                for (final SearchHit sh : response.getHits()) {
                    final Map<String, Object> sourceMap = sh.getSourceAsMap();
                    final String identifier = (String) sourceMap.get("identifier");
                    if (identifier != null && !relatedMap.containsKey(identifier)) {
                        final Contentlet mappedContentlet = findContentletByIdentifierAnyLanguage(identifier, true);
                        if (null != mappedContentlet && UtilMethods.isSet(mappedContentlet.getIdentifier())) {
                            relatedMap.put(identifier, mappedContentlet);
                        } else {
                            Logger.warn(this, String.format("Parent Contentlet with ID '%s' for relationship '%s' was" +
                                            " not found. Verify that it exists in the database", identifier,
                                    rel.getRelationTypeValue()));
                        }
                    }
                }
            }

            return new ArrayList<>(relatedMap.values());
        }
    }

    @Override
    public List<Contentlet> getRelatedContent(Contentlet contentlet, Relationship rel,
            Boolean pullByParent, User user, boolean respectFrontendRoles, int limit, int offset,
            String sortBy) throws DotDataException {
        return getRelatedContent(contentlet, rel, pullByParent, user, respectFrontendRoles, limit, offset, sortBy, -1, null);
    }

    @CloseDBIfOpened
    @Override
    public List<Contentlet> getRelatedContent(final Contentlet contentlet, final Relationship rel,
            final Boolean pullByParent, final User user, final boolean respectFrontendRoles, final int limit, final int offset,
            final String sortBy, final long language, final Boolean live)
            throws DotDataException {
        String fieldVariable = rel.getRelationTypeValue();
        try {
            if (rel.isRelationshipField()) {
                if ((relationshipAPI.sameParentAndChild(rel) && pullByParent != null
                        && pullByParent) || (relationshipAPI
                        .isParent(rel, contentlet.getContentType()) && !relationshipAPI
                        .sameParentAndChild(rel))) {
                    if (rel.getChildRelationName() != null) {
                        fieldVariable = rel.getChildRelationName();
                    }
                } else if (rel.getParentRelationName() != null) {
                    fieldVariable = rel.getParentRelationName();
                }
            }

            return getRelatedContent(contentlet, fieldVariable, user, respectFrontendRoles, pullByParent, limit,
                            offset, sortBy, language, live);
        } catch (final Exception e) {
            final String id = contentlet!=null ? contentlet.getIdentifier() : "null";
            final String relName = rel!=null ? rel.getRelationTypeValue() : "null";
            final String errorMessage = String.format("Unable to look up related content for contentlet with " +
                    "identifier '%s', Relationship name '%s'(%s): %s", id, relName, fieldVariable, e.getMessage());

            if (e instanceof SearchPhaseExecutionException || e
                    .getCause() instanceof SearchPhaseExecutionException) {
                Logger.warnAndDebug(ESContentletAPIImpl.class,
                        errorMessage + ". An empty list will be returned", e);
                return Collections.emptyList();
            }
            throw new DotDataException(errorMessage, e);
        }
    }


    @Override
    public List<Contentlet> getRelatedContent(Contentlet contentlet, Relationship rel,
            Boolean pullByParent, User user, boolean respectFrontendRoles, final long language, final Boolean live)
            throws DotDataException, DotSecurityException {
        return getRelatedContent(contentlet, rel, pullByParent, user, respectFrontendRoles, -1, -1,
                null, language, live);
    }

    @Override
    public List<Contentlet> getRelatedContent(Contentlet contentlet, Relationship rel,
            Boolean pullByParent, User user, boolean respectFrontendRoles)
            throws DotDataException, DotSecurityException {
        return getRelatedContent(contentlet, rel, pullByParent, user, respectFrontendRoles, -1, -1,
                null);
    }

    /**
     * @deprecated Use {@link ContentletAPI#getRelatedContent(Contentlet, Relationship, Boolean, User, boolean)} instead
     * @param contentlet
     * @param rel
     * @param pullByParent
     * @param user
     * @param respectFrontendRoles
     * @return
     * @throws DotDataException
     * @throws DotSecurityException
     */
    @Deprecated
    public List<Contentlet> getRelatedContentFromIndex(final Contentlet contentlet, final Relationship rel, final boolean pullByParent,
                                                       final User user, final boolean respectFrontendRoles)
            throws DotDataException, DotSecurityException {

        try {
            return getRelatedContent(contentlet, rel, pullByParent, user, respectFrontendRoles, -1, -1, null);
        } catch (final Exception e) {
            final String errorMessage = String.format("Unable to look up related content for contentlet from Index " +
                    "with identifier '%s', Relationship Name '%s': %s", contentlet.getIdentifier(), rel.getRelationTypeValue
                    (), e.getMessage());
            if (e instanceof SearchPhaseExecutionException || e
                    .getCause() instanceof SearchPhaseExecutionException) {
                Logger.warnAndDebug(ESContentletAPIImpl.class, errorMessage + ". An empty list will be returned", e);
                return Collections.emptyList();
            }
            throw new DotDataException(errorMessage, e);
        }
    }

    /**
     * check if a workflow may be run instead of the delete api call itself.
     * @param contentletIn
     * @param user
     * @param respectFrontendRoles
     * @return Optional boolean, present if the workflow ran with a result of the delete operation.
     * @throws DotSecurityException
     * @throws DotDataException
     */
    private Optional<Boolean> checkAndRunDeleteAsWorkflow(final Contentlet contentletIn, final User user,
            final boolean respectFrontendRoles) throws DotSecurityException, DotDataException {

        // if already on workflow or has an actionid skip this method.
        if (this.isDisableWorkflow(contentletIn)
                || this.isWorkflowInProgress(contentletIn)
                || this.isInvalidContentTypeForWorkflow(contentletIn)
                || UtilMethods.isSet(contentletIn.getActionId())) {

            return Optional.empty();
        }

        final WorkflowAPI workflowAPI = APILocator.getWorkflowAPI();
        final Optional<WorkflowAction> workflowActionOpt =
                workflowAPI.findActionMappedBySystemActionContentlet
                        (contentletIn, SystemAction.DELETE, user);

        if (workflowActionOpt.isPresent()) {

            final String title    = contentletIn.getTitle();
            final String actionId = workflowActionOpt.get().getId();

            // if the default action is in the avalable actions for the content.
            if (!isDefaultActionOnAvailableActions(contentletIn, user, workflowAPI, actionId)) {
                return Optional.empty();
            }

            Logger.info(this, () -> "The contentlet: " + contentletIn.getIdentifier() + " hasn't action id set"
                    + " using the default action: " + actionId);

            // if the action has a save action, we skip the current checkin
            if (workflowActionOpt.get().hasDeleteActionlet()) {

                Logger.info(this, () -> "The action: " + actionId + " has a delete contentlet actionlet"
                        + " so firing a workflow and skipping the current delete for the contentlet: " + contentletIn.getIdentifier());

                contentletIn.setActionId(actionId);
                contentletIn.setProperty(Contentlet.WORKFLOW_IN_PROGRESS, Boolean.TRUE);

                final WorkflowProcessor processor = workflowAPI.fireWorkflowPreCheckin(contentletIn, user);
                workflowAPI.fireWorkflowPostCheckin(processor);
                if (processor.getContextMap().containsKey("deleted")) {

                    return Optional.ofNullable((Boolean)processor.getContextMap().get("deleted"));
                }

                return Optional.ofNullable(false);
            }

            Logger.info(this, () -> "The action: " + contentletIn.getIdentifier() + " hasn't a delete contentlet actionlet"
                    + " so including just the action to the contentlet: " + title);

            contentletIn.setActionId(actionId);
        }

        return Optional.empty();
    }

    @Override
    public boolean delete(final Contentlet contentlet, final User user, final boolean respectFrontendRoles) throws DotDataException,DotSecurityException {

        final Optional<Boolean> deleteOpt = this.checkAndRunDeleteAsWorkflow(contentlet, user, respectFrontendRoles);
        if (deleteOpt.isPresent()) {

            Logger.info(this, "A Workflow has been ran instead of delete the contentlet: " +
                    contentlet.getIdentifier());

            return deleteOpt.get();
        }

        boolean deleted = false;
        final List<Contentlet> contentlets = new ArrayList<>();
        contentlets.add(contentlet);

        try {

            deleted = delete(contentlets, user, respectFrontendRoles);
            HibernateUtil.addCommitListener
                    (()-> this.localSystemEventsAPI.notify(new ContentletDeletedEvent(contentlet, user)));
        } catch(DotDataException | DotSecurityException e) {

            logContentletActivity(contentlets, "Error Deleting Content", user);
            throw e;
        }

        return deleted;
    }

    @Override
    public boolean delete(final Contentlet contentlet, final User user, final boolean respectFrontendRoles, final boolean allVersions) throws DotDataException,DotSecurityException {

        final List<Contentlet> contentlets = new ArrayList<>();
        contentlets.add(contentlet);

        try {

            this.delete(contentlets, user, respectFrontendRoles, allVersions);
            HibernateUtil.addCommitListener
                    (()-> this.localSystemEventsAPI.notify(new ContentletDeletedEvent(contentlet, user)));
        } catch(DotDataException | DotSecurityException e) {
            logContentletActivity(contentlets, "Error Deleting Content", user);
            throw e;
        }

        return true;
    }


    @WrapInTransaction
    @Override
    public boolean deleteByHost(final Host host, final User user, final boolean respectFrontendRoles)
            throws DotDataException, DotSecurityException {


        final DotConnect db = new DotConnect();

        List<String> deleteMe = db.setSQL("select working_inode  from identifier, contentlet_version_info where identifier.id = contentlet_version_info.identifier and host_inode=? and asset_type='contentlet'")
                .addParam(host.getIdentifier())
                .setMaxRows(200)
                .loadObjectResults()
                .stream()
                .map(map->(String)map.get("working_inode"))
                .collect(Collectors.toList());

        while(deleteMe.size()>0) {
           final List<String> ids = deleteMe;
            LocalTransaction.wrapNoException(() ->{

                try {

                    List<Contentlet> cons = findContentlets(ids);

                    destroy(cons, user, respectFrontendRoles);

                } catch (DotSecurityException e1) {
                    throw new DotStateException(e1);
                }
            });

            deleteMe = db.setSQL("select working_inode  from identifier, contentlet_version_info where identifier.id = contentlet_version_info.identifier and host_inode=? and asset_type='contentlet'")
                    .addParam(host.getIdentifier())
                    .setMaxRows(200)
                    .loadObjectResults()
                    .stream()
                    .map(map->(String)map.get("working_inode"))
                    .collect(Collectors.toList());
        }
        return true;

    }

    @WrapInTransaction
    @Override
    public boolean delete(final List<Contentlet> contentlets, final User user, final boolean respectFrontendRoles)
            throws DotDataException, DotSecurityException {

        return deleteContentlets(contentlets, user, respectFrontendRoles, false);
    }

    /**
     * check if a workflow may be run instead of the destroy api call itself.
     * @param contentletIn
     * @param user
     * @param respectFrontendRoles
     * @return Optional boolean, present if the workflow ran with a result of the delete operation.
     * @throws DotSecurityException
     * @throws DotDataException
     */
    private Optional<Boolean> checkAndRunDestroyAsWorkflow(final Contentlet contentletIn, final User user,
            final boolean respectFrontendRoles) throws DotSecurityException, DotDataException {

        // if already on workflow or has an actionid skip this method.
        if (this.isDisableWorkflow(contentletIn)
                || this.isWorkflowInProgress(contentletIn)
                || this.isInvalidContentTypeForWorkflow(contentletIn)
                || UtilMethods.isSet(contentletIn.getActionId())) {

            return Optional.empty();
        }

        final WorkflowAPI workflowAPI = APILocator.getWorkflowAPI();
        final Optional<WorkflowAction> workflowActionOpt =
                workflowAPI.findActionMappedBySystemActionContentlet
                        (contentletIn, SystemAction.DESTROY, user);

        if (workflowActionOpt.isPresent()) {

            final String title    = contentletIn.getTitle();
            final String actionId = workflowActionOpt.get().getId();

            // if the default action is in the avalable actions for the content.
            if (!isDefaultActionOnAvailableActions(contentletIn, user, workflowAPI, actionId)) {
                return Optional.empty();
            }

            Logger.info(this, () -> "The contentlet: " + contentletIn.getIdentifier() + " hasn't action id set"
                    + " using the default action: " + actionId);

            // if the action has a destroy action, we skip the current checkin
            if (workflowActionOpt.get().hasDestroyActionlet()) {

                Logger.info(this, () -> "The action: " + actionId + " has a destroy contentlet actionlet"
                        + " so firing a workflow and skipping the current destroy for the contentlet: " + contentletIn.getIdentifier());

                contentletIn.setActionId(actionId);
                contentletIn.setProperty(Contentlet.WORKFLOW_IN_PROGRESS, Boolean.TRUE);

                final WorkflowProcessor processor = workflowAPI.fireWorkflowPreCheckin(contentletIn, user);
                workflowAPI.fireWorkflowPostCheckin(processor);
                if (processor.getContextMap().containsKey("destroy")) {

                    return Optional.ofNullable((Boolean)processor.getContextMap().get("destroy"));
                }

                return Optional.ofNullable(false);
            }

            Logger.info(this, () -> "The action: " + contentletIn.getIdentifier() + " hasn't a destroy contentlet actionlet"
                    + " so including just the action to the contentlet: " + title);

            contentletIn.setActionId(actionId);
        }

        return Optional.empty();
    }

    @Override
    public boolean destroy(final Contentlet contentlet, final User user, final boolean respectFrontendRoles) throws DotDataException,DotSecurityException {

        final Optional<Boolean> deleteOpt = this.checkAndRunDestroyAsWorkflow(contentlet, user, respectFrontendRoles);
        if (deleteOpt.isPresent()) {

            Logger.info(this, "A Workflow has been ran instead of destroy the contentlet: " +
                    contentlet.getIdentifier());

            return deleteOpt.get();
        }

        final List<Contentlet> contentlets = new ArrayList<>();
        contentlets.add(contentlet);
        try {
            
            return this.destroy(contentlets, user, respectFrontendRoles);
        } catch(DotDataException | DotSecurityException e) {
            
            this.logContentletActivity(contentlets, "Error Destroying Content", user);
            throw e;
        }
    }

    @WrapInTransaction
    @Override
    public boolean destroy(final List<Contentlet> contentlets, final User user, final boolean respectFrontendRoles) throws DotDataException,
            DotSecurityException {

        boolean destroyed = false;

        if (contentlets == null || contentlets.size() == 0) {
            
            Logger.info(this, "No contents passed to delete so returning");
            return false;
        }

        final List<Contentlet> contentletsToDelete = new ArrayList<>();
        for (final Contentlet contentlet : contentlets) {

            final Optional<Boolean> deleteOpt = this.checkAndRunDestroyAsWorkflow(contentlet, user, respectFrontendRoles);
            if (!deleteOpt.isPresent()) {

                contentletsToDelete.add(contentlet);
            } else {

                Logger.info(this, "A Workflow has been ran instead of destroy the contentlet: " +
                        contentlet.getIdentifier());
                destroyed |= deleteOpt.get();
            }
        }

        return  !contentletsToDelete.isEmpty()?
             this.internalDestroy(contentletsToDelete, user, respectFrontendRoles):destroyed;
    }

    private boolean internalDestroy (final List<Contentlet> contentlets, final User user, final boolean respectFrontendRoles) throws DotSecurityException, DotDataException {

        this.logContentletActivity(contentlets, "Destroying Content", user);

        for (final Contentlet contentlet : contentlets) {

            if (StringPool.BLANK.equals(contentlet.getInode())) {

                this.logContentletActivity(contentlet, "Error Destroying Content", user);
                throw new DotContentletStateException(CAN_T_CHANGE_STATE_OF_CHECKED_OUT_CONTENT);
            }

            final boolean bringOldVersions  = false;  // we do not want old version in order to be more efficient
            final List<Contentlet> versions =  this.findAllVersions(APILocator.getIdentifierAPI().find(contentlet.getIdentifier()), bringOldVersions,
                    user, respectFrontendRoles);

            for (final Contentlet version : versions) {
                this.canLock(version, user);
            }
        }

        final List<Contentlet> filterContentlets = this.permissionAPI.filterCollection(contentlets, PermissionAPI.PERMISSION_PUBLISH,
                respectFrontendRoles, user);

        if (filterContentlets.size() != contentlets.size()) {

            this.logContentletActivity(contentlets, "Error Destroying Content", user);
            throw new DotSecurityException("User: " + (user != null ? user.getUserId() : "Unknown")
                    + " does not have permission to destroy some or all of the contentlets");
        }

        return this.destroyContentlets(contentlets, user, respectFrontendRoles);
    }

    private void forceUnpublishArchive (final Contentlet contentlet, final User user)
            throws DotSecurityException, DotDataException {

        // Force unpublishing and archiving the contentlet
        try{
            if (contentlet.isLive()) {
                unpublish(contentlet, user, false, 0);
            }
            if (!contentlet.isArchived()) {
                archive(contentlet, user, false, true);
            }
        }
        // make destroy more robust if we cannot find ContentletVersionInfo
        // keep going
        catch(DotStateException e){
            Logger.debug(this, e.getMessage());
        }
    }

    private void deleteRelationships(final Contentlet contentlet, final User user, final boolean respectFrontendRoles)
            throws DotSecurityException, DotDataException {

        final List<Relationship> relationships =
                APILocator.getRelationshipAPI().byContentType(contentlet.getStructure());
        // Remove related contents
        for (final Relationship relationship : relationships) {
            deleteRelatedContent(contentlet, relationship, user, respectFrontendRoles);
        }
    }

    private void deleteMultitrees(final Contentlet contentlet, final User user) throws DotDataException, DotSecurityException {

        final List<MultiTree> multiTrees = APILocator.getMultiTreeAPI().getMultiTreesByChild(contentlet.getIdentifier());

        for (final MultiTree multiTree : multiTrees) {

            final Identifier pageIdentifier = APILocator.getIdentifierAPI().find(multiTree.getHtmlPage());
            if (pageIdentifier != null && UtilMethods.isSet(pageIdentifier.getInode())) {

                try {

                    final IHTMLPage page = loadPageByIdentifier(pageIdentifier.getId(),
                            false, contentlet.getLanguageId(), user, false);
                    if (page != null && UtilMethods.isSet(page.getIdentifier())) {

                        new PageLoader().invalidate(page);
                    }
                } catch(DotStateException dcse) {

                    Logger.warn(this.getClass(), "Page with id:" +pageIdentifier.getId() +" does not exist" );
                }
            }

            APILocator.getMultiTreeAPI().deleteMultiTree(multiTree);
        }
    }

    /**
     * Completely destroys the given list of {@link Contentlet} objects
     * (versions, relationships, associated contents, binary files) in all of
     * their languages.
     *
     * @param contentlets
     *            - The list of contentlets that will be completely destroyed.
     * @param user
     *            - The {@link User} performing this action.
     * @param respectFrontendRoles
     *            -
     * @return If the contentlets were successfully destroyed, returns
     *         {@code true}. Otherwise, returns {@code false}.
     * @throws DotDataException
     *             An error occurred when deleting the information from the
     *             database.
     * @throws DotSecurityException
     *             The specified user does not have the required permissions to
     *             perform this action.
     */
    private boolean destroyContentlets(final List<Contentlet> contentlets, final User user, final boolean respectFrontendRoles)
            throws DotDataException, DotSecurityException {

        boolean noErrors = true;
        final List<Contentlet> contentletsVersion     = new ArrayList<>();
        // Log contentlet identifiers that we are going to destroy
        AdminLogger.log(this.getClass(), "destroy",
                "User trying to destroy the following contents: " +
                        contentlets.stream().map(Contentlet::getIdentifier).collect(Collectors.toSet()), user);
        final Iterator<Contentlet> contentletIterator = contentlets.iterator();
        while (contentletIterator.hasNext()) {

            final Contentlet contentlet = contentletIterator.next();
            contentlet.getMap().put(Contentlet.DONT_VALIDATE_ME, true);
            this.forceUnpublishArchiveOnDestroy(user, contentlet);
            APILocator.getWorkflowAPI().deleteWorkflowTaskByContentletIdAnyLanguage(contentlet, user);

            // Remove Rules with this contentlet as Parent.
            try {

                APILocator.getRulesAPI().deleteRulesByParent(contentlet, user, respectFrontendRoles);
            } catch (InvalidLicenseException ilexp) {

                Logger.warn(this, "An enterprise license is required to delete rules under pages.");
            }

            // Remove category associations
            this.categoryAPI.removeChildren(contentlet, APILocator.getUserAPI().getSystemUser(), true);
            this.categoryAPI.removeParents(contentlet, APILocator.getUserAPI().getSystemUser(), true);
            this.deleteRelationships(contentlet, user, respectFrontendRoles);

            contentletsVersion.addAll(findAllVersions(APILocator.getIdentifierAPI().find(contentlet.getIdentifier()), user,
                    respectFrontendRoles));
            contentletsVersion.forEach(contentletLanguage -> contentletLanguage.setIndexPolicy(contentlet.getIndexPolicy()));
            // Remove page contents (if the content is a Content Page)
            this.deleteMultitrees(contentlet, user);
            this.logContentletActivity(contentlet, "Content Destroyed", user);
        }

        this.backupDestroyedContentlets(contentlets, user);

        // Delete all the versions of the contentlets to delete
        this.contentFactory.delete(contentletsVersion);
        // Remove the contentlets from the Elastic index and cache
        for (final Contentlet contentlet : contentletsVersion) {

            CacheLocator.getIdentifierCache().removeFromCacheByVersionable(contentlet);
        }

        this.deleteBinaryFiles(contentletsVersion, null);
        this.deleteElementFromPublishQueueTable(contentlets);
        this.destroyMetadata(contentlets);

        return noErrors;
    }

    /**
     * at destroying/deleting time this will take care of removing all metadata entries
     * @param contentlets
     */
    private void destroyMetadata(final List<Contentlet> contentlets){
        for (final Contentlet contentlet:contentlets){
            fileMetadataAPI.removeMetadata(contentlet);
            Logger.debug(ESContentletAPIImpl.class,String.format("metadata removed for %s",contentlet.getIdentifier()));
        }
        Logger.debug(ESContentletAPIImpl.class,String.format("Done removing metadata for %d elements.",contentlets.size()));
    }

    private void forceUnpublishArchiveOnDestroy(final User user, final Contentlet contentlet)
            throws DotSecurityException, DotDataException {

        // it could be into a step, so we do not want to move.
        final Optional<Boolean> disableWorkflowOpt = this.getDisableWorkflow (contentlet);
        contentlet.getMap().put(Contentlet.DISABLE_WORKFLOW, true);
        this.forceUnpublishArchive(contentlet, user);

        contentlet.getMap().put(Contentlet.DISABLE_WORKFLOW, disableWorkflowOpt.isPresent()?
                disableWorkflowOpt.get(): null);
    }

    private Optional<Boolean> getDisableWorkflow(final Contentlet contentlet) {

        if (!contentlet.getMap().containsKey(Contentlet.DISABLE_WORKFLOW)) {

            return Optional.empty();
        }

        return Optional.ofNullable((boolean)contentlet.getMap().get(Contentlet.DISABLE_WORKFLOW));
    }

    private void deleteElementFromPublishQueueTable(final List<Contentlet> contentlets) {

        for (final Contentlet contentlet : contentlets) {

            try {

                PublisherAPI.getInstance().deleteElementFromPublishQueueTable(contentlet.getIdentifier());
            } catch (DotPublisherException e) {
                Logger.error(getClass(),
                        "Error destroying Contentlet from Publishing Queue with Identifier: " + contentlet.getIdentifier());
                Logger.debug(getClass(),
                        "Error destroying Contentlet from Publishing Queue with Identifier: " + contentlet.getIdentifier(),
                        e);
            }
        }
    }

    private void backupDestroyedContentlets(final List<Contentlet> contentlets, final User user) {

        if (contentlets.size() > 0) {

            final XStream xstream = new XStream(new DomDriver());
            final File backupFolder = new File(backupPath);
            if (!backupFolder.exists()) {

                backupFolder.mkdirs();
            }

            for (final Contentlet contentlet : contentlets) {

                final Structure structure = contentlet.getStructure();
                final List<Field> fields  = structure.getFields();
                final List<File> filelist = new ArrayList<>();

                File file = null;
                for (final Field field : fields) {

                    if (field.getFieldType().equals(FieldType.BINARY.toString())) {
                        try {

                            file = getBinaryFile(contentlet.getInode(), field.getVelocityVarName(), user);
                        } catch (Exception ex) {
                            Logger.debug(this, ex.getMessage(), ex);
                        }

                        if (file != null) {

                            filelist.add(file);
                        }
                    }
                }

               final File filePath =  new File(backupPath + File.separator
                    + contentlet.getIdentifier());
               filePath.mkdirs();

               final File _writingwbin = new File(filePath,  contentlet.getIdentifier().toString()  + ".xml");

               try (BufferedOutputStream bufferedOutputStream = new BufferedOutputStream
                      (Files.newOutputStream(_writingwbin.toPath()))) {

                   xstream.toXML(contentlet, bufferedOutputStream);
                   for(final File fileChild : filelist) {

                       final File child = new File(filePath, fileChild.getName());
                       FileUtil.move(fileChild,child );
                   }
               } catch (IOException e) {
                   Logger.error(this,
                          "Error processing the file for contentlet with Identifier: " + contentlet.getIdentifier(), e);
               }
            }
        }
    } // backupDestroyedContentlets.

    /**
     * Deletes the specified list of {@link Contentlet} objects ONLY in the
     * specified language. If any of the specified contentlets is not archived,
     * an exception will be thrown. If there's only one language for a given
     * contentlet, the object will be destroyed.
     *
     * @param contentlets
     *            - The list of contentlets that will be deleted.
     * @param user
     *            - The {@link User} performing this action.
     * @param respectFrontendRoles
     *            -
     * @param isDeletingAHost
     *            - If the code calling this method is trying to delete a given
     *            Site (host), set to {@code true}. Otherwise, set to
     *            {@code false}.
     * @return If the contentlets were successfully deleted, returns
     *         {@code true}. Otherwise, returns {@code false}.
     * @throws DotDataException
     *             An error occurred when deleting the information from the
     *             database.
     * @throws DotSecurityException
     *             The specified user does not have the required permissions to
     *             perform this action.
     * @throws DotStateException
     *             One of the specified contentlets is not archived.
     */
    private boolean deleteContentlets(final List<Contentlet> contentlets, final User user,
                                      final boolean respectFrontendRoles, final boolean isDeletingAHost) throws DotDataException,
            DotSecurityException {

        boolean noErrors = true;

        if(contentlets == null || contentlets.size() == 0) {

            Logger.info(this, "No contents passed to delete so returning");
            noErrors = false;
            return noErrors;
        }

        this.logContentletActivity(contentlets, "Deleting Content", user);

        final List<Contentlet> filteredContentlets = this.validateAndFilterContentletsToDelete(
                contentlets, user, respectFrontendRoles);

        if(filteredContentlets.size() != contentlets.size()) {

            this.logContentletActivity(contentlets, "Error Deleting Content", user);
            throw new DotSecurityException("User: "+ (user != null ? user.getUserId() : "Unknown")
                    +" does not have permission to delete some or all of the contentlets");
        }

        // Log contentlet identifiers that we are going to delete
        final HashSet<String> contentletIdentifiers   = new HashSet<>();
        for (final Contentlet contentlet : contentlets) {

            contentletIdentifiers.add(contentlet.getIdentifier());
        }

        AdminLogger.log(this.getClass(), "delete", "User trying to delete the following contents: " +
                contentletIdentifiers.toString(), user);

        final HashSet<String> deletedIdentifiers      = new HashSet();
        final Iterator<Contentlet> contentletIterator = filteredContentlets.iterator();
        while (contentletIterator.hasNext()) {

            this.deleteContentlet(contentlets, user, isDeletingAHost,
                    deletedIdentifiers, contentletIterator.next());
        }

        return noErrors;
    }

    private void deleteContentlet(final List<Contentlet> contentlets, final User user, final boolean isDeletingAHost,
            final HashSet<String> deletedIdentifiers, final Contentlet contentletToDelete)
            throws DotDataException, DotSecurityException {

        //If we are deleting a Site/Host, we can call directly the destroy method.
        //No need to validate anything.
        if (isDeletingAHost) {
            //We need to make sure that we only destroy a identifier once.
            //If the contentlet has several languages we could send same identifier several times.
            if(!deletedIdentifiers.contains(contentletToDelete.getIdentifier())) {

                contentletToDelete.setProperty(Contentlet.DONT_VALIDATE_ME, true);
                this.destroyContentlets(Lists.newArrayList(contentletToDelete), user, false);
            }
        } else {

            if (contentletToDelete.isHTMLPage()) {

                unlinkRelatedContentType(user, contentletToDelete);
            }

            //If we are not deleting a site, the course of action will depend
            // on the amount of languages of each contentlet.

            // Find all multi-language working contentlets
            final List<Contentlet> otherLanguageCons = this.contentFactory.getContentletsByIdentifier(contentletToDelete.getIdentifier());
            if (otherLanguageCons.size() == 1) {

                this.destroyContentlets(Lists.newArrayList(contentletToDelete), user, false);
            } else if (otherLanguageCons.size() > 1) {

                if(!contentletToDelete.isArchived() && contentletToDelete.getMap().get(Contentlet.DONT_VALIDATE_ME) == null) {

                    this.logContentletActivity(contentletToDelete, "Error Deleting Content", user);
                    final String errorMsg = "Contentlet with Inode " + contentletToDelete.getInode()
                            + " cannot be deleted because it's not archived. Please archive it first before deleting it.";
                    Logger.error(this, errorMsg);
                    APILocator
                            .getNotificationAPI().generateNotification(errorMsg, NotificationLevel.INFO, user.getUserId());
                    throw new DotStateException(errorMsg);
                }

                //TODO we still have several things that need cleaning here:
                //TODO https://github.com/dotCMS/core/issues/9146
                final Identifier identifier                      = APILocator.getIdentifierAPI().find(contentletToDelete.getIdentifier());
                final List<Contentlet> allVersionsList           = this.findAllVersions(identifier, user,false);
                final List <Contentlet> contentletsLanguageList  = allVersionsList.stream().
                        filter(contentlet -> contentlet.getLanguageId() == contentletToDelete.getLanguageId())
                        .collect(Collectors.toList());
                contentletsLanguageList.forEach(contentletLanguage -> contentletLanguage.setIndexPolicy(contentletToDelete.getIndexPolicy()));
                this.contentFactory.delete(contentletsLanguageList, false);

                for (final Contentlet contentlet : contentlets) {

                    try {

                        PublisherAPI.getInstance().deleteElementFromPublishQueueTable(contentlet.getIdentifier(),
                                contentlet.getLanguageId());
                    } catch (DotPublisherException e) {

                        Logger.error(getClass(), "Error deleting Contentlet from Publishing Queue with Identifier: " + contentlet.getIdentifier());
                        Logger.debug(getClass(), "Error deleting Contentlet from Publishing Queue with Identifier: " + contentlet.getIdentifier(), e);
                    }
                }
            }
        }

        deletedIdentifiers.add(contentletToDelete.getIdentifier());
        this.sendDeleteEvent(contentletToDelete);
    }

    private List<Contentlet> validateAndFilterContentletsToDelete(final List<Contentlet> contentlets,
            final User user, final boolean respectFrontendRoles) throws DotDataException, DotSecurityException {

        for (final Contentlet contentlet : contentlets) {

            if(!contentlet.isArchived() && contentlet.validateMe()) {

                throw new DotContentletStateException(
                    getLocalizedMessageOrDefault(user, "Failed-to-delete-unarchived-content", FAILED_TO_DELETE_UNARCHIVED_CONTENT, getClass())
                );
            }

            if(contentlet.getInode().equals("")) {

                logContentletActivity(contentlet, "Error Deleting Content", user);
                throw new DotContentletStateException(CAN_T_CHANGE_STATE_OF_CHECKED_OUT_CONTENT);
            }

            this.canLock(contentlet, user);
        }

        return this.permissionAPI.filterCollection(contentlets,
                PermissionAPI.PERMISSION_PUBLISH, respectFrontendRoles, user);
    }

    private void sendDeleteEvent (final Contentlet contentlet) throws DotHibernateException {
        HibernateUtil.addCommitListener(() -> this.contentletSystemEventUtil.pushDeleteEvent(contentlet), 1000);
    }

    /**
     * Verifies if a page is being used as a detail page for any content type
     * @param user
     * @param c
     * @throws DotDataException
     * @throws LanguageException
     */
    private void unlinkRelatedContentType(User user, Contentlet c)
            throws DotDataException{
        ContentTypeAPI contentTypeAPI = APILocator.getContentTypeAPI(user);
        List<ContentType> relatedContentTypes = contentTypeAPI.search("page_detail='" + c.getIdentifier() + "'");
        HTMLPageAssetAPI htmlPageAssetAPI = APILocator.getHTMLPageAssetAPI();
        String uri = htmlPageAssetAPI.fromContentlet(c).getURI();
        //Verifies if the page is related to any content type
        if (UtilMethods.isSet(relatedContentTypes)){

            //Unlinking url map and detail page
            relatedContentTypes.forEach((ContentType contentType) -> {
                try {
                    contentTypeAPI.unlinkPageFromContentType(contentType);
                } catch (DotSecurityException | DotDataException e) {
                    throw new RuntimeException(e);
                }
            });

            StringBuilder relatedPagesMessage = new StringBuilder();
            try {
                relatedPagesMessage.append(UtilMethods.escapeSingleQuotes(LanguageUtil.get(user,
                        "HTML-Page-related-content-type-delete-warning")));
            } catch (LanguageException e) {
                Logger.warn(this, e.getMessage());
            }

            relatedPagesMessage.append(relatedContentTypes.stream()
                    .map((ContentType t)  -> t.name() + " - Detail Page: " + uri)
                    .collect(Collectors.joining("<br/>")));



            Logger.warn(this, relatedPagesMessage.toString());
        }
    }

    @WrapInTransaction
    @Override
    public void deleteAllVersionsandBackup(List<Contentlet> contentlets, User user, boolean respectFrontendRoles) throws DotDataException,DotSecurityException {
        if(contentlets == null || contentlets.size() == 0){
            Logger.info(this, "No contents passed to delete so returning");
            return;
        }
        for (Contentlet con : contentlets)
            if(con.getInode().equals(""))
                throw new DotContentletStateException(CAN_T_CHANGE_STATE_OF_CHECKED_OUT_CONTENT);
        List<Contentlet> perCons = permissionAPI.filterCollection(contentlets, PermissionAPI.PERMISSION_PUBLISH, respectFrontendRoles, user);
        List<Contentlet> contentletsVersion = new ArrayList<Contentlet>();
        contentletsVersion.addAll(contentlets);

        if(perCons.size() != contentlets.size()){
            throw new DotSecurityException("User: "+ (user != null ? user.getUserId() : "Unknown")
                    +" does not have permission to delete some or all of the contentlets");
        }
        for (Contentlet con : contentlets) {
            categoryAPI.removeChildren(con, APILocator.getUserAPI().getSystemUser(), true);
            categoryAPI.removeParents(con, APILocator.getUserAPI().getSystemUser(), true);
            List<Relationship> rels = APILocator.getRelationshipAPI().byContentType(con.getStructure());
            for(Relationship relationship :  rels){
                deleteRelatedContent(con,relationship,user,respectFrontendRoles);
            }

            contentletsVersion.addAll(findAllVersions(APILocator.getIdentifierAPI().find(con.getIdentifier()), user, respectFrontendRoles));
        }

        List<String> contentletInodes = new ArrayList<String>();
        for (Iterator<Contentlet> iter = contentletsVersion.iterator(); iter.hasNext();) {
            Contentlet element = iter.next();
            contentletInodes.add(element.getInode());
        }

        contentFactory.delete(contentletsVersion);

        for (Contentlet contentlet : perCons) {
            indexAPI.removeContentFromIndex(contentlet);
            CacheLocator.getIdentifierCache().removeFromCacheByVersionable(contentlet);
        }

        if (contentlets.size() > 0) {
            XStream _xstream = new XStream(new DomDriver());
            Date date = new Date();
            SimpleDateFormat sdf = new SimpleDateFormat("dd-MM-yyyy_HH-mm-ss");
            String lastmoddate = sdf.format(date);
            File _writing = null;

            File backupFolder = new File(backupPath);
            if (!backupFolder.exists()) {
                backupFolder.mkdirs();
            }
            _writing = new File(backupPath + File.separator + lastmoddate + "_" + "deletedcontentlets" + ".xml");

            BufferedOutputStream _bout = null;
            try {
                _bout = new BufferedOutputStream(Files.newOutputStream(_writing.toPath()));
            } catch (IOException e) {
                Logger.error(this, e.getMessage());
            } finally{
                try {
                    _bout.close();
                } catch (IOException e) {
                    Logger.error(this, e.getMessage());
                }
            }
            _xstream.toXML(contentlets, _bout);
        }
        deleteBinaryFiles(contentletsVersion,null);

    }

    @WrapInTransaction
    @Override
    public void delete(List<Contentlet> contentlets, User user, boolean respectFrontendRoles, boolean allVersions) throws DotDataException,DotSecurityException {
        for (Contentlet con : contentlets){
            if(con.getInode().equals("")) {
                throw new DotContentletStateException(CAN_T_CHANGE_STATE_OF_CHECKED_OUT_CONTENT);
            }
            if(!canLock(con, user)){
                throw new DotContentletStateException("Content Object is locked and cannot be deleted:" + con.getIdentifier());
            }
        }
        List<Contentlet> perCons = permissionAPI.filterCollection(contentlets, PermissionAPI.PERMISSION_PUBLISH, respectFrontendRoles, user);
        List<Contentlet> contentletsVersion = new ArrayList<Contentlet>();
        contentletsVersion.addAll(contentlets);

        if(perCons.size() != contentlets.size()){
            throw new DotSecurityException("User: "+ (user != null ? user.getUserId() : "Unknown")
                    + " does not have permission to delete some or all of the contentlets");
        }
        for (Contentlet con : contentlets) {
            categoryAPI.removeChildren(con, APILocator.getUserAPI().getSystemUser(), true);
            categoryAPI.removeParents(con, APILocator.getUserAPI().getSystemUser(), true);
            List<Relationship> rels = APILocator.getRelationshipAPI().byContentType(con.getStructure());
            for(Relationship relationship :  rels){
                deleteRelatedContent(con,relationship,user,respectFrontendRoles);
            }

        }

        List<String> contentletInodes = new ArrayList<String>();
        for (Iterator<Contentlet> iter = contentletsVersion.iterator(); iter.hasNext();) {
            Contentlet element = iter.next();
            contentletInodes.add(element.getInode());
        }

        contentFactory.delete(contentletsVersion);

        for (Contentlet contentlet : perCons) {
            indexAPI.removeContentFromIndex(contentlet);
            CacheLocator.getIdentifierCache().removeFromCacheByVersionable(contentlet);
        }

        deleteBinaryFiles(contentletsVersion,null);

    }

    @WrapInTransaction
    @Override
    public void deleteVersion(Contentlet contentlet, User user,boolean respectFrontendRoles) throws DotDataException,DotSecurityException {
        if(contentlet == null){
            Logger.info(this, "No contents passed to delete so returning");
            return;
        }
        if(contentlet.getInode().equals(""))
            throw new DotContentletStateException(CAN_T_CHANGE_STATE_OF_CHECKED_OUT_CONTENT);
        if(!permissionAPI.doesUserHavePermission(contentlet, PermissionAPI.PERMISSION_PUBLISH, user)){
            throw new DotSecurityException("User: "+ (user != null ? user.getUserId() : "Unknown")
                    + " does not have permission to delete some or all of the contentlets");
        }

        ArrayList<Contentlet> contentlets = new ArrayList<Contentlet>();
        contentlets.add(contentlet);
        contentFactory.deleteVersion(contentlet);

        Optional<ContentletVersionInfo> cinfo=APILocator.getVersionableAPI().getContentletVersionInfo(
                contentlet.getIdentifier(), contentlet.getLanguageId());

        if(cinfo.isPresent() && (cinfo.get().getWorkingInode().equals(contentlet.getInode()) ||
                (InodeUtils.isSet(cinfo.get().getLiveInode())
                        && cinfo.get().getLiveInode().equals(contentlet.getInode())))) {
            // we remove from index if it is the working or live version
            indexAPI.removeContentFromIndex(contentlet);
        }

        CacheLocator.getIdentifierCache().removeFromCacheByVersionable(contentlet);

        deleteBinaryFiles(contentlets,null);

        fileMetadataAPI.removeVersionMetadata(contentlet);

    }

    @WrapInTransaction
    @Override
    public void archive(final Contentlet contentlet, final User user, final boolean respectFrontendRoles)
            throws DotDataException, DotSecurityException, DotContentletStateException {

        archive(contentlet, user, respectFrontendRoles, false);
    }

    /**
     * check if a workflow may be run instead of the archive api call itself.
     * @param contentletIn
     * @param user
     * @param respectFrontendRoles
     * @return Optional Contentlet, present is the workflow ran and returns the contentlet archived.
     * @throws DotSecurityException
     * @throws DotDataException
     */
    private Optional<Contentlet> checkAndRunArchiveAsWorkflow(final Contentlet contentletIn, final User user,
                                                       final boolean respectFrontendRoles) throws DotSecurityException, DotDataException {

        // if already on workflow or has an actionid skip this method.
        if (this.isDisableWorkflow(contentletIn)
                || this.isWorkflowInProgress(contentletIn)
                || this.isInvalidContentTypeForWorkflow(contentletIn)
                || UtilMethods.isSet(contentletIn.getActionId())) {

            return Optional.empty();
        }

        final WorkflowAPI workflowAPI = APILocator.getWorkflowAPI();
        final Optional<WorkflowAction> workflowActionOpt =
                workflowAPI.findActionMappedBySystemActionContentlet
                        (contentletIn, SystemAction.ARCHIVE, user);

        if (workflowActionOpt.isPresent()) {

            final String title    = contentletIn.getTitle();
            final String actionId = workflowActionOpt.get().getId();

            // if the default action is in the avalable actions for the content.
            if (!isDefaultActionOnAvailableActions(contentletIn, user, workflowAPI, actionId)) {
                return Optional.empty();
            }

            Logger.info(this, () -> "The contentlet: " + contentletIn.getIdentifier() + " hasn't action id set"
                    + " using the default action: " + actionId);

            // if the action has a save action, we skip the current checkin
            if (workflowActionOpt.get().hasArchiveActionlet()) {

                Logger.info(this, () -> "The action: " + actionId + " has an archive contentlet actionlet"
                        + " so firing a workflow and skipping the current archive for the contentlet: " + contentletIn.getIdentifier());

                return Optional.ofNullable(workflowAPI.fireContentWorkflow(contentletIn,
                        new ContentletDependencies.Builder().workflowActionId(actionId)
                                .modUser(user)
                                .respectAnonymousPermissions(respectFrontendRoles)
                                .build()
                ));
            }

            Logger.info(this, () -> "The action: " + contentletIn.getIdentifier() + " hasn't a archive contentlet actionlet"
                    + " so including just the action to the contentlet: " + title);

            contentletIn.setActionId(actionId);
        }

        return Optional.empty();
    }

    private void archive(final Contentlet contentlet, final User user, final boolean respectFrontendRoles, final boolean isDestroy)
            throws DotDataException,DotSecurityException, DotContentletStateException {

        this.logContentletActivity(contentlet, "Archiving Content", user);

        try {

            if(contentlet.getInode().equals(StringPool.BLANK)) {

                throw new DotContentletStateException(CAN_T_CHANGE_STATE_OF_CHECKED_OUT_CONTENT);
            }

            final Optional<Contentlet> contentletOpt = this.checkAndRunArchiveAsWorkflow(contentlet, user, respectFrontendRoles);
            if (contentletOpt.isPresent()) {

                Logger.info(this, "A Workflow has been ran instead of archive the contentlet: " +
                        contentlet.getIdentifier());
                if (!contentlet.getInode().equals(contentletOpt.get().getInode())) {
                    this.copyProperties(contentlet, contentletOpt.get().getMap());
                }
                return;
            }

            internalArchive(contentlet, user, respectFrontendRoles, isDestroy);
        } catch(DotDataException | DotStateException| DotSecurityException e) {

            final String errorMsg = "Error archiving content with Identifier [" + contentlet.getIdentifier() + "]: "
                    + e.getMessage();
            Logger.warn(this, errorMsg);
            logContentletActivity(contentlet, errorMsg, user);
            throw e;
        }

        logContentletActivity(contentlet, "Content Archived", user);
    }

    private void internalArchive(final Contentlet contentlet, final User user, final boolean respectFrontendRoles,
            final boolean isDestroy) throws DotDataException, DotSecurityException {

        if(!permissionAPI.doesUserHavePermission(contentlet, PermissionAPI.PERMISSION_EDIT, user, respectFrontendRoles)) {

            throw new DotSecurityException("User: " + (user != null ? user.getUserId() : "Unknown") + " does not " +
                    "have permission to edit the contentlet with Identifier [" + contentlet.getIdentifier() + "]");
        }

        final IndexPolicy indexPolicy              = contentlet.getIndexPolicy();
        final IndexPolicy  indexPolicyDependencies = contentlet.getIndexPolicyDependencies();
        final Contentlet workingContentlet = findContentletByIdentifier(contentlet.getIdentifier(),
                false, contentlet.getLanguageId(), user, respectFrontendRoles);

        if(workingContentlet==null) {
            return;
        }

        Contentlet liveContentlet = null;

        try {

            liveContentlet = findContentletByIdentifier(contentlet.getIdentifier(), true, contentlet.getLanguageId(), user, respectFrontendRoles);
        } catch (DotContentletStateException ce) {

            Logger.debug(this,"No live contentlet found for identifier = " + contentlet.getIdentifier());
        }

        this.canLock(contentlet, user);
        final User modUser = getModUser(workingContentlet);

        if(modUser != null) {

            workingContentlet.setModUser(modUser.getUserId());
        }

        // If the user calling this method is System, no other condition is required.
        // Note: no need to validate this on DELETE SITE/HOST.
        if (contentlet.getMap().get(Contentlet.DONT_VALIDATE_ME) != null || this.canLock(contentlet, user)) {

            this.internalArchive(contentlet, user, respectFrontendRoles, isDestroy, indexPolicy,
                    indexPolicyDependencies, workingContentlet, liveContentlet);
        } else {

            throw new DotContentletStateException("Contentlet with Identifier '" + contentlet.getIdentifier() +
                    "' must be unlocked before being archived");
        }
    } // internalArchive.

    private void internalArchive(final Contentlet contentlet, final User user, final boolean respectFrontendRoles,
            final boolean isDestroy, final IndexPolicy indexPolicy, final IndexPolicy indexPolicyDependencies,
            final Contentlet workingContentlet, final Contentlet liveContentlet)
            throws DotDataException, DotSecurityException {

        if (liveContentlet != null && InodeUtils.isSet(liveContentlet.getInode())) {

            APILocator.getVersionableAPI().removeLive(liveContentlet);

            if (!isDestroy) {

                this.indexAPI.removeContentFromLiveIndex(liveContentlet);
            }
        }

        // sets deleted to true
        APILocator.getVersionableAPI().setDeleted(workingContentlet, true);

        // Updating lucene index
        workingContentlet.setIndexPolicy(indexPolicy);
        workingContentlet.setIndexPolicyDependencies(indexPolicyDependencies);
        if (!isDestroy) {

            this.indexAPI.addContentToIndex(workingContentlet);
        }

        this.archiveFileAsset(contentlet, user, respectFrontendRoles);

        new ContentletLoader().invalidate(contentlet);

        this.publishRelatedHtmlPages(contentlet);
        CacheLocator.getContentletCache().remove(contentlet.getInode());
        if (contentlet.isHTMLPage()) {

            CacheLocator.getHTMLPageCache().remove(contentlet.getInode());
        }

        HibernateUtil.addCommitListener(() -> this.contentletSystemEventUtil.pushArchiveEvent(workingContentlet), 1000);
        HibernateUtil.addCommitListener(() -> localSystemEventsAPI.notify(new ContentletArchiveEvent(contentlet, user, true)));
    } // internalArchive.

    private void archiveFileAsset(final Contentlet contentlet, final User user, final boolean respectFrontendRoles)
            throws DotDataException, DotSecurityException {

        if(contentlet.getStructure().getStructureType() == Structure.STRUCTURE_TYPE_FILEASSET) {

            final Identifier identifier = APILocator.getIdentifierAPI().find(contentlet);
            CacheLocator.getCSSCache().remove(identifier.getHostId(), identifier.getPath(), true);
            CacheLocator.getCSSCache().remove(identifier.getHostId(), identifier.getPath(), false);
            //remove from navtoolcache
            final IFileAsset fileAsset = APILocator.getFileAssetAPI().fromContentlet(contentlet);
            if(fileAsset.isShowOnMenu()) {

                final Folder folder = APILocator.getFolderAPI().findFolderByPath(identifier.getParentPath(),
                        identifier.getHostId() , user, respectFrontendRoles);
                RefreshMenus.deleteMenu(folder);
                CacheLocator.getNavToolCache().removeNav(identifier.getHostId(), folder.getInode());
            }
        }
    } // archiveFileAsset.

    private User getModUser(final Contentlet workingContentlet) {

        User modUser = null;

        try {

            modUser    = APILocator.getUserAPI().loadUserById(workingContentlet.getModUser(),
                    APILocator.systemUser(),false);
        } catch(Exception ex) {

            if(ex instanceof NoSuchUserException) {

                modUser =  APILocator.systemUser();
            }
        }
        return modUser;
    } // getModUser.

    // todo: everything should be in a transaction>????
    @Override
    public void archive(final List<Contentlet> contentlets, final User user, final boolean respectFrontendRoles) throws DotDataException, DotSecurityException {

        boolean stateError = false;
        for (final Contentlet contentlet : contentlets) {
            try {

                this.archive(contentlet, user, respectFrontendRoles);
            }catch (DotContentletStateException e) {

                Logger.error(this, e.getMessage(), e);
                stateError = true;
            }
        }

        if(stateError) {

            throw new DotContentletStateException("Unable to archive contentlets because one or more are locked");
        }

    }

    // Most of operations here are checking if the user can lock or permission.
    // the Transaction will place only on the setLocked, the rest of the method is ok to be just closeable.
    @CloseDBIfOpened
    @Override
    public void lock(final Contentlet contentlet, final User user,  boolean respectFrontendRoles) throws DotContentletStateException, DotDataException, DotSecurityException {

        if(contentlet == null) {

            throw new DotContentletStateException("The contentlet cannot Be null");
        }

        final String contentPushPublishDate = UtilMethods.get(contentlet.getStringProperty(Contentlet.WORKFLOW_PUBLISH_DATE), ND_SUPPLIER);
        final String contentPushExpireDate  = UtilMethods.get(contentlet.getStringProperty(Contentlet.WORKFLOW_EXPIRE_DATE),  ND_SUPPLIER);

        ActivityLogger.logInfo(getClass(), "Locking Content", "StartDate: " +contentPushPublishDate+ "; "
                + "EndDate: " +contentPushExpireDate + "; User:" + (user != null ? user.getUserId() : "Unknown")
                + "; ContentIdentifier: " + (contentlet != null ? contentlet.getIdentifier() : "Unknown"), contentlet.getHost());

        try {

            if(StringPool.BLANK.equals(contentlet.getInode())) {

                throw new DotContentletStateException(CAN_T_CHANGE_STATE_OF_CHECKED_OUT_CONTENT);
            }

            canLock(contentlet, user);

            // persists the webasset
            APILocator.getVersionableAPI().setLocked(contentlet, true, user);
            ThreadContextUtil.ifReindex(()-> indexAPI.addContentToIndex(contentlet, false));
        } catch(DotDataException | DotStateException| DotSecurityException e) {
            ActivityLogger.logInfo(getClass(), "Error Locking Content", "StartDate: " +contentPushPublishDate+ "; "
                    + "EndDate: " +contentPushExpireDate + "; User:" + (user != null ? user.getUserId() : "Unknown")
                    + "; ContentIdentifier: " + (contentlet != null ? contentlet.getIdentifier() : "Unknown"), contentlet.getHost());
            throw e;
        }

        ActivityLogger.logInfo(getClass(), "Content Locked", "StartDate: " +contentPushPublishDate+ "; "
                + "EndDate: " +contentPushExpireDate + "; User:" + (user != null ? user.getUserId() : "Unknown")
                + "; ContentIdentifier: " + (contentlet != null ? contentlet.getIdentifier() : "Unknown"), contentlet.getHost());
    }

    @Override
    public void reindex()throws DotReindexStateException {
        refreshAllContent();
    }

    @WrapInTransaction
    @Override
    public void reindex(Structure structure)throws DotReindexStateException {
        try {
            reindexQueueAPI.addStructureReindexEntries(structure.getInode());
        } catch (DotDataException e) {
            Logger.error(this, e.getMessage(), e);
            throw new DotReindexStateException("Unable to complete reindex: " + e.getMessage(),e);
        }
    }

    @Override
    public void reindex(Contentlet contentlet)throws DotReindexStateException, DotDataException{
        indexAPI.addContentToIndex(contentlet);
    }

    @WrapInTransaction
    @Override
    public void refresh(Structure structure) throws DotReindexStateException {
        try {
            reindexQueueAPI.addStructureReindexEntries(structure.getInode());
            //CacheLocator.getContentletCache().clearCache();
        } catch (DotDataException e) {
            Logger.error(this, e.getMessage(), e);
            throw new DotReindexStateException("Unable to complete reindex: " + e.getMessage(),e);
        }

    }
    
    @WrapInTransaction
    @Override
    public void refresh(ContentType type) throws DotReindexStateException {
        try {
            reindexQueueAPI.addStructureReindexEntries(type.id());
            //CacheLocator.getContentletCache().clearCache();
        } catch (DotDataException e) {
            Logger.error(this, e.getMessage(), e);
            throw new DotReindexStateException("Unable to complete reindex: " + e.getMessage(),e);
        }

    }
    /**
     *
     * @param contentlet
     * @throws DotReindexStateException
     * @throws DotDataException
     */
    private void refreshNoDeps(final Contentlet contentlet) throws DotReindexStateException,
            DotDataException {
        indexAPI.addContentToIndex(contentlet, false);

    }
    @CloseDBIfOpened
    @Override
    public void refresh(Contentlet contentlet) throws DotReindexStateException,
            DotDataException {
        indexAPI.addContentToIndex(contentlet);

    }

    @CloseDBIfOpened
    @Override
    public void refreshAllContent() throws DotReindexStateException {
        try {
            if(indexAPI.isInFullReindex()){
                return;
            }
            // we prepare the new index and aliases to point both old and new
            indexAPI.fullReindexStart();

            // delete failing records
            reindexQueueAPI.deleteFailedRecords();

            // new records to index
            reindexQueueAPI.addAllToReindexQueue();

        } catch (Exception e) {
            throw new DotReindexStateException(e.getMessage(),e);
        }

    }

    @WrapInTransaction
    @Override
    public void refreshContentUnderHost(Host host) throws DotReindexStateException {
        try {
            reindexQueueAPI.refreshContentUnderHost(host);
        } catch (DotDataException e) {
            Logger.error(this, e.getMessage(), e);
            throw new DotReindexStateException("Unable to complete reindex: " + e.getMessage(),e);
        }

    }

    @WrapInTransaction
    @Override
    public void refreshContentUnderFolder(Folder folder) throws DotReindexStateException {
        try {
            reindexQueueAPI.refreshContentUnderFolder(folder);
        } catch (DotDataException e) {
            Logger.error(this, e.getMessage(), e);
            throw new DotReindexStateException("Unable to complete reindex " + e.getMessage(),e);
        }

    }

    @WrapInTransaction
    @Override
    public void refreshContentUnderFolderPath ( String hostId, String folderPath ) throws DotReindexStateException {
        try {
            reindexQueueAPI.refreshContentUnderFolderPath(hostId, folderPath);
        } catch ( DotDataException e ) {
            Logger.error(this, e.getMessage(), e);
            throw new DotReindexStateException("Unable to complete reindex " + e.getMessage(),e);
        }
    }

    @WrapInTransaction
    @Override
    public void unpublish(final Contentlet contentlet, final User user, final boolean respectFrontendRoles) throws DotDataException,DotSecurityException, DotContentletStateException {

        if(StringPool.BLANK.equals(contentlet.getInode())) {

            throw new DotContentletStateException(CAN_T_CHANGE_STATE_OF_CHECKED_OUT_CONTENT);
        }

        if(!this.permissionAPI.doesUserHavePermission(contentlet, PermissionAPI.PERMISSION_PUBLISH, user, respectFrontendRoles)) {

            throw new DotSecurityException("User: " + (user != null ? user.getUserId() : "Unknown") + " cannot unpublish Contentlet");
        }

        unpublish(contentlet, user, respectFrontendRoles, ThreadContextUtil.isReindex()?-1:0);
    }

    /**
     * check if a workflow may be run instead of the unpublish api call itself.
     * @param contentletIn
     * @param user
     * @param respectFrontendRoles
     * @return Optional contentlet, present if ran the workflow, returns the contentlet unpublish
     * @throws DotSecurityException
     * @throws DotDataException
     */
     private Optional<Contentlet> checkAndRunUnpublishAsWorkflow(final Contentlet contentletIn, final User user,
                                                       final boolean respectFrontendRoles) throws DotSecurityException, DotDataException {

        // if already on workflow or has an actionid skip this method.
        if (this.isDisableWorkflow(contentletIn)
                || this.isWorkflowInProgress(contentletIn)
                || this.isInvalidContentTypeForWorkflow(contentletIn)
                || UtilMethods.isSet(contentletIn.getActionId())) {

            return Optional.empty();
        }

        final WorkflowAPI workflowAPI = APILocator.getWorkflowAPI();
        final Optional<WorkflowAction> workflowActionOpt =
                workflowAPI.findActionMappedBySystemActionContentlet
                        (contentletIn, SystemAction.UNPUBLISH, user);

        if (workflowActionOpt.isPresent()) {

            final String title    = contentletIn.getTitle();
            final String actionId = workflowActionOpt.get().getId();

            // if the default action is in the avalable actions for the content.
            if (!isDefaultActionOnAvailableActions(contentletIn, user, workflowAPI, actionId)) {
                return Optional.empty();
            }

            Logger.info(this, () -> "The contentlet: " + contentletIn.getIdentifier() + " hasn't action id set"
                    + " using the default action: " + actionId);

            // if the action has a save action, we skip the current checkin
            if (workflowActionOpt.get().hasUnpublishActionlet()) {

                Logger.info(this, () -> "The action: " + actionId + " has an unpublish contentlet actionlet"
                        + " so firing a workflow and skipping the current publish for the contentlet: " + contentletIn.getIdentifier());

                return Optional.ofNullable(workflowAPI.fireContentWorkflow(contentletIn,
                        new ContentletDependencies.Builder().workflowActionId(actionId)
                                .modUser(user)
                                .respectAnonymousPermissions(respectFrontendRoles)
                                .build()
                ));
            }

            Logger.info(this, () -> "The action: " + contentletIn.getIdentifier() + " hasn't a unpublish contentlet actionlet"
                    + " so including just the action to the contentlet: " + title);

            contentletIn.setActionId(actionId);
        }

        return Optional.empty();
    }

    private void unpublish(final Contentlet contentlet, final User user, final boolean respectFrontendRoles, final int reindex) throws DotDataException,DotSecurityException, DotContentletStateException {

        if(contentlet == null || !UtilMethods.isSet(contentlet.getInode())) {

            throw new DotContentletStateException(CAN_T_CHANGE_STATE_OF_CHECKED_OUT_CONTENT);
        }

        final String contentPushPublishDate = UtilMethods.get(contentlet.getStringProperty(Contentlet.WORKFLOW_PUBLISH_DATE), ND_SUPPLIER);
        final String contentPushExpireDate  = UtilMethods.get(contentlet.getStringProperty(Contentlet.WORKFLOW_EXPIRE_DATE),  ND_SUPPLIER);

        ActivityLogger.logInfo(getClass(), "Unpublishing Content", "StartDate: " +contentPushPublishDate+ "; "
                + "EndDate: " +contentPushExpireDate + "; User:" + (user != null ? user.getUserId() : "Unknown")
                + "; ContentIdentifier: " + (contentlet != null ? contentlet.getIdentifier() : "Unknown"), contentlet.getHost());

        try {

            final Optional<Contentlet> contentletOpt = this.checkAndRunUnpublishAsWorkflow(contentlet, user, respectFrontendRoles);
            if (contentletOpt.isPresent()) {

                Logger.info(this, "A Workflow has been ran instead of unpublish the contentlet: " +
                        contentlet.getIdentifier());
                if (!contentlet.getInode().equals(contentletOpt.get().getInode())) {
                    this.copyProperties(contentlet, contentletOpt.get().getMap());
                }
                return;
            }

            this.internalUnpublish(contentlet, user, reindex);

            HibernateUtil.addCommitListener(() -> this.contentletSystemEventUtil.pushUnpublishEvent(contentlet), 1000);
            /*
            Triggers a local system event when this contentlet commit listener is executed,
            anyone who need it can subscribed to this commit listener event, on this case will be
            mostly use it in order to invalidate this contentlet cache.
             */
            triggerCommitListenerEvent(contentlet, user, false);
        } catch(DotDataException | DotStateException| DotSecurityException e) {

            ActivityLogger.logInfo(getClass(), "Error Unpublishing Content", "StartDate: " +contentPushPublishDate+ "; "
                    + "EndDate: " +contentPushExpireDate + "; User:" + (user != null ? user.getUserId() : "Unknown")
                    + "; ContentIdentifier: " + (contentlet != null ? contentlet.getIdentifier() : "Unknown"), contentlet.getHost());
            throw e;
        }

        ActivityLogger.logInfo(getClass(), "Content Unpublished", "StartDate: " +contentPushPublishDate+ "; "
                + "EndDate: " +contentPushExpireDate + "; User:" + (user != null ? user.getUserId() : "Unknown")
                + "; ContentIdentifier: " + (contentlet != null ? contentlet.getIdentifier() : "Unknown"), contentlet.getHost());
    }

    private void internalUnpublish(final Contentlet contentlet, final User user, final int reindex)
            throws DotDataException, DotSecurityException {

        WorkflowProcessor workflow = null;
        // to run a workflow we need an action id set, not be part of a workflow already and do not desired disable it
        if(contentlet.getMap().get(Contentlet.DISABLE_WORKFLOW)==null &&
                UtilMethods.isSet(contentlet.getActionId()) &&
                (null == contentlet.getMap().get(Contentlet.WORKFLOW_IN_PROGRESS) ||
                        Boolean.FALSE.equals(contentlet.getMap().get(Contentlet.WORKFLOW_IN_PROGRESS))
                ))  {
            workflow = APILocator.getWorkflowAPI().fireWorkflowPreCheckin(contentlet, user);
        }

        this.canLock(contentlet, user);

        APILocator.getVersionableAPI().removeLive(contentlet);

        //"Disable" the tag created for this Persona key tag
        if ( Structure.STRUCTURE_TYPE_PERSONA == contentlet.getStructure().getStructureType() ) {
            //Mark the tag created based in the Persona tag key as a regular tag
            APILocator.getPersonaAPI().enableDisablePersonaTag(contentlet, false);
        }

        if(null != workflow) {

            workflow.setContentlet(contentlet);
            APILocator.getWorkflowAPI().fireWorkflowPostCheckin(workflow);
        }

        if (reindex == -1) {

            this.indexAPI.addContentToIndex(contentlet);
        }

        this.indexAPI.removeContentFromLiveIndex(contentlet);

        if(contentlet.getStructure().getStructureType() == Structure.STRUCTURE_TYPE_FILEASSET) {

            this.cleanFileAssetCache(contentlet, user, false);
        }

        new ContentletLoader().invalidate(contentlet, PageMode.LIVE);
        CacheLocator.getContentletCache().remove(contentlet.getInode());
        if(contentlet.isVanityUrl()) {
            APILocator.getVanityUrlAPI().invalidateVanityUrl(contentlet);
        }
        publishRelatedHtmlPages(contentlet);
    }

    private void cleanFileAssetCache(final Contentlet contentlet, final User user,
                                     final boolean respectFrontEndPermissions) throws DotDataException, DotSecurityException {

        final Identifier identifier = APILocator.getIdentifierAPI().find(contentlet);
        CacheLocator.getCSSCache().remove(identifier.getHostId(), identifier.getPath(), true);
        //remove from navCache
        final IFileAsset fileAsset = APILocator.getFileAssetAPI().fromContentlet(contentlet);
        if (fileAsset.isShowOnMenu()) {
            final Folder folder = APILocator.getFolderAPI().findFolderByPath(identifier.getParentPath(), identifier.getHostId(), user, respectFrontEndPermissions);
            RefreshMenus.deleteMenu(folder);
            CacheLocator.getNavToolCache().removeNav(identifier.getHostId(), folder.getInode());
        }
    }

    // todo:should be in a transaction?
    @Override
    public void unpublish(final List<Contentlet> contentlets, final User user, final boolean respectFrontendRoles)
            throws DotDataException, DotSecurityException, DotContentletStateException {

        boolean stateError = false;

        for (final Contentlet contentlet : contentlets) {

            try {

                this.unpublish(contentlet, user, respectFrontendRoles);
            } catch (DotContentletStateException e) {

                Logger.error(this, e.getMessage(), e);
                stateError = true;
            }
        }

        if(stateError){

            Logger.error(this, "Unable to unpublish one or more contentlets because it is locked");
            throw new DotContentletStateException("Unable to unpublish one or more contentlets because it is locked");
        }
    }

    /**
     * check if a workflow may be run instead of the unarchive api call itself.
     * @param contentletIn
     * @param user
     * @param respectFrontendRoles
     * @return Optional Contentlet, if present means the workflow ran, returns the contentlet unarchived
     * @throws DotSecurityException
     * @throws DotDataException
     */
    private Optional<Contentlet> checkAndRunUnarchiveAsWorkflow(final Contentlet contentletIn, final User user,
                                                       final boolean respectFrontendRoles) throws DotSecurityException, DotDataException {

        // if already on workflow or has an actionid skip this method.
        if (this.isDisableWorkflow(contentletIn)
                || this.isWorkflowInProgress(contentletIn)
                || this.isInvalidContentTypeForWorkflow(contentletIn)
                || UtilMethods.isSet(contentletIn.getActionId())) {

            return Optional.empty();
        }

        final WorkflowAPI workflowAPI = APILocator.getWorkflowAPI();
        final Optional<WorkflowAction> workflowActionOpt =
                workflowAPI.findActionMappedBySystemActionContentlet
                        (contentletIn, SystemAction.UNARCHIVE, user);

        if (workflowActionOpt.isPresent()) {

            final String title    = contentletIn.getTitle();
            final String actionId = workflowActionOpt.get().getId();

            // if the default action is in the avalable actions for the content.
            if (!isDefaultActionOnAvailableActions(contentletIn, user, workflowAPI, actionId)) {
                return Optional.empty();
            }

            Logger.info(this, () -> "The contentlet: " + contentletIn.getIdentifier() + " hasn't action id set"
                    + " using the default action: " + actionId);

            // if the action has a save action, we skip the current checkin
            if (workflowActionOpt.get().hasUnarchiveActionlet()) {

                Logger.info(this, () -> "The action: " + actionId + " has an unarchive contentlet actionlet"
                        + " so firing a workflow and skipping the current unarchive for the contentlet: " + contentletIn.getIdentifier());

                return Optional.ofNullable(workflowAPI.fireContentWorkflow(contentletIn,
                        new ContentletDependencies.Builder().workflowActionId(actionId)
                                .modUser(user)
                                .respectAnonymousPermissions(respectFrontendRoles)
                                .build()
                ));
            }

            Logger.info(this, () -> "The action: " + contentletIn.getIdentifier() + " hasn't a unarchive contentlet actionlet"
                    + " so including just the action to the contentlet: " + title);

            contentletIn.setActionId(actionId);
        }

        return Optional.empty();
    }

    @WrapInTransaction
    @Override
    public void unarchive(final Contentlet contentlet, final User user, final boolean respectFrontendRoles)
            throws DotDataException,DotSecurityException, DotContentletStateException {

        final String contentPushPublishDate = UtilMethods.get(contentlet.getStringProperty(Contentlet.WORKFLOW_PUBLISH_DATE), ND_SUPPLIER);
        final String contentPushExpireDate  = UtilMethods.get(contentlet.getStringProperty(Contentlet.WORKFLOW_EXPIRE_DATE),  ND_SUPPLIER);

        ActivityLogger.logInfo(getClass(), "Unarchiving Content", "StartDate: " +contentPushPublishDate+ "; "
                + "EndDate: " +contentPushExpireDate + "; User:" + (user != null ? user.getUserId() : "Unknown")
                + "; ContentIdentifier: " + (contentlet != null ? contentlet.getIdentifier() : "Unknown"), contentlet.getHost());

        try {

            if(StringPool.BLANK.equals(contentlet.getInode())) {

                throw new DotContentletStateException(CAN_T_CHANGE_STATE_OF_CHECKED_OUT_CONTENT);
            }

            if(!this.permissionAPI.doesUserHavePermission(contentlet, PermissionAPI.PERMISSION_PUBLISH, user, respectFrontendRoles)) {

                throw new DotSecurityException("User: " + (user != null ? user.getUserId() : "Unknown") + " cannot unpublish Contentlet");
            }

            final Optional<Contentlet> contentletOpt = this.checkAndRunUnarchiveAsWorkflow(contentlet, user, respectFrontendRoles);
            if (contentletOpt.isPresent()) {

                Logger.info(this, "A Workflow has been ran instead of unarchive the contentlet: " +
                        contentlet.getIdentifier());
                if (!contentlet.getInode().equals(contentletOpt.get().getInode())) {
                    this.copyProperties(contentlet, contentletOpt.get().getMap());
                }
                return;
            }

            this.internalUnarchive(contentlet, user, respectFrontendRoles);
        } catch(DotDataException | DotStateException| DotSecurityException e) {

            ActivityLogger.logInfo(getClass(), "Error Unarchiving Content", "StartDate: " +contentPushPublishDate+ "; "
                    + "EndDate: " +contentPushExpireDate + "; User:" + (user != null ? user.getUserId() : "Unknown")
                    + "; ContentIdentifier: " + (contentlet != null ? contentlet.getIdentifier() : "Unknown"), contentlet.getHost());
            throw e;
        }

        ActivityLogger.logInfo(getClass(), "Content Unarchived", "StartDate: " +contentPushPublishDate+ "; "
                + "EndDate: " +contentPushExpireDate + "; User:" + (user != null ? user.getUserId() : "Unknown")
                + "; ContentIdentifier: " + (contentlet != null ? contentlet.getIdentifier() : "Unknown"), contentlet.getHost());
    }

    private void internalUnarchive(final Contentlet contentlet, final User user, final boolean respectFrontendRoles)
            throws DotDataException, DotSecurityException {

        final Contentlet workingContentlet = this.findContentletByIdentifier(contentlet.getIdentifier(),
                false, contentlet.getLanguageId(), user, respectFrontendRoles);
        Contentlet liveContentlet         = null;

        this.canLock(contentlet, user);

        try {

            liveContentlet = this.findContentletByIdentifier(contentlet.getIdentifier(), true,
                    contentlet.getLanguageId(), user, respectFrontendRoles);
        } catch (DotContentletStateException ce) {

            Logger.debug(this,()->"No live contentlet found for identifier = " + contentlet.getIdentifier());
        }

        if(liveContentlet != null && liveContentlet.getInode().equalsIgnoreCase(workingContentlet.getInode())
                && !workingContentlet.isArchived()) {

            throw new DotContentletStateException("Contentlet is unarchivable");
        }

        APILocator.getVersionableAPI().setDeleted(workingContentlet, false);

        this.indexAPI.addContentToIndex(workingContentlet);

        // we don't want to reindex this twice when it is the same version
        if(liveContentlet!=null && UtilMethods.isSet(liveContentlet.getInode())
                && !liveContentlet.getInode().equalsIgnoreCase(workingContentlet.getInode())) {

            this.indexAPI.addContentToIndex(liveContentlet);
        }

        new ContentletLoader().invalidate(contentlet);
        CacheLocator.getContentletCache().remove(contentlet.getInode());
        publishRelatedHtmlPages(contentlet);

        HibernateUtil.addCommitListener(() -> this.sendUnArchiveContentSystemEvent(contentlet), 1000);
        HibernateUtil.addCommitListener(() -> localSystemEventsAPI.notify(new ContentletArchiveEvent(contentlet, user, false)));
    }

    private void sendUnArchiveContentSystemEvent (final Contentlet contentlet) {

            this.contentletSystemEventUtil.pushUnArchiveEvent(contentlet);
    }

    // todo: should be in a transaction.
    @Override
    public void unarchive(final List<Contentlet> contentlets, final User user,
            final boolean respectFrontendRoles) throws DotDataException,DotSecurityException, DotContentletStateException {

        boolean stateError = false;

        for (final Contentlet contentlet : contentlets) {

            try {

                this.unarchive(contentlet, user, respectFrontendRoles);
            } catch (DotContentletStateException e) {

                Logger.error(this, e.getMessage(), e);
                stateError = true;
            }
        }

        if(stateError) {

            throw new DotContentletStateException("Unable to unarchive one or more contentlets because it is locked");
        }
    } // unarchive.

    @Override
    public void deleteRelatedContent(Contentlet contentlet, Relationship relationship, User user,
            boolean respectFrontendRoles)
            throws DotDataException, DotSecurityException, DotContentletStateException {

        this.deleteRelatedContent(contentlet, relationship, APILocator.getRelationshipAPI()
                .isParent(relationship, contentlet.getStructure()), user, respectFrontendRoles);
    }

    @Override
    public void deleteRelatedContent(final Contentlet contentlet, final Relationship relationship,
            final boolean hasParent, final User user, final boolean respectFrontendRoles) throws DotDataException, DotSecurityException, DotContentletStateException {
        deleteRelatedContent(contentlet, relationship, hasParent, user, respectFrontendRoles, Collections.emptyList());
    }

    @WrapInTransaction
    @Override
    public void deleteRelatedContent(final Contentlet contentlet, final Relationship relationship,
            final boolean hasParent, final User user, final boolean respectFrontendRoles, final List<Contentlet> contentletsToBeRelated)
            throws DotDataException, DotSecurityException, DotContentletStateException {

        if (!permissionAPI.doesUserHavePermission(contentlet, PermissionAPI.PERMISSION_EDIT, user,
                respectFrontendRoles)) {
            throw new DotSecurityException("User: " + (user != null ? user.getUserId() : "Unknown")
                    + " cannot edit Contentlet with identifier " + contentlet.getIdentifier());
        }

        List<Relationship> rels = APILocator.getRelationshipAPI()
                .byContentType(contentlet.getContentType());
        if (!rels.contains(relationship)) {
            throw new DotContentletStateException(
                    "Error deleting existing relationships in contentlet: " + (contentlet != null
                            ? contentlet.getInode() : "Unknown"));
        }

        List<Contentlet> cons = relationshipAPI
                .dbRelatedContent(relationship, contentlet, hasParent);
        cons = permissionAPI
                .filterCollection(cons, PermissionAPI.PERMISSION_READ, respectFrontendRoles, user);

        for (final Contentlet relatedContent : cons) {
            if (hasParent) {
                TreeFactory.deleteTreesByParentAndChildAndRelationType(contentlet.getIdentifier(),
                        relatedContent.getIdentifier(), relationship.getRelationTypeValue());
            } else {
                TreeFactory.deleteTreesByParentAndChildAndRelationType(relatedContent.getIdentifier(),
                        contentlet.getIdentifier(), relationship.getRelationTypeValue());
            }
        }
      
        final List<String> identifiersToBeRelated = contentletsToBeRelated.stream().map(
                Contentlet::getIdentifier).collect(Collectors.toList());

        // We need to refresh related parents, because currently the system does not
        // update the contentlets that lost the relationship (when the user remove a relationship).
        if (cons != null) {
            for (final Contentlet relatedContentlet : cons) {
                //Only deleted parents will be reindexed
                if (!hasParent && !identifiersToBeRelated
                        .contains(relatedContentlet.getIdentifier())) {
                    relatedContentlet.setIndexPolicy(contentlet.getIndexPolicyDependencies());
                    relatedContentlet
                            .setIndexPolicyDependencies(
                                    contentlet.getIndexPolicyDependencies());
                    refreshNoDeps(relatedContentlet);
                }
                //If relationship field, related content cache must be invalidated
                invalidateRelatedContentCache(relatedContentlet, relationship, !hasParent);
            }
        }

        // Refresh the parent only if the contentlet is not already in the checkin
        if (!contentlet.getBoolProperty(CHECKIN_IN_PROGRESS)) {
            refreshNoDeps(contentlet);
        }
    }

    @Override
    public void invalidateRelatedContentCache(Contentlet contentlet, Relationship relationship,
            boolean hasParent) {

        //If relationship field, related content cache must be invalidated
        if (relationship.isRelationshipField()) {

            if (relationshipAPI.sameParentAndChild(relationship)) {
                if (relationship.getParentRelationName() != null) {
                    contentlet.setRelated(relationship.getParentRelationName(), null);
                    CacheLocator.getRelationshipCache()
                            .removeRelatedContentMap(contentlet.getIdentifier());
                }

                if (relationship.getChildRelationName() != null) {
                    contentlet.setRelated(relationship.getChildRelationName(), null);
                    CacheLocator.getRelationshipCache()
                            .removeRelatedContentMap(contentlet.getIdentifier());
                }
            } else {
                if (!hasParent && relationship.getParentRelationName() != null) {
                    contentlet.setRelated(relationship.getParentRelationName(), null);
                    CacheLocator.getRelationshipCache()
                            .removeRelatedContentMap(contentlet.getIdentifier());
                } else if (hasParent && relationship.getChildRelationName() != null) {
                    contentlet.setRelated(relationship.getChildRelationName(), null);
                    CacheLocator.getRelationshipCache()
                            .removeRelatedContentMap(contentlet.getIdentifier());
                }
            }
        }
    }

    @Override
    public List<Contentlet> getRelatedContent(final Contentlet contentlet, final String variableName,
            final User user,
            final boolean respectFrontendRoles, Boolean pullByParents, final int limit,
            final int offset, final String sortBy){
        return getRelatedContent(contentlet, variableName, user, respectFrontendRoles,
                pullByParents, limit, offset, sortBy, -1, null);
    }

    @CloseDBIfOpened
    @Override
    public List<Contentlet> getRelatedContent(final Contentlet contentlet,
            final String variableName,
            final User user,
            final boolean respectFrontendRoles, Boolean pullByParents, final int limit,
            final int offset, final String sortBy, final long language, final Boolean live) {

        if (variableName == null){
            return Collections.EMPTY_LIST;
        }

        final String contentletIdentifier = contentlet.getIdentifier();
        Map<String, List<String>> relatedIds = null;
        try {
            if (UtilMethods.isSet(CacheLocator.getRelationshipCache()
                    .getRelatedContentMap(contentletIdentifier))) {

                //Get mutable map
                relatedIds = new ConcurrentHashMap<>(CacheLocator.getRelationshipCache()
                        .getRelatedContentMap(contentletIdentifier));
            }
        } catch (DotCacheException e) {
            Logger.debug(this,
                    String.format("Cache entry with key %s was not found.", contentletIdentifier),
                    e);
        }

        if (relatedIds == null) {
            relatedIds = Maps.newConcurrentMap();
        }

        try {
            User currentUser;

            if (user != null){
                currentUser = user;
            } else{
                currentUser = APILocator.getUserAPI().getAnonymousUser();
            }

            List<Contentlet> relatedContentlet;

            if (relatedIds.containsKey(variableName)) {
                relatedContentlet = getCachedRelatedContentlets(relatedIds, variableName, language,
                        currentUser.equals(APILocator.getUserAPI().getAnonymousUser()) ? Boolean.TRUE
                                : live);
            } else {
                relatedContentlet = getNonCachedRelatedContentlets(contentlet, relatedIds,
                        variableName, pullByParents,
                        limit, offset, language,
                        currentUser.equals(APILocator.getUserAPI().getAnonymousUser()) ? Boolean.TRUE
                                : live);
            }

            if (sortBy != null){
                Collections.sort(relatedContentlet, new ContentMapComparator(sortBy));
            }

            //Restricts contentlet according to user permissions
            return APILocator.getPermissionAPI().filterCollection(relatedContentlet, PermissionAPI.PERMISSION_READ,
                    currentUser.equals(APILocator.getUserAPI().getAnonymousUser())
                            ? true : respectFrontendRoles, currentUser);

        } catch (DotDataException | DotSecurityException e) {
            Logger.warn(this, "Error getting related content for field " + variableName, e);
            throw new DotStateException(e);
        }
    }

    /**
     * Retrieves the Contentlets that are associated to a specific piece of Content through a specific Relationship
     * field. This method is executed for Relationships that are not currently cached by dotCMS, and must be looked up
     * from scratch.
     *
     * @param contentlet   The {@link Contentlet} object whose related Contentlets will be retrieved.
     * @param relatedIds   The data structure that will store the related Contentlets.
     * @param variableName The Velocity Variable name of the Relationship field for the Content Type that the {@code
     *                     contentlet} object belongs to.
     * @param pullByParent
     * @param limit        Pagination parameter for the total number of results to return.
     * @param offset       Pagination parameter for the offset.
     *
     * @return The list of related {@link Contentlet} objects.
     *
     * @throws DotDataException     An error occurred when interacting with the data source.
     * @throws DotSecurityException
     */
    @Nullable
    private List<Contentlet> getNonCachedRelatedContentlets(final Contentlet contentlet,
            final Map<String, List<String>> relatedIds, final String variableName,
            final Boolean pullByParent, final int limit, final int offset, final long language, final Boolean live)
            throws DotDataException, DotSecurityException {

        final User systemUser = APILocator.getUserAPI().getSystemUser();
        com.dotcms.contenttype.model.field.Field field = null;
        Relationship relationship;

        try {
            field = APILocator
                    .getContentTypeFieldAPI()
                    .byContentTypeIdAndVar(contentlet.getContentTypeId(), variableName);
            relationship = this.relationshipAPI.getRelationshipFromField(field, systemUser);
        } catch (final NotFoundInDbException e) {
            // Search for legacy relationships
            relationship = this.relationshipAPI.byTypeValue(variableName);
        }

        if (null == relationship) {
            throw new DotStateException(String.format("Relationship field '%s' in Content Type ID '%s' was not found." +
                    " Make sure that the relationship table points to the correct field.", variableName, contentlet
                    .getContentTypeId()));
        }
        final List<Contentlet> relatedList = filterRelatedContent(contentlet, relationship, systemUser, false,
                pullByParent, limit, offset);

        // Get unique identifiers to avoid duplicates (used to save on cache and filter the final list if needed
        final List<String> uniqueIdentifiers = relatedList.stream().map(Contentlet::getIdentifier).distinct()
                .collect(CollectionsUtils.toImmutableList());

        //Cache related content only if it is a relationship field and there is no filter
        //In case of self-relationships, we shouldn't cache any value for a particular field when pullByParent==null
        //because in this case all parents and children are returned
        if (field != null && limit == -1 && offset <= 0 &&
                !(this.relationshipAPI.sameParentAndChild(relationship) && pullByParent == null)) {
            if (UtilMethods.isSet(relatedList)) {
                relatedIds.put(variableName, uniqueIdentifiers);
            } else {
                relatedIds.put(variableName, Collections.emptyList());
            }
            //refreshing cache when related content map is updated
            CacheLocator.getRelationshipCache().putRelatedContentMap(contentlet.getIdentifier(), relatedIds);
        }

        if (live == null && language == -1) {
            return relatedList;
        } else{
            /*Filter by live and/or language if set
              If live=true, for each content, it needs to return the live version.
              Otherwise, it would return the working one*/
            return uniqueIdentifiers.stream()
                    .flatMap(identifier -> filterRelatedContentByLiveAndLanguage(language, live, identifier))
                    .collect(Collectors.toList());
        }
    }

    /**
     *
     * @param relatedIds
     * @param variableName
     * @return
     */
    @NotNull
    private List<Contentlet> getCachedRelatedContentlets(final Map<String, List<String>> relatedIds,
            final String variableName, final long language, final Boolean live) {

        return relatedIds
                .get(variableName).stream()
                .flatMap(identifier -> filterRelatedContentByLiveAndLanguage(language, live, identifier))
                .collect(Collectors.toList());
    }

    /**
     *
     * @param language
     * @param live
     * @param identifier
     * @return
     */
    private Stream<? extends Contentlet> filterRelatedContentByLiveAndLanguage(final long language, final Boolean live,
            final String identifier) {

        final List<Contentlet> relatedContentList = new ArrayList<>();
        //If language is set, we must return the content version in that language.
        //Otherwise, we need to return a version for each language if exists
        List<Long> languages = language > 0 ? CollectionsUtils.list(language)
                : languageAPI.getLanguages().stream().map(lang -> lang.getId()).collect(
                        Collectors.toList());

        for (Long currentLanguage : languages) {
            try{
                Contentlet currentContent = findContentletByIdentifier(
                        identifier, live == null ? false : live,
                        currentLanguage, APILocator.getUserAPI().getSystemUser(),
                        false);
                if (currentContent != null) {
                    relatedContentList.add(currentContent);
                }
            } catch (DotDataException | DotSecurityException | DotContentletStateException e) {
                Logger.warnEveryAndDebug(this.getClass(),
                        "No live version for contentlet identifier "
                                + identifier, e, 5000);
            }
        }

        return relatedContentList.stream();
    }

    // it is just close db, since the other relate content runs on transacional mode. So, that we can take advance of the cache.
    @CloseDBIfOpened
    @Override
    public void relateContent(final Contentlet contentlet,
                              final Relationship rel,
                              final List<Contentlet> records,
                              final User user, boolean respectFrontendRoles)
            throws DotDataException, DotSecurityException, DotContentletStateException {

        final Structure structure = CacheLocator.getContentTypeCache().getStructureByInode(contentlet.getStructureInode());
        final boolean hasParent = APILocator.getRelationshipAPI().isParent(rel, structure);
        final ContentletRelationshipRecords related = new ContentletRelationships(contentlet).new ContentletRelationshipRecords(rel, hasParent);
        related.setRecords(records);
        relateContent(contentlet, related, user, respectFrontendRoles);
    }

    @CloseDBIfOpened
    private List<Relationship> getRelationships (final ContentTypeIf type) throws DotDataException {

        return APILocator.getRelationshipAPI().byContentType(type);
    }

    @CloseDBIfOpened
    private List<Tree> getContentParents (final String inode) throws DotDataException {

        return TreeFactory.getTreesByChild(inode);
    }

    // it is just Close db, b.c internally the code is handling their own transaction
    @CloseDBIfOpened
    @Override
    public void relateContent(final Contentlet contentlet,
                              final ContentletRelationshipRecords related,
                              final User user,
                              final boolean respectFrontendRoles)
            throws DotDataException, DotSecurityException, DotContentletStateException {

        if(!permissionAPI.doesUserHavePermission(contentlet, PermissionAPI.PERMISSION_EDIT, user, respectFrontendRoles)) {

            throw new DotSecurityException("User: " + (user != null ? user.getUserId() : "Unknown")
                    + " cannot edit Contentlet: " + (contentlet != null ? contentlet.getInode() : "Unknown"));
        }

        //do not perform any changes on related records
        if (related.getRecords() == null){
            return;
        }

        final ContentType contentType = contentlet.getContentType();
        final List<Relationship> relationships = this.getRelationships(contentType);
        final Relationship relationship = related.getRelationship();

        if(!relationships.contains(related.getRelationship())) {

            throw new DotContentletStateException(
                    "Error adding relationships in contentlet:  " + (contentlet != null ? contentlet
                            .getInode() : "Unknown"));
        }

        final boolean child = !related.isHasParent();

        List<Tree> contentParents = null;
        if (child) {
            contentParents = this.getContentParents(contentlet.getIdentifier());
        }

        boolean localTransaction = false;
        final boolean isNewConnection    = !DbConnectionFactory.connectionExists();
        try{
            try {
                localTransaction = HibernateUtil.startLocalTransactionIfNeeded();
            }
            catch(Exception e){
                throw new DotDataException(e.getMessage(),e);
            }

            deleteRelatedContent(contentlet, relationship, related.isHasParent(), user,
                    respectFrontendRoles, related.getRecords());

            Tree newTree;
            Set<Tree> uniqueRelationshipSet = new HashSet<>();

            List<Contentlet> conRels = getRelatedContentFromIndex(contentlet,relationship,
                    related.isHasParent(), user,respectFrontendRoles) ;

            int treePosition = (conRels != null && conRels.size() != 0) ? conRels.size() : 1 ;
            int positionInParent = 1;

            for (Contentlet c : related.getRecords()) {
                if (child) {
                    for (Tree currentTree: contentParents) {
                        if (currentTree.getRelationType().equals(relationship.getRelationTypeValue()) && c.getIdentifier().equals(currentTree.getParent())) {
                            positionInParent = currentTree.getTreeOrder();
                        }
                    }

                    newTree = new Tree(c.getIdentifier(), contentlet.getIdentifier(), relationship.getRelationTypeValue(), positionInParent);
                } else {
                    newTree = new Tree(contentlet.getIdentifier(), c.getIdentifier(), relationship.getRelationTypeValue(), treePosition);
                }
                positionInParent=positionInParent+1;

                if( uniqueRelationshipSet.add(newTree) ) {
                    final int newTreePosition = newTree.getTreeOrder();
                    final Tree treeToUpdate = TreeFactory.getTree(newTree);
                    treeToUpdate.setTreeOrder(newTreePosition);

                    TreeFactory.saveTree(treeToUpdate != null && UtilMethods.isSet(treeToUpdate.getRelationType())?treeToUpdate:newTree);

                    treePosition++;
                }
                invalidateRelatedContentCache(c, relationship, !related.isHasParent());
            }

            //If relationship field, related content cache must be invalidated
            invalidateRelatedContentCache(contentlet, relationship, related.isHasParent());

            if(localTransaction){
                HibernateUtil.commitTransaction();
            }
        } catch(Exception exception){
            Logger.debug(this.getClass(), "Failed to relate content. : " + exception.toString(), exception);
            if(localTransaction){
                HibernateUtil.rollbackTransaction();
            }
            throw new DotDataException(exception.getMessage(), exception);
        } finally {
            if(localTransaction && isNewConnection){
                HibernateUtil.closeSessionSilently();
            }
        }
    }

    // todo: should be in a transaction.????
    @Override
    public void publish(List<Contentlet> contentlets, User user,    boolean respectFrontendRoles) throws DotSecurityException,DotDataException, DotContentletStateException {
        boolean stateError = false;
        for (Contentlet contentlet : contentlets) {
            try{
                publish(contentlet, user, respectFrontendRoles);
            }catch (DotContentletStateException e) {
                stateError = true;
            }
        }
        if(stateError){
            throw new DotContentletStateException("Unable to publish one or more contentlets because it is locked");
        }
    }

    @CloseDBIfOpened
    @Override
    public boolean isContentEqual(Contentlet contentlet1,Contentlet contentlet2, User user, boolean respectFrontendRoles)throws DotSecurityException, DotDataException {
        if(!permissionAPI.doesUserHavePermission(contentlet1, PermissionAPI.PERMISSION_READ, user, respectFrontendRoles)){
            throw new DotSecurityException("User: " + (user != null ? user.getUserId() : "Unknown")
                    + " cannot read Contentlet: " + (contentlet1 != null ? contentlet1.getInode() : "Unknown"));
        }
        if(!permissionAPI.doesUserHavePermission(contentlet2, PermissionAPI.PERMISSION_READ, user, respectFrontendRoles)){
            throw new DotSecurityException("User: " + (user != null ? user.getUserId() : "Unknown")
                    + " cannot read Contentlet: " + (contentlet2 != null ? contentlet1.getInode() : "Unknown"));
        }
        if(contentlet1.getInode().equalsIgnoreCase(contentlet2.getInode())){
            return true;
        }
        return false;
    }

    @CloseDBIfOpened
    @Override
    public List<Contentlet> getSiblings(String identifier)throws DotDataException, DotSecurityException {
        List<Contentlet> contentletList = contentFactory.getContentletsByIdentifier(identifier );

        return contentletList;
    }

    @CloseDBIfOpened
    @Override
    public Contentlet checkin(Contentlet contentlet, List<Category> cats, List<Permission> permissions, User user,
                              boolean respectFrontendRoles)
        throws IllegalArgumentException,DotDataException, DotSecurityException,DotContentletStateException {
        return checkin(contentlet, (Map<Relationship, List<Contentlet>>) null, cats, permissions, user,
            respectFrontendRoles);
    }

    @CloseDBIfOpened
    @Override
    public Contentlet checkin(Contentlet contentlet, List<Permission> permissions, User user,
                              boolean respectFrontendRoles)
        throws IllegalArgumentException,DotDataException, DotSecurityException,DotContentletStateException {
        return checkin(contentlet, (ContentletRelationships) null, null, permissions, user, respectFrontendRoles);
    }

    @CloseDBIfOpened
    @Override
    public Contentlet checkin(Contentlet contentlet,Map<Relationship, List<Contentlet>> contentRelationships,
                              List<Category> cats, User user, boolean respectFrontendRoles)
        throws IllegalArgumentException, DotDataException,DotSecurityException, DotContentletStateException {
        return checkin(contentlet, contentRelationships, cats, user, respectFrontendRoles, false);
    }

    @CloseDBIfOpened
    @Override
    public Contentlet checkin(Contentlet contentlet,Map<Relationship, List<Contentlet>> contentRelationships,User user,
                              boolean respectFrontendRoles)
        throws IllegalArgumentException, DotDataException, DotSecurityException, DotContentletStateException {
        return checkin(contentlet, contentRelationships, null, user, respectFrontendRoles);
    }

    @CloseDBIfOpened
    @Override
    public Contentlet checkin(Contentlet contentlet, User user,boolean respectFrontendRoles)
            throws IllegalArgumentException,DotDataException, DotSecurityException {
        
        user = (user==null) ? APILocator.getUserAPI().getAnonymousUser() : user;
        
        return checkin(contentlet, (ContentletRelationships) null, null, null, user,
            respectFrontendRoles, false);
    }

    @CloseDBIfOpened
    @Override
    public Contentlet checkin(Contentlet contentlet, User user,boolean respectFrontendRoles, List<Category> cats)
        throws IllegalArgumentException, DotDataException,DotSecurityException {
        return checkin(contentlet, null, cats, user, respectFrontendRoles);
    }

    @Override
    public Contentlet checkin(Contentlet contentlet, Map<Relationship, List<Contentlet>> contentRelationships,
                              List<Category> cats , List<Permission> permissions, User user,
                              boolean respectFrontendRoles)
        throws DotDataException,DotSecurityException, DotContentletStateException, DotContentletValidationException {
        return checkin(contentlet, contentRelationships, cats, user, respectFrontendRoles, false);
    }

    /**
     *
     * @param contentlet
     * @param contentRelationships
     * @param cats
     * @param user
     * @param respectFrontendRoles
     * @param generateSystemEvent
     * @return
     * @throws DotDataException
     * @throws DotSecurityException
     * @throws DotContentletStateException
     * @throws DotContentletValidationException
     */
    @CloseDBIfOpened
    private Contentlet checkin(Contentlet contentlet, Map<Relationship, List<Contentlet>> contentRelationships,
                               List<Category> cats, User user, boolean respectFrontendRoles,
                               boolean generateSystemEvent)
            throws DotDataException, DotSecurityException, DotContentletStateException {

        ContentletRelationships relationshipsData = getContentletRelationshipsFromMap(contentlet, contentRelationships);

        return checkin(contentlet, relationshipsData, cats, user, respectFrontendRoles, true, generateSystemEvent);
    }

    @Override
    public Contentlet checkin(Contentlet contentlet, ContentletRelationships contentRelationships, List<Category> cats,
                              List<Permission> permissions, User user,boolean respectFrontendRoles)
        throws DotDataException,DotSecurityException, DotContentletStateException {
        return checkin(contentlet, contentRelationships, cats, user, respectFrontendRoles, true, false);
    }

    private ContentletRelationships getContentletRelationshipsFromMap(final Contentlet contentlet,
                                                                      final Map<Relationship, List<Contentlet>> contentRelationships) {

        return new ContentletRelationshipsTransformer(contentlet, contentRelationships).findFirst();
    }

    @CloseDBIfOpened
    @Override
    public Contentlet checkinWithoutVersioning(Contentlet contentlet, Map<Relationship, List<Contentlet>> contentRelationships, List<Category> cats ,List<Permission> permissions, User user,boolean respectFrontendRoles) throws DotDataException,DotSecurityException, DotContentletStateException, DotContentletValidationException {
        ContentletRelationships relationshipsData = getContentletRelationshipsFromMap(contentlet, contentRelationships);
        return checkin(contentlet, relationshipsData, cats , user, respectFrontendRoles, false, false);
    }

    @CloseDBIfOpened
    @Override
    public Contentlet checkinWithoutVersioning(final Contentlet contentlet,
            final ContentletRelationships contentRelationships, final List<Category> cats,
            final List<Permission> permissions, final User user, final boolean respectFrontendRoles)
            throws DotContentletStateException, DotSecurityException, DotDataException {
        return checkin(contentlet, contentRelationships, cats, user, respectFrontendRoles, false,
                false);
    }

    /**
     *
     * @param contentletIn
     * @param contentRelationships
     * @param categories
     * @param user
     * @param respectFrontendRoles
     * @param createNewVersion
     * @return
     * @throws DotDataException
     * @throws DotSecurityException
     * @throws DotContentletStateException
     * @throws DotContentletValidationException
     */
    @WrapInTransaction
    private Contentlet checkin(final Contentlet contentletIn, final ContentletRelationships contentRelationships,
            final List<Category> categories, final User user, boolean respectFrontendRoles,
            final boolean createNewVersion,  final boolean generateSystemEvent) throws DotDataException, DotSecurityException {

        Contentlet contentletOut = null;
        Boolean autoAssign       = null;

        try {

            String wfPublishDate = contentletIn.getStringProperty(Contentlet.WORKFLOW_PUBLISH_DATE);
            String wfExpireDate  = contentletIn.getStringProperty(Contentlet.WORKFLOW_EXPIRE_DATE);
            final boolean isWorkflowInProgress = contentletIn.isWorkflowInProgress();
            final String contentPushPublishDateBefore = UtilMethods.isSet(wfPublishDate) ? wfPublishDate : "N/D";
            final String contentPushExpireDateBefore  = UtilMethods.isSet(wfExpireDate) ? wfExpireDate : "N/D";

            ActivityLogger.logInfo(getClass(), "Saving Content",
                    "StartDate: " + contentPushPublishDateBefore + "; "
                            + "EndDate: " + contentPushExpireDateBefore + "; User:" + (user != null ? user
                            .getUserId() : "Unknown")
                            + "; ContentIdentifier: " + (contentletIn != null ? contentletIn
                            .getIdentifier() : "Unknown"), contentletIn.getHost());

            this.checkOrSetContentType(contentletIn, user);

            final String lockKey =
                    "ContentletIdentifier:" + (UtilMethods.isSet(contentletIn.getIdentifier()) ?
                            contentletIn.getIdentifier() : UUIDGenerator.generateUuid());
            try {

                final Optional<Contentlet> workflowContentletOpt =
                        this.validateWorkflowStateOrRunAsWorkflow(contentletIn, contentRelationships,
                                categories, user, respectFrontendRoles, createNewVersion, generateSystemEvent);

                if (workflowContentletOpt.isPresent()) {

                    Logger.info(this, "A Workflow has been ran instead of checkin the contentlet: " +
                            workflowContentletOpt.get().getIdentifier());
                    return workflowContentletOpt.get();
                }

                autoAssign = (Boolean)contentletIn.getMap().get(Contentlet.AUTO_ASSIGN_WORKFLOW);
                contentletOut = lockManager.tryLock(lockKey,
                                () -> internalCheckin(
                                        contentletIn, contentRelationships, categories, user,
                                        respectFrontendRoles, createNewVersion
                                )
                        ); // end synchronized block
            } catch (final Throwable t) {
              Logger.warn(getClass(),t.getMessage(),t);
                 bubbleUpException(t);
            }

            wfPublishDate = contentletOut.getStringProperty(Contentlet.WORKFLOW_PUBLISH_DATE);
            wfExpireDate = contentletOut.getStringProperty(Contentlet.WORKFLOW_EXPIRE_DATE);

            final String contentPushPublishDateAfter = UtilMethods.isSet(wfPublishDate) ? wfPublishDate : "N/D";
            final String contentPushExpireDateAfter = UtilMethods.isSet(wfExpireDate) ? wfExpireDate : "N/D";

            ActivityLogger.logInfo(getClass(), "Content Saved",
                    "StartDate: " + contentPushPublishDateAfter + "; "
                            + "EndDate: " + contentPushExpireDateAfter + "; User:" + (user != null ? user
                            .getUserId() : "Unknown")
                            + "; ContentIdentifier: " + contentletOut.getIdentifier(),
                    contentletOut.getHost());

            if(isWorkflowInProgress){
                autoAssign = false;
            }

            // Creates the Local System event
            if ( null != autoAssign ) {
                contentletOut.setBoolProperty(Contentlet.AUTO_ASSIGN_WORKFLOW, autoAssign);
            }

            this.createLocalCheckinEvent (contentletOut, user, createNewVersion);

            //Create a System event for this contentlet
            if (generateSystemEvent) {
                this.pushSaveEvent(contentletOut, createNewVersion);
            }

            return contentletOut;
        } finally {
            this.cleanup(contentletOut);
        }
    }

    /*
     * If the contentletIn is new, has not any content type assigned and has a base type set into the properties
     * will try to figure out a match for the content type
     */
    private void checkOrSetContentType(final Contentlet contentletIn, final User user) {

        final Optional<BaseContentType> baseTypeOpt = contentletIn.getBaseType();
        if (contentletIn.isNew() && null == contentletIn.getContentType() &&
                baseTypeOpt.isPresent()) {

            final BaseContentType baseContentType = baseTypeOpt.get();
            final Optional<BaseTypeToContentTypeStrategy>  typeStrategy =
                    this.baseTypeToContentTypeStrategyResolver.get(baseContentType);

            if (typeStrategy.isPresent()) {

                final Host host = Try.of(()->APILocator.getHostAPI().find(
                        contentletIn.getHost(), user, false)).getOrNull();
                if (null != host) {

                    final HttpServletRequest request = HttpServletRequestThreadLocal.INSTANCE.getRequest();
                    final String sessionId = request!=null && request.getSession(false)!=null? request.getSession().getId() : null;
                    final List<String> accessingList = null != request?
                            Arrays.asList(user.getUserId(), APILocator.getTempFileAPI().getRequestFingerprint(request), sessionId):
                            Arrays.asList(user.getUserId(), sessionId);


                    final Optional<ContentType> contentTypeOpt = typeStrategy.get().apply(baseContentType,
                            CollectionsUtils.map("user", user, "host", host,
                                    "contentletMap", contentletIn.getMap(), "accessingList", accessingList));

                    if (contentTypeOpt.isPresent()) {
                        contentletIn.setContentType(contentTypeOpt.get());
                    }
                }
            }
        }
    }

    /**
     * check if a workflow may be run instead of the publish api call itself.
     * @param contentletIn
     * @param user
     * @param respectFrontendRoles
     * @return Optional Contentlet, present if workflow ran
     * @throws DotSecurityException
     * @throws DotDataException
     */
    private Optional<Contentlet> checkAndRunPublishAsWorkflow(final Contentlet contentletIn, final User user,
                                                       final boolean respectFrontendRoles) throws DotSecurityException, DotDataException {

        // if already on workflow or has an actionid skip this method.
        if (this.isDisableWorkflow(contentletIn)
                || this.isWorkflowInProgress(contentletIn)
                || this.isInvalidContentTypeForWorkflow(contentletIn)
                || UtilMethods.isSet(contentletIn.getActionId())) {

            return Optional.empty();
        }

        final WorkflowAPI workflowAPI = APILocator.getWorkflowAPI();
        final Optional<WorkflowAction> workflowActionOpt =
                workflowAPI.findActionMappedBySystemActionContentlet
                        (contentletIn, WorkflowAPI.SystemAction.PUBLISH, user);

        if (workflowActionOpt.isPresent()) {

            final String title    = contentletIn.getTitle();
            final String actionId = workflowActionOpt.get().getId();

            // if the default action is in the avalable actions for the content.
            if (!isDefaultActionOnAvailableActions(contentletIn, user, workflowAPI, actionId)) {
                return Optional.empty();
            }

            Logger.info(this, () -> "The contentlet: " + contentletIn.getIdentifier() + " hasn't action id set"
                    + " using the default action: " + actionId);

            // if the action has a save action, we skip the current checkin
            if (workflowActionOpt.get().hasPublishActionlet()) {

                Logger.info(this, () -> "The action: " + actionId + " has a publish contentlet actionlet"
                        + " so firing a workflow and skipping the current publish for the contentlet: " + contentletIn.getIdentifier());

                return Optional.ofNullable(workflowAPI.fireContentWorkflow(contentletIn,
                        new ContentletDependencies.Builder().workflowActionId(actionId)
                                .modUser(user)
                                .respectAnonymousPermissions(respectFrontendRoles)
                                .build()
                ));
            }

            Logger.info(this, () -> "The action: " + contentletIn.getIdentifier() + " hasn't a publish contentlet actionlet"
                    + " so including just the action to the contentlet: " + title);

            contentletIn.setActionId(actionId);
        }

        return Optional.empty();
    }

    private boolean isDefaultActionOnAvailableActions(final Contentlet contentletIn,
                                                      final User user,
                                                      final WorkflowAPI workflowAPI,
                                                      final String actionId) throws DotDataException, DotSecurityException {

        if (workflowAPI.isActionAvailable(contentletIn, user, actionId)) {

            return true;
        }

        Logger.info(this, () -> "The contentlet: " + contentletIn.getIdentifier()
                + " has the action: " + actionId + " but the this is not an available action for it");
        return false;
    }

    private Optional<Contentlet> validateWorkflowStateOrRunAsWorkflow(final Contentlet contentletIn, final ContentletRelationships contentRelationships,
                                                                      final List<Category> categories, final User userIn,
                                                                      final boolean respectFrontendRoles, final boolean createNewVersion,
                                                                      boolean generateSystemEvent) throws DotSecurityException, DotDataException {

        final User user = (userIn==null) ? APILocator.getUserAPI().getAnonymousUser() : userIn;
        
        
        // if already on workflow or has an actionid skip this method.
        if (this.isDisableWorkflow(contentletIn)
                || this.isWorkflowInProgress(contentletIn)
                || this.isInvalidContentTypeForWorkflow(contentletIn)
                || UtilMethods.isSet(contentletIn.getActionId())) {

            return Optional.empty();
        }

        final WorkflowAPI workflowAPI = APILocator.getWorkflowAPI();
        // note: by now we are just using the new system action, even if the contentlet already exists.
        // in the future if the contentlet exist, EDIT should be catch
        final Optional<WorkflowAction> workflowActionOpt =
                workflowAPI.findActionMappedBySystemActionContentlet
                        (contentletIn, contentletIn.isNew()?WorkflowAPI.SystemAction.NEW:WorkflowAPI.SystemAction.EDIT, user);

        if (workflowActionOpt.isPresent()) {

            final String title = contentletIn.getTitle();
            final String actionId = workflowActionOpt.get().getId();

            // if the default action is in the avalable actions for the content.
            if (!isDefaultActionOnAvailableActions(contentletIn, user, workflowAPI, actionId)) {
                return Optional.empty();
            }

            Logger.info(this, () -> "The contentlet: " + title + " hasn't action id set"
                    + " using the default action: " + actionId);

            // if the action has a save action, we skip the current checkin
            if (workflowActionOpt.get().hasSaveActionlet()) {

                Logger.info(this, () -> "The action: " + actionId + " has a save contentlet actionlet"
                        + " so firing a workflow and skipping the current checkin for the contentlet: " + title);

                return Optional.ofNullable(workflowAPI.fireContentWorkflow(contentletIn,
                        new ContentletDependencies.Builder().workflowActionId(actionId)
                                .modUser(user).categories(categories).relationships(contentRelationships)
                                .respectAnonymousPermissions(respectFrontendRoles)
                                .generateSystemEvent(generateSystemEvent)
                                .build()
                ));
            }

            Logger.info(this, () -> "The action: " + actionId + " hasn't a save contentlet actionlet"
                    + " so including just the action to the contentlet: " + title);

            contentletIn.setActionId(actionId);
        }

        return Optional.empty();
    }

    private boolean isInvalidContentTypeForWorkflow(final Contentlet contentletIn) {

        return Host.HOST_VELOCITY_VAR_NAME.equals(contentletIn.getContentType().variable());
    }

    private boolean isDisableWorkflow(final Contentlet contentlet) {
        return contentlet.isDisableWorkflow();
    }

    private boolean isWorkflowInProgress (final Contentlet contentlet) {
        return contentlet.isWorkflowInProgress();
    }

    private Contentlet internalCheckin(Contentlet contentlet,
            ContentletRelationships contentRelationships, List<Category> categories,
            final User incomingUser,
            final boolean respectFrontendRoles,
            boolean createNewVersion
    ) throws DotDataException, DotSecurityException {
        
        final User user = (incomingUser!=null) ? incomingUser : APILocator.getUserAPI().getAnonymousUser();
        
        if(user.isAnonymousUser() && AnonymousAccess.systemSetting() != AnonymousAccess.WRITE) {
            throw new DotSecurityException("CONTENT_APIS_ALLOW_ANONYMOUS setting does not allow anonymous content WRITEs");
        }

        if(contentRelationships == null) {

            //Obtain all relationships
            contentRelationships =  getContentletRelationships(contentlet, user);

            if (contentRelationships!=null) {
                getAllRelationships(contentlet, contentRelationships);
            }
        }

        if (!isCheckInSafe(contentRelationships)){

            if (contentlet.getBoolProperty(Contentlet.IS_TEST_MODE)) {
                this.elasticReadOnlyCommand.executeCheck();
            } else {
                DotConcurrentFactory.getInstance().getSingleSubmitter().submit(() -> this.elasticReadOnlyCommand.executeCheck());
            }

            final String contentletIdentifier =
                    null != contentlet && null != contentlet.getIdentifier()? contentlet.getIdentifier(): StringPool.NULL;

            throw new DotContentletStateException(
                    "Content cannot be saved at this moment. Reason: Elastic Search cluster is in read only mode. Contentlet Id: " +
                            contentletIdentifier);
        }

        if(categories == null) {
            categories = getExistingContentCategories(contentlet);
        }
        final ContentType contentType = contentlet.getContentType();
        boolean saveWithExistingID = false;
        String existingInode = null, existingIdentifier = null;
        boolean changedURI = false;
        
        Contentlet workingContentlet = contentlet;
        try {
          
          
          // if we have incoming temp files set as binaryFields, lets populate the contentlet with them
          for ( com.dotcms.contenttype.model.field.Field field : contentType.fields(BinaryField.class) ) {
            final Object fileObject = contentlet.get(field.variable());
            if(fileObject instanceof String && tempApi.isTempResource(contentlet.getStringProperty(field.variable()))) {

              final HttpServletRequest request = HttpServletRequestThreadLocal.INSTANCE.getRequest();

              final DotTempFile tempFile = tempApi.getTempFile(request, contentlet.getStringProperty(field.variable())).get();
              contentlet.setBinary(field, tempFile.file);
            }
          }
          
          
            if (createNewVersion && contentlet != null && InodeUtils.isSet(contentlet.getInode())) {
                // maybe the user want to save new content with existing inode & identifier comming from somewhere
                // we need to check that the inode doesn't exists
                DotConnect dc=new DotConnect();
                dc.setSQL("select inode from contentlet where inode=?");
                dc.addParam(contentlet.getInode());
                if(dc.loadResults().size()>0){
                    if(contentlet.getMap().get(Contentlet.DONT_VALIDATE_ME) != null){
                        Logger.debug(this, "forcing checking with no version as the _dont_validate_me is set and inode exists");
                        createNewVersion = false;
                    }else{
                        throw new DotContentletStateException("Contentlet must not exist already");
                    }
                } else {
                    saveWithExistingID=true;
                    existingInode=contentlet.getInode();
                    contentlet.setInode(null);

                    Identifier ident=APILocator.getIdentifierAPI().find(contentlet.getIdentifier());
                    if(ident==null || !UtilMethods.isSet(ident.getId())) {
                        existingIdentifier=contentlet.getIdentifier();
                        contentlet.setIdentifier(null);
                    }
                }
            }
            if (!createNewVersion && contentlet != null && !InodeUtils.isSet(contentlet.getInode()))
                throw new DotContentletStateException("Contentlet must exist already");
            if (contentlet != null && contentlet.isArchived() && contentlet.getMap().get(Contentlet.DONT_VALIDATE_ME) == null)
                throw new DotContentletStateException("Unable to checkin an archived piece of content, please un-archive first");

            checkPermission(contentlet, respectFrontendRoles, user);

            if (createNewVersion && categories == null) {
                throw new IllegalArgumentException(
                        "The categories cannot be null when trying to checkin. The method was called improperly");
            }

            try {
                // note: we do this in this way in order to invoke hooks if they are
                APILocator.getContentletAPI().validateContentlet(contentlet, contentRelationships, categories);

            } catch (DotContentletValidationException ve) {
                throw ve;
            }

            if(contentlet.getMap().get(Contentlet.DONT_VALIDATE_ME) == null) {
                canLock(contentlet, user, respectFrontendRoles);
            }
            contentlet.setModUser(user.getUserId());
            // start up workflow
            WorkflowAPI wapi  = APILocator.getWorkflowAPI();
            WorkflowProcessor workflow=null;

            if(contentlet.getMap().get(Contentlet.DISABLE_WORKFLOW)==null &&
                    UtilMethods.isSet(contentlet.getActionId()) &&
                    (null == contentlet.getMap().get(Contentlet.WORKFLOW_IN_PROGRESS) ||
                            Boolean.FALSE.equals(contentlet.getMap().get(Contentlet.WORKFLOW_IN_PROGRESS))
                    ))  {
                workflow = wapi.fireWorkflowPreCheckin(contentlet,user);
            }

            workingContentlet = contentlet;
            if(createNewVersion){
                workingContentlet = findWorkingContentlet(contentlet);
            }
            String workingContentletInode = (workingContentlet==null) ? "" : workingContentlet.getInode();

            boolean priority = contentlet.isLowIndexPriority();

            Boolean dontValidateMe = (Boolean)contentlet.getMap().get(Contentlet.DONT_VALIDATE_ME);
            Boolean disableWorkflow = (Boolean)contentlet.getMap().get(Contentlet.DISABLE_WORKFLOW);

            boolean isNewContent = false;
            if(!InodeUtils.isSet(workingContentletInode)){
                isNewContent = true;
            }

            if (contentlet.getLanguageId() == 0) {
                Language defaultLanguage = languageAPI.getDefaultLanguage();
                contentlet.setLanguageId(defaultLanguage.getId());
            }

            contentlet.setModUser(user != null ? user.getUserId() : "");

            if (contentlet.getOwner() == null || contentlet.getOwner().length() < 1) {
                contentlet.setOwner(user.getUserId());
            }

            User sysuser = APILocator.getUserAPI().getSystemUser();

            final Contentlet contentletRaw = populateHost(contentlet);

            if ( contentlet.getMap().get( "_use_mod_date" ) != null ) {
                    /*
                     When a content is sent using the remote push publishing we want to respect the modification
                     dates the content already had.
                     */
                contentlet.setModDate( (Date) contentlet.getMap().get( "_use_mod_date" ) );
            } else {
                contentlet.setModDate( new Date() );
            }

            // Keep the 5 properties BEFORE store the contentlet on DB.
            final String contentPushPublishDate = contentlet.getStringProperty(Contentlet.WORKFLOW_PUBLISH_DATE);
            final String contentPushPublishTime = contentlet.getStringProperty(Contentlet.WORKFLOW_PUBLISH_TIME);
            final String contentPushExpireDate = contentlet.getStringProperty(Contentlet.WORKFLOW_EXPIRE_DATE);
            final String contentPushExpireTime = contentlet.getStringProperty(Contentlet.WORKFLOW_EXPIRE_TIME);
            final String contentPushNeverExpire = contentlet.getStringProperty(Contentlet.WORKFLOW_NEVER_EXPIRE);
            final String contentWhereToSend = contentlet.getStringProperty(Contentlet.WHERE_TO_SEND);
            final String filterKey = contentlet.getStringProperty(Contentlet.FILTER_KEY);
            final String iWantTo = contentlet.getStringProperty(Contentlet.I_WANT_TO);
            final String pathToMove = contentlet.getStringProperty(Contentlet.PATH_TO_MOVE);

                /*
                 For HTMLPages get the url of the page sent by the user, we use the Contentlet object to
                 move around that url but we DON'T want what url saved in the contentlet table, the URL
                 for HTMLPages must be retrieve it from the Identifier.
                 */
            String htmlPageURL = null;

            if ( contentlet.getStructure().getStructureType() == Structure.STRUCTURE_TYPE_HTMLPAGE ) {
                //Getting the URL saved on the contentlet form
                htmlPageURL = contentletRaw.getStringProperty( HTMLPageAssetAPI.URL_FIELD );
                //Clean-up the contentlet object, we don' want to persist this URL in the db
                removeURLFromContentlet( contentlet );

                //Verify if the template needs to be update for all versions of the content page
                updateTemplateInAllLanguageVersions(contentlet, user);
            }

            boolean structureHasAHostField = hasAHostField(contentlet.getStructureInode());

            //Preparing the tags info to be related to this contentlet
            final HashMap<String, String> tagsValues = new HashMap<>();
            String tagsHost = Host.SYSTEM_HOST;

            for ( com.dotcms.contenttype.model.field.Field field : contentType.fields(TagField.class) ) {
                String value = null;
                if ( contentlet.getStringProperty(field.variable()) != null ) {
                    value = contentlet.getStringProperty(field.variable()).trim();
                }

                if ( UtilMethods.isSet(value) ) {

                    if ( structureHasAHostField || UtilMethods.isSet(contentlet.getHost())) {
                        Host host = null;
                        try {
                            host = APILocator.getHostAPI().find(contentlet.getHost(), user, true);
                        } catch ( Exception e ) {
                            Logger.error(this, "Unable to get contentlet host", e);
                        }
                        if ( (!UtilMethods.isSet(host) || !UtilMethods.isSet(host.getInode()))
                                || host.getIdentifier().equals(Host.SYSTEM_HOST) ) {
                            tagsHost = Host.SYSTEM_HOST;
                        } else {
                            tagsHost = host.getIdentifier();
                        }
                    }

                    //Add these tags to a temporal list in order to relate them later to this contentlet
                    tagsValues.put(field.variable(), value);

                    //We should not store the tags inside the field, the relation must only exist on the tag_inode table
                    contentlet.setStringProperty(field.variable(), "");
                } else if(value!=null && value.equals("")) { // empty string means wiping out the tags
                    tagsValues.put(field.variable(), value);
                }
            }
            

            final IndexPolicy indexPolicy             = contentlet.getIndexPolicy();
            final IndexPolicy indexPolicyDependencies = contentlet.getIndexPolicyDependencies();
            contentlet = applyNullProperties(contentlet);
            if(saveWithExistingID) {
                contentlet = contentFactory.save(contentlet, existingInode);
            } else {
                contentlet = contentFactory.save(contentlet);
            }

            contentlet.setIndexPolicy(indexPolicy);
            contentlet.setIndexPolicyDependencies(indexPolicyDependencies);


            if (!InodeUtils.isSet(contentlet.getIdentifier())) {

                //Adding back temporarily the page URL to the contentlet, is needed in order to create a proper Identifier
                addURLToContentlet( contentlet, htmlPageURL );

                final Treeable parent;
                if ( UtilMethods.isSet( contentletRaw.getFolder() ) && !contentletRaw.getFolder().equals( FolderAPI.SYSTEM_FOLDER ) ) {
                    parent = APILocator.getFolderAPI().find( contentletRaw.getFolder(), sysuser, false );
                } else {
                    parent = APILocator.getHostAPI().find( contentlet.getHost(), sysuser, false );
                }

                final Contentlet contPar=contentlet.getStructure().getStructureType()==Structure.STRUCTURE_TYPE_FILEASSET?contentletRaw:contentlet;
                final Identifier identifier = existingIdentifier != null ?
                        APILocator.getIdentifierAPI().createNew(contPar, parent, existingIdentifier) :
                        APILocator.getIdentifierAPI().createNew(contPar, parent);

                //Clean-up the contentlet object again..., we don' want to persist this URL in the db
                removeURLFromContentlet( contentlet );

                contentlet.setIdentifier(identifier.getId() );
                contentlet = applyNullProperties(contentlet);
                contentlet = contentFactory.save(contentlet);
                contentlet.setIndexPolicy(indexPolicy);
                contentlet.setIndexPolicyDependencies(indexPolicyDependencies);

            } else {

                Identifier identifier = APILocator.getIdentifierAPI().find(contentlet);

                final String oldURI = identifier.getURI();

                // make sure the identifier is removed from cache
                // because changes here may affect URI then IdentifierCache
                // can't remove it
                CacheLocator.getIdentifierCache().removeFromCacheByVersionable(contentlet);

<<<<<<< HEAD
                identifier.setHostId(contentlet.getHost());
                if(contentlet.isFileAsset()){
=======
                // Once the contetlet is saved, it gets refresh from the db. for which the incoming data gets lost.
                // Therefore here we need to make sure we use the original contentlet that comes with the info passed from the ui.
                final String hostId = UtilMethods.isSet(contentletRaw.getHost()) ? contentletRaw.getHost() : contentlet.getHost();
                identifier.setHostId(hostId);
                if(contentlet.getStructure().getStructureType()==Structure.STRUCTURE_TYPE_FILEASSET){
>>>>>>> 75fcd385
                    try {
                        if(contentletRaw.getBinary(FileAssetAPI.BINARY_FIELD) == null){
                            final String binaryIdentifier = contentletRaw.getIdentifier() != null ? contentletRaw.getIdentifier() : StringPool.BLANK;
                            final String binaryNode = contentletRaw.getInode() != null ? contentletRaw.getInode() : StringPool.BLANK;
                            throw new FileAssetValidationException("Unable to validate field: " + FileAssetAPI.BINARY_FIELD
                                    + " identifier: " + binaryIdentifier
                                    + " inode: " + binaryNode);
                        } else {
                            //We no longer use the old BinaryField to recover the file name.
                            //From now on we'll recover such value from the field "fileName" presented on the screen.
                            //The physical file asset is just an internal piece that is mapped to the system asset-name.
                            //The file per-se no longer can be renamed. We can only modify the asset-name that refers to it.
                            final String assetName = String.class.cast(contentletRaw.getMap().get(FileAssetAPI.FILE_NAME_FIELD));
                            identifier.setAssetName(UtilMethods.isSet(assetName) ?
                              assetName :
                              contentletRaw.getBinary(FileAssetAPI.BINARY_FIELD).getName()
                            );
                        }
                    } catch (IOException e) {
                        Logger.error( this.getClass(), "Error handling Binary Field.", e );
                    }
                } else if ( contentlet.isHTMLPage() ) {
                    //For HTML Pages - The asset name maps to the page URL
                    identifier.setAssetName( htmlPageURL );
                }
                if(UtilMethods.isSet(contentletRaw.getFolder()) && !contentletRaw.getFolder().equals(FolderAPI.SYSTEM_FOLDER)){
                    final Folder folder = APILocator.getFolderAPI().find(contentletRaw.getFolder(), sysuser, false);
                    Identifier folderIdent = APILocator.getIdentifierAPI().find(folder);
                    identifier.setParentPath(folderIdent.getPath());
                }
                else {
                    identifier.setParentPath("/");
                }
                identifier = APILocator.getIdentifierAPI().save(identifier);

                changedURI = ! oldURI.equals(identifier.getURI());
            }

            //Relate the tags with the saved contentlet
            for (final Entry<String, String> tagEntry : tagsValues.entrySet() ) {
                //From the given CSV tags names list search for the tag objects and if does not exist create them
                final List<Tag> tagList = tagAPI.getTagsInText(tagEntry.getValue(), tagsHost);

                // empty string for tag field value wipes out existing tags
                if(UtilMethods.isSet(tagList) || StringPool.BLANK.equals(tagEntry.getValue())) {
                    tagAPI.deleteTagInodesByInodeAndFieldVarName(contentlet.getInode(),
                            tagEntry.getKey());
                }

                for (final Tag tag : tagList ) {
                    //Relate the found/created tag with this contentlet
                    tagAPI.addContentletTagInode(tag, contentlet.getInode(), tagEntry.getKey());
                }
                //Adding tags back as field to be returned (they're returned as a List)
                if (tagEntry.getValue()!=null && !StringPool.BLANK.equals(tagEntry.getValue())) {
                    contentlet.setProperty(tagEntry.getKey(), Stream.of(tagEntry.getValue().split(",")).collect(
                            Collectors.toList()));
                } else{
                    contentlet.setProperty(tagEntry.getKey(), null);
                }
            }

            APILocator.getVersionableAPI().setWorking(contentlet);


            if (workingContentlet == null) {
                workingContentlet = contentlet;
            }

            final boolean movedContentDependencies = (createNewVersion || contentRelationships != null
                    || categories != null);

            if (movedContentDependencies) {
                contentlet.setBoolProperty(CHECKIN_IN_PROGRESS, Boolean.TRUE);
                moveContentDependencies(workingContentlet, contentlet, contentRelationships, categories, user, respectFrontendRoles);
            }

            // Refreshing permissions
            if (hasAHostField(contentlet.getStructureInode()) && !isNewContent) {
                permissionAPI.resetPermissionReferences(contentlet);
            }

            // Publish once if needed and reindex once if needed. The publish
            // method reindexes.
            contentlet.setLowIndexPriority(priority);

            //set again the don't validate me and disable workflow properties
            //if they were set
            if(dontValidateMe != null){
                contentlet.setProperty(Contentlet.DONT_VALIDATE_ME, dontValidateMe);
            }

            if(disableWorkflow != null){
                contentlet.setProperty(Contentlet.DISABLE_WORKFLOW, disableWorkflow);
            }

<<<<<<< HEAD
            final boolean hasBinaries = handleBinaries(contentlet, createNewVersion, contentType, workingContentlet, contentletRaw);
=======
            // http://jira.dotmarketing.net/browse/DOTCMS-1073
            // storing binary files in file system.
            Logger.debug(this, "ContentletAPIImpl : storing binary files in file system.");


            // Binary Files
            final String newInode = contentlet.getInode();
            final String oldInode = workingContentlet.getInode();


            File newDir = new File(APILocator.getFileAssetAPI().getRealAssetsRootPath() + File.separator
                    + newInode.charAt(0)
                    + File.separator
                    + newInode.charAt(1) + File.separator + newInode);
            newDir.mkdirs();

            File oldDir = null;
            if(UtilMethods.isSet(oldInode)) {
                oldDir = new File(APILocator.getFileAssetAPI().getRealAssetsRootPath()
                        + File.separator + oldInode.charAt(0)
                        + File.separator + oldInode.charAt(1)
                        + File.separator + oldInode);
            }

            File tmpDir = null;
            if(UtilMethods.isSet(oldInode)) {
                tmpDir = new File(APILocator.getFileAssetAPI().getRealAssetPathTmpBinary()
                        + File.separator + oldInode.charAt(0)
                        + File.separator + oldInode.charAt(1)
                        + File.separator + oldInode);
            }


            // loop over the new field values
            // if we have a new temp file or a deleted file
            // do it to the new inode directory
            for ( com.dotcms.contenttype.model.field.Field field : contentType.fields(BinaryField.class) ) {
                try {


                    final String velocityVarNm = field.variable();
                    File incomingFile = contentletRaw.getBinary(velocityVarNm);
                    if(validateEmptyFile && incomingFile!=null && incomingFile.length()==0 && !Config.getBooleanProperty("CONTENT_ALLOW_ZERO_LENGTH_FILES", false)){
                        throw new DotContentletStateException("Cannot checkin 0 length file: " + incomingFile );
                    }
                    final File binaryFieldFolder = new File(newDir.getAbsolutePath() + File.separator + velocityVarNm);


                    // if the user has removed this file via ui
                    if (incomingFile == null  || incomingFile.getAbsolutePath().contains("-removed-")){
                        FileUtil.deltree(binaryFieldFolder);
                        contentlet.setBinary(velocityVarNm, null);

                        //For removed files we should cleanup any existing metadata.
                        if(contentlet.isFileAsset()){
                           fileMetadataAPI.removeMetadata(contentlet);
                        }

                    } else { // if we have an incoming file
                        if (incomingFile.exists() ){

                            //If the incoming file is temp resource we need to find out if there is any metadata associated
                            final Optional<String> tempResourceId = tempApi.getTempResourceId(incomingFile);

                            //The physical file name is preserved across versions.
                            //No need to update the name. We will only reference the file through the logical asset-name
                            final String oldFileName  = incomingFile.getName();

                            File oldFile = null;
                            if(UtilMethods.isSet(oldInode)) {
                                //get old file
                                oldFile = new File(oldDir.getAbsolutePath()  + File.separator + velocityVarNm + File.separator +  oldFileName);

                                // do we have an inline edited file, if so use that
                                File editedFile = new File(tmpDir.getAbsolutePath()  + File.separator + velocityVarNm + File.separator + WebKeys.TEMP_FILE_PREFIX + oldFileName);
                                if(editedFile.exists()){
                                    incomingFile = editedFile;
                                }
                            }

                            //The file name must be preserved so it remains the same across versions.
                            final File newFile = new File(newDir.getAbsolutePath()  + File.separator + velocityVarNm + File.separator +  oldFileName);
                            binaryFieldFolder.mkdirs();

                            // we move files that have been newly uploaded or edited
                            if(oldFile==null || !oldFile.getAbsolutePath().equals(incomingFile.getAbsolutePath())){
                                if(!createNewVersion){
                                    // If we're calling a checkinWithoutVersioning method,
                                    // then folder needs to be cleaned up in order to add the new file in it.
                                    // Otherwise we will have the old file and incoming file at the same time
                                    FileUtil.deltree(binaryFieldFolder);
                                    binaryFieldFolder.mkdirs();
                                }
                                // We want to copy (not move) cause the same file could be in
                                // another field and we don't want to delete it in the first time.
                                final boolean contentVersionHardLink = Config
                                        .getBooleanProperty("CONTENT_VERSION_HARD_LINK", true);
                                FileUtil.copyFile(incomingFile, newFile, contentVersionHardLink, validateEmptyFile);

                            } else if (oldFile.exists()) {
                                // otherwise, we copy the files as hardlinks
                                final boolean contentVersionHardLink = Config
                                        .getBooleanProperty("CONTENT_VERSION_HARD_LINK", true);
                                FileUtil.copyFile(incomingFile, newFile, contentVersionHardLink, validateEmptyFile);
                            }

                            if(workingContentlet != contentlet){
                                //This copies the metadata from version to version so we don't lose any any custom attribute previously added
                                fileMetadataAPI.copyCustomMetadata(workingContentlet, contentlet);
                                Logger.debug(ESContentletAPIImpl.class,String.format("Metadata copied from inode: `%s` to  inode `%s` ", workingContentlet.getInode(), contentlet.getInode()));
                            }

                            contentlet.setBinary(velocityVarNm, newFile);

                            //This copies the metadata associated with the temp resource passed if any.
                            if(tempResourceId.isPresent()){
                                final Optional<Metadata> optionalMetadata = fileMetadataAPI.getMetadata(tempResourceId.get());
                                if(optionalMetadata.isPresent()){
                                   final Metadata tempMeta = optionalMetadata.get();
                                   fileMetadataAPI.putCustomMetadataAttributes(contentlet, ImmutableMap.of(velocityVarNm, tempMeta.getCustomMeta()));
                                   Logger.debug(ESContentletAPIImpl.class,String.format("Metadata copied from temp resource: `%s` ", tempResourceId.get()));
                                }
                            }
                        }
                    }
                } catch (FileNotFoundException e) {
                    throw new DotContentletValidationException("Error occurred while processing the file:" + e.getMessage(),e);
                } catch (IOException e) {
                    throw new DotContentletValidationException("Error occurred while processing the file:" + e.getMessage(),e);
                }
            }
>>>>>>> 75fcd385

            // lets update identifier's sysPubDate & sysExpireDate
            if ((contentlet != null) && InodeUtils.isSet(contentlet.getIdentifier())) {
                final Structure st=contentlet.getStructure();
                if(UtilMethods.isSet(st.getPublishDateVar()) || UtilMethods.isSet(st.getExpireDateVar())) {
                    Identifier ident=APILocator.getIdentifierAPI().find(contentlet);
                    boolean save=false;
                    if(UtilMethods.isSet(st.getPublishDateVar())) {
                        Date pdate=contentletRaw.getDateProperty(st.getPublishDateVar());
                        contentlet.setDateProperty(st.getPublishDateVar(), pdate);
                        if((ident.getSysPublishDate()==null && pdate!=null) || // was null and now we have a value
                                (ident.getSysPublishDate()!=null && //wasn't null and now is null or different
                                        (pdate==null || !pdate.equals(ident.getSysPublishDate())))) {
                            ident.setSysPublishDate(pdate);
                            save=true;
                        }
                    }
                    if(UtilMethods.isSet(st.getExpireDateVar())) {
                        Date edate=contentletRaw.getDateProperty(st.getExpireDateVar());
                        contentlet.setDateProperty(st.getExpireDateVar(), edate);
                        if((ident.getSysExpireDate()==null && edate!=null) || // was null and now we have a value
                                (ident.getSysExpireDate()!=null && //wasn't null and now is null or different
                                        (edate==null || !edate.equals(ident.getSysExpireDate())))) {
                            ident.setSysExpireDate(edate);
                            save=true;
                        }
                    }
                    if (!contentlet.isLive() && UtilMethods.isSet( st.getExpireDateVar() ) ) {//Verify if the structure have a Expire Date Field set
                        if(contentlet.getMap().get(Contentlet.DONT_VALIDATE_ME) == null || !(Boolean)contentlet.getMap().get(Contentlet.DONT_VALIDATE_ME)){
                            if(UtilMethods.isSet(ident.getSysExpireDate()) && ident.getSysExpireDate().before( new Date())) {
                                throw new DotContentletValidationException( "message.contentlet.expired" );
                            }
                        }
                    }
                    if(save) {

                        // publish/expire dates changed
                        APILocator.getIdentifierAPI().save(ident);

                        // we take all inodes associated with that identifier
                        // remove them from cache and then reindex them
                        final List<ContentletVersionInfo> list = APILocator.getVersionableAPI()
                                .findContentletVersionInfos(ident.getId());

                        final List<String> inodes = new ArrayList<>();
                        for(final ContentletVersionInfo cvi : list) {
                            inodes.add(cvi.getWorkingInode());
                            if(UtilMethods.isSet(cvi.getLiveInode()) && !cvi.getWorkingInode().equals(cvi.getLiveInode())){
                                inodes.add(cvi.getLiveInode());
                            }
                        }
                        for(final String inode : inodes) {
                            CacheLocator.getContentletCache().remove(inode);
                            final Contentlet ct = APILocator.getContentletAPI().find(inode, sysuser, false);
                            APILocator.getContentletIndexAPI().addContentToIndex(ct,false);
                        }
                    }
                }
            }

            final Structure hostStructure = CacheLocator.getContentTypeCache().getStructureByVelocityVarName("Host");
            if ((contentlet != null) && InodeUtils.isSet(contentlet.getIdentifier()) && contentlet.getStructureInode().equals(hostStructure.getInode())) {
                final HostAPI hostAPI = APILocator.getHostAPI();
                hostAPI.updateCache(new Host(contentlet));

                final ContentletCache cc = CacheLocator.getContentletCache();
                final Identifier ident=APILocator.getIdentifierAPI().find(contentlet);
                final List<Contentlet> contentlets = findAllVersions(ident, sysuser, respectFrontendRoles);
                for (final Contentlet c : contentlets) {
                    final Host h = new Host(c);
                    cc.remove(h.getHostname());
                    cc.remove(h.getIdentifier());
                }

                hostAPI.updateMenuLinks(new Host(workingContentlet), new Host(contentlet));

                //update tag references
                String oldTagStorageId = "SYSTEM_HOST";
                if(workingContentlet.getMap().get("tagStorage")!=null) {
                    oldTagStorageId = workingContentlet.getMap().get("tagStorage").toString();
                }

                String newTagStorageId = "SYSTEM_HOST";
                if(contentlet.getMap().get("tagStorage")!=null) {
                    newTagStorageId = contentlet.getMap().get("tagStorage").toString();
                }
                tagAPI.updateTagReferences(contentlet.getIdentifier(), oldTagStorageId, newTagStorageId);
            }

            final Identifier contIdent = APILocator.getIdentifierAPI().find(contentlet);


            // both file & page as content might trigger a menu cache flush
            if(contentlet.getStructure().getStructureType()==Structure.STRUCTURE_TYPE_FILEASSET
                    || contentlet.getStructure().getStructureType()==Structure.STRUCTURE_TYPE_HTMLPAGE ) {
                final Host host = APILocator.getHostAPI().find(contIdent.getHostId(), APILocator.getUserAPI().getSystemUser(), false);
                final Folder folder = APILocator.getFolderAPI().findFolderByPath(contIdent.getParentPath(), host , APILocator.getUserAPI().getSystemUser(), false);

                final boolean shouldRefresh=
                        (contentlet.getStructure().getStructureType()==Structure.STRUCTURE_TYPE_FILEASSET
                                && RefreshMenus.shouldRefreshMenus(APILocator.getFileAssetAPI().fromContentlet(workingContentlet)
                                ,APILocator.getFileAssetAPI().fromContentlet(contentlet), isNewContent))
                                ||
                                (contentlet.getStructure().getStructureType()==Structure.STRUCTURE_TYPE_HTMLPAGE
                                        && RefreshMenus.shouldRefreshMenus(APILocator.getHTMLPageAssetAPI().fromContentlet(workingContentlet)
                                        ,APILocator.getHTMLPageAssetAPI().fromContentlet(contentlet), isNewContent));

                if(shouldRefresh){
                    RefreshMenus.deleteMenu(folder);
                    CacheLocator.getNavToolCache().removeNav(host.getIdentifier(), folder.getInode());
                }
            }
            boolean isLive = false;
            if (contentlet.isHTMLPage()) {
                try {
                    isLive = contentlet.isLive();
                } catch (DotStateException e) {
                    // Cache miss, remove HTML page entry
                    CacheLocator.getIdentifierCache()
                            .removeFromCacheByIdentifier(
                                    contentlet.getIdentifier());
                }

                new PageLoader().invalidate(contentlet);

            } else {
                isLive = contentlet.isLive();
            }
            if (isLive) {
                publishAssociated(contentlet, isNewContent, createNewVersion);
            } else {
                if (!isNewContent) {
                    new ContentletLoader().invalidate(contentlet);

                }

                if (movedContentDependencies) {
                    final Contentlet newContentlet = contentlet;
                    ThreadContextUtil.ifReindex(
                            () -> indexAPI.addContentToIndex(newContentlet, INCLUDE_DEPENDENCIES),
                            INCLUDE_DEPENDENCIES);
                } else if (ThreadContextUtil.isReindex()) {
                    indexAPI.addContentToIndex(contentlet, false);
                }
            }

            if(contentlet != null && contentlet.isVanityUrl()){
                //remove from cache
               APILocator.getVanityUrlAPI().invalidateVanityUrl(contentlet);
            }

            if(contentlet != null && contentlet.isKeyValue()){
                //remove from cache
                CacheLocator.getKeyValueCache().remove(contentlet);
            }

            //If the URI changed and we're looking at FileAsset we need to evict all other language instances
            if (contentlet != null && contentlet.isFileAsset() && changedURI) {
                final Contentlet contentletRef = contentlet;
                HibernateUtil.addCommitListener(() -> {
                    cleanupCacheOnChangedURI(contentletRef);
                });
            }

            if(structureHasAHostField && changedURI) {
                final DotConnect dc = new DotConnect();
                dc.setSQL("select working_inode,live_inode from contentlet_version_info where identifier=? and lang<>?");
                dc.addParam(contentlet.getIdentifier());
                dc.addParam(contentlet.getLanguageId());
                final List<Map<String,Object>> others = dc.loadResults();
                for(final Map<String,Object> other : others) {
                    final String workingi=(String)other.get("working_inode");
                    indexAPI.addContentToIndex(find(workingi,user,false));
                    final String livei=(String)other.get("live_inode");
                    if(UtilMethods.isSet(livei) && !livei.equals(workingi)){
                        indexAPI.addContentToIndex(find(livei,user,false));
                    }
                }
            }

            //if any of these system-fields is present then we pass the contentlet again down to the factory update method so the json field can get regenerated in full
            if (hasBinaries || !categories.isEmpty() || !tagsValues.isEmpty()) {
                Optional<com.dotcms.contenttype.model.field.Field> optional = Optional.empty();
                if (!categories.isEmpty()) {
                    optional = contentlet
                            .getContentType().fields(CategoryField.class).stream().findFirst();
                    if(optional.isPresent()){
                       contentlet.setProperty(optional.get().variable(), categories);
                    }
                }
                try {
                    contentFactory.save(contentlet);
                } finally {
                    if(optional.isPresent()) {
                       contentlet.getMap().remove(optional.get().variable());
                    }
                }
            }

            // Set the properties again after the store on DB and before the fire on an Actionlet.
            contentlet.setStringProperty(Contentlet.WORKFLOW_PUBLISH_DATE, contentPushPublishDate);
            contentlet.setStringProperty(Contentlet.WORKFLOW_PUBLISH_TIME, contentPushPublishTime);
            contentlet.setStringProperty(Contentlet.WORKFLOW_EXPIRE_DATE, contentPushExpireDate);
            contentlet.setStringProperty(Contentlet.WORKFLOW_EXPIRE_TIME, contentPushExpireTime);
            contentlet.setStringProperty(Contentlet.WORKFLOW_NEVER_EXPIRE, contentPushNeverExpire);
            contentlet.setStringProperty(Contentlet.WHERE_TO_SEND, contentWhereToSend);
            contentlet.setStringProperty(Contentlet.FILTER_KEY, filterKey);
            contentlet.setStringProperty(Contentlet.I_WANT_TO, iWantTo);
            if (UtilMethods.isSet(pathToMove)) {
                contentlet.setStringProperty(Contentlet.PATH_TO_MOVE, pathToMove);
            }

            //wapi.
            if(workflow!=null) {
                workflow.setContentlet(contentlet);
                wapi.fireWorkflowPostCheckin(workflow);
            }

            new ContentletLoader().invalidate(contentlet);

        } catch (Exception e) {
            if(createNewVersion && workingContentlet!= null && UtilMethods.isSet(workingContentlet.getInode())){
                APILocator.getVersionableAPI().setWorking(workingContentlet);
            }

            if (e instanceof DotContentletValidationException){
                Logger.warnAndDebug(this.getClass(), e.getMessage(), e);
            } else{
                Logger.error(this, e.getMessage(), e);
            }

            bubbleUpException(e);
        }
        return contentlet;
    }

    private boolean handleBinaries(final Contentlet contentlet, final boolean createNewVersion, final ContentType contentType, final Contentlet workingContentlet, final Contentlet contentletRaw) throws DotDataException {

        // http://jira.dotmarketing.net/browse/DOTCMS-1073
        // storing binary files in file system.
        Logger.debug(this, "ContentletAPIImpl : storing binary files in file system.");

        final boolean validateEmptyFile =
                contentlet.getMap().containsKey(Contentlet.VALIDATE_EMPTY_FILE)?
                        contentlet.getBoolProperty(Contentlet.VALIDATE_EMPTY_FILE):true;

        // Binary Files
        final String newInode = contentlet.getInode();
        final String oldInode = workingContentlet.getInode();

        File newDir = new File(APILocator.getFileAssetAPI().getRealAssetsRootPath() + File.separator
                + newInode.charAt(0)
                + File.separator
                + newInode.charAt(1) + File.separator + newInode);
        newDir.mkdirs();

        File oldDir = null;
        if(UtilMethods.isSet(oldInode)) {
            oldDir = new File(APILocator.getFileAssetAPI().getRealAssetsRootPath()
                    + File.separator + oldInode.charAt(0)
                    + File.separator + oldInode.charAt(1)
                    + File.separator + oldInode);
        }

        File tmpDir = null;
        if(UtilMethods.isSet(oldInode)) {
            tmpDir = new File(APILocator.getFileAssetAPI().getRealAssetPathTmpBinary()
                    + File.separator + oldInode.charAt(0)
                    + File.separator + oldInode.charAt(1)
                    + File.separator + oldInode);
        }

        boolean binaryHandled = false;

        // loop over the new field values
        // if we have a new temp file or a deleted file
        // do it to the new inode directory
        for ( com.dotcms.contenttype.model.field.Field field : contentType.fields(BinaryField.class) ) {
            try {

                final String velocityVarNm = field.variable();
                File incomingFile = contentletRaw.getBinary(velocityVarNm);
                if(validateEmptyFile && incomingFile!=null && incomingFile.length()==0 && !Config.getBooleanProperty("CONTENT_ALLOW_ZERO_LENGTH_FILES", false)){
                    throw new DotContentletStateException("Cannot checkin 0 length file: " + incomingFile );
                }
                final File binaryFieldFolder = new File(newDir.getAbsolutePath() + File.separator + velocityVarNm);


                // if the user has removed this file via ui
                if (incomingFile == null  || incomingFile.getAbsolutePath().contains("-removed-")){
                    FileUtil.deltree(binaryFieldFolder);
                    contentlet.setBinary(velocityVarNm, null);

                    //For removed files we should cleanup any existing metadata.
                    if(contentlet.isFileAsset()){
                       fileMetadataAPI.removeMetadata(contentlet);
                    }

                } else { // if we have an incoming file
                    if (incomingFile.exists() ){

                        //If the incoming file is temp resource we need to find out if there is any metadata associated
                        final Optional<String> tempResourceId = tempApi.getTempResourceId(incomingFile);

                        //The physical file name is preserved across versions.
                        //No need to update the name. We will only reference the file through the logical asset-name
                        final String oldFileName  = incomingFile.getName();

                        File oldFile = null;
                        if(UtilMethods.isSet(oldInode)) {
                            //get old file
                            oldFile = new File(oldDir.getAbsolutePath()  + File.separator + velocityVarNm + File.separator +  oldFileName);

                            // do we have an inline edited file, if so use that
                            File editedFile = new File(tmpDir.getAbsolutePath()  + File.separator + velocityVarNm + File.separator + WebKeys.TEMP_FILE_PREFIX + oldFileName);
                            if(editedFile.exists()){
                                incomingFile = editedFile;
                            }
                        }

                        //The file name must be preserved so it remains the same across versions.
                        final File newFile = new File(newDir.getAbsolutePath()  + File.separator + velocityVarNm + File.separator +  oldFileName);
                        binaryFieldFolder.mkdirs();

                        // we move files that have been newly uploaded or edited
                        if(oldFile==null || !oldFile.equals(incomingFile)){
                            if(!createNewVersion){
                                // If we're calling a checkinWithoutVersioning method,
                                // then folder needs to be cleaned up in order to add the new file in it.
                                // Otherwise we will have the old file and incoming file at the same time
                                FileUtil.deltree(binaryFieldFolder);
                                binaryFieldFolder.mkdirs();
                            }
                            // We want to copy (not move) cause the same file could be in
                            // another field and we don't want to delete it in the first time.
                            final boolean contentVersionHardLink = Config
                                    .getBooleanProperty("CONTENT_VERSION_HARD_LINK", true);
                            FileUtil.copyFile(incomingFile, newFile, contentVersionHardLink,
                                    validateEmptyFile);

                        } else if (oldFile.exists()) {
                            // otherwise, we copy the files as hardlinks
                            final boolean contentVersionHardLink = Config
                                    .getBooleanProperty("CONTENT_VERSION_HARD_LINK", true);
                            FileUtil.copyFile(incomingFile, newFile, contentVersionHardLink,
                                    validateEmptyFile);
                        }

                        if(workingContentlet != contentlet){
                            //This copies the metadata from version to version so we don't lose any any custom attribute previously added
                            fileMetadataAPI.copyCustomMetadata(workingContentlet, contentlet);
                            Logger.debug(ESContentletAPIImpl.class,String.format("Metadata copied from inode: `%s` to  inode `%s` ", workingContentlet
                                    .getInode(), contentlet.getInode()));
                        }

                        contentlet.setBinary(velocityVarNm, newFile);
                        binaryHandled = true;

                        //This copies the metadata associated with the temp resource passed if any.
                        if(tempResourceId.isPresent()){
                            final Optional<Metadata> optionalMetadata = fileMetadataAPI.getMetadata(tempResourceId.get());
                            if(optionalMetadata.isPresent()){
                               final Metadata tempMeta = optionalMetadata.get();
                               fileMetadataAPI.putCustomMetadataAttributes(
                                       contentlet, ImmutableMap.of(velocityVarNm, tempMeta.getCustomMeta()));
                               Logger.debug(ESContentletAPIImpl.class,String.format("Metadata copied from temp resource: `%s` ", tempResourceId.get()));
                            }
                        }
                    }
                }
            } catch (IOException e) {
                throw new DotContentletValidationException("Error occurred while processing the file:" + e.getMessage(),e);
            }
        }
        return binaryHandled;
    }

    private void checkPermission(
            final Contentlet contentlet,
            final boolean respectFrontendRoles,
            final User user) throws DotDataException, DotSecurityException {

        DotPreconditions.checkNotNull(contentlet);

        if (InodeUtils.isSet(contentlet.getIdentifier())){
            if (!permissionAPI.doesUserHavePermission(contentlet, PermissionAPI.PERMISSION_WRITE, user, respectFrontendRoles)) {
                this.throwSecurityException(contentlet, user);
            }
        } else if (!permissionAPI.doesUserHavePermission(contentlet.getContentType(),
                PermissionAPI.PERMISSION_WRITE, user, respectFrontendRoles)) {
            this.throwSecurityException(contentlet, user);
        }
    }

    /**
     * Method that verifies if a check in operation can be executed.
     * It is safe to execute a checkin if write operations can be performed on the ES cluster.
     * Otherwise, check in will be allowed only if the contentlet to be saved does not have legacy relationships
     * @param relationships ContentletRelationships with the records to be saved
     * @return
     */
    @VisibleForTesting
    boolean isCheckInSafe(final ContentletRelationships relationships) {

        if (relationships != null && relationships.getRelationshipsRecords().size() > 0) {
            final boolean isClusterReadOnly = ElasticsearchUtil.isClusterInReadOnlyMode();
            final boolean isEitherLiveOrWorkingIndicesReadOnly = ElasticsearchUtil.isEitherLiveOrWorkingIndicesReadOnly();

            if (
                    (isEitherLiveOrWorkingIndicesReadOnly || isClusterReadOnly)
                            && hasLegacyRelationships(relationships)) {
                return false;
            }
        }
        return true;

    }

    /**
     * Given a ContentletRelationships object, verifies if there is any legacy relationship on it
     * @param relationships
     * @return
     */
    private boolean hasLegacyRelationships(ContentletRelationships relationships) {
        for (ContentletRelationshipRecords records : relationships
                .getRelationshipsRecords()) {
            if (!records.getRelationship().isRelationshipField()){
                return true;
            }
        }
        return false;
    }

    /**
     * Return a ContentletRelationships with all relationships found on the contentlet map
     * @param contentlet
     * @param user
     * @return
     * @throws DotDataException
     * @throws DotSecurityException
     */
    private ContentletRelationships getContentletRelationships(final Contentlet contentlet,
            final User user)
            throws DotDataException, DotSecurityException {
        ContentletRelationships contentRelationships = null;

        //Get all relationship fields
        final List<com.dotcms.contenttype.model.field.Field> relationshipFields = contentlet
                .getContentType().fields().stream()
                .filter(field -> field instanceof RelationshipField)
                .collect(Collectors.toList());

        if (contentlet.getMap() != null) {
            //verify if the contentlet map contains related content for each relationship field
            //and add it to the ContentletRelationships to be persisted
            for (final com.dotcms.contenttype.model.field.Field field : relationshipFields) {
                if (contentlet.getMap().containsKey(field.variable())) {
                    final Relationship relationship = relationshipAPI
                            .getRelationshipFromField(field, user);
                    final boolean hasParent = relationshipAPI.isChildField(relationship, field);

                    if (contentRelationships == null){
                        contentRelationships = new ContentletRelationships(contentlet);
                    }
                    final ContentletRelationshipRecords relationshipRecords = contentRelationships.new ContentletRelationshipRecords(
                            relationship, hasParent);
                    relationshipRecords.getRecords()
                            .addAll((List<Contentlet>) contentlet.get(field.variable()));

                    contentRelationships.getRelationshipsRecords().add(relationshipRecords);
                }
            }
        }
        return contentRelationships;
    }

    private void cleanupCacheOnChangedURI(final Contentlet contentlet){
        CacheLocator.getIdentifierCache().removeFromCacheByIdentifier(contentlet.getIdentifier());
        //Need both live and working contentlets for they all need to be evicted from cache.
        try {
            final Set<Contentlet> allLangContentlets = new ImmutableSet.Builder<Contentlet>()
                    .addAll(getAllLanguages(contentlet, true,
                            APILocator.systemUser(), false))
                    .addAll(getAllLanguages(contentlet, false,
                            APILocator.systemUser(), false)).build();
            final ContentletCache contentletCache = CacheLocator.getContentletCache();
            for (final Contentlet content : allLangContentlets) {
                contentletCache.remove(content);
            }

        } catch (DotDataException | DotSecurityException e) {
            Logger.error(getClass(),
                    "Unable to cleanup cache fo"
                    + "r fileAsset identifier " + contentlet
                            .getIdentifier(), e);
        }
    }

    private void cleanup(final Contentlet contentlet) {
       if(null != contentlet){
          contentlet.getMap().remove(CHECKIN_IN_PROGRESS);
          contentlet.cleanup();
        }
    }

    private void createLocalCheckinEvent(final Contentlet contentlet, final User user, final boolean createNewVersion) throws DotHibernateException {

        HibernateUtil.addCommitListener(
              ()-> this.localSystemEventsAPI.notify(new ContentletCheckinEvent<>(contentlet, createNewVersion, user))
        );
    }

    /**
     * Updates the Template of the specified Contentlet - in case it's an HTML Page - in all of its existing language
     * versions, only if its value is different from the current one. This update operation can be overridden by setting
     * the configuration parameter {@code DO_NOT_UPDATE_TEMPLATES} as {@code true}.
     *
     * @param contentlet The {@link Contentlet} whose Template will be updated, if necessary
     * @param user       The {@link User} performing this action.
     *
     * @throws DotDataException     An error occurred when interacting with the data source.
     * @throws DotSecurityException The specified user does not have the required permissions to perform this action.
     */
    private void updateTemplateInAllLanguageVersions(final Contentlet contentlet, final User user)
            throws DotDataException, DotSecurityException{
        final boolean DONT_RESPECT_FRONTEND_ROLES = Boolean.FALSE;
        final String DO_NOT_UPDATE_TEMPLATES= "DO_NOT_UPDATE_TEMPLATES";
        
        if(contentlet.getBoolProperty(DO_NOT_UPDATE_TEMPLATES)){
            return;
        }
        if (UtilMethods.isSet(contentlet.getIdentifier())){
            final Field fieldVar = contentlet.getStructure()
                    .getFieldVar(HTMLPageAssetAPI.TEMPLATE_FIELD);
            final String identifier = contentlet.getIdentifier();
            final String newTemplate = contentlet.get(HTMLPageAssetAPI.TEMPLATE_FIELD).toString();
            final Contentlet contentInAnyLang = findContentletByIdentifierAnyLanguage(contentlet.getIdentifier());
            if (null == contentInAnyLang || !UtilMethods.isSet(contentInAnyLang.getIdentifier())) {
                throw new DotDataException(String.format("Contentlet with ID '%s' has not been found, or is currently" +
                        " marked as 'Archived'.", contentlet.getIdentifier()));
            }
            final String existingTemplate = loadField(contentInAnyLang.getInode(), fieldVar).toString();
            if (!existingTemplate.equals(newTemplate)){
                final List<ContentletVersionInfo> contentletVersions = APILocator.getVersionableAPI().findContentletVersionInfos(identifier);
                
                for (final ContentletVersionInfo version : contentletVersions) {
                    final Contentlet contentVersion = find(version.getWorkingInode(), user, DONT_RESPECT_FRONTEND_ROLES);
                    if (contentlet.getInode().equals(contentVersion.getInode())) {
                        continue;
                    }

                    //Create a new working version with the template when the page version is live and working
                    final Contentlet newPageVersion = checkout(contentVersion.getInode(), user, DONT_RESPECT_FRONTEND_ROLES);
                    newPageVersion.setBoolProperty(DO_NOT_UPDATE_TEMPLATES, true);
                    newPageVersion.setStringProperty(HTMLPageAssetAPI.TEMPLATE_FIELD, newTemplate);
                    newPageVersion.setBoolProperty(Contentlet.DONT_VALIDATE_ME, true);

                    if (contentlet.getMap().containsKey(Contentlet.DISABLE_WORKFLOW)) {
                        newPageVersion.getMap().put(Contentlet.DISABLE_WORKFLOW, contentlet.getMap().get(Contentlet.DISABLE_WORKFLOW));
                    }
                    if (contentlet.getMap().containsKey(Contentlet.WORKFLOW_IN_PROGRESS)) {
                        newPageVersion.getMap().put(Contentlet.WORKFLOW_IN_PROGRESS, contentlet.getMap().get(Contentlet.WORKFLOW_IN_PROGRESS));
                    }

                    checkin(newPageVersion,  user, DONT_RESPECT_FRONTEND_ROLES);
                }
            }
        }
    }

    private void pushSaveEvent (final Contentlet eventContentlet, final boolean eventCreateNewVersion) throws DotHibernateException {

        HibernateUtil.addCommitListener(() -> this.contentletSystemEventUtil.pushSaveEvent(eventContentlet, eventCreateNewVersion), 100);
    }

    private List<Category> getExistingContentCategories(Contentlet contentlet)
        throws DotSecurityException, DotDataException {
        List<Category> cats = new ArrayList<>();
        Contentlet workingCon = findWorkingContentlet(contentlet);

        if(workingCon!=null) {
            cats = categoryAPI.getParents(workingCon, APILocator.getUserAPI().getSystemUser(), true);
        }
        return cats;
    }

    private void throwSecurityException(final Contentlet contentlet,
                                              final User user) throws DotSecurityException {

        final String userName = (user != null ? user.getUserId() : "Unknown");
        final String message  = UtilMethods.isSet(contentlet.getIdentifier())?
                "User: " + userName +" doesn't have write permissions to Contentlet: " + contentlet.getIdentifier():
                "User: " + userName +" doesn't have write permissions to create the Contentlet";

        throw new DotSecurityException(message);
    }

    // todo: should be this in a transaction???
    @Override
    public List<Contentlet> checkout(List<Contentlet> contentlets, User user,   boolean respectFrontendRoles) throws DotDataException,DotSecurityException, DotContentletStateException {
        List<Contentlet> result = new ArrayList<Contentlet>();
        for (Contentlet contentlet : contentlets) {
            result.add(checkout(contentlet.getInode(), user, respectFrontendRoles));
        }
        return result;
    }

    // todo: should be this in a transaction???
    @Override
    public List<Contentlet> checkoutWithQuery(String luceneQuery, User user,boolean respectFrontendRoles) throws DotDataException,DotSecurityException, DotContentletStateException {
        List<Contentlet> result = new ArrayList<Contentlet>();
        List<Contentlet> cons = search(luceneQuery, 0, -1, "", user, respectFrontendRoles);
        for (Contentlet contentlet : cons) {
            result.add(checkout(contentlet.getInode(), user, respectFrontendRoles));
        }
        return result;
    }

    // todo: should be this in a transaction???
    @Override
    public List<Contentlet> checkout(String luceneQuery, User user,boolean respectFrontendRoles, int offset, int limit) throws DotDataException,DotSecurityException, DotContentletStateException {
        List<Contentlet> result = new ArrayList<Contentlet>();
        List<Contentlet> cons = search(luceneQuery, limit, offset, "", user, respectFrontendRoles);
        for (Contentlet contentlet : cons) {
            result.add(checkout(contentlet.getInode(), user, respectFrontendRoles));
        }
        return result;
    }

    @WrapInTransaction
    @Override
    public Contentlet checkout(final String contentletInode, final User user, final boolean respectFrontendRoles) throws DotDataException,DotSecurityException, DotContentletStateException {
        //return new version
        final Contentlet contentlet = find(contentletInode, user, respectFrontendRoles);

        canLock(contentlet, user);
        lock(contentlet, user, respectFrontendRoles);
        final Contentlet workingContentlet = new Contentlet();
        Map<String, Object> cmap = contentlet.getMap();
        workingContentlet.setStructureInode(contentlet.getStructureInode());
        workingContentlet.setInode(contentletInode);
        copyProperties(workingContentlet, cmap);
        workingContentlet.setInode("");

        /*
        The checkin is assuming that HTMLPages are going to have an URL field as it
        is always sent from the UI, but if we checkout the content and then save (checkin) we
        fail as the checkout is not populating that field.
        We need to remember the URL field in pages is a calculated value and should not be stored.
         */
        if (workingContentlet.getContentType().baseType() == BaseContentType.HTMLPAGE
                && UtilMethods.isSet(workingContentlet.getIdentifier())) {

            final Identifier htmlPageIdentifier = APILocator.getIdentifierAPI()
                    .find(workingContentlet.getIdentifier());
            workingContentlet
                    .setStringProperty(HTMLPageAssetAPI.URL_FIELD, htmlPageIdentifier.getAssetName());
        }

        return workingContentlet;
    }

    /**
     * This method moves categories and relationships dependencies
     * @param fromContentlet
     * @param toContentlet
     * @param contentRelationships
     * @param categories
     * @param user
     * @param respect
     * @throws DotDataException
     * @throws DotSecurityException
     */
    private void moveContentDependencies(final Contentlet fromContentlet, final Contentlet toContentlet, ContentletRelationships contentRelationships, List<Category> categories, final User user, final boolean respect) throws DotDataException, DotSecurityException{

        //Handles Categories
        moveContentCategories(fromContentlet, toContentlet, categories, user, respect);

        //Handle Relationships
        moveContentRelationships(fromContentlet, toContentlet, contentRelationships, user);
    }

    /**
     *
     * @param fromContentlet
     * @param toContentlet
     * @param contentRelationships
     * @param user
     * @throws DotDataException
     * @throws DotSecurityException
     */
    private void moveContentRelationships(final Contentlet fromContentlet, final Contentlet toContentlet,
            ContentletRelationships contentRelationships, final User user)
            throws DotDataException, DotSecurityException {

        if (contentRelationships == null) {
            return;
        }

        final ContentType contentType = fromContentlet.getContentType();
        final RelationshipAPI relationshipAPI = APILocator.getRelationshipAPI();
        if (contentRelationships.getRelationshipsRecords().isEmpty()) {
            getWipeOutRelationships(contentRelationships, contentType, relationshipAPI);
        } else {
            //keep relationships as they are, but add related content limited by permissions
            addRestrictedContentForLimitedUser(fromContentlet, contentRelationships, user,
                    contentType,
                    relationshipAPI);
        }

        for (final ContentletRelationshipRecords cr : contentRelationships.getRelationshipsRecords()) {
            relateContent(toContentlet, cr, APILocator.getUserAPI().getSystemUser(), true);
        }
    }

    /**
     * This method keeps relationships as they are but also includes restricted content to the list to avoid deleting it
     * @param fromContentlet
     * @param contentRelationships
     * @param user
     * @param contentType
     * @param relationshipAPI
     * @throws DotDataException
     * @throws DotSecurityException
     */
    private void addRestrictedContentForLimitedUser(final Contentlet fromContentlet,
            final ContentletRelationships contentRelationships, final User user, final ContentType contentType,
            final RelationshipAPI relationshipAPI) throws DotDataException, DotSecurityException {
        for (ContentletRelationshipRecords contentletRelationshipRecords : contentRelationships
                .getRelationshipsRecords()) {
            if (contentletRelationshipRecords.getRecords() != null) {
                final Relationship relationship = contentletRelationshipRecords
                        .getRelationship();
                final UserAPI userAPI = APILocator.getUserAPI();
                if (relationshipAPI.sameParentAndChild(relationship)) {
                    //from parent
                    addContentLimitedByPermissions(user, contentletRelationshipRecords,
                            getRelatedContentFromIndex(
                                    fromContentlet, relationship, true, userAPI.getSystemUser(),
                                    true));

                    //from child
                    addContentLimitedByPermissions(user, contentletRelationshipRecords,
                            getRelatedContentFromIndex(
                                    fromContentlet, relationship, false,
                                    userAPI.getSystemUser(),
                                    true));

                } else {
                    addContentLimitedByPermissions(user, contentletRelationshipRecords,
                            getRelatedContentFromIndex(
                                    fromContentlet, relationship,
                                    relationshipAPI.isParent(relationship, contentType),
                                    userAPI.getSystemUser(),
                                    true));
                }
            }
        }
    }

    /**
     * This method creates a list of all relationships that will be wiped out
     * @param contentRelationships
     * @param contentType
     * @param relationshipAPI
     * @throws DotDataException
     */
    private void getWipeOutRelationships(final ContentletRelationships contentRelationships,
            final ContentType contentType, final RelationshipAPI relationshipAPI) throws DotDataException {
        //wipe out all relationships
        final List<Relationship> relationships = APILocator.getRelationshipAPI().byContentType(contentType);
        relationships.forEach(relationship -> {
            //add empty list to each relationship
            if (relationshipAPI.sameParentAndChild(relationship)) {
                //add empty list as parent
                contentRelationships.getRelationshipsRecords()
                        .add(contentRelationships.new ContentletRelationshipRecords(
                                relationship, true));
                //add empty list as child
                contentRelationships.getRelationshipsRecords()
                        .add(contentRelationships.new ContentletRelationshipRecords(
                                relationship, false));
            } else {
                contentRelationships.getRelationshipsRecords()
                        .add(contentRelationships.new ContentletRelationshipRecords(
                                relationship,
                                relationshipAPI.isParent(relationship, contentType)));
            }
        });
    }

    /**
     * This method adds restricted content to the list of related content to be updated
     * @param user
     * @param contentletRelationshipRecords
     * @param relatedContentlets
     */
    private void addContentLimitedByPermissions(User user,
            ContentletRelationshipRecords contentletRelationshipRecords,
            List<Contentlet> relatedContentlets) {

        //consider immutable collections
        contentletRelationshipRecords.setRecords(new ArrayList<>(contentletRelationshipRecords.getRecords()));
        contentletRelationshipRecords.getRecords()
                .addAll(relatedContentlets.stream()
                        .filter(contentlet -> {
                            try {
                                return !permissionAPI
                                        .doesUserHavePermission(contentlet,
                                                PermissionAPI.PERMISSION_READ, user,
                                                false);
                            } catch (DotDataException e) {
                               return false;
                            }
                        }).collect(Collectors.toList()));
    }

    /**
     *
     * @param fromContentlet
     * @param toContentlet
     * @param categories
     * @param user
     * @param respect
     * @throws DotDataException
     * @throws DotSecurityException
     */
    private void moveContentCategories(final Contentlet fromContentlet, final Contentlet toContentlet,
            List<Category> categories, final User user, final boolean respect)
            throws DotDataException, DotSecurityException {
        final List<Category> categoriesUserCannotRemove = new ArrayList<>();
        if(categories == null){
            categories = new ArrayList<>();
        }
        
        //Find categories which the user can't use.  A user cannot remove a category they cannot use
        final List<Category> cats = categoryAPI.getParents(fromContentlet, APILocator.getUserAPI().getSystemUser(), true);
        for (final Category category : cats) {
            if(!categoryAPI.canUseCategory(category, user, false)){
                if(!categories.contains(category)){
                    categoriesUserCannotRemove.add(category);
                }
            }
        }
        
        categories = permissionAPI.filterCollection(categories, PermissionAPI.PERMISSION_USE, respect, user);
        categories.addAll(categoriesUserCannotRemove);

        // we have already validated permissions on the content object, no need to do it again
        categoryAPI.setParents(toContentlet, categories, APILocator.systemUser(), respect);
    }

    @WrapInTransaction
    @Override
    public void restoreVersion(Contentlet contentlet, User user,boolean respectFrontendRoles) throws DotSecurityException, DotContentletStateException, DotDataException {
        if(contentlet.getInode().equals(""))
            throw new DotContentletStateException(CAN_T_CHANGE_STATE_OF_CHECKED_OUT_CONTENT);
        if(!permissionAPI.doesUserHavePermission(contentlet, PermissionAPI.PERMISSION_EDIT, user, respectFrontendRoles)){
            throw new DotSecurityException("User: " + (user != null ? user.getUserId() : "Unknown")
                    + " cannot edit Contentlet: " + (contentlet != null ? contentlet.getIdentifier() : "Unknown"));
        }
        if(contentlet == null){
            throw new DotContentletStateException("The contentlet was null");
        }
        canLock(contentlet, user);
        Contentlet currentWorkingCon = findContentletByIdentifier(contentlet.getIdentifier(), false, contentlet.getLanguageId(), user, respectFrontendRoles);
        APILocator.getVersionableAPI().setWorking(contentlet);
        // Updating lucene index
        new ContentletLoader().invalidate(contentlet);
        // Updating lucene index
        indexAPI.addContentToIndex(currentWorkingCon);
        indexAPI.addContentToIndex(contentlet);
    }

    @CloseDBIfOpened
    @Override
    public List<Contentlet> findAllUserVersions(Identifier identifier,User user, boolean respectFrontendRoles) throws DotSecurityException, DotDataException, DotStateException {
        List<Contentlet> contentlets = contentFactory.findAllUserVersions(identifier);
        if(contentlets.isEmpty())
            return new ArrayList<Contentlet>();
        if(!permissionAPI.doesUserHavePermission(contentlets.get(0), PermissionAPI.PERMISSION_READ, user, respectFrontendRoles)){
            throw new DotSecurityException("User: " + (user != null ? user.getUserId() : "Unknown")
                    + " cannot read Contentlet: "+ (identifier != null ? identifier.getId() : "Unknown")
                    + ".So Unable to View Versions");
        }
        return contentlets;
    }

    @CloseDBIfOpened
    @Override
    public List<Contentlet> findAllVersions(Identifier identifier, User user, boolean respectFrontendRoles) throws DotSecurityException,DotDataException, DotStateException {
        return findAllVersions(identifier, true, user, respectFrontendRoles);
    }

    @CloseDBIfOpened
    @Override
    public List<Contentlet> findAllVersions(Identifier identifier, boolean bringOldVersions, User user, boolean respectFrontendRoles) throws DotSecurityException,DotDataException, DotStateException {
        List<Contentlet> contentlets = contentFactory.findAllVersions(identifier, bringOldVersions);
        if(contentlets.isEmpty())
            return new ArrayList<Contentlet>();
        if(!permissionAPI.doesUserHavePermission(contentlets.get(0), PermissionAPI.PERMISSION_READ, user, respectFrontendRoles)){
            throw new DotSecurityException("User: " + (identifier != null ? identifier.getId() : "Unknown")
                    + " cannot read Contentlet So Unable to View Versions");
        }
        return contentlets;
    }

    @CloseDBIfOpened
    @Override
    public String getName(final Contentlet contentlet, final User user, final boolean respectFrontendRoles) throws DotSecurityException,DotContentletStateException, DotDataException {

        Preconditions.checkNotNull(contentlet, "The contentlet is null");

        if(!permissionAPI.doesUserHavePermission(contentlet, PermissionAPI.PERMISSION_READ, user, respectFrontendRoles)){
            Logger.error(this.getClass(),"User: " + (user != null ? user.getUserId() : "Unknown")
                    + " cannot read Contentlet: " + contentlet.getIdentifier());
            throw new DotSecurityException("User: " + (user != null ? user.getUserId() : "Unknown")
                    + " cannot read Contentlet: " + contentlet.getIdentifier());
        }

        return contentlet.getTitle();
    }

    /**
     * This is the original method that copy the properties of one contentlet to another, this is tge original firm and call the overloaded firm with checkIsUnique false
     */
    @Override
    public void copyProperties(Contentlet contentlet,Map<String, Object> properties) throws DotContentletStateException,DotSecurityException {
        boolean checkIsUnique = false;
        copyProperties(contentlet,properties, checkIsUnique);
    }

    /**
     * This is the new method of the copyProperties that copy one contentlet to another, the checkIsUnique should be by default false, it check if a String value is
     * unique and add a (Copy) string to the end of the field value, this method is called several times, so is important to call it with checkIsUnique false all the times
     * @param contentlet the new contentlet to the filled
     * @param properties the map with the fields and values of the old contentlet
     * @param checkIsUnique the variable that establish if the unique string values should be modified or not
     * @throws DotContentletStateException
     * @throws DotSecurityException
     */
    @CloseDBIfOpened
    public void copyProperties(final Contentlet contentlet, final Map<String, Object> properties, boolean checkIsUnique) throws DotContentletStateException,DotSecurityException {
        if(!InodeUtils.isSet(contentlet.getStructureInode())){
            Logger.warn(this,"Cannot copy properties to contentlet where structure inode < 1 : You must set the structure's inode");
            return;
        }
        List<Field> fields = FieldsCache.getFieldsByStructureInode(contentlet.getStructureInode());
        List<String> fieldNames = new ArrayList<String>();
        Map<String, Field> velFieldmap = new HashMap<String, Field>();

        for (Field field : fields) {
            if(!field.getFieldType().equals(Field.FieldType.LINE_DIVIDER.toString()) && !field.getFieldType().equals(Field.FieldType.TAB_DIVIDER.toString())){
                fieldNames.add(field.getFieldName());
                velFieldmap.put(field.getVelocityVarName(),field);
            }
        }
        for (final Map.Entry<String, Object> property : properties.entrySet()) {

            if(fieldNames.contains(property.getKey())) {

                Logger.debug(this, "The map found a field not within the contentlet's structure");
            }

            if(property.getValue() == null) {
                continue;
            }

            if((!property.getKey().equals("recurrence")) &&
                    !(
                         property.getValue() instanceof Set   || property.getValue() instanceof Map        || property.getValue() instanceof String || property.getValue() instanceof Boolean || property.getValue() instanceof File ||
                         property.getValue() instanceof Float || property.getValue() instanceof Integer    || property.getValue() instanceof Date   || property.getValue() instanceof Long    ||
                         property.getValue() instanceof List  || property.getValue() instanceof BigDecimal || property.getValue() instanceof Short  || property.getValue() instanceof Double
                    )
            ){
                throw new DotContentletStateException("The map contains an invalid value: " + property.getValue().getClass());
            }
        }


        for (Map.Entry<String, Object> property : properties.entrySet()) {
            String conVariable = property.getKey();
            Object value = property.getValue();
            try{
                if(conVariable.equals(Contentlet.NULL_PROPERTIES)) {
                    continue;
                }
                if(conVariable.equals(Contentlet.INODE_KEY)){
                    contentlet.setInode((String)value);
                }else if(conVariable.equals(Contentlet.LANGUAGEID_KEY)){
                    contentlet.setLanguageId(ConversionUtils.toLong(value, 0L));
                }else if(conVariable.equals(Contentlet.STRUCTURE_INODE_KEY)){
                    contentlet.setStructureInode((String)value);
                }else if(conVariable.equals(Contentlet.DISABLED_WYSIWYG_KEY)){
                    contentlet.setDisabledWysiwyg((List<String>)value);
                }else if(conVariable.equals(Contentlet.MOD_DATE_KEY)){
                    contentlet.setModDate((Date)value);
                }else if(conVariable.equals(Contentlet.MOD_USER_KEY)){
                    contentlet.setModUser((String)value);
                }else if(conVariable.equals(Contentlet.OWNER_KEY)){
                    contentlet.setOwner((String)value);
                }else if(conVariable.equals(Contentlet.IDENTIFIER_KEY)){
                    contentlet.setIdentifier((String)value);
                }else if(conVariable.equals(Contentlet.SORT_ORDER_KEY)){
                    contentlet.setSortOrder(ConversionUtils.toLong(value, 0L));
                }else if(conVariable.equals(Contentlet.HOST_KEY)){
                    contentlet.setHost((String)value);
                }else if(conVariable.equals(Contentlet.FOLDER_KEY)){
                    contentlet.setFolder((String)value);
                }else if(isSetPropertyVariable(conVariable)){
                    contentlet.setProperty(conVariable, value);
                } else if(velFieldmap.get(conVariable) != null){
                    Field field = velFieldmap.get(conVariable);
                    if(isFieldTypeString(field))
                    {
                        if(checkIsUnique && field.isUnique())
                        {
                            value = value +
                                new StringBuilder(" (COPY_")
                                        .append(System.currentTimeMillis()).append(')').toString();
                        }

                        if (value instanceof CharSequence) {
                            contentlet.setStringProperty(conVariable, value != null ? value.toString() : null);
                        } else {
                            contentlet.setProperty(conVariable, value);
                        }
                    }else if(isFieldTypeBoolean(field)){
                        contentlet.setBoolProperty(conVariable, ConversionUtils.toBooleanFromDb(value));
                    }else if(isFieldTypeFloat(field)){
                        contentlet.setFloatProperty(conVariable, ConversionUtils.toFloat(value, 0));
                    }else if(isFieldTypeDate(field)){
                        contentlet.setDateProperty(conVariable,value != null ? (Date)value : null);
                    }else if(isFieldTypeLong(field)){
                        contentlet.setLongProperty(conVariable, ConversionUtils.toLong(value, 0L));
                    }else if(isFieldTypeBinary(field)){
                        final File myFile = (value instanceof String) ? new File(String.valueOf(value)) : (File) value; 
                        contentlet.setBinary(conVariable,myFile);
                    } else {
                        contentlet.setProperty(conVariable, value);
                    }
                }else{
                    Logger.debug(this,"Value " + value + " in map cannot be set to contentlet");
                }
            }catch (ClassCastException cce) {
                Logger.error(this,"Value in map cannot be set to contentlet", cce);
            } catch (IOException ioe) {
                Logger.error(this,"IO Error in copying Binary File object ", ioe);
            }

        }

         //if we have a nullProperties variable, it needs to be the last one set
        if(UtilMethods.isSet(properties.get(Contentlet.NULL_PROPERTIES))) {
            contentlet.setProperty(Contentlet.NULL_PROPERTIES,
                    properties.get(Contentlet.NULL_PROPERTIES));
        }

        // workflow
        copyWorkflowProperties(contentlet, properties);
    }

    private boolean isSetPropertyVariable(String conVariable) {
        return conVariable.equals(Contentlet.NULL_PROPERTIES)
            || conVariable.equals(NEVER_EXPIRE)
            || conVariable.equals(Contentlet.CONTENT_TYPE_KEY)
            || conVariable.equals(Contentlet.BASE_TYPE_KEY)
            || conVariable.equals(Contentlet.LIVE_KEY)
            || conVariable.equals(Contentlet.WORKING_KEY)
            || conVariable.equals(Contentlet.LOCKED_KEY)
            || conVariable.equals(Contentlet.ARCHIVED_KEY)
            || conVariable.equals(ESMappingConstants.URL_MAP);
    }

    private void copyWorkflowProperties(Contentlet contentlet, Map<String, Object> properties) {
        contentlet.setActionId(
                (String) properties.get(Contentlet.WORKFLOW_ACTION_KEY));
        contentlet.setStringProperty(Contentlet.WORKFLOW_COMMENTS_KEY,
                (String) properties.get(Contentlet.WORKFLOW_COMMENTS_KEY));
        contentlet.setStringProperty(Contentlet.WORKFLOW_ASSIGN_KEY,
                (String) properties.get(Contentlet.WORKFLOW_ASSIGN_KEY));

        contentlet.setStringProperty(Contentlet.WORKFLOW_PUBLISH_DATE,
                (String) properties.get(Contentlet.WORKFLOW_PUBLISH_DATE));
        contentlet.setStringProperty(Contentlet.WORKFLOW_PUBLISH_TIME,
                (String) properties.get(Contentlet.WORKFLOW_PUBLISH_TIME));
        contentlet.setStringProperty(Contentlet.WORKFLOW_EXPIRE_DATE,
                (String) properties.get(Contentlet.WORKFLOW_EXPIRE_DATE));
        contentlet.setStringProperty(Contentlet.WORKFLOW_EXPIRE_TIME,
                (String) properties.get(Contentlet.WORKFLOW_EXPIRE_TIME));
        contentlet.setStringProperty(Contentlet.WORKFLOW_NEVER_EXPIRE,
                (String) properties.get(Contentlet.WORKFLOW_NEVER_EXPIRE));
        contentlet.setStringProperty(Contentlet.FILTER_KEY,
                (String) properties.get(Contentlet.FILTER_KEY));
        contentlet.setStringProperty(Contentlet.WHERE_TO_SEND,
                (String) properties.get(Contentlet.WHERE_TO_SEND));
        contentlet.setStringProperty(Contentlet.I_WANT_TO,
                (String) properties.get(Contentlet.I_WANT_TO));
        contentlet.setStringProperty(Contentlet.PATH_TO_MOVE,
                (String) properties.get(Contentlet.PATH_TO_MOVE));
    }

    @Override
    public List<Contentlet> find(Category category, long languageId,boolean live,String orderBy,User user, boolean respectFrontendRoles) throws DotDataException,DotContentletStateException, DotSecurityException {
        List<Category> cats  = new ArrayList<Category>();
        return find(cats,languageId, live, orderBy, user, respectFrontendRoles);
    }

    @Override
    public List<Contentlet> find(List<Category> categories,long languageId, boolean live, String orderBy, User user, boolean respectFrontendRoles)  throws DotDataException, DotContentletStateException,DotSecurityException {
        if(categories == null || categories.size() < 1)
            return new ArrayList<Contentlet>();
        StringBuffer buffy = new StringBuffer();
        buffy.append("+type:content +deleted:false");
        if(live)
            buffy.append(" +live:true");
        else
            buffy.append(" +working:true");
        if(languageId > 0)
            buffy.append(" +languageId:" + languageId);
        for (Category category : categories) {
            buffy.append(" +c" + category.getInode() + "c:on");
        }
        try {
            return search(buffy.toString(), 0, -1, orderBy, user, respectFrontendRoles);
        } catch (Exception pe) {
            Logger.error(this,"Unable to search for contentlets" ,pe);
            throw new DotContentletStateException("Unable to search for contentlets: " + pe.getMessage(), pe);
        }
    }



    @Override
    public void setContentletProperty(Contentlet contentlet,Field field, Object value)throws DotContentletStateException {

        final String[] dateFormats = Config.getStringArrayProperty("dotcontentlet_dateformats", DEFAULT_DATE_FORMATS);

        if(contentlet == null){
            throw new DotContentletValidationException("The contentlet must not be null");
        }
        String contentTypeInode = contentlet.getContentTypeId();
        if(!InodeUtils.isSet(contentTypeInode)){
            throw new DotContentletValidationException("The contentlet's Content Type Inode must be set");
        }

        if(value == null || !UtilMethods.isSet(value.toString())) {
            contentlet.setProperty(field.getVelocityVarName(), null);
            return;
        }

        if(field.getFieldType().equals(Field.FieldType.CATEGORY.toString()) || field.getFieldType().equals(Field.FieldType.CATEGORIES_TAB.toString())){

        }else if(fieldAPI.isElementConstant(field)){
            Logger.debug(this, "Cannot set contentlet field value on field type constant. Value is saved to the field not the contentlet");
        }else if(field.getFieldContentlet().startsWith("text")){
            try{
                contentlet.setStringProperty(field.getVelocityVarName(), (String)value);
            }catch (Exception e) {
                contentlet.setStringProperty(field.getVelocityVarName(),value.toString());
            }
        }else if(field.getFieldContentlet().startsWith("long_text")){
            try{
                contentlet.setStringProperty(field.getVelocityVarName(), (String)value);
            }catch (Exception e) {
                contentlet.setStringProperty(field.getVelocityVarName(),value.toString());
            }
        }else if(field.getFieldContentlet().startsWith("date")){
            if(value instanceof Date){
                contentlet.setDateProperty(field.getVelocityVarName(), (Date)value);
            }else if(value instanceof String){
                if(((String) value).trim().length()>0) {
                    try {
                        contentlet.setDateProperty(field.getVelocityVarName(),
                                DateUtil.convertDate((String)value, dateFormats));
                    }catch (Exception e) {
                        throw new DotContentletStateException("Unable to convert string to date " + value);
                    }
                }
                else {
                    contentlet.setDateProperty(field.getVelocityVarName(), null);
                }
            }else if(field.isRequired() && value==null){
                throw new DotContentletStateException("Date fields must either be of type String or Date");
            }
        }else if(field.getFieldContentlet().startsWith("bool")){
            if(value instanceof Boolean){
                contentlet.setBoolProperty(field.getVelocityVarName(), (Boolean)value);
            }else if(value instanceof String){
                try{
                    String auxValue = (String) value;
                    Boolean auxBoolean = (auxValue.equalsIgnoreCase("1") || auxValue.equalsIgnoreCase("true") || auxValue.equalsIgnoreCase("t")) ? Boolean.TRUE : Boolean.FALSE;
                    contentlet.setBoolProperty(field.getVelocityVarName(), auxBoolean);
                }catch (Exception e) {
                    throw new DotContentletStateException("Unable to set string value as a Boolean");
                }
            }else{
                throw new DotContentletStateException("Boolean fields must either be of type String or Boolean");
            }
        }else if(field.getFieldContentlet().startsWith("float")){
            if(value instanceof Number){
                contentlet.setFloatProperty(field.getVelocityVarName(),((Number)value).floatValue());
            }else if(value instanceof String){
                try{
                    contentlet.setFloatProperty(field.getVelocityVarName(),new Float((String)value));
                }catch (Exception e) {
                    if(value != null && value.toString().length() != 0){
                        contentlet.getMap().put(field.getVelocityVarName(),(String)value);
                    }
                    throw new DotContentletStateException("Unable to set string value as a Float");
                }
            }
        }else if(field.getFieldContentlet().startsWith("integer")){
            if(value instanceof Number){
                contentlet.setLongProperty(field.getVelocityVarName(),((Number)value).longValue());
            }else if(value instanceof String){
                try{
                    contentlet.setLongProperty(field.getVelocityVarName(),new Long((String)value));
                }catch (Exception e) {
                    //If we throw this exception here.. the contentlet will never get to the validateContentlet Method
                    throw new DotContentletStateException("Unable to set string value as a Long");
                }
            }
            // setBinary
        }else if(Field.FieldType.BINARY.toString().equals(field.getFieldType())){
            try{

           
                // only if the value is a file or a tempFile
                if(value.getClass()==File.class){
                    contentlet.setBinary(field.getVelocityVarName(), (java.io.File) value);
                }
                // if this value is a String and a temp resource, use it to populate the 
                // binary field
                else if(value instanceof String && tempApi.isTempResource((String) value)) {
                  final HttpServletRequest request = HttpServletRequestThreadLocal.INSTANCE.getRequest();
                  // we use the session to verify access to the temp resource
                  final Optional<DotTempFile> tempFileOptional =  tempApi
                          .getTempFile(request, (String) value);

                  if(tempFileOptional.isPresent()) {
                        contentlet.setBinary(field.getVelocityVarName(), tempFileOptional.get().file);
                  } else {
                      throw new DotStateException("Invalid Temp File provided");
                  }

                }
            }catch (IOException e) {
                throw new DotContentletStateException("Unable to set binary file Object: " + e.getMessage(),e);
            }
        }else if(field.getFieldContentlet().startsWith("system_field")){
            if(value.getClass()==java.lang.String.class){
                try{
                    contentlet.setStringProperty(field.getVelocityVarName(), (String)value);
                }catch (Exception e) {
                    contentlet.setStringProperty(field.getVelocityVarName(),value.toString());
                }
            }
        }else{
            throw new DotContentletStateException("Unable to set value : Unknown field type");
        }
    }


    /**
     * This method takes the incoming contentlet and determines if the new fileName we're receiving
     * is the same already stored on the identifier.fileAsset
     * This So we enforce validation only of new incoming files
     * @param contentletIn
     * @return
     * @throws DotDataException
     * @throws DotSecurityException
     * @throws IOException
     */
    private boolean hasNewIncomingFile(final Contentlet contentletIn) throws DotContentletStateException{
        if(!contentletIn.isFileAsset()){
           throw new IllegalArgumentException("Contentlet isn't a subtype of FileAsset");
        }
        try {
            final String identifierStr = contentletIn.getIdentifier();
            if(!UtilMethods.isSet(identifierStr)){
                // if no identifier is set, we're dealing with a brand new contentlet then we enforce validation
                return true;
            }

            final Identifier identifier = APILocator.getIdentifierAPI().find(identifierStr);
            final File incomingFile = contentletIn.getBinary(FileAssetAPI.BINARY_FIELD);
            String incomingFileName = null != incomingFile ? incomingFile.getName() : StringPool.BLANK;
            if(UtilMethods.isSet(contentletIn.getStringProperty(FileAssetAPI.FILE_NAME_FIELD))){
                incomingFileName = contentletIn.getStringProperty(FileAssetAPI.FILE_NAME_FIELD);
            }
            return !incomingFileName.equals(identifier.getAssetName());
        } catch (Exception e) {
            throw new DotContentletStateException("Exception trying to determine if there's a new incoming file:" + e.getMessage(),e);
        }
    }

    @CloseDBIfOpened
    @Override
    public void validateContentlet(final Contentlet contentlet, final List<Category> cats)throws DotContentletValidationException {
        if(null == contentlet){
            throw new DotContentletValidationException("The contentlet must not be null.");
        }
        final String contentTypeId = contentlet.getContentTypeId();
        final String contentIdentifier = (UtilMethods.isSet(contentlet.getIdentifier()) ? contentlet.getIdentifier()
                : "Unknown/New");
        if(!InodeUtils.isSet(contentTypeId)){
            throw new DotContentletValidationException("Contentlet [" + contentIdentifier + "] is not associated to " +
                    "any Content Type.");
        }
        final ContentType contentType = Sneaky.sneak(() -> APILocator.getContentTypeAPI(APILocator.systemUser()).find
                (contentTypeId));
        if (BaseContentType.FILEASSET.getType() == contentType.baseType().getType()) {
            this.validateFileAsset(contentlet, contentIdentifier, contentType);
        }

        if (BaseContentType.HTMLPAGE.getType() == contentType.baseType().getType()) {
            this.validateHtmlPage(contentlet, contentIdentifier, contentType);
        }
        if(contentlet.isHost()){
            this.validateSite(contentlet);
        }
        boolean hasError = false;
        final DotContentletValidationException cve = new DotContentletValidationException(
                String.format("Contentlet with id:`%s` and title:`%s` has invalid / missing field(s).", contentIdentifier, contentlet.getTitle())
        );
        final List<Field> fields = FieldsCache.getFieldsByStructureInode(contentTypeId);
        final Map<String, Object> contentletMap = contentlet.getMap();
        final Set<String> nullValueProperties = contentlet.getNullProperties();
        for (final Field field : fields) {
            final Object fieldValue = (nullValueProperties.contains(field.getVelocityVarName()) ? null : contentletMap.get(field.getVelocityVarName()));
            // Validate Field Type
            if(fieldValue != null){
                if(isFieldTypeString(field)){

                    if(fieldValue instanceof Map && FieldType.KEY_VALUE.toString().equals(field.getFieldType())){
                        //That's fine we're handling now keyValues directly as maps
                        continue;
                    }

                    if(!(fieldValue instanceof String)){
                        cve.addBadTypeField(field);
                        Logger.warn(this, "Value of field [" + field.getVelocityVarName() + "] must be of type String");
                        hasError = true;
                        continue;
                    }
                }else if(isFieldTypeDate(field)){
                    if(!(fieldValue instanceof Date)){
                        cve.addBadTypeField(field);
                        Logger.warn(this, "Value of field [" + field.getVelocityVarName() + "] must be of type Date");
                        hasError = true;
                        continue;
                    }
                }else if(isFieldTypeBoolean(field)){
                    if(!(fieldValue instanceof Boolean)){
                        cve.addBadTypeField(field);
                        Logger.warn(this, "Value of field [" + field.getVelocityVarName() + "] must be of type Boolean");
                        hasError = true;
                        continue;
                    }
                }else if(isFieldTypeFloat(field)){
                    if(!(fieldValue instanceof Float)){
                        cve.addBadTypeField(field);
                        Logger.warn(this, "Value of field [" + field.getVelocityVarName() + "] must be of type Float");
                        hasError = true;
                        continue;
                    }
                }else if(isFieldTypeLong(field)){
                    if(!(fieldValue instanceof Long || fieldValue instanceof Integer)){
                        cve.addBadTypeField(field);
                        Logger.warn(this, "Value of field [" + field.getVelocityVarName() + "] must be of type Long or Integer");
                        hasError = true;
                        continue;
                    }
                    //  binary field validation
                }else if(isFieldTypeBinary(field)){
                    if(!(fieldValue instanceof java.io.File)){
                        cve.addBadTypeField(field);
                        Logger.warn(this, "Value of field [" + field.getVelocityVarName() + "] must be of type File");
                        hasError = true;
                        continue;
                    }
                }else if(isFieldTypeSystem(field) || isFieldTypeConstant(field)){
                	// Do not validate system or constant field values
                }else{
                    Logger.warn(this,"Found an unknown field type : This should never happen!!!");
                    throw new DotContentletStateException("Field [" + field.getVelocityVarName() + "] has an unknown type");
                }
            }
            // validate required
            if (field.isRequired()) {

                if(fieldValue instanceof Map){
                    final Map map = (Map)fieldValue;
                    if(field.getFieldType().equals(Field.FieldType.KEY_VALUE.toString()) && map.isEmpty()) {
                        cve.addRequiredField(field);
                        hasError = true;
                        Logger.warn(this, "String Field [" + field.getVelocityVarName() + "] is required");
                        continue;
                    }
                }
                else if(fieldValue instanceof String){
                    String s1 = (String)fieldValue;
                    if(!UtilMethods.isSet(s1.trim()) || (field.getFieldType().equals(Field.FieldType.KEY_VALUE.toString())) && s1.equals("{}")) {
                        cve.addRequiredField(field);
                        hasError = true;
                        Logger.warn(this, "String Field [" + field.getVelocityVarName() + "] is required");
                        continue;
                    }
                }
                else if(fieldValue instanceof java.io.File){
                    String s1 = ((java.io.File) fieldValue).getPath();
                    if(!UtilMethods.isSet(s1.trim())||s1.trim().contains("-removed-")) {
                        cve.addRequiredField(field);
                        hasError = true;
                        Logger.warn(this, "File Field [" + field.getVelocityVarName() + "] is required");
                        continue;
                    }
                }
                else if(field.getFieldType().equals(Field.FieldType.DATE_TIME.toString())){
                    if(!UtilMethods.isSet(fieldValue)){
                        if (null != contentType.expireDateVar()) {
                            if(field.getVelocityVarName().equals(contentType.expireDateVar())){
                                if(NEVER_EXPIRE.equals(contentletMap.get(NEVER_EXPIRE))){
                                    continue;
                                }else{
                                    cve.addRequiredField(field);
                                    hasError = true;
                                    Logger.warn(this, "Date/Time in CT Field [" + field.getVelocityVarName() + "] is" +
                                            " required");
                                    continue;
                                }
                            }else{
                                cve.addRequiredField(field);
                                hasError = true;
                                Logger.warn(this, "Date/Time expire Field [" + field.getVelocityVarName() + "] is required");
                                continue;
                            }
                        }else{
                            cve.addRequiredField(field);
                            hasError = true;
                            Logger.warn(this, "Date/Time Field [" + field.getVelocityVarName() + "] is required");
                            continue;
                        }
                    }
                } else if(field.getFieldType().equals(FieldType.RELATIONSHIP.toString()) ) {
                    continue;
                } else if( field.getFieldType().equals(Field.FieldType.CATEGORY.toString()) ) {
                    if( cats == null || cats.size() == 0 ) {
                        cve.addRequiredField(field);
                        hasError = true;
                        Logger.warn(this, "Category Field [" + field.getVelocityVarName() + "] is required (empty)");
                        continue;
                    }
                    try {
                        User systemUser = APILocator.getUserAPI().getSystemUser();
                        if (field.getFieldType().equals(Field.FieldType.CATEGORY.toString())) {
                            CategoryAPI catAPI = APILocator.getCategoryAPI();
                            Category baseCat = catAPI.find(field.getValues(), systemUser, false);
                            List<Category> childrenCats = catAPI.getAllChildren(baseCat, systemUser, false);
                            boolean found = false;
                            for(Category cat : childrenCats) {
                                for(Category passedCat : cats) {
                                    try {
                                        if(passedCat.getInode().equalsIgnoreCase(cat.getInode()))
                                            found = true;
                                    } catch (NumberFormatException e) { }
                                }
                            }
                            if(!found) {
                                cve.addRequiredField(field);
                                hasError = true;
                                Logger.warn(this, "Category Field [" + field.getVelocityVarName() + "] is required (values not found)");
                                continue;
                            }
                        }
                    } catch (DotDataException | DotSecurityException e) {
                        Logger.warn(this, "Unable to validate a category field [" + field.getVelocityVarName() + "]", e);
                        throw new DotContentletValidationException("Unable to validate a category field: " + field.getVelocityVarName(), e);
                    }
                } else if (field.getFieldType().equals(Field.FieldType.HOST_OR_FOLDER.toString())) {
                    if (!UtilMethods.isSet(contentlet.getHost()) && !UtilMethods.isSet(contentlet.getFolder())) {
                        cve.addRequiredField(field);
                        hasError = true;
                        Logger.warn(this, "Site or Folder Field [" + field.getVelocityVarName() + "] is required");
                        continue;
                    }
                } else if(!UtilMethods.isSet(fieldValue)) {
                    cve.addRequiredField(field);
                    hasError = true;
                    Logger.warn(this, "Field [" + field.getVelocityVarName() + "] is required");
                    continue;
                }
                if(field.getFieldType().equals(Field.FieldType.IMAGE.toString()) || field.getFieldType().equals(Field.FieldType.FILE.toString())){
                    if(fieldValue instanceof Number){
                        Number n = (Number)fieldValue;
                        if(n.longValue() == 0){
                            cve.addRequiredField(field);
                            hasError = true;
                            Logger.warn(this, "Image Field (as number) [" + field.getVelocityVarName() + "] is required");
                            continue;
                        }
                    }else if(fieldValue instanceof String){
                        String s = (String)fieldValue;
                        if(s.trim().equals("0")){
                            cve.addRequiredField(field);
                            hasError = true;
                            Logger.warn(this, "Image Field (as String) [" + field.getVelocityVarName() + "] is required");
                            continue;
                        }
                    }
                    //WYSIWYG patch for blank content
                }else if(field.getFieldType().equals(Field.FieldType.WYSIWYG.toString())){
                    if(fieldValue instanceof String){
                        String s = (String)fieldValue;
                        if (s.trim().toLowerCase().equals("<br>")){
                            cve.addRequiredField(field);
                            hasError = true;
                            Logger.warn(this, "WYSIWYG Field [" + field.getVelocityVarName() + "] is required");
                            continue;
                        }
                    }
                }
            }

            // validate unique
            if(field.isUnique()){
                final boolean isDataTypeNumber = field.getDataType().contains(DataTypes.INTEGER.toString())
                        || field.getDataType().contains(DataTypes.FLOAT.toString());
                try{
                    final StringBuilder buffy = new StringBuilder(UUIDGenerator.generateUuid());
                    buffy.append(" +structureInode:" + contentlet.getStructureInode());
                    if(UtilMethods.isSet(contentlet.getIdentifier())){
                        buffy.append(" -(identifier:" + contentlet.getIdentifier() + ")");
                    }

                    buffy.append(" +languageId:" + contentlet.getLanguageId());

                    buffy.append(" +").append(contentlet.getContentType().variable()).append(StringPool.PERIOD)
                            .append(field.getVelocityVarName()).append(ESUtils.SHA_256)
                            .append(StringPool.COLON)
                            .append(ESUtils.sha256(contentlet.getContentType().variable()
                                    + StringPool.PERIOD + field.getVelocityVarName(), fieldValue,
                            contentlet.getLanguageId()));

                    final List<ContentletSearch> contentlets = new ArrayList<>();
                    try {
                        contentlets.addAll(searchIndex(buffy.toString() + " +working:true", -1, 0, "inode", APILocator.getUserAPI().getSystemUser(), false));
                        contentlets.addAll(searchIndex(buffy.toString() + " +live:true", -1, 0, "inode", APILocator.getUserAPI().getSystemUser(), false));
                    } catch (final Exception e) {
                        final String errorMsg = "Unique field [" + field.getVelocityVarName() + "] with value '" +
                                fieldValue + "' could not be validated: " + e.getMessage();
                        Logger.warn(this, errorMsg, e);
                        throw new DotContentletValidationException(errorMsg, e);
                    }
                    int size = contentlets.size();
                    if(size > 0 && !hasError){
                        Boolean unique = true;
                        for (final ContentletSearch contentletSearch : contentlets) {
                            final Contentlet uniqueContent = contentFactory.find(contentletSearch.getInode());
                            if (null == uniqueContent) {
                                final String errorMsg = String.format("Unique field [%s] could not be validated, as " +
                                                "unique content Inode '%s' was not found. ES Index might need to be reindexed.",
                                        field.getVelocityVarName(), contentletSearch.getInode());
                                Logger.warn(this, errorMsg);
                                throw new DotContentletValidationException(errorMsg);
                            }
                            final Map<String, Object> uniqueContentMap = uniqueContent.getMap();
                            final Object obj = uniqueContentMap.get(field.getVelocityVarName());
                            if ( ( isDataTypeNumber && fieldValue.equals(obj) ) ||
                                    ( !isDataTypeNumber && ((String) obj).equalsIgnoreCase(((String) fieldValue)) ) )  {
                                unique = false;
                                break;
                            }

                        }
                        if(!unique) {
                            if(UtilMethods.isSet(contentlet.getIdentifier())){
                                Iterator<ContentletSearch> contentletsIter = contentlets.iterator();
                                while (contentletsIter.hasNext()) {
                                    ContentletSearch cont = (ContentletSearch) contentletsIter.next();
                                    if(!contentlet.getIdentifier().equalsIgnoreCase(cont.getIdentifier()))
                                    {
                                        cve.addUniqueField(field);
                                        hasError = true;
                                        Logger.warn(this, "Field [" + field.getVelocityVarName() + "] with value '" +
                                                fieldValue + "'must be unique");
                                        break;
                                    }
                                }
                            }else{
                                cve.addUniqueField(field);
                                hasError = true;
                                Logger.warn(this, "Field [" + field.getVelocityVarName() + "] with value '" +
                                        fieldValue + "'must be unique");
                                break;
                            }
                        }
                    }
                } catch (DotDataException | DotSecurityException e) {
                    Logger.warn(this,"Unable to get contentlets for Content Type: " + contentlet.getStructure().getName(), e);
                }
            }

            // validate text
            String dataType = (field.getFieldContentlet() != null) ? field.getFieldContentlet().replaceAll("[0-9]*", "") : "";
            if (UtilMethods.isSet(fieldValue) && dataType.equals("text")) {
                String s = "";
                try{
                    s = (String)fieldValue;
                }catch (Exception e) {
                    Logger.warn(this, "Unable to get string value from text field [" + field.getVelocityVarName() +
                            "] in contentlet", e);
                    continue;
                }
                if (s.length() > 255) {
                    hasError = true;
                    cve.addMaxLengthField(field);
                    Logger.warn(this, "Value of String field [" + field.getVelocityVarName() + "] is greater than 255" +
                            " characters");
                    continue;
                }
            }

            // validate regex
            String regext = field.getRegexCheck();
            if (UtilMethods.isSet(regext)) {
                if (UtilMethods.isSet(fieldValue)) {
                    if(fieldValue instanceof Number){
                        Number n = (Number)fieldValue;
                        String s = n.toString();
                        boolean match = Pattern.matches(regext, s);
                        if (!match) {
                            hasError = true;
                            cve.addPatternField(field);
                            Logger.warn(this, "Field with number regex [" + field.getVelocityVarName() + "] does not " +
                                    "match");
                            continue;
                        }
                    }else if(fieldValue instanceof String && UtilMethods.isSet(((String)fieldValue).trim())){
                        String s = ((String)fieldValue).trim();
                        boolean match = Pattern.matches(regext, s);
                        if (!match) {
                            hasError = true;
                            cve.addPatternField(field);
                            Logger.warn(this, "Field with string regex [" + field.getVelocityVarName() + "] does not " +
                                    "match");
                            continue;
                        }
                    }
                }
            }

            // validate binary
            if(isFieldTypeBinary(field)) {
                this.validateBinary (File.class.cast(fieldValue), field.getVelocityVarName(), field, contentType);
            }

        }
        if(hasError){
            throw cve;
        }
    }

    private void validateBinary(final File binary, final String fieldName, final Field legacyField, final ContentType contentType) {

        final Map<String, com.dotcms.contenttype.model.field.Field> fieldMap = contentType.fieldMap();

        if (fieldMap.containsKey(fieldName) && null != binary) {

            final List<FieldVariable> fieldVariables = fieldMap.get(fieldName).fieldVariables();

            if (UtilMethods.isSet(fieldVariables)) {

                for (final FieldVariable fieldVariable : fieldVariables) {

                    final String keyField = fieldVariable.key();

                    if (BinaryField.ALLOWED_FILE_TYPES.equalsIgnoreCase(keyField)) {

                        final String binaryMimeType   = APILocator.getFileAssetAPI().getMimeType(binary);
                        final String allowedFileTypes = fieldVariable.value();
                        if (UtilMethods.isSet(allowedFileTypes) && UtilMethods.isSet(binaryMimeType) &&
                                !FileAsset.UNKNOWN_MIME_TYPE.equals(binaryMimeType)) {

                            boolean allowed = false;
                            final MimeType fileMimeType = Sneaky.sneak(() -> new MimeType(binaryMimeType));
                            final String[] allowedFileTypeArray = StringUtil.split(allowedFileTypes);
                            for (final String allowFileType : allowedFileTypeArray) {

                                final MimeType mimeType = Sneaky.sneak(() -> new MimeType(allowFileType));
                                allowed |= mimeType.match(fileMimeType);
                            }

                            // if the extension of the file is not supported
                            if (!allowed) {

                                final DotContentletValidationException cve = new DotContentletValidationException(Sneaky.sneak(()->LanguageUtil.get("message.contentlet.binary.type.notallowed")));
                                Logger.warn(this, "Name of Binary field [" + fieldName + "] has an not allowed type: " + binaryMimeType);
                                cve.addBadTypeField(legacyField);
                                throw cve;
                            }
                        }
                    }

                    if (BinaryField.MAX_FILE_LENGTH.equalsIgnoreCase(keyField)) {

                        final long fileLength        = binary.length();
                        final String maxLengthString = fieldVariable.value();
                        final long maxLength         = ConversionUtils.toLongFromByteCountHumanDisplaySize(maxLengthString, -1l);

                        if (-1 != maxLength && // if the user sets a valid value
                                fileLength > maxLength) {

                            final DotContentletValidationException cve =
                                    new DotContentletValidationException(
                                            Sneaky.sneak(()->LanguageUtil.get("message.contentlet.binary.file.exceeds.size", binary.getName(), UtilMethods.prettyByteify(maxLength))));
                            Logger.warn(this, "Name of Binary field [" + fieldName + "] has a length: " + fileLength
                                    + " but the max length is: " + maxLength);
                            cve.addBadTypeField(legacyField);
                            throw cve;
                        }
                    }
                }
            }
        }
    } // validateBinary.

    private void validateHtmlPage(Contentlet contentlet, String contentIdentifier, ContentType contentType) {
        if(contentlet.getHost()!=null && contentlet.getHost().equals(Host.SYSTEM_HOST) && (!UtilMethods.isSet(contentlet.getFolder()) || contentlet.getFolder().equals(FolderAPI.SYSTEM_FOLDER))){
            final DotContentletValidationException cve = new FileAssetValidationException(Sneaky.sneak(()->LanguageUtil.get("message.contentlet.fileasset.invalid.hostfolder")));
            Logger.warn(this, "HTML Page [" + contentIdentifier + "] cannot be created directly under System " +
                    "Host");
            cve.addBadTypeField(new LegacyFieldTransformer(contentType.fieldMap().get(FileAssetAPI
                    .HOST_FOLDER_FIELD)).asOldField());
            throw cve;
        }
        try{
            final Host site = APILocator.getHostAPI().find(contentlet.getHost(), APILocator.getUserAPI().getSystemUser(), false);
            Folder folder = null;
            if(UtilMethods.isSet(contentlet.getFolder())){
                folder=APILocator.getFolderAPI().find(contentlet.getFolder(), APILocator.getUserAPI().getSystemUser(), false);
            }
            else{
                folder=APILocator.getFolderAPI().findSystemFolder();
            }

            //Get the URL from Identifier if it is not in Contentlet
            String url = contentlet.getStringProperty(HTMLPageAssetAPI.URL_FIELD);

            if(!UtilMethods.isSet(url)){

                if (InodeUtils.isSet(contentlet.getVersionId()) || InodeUtils.isSet(contentlet.getInode())) {
                    Identifier identifier = APILocator.getIdentifierAPI().find(contentlet);
                    if (UtilMethods.isSet(identifier) && UtilMethods.isSet(identifier.getAssetName())) {

                        url = identifier.getAssetName();
                    }
                }
            }

            if(UtilMethods.isSet(url)){
                contentlet.setProperty(HTMLPageAssetAPI.URL_FIELD, url);
                Identifier folderId = APILocator.getIdentifierAPI().find(folder);
                String path = folder.getInode().equals(FolderAPI.SYSTEM_FOLDER)?"/"+url:folderId.getPath()+url;
                Identifier htmlpage = APILocator.getIdentifierAPI().find(site, path);
                if(htmlpage!=null && InodeUtils.isSet(htmlpage.getId()) && !htmlpage.getId().equals(contentlet.getIdentifier()) ){
                    final String errorMsg = "Page URL [" + path + "] already exists with content ID [" + htmlpage
                            .getId() + "]";
                    final DotContentletValidationException cve = new FileAssetValidationException(errorMsg);
                    Logger.warn(this, errorMsg);
                    cve.addBadTypeField(new LegacyFieldTransformer(contentType.fieldMap().get(HTMLPageAssetAPI
                            .URL_FIELD)).asOldField());
                    throw cve;
                }
                UtilMethods.validateFileName(url);
            }

        } catch (final DotDataException | DotSecurityException | IllegalArgumentException e) {
            final String errorMsg = "Contentlet [" + contentIdentifier + "] has an invalid URL: " + contentlet
                    .getStringProperty(HTMLPageAssetAPI.URL_FIELD);
            final DotContentletValidationException cve = new FileAssetValidationException(errorMsg);
            Logger.warn(this, errorMsg);
            cve.addBadTypeField(new LegacyFieldTransformer(contentType.fieldMap().get(HTMLPageAssetAPI
                    .URL_FIELD)).asOldField());
            throw cve;
        }
    }

    private void validateFileAsset(final Contentlet contentlet, final String contentIdentifier, final ContentType contentType) {

        if(contentlet.getHost()!=null && contentlet.getHost().equals(Host.SYSTEM_HOST) && (!UtilMethods.isSet(contentlet.getFolder()) || contentlet.getFolder().equals(FolderAPI.SYSTEM_FOLDER))){
            final DotContentletValidationException cve = new FileAssetValidationException(Sneaky.sneak(()->LanguageUtil.get("message.contentlet.fileasset.invalid.hostfolder")));
            Logger.warn(this, "File Asset [" + contentIdentifier + "] cannot be created directly under System " +
                    "Host");
            cve.addBadTypeField(new LegacyFieldTransformer(contentType.fieldMap().get(FileAssetAPI
                    .HOST_FOLDER_FIELD)).asOldField());
            throw cve;
        }

        //Enforce validation only if the file name isn't the same we've already got
        if(hasNewIncomingFile(contentlet)){
            boolean fileNameExists = false;
            try {
                final Host site = APILocator.getHostAPI ().find(contentlet.getHost(), APILocator.getUserAPI().getSystemUser(), false);
                final Folder folder = UtilMethods.isSet(contentlet.getFolder())?
                        APILocator.getFolderAPI().find(contentlet.getFolder(), APILocator.getUserAPI().getSystemUser(), false):
                        APILocator.getFolderAPI().findSystemFolder();

                String fileName = contentlet.getBinary(FileAssetAPI.BINARY_FIELD) != null ? contentlet.getBinary(FileAssetAPI.BINARY_FIELD).getName() : StringPool.BLANK;
                if(UtilMethods.isSet(contentlet.getStringProperty("fileName"))){
                    fileName = contentlet.getStringProperty("fileName");
                }
                if(UtilMethods.isSet(fileName)){
                    fileNameExists = APILocator.getFileAssetAPI().fileNameExists(site, folder, fileName, contentlet.getIdentifier());
                    if(!APILocator.getFolderAPI().matchFilter(folder, fileName)) {
                        final DotContentletValidationException cve = new FileAssetValidationException(Sneaky.sneak(()->LanguageUtil.get("message.file_asset.error.filename.filters")));
                        Logger.warn(this, "File Asset [" + contentIdentifier + "] does not match specified folder" +
                                " file filters");
                        cve.addBadTypeField(new LegacyFieldTransformer(contentType.fieldMap().get(FileAssetAPI
                                .HOST_FOLDER_FIELD)).asOldField());
                        throw cve;
                    }
                }

            } catch (final Exception e) {
                if(e instanceof FileAssetValidationException) {
                    throw (FileAssetValidationException) e;
                }
                final String errorMsg = "Unable to validate field: " + FileAssetAPI.BINARY_FIELD + " in " +
                        "contentlet [" + contentIdentifier + "]";
                Logger.warn(this, errorMsg);
                throw new FileAssetValidationException(errorMsg, e);
            }
            if(fileNameExists){
                final DotContentletValidationException cve = new FileAssetValidationException(Sneaky.sneak(()->LanguageUtil.get("message.contentlet.fileasset.filename.already.exists")));
                Logger.warn(this, "Name of File Asset [" + contentIdentifier + "] already exists");
                cve.addBadTypeField(new LegacyFieldTransformer(contentType.fieldMap().get(FileAssetAPI
                        .HOST_FOLDER_FIELD)).asOldField());
                throw cve;
            }
        }
    }

    final static Pattern dnsPattern = Pattern.compile(dnsRegEx);

    /**
     * Host validation method shared by HostResource and ContentletWebAPI
     * @param contentlet
     */
    private void validateSite(Contentlet contentlet) {
        if (Config.getBooleanProperty("site.key.dns.validation", true)) {
            final String siteKey = (String) contentlet.get(Host.HOST_NAME_KEY);
            if (!UtilMethods.isSet(siteKey) || !dnsPattern.matcher(siteKey).find()) {
                throw new DotContentletValidationException(
                        String.format("Site key %s doesn't match a valid dns format.", siteKey));
            }
        }
    }

    @CloseDBIfOpened
    @Override
    public void validateContentlet(Contentlet contentlet,Map<Relationship, List<Contentlet>> contentRelationships,List<Category> cats)throws DotContentletValidationException {
        Structure st = CacheLocator.getContentTypeCache().getStructureByInode(contentlet.getStructureInode());
        ContentletRelationships relationshipsData = new ContentletRelationships(contentlet);
        List<ContentletRelationshipRecords> relationshipsRecords = new ArrayList<ContentletRelationshipRecords> ();
        relationshipsData.setRelationshipsRecords(relationshipsRecords);
        for(Entry<Relationship, List<Contentlet>> relEntry : contentRelationships.entrySet()) {
            Relationship relationship = relEntry.getKey();
            boolean hasParent = APILocator.getRelationshipAPI().isParent(relationship, st);
            ContentletRelationshipRecords records = relationshipsData.new ContentletRelationshipRecords(relationship, hasParent);
            records.setRecords(relEntry.getValue());
        }
        validateContentlet(contentlet, relationshipsData, cats);
    }

    @CloseDBIfOpened
    @Override
    public void validateContentlet(final Contentlet contentlet, final ContentletRelationships contentRelationships,
                                   final List<Category> cats) throws DotContentletValidationException {
        if (null != contentlet.getMap().get(Contentlet.DONT_VALIDATE_ME)) {
            return;
        }
        final String contentTypeId = contentlet.getContentTypeId();
        if (!InodeUtils.isSet(contentTypeId)) {
            final String errorMsg = "Contentlet [" + contentlet.getIdentifier() + "] has an empty Content Type ID";
            Logger.error(this, errorMsg);
            throw new DotContentletValidationException(errorMsg);
        }
        try {
            validateContentlet(contentlet, cats);
            if (BaseContentType.PERSONA.getType() == contentlet.getContentType().baseType().getType()) {
                APILocator.getPersonaAPI().validatePersona(contentlet);
            }
            if (contentlet.isVanityUrl()) {
                APILocator.getVanityUrlAPI().validateVanityUrl(contentlet);
            }
        } catch (final DotContentletValidationException ve) {
            throw ve;
        } 
        validateRelationships(contentlet, contentRelationships);
    }

    /**
     * Validates that the relationships where the specified {@code contentlet} is involved are correct in terms of
     * cardinality and Content Type match.
     *
     * @param contentlet           The {@link Contentlet} object whose relationships will be validated, if any.
     * @param contentRelationships The {@link ContentletRelationships} containing the information of the Contentlet's
     *                             relationships and associated Contentlets.
     *
     * @throws DotContentletValidationException An error occurred during the validation. This usually means a problem
     *                                          with the data being sent by the user.
     */
    private void validateRelationships(final Contentlet contentlet,
            final ContentletRelationships contentRelationships) throws DotContentletValidationException {

        boolean hasError = false;
        final String contentletId = (UtilMethods.isSet(contentlet.getIdentifier()) ? contentlet.getIdentifier() :
                "Unknown/New");
        final ContentType contentType = contentlet.getContentType();
        final DotContentletValidationException cve = new DotContentletValidationException("Contentlet [" +
                contentletId + "] has invalid/missing relationships");

        if (null != contentRelationships) {
            final List<ContentletRelationshipRecords> records = contentRelationships.getRelationshipsRecords();

            for (final ContentletRelationshipRecords cr : records) {
                final Relationship relationship = cr.getRelationship();
                List<Contentlet> contentsInRelationship = cr.getRecords();
                if (null == contentsInRelationship) {
                    contentsInRelationship = new ArrayList<>();
                }

                if (relationship.getCardinality() == RELATIONSHIP_CARDINALITY.ONE_TO_ONE
                        .ordinal() && contentsInRelationship.size() > 0){
                    hasError |= !isValidOneToOneRelationship(contentlet, cve, relationship, contentsInRelationship);

                    if (hasError)
                        continue;
                }
                //There is a case when the Relationship is between same structures
                //We need to validate that case
                boolean isRelationshipParent = true;
                if(APILocator.getRelationshipAPI().sameParentAndChild(relationship)){
                    if (contentsInRelationship.stream().anyMatch(con -> contentlet.getIdentifier().equals(con.getIdentifier()))) {
                        Logger.error(this, "Cannot relate content [" + contentletId + "] to itself");
                        hasError = true;
                        cve.addInvalidContentRelationship(relationship, contentsInRelationship);
                    }
                    if(!cr.isHasParent()){
                        isRelationshipParent = false;
                    }
                }

                // if i am the parent
                if (APILocator.getRelationshipAPI().isParent(relationship,contentType) && isRelationshipParent) {
                    if (relationship.isChildRequired() && contentsInRelationship.isEmpty()) {
                        hasError = true;
                        Logger.error(this, "Error in Contentlet [" + contentletId + "]: Child relationship [" + relationship
                                .getRelationTypeValue() + "] is required.");
                        cve.addRequiredRelationship(relationship, contentsInRelationship);
                    }
                    for (final Contentlet contentInRelationship : contentsInRelationship) {
                        try {
                            // In order to get the related content we should use method getRelatedContent
                            // that has -boolean pullByParent- as parameter so we can pass -false-
                            // to get related content where we are parents.
                            final List<Contentlet> relatedContents = getRelatedContentFromIndex(
                                    contentInRelationship, relationship, false, APILocator.getUserAPI()
                                            .getSystemUser(), true);
                            // If there's a 1-N relationship and the parent
                            // content is relating to a child that already has
                            // a parent...
                            if (relationship.getCardinality() == RELATIONSHIP_CARDINALITY.ONE_TO_MANY.ordinal()
                                    && relatedContents.size() > 0
                                    && !relatedContents.get(0).getIdentifier()
                                    .equals(contentlet.getIdentifier())) {
                                final StringBuilder error = new StringBuilder();
                                error.append("ERROR! Parent content [").append(contentletId)
                                        .append("] cannot be related to child content [").append(contentInRelationship.getIdentifier())
                                        .append("] because it is already related to parent content [")
                                        .append(relatedContents.get(0).getIdentifier()).append("]");
                                Logger.error(this, error.toString());
                                hasError = true;
                                cve.addBadCardinalityRelationship(relationship, contentsInRelationship);
                            }

                            if (!contentInRelationship.getContentTypeId().equalsIgnoreCase(relationship.getChildStructureInode())) {
                                hasError = true;
                                Logger.error(this, "Content Type of Contentlet [" + contentInRelationship
                                        .getIdentifier() + "] does not match the Content Type in child relationship [" +
                                        relationship.getRelationTypeValue() + "]");
                                cve.addInvalidContentRelationship(relationship, contentsInRelationship);
                            }
                        } catch (final DotSecurityException | DotDataException e) {
                            Logger.error(this, "An error occurred when retrieving information from related Contentlet" +
                                    " [" + contentInRelationship.getIdentifier() + "]", e);
                        }
                    }
                } else if (APILocator.getRelationshipAPI().isChild(relationship, contentType)) {
                    if (relationship.isParentRequired() && contentsInRelationship.isEmpty()) {
                        hasError = true;
                        Logger.error(this, "Error in Contentlet [" + contentletId + "]: Parent relationship [" + relationship
                                .getRelationTypeValue() + "] is required.");
                        cve.addRequiredRelationship(relationship, contentsInRelationship);
                    }
                    // If there's a 1-N relationship and the child content is
                    // trying to relate to one more parent...
                    if (relationship.getCardinality() == RELATIONSHIP_CARDINALITY.ONE_TO_MANY.ordinal() && contentsInRelationship.size() > 1) {
                        final StringBuilder error = new StringBuilder();
                        error.append("ERROR! Child content [").append(contentletId)
                                .append("] is already related to another parent content [");
                        for (final Contentlet con : contentsInRelationship) {
                            error.append(con.getIdentifier()).append(", ");
                        }
                        error.append("]");
                        Logger.error(this, error.toString());
                        hasError = true;
                        cve.addBadCardinalityRelationship(relationship, contentsInRelationship);
                    }

                    for (final Contentlet contentInRelationship : contentsInRelationship) {
                        if (!UtilMethods.isSet(contentInRelationship.getContentTypeId())) {
                            hasError = true;
                            Logger.error(this, "Contentlet with Identifier [" + contentletId + "] has an empty " +
                                    "Content Type Inode");
                            cve.addInvalidContentRelationship(relationship, contentsInRelationship);
                            continue;
                        }
                        if (null != relationship.getParentStructureInode() && !contentInRelationship.getContentTypeId().equalsIgnoreCase(
                                relationship.getParentStructureInode())) {
                            hasError = true;
                            Logger.error(this, "Content Type of Contentlet [" + contentletId + "] does not match the " +
                                    "Content Type in relationship [" + relationship.getRelationTypeValue() + "]");
                            cve.addInvalidContentRelationship(relationship, contentsInRelationship);
                        }
                    }
                } else {
                    hasError = true;
                    Logger.error(this, "Relationship [" + relationship.getRelationTypeValue() + "] is neither parent nor child" +
                            " of Contentlet [" + contentletId + "]");
                    cve.addBadRelationship(relationship, contentsInRelationship);
                }
            }
        }
        if (hasError){
            throw cve;
        }
    }

    /**
     *
     * @param contentlet
     * @param cve
     * @param relationship
     * @param contentsInRelationship
     * @return
     */
    private boolean isValidOneToOneRelationship(final Contentlet contentlet,
            final DotContentletValidationException cve, final Relationship relationship,
            final List<Contentlet> contentsInRelationship) {

        //Trying to relate more than one piece of content
        if (contentsInRelationship.size() > 1) {
            Logger.error(this,
                    "Error in Contentlet [" + contentlet.getIdentifier() + "]: Relationship ["
                            + relationship
                            .getRelationTypeValue()
                            + "] has been defined as One to One");
            cve.addBadCardinalityRelationship(relationship, contentsInRelationship);
            return false;
        }

        //Trying to relate a piece of content that already exists to another relationship
        try {
            List<Contentlet> relatedContents = getRelatedContent(
                    contentsInRelationship.get(0), relationship, null,
                    APILocator.getUserAPI()
                            .getSystemUser(), true);
            if (relatedContents.size() > 0 && !relatedContents.get(0).getIdentifier()
                    .equals(contentlet.getIdentifier())) {
                Logger.error(this,
                        "Error in related Contentlet [" + relatedContents.get(0)
                                .getIdentifier
                                        () + "]: Relationship [" + relationship
                                .getRelationTypeValue() + "] has been defined " +
                                "as One to One");
                cve.addBadCardinalityRelationship(relationship, contentsInRelationship);
                return false;
            }
        } catch (final DotSecurityException | DotDataException e) {
            Logger.error(this, "An error occurred when retrieving information from related Contentlet" +
                    " [" + contentsInRelationship.get(0).getIdentifier() + "]", e);
            cve.addInvalidContentRelationship(relationship, contentsInRelationship);
            return false;
        }
        return true;
    }

    @Override
    public boolean isFieldTypeBoolean(Field field) {
        if(field.getFieldContentlet().startsWith("bool")){
            return true;
        }
        return false;
    }

    @Override
    public boolean isFieldTypeDate(Field field) {
        if(field.getFieldContentlet().startsWith("date")){
            return true;
        }
        return false;
    }

    @Override
    public boolean isFieldTypeFloat(Field field) {
        if(field.getFieldContentlet().startsWith("float")){
            return true;
        }
        return false;
    }

    @Override
    public boolean isFieldTypeLong(Field field) {
        if(field.getFieldContentlet().startsWith("integer")){
            return true;
        }
        return false;
    }

    @Override
    public boolean isFieldTypeString(Field field) {
        if(field.getFieldContentlet().startsWith("text")){
            return true;
        }
        return false;
    }

    /**
     *
     * @param field
     * @return
     */
    public boolean isFieldTypeBinary(Field field) {
        if(Field.FieldType.BINARY.toString().equals(field.getFieldType())){
            return true;
        }
        return false;
    }

    /**
     *
     * @param field
     * @return
     */
    public boolean isFieldTypeSystem(Field field) {
        if(field.getFieldContentlet().startsWith("system")){
            return true;
        }
        return false;
    }

    /**
     *
     * @param field
     * @return
     */
    public boolean isFieldTypeConstant(Field field) {
        if(field.getFieldContentlet().startsWith("constant")){
            return true;
        }
        return false;
    }

    /**
     *
     * @param content
     * @return
     * @throws DotSecurityException
     * @throws DotDataException
     * @throws DotContentletStateException
     */
    private Contentlet findWorkingContentlet(Contentlet content)throws DotSecurityException, DotDataException, DotContentletStateException{
        Contentlet con = null;
        List<Contentlet> workingCons = new ArrayList<Contentlet>();
        if(InodeUtils.isSet(content.getIdentifier())){
            workingCons = contentFactory.findContentletsByIdentifier(content.getIdentifier(), false, content.getLanguageId());
        }
        if(workingCons.size() > 0)
            con = workingCons.get(0);
        if(workingCons.size()>1)
            Logger.warn(this, "Multiple working contentlets found for identifier:" + content.getIdentifier() + " with languageid:" + content.getLanguageId() + " returning the lastest modified.");
        return con;
    }

    /**
     *
     * @param contentlet
     * @return
     * @throws DotDataException
     * @throws DotSecurityException
     */
    private Map<Relationship, List<Contentlet>> findContentRelationships(Contentlet contentlet)
            throws DotDataException {
        Map<Relationship, List<Contentlet>> contentRelationships = new HashMap<>();
        if(contentlet == null)
            return contentRelationships;
        List<Relationship> rels = APILocator.getRelationshipAPI().byContentType(contentlet.getStructure());
        for (Relationship r : rels) {
            if(!contentRelationships.containsKey(r)){
                contentRelationships.put(r, new ArrayList<>());
            }
            List<Contentlet> cons = relationshipAPI.dbRelatedContent(r, contentlet);

            for (Contentlet c : cons) {
                List<Contentlet> l = contentRelationships.get(r);
                l.add(c);
            }
        }
        return contentRelationships;
    }

    @WrapInTransaction
    @Override
    public int deleteOldContent(Date deleteFrom) throws DotDataException {
        int results = 0;
        if(deleteFrom == null){
            throw new DotDataException("Date to delete from must not be null");
        }
        results = contentFactory.deleteOldContent(deleteFrom);
        return results;
    }

    @CloseDBIfOpened
    @Override
    public List<String> findFieldValues(String structureInode, Field field, User user, boolean respectFrontEndRoles) throws DotDataException {
        List<String> result = new ArrayList<String>();

        List<Contentlet> contentlets;
        if (field.isIndexed()) {
            contentlets = new ArrayList<Contentlet>();
            List<Contentlet> tempContentlets = new ArrayList<Contentlet>();
            int limit = 500;

            StringBuilder query = new StringBuilder("+deleted:false +live:true +structureInode:" + structureInode);

            try {
                tempContentlets = search(query.toString(), limit, 0, field.getFieldContentlet(), user, respectFrontEndRoles, PermissionAPI.PERMISSION_READ);
                if (0 < tempContentlets.size())
                    contentlets.addAll(tempContentlets);

                for (int offset = limit; 0 < tempContentlets.size(); offset+=limit) {
                    tempContentlets = search(query.toString(), limit, offset, field.getFieldContentlet(), user, respectFrontEndRoles, PermissionAPI.PERMISSION_READ);
                    if (0 < tempContentlets.size())
                        contentlets.addAll(tempContentlets);
                }
            } catch (Exception e) {
                Logger.debug(this, e.toString());
            }
        } else {
            contentlets = contentFactory.findContentletsWithFieldValue(structureInode, field);
            try {
                contentlets = permissionAPI.filterCollection(contentlets, PermissionAPI.PERMISSION_READ, respectFrontEndRoles, user);
            } catch (Exception e) {
                Logger.debug(this, e.toString());
            }
        }

        String value;
        for (Contentlet contentlet: contentlets) {
            try {
                value = null;
                if (field.getFieldType().equals(Field.DataType.BOOL))
                    value = "" + contentlet.getBoolProperty(field.getVelocityVarName());
                else if (field.getFieldType().equals(Field.DataType.DATE))
                    value = "" + contentlet.getDateProperty(field.getVelocityVarName());
                else if (field.getFieldType().equals(Field.DataType.FLOAT))
                    value = "" + contentlet.getFloatProperty(field.getVelocityVarName());
                else if (field.getFieldType().equals(Field.DataType.INTEGER))
                    value = "" + contentlet.getLongProperty(field.getVelocityVarName());
                else if (field.getFieldType().equals(Field.DataType.LONG_TEXT))
                    value = contentlet.getStringProperty(field.getVelocityVarName());
                else
                    value = contentlet.getStringProperty(field.getVelocityVarName());

                if (UtilMethods.isSet(value))
                    result.add(value);
            } catch (Exception e) {
                Logger.debug(this, e.toString());
            }
        }

        return result;
    }

    /**
     *
     * @param contentlets
     * @param field
     */
    private void deleteBinaryFiles(List<Contentlet> contentlets,Field field) {
        contentlets.stream().forEach(con -> {

            String contentletAssetPath = getContentletAssetPath(con, field);
            String contentletAssetCachePath = getContentletCacheAssetPath(con, field);

            // To delete binary files
            FileUtil.deltree(new File(contentletAssetPath));

            // To delete resized images
            FileUtil.deltree(new File(contentletAssetCachePath));
        });
    }

    /**
     *
     * @param contentlets
     * @param field
     */
    private void moveBinaryFilesToTrash(List<Contentlet> contentlets,Field field) {
        contentlets.stream().forEach(con -> {

            String contentletAssetPath = getContentletAssetPath(con, field);
            String contentletAssetCachePath = getContentletCacheAssetPath(con, field);

            try {
                // To delete binary files
                new TrashUtils().moveFileToTrash(new File(contentletAssetPath), "binaries/asset/"+con.getInode());

                // To delete resized images
                new TrashUtils().moveFileToTrash(new File(contentletAssetCachePath), "binaries/cache/"+con.getInode());

            } catch (IOException e) {
                Logger.error(this, "Error moving files to trash: '"+contentletAssetPath+"', '"+ contentletAssetCachePath +"'" );
            }
        });
    }

    /**
     *
     * @param con
     * @param field
     * @return
     */
    private String getContentletAssetPath(Contentlet con, Field field) {
        String inode = con.getInode();

        String result = APILocator.getFileAssetAPI().getRealAssetsRootPath()
                + File.separator
                + inode.charAt(0)
                + File.separator
                + inode.charAt(1)
                + File.separator
                + inode;

        if(field != null){
            result += File.separator + field.getVelocityVarName();
        }

        return result;
    }

    /**
     *
     * @param con
     * @param field
     * @return
     */
    private String getContentletCacheAssetPath(Contentlet con, Field field) {
        String inode = con.getInode();

        String result = APILocator.getFileAssetAPI().getRealAssetsRootPath()
                + File.separator
                + "cache"
                + File.separator
                + inode.charAt(0)
                + File.separator
                + inode.charAt(1)
                + File.separator
                + inode;

        if(field != null){
            result += File.separator + field.getVelocityVarName();
        }

        return result;
    }

    @CloseDBIfOpened
    @Override
    public File getBinaryFile(final String contentletInode, final String velocityVariableName,
                                      final User user) throws DotDataException,DotSecurityException {

        Logger.debug(this,"Retrieving binary file name : getBinaryFileName()." );

        Contentlet con = contentFactory.find(contentletInode);

        if (!permissionAPI.doesUserHavePermission(con, PermissionAPI.PERMISSION_READ, user)) {
            if (null != user) {
                throw new DotSecurityException(String.format(
                        "Unauthorized Access user [%s , %s] trying to access contentlet identified by `%s`.",
                        user.getUserId(), user.getEmailAddress(), con.getIdentifier()));
            } else {
                throw new DotSecurityException(
                        "Unauthorized Access null user trying to access contentlet. ");
            }
        }

        File binaryFile = null;
        String binaryFilePath = null;
        /*** THIS LOGIC IS DUPED IN THE CONTENTLET POJO.  IF YOU CHANGE HERE, CHANGE THERE **/
        try {

            binaryFilePath = APILocator.getFileAssetAPI().getRealAssetsRootPath()
                    + File.separator
                    + contentletInode.charAt(0)
                    + File.separator
                    + contentletInode.charAt(1)
                    + File.separator
                    + contentletInode
                    + File.separator
                    + velocityVariableName;
            File binaryFilefolder = new File(binaryFilePath);

            if ( binaryFilefolder.exists() ) {
                java.io.File[] files = binaryFilefolder.listFiles(new BinaryFileFilter());

                if ( files.length > 0 ) {
                    binaryFile = files[0];
                }
            }
        } catch (Exception e) {
            Logger.error(this, "Error occured while retrieving binary file name : getBinaryFileName(). ContentletInode : " + contentletInode
                    + "  velocityVaribleName : " + velocityVariableName
                    + "  path : " + binaryFilePath);
            throw new DotDataException("File System error.", e);
        }
        return binaryFile;
    }

    @CloseDBIfOpened
    @Override
    public long contentletCount() throws DotDataException {
        return contentFactory.contentletCount();
    }

    @CloseDBIfOpened
    @Override
    public long contentletIdentifierCount() throws DotDataException {
        return contentFactory.contentletIdentifierCount();
    }

    @CloseDBIfOpened
    @Override
    public List<Map<String, Serializable>> DBSearch(Query query, User user,boolean respectFrontendRoles) throws ValidationException,DotDataException {

        List<com.dotcms.contenttype.model.field.Field> fields;
        try {
            fields = APILocator.getContentTypeAPI(APILocator.systemUser()).find(query.getFromClause()).fields();
        } catch (DotSecurityException e) {
            throw new DotStateException(e);
        }
        if(fields == null || fields.size() < 1){
            throw new ValidationException("No Fields found for Content");
        }
        Map<String, String> dbColToObjectAttribute = new HashMap<String, String>();
        for (com.dotcms.contenttype.model.field.Field field : fields) {
            dbColToObjectAttribute.put(field.dbColumn(), field.variable());
        }

        String title = "inode";
        for (com.dotcms.contenttype.model.field.Field f : fields) {
            if(f.listed()){
                title = f.dbColumn();
                break;
            }
        }
        if(UtilMethods.isSet(query.getSelectAttributes())){

            if(!query.getSelectAttributes().contains(title)){
                query.getSelectAttributes().add(title);
            }
        }else{
            List<String> atts = new ArrayList<String>();
            atts.add("*");
            atts.add(title);
            query.setSelectAttributes(atts);
        }

        return QueryUtil.DBSearch(query, dbColToObjectAttribute, "structure_inode = '" + fields.get(0).contentTypeId() + "'", user, true,respectFrontendRoles);
    }

    /**
     * Copies a contentlet, including all its fields including binary files,
     * image and file fields are pointers and the are preserved as the are so if
     * source contentlet points to image A and resulting new contentlet will
     * point to same image A as well, also copies source permissions.
     *
     * @param sourceContentlet
     *            - The contentlet that will be copied to the new destination.
     * @param host
     *            - The destination host.
     * @param folder
     *            - The destination folder.
     * @param user
     *            - The user performing this action.
     * @param copySuffix
     *            - A name suffix when there is a contentlet that already has
     *            the same URL.
     * @param respectFrontendRoles
     *            -
     * @return The {@link Contentlet} object that was created. Its inode
     *         represents the latest version of such a contentlet.
     * @throws DotDataException
     *             An error occurred when accessing the database.
     * @throws DotSecurityException
     *             The {@code user} object does not have the permissions to
     *             perform this action.
     * @throws DotContentletStateException
     *             The contentlet object could not be saved.
     */
    @WrapInTransaction
    @Override
    public Contentlet copyContentlet(final Contentlet sourceContentlet, final Host host, final Folder folder, final User user, final String copySuffix, final boolean respectFrontendRoles) throws DotDataException, DotSecurityException, DotContentletStateException {
        
        final Map<String, HTMLPageAssetAPI.TemplateContainersReMap> templateMappings = (Map<String, TemplateContainersReMap>) sourceContentlet.get(Contentlet.TEMPLATE_MAPPINGS);
        Contentlet copyContentlet = new Contentlet();
        String newIdentifier = StringPool.BLANK;
        List<Contentlet> versionsToMarkWorking = new ArrayList<>();
        Map<String, Map<String, Contentlet>> contentletsToCopyRules = Maps.newHashMap();
        final Identifier sourceContentletIdentifier = APILocator.getIdentifierAPI().find(sourceContentlet.getIdentifier());
        List<Contentlet> versionsToCopy = new ArrayList<>(
                findAllVersions(sourceContentletIdentifier, false, user, respectFrontendRoles));

        // we need to save the versions from older-to-newer to make sure the last save
        // is the current version
        Collections.sort(versionsToCopy, Comparator.comparing(Contentlet::getModDate));

        for(Contentlet contentlet : versionsToCopy){

            final boolean isContentletLive = contentlet.isLive();
            final boolean isContentletWorking = contentlet.isWorking();
            final boolean isContentletDeleted = contentlet.isArchived();

            if (user == null) {
                throw new DotSecurityException("A user must be specified.");
            }

            if (!permissionAPI.doesUserHavePermission(contentlet, PermissionAPI.PERMISSION_READ, user, respectFrontendRoles)) {
                throw new DotSecurityException("You don't have permission to read the source file.");
            }

            // gets the new information for the template from the request object
            Contentlet newContentlet = new Contentlet();
            newContentlet.setStructureInode(contentlet.getStructureInode());
            copyProperties(newContentlet, contentlet.getMap(),true);

            newContentlet.setInode(StringPool.BLANK);
            newContentlet.setIdentifier(StringPool.BLANK);
            newContentlet.setHost(host != null?host.getIdentifier(): (folder!=null? folder.getHostId() : contentlet.getHost()));
            newContentlet.setFolder(folder != null?folder.getInode(): null);
            newContentlet.setLowIndexPriority(contentlet.isLowIndexPriority());
            final boolean copyingSite = (!newContentlet.getHost().equals(sourceContentlet.getHost()));
            if(contentlet.isFileAsset()){
                final String newName = generateCopyName(newContentlet.getStringProperty(FileAssetAPI.FILE_NAME_FIELD), copySuffix);
                newContentlet.setStringProperty(FileAssetAPI.FILE_NAME_FIELD, newName);

                final String newIdentifierName;
                if(copyingSite){
                  //if we're copying a site.. re-using the asset-name is a safe strategy (it's supposed to be unique).
                  newIdentifierName = sourceContentletIdentifier.getAssetName();
                } else {
                  //otherwise we generate a suffixed asset-name out of the original identifier.
                  final Identifier identifier = APILocator.getIdentifierAPI().find(contentlet);
                  newIdentifierName = generateCopyName(identifier.getAssetName(), copySuffix);
                }
                newContentlet.setStringProperty(Contentlet.CONTENTLET_ASSET_NAME_COPY, newIdentifierName);
            }

            final String temporalFolder =
                    APILocator.getFileAssetAPI().getRealAssetPathTmpBinary() + File.separator
                            + UUIDGenerator.generateUuid();

            List <Field> fields = FieldsCache.getFieldsByStructureInode(contentlet.getStructureInode());
            File srcFile;
            File destFile = new File(temporalFolder);
            if (!destFile.exists())
                destFile.mkdirs();

            String fieldValue;
            for (Field tempField: fields) {
                if (tempField.getFieldType().equals(Field.FieldType.BINARY.toString())) {
                    fieldValue = "";
                    try {
                        srcFile = getBinaryFile(contentlet.getInode(), tempField.getVelocityVarName(), user);
                        if(srcFile != null) {
                            if(BaseContentType.FILEASSET.equals(contentlet.getContentType().baseType())){
                                fieldValue = generateCopyName(srcFile.getName(), copySuffix);
                            }else{
                                fieldValue=srcFile.getName();
                            }
                            destFile = new File(temporalFolder + File.separator + fieldValue);
                            if (!destFile.exists())
                                destFile.createNewFile();

                            FileUtils.copyFile(srcFile, destFile);
                            newContentlet.setBinary(tempField.getVelocityVarName(), destFile);
                        }
                    } catch (Exception e) {
                        throw new DotDataException("Error copying binary file: '" + fieldValue + "'", e);
                    }
                }

                if (tempField.getFieldType().equals(Field.FieldType.HOST_OR_FOLDER.toString())) {
                    if (folder != null || host != null){
                        newContentlet.setStringProperty(tempField.getVelocityVarName(), folder != null?folder.getInode():host.getIdentifier());
                    }else{
                        if(contentlet.getFolder().equals(FolderAPI.SYSTEM_FOLDER)){
                            newContentlet.setStringProperty(tempField.getVelocityVarName(), contentlet.getFolder());
                        }else{
                            newContentlet.setStringProperty(tempField.getVelocityVarName(), contentlet.getHost());
                        }
                    }
                }
            }

            List<Category> parentCats = categoryAPI.getParents(contentlet, false, user, respectFrontendRoles);
            Map<Relationship, List<Contentlet>> rels = new HashMap<Relationship, List<Contentlet>>();
            String destinationHostId = "";
            if(host != null && UtilMethods.isSet(host.getIdentifier())){
                destinationHostId = host.getIdentifier();
            } else if(folder!=null){
                destinationHostId = folder.getHostId();
            } else{
                destinationHostId = contentlet.getHost();
            }
            if(sourceContentlet.getHost().equals(destinationHostId)){
                ContentletRelationships cr = getAllRelationships(contentlet);
                List<ContentletRelationshipRecords> rr = cr.getRelationshipsRecords();
                for (ContentletRelationshipRecords crr : rr) {
                    rels.put(crr.getRelationship(), crr.getRecords());
                }
            }

            //Set URL in the new contentlet because is needed to create Identifier in EscontentletAPI.
            if(contentlet.isHTMLPage()){
                final String sourceTemplateId = contentlet.getStringProperty(HTMLPageAssetAPI.TEMPLATE_FIELD);
                if (null != templateMappings && templateMappings.containsKey(sourceTemplateId)) {
                    final Template destinationTemplate = templateMappings.get(sourceTemplateId).getDestinationTemplate();
                    newContentlet.setStringProperty(HTMLPageAssetAPI.TEMPLATE_FIELD, destinationTemplate.getIdentifier());
                } else {
                    final Template template = APILocator.getTemplateAPI().findWorkingTemplate(sourceTemplateId, user, false);
                    if (template.isAnonymous()) {//If the Template has a custom layout we need to create a copy of it, so when is modified it does not modify the other pages.
                        final Template copiedTemplate = APILocator.getTemplateAPI().copy(template, user);
                        newContentlet.setStringProperty(HTMLPageAssetAPI.TEMPLATE_FIELD, copiedTemplate.getIdentifier());
                    }
                }

                Identifier identifier = APILocator.getIdentifierAPI().find(contentlet);
                if(UtilMethods.isSet(identifier) && UtilMethods.isSet(identifier.getAssetName())){
                    final String newAssetName = generateCopyName(identifier.getAssetName(), copySuffix);
                    newContentlet.setProperty(HTMLPageAssetAPI.URL_FIELD, newAssetName);
                } else {
                    Logger.warn(this, "Unable to get URL from Contentlet " + contentlet);
                }
            }

            newContentlet.getMap().put(Contentlet.DISABLE_WORKFLOW, true);
            newContentlet.getMap().put(Contentlet.DONT_VALIDATE_ME, true);
            newContentlet.getMap().put(Contentlet.IS_COPY_CONTENTLET, true);
            newContentlet.setIndexPolicy(sourceContentlet.getIndexPolicy());

            // Use the generated identifier if one version of this contentlet
            // has already been checked in
            if (UtilMethods.isSet(newIdentifier)) {
                newContentlet.setIdentifier(newIdentifier);
            }
            newContentlet = checkin(newContentlet, rels, parentCats, permissionAPI.getPermissions(contentlet), user, respectFrontendRoles);
            if(!UtilMethods.isSet(newIdentifier)){
                newIdentifier = newContentlet.getIdentifier();
            }

            permissionAPI.copyPermissions(contentlet, newContentlet);


            //Using a map to make sure one identifier per page.
            //Avoiding multi languages pages.
            if (!contentletsToCopyRules.containsKey(contentlet.getIdentifier())){
                Map<String, Contentlet> contentletMap = Maps.newHashMap();
                contentletMap.put("contentlet", contentlet);
                contentletMap.put("newContentlet", newContentlet);
                contentletsToCopyRules.put(contentlet.getIdentifier(), contentletMap);
            }

            if(isContentletLive){
                APILocator.getVersionableAPI().setLive(newContentlet);
            }

            if(isContentletWorking) {
                versionsToMarkWorking.add(newContentlet);
            }
            if (isContentletDeleted) {
                APILocator.getVersionableAPI().setDeleted(newContentlet, true);
            }
            if(contentlet.getInode().equals(sourceContentlet.getInode())){
                copyContentlet = newContentlet;
            }
        }

        for (Map<String, Contentlet> stringContentletMap : contentletsToCopyRules.values()) {
            try{
                Contentlet contentlet = stringContentletMap.get("contentlet");
                Contentlet newContentlet = stringContentletMap.get("newContentlet");
                APILocator.getRulesAPI().copyRulesByParent(contentlet, newContentlet, user, respectFrontendRoles);
            } catch (InvalidLicenseException ilexp){
                Logger.warn(this, "License is required to copy rules under pages") ;
            }
        }

        for(final Contentlet con : versionsToMarkWorking){
            APILocator.getVersionableAPI().setWorking(con);
        }

        if (sourceContentlet.isHTMLPage()) {
            final boolean copyingSite = (!copyContentlet.getHost().equals(sourceContentlet.getHost()));
            if (!copyingSite) { // We only want to execute this logic if we're not copying a whole site.
                // If the content is an HTML Page then copy page associated contentlets
                final List<MultiTree> pageContents = APILocator.getMultiTreeAPI()
                        .getMultiTrees(sourceContentlet.getIdentifier());
                for (final MultiTree multitree : pageContents) {
                    APILocator.getMultiTreeAPI()
                            .saveMultiTree(new MultiTree(copyContentlet.getIdentifier(),
                                    multitree.getContainer(),
                                    multitree.getContentlet(),
                                    multitree.getRelationType(),
                                    multitree.getTreeOrder(),
                                    multitree.getPersonalization()));
                }
            }
        }

        // copy the workflow state
        final WorkflowTask task = APILocator.getWorkflowAPI().findTaskByContentlet(sourceContentlet);
        if(null != task) {

            final WorkflowTask newTask = new WorkflowTask();
            BeanUtils.copyProperties(task, newTask);
            newTask.setId(null);
            newTask.setWebasset(copyContentlet.getIdentifier());
            newTask.setLanguageId(copyContentlet.getLanguageId());
            APILocator.getWorkflowAPI().saveWorkflowTask(newTask);


            final WorkflowComment newComment = new WorkflowComment();
            newComment.setPostedBy(user.getUserId());
            newComment.setComment("Content copied from content id: " + sourceContentlet.getIdentifier());
            newComment.setCreationDate(new Date());
            newComment.setWorkflowtaskId(newTask.getId());
            APILocator.getWorkflowAPI().saveComment(newComment);
            

        }

        this.sendCopyEvent(copyContentlet);

        return copyContentlet;
    }

    private String generateCopyName(final String originalName, final String copySuffix) {
        final String copyName;
        if (StringUtils.isBlank(copySuffix)) {
            copyName = originalName;
        } else {
            final String assetNameNoExt = UtilMethods.getFileName(originalName);
            final String assetNameExt = UtilMethods.getFileExtension(originalName);
            if (UtilMethods.isSet(assetNameExt)) {
                copyName = assetNameNoExt + copySuffix.trim() + "." + assetNameExt;
            } else {
                copyName = originalName + copySuffix;
            }
        }
        Logger.debug(this,"new copy file will be named: "+copyName);
        return copyName;
    }

    private void sendCopyEvent (final Contentlet contentlet) throws DotHibernateException {

        HibernateUtil.addCommitListener(() -> this.contentletSystemEventUtil.pushCopyEvent(contentlet), 1000);
    }

    @WrapInTransaction
    @Override
    public Contentlet copyContentlet(Contentlet contentlet, User user, boolean respectFrontendRoles) throws DotDataException, DotSecurityException, DotContentletStateException {
        HostAPI hostAPI = APILocator.getHostAPI();
        FolderAPI folderAPI = APILocator.getFolderAPI();

        final String hostIdentfier = contentlet.getHost();
        Identifier contIdentifier = APILocator.getIdentifierAPI().find(contentlet);

        Host host = hostAPI.find(hostIdentfier, user, respectFrontendRoles);
        if(host == null)
            host = new Host();
        Folder folder = folderAPI.findFolderByPath(contIdentifier.getParentPath(), host, user, false);

        return copyContentlet(contentlet, host, folder, user, generateCopySuffix(contentlet, host, folder), respectFrontendRoles);
    }

    @WrapInTransaction
    @Override
    public Contentlet copyContentlet(Contentlet contentlet, Host host, User user, boolean respectFrontendRoles) throws DotDataException, DotSecurityException, DotContentletStateException {
        return copyContentlet(contentlet, host, null, user, generateCopySuffix(contentlet, host, null), respectFrontendRoles);
    }

    @WrapInTransaction
    @Override
    public Contentlet copyContentlet(Contentlet contentlet, Folder folder, User user, boolean respectFrontendRoles) throws DotDataException, DotSecurityException, DotContentletStateException {
        return copyContentlet(contentlet, null, folder, user, generateCopySuffix(contentlet, null, folder), respectFrontendRoles);
    }

    @WrapInTransaction
    @Override
    public Contentlet copyContentlet(Contentlet contentlet, Folder folder, User user, boolean appendCopyToFileName, boolean respectFrontendRoles) throws DotDataException, DotSecurityException, DotContentletStateException {
        // Suffix that we need to apply to append in content name
        final String copySuffix = appendCopyToFileName ? "_copy" : StringPool.BLANK;

        return copyContentlet(contentlet, null, folder, user, copySuffix, respectFrontendRoles);
    }

    /**
     * This method generates the copy suffix when there is a contentlet that
     * already has the same URL.
     * <ul>
     * <li>if the new contentlet URL is NOT used then returns an empty suffix.</li>
     * <li>if the new contentlet URL without "_copy" is used then returns a
     * "_copy" suffix.</li>
     * <li>if the new contentlet URL with or without "_copy" is used then
     * returns a "_copy" plus timestamp in millis (example: "_copy_2122313123")
     * suffix.</li>
     * </ul>
     *
     * @param contentlet
     *            the contentlet that we are going to copy or move
     * @param host
     * @param folder
     *            the destination folder
     * @return the generated contentlet asset name suffix
     * @throws DotDataException
     * @throws DotStateException
     * @throws DotSecurityException
     */
    private String generateCopySuffix(Contentlet contentlet, Host host, Folder folder) throws DotDataException, DotStateException, DotSecurityException {
        String assetNameSuffix = StringPool.BLANK;

        final boolean diffHost = ((host != null && contentlet.getHost() != null) && !contentlet.getHost()
                .equalsIgnoreCase(host.getIdentifier()));

        // if different host we really don't need to
        if ((!contentlet.isFileAsset() && !contentlet.isHTMLPage()) && (
                diffHost || (folder != null && contentlet.getHost() != null) && !folder.getHostId()
                        .equalsIgnoreCase(contentlet.getHost()))){
            return assetNameSuffix;
        }

        final String sourcef = (UtilMethods.isSet(contentlet.getFolder())) ? contentlet.getFolder() : APILocator.getFolderAPI().findSystemFolder().getInode();
        final String destf = (UtilMethods.isSet(folder)) ? folder.getInode() : APILocator.getFolderAPI().findSystemFolder().getInode();


        if(!diffHost && sourcef.equals(destf)) { // is copying in the same folder and samehost?
            assetNameSuffix = "_copy";

            // We need to verify if already exist a content with suffix "_copy",
            // if already exists we need to append a timestamp
            if(isContentletUrlAlreadyUsed(contentlet, host, folder, assetNameSuffix)) {
                assetNameSuffix += "_" + System.currentTimeMillis();
            }
        } else {
            if(isContentletUrlAlreadyUsed(contentlet, host, folder, assetNameSuffix)) {
                throw new DotDataException(Sneaky.sneak(()->LanguageUtil.get("error.copy.url.conflict")));
            }
        }

        return assetNameSuffix;
    }

    /**
     * This method verifies if the contentlet that we are going to copy or cut
     * into a folder doesn't have conflict with other contentlet that has the
     * same URL.
     *
     * @param contentlet
     *            the contentlet that we are going to copy or move
     * @param destinationHost
     *            the destination host
     * @param destinationFolder
     *            the destination folder
     * @param assetNameSuffix
     *            the suffix string that we will append in the asset name.
     *            Sometimes you need to know if a asset name with a suffix is
     *            used or not
     * @return true if the contentlet URL is already used otherwise returns
     *         false
     * @throws DotStateException
     * @throws DotDataException
     * @throws DotSecurityException
     */
    private boolean isContentletUrlAlreadyUsed(Contentlet contentlet, Host destinationHost, Folder destinationFolder, final String assetNameSuffix) throws DotStateException, DotDataException, DotSecurityException {
        Identifier contentletId = APILocator.getIdentifierAPI().find(contentlet);

        // Create new asset name
        final String contentletIdAssetName = contentletId.getAssetName();
        String fileExtension = StringPool.BLANK;
        if(contentlet.hasAssetNameExtension()){
           final String ext = UtilMethods.getFileExtension(contentletIdAssetName);
           if(UtilMethods.isSet(ext)){
              fileExtension = '.' + ext;
           }
        }
        final String futureAssetNameWithSuffix = UtilMethods.getFileName(contentletIdAssetName) + assetNameSuffix + fileExtension;

        // Check if page url already exist
        Identifier identifierWithSameUrl = null;
        if(UtilMethods.isSet(destinationFolder) && InodeUtils.isSet(destinationFolder.getInode())) { // Folders
            // Create new path
            Identifier folderId = APILocator.getIdentifierAPI().find(destinationFolder);
            final String path = (destinationFolder.getInode().equals(FolderAPI.SYSTEM_FOLDER) ? "/" : folderId.getPath()) + futureAssetNameWithSuffix;

            final Host host =
                    destinationFolder.getInode().equals(FolderAPI.SYSTEM_FOLDER) ? destinationHost
                            : APILocator.getHostAPI()
                                    .find(destinationFolder.getHostId(),
                                            APILocator.getUserAPI().getSystemUser(), false);
            identifierWithSameUrl = APILocator.getIdentifierAPI().find(host, path);
        } else if(UtilMethods.isSet(destinationHost) && InodeUtils.isSet(destinationHost.getInode())) { // Hosts
            identifierWithSameUrl = APILocator.getIdentifierAPI()
                    .find(destinationHost, "/" + futureAssetNameWithSuffix);
        } else {
            // Host or folder object MUST be define
            Logger.error(this, "Host or folder destination are invalid, please check that one of those values are set propertly.");
            throw new DotDataException("Host or folder destination are invalid, please check that one of those values are set propertly.");
        }

        return InodeUtils.isSet(identifierWithSameUrl.getId());
    }

    /**
     *
     * @param structureInode
     * @return
     */
    private boolean hasAHostField(String structureInode) {
        List<Field> fields = FieldsCache.getFieldsByStructureInode(structureInode);
        for(Field f : fields) {
            if(f.getFieldType().equals("host or folder"))
                return true;
        }
        return false;
    }

    @Override
    public boolean isInodeIndexed(String inode) {
        return isInodeIndexed(inode,false);
    }

    @Override
    public boolean isInodeIndexed(String inode,boolean live) {
        if(!UtilMethods.isSet(inode)){
            Logger.warn(this, "Requested Inode is not indexed because Inode is not set");
        }

        return isInodeIndexedWithQuery("+inode:" + inode + (live ? " +live:true" : ""));
    }

    @Override
    public boolean isInodeIndexed(String inode, boolean live, int secondsToWait) {
        if (!UtilMethods.isSet(inode)) {
            Logger.warn(this, "Requested Inode is not indexed because Inode is not set");
        }

        return isInodeIndexedWithQuery("+inode:" + inode + (live ? " +live:true" : ""),
                secondsToWait);
    }

    @Override
    public boolean isInodeIndexed(String inode, boolean live, boolean working) {
        if (!UtilMethods.isSet(inode)) {
            Logger.warn(this, "Requested Inode is not indexed because Inode is not set");
        }

        return isInodeIndexedWithQuery(
                "+inode:" + inode + String.format(" +live:%s +working:%s", live, working));
    }

    @Override
    public boolean isInodeIndexed(String inode, int secondsToWait) {

        if (!UtilMethods.isSet(inode)) {
            Logger.warn(this, "Requested Inode is not indexed because Inode is not set");
        }

        return isInodeIndexedWithQuery("+inode:" + inode, secondsToWait);
    }

    @Override
    public boolean isInodeIndexedArchived(String inode){

        return isInodeIndexedArchived(inode, -1);
    }

    @Override
    public boolean isInodeIndexedArchived(String inode, int secondsToWait) {

        if (!UtilMethods.isSet(inode)) {
            Logger.warn(this, "Requested Inode is not indexed because Inode is not set");
        }

        return isInodeIndexedWithQuery("+inode:" + inode + String.format(" +deleted:%s",true), secondsToWait);
    }

    private boolean isInodeIndexedWithQuery(String luceneQuery) {
        return isInodeIndexedWithQuery(luceneQuery + " " + UUIDGenerator.shorty(), -1);
    }

    private final List<Integer> fibonacciMapping = Arrays.asList(1, 2, 3, 5, 8, 13, 21, 34, 55); // it is around 14 + 9 (by the timeout delay) seconds, enough to wait

    private boolean isInodeIndexedWithQuery(final String luceneQuery,
                                            final int milliSecondsToWait) {

        final long millistoWait    = Config.getLongProperty("IS_NODE_INDEXED_INDEX_MILLIS_WAIT", 100);
        final int limit            = - 1 != milliSecondsToWait?milliSecondsToWait: 300;
        boolean   found            = false;
        int       counter          = 0;
        int       fibonacciIndex   = 0;

        if (this.contentFactory.indexCount(luceneQuery) > 0) {

            if (ConfigUtils.isDevMode()) {
                Logger.info(this, ()-> "******>>>>>> Index count found in the fist hit for the query: " + luceneQuery);
            }
            found = true;
        } else {

            while (counter < limit && fibonacciIndex < this.fibonacciMapping.size()) {

                counter += millistoWait * this.fibonacciMapping.get(fibonacciIndex++); // 100, 200, 300, 500, 800, 1300, 2100, 3400 ...
                DateUtil.sleep(counter);

                try {

                    found = this.contentFactory.indexCount(luceneQuery) > 0;
                } catch (Exception e) {
                    Logger.error(this.getClass(), e.getMessage(), e);
                    return false;
                }

                if (found) {
                    break;
                }
            }
        }

        return found;
    }

    @CloseDBIfOpened
    @Override
    public void UpdateContentWithSystemHost(String hostIdentifier)throws DotDataException, DotSecurityException {
        contentFactory.UpdateContentWithSystemHost(hostIdentifier);
    }

    @CloseDBIfOpened
    @Override
    public void removeUserReferences(String userId)throws DotDataException, DotSecurityException {
        contentFactory.removeUserReferences(userId);
    }

    @WrapInTransaction
    @Override
    public void updateUserReferences(User userToReplace, String replacementUserId, User user) throws DotDataException, DotSecurityException{
        contentFactory.updateUserReferences(userToReplace, replacementUserId, user);
    }

    @CloseDBIfOpened
    @Override
    public String getUrlMapForContentlet(Contentlet contentlet, User user, boolean respectFrontendRoles) throws DotSecurityException, DotDataException {
        // no structure, no inode, no workee
        if (!InodeUtils.isSet(contentlet.getInode()) || !InodeUtils.isSet(contentlet.getStructureInode())) {
            return null;
        }

        final String CONTENTLET_URL_MAP_FOR_CONTENT_404 = "URL_MAP_FOR_CONTENT_404";
        String result = (String) contentlet.getMap().get(URL_MAP_FOR_CONTENT_KEY);
        if(result != null){
            if(CONTENTLET_URL_MAP_FOR_CONTENT_404.equals(result) ){
                return null;
            }
            return result;
        }

        // if there is no detail page, return
        Structure structure = CacheLocator.getContentTypeCache().getStructureByInode(contentlet.getStructureInode());
        if(!UtilMethods.isSet(structure.getDetailPage())) {
            return null;
        }

        Identifier id = APILocator.getIdentifierAPI().find(contentlet.getIdentifier());
        Host host = APILocator.getHostAPI().find(id.getHostId(), user, respectFrontendRoles);

        // URL MAPPed
        if (UtilMethods.isSet(structure.getUrlMapPattern())) {
            List<RegExMatch> matches = RegEX.find(structure.getUrlMapPattern(), "({[^{}]+})");
            String urlMapField;
            String urlMapFieldValue;
            result = structure.getUrlMapPattern();
            for (RegExMatch match: matches) {
                urlMapField = match.getMatch();
                urlMapFieldValue = contentlet.getStringProperty(urlMapField.substring(1, (urlMapField.length() - 1)));

                //Clean up the contents before to replace the values
                urlMapFieldValue = sanitizeForURLMap(urlMapFieldValue);
                urlMapField = sanitizeForURLMap(urlMapField);

                if (UtilMethods.isSet(urlMapFieldValue)){
                    result = result.replaceAll(urlMapField, urlMapFieldValue);
                }
                else{
                    result = result.replaceAll(urlMapField, "");
                }
            }
        }

        // or Detail page with id=uuid
        else{
            IHTMLPage p = loadPageByIdentifier(structure.getDetailPage(), false, user, respectFrontendRoles);
            if(p != null && UtilMethods.isSet(p.getIdentifier())){
                result = p.getURI() + "?id=" + contentlet.getInode();
            }
        }

        // we send the host of the content, not the detail page (is this right?)
        if ((host != null) && !host.isSystemHost() && ! respectFrontendRoles && result !=null) {
            if(result.indexOf("?") <0){
                result = result + "?host_id=" + host.getIdentifier();
            }
            else{
                result = result + "&host_id=" + host.getIdentifier();
            }
        }

        if(result == null){
            result = CONTENTLET_URL_MAP_FOR_CONTENT_404;
        }
        contentlet.setStringProperty(URL_MAP_FOR_CONTENT_KEY, result);
        return result;
    }

    /**
     * Sanitizes a given value in order to be properly use when replacing url mapping values
     *
     * @param value
     * @return
     */
    private String sanitizeForURLMap ( String value ) {

        if ( UtilMethods.isSet(value) ) {
            value = value.replaceFirst("\\{", "\\\\{");
            value = value.replaceFirst("\\}", "\\\\}");
            value = value.replaceFirst("\\$", "\\\\\\$");
        }

        return value;
    }

    @WrapInTransaction
    @Override
    public Contentlet saveDraft(final Contentlet contentlet,
                                final ContentletRelationships contentletRelationships,
                                final List<Category> cats,
                                final List<Permission> permissions,
                                final User user,boolean respectFrontendRoles)
            throws IllegalArgumentException,DotDataException,DotSecurityException, DotContentletStateException, DotContentletValidationException {

        if (!InodeUtils.isSet(contentlet.getInode())) {
            return checkin(contentlet, contentletRelationships, cats, permissions, user, respectFrontendRoles);
        } else {
            canLock(contentlet, user);
            //get the latest and greatest from db
            final Contentlet working = contentFactory
                    .findContentletByIdentifier(contentlet.getIdentifier(), false,
                            contentlet.getLanguageId());

            /*
             * Only draft if there is a working version that is not live
             * and always create a new version if the user is different
             */
            if (null != working &&
                    !working.isLive() && working.getModUser().equals(contentlet.getModUser())) {

                // if we are the latest and greatest and are a draft
                if (working.getInode().equals(contentlet.getInode())) {

                    return checkin(contentlet, contentletRelationships, cats ,
                            user, respectFrontendRoles, false, false);

                } else {
                    final String workingInode = working.getInode();
                    copyProperties(working, contentlet.getMap());
                    working.setInode(workingInode);
                    working.setModUser(user.getUserId());
                    return checkin(contentlet, contentletRelationships, cats ,
                            user, respectFrontendRoles, false, false);
                }
            }

            contentlet.setInode(null);
            return checkin(contentlet, contentletRelationships,
                    cats,
                    permissions, user, respectFrontendRoles);
        }
    }

    @WrapInTransaction
    @Override
    public Contentlet saveDraft(Contentlet contentlet,
            Map<Relationship, List<Contentlet>> contentRelationships, List<Category> cats,
            List<Permission> permissions, User user, boolean respectFrontendRoles)
            throws IllegalArgumentException, DotDataException, DotSecurityException, DotContentletStateException, DotContentletValidationException {
        if (!InodeUtils.isSet(contentlet.getInode())) {
            return checkin(contentlet, contentRelationships, cats, permissions, user, false);
        } else {
            canLock(contentlet, user);
            //get the latest and greatest from db
            Contentlet working = contentFactory
                    .findContentletByIdentifier(contentlet.getIdentifier(), false,
                            contentlet.getLanguageId());

        /*
         * Only draft if there is a working version that is not live
         * and always create a new version if the user is different
         */
            if (null != working &&
                    !working.isLive() && working.getModUser().equals(contentlet.getModUser())) {

                // if we are the latest and greatest and are a draft
                if (working.getInode().equals(contentlet.getInode())) {

                    return checkinWithoutVersioning(contentlet, contentRelationships,
                            cats,
                            permissions, user, false);

                } else {
                    String workingInode = working.getInode();
                    copyProperties(working, contentlet.getMap());
                    working.setInode(workingInode);
                    working.setModUser(user.getUserId());
                    return checkinWithoutVersioning(working, contentRelationships,
                            cats,
                            permissions, user, false);
                }
            }

            contentlet.setInode(null);
            return checkin(contentlet, contentRelationships,
                    cats,
                    permissions, user, false);
        }
    }

    @WrapInTransaction
    @Override
    public void removeFolderReferences(Folder folder)throws DotDataException, DotSecurityException {
        contentFactory.removeFolderReferences(folder);
    }

    @Override
    public boolean canLock(final Contentlet contentlet, final User user)
            throws DotLockException {
        return canLock(contentlet, user, false);
    }

    @CloseDBIfOpened
    @Override
    public boolean canLock(final Contentlet contentlet, final User user, final boolean respectFrontendRoles) throws DotLockException {

        if(contentlet ==null || !UtilMethods.isSet(contentlet.getIdentifier())) {

            return true;
        }

        if(user ==null) {

            throw new DotLockException("null User cannot lock content");
        }

        try {

            if(APILocator.getRoleAPI().doesUserHaveRole(user, APILocator.getRoleAPI().loadCMSAdminRole())) {

                return true;
            } else if(!APILocator.getPermissionAPI().doesUserHavePermission(
                            contentlet, PermissionAPI.PERMISSION_EDIT, user, respectFrontendRoles)) {

                throw new DotLockException("User: "+ (user != null ? user.getUserId() : "Unknown")
                        +" does not have Edit Permissions to lock content: " + (contentlet != null ? contentlet.getIdentifier() : "Unknown"));
            }
        }catch(DotDataException dde) {

            throw new DotLockException("User: "+ (user != null ? user.getUserId() : "Unknown")
                    +" does not have Edit Permissions to lock content: " + (contentlet != null ? contentlet.getIdentifier() : "Unknown"));
        }

        Optional<String> lockedBy = Optional.empty();
        try {
            lockedBy = APILocator.getVersionableAPI().getLockedBy(contentlet);
        } catch(Exception e) {

        }

        if(lockedBy.isPresent() && !user.getUserId().equals(lockedBy.get())){
            throw new DotLockException(CANT_GET_LOCK_ON_CONTENT);
        }

        return true;
    }

    @CloseDBIfOpened
    @Override
    public Map<Relationship, List<Contentlet>> findContentRelationships(
            Contentlet contentlet, User user) throws DotDataException,
            DotSecurityException {

        if(!APILocator.getPermissionAPI().doesUserHavePermission(contentlet, PermissionAPI.PERMISSION_EDIT, user)){
            throw new DotLockException("User: " + (user != null ? user.getUserId() : "Unknown")
                    + " does not have Edit Permissions on the content: " + (contentlet != null ? contentlet.getIdentifier() : "Unknown"));
        }

        return findContentRelationships(contentlet);
    }

    @Override
    public long indexCount(String luceneQuery, User user, boolean respectFrontendRoles) throws DotDataException, DotSecurityException {
        boolean isAdmin = false;
        List<Role> roles = new ArrayList<Role>();
        if(user == null && !respectFrontendRoles){
            throw new DotSecurityException("You must specify a user if you are not respecting frontend roles");
        }
        if(user != null){
            if (!APILocator.getRoleAPI().doesUserHaveRole(user, APILocator.getRoleAPI().loadCMSAdminRole())) {
                roles = APILocator.getRoleAPI().loadRolesForUser(user.getUserId());
            }else{
                isAdmin = true;
            }
        }
        StringBuffer buffy = new StringBuffer(luceneQuery);

        // Permissions in the query
        if (!isAdmin)
            addPermissionsToQuery(buffy, user, roles, respectFrontendRoles);

        return contentFactory.indexCount(buffy.toString());
    }

    @CloseDBIfOpened
    @Override
    public List<Map<String, String>> getMostViewedContent(String structureVariableName, String startDateStr, String endDateStr, User user) {

        String[] dateFormats = new String[] { "yyyy-MM-dd HH:mm", "d-MMM-yy", "MMM-yy", "MMMM-yy", "d-MMM", "dd-MMM-yyyy", "MM/dd/yyyy hh:mm aa", "MM/dd/yy HH:mm",
                "MM/dd/yyyy HH:mm", "MMMM dd, yyyy", "M/d/y", "M/d", "EEEE, MMMM dd, yyyy", "MM/dd/yyyy",
                "hh:mm:ss aa", "HH:mm:ss", "yyyy-MM-dd"};

        List<Map<String, String>> result = new ArrayList<Map<String, String>>();

        String structureInode = CacheLocator.getContentTypeCache().getStructureByVelocityVarName(structureVariableName).getInode();
        if(!UtilMethods.isSet(structureInode))
            return result;

        GregorianCalendar gCal = new GregorianCalendar();
        Date endDate = gCal.getTime();
        gCal.add(2, -3);
        Date startDate = gCal.getTime();// Default interval

        if(!UtilMethods.isSet(startDateStr) && !UtilMethods.isSet(endDateStr)){
            GregorianCalendar gc = new GregorianCalendar();
            endDate = gc.getTime();
            gc.add(2, -3);
            startDate = gc.getTime();
        }else if(!UtilMethods.isSet(startDateStr)){
            try {
                endDate = DateUtil.convertDate(endDateStr, dateFormats);
                Calendar gc = new GregorianCalendar();
                gc.setTime(endDate);
                gc.add(2, -3);
                startDate = gc.getTime();
            } catch (java.text.ParseException e) {
                GregorianCalendar gc = new GregorianCalendar();
                endDate = gc.getTime();
                gc.add(2, -3);
                startDate = gc.getTime();
            }
        }else if(!UtilMethods.isSet(endDateStr)){
            try {
                startDate = DateUtil.convertDate(endDateStr, dateFormats);
                Calendar gc = new GregorianCalendar();
                gc.setTime(startDate);
                gc.add(2, +3);
                endDate = gc.getTime();
            } catch (java.text.ParseException e) {
                GregorianCalendar gc = new GregorianCalendar();
                endDate = gc.getTime();
                gc.add(2, -3);
                startDate = gc.getTime();
            }
        }else{
            try {
                startDate = DateUtil.convertDate(startDateStr, dateFormats);
                endDate = DateUtil.convertDate(endDateStr, dateFormats);
            } catch (java.text.ParseException e) {}
        }

        try {
            result = contentFactory.getMostViewedContent(structureInode, startDate, endDate , user);
        } catch (Exception e) {}
        return result;
    }

    /**
     * Utility method used to log the different operations performed on a list
     * of {@link Contentlet} objects. The information of the operation will be
     * logged in the Activity Logger file.
     *
     * @param contentlets
     *            - List of {@link Contentlet} objects whose information will be
     *            logged.
     * @param description
     *            - A small description of the operation being performed. E.g.,
     *            "Deleting Content", "Error Publishing Content", etc.
     * @param user
     *            - The currently logged in user.
     */
    private void logContentletActivity(List<Contentlet> contentlets,
                                       String description, User user) {
        for (Contentlet content : contentlets) {
            logContentletActivity(content, description, user);
        }
    }

    /**
     * Utility method used to log the different operations performed on
     * {@link Contentlet} objects. The information of the operation will be
     * logged in the Activity Logger file.
     *
     * @param contentlet
     *            - The {@link Contentlet} whose information will be logged.
     * @param description
     *            - A small description of the operation being performed. E.g.,
     *            "Deleting Content", "Error Publishing Content", etc.
     * @param user
     *            - The currently logged in user.
     */
    private void logContentletActivity(final Contentlet contentlet,
                                       final String description, final User user) {

        String contentPushPublishDate = contentlet
                .getStringProperty(Contentlet.WORKFLOW_PUBLISH_DATE);
        String contentPushPublishTime = contentlet
                .getStringProperty(Contentlet.WORKFLOW_PUBLISH_TIME);
        String contentPushExpireDate = contentlet
                .getStringProperty(Contentlet.WORKFLOW_EXPIRE_DATE);
        String contentPushExpireTime = contentlet
                .getStringProperty(Contentlet.WORKFLOW_EXPIRE_TIME);
        contentPushPublishDate = UtilMethods.isSet(contentPushPublishDate) ? contentPushPublishDate
                : "N/A";
        contentPushPublishTime = UtilMethods.isSet(contentPushPublishTime) ? contentPushPublishTime
                : "N/A";
        contentPushExpireDate = UtilMethods.isSet(contentPushExpireDate) ? contentPushExpireDate
                : "N/A";
        contentPushExpireTime = UtilMethods.isSet(contentPushExpireTime) ? contentPushExpireTime
                : "N/A";
        ActivityLogger.logInfo(getClass(), description,
                "StartDate: "
                        + contentPushPublishDate
                        + "; "
                        + "EndDate: "
                        + contentPushExpireDate
                        + "; User:"
                        + (user != null ? user.getUserId() : "Unknown")
                        + "; ContentIdentifier: "
                        + (contentlet != null ? contentlet.getIdentifier()
                        : "Unknown"), contentlet.getHost());
    }

    /**
     * Utility method that removes from a given contentlet the URL field as it should never be saved on the DB.
     * The URL of a HTMLPage should always been retrieved from the Identifier.
     *
     * @param contentlet
     */
    private void removeURLFromContentlet ( Contentlet contentlet ) {

        if ( contentlet.getStructure().getStructureType() == Structure.STRUCTURE_TYPE_HTMLPAGE ) {
            contentlet.setProperty( HTMLPageAssetAPI.URL_FIELD, null );
        }
    }

    /**
     * Utility method that adds to a given contentlet a given URL, remember that we just use the URL field to move aroung the value
     * but we never save it into the DB for HTMLPages, the URL of a HTMLPage should always been retrieved from the Identifier.
     *
     * @param contentlet
     * @param url
     */
    private void addURLToContentlet ( Contentlet contentlet, String url ) {

        if ( contentlet.getStructure().getStructureType() == Structure.STRUCTURE_TYPE_HTMLPAGE ) {
            contentlet.setProperty( HTMLPageAssetAPI.URL_FIELD, url );
        }
    }

    @Override
    public Contentlet checkin(Contentlet contentlet, ContentletRelationships contentRelationships,
                              List<Category> cats, List<Permission> selectedPermissions, User user,
                              boolean respectFrontendRoles, boolean generateSystemEvent) throws IllegalArgumentException,
            DotDataException, DotSecurityException, DotContentletStateException, DotContentletValidationException {
        return checkin(contentlet, contentRelationships, cats, user, respectFrontendRoles, true, generateSystemEvent);
    }

    @Override
    public Contentlet checkin(final Contentlet contentlet, final ContentletDependencies contentletDependencies) throws DotSecurityException, DotDataException {

        if (null != contentletDependencies.getIndexPolicy()) {

            contentlet.setIndexPolicy(contentletDependencies.getIndexPolicy());
        }

        if (null != contentletDependencies.getIndexPolicyDependencies()) {

            contentlet.setIndexPolicyDependencies(contentletDependencies.getIndexPolicyDependencies());
        }

        return checkin(contentlet, contentletDependencies.getRelationships(), contentletDependencies.getCategories(), contentletDependencies.getPermissions(), contentletDependencies.getModUser(),
                contentletDependencies.isRespectAnonymousPermissions(), contentletDependencies.isGenerateSystemEvent());
    }

    /**
     * Triggers a local system event when this contentlet commit listener is executed,
     * anyone who need it can subscribed to this commit listener event, on this case will be
     * mostly use it in order to invalidate this contentlet cache.
     *
     * @param contentlet Contentlet to be processed by the Commit listener event
     * @param user       User that triggered the event
     * @param publish    true if it is publish, false unpublish
     */
    private void triggerCommitListenerEvent(final Contentlet contentlet, final User user, final boolean publish) {

        try {
            if (!contentlet.getBoolProperty(Contentlet.IS_TEST_MODE)) {

                HibernateUtil.addCommitListener(new FlushCacheRunnable() {
                    public void run() {
                        //Triggering event listener when this commit listener is executed
                        localSystemEventsAPI
                                .asyncNotify(new CommitListenerEvent(contentlet));
                    }
                });
            } else {

                HibernateUtil.addCommitListener(new FlushCacheRunnable() {
                    public void run() {
                        //Triggering event listener when this commit listener is executed
                        localSystemEventsAPI
                            .notify(new CommitListenerEvent(contentlet));
                    }
                });
            }

            HibernateUtil.addCommitListener(()-> {
                //Triggering event listener when this commit listener is executed
                localSystemEventsAPI
                        .notify(new ContentletPublishEvent(contentlet, user, publish));
            });
        } catch (DotHibernateException e) {
            throw new DotRuntimeException(e);
        }
    }

    /**
     * Basically this method updates the mod_date on a piece of content
     * @param inodes
     * @param user
     * @return
     * @throws DotDataException
     */
    @WrapInTransaction
    @Override
    public int updateModDate(final Set<String> inodes, final User user) throws DotDataException {
       return contentFactory.updateModDate(inodes, user);
    }

    /**
     * This method takes the properties that were once set as null an nullify the real properties
     * By doing this right before save. We Will null the field values on the desired entries.
     * @param contentlet
     * @return
     */
    private Contentlet applyNullProperties(final Contentlet contentlet){
        contentlet.getNullProperties().forEach(s -> {
            contentlet.getMap().put(s, null);
        });
        return contentlet;
    }

    /**
     * sets the host / folder if it is not set
     * to either a sibling's host/folder or 
     * the content type's host folder
     * @param contentlet
     * @return
     * @throws DotDataException
     * @throws DotSecurityException
     */
    protected Contentlet populateHost(final Contentlet contentlet) throws DotDataException, DotSecurityException {
        // check contentlet Host
        // If host and folder are not set yet
        if (!UtilMethods.isSet(contentlet.getHost()) && !UtilMethods.isSet(contentlet.getFolder())) {
            // Try to get host from sibling
            final Contentlet crownPrince = findContentletByIdentifierAnyLanguage(contentlet.getIdentifier());
            // if has a viable sibling, take siblings host/folder
            if (UtilMethods.isSet(crownPrince) && UtilMethods.isSet(crownPrince.getHost()) && UtilMethods.isSet(crownPrince.getFolder())) {
                contentlet.setHost(crownPrince.getHost());
                contentlet.setFolder(crownPrince.getFolder());
            } else { // Try to get host from Content Type
                contentlet.setHost(contentlet.getContentType().host());
                contentlet.setFolder(contentlet.getContentType().folder());
            }
        }
        if (!UtilMethods.isSet(contentlet.getHost())) {
            contentlet.setHost(APILocator.systemHost().getIdentifier());
        }
        if (!UtilMethods.isSet(contentlet.getFolder())) {
            contentlet.setFolder(FolderAPI.SYSTEM_FOLDER);
        }
        return contentlet;
    }
}<|MERGE_RESOLUTION|>--- conflicted
+++ resolved
@@ -171,6 +171,7 @@
 import io.vavr.control.Try;
 import java.io.BufferedOutputStream;
 import java.io.File;
+import java.io.FileNotFoundException;
 import java.io.IOException;
 import java.io.Serializable;
 import java.math.BigDecimal;
@@ -4871,7 +4872,6 @@
                 contentlet = contentFactory.save(contentlet);
                 contentlet.setIndexPolicy(indexPolicy);
                 contentlet.setIndexPolicyDependencies(indexPolicyDependencies);
-
             } else {
 
                 Identifier identifier = APILocator.getIdentifierAPI().find(contentlet);
@@ -4883,16 +4883,11 @@
                 // can't remove it
                 CacheLocator.getIdentifierCache().removeFromCacheByVersionable(contentlet);
 
-<<<<<<< HEAD
-                identifier.setHostId(contentlet.getHost());
-                if(contentlet.isFileAsset()){
-=======
                 // Once the contetlet is saved, it gets refresh from the db. for which the incoming data gets lost.
                 // Therefore here we need to make sure we use the original contentlet that comes with the info passed from the ui.
                 final String hostId = UtilMethods.isSet(contentletRaw.getHost()) ? contentletRaw.getHost() : contentlet.getHost();
                 identifier.setHostId(hostId);
-                if(contentlet.getStructure().getStructureType()==Structure.STRUCTURE_TYPE_FILEASSET){
->>>>>>> 75fcd385
+                    if(contentlet.isFileAsset()){
                     try {
                         if(contentletRaw.getBinary(FileAssetAPI.BINARY_FIELD) == null){
                             final String binaryIdentifier = contentletRaw.getIdentifier() != null ? contentletRaw.getIdentifier() : StringPool.BLANK;
@@ -4989,141 +4984,7 @@
                 contentlet.setProperty(Contentlet.DISABLE_WORKFLOW, disableWorkflow);
             }
 
-<<<<<<< HEAD
             final boolean hasBinaries = handleBinaries(contentlet, createNewVersion, contentType, workingContentlet, contentletRaw);
-=======
-            // http://jira.dotmarketing.net/browse/DOTCMS-1073
-            // storing binary files in file system.
-            Logger.debug(this, "ContentletAPIImpl : storing binary files in file system.");
-
-
-            // Binary Files
-            final String newInode = contentlet.getInode();
-            final String oldInode = workingContentlet.getInode();
-
-
-            File newDir = new File(APILocator.getFileAssetAPI().getRealAssetsRootPath() + File.separator
-                    + newInode.charAt(0)
-                    + File.separator
-                    + newInode.charAt(1) + File.separator + newInode);
-            newDir.mkdirs();
-
-            File oldDir = null;
-            if(UtilMethods.isSet(oldInode)) {
-                oldDir = new File(APILocator.getFileAssetAPI().getRealAssetsRootPath()
-                        + File.separator + oldInode.charAt(0)
-                        + File.separator + oldInode.charAt(1)
-                        + File.separator + oldInode);
-            }
-
-            File tmpDir = null;
-            if(UtilMethods.isSet(oldInode)) {
-                tmpDir = new File(APILocator.getFileAssetAPI().getRealAssetPathTmpBinary()
-                        + File.separator + oldInode.charAt(0)
-                        + File.separator + oldInode.charAt(1)
-                        + File.separator + oldInode);
-            }
-
-
-            // loop over the new field values
-            // if we have a new temp file or a deleted file
-            // do it to the new inode directory
-            for ( com.dotcms.contenttype.model.field.Field field : contentType.fields(BinaryField.class) ) {
-                try {
-
-
-                    final String velocityVarNm = field.variable();
-                    File incomingFile = contentletRaw.getBinary(velocityVarNm);
-                    if(validateEmptyFile && incomingFile!=null && incomingFile.length()==0 && !Config.getBooleanProperty("CONTENT_ALLOW_ZERO_LENGTH_FILES", false)){
-                        throw new DotContentletStateException("Cannot checkin 0 length file: " + incomingFile );
-                    }
-                    final File binaryFieldFolder = new File(newDir.getAbsolutePath() + File.separator + velocityVarNm);
-
-
-                    // if the user has removed this file via ui
-                    if (incomingFile == null  || incomingFile.getAbsolutePath().contains("-removed-")){
-                        FileUtil.deltree(binaryFieldFolder);
-                        contentlet.setBinary(velocityVarNm, null);
-
-                        //For removed files we should cleanup any existing metadata.
-                        if(contentlet.isFileAsset()){
-                           fileMetadataAPI.removeMetadata(contentlet);
-                        }
-
-                    } else { // if we have an incoming file
-                        if (incomingFile.exists() ){
-
-                            //If the incoming file is temp resource we need to find out if there is any metadata associated
-                            final Optional<String> tempResourceId = tempApi.getTempResourceId(incomingFile);
-
-                            //The physical file name is preserved across versions.
-                            //No need to update the name. We will only reference the file through the logical asset-name
-                            final String oldFileName  = incomingFile.getName();
-
-                            File oldFile = null;
-                            if(UtilMethods.isSet(oldInode)) {
-                                //get old file
-                                oldFile = new File(oldDir.getAbsolutePath()  + File.separator + velocityVarNm + File.separator +  oldFileName);
-
-                                // do we have an inline edited file, if so use that
-                                File editedFile = new File(tmpDir.getAbsolutePath()  + File.separator + velocityVarNm + File.separator + WebKeys.TEMP_FILE_PREFIX + oldFileName);
-                                if(editedFile.exists()){
-                                    incomingFile = editedFile;
-                                }
-                            }
-
-                            //The file name must be preserved so it remains the same across versions.
-                            final File newFile = new File(newDir.getAbsolutePath()  + File.separator + velocityVarNm + File.separator +  oldFileName);
-                            binaryFieldFolder.mkdirs();
-
-                            // we move files that have been newly uploaded or edited
-                            if(oldFile==null || !oldFile.getAbsolutePath().equals(incomingFile.getAbsolutePath())){
-                                if(!createNewVersion){
-                                    // If we're calling a checkinWithoutVersioning method,
-                                    // then folder needs to be cleaned up in order to add the new file in it.
-                                    // Otherwise we will have the old file and incoming file at the same time
-                                    FileUtil.deltree(binaryFieldFolder);
-                                    binaryFieldFolder.mkdirs();
-                                }
-                                // We want to copy (not move) cause the same file could be in
-                                // another field and we don't want to delete it in the first time.
-                                final boolean contentVersionHardLink = Config
-                                        .getBooleanProperty("CONTENT_VERSION_HARD_LINK", true);
-                                FileUtil.copyFile(incomingFile, newFile, contentVersionHardLink, validateEmptyFile);
-
-                            } else if (oldFile.exists()) {
-                                // otherwise, we copy the files as hardlinks
-                                final boolean contentVersionHardLink = Config
-                                        .getBooleanProperty("CONTENT_VERSION_HARD_LINK", true);
-                                FileUtil.copyFile(incomingFile, newFile, contentVersionHardLink, validateEmptyFile);
-                            }
-
-                            if(workingContentlet != contentlet){
-                                //This copies the metadata from version to version so we don't lose any any custom attribute previously added
-                                fileMetadataAPI.copyCustomMetadata(workingContentlet, contentlet);
-                                Logger.debug(ESContentletAPIImpl.class,String.format("Metadata copied from inode: `%s` to  inode `%s` ", workingContentlet.getInode(), contentlet.getInode()));
-                            }
-
-                            contentlet.setBinary(velocityVarNm, newFile);
-
-                            //This copies the metadata associated with the temp resource passed if any.
-                            if(tempResourceId.isPresent()){
-                                final Optional<Metadata> optionalMetadata = fileMetadataAPI.getMetadata(tempResourceId.get());
-                                if(optionalMetadata.isPresent()){
-                                   final Metadata tempMeta = optionalMetadata.get();
-                                   fileMetadataAPI.putCustomMetadataAttributes(contentlet, ImmutableMap.of(velocityVarNm, tempMeta.getCustomMeta()));
-                                   Logger.debug(ESContentletAPIImpl.class,String.format("Metadata copied from temp resource: `%s` ", tempResourceId.get()));
-                                }
-                            }
-                        }
-                    }
-                } catch (FileNotFoundException e) {
-                    throw new DotContentletValidationException("Error occurred while processing the file:" + e.getMessage(),e);
-                } catch (IOException e) {
-                    throw new DotContentletValidationException("Error occurred while processing the file:" + e.getMessage(),e);
-                }
-            }
->>>>>>> 75fcd385
 
             // lets update identifier's sysPubDate & sysExpireDate
             if ((contentlet != null) && InodeUtils.isSet(contentlet.getIdentifier())) {
@@ -6142,12 +6003,12 @@
                         if(checkIsUnique && field.isUnique())
                         {
                             value = value +
-                                new StringBuilder(" (COPY_")
-                                        .append(System.currentTimeMillis()).append(')').toString();
+                                    " (COPY_"
+                                    + System.currentTimeMillis() + ')';
                         }
 
                         if (value instanceof CharSequence) {
-                            contentlet.setStringProperty(conVariable, value != null ? value.toString() : null);
+                            contentlet.setStringProperty(conVariable, value.toString());
                         } else {
                             contentlet.setProperty(conVariable, value);
                         }
