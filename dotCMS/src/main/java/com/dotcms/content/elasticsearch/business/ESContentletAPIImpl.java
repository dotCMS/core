--- conflicted
+++ resolved
@@ -834,6 +834,10 @@
 
         canLock(contentlet, user, respectFrontendRoles);
 
+        if(contentlet.isVanityUrl()) {
+            removeOldHostVanityURLCache(contentlet);
+        }
+
         //Set contentlet to live and unlocked
         APILocator.getVersionableAPI().setLive(contentlet);
 
@@ -871,6 +875,25 @@
         // by now, the publish event is making a duplicate reload events on the site browser
         // so we decided to comment it out by now, and
         //contentletSystemEventUtil.pushPublishEvent(contentlet);
+    }
+
+    private void removeOldHostVanityURLCache(Contentlet contentlet) throws DotDataException, DotSecurityException {
+        final Optional<ContentletVersionInfo> contentletVersionInfo = APILocator.getVersionableAPI()
+                .getContentletVersionInfo(contentlet.getIdentifier(),
+                        contentlet.getLanguageId());
+
+        if (contentletVersionInfo.isPresent() && UtilMethods.isSet(contentletVersionInfo.get().getLiveInode())) {
+            final Contentlet oldLiveVersion = APILocator.getContentletAPI()
+                    .find(contentletVersionInfo.get().getLiveInode(), APILocator.systemUser(),
+                            false);
+
+            final String oldHostId = oldLiveVersion.getStringProperty(
+                    VanityUrlContentType.SITE_FIELD_VAR);
+
+            if (!oldHostId.equals(contentlet.getHost())) {
+                CacheLocator.getVanityURLCache().remove(oldHostId, oldLiveVersion.getLanguageId());
+            }
+        }
     }
 
     @Override
@@ -4695,8 +4718,6 @@
             }
 
 
-            String oldHostId = null;
-
             if (createNewVersion && contentlet != null && InodeUtils.isSet(contentlet.getInode())) {
                 // maybe the user want to save new content with existing inode & identifier comming from somewhere
                 // we need to check that the inode doesn't exists
@@ -4715,24 +4736,13 @@
                     existingInode=contentlet.getInode();
                     contentlet.setInode(null);
 
-                    Identifier ident=APILocator.getIdentifierAPI().find(contentlet.getIdentifier());
-
+                        Identifier ident=APILocator.getIdentifierAPI().find(contentlet.getIdentifier());
                     if(ident==null || !UtilMethods.isSet(ident.getId())) {
                         existingIdentifier=contentlet.getIdentifier();
                         contentlet.setIdentifier(null);
                     }
                 }
-
-            }
-
-            if (UtilMethods.isSet(contentlet.getIdentifier())) {
-                Identifier ident = APILocator.getIdentifierAPI().find(contentlet.getIdentifier());
-
-                if (UtilMethods.isSet(ident)) {
-                    oldHostId = ident.getHostId();
-                }
-            }
-
+            }
             if (!createNewVersion && contentlet != null && !InodeUtils.isSet(contentlet.getInode()))
                 throw new DotContentletStateException("Contentlet must exist already");
             if (contentlet != null && contentlet.isArchived() && contentlet.getMap().get(Contentlet.DONT_VALIDATE_ME) == null)
@@ -4845,15 +4855,6 @@
 
             boolean changedURI = addOrUpdateContentletIdentifier(contentlet, contentletRaw, existingIdentifier, existingInode, htmlPageURL);
 
-<<<<<<< HEAD
-            if(shouldRemoveOldHostCache(contentlet, oldHostId)) {
-                CacheLocator.getVanityURLCache().remove(oldHostId, contentlet.getLanguageId());
-            }
-
-            //Include system fields to generate a json representation - these fields are later removed before contentlet gets saved
-            contentlet = includeSystemFields(contentlet, contentletRaw, tagsValues, categories, user);
-=======
->>>>>>> 473b4189
             contentlet = applyNullProperties(contentlet);
 
             //This is executed first hand to create the inode-contentlet relationship.
@@ -4978,13 +4979,6 @@
             bubbleUpException(e);
         }
         return contentlet;
-    }
-
-    private boolean shouldRemoveOldHostCache(Contentlet contentlet, String oldHostId) {
-        return contentlet.getBoolProperty(Contentlet.TO_BE_PUBLISH) &&
-                contentlet.isVanityUrl() &&
-                UtilMethods.isSet(oldHostId) &&
-                !contentlet.getHost().equals(oldHostId);
     }
 
 
@@ -5058,13 +5052,8 @@
             //Existing contentlet getting updated.
             identifier = identifierAPI.find(contentlet);
 
-<<<<<<< HEAD
-            if (null == identifier || !UtilMethods.isSet(identifier.getId())){
-                throw new DotDataException(String.format("Contentlet with ID '%s' has not been found.", contentlet.getIdentifier()));
-=======
             if (!UtilMethods.isSet(identifier) || !UtilMethods.isSet(identifier.getId())){
                 throw new DotDataException("The identifier %s does not exists", contentlet.getIdentifier());
->>>>>>> 473b4189
             }
 
             final String oldURI = identifier.getURI();
