--- conflicted
+++ resolved
@@ -3573,13 +3573,9 @@
         }
 
         if(!perAPI.doesUserHavePermission(contentlet, PermissionAPI.PERMISSION_READ, user, respectFrontendRoles)){
-<<<<<<< HEAD
-            Logger.error(this.getClass(),"User: " + (user != null ? user.getUserId() : "Unknown") 
+            Logger.error(this.getClass(),"User: " + (user != null ? user.getUserId() : "Unknown")
                     + " cannot read Contentlet: " + (contentlet != null ? contentlet.getIdentifier() : "Unknown"));
             throw new DotSecurityException("User: " + (user != null ? user.getUserId() : "Unknown") 
-=======
-            throw new DotSecurityException("User: " + (user != null ? user.getUserId() : "Unknown")
->>>>>>> 271e64a8
             		+ " cannot read Contentlet: " + (contentlet != null ? contentlet.getIdentifier() : "Unknown"));
         }
         String returnValue = (String) contentlet.getMap().get("__DOTNAME__");
