--- conflicted
+++ resolved
@@ -1122,20 +1122,7 @@
                 }
                 return categoryList;
             }else if(theField.getFieldType().equals(FieldType.RELATIONSHIP.toString())) {
-<<<<<<< HEAD
-
-                final String[] relationType = theField.getFieldRelationType().split("\\.");
-                final Relationship relationship = (relationType.length > 1) ? relationshipAPI
-                        .byTypeValue(theField.getFieldRelationType()) : relationshipAPI.byTypeValue(
-                        contentlet.getContentType().variable() + StringPool.PERIOD + theField
-                                .getVelocityVarName());
-
                 return contentlet.getRelated(theField.getVelocityVarName());
-=======
-                return relationshipAPI
-                        .dbRelatedContent(relationshipAPI.getRelationshipFromField(theField, user),
-                                contentlet);
->>>>>>> 9803649e
             }else{
                 return contentlet.get(theField.getVelocityVarName());
             }
