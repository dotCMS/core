--- conflicted
+++ resolved
@@ -6554,13 +6554,7 @@
                             }
                         }
                     }
-<<<<<<< HEAD
-                } catch (final DotDataException e) {
-                    Logger.warn(this,"Unable to get contentlets for Content Type: " + contentlet.getStructure().getName(), e);
-                } catch (final DotSecurityException e) {
-=======
                 } catch (DotDataException | DotSecurityException e) {
->>>>>>> 066eeb6b
                     Logger.warn(this,"Unable to get contentlets for Content Type: " + contentlet.getStructure().getName(), e);
                 }
             }
