--- conflicted
+++ resolved
@@ -277,12 +277,8 @@
         localSystemEventsAPI      = APILocator.getLocalSystemEventsAPI();
         lockManager = DotConcurrentFactory.getInstance().getIdentifierStripedLock();
         tempApi=  APILocator.getTempFileAPI();
-<<<<<<< HEAD
         this.elasticReadOnlyCommand = readOnlyCommand;
-=======
         fileMetadataAPI = APILocator.getFileMetadataAPI();
-        this.esReadOnlyMonitor = esReadOnlyMonitor;
->>>>>>> f7f7f33f
     }
 
     public ESContentletAPIImpl () {
