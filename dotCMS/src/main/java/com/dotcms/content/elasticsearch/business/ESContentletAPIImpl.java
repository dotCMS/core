--- conflicted
+++ resolved
@@ -1,11 +1,8 @@
 package com.dotcms.content.elasticsearch.business;
 
-<<<<<<< HEAD
+
 import static com.dotcms.exception.ExceptionUtil.bubbleUpException;
 import static com.dotcms.exception.ExceptionUtil.getLocalizedMessageOrDefault;
-
-=======
->>>>>>> 8618637e
 import com.dotcms.api.system.event.ContentletSystemEventUtil;
 import com.dotcms.business.CloseDBIfOpened;
 import com.dotcms.business.WrapInTransaction;
@@ -37,7 +34,6 @@
 import com.dotcms.system.event.local.business.LocalSystemEventsAPI;
 import com.dotcms.system.event.local.type.content.CommitListenerEvent;
 import com.dotcms.util.CollectionsUtils;
-<<<<<<< HEAD
 import com.dotmarketing.beans.Host;
 import com.dotmarketing.beans.Identifier;
 import com.dotmarketing.beans.MultiTree;
@@ -51,10 +47,6 @@
 import com.dotmarketing.business.RelationshipAPI;
 import com.dotmarketing.business.Role;
 import com.dotmarketing.business.Treeable;
-=======
-import com.dotmarketing.beans.*;
-import com.dotmarketing.business.*;
->>>>>>> 8618637e
 import com.dotmarketing.business.query.GenericQueryFactory.Query;
 import com.dotmarketing.business.query.QueryUtil;
 import com.dotmarketing.business.query.ValidationException;
@@ -206,11 +198,9 @@
         distributedJournalAPI = APILocator.getDistributedJournalAPI();
         tagAPI = APILocator.getTagAPI();
         contentletSystemEventUtil = ContentletSystemEventUtil.getInstance();
-<<<<<<< HEAD
+        localSystemEventsAPI      = APILocator.getLocalSystemEventsAPI();
         lockManager = DotConcurrentFactory.getInstance().getIdentifierStripedLock();
-=======
-        localSystemEventsAPI      = APILocator.getLocalSystemEventsAPI();
->>>>>>> 8618637e
+
     }
 
     @Override
@@ -2849,6 +2839,9 @@
                             + "; ContentIdentifier: " + contentletOut.getIdentifier(),
                     contentletOut.getHost());
 
+            // Creates the Local System event
+            this.createLocalCheckinEvent (contentletOut, user, createNewVersion);
+
             //Create a System event for this contentlet
             if (generateSystemEvent) {
                 this.pushSaveEvent(contentletOut, createNewVersion);
@@ -3558,16 +3551,7 @@
             }
             Logger.error(this, e.getMessage(), e);
 
-<<<<<<< HEAD
             bubbleUpException(e);
-=======
-        // Creates the Local System event
-        this.createLocalCheckinEvent (contentlet, user, createNewVersion);
-
-        //Create a System event for this contentlet
-        if ( generateSystemEvent ) {
->>>>>>> 8618637e
-
         }
         return contentlet;
     }
