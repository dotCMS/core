package com.dotcms.content.elasticsearch.business;


import com.dotcms.api.system.event.ContentletSystemEventUtil;
import com.dotcms.api.web.HttpServletRequestThreadLocal;
import com.dotcms.business.CloseDBIfOpened;
import com.dotcms.business.WrapInTransaction;
import com.dotcms.concurrent.DotConcurrentFactory;
import com.dotcms.concurrent.lock.IdentifierStripedLock;
import com.dotcms.content.business.DotMappingException;
import com.dotcms.content.elasticsearch.business.event.ContentletArchiveEvent;
import com.dotcms.content.elasticsearch.business.event.ContentletCheckinEvent;
import com.dotcms.content.elasticsearch.business.event.ContentletDeletedEvent;
import com.dotcms.content.elasticsearch.business.event.ContentletPublishEvent;
import com.dotcms.content.elasticsearch.constants.ESMappingConstants;
import com.dotcms.contenttype.business.ContentTypeAPI;
import com.dotcms.contenttype.exception.NotFoundInDbException;
import com.dotcms.contenttype.model.field.*;
import com.dotcms.contenttype.model.type.BaseContentType;
import com.dotcms.contenttype.model.type.ContentType;
import com.dotcms.contenttype.model.type.ContentTypeIf;
import com.dotcms.contenttype.model.type.FileAssetContentType;
import com.dotcms.contenttype.transform.field.LegacyFieldTransformer;
import com.dotcms.notifications.bean.NotificationLevel;
import com.dotcms.publisher.business.DotPublisherException;
import com.dotcms.publisher.business.PublisherAPI;
import com.dotcms.rendering.velocity.services.ContentletLoader;
import com.dotcms.rendering.velocity.services.PageLoader;
import com.dotcms.repackage.com.google.common.base.Preconditions;
import com.dotcms.repackage.com.google.common.collect.ImmutableSet;
import com.dotcms.repackage.com.google.common.collect.Lists;
import com.dotcms.repackage.com.google.common.collect.Maps;
import com.dotcms.repackage.com.google.common.collect.Sets;
import com.dotcms.repackage.org.apache.commons.io.FileUtils;
import com.dotcms.rest.api.v1.temp.DotTempFile;
import com.dotcms.rest.api.v1.temp.TempFileAPI;
import com.dotcms.services.VanityUrlServices;
import com.dotcms.system.event.local.business.LocalSystemEventsAPI;
import com.dotcms.system.event.local.type.content.CommitListenerEvent;
import com.dotcms.util.CollectionsUtils;
import com.dotcms.util.ThreadContextUtil;
import com.dotmarketing.beans.*;
import com.dotmarketing.business.*;
import com.dotmarketing.business.query.GenericQueryFactory.Query;
import com.dotmarketing.business.query.QueryUtil;
import com.dotmarketing.business.query.ValidationException;
import com.dotmarketing.cache.FieldsCache;
import com.dotmarketing.common.db.DotConnect;
import com.dotmarketing.common.model.ContentletSearch;
import com.dotmarketing.common.reindex.ReindexQueueAPI;
import com.dotmarketing.db.DbConnectionFactory;
import com.dotmarketing.db.FlushCacheRunnable;
import com.dotmarketing.db.HibernateUtil;
import com.dotmarketing.db.LocalTransaction;
import com.dotmarketing.exception.*;
import com.dotmarketing.factories.InodeFactory;
import com.dotmarketing.factories.PublishFactory;
import com.dotmarketing.factories.TreeFactory;
import com.dotmarketing.menubuilders.RefreshMenus;
import com.dotmarketing.portlets.categories.business.CategoryAPI;
import com.dotmarketing.portlets.categories.model.Category;
import com.dotmarketing.portlets.containers.model.Container;
import com.dotmarketing.portlets.contentlet.business.*;
import com.dotmarketing.portlets.contentlet.model.Contentlet;
import com.dotmarketing.portlets.contentlet.model.ContentletDependencies;
import com.dotmarketing.portlets.contentlet.model.ContentletVersionInfo;
import com.dotmarketing.portlets.contentlet.model.IndexPolicy;
import com.dotmarketing.portlets.contentlet.util.ContentletUtil;
import com.dotmarketing.portlets.fileassets.business.FileAssetAPI;
import com.dotmarketing.portlets.fileassets.business.FileAssetValidationException;
import com.dotmarketing.portlets.fileassets.business.IFileAsset;
import com.dotmarketing.portlets.folders.business.FolderAPI;
import com.dotmarketing.portlets.folders.model.Folder;
import com.dotmarketing.portlets.htmlpageasset.business.HTMLPageAssetAPI;
import com.dotmarketing.portlets.htmlpageasset.model.IHTMLPage;
import com.dotmarketing.portlets.languagesmanager.business.LanguageAPI;
import com.dotmarketing.portlets.languagesmanager.model.Language;
import com.dotmarketing.portlets.links.model.Link;
import com.dotmarketing.portlets.structure.business.FieldAPI;
import com.dotmarketing.portlets.structure.model.ContentletRelationships;
import com.dotmarketing.portlets.structure.model.ContentletRelationships.ContentletRelationshipRecords;
import com.dotmarketing.portlets.structure.model.Field;
import com.dotmarketing.portlets.structure.model.Field.FieldType;
import com.dotmarketing.portlets.structure.model.Relationship;
import com.dotmarketing.portlets.structure.model.Structure;
import com.dotmarketing.portlets.structure.transform.ContentletRelationshipsTransformer;
import com.dotmarketing.portlets.templates.model.Template;
import com.dotmarketing.portlets.workflows.business.WorkflowAPI;
import com.dotmarketing.portlets.workflows.model.*;
import com.dotmarketing.tag.business.TagAPI;
import com.dotmarketing.tag.model.Tag;
import com.dotmarketing.util.*;
import com.dotmarketing.util.WebKeys.Relationship.RELATIONSHIP_CARDINALITY;
import com.google.gson.Gson;
import com.google.gson.GsonBuilder;
import com.liferay.portal.NoSuchUserException;
import com.liferay.portal.language.LanguageException;
import com.liferay.portal.language.LanguageUtil;
import com.liferay.portal.model.User;
import com.liferay.util.FileUtil;
import com.liferay.util.StringPool;
import com.rainerhahnekamp.sneakythrow.Sneaky;
import com.thoughtworks.xstream.XStream;
import com.thoughtworks.xstream.io.xml.DomDriver;
import org.apache.commons.lang.StringUtils;
import org.elasticsearch.action.search.SearchPhaseExecutionException;
import org.elasticsearch.action.search.SearchResponse;
import org.elasticsearch.search.SearchHit;
import org.elasticsearch.search.SearchHits;
import org.jetbrains.annotations.NotNull;
import org.jetbrains.annotations.Nullable;
import org.springframework.beans.BeanUtils;

import javax.servlet.http.HttpServletRequest;
import java.io.*;
import java.math.BigDecimal;
import java.nio.file.Files;
import java.text.SimpleDateFormat;
import java.util.Calendar;
import java.util.*;
import java.util.Map.Entry;
import java.util.concurrent.ConcurrentHashMap;
import java.util.function.Supplier;
import java.util.regex.Matcher;
import java.util.regex.Pattern;
import java.util.stream.Collectors;

import static com.dotcms.exception.ExceptionUtil.bubbleUpException;
import static com.dotcms.exception.ExceptionUtil.getLocalizedMessageOrDefault;
import static com.dotmarketing.portlets.contentlet.model.Contentlet.URL_MAP_FOR_CONTENT_KEY;

/**
 * Implementation class for the {@link ContentletAPI} interface.
 *
 * @author Jason Tesser
 * @author David Torres
 * @since 1.5
 *
 */
public class ESContentletAPIImpl implements ContentletAPI {

    private static final String CAN_T_CHANGE_STATE_OF_CHECKED_OUT_CONTENT = "Can't change state of checked out content or where inode is not set. Use Search or Find then use method";
    private static final String CANT_GET_LOCK_ON_CONTENT                  = "Only the CMS Admin or the user who locked the contentlet can lock/unlock it";
    private static final String FAILED_TO_DELETE_UNARCHIVED_CONTENT       = "Failed to delete unarchived content. Content must be archived first before it can be deleted.";
    private static final String NEVER_EXPIRE                              = "NeverExpire";
    private static final String CHECKIN_IN_PROGRESS                      = "__checkin_in_progress__";

    private final ContentletIndexAPIImpl  indexAPI;
    private final ESContentFactoryImpl  contentFactory;
    private final PermissionAPI         permissionAPI;
    private final CategoryAPI           categoryAPI;
    private final RelationshipAPI       relationshipAPI;
    private final FieldAPI              fieldAPI;
    private final LanguageAPI           languageAPI;
    private final ReindexQueueAPI       reindexQueueAPI;
    private final TagAPI                tagAPI;
    private final IdentifierStripedLock lockManager;
    private final TempFileAPI           tempApi ;
    private static final int MAX_LIMIT = 10000;
    private static final boolean INCLUDE_DEPENDENCIES = true;

    private static final String backupPath = ConfigUtils.getBackupPath() + File.separator + "contentlets";

    /**
     * Property to fetch related content from database (only applies for relationship fields)
     * Related content for legacy relationship will always be pulled from the index
     */
    private static final boolean GET_RELATED_CONTENT_FROM_DB = Config
            .getBooleanProperty("GET_RELATED_CONTENT_FROM_DB", true);

    private final ContentletSystemEventUtil contentletSystemEventUtil;
    private final LocalSystemEventsAPI      localSystemEventsAPI;

    public static enum QueryType {
        search, suggest, moreLike, Facets
    };

    private static final Supplier<String> ND_SUPPLIER = ()->"N/D";

    /**
     * Default class constructor.
     */
    public ESContentletAPIImpl () {
        indexAPI = new ContentletIndexAPIImpl();
        fieldAPI = APILocator.getFieldAPI();
        contentFactory = new ESContentFactoryImpl();
        permissionAPI = APILocator.getPermissionAPI();
        categoryAPI = APILocator.getCategoryAPI();
        relationshipAPI = APILocator.getRelationshipAPI();
        languageAPI = APILocator.getLanguageAPI();
        reindexQueueAPI = APILocator.getReindexQueueAPI();
        tagAPI = APILocator.getTagAPI();
        contentletSystemEventUtil = ContentletSystemEventUtil.getInstance();
        localSystemEventsAPI      = APILocator.getLocalSystemEventsAPI();
        lockManager = DotConcurrentFactory.getInstance().getIdentifierStripedLock();
        tempApi=  APILocator.getTempFileAPI();
    }

    @Override
    public SearchResponse esSearchRaw ( String esQuery, boolean live, User user, boolean respectFrontendRoles ) throws DotSecurityException, DotDataException {
        return APILocator.getEsSearchAPI().esSearchRaw(esQuery, live, user, respectFrontendRoles);
    }

    @Override
    public ESSearchResults esSearch ( String esQuery, boolean live, User user, boolean respectFrontendRoles ) throws DotSecurityException, DotDataException {
        return APILocator.getEsSearchAPI().esSearch(esQuery, live, user, respectFrontendRoles);
    }

    @CloseDBIfOpened
    @Override
    public Object loadField(String inode, Field f) throws DotDataException {
        return contentFactory.loadField(inode, f.getFieldContentlet());
    }

    @CloseDBIfOpened
    @Override
    public List<Contentlet> findAllContent(int offset, int limit) throws DotDataException{
        return contentFactory.findAllCurrent(offset, limit);
    }

    @Override
    public boolean isContentlet(String inode) throws DotDataException, DotRuntimeException {
        Contentlet contentlet = new Contentlet();
        try{
            contentlet = find(inode, APILocator.getUserAPI().getSystemUser(), true);
        }catch (DotSecurityException dse) {
            throw new DotRuntimeException("Unable to use system user : ", dse);
        }catch (Exception e) {
            Logger.debug(this,"Inode unable to load as contentlet.  Asssuming it is not content");
            return false;
        }
        if(contentlet!=null){
            if(InodeUtils.isSet(contentlet.getInode())){
                return true;
            }
        }
        return false;
    }

    @CloseDBIfOpened
    @Override
    public Contentlet find(String inode, User user, boolean respectFrontendRoles) throws DotDataException, DotSecurityException {

        final Contentlet contentlet = contentFactory.find(inode);

        if(contentlet  == null) {
            return null;
        }

        if(permissionAPI.doesUserHavePermission(contentlet, PermissionAPI.PERMISSION_READ, user, respectFrontendRoles)){

            return contentlet;
        }else{
            final String userId = (user == null) ? "Unknown" : user.getUserId();
            throw new DotSecurityException("User:" + userId + " does not have permissions on Contentlet "+ContentletUtil
                    .toShortString(contentlet));
        }
    }

    @CloseDBIfOpened
    @Override
    public Optional<Contentlet> findInDb(final String inode) {

        return contentFactory.findInDb(inode);

    }

    @CloseDBIfOpened
    @Override
    public List<Contentlet> findByStructure(String structureInode, User user,   boolean respectFrontendRoles, int limit, int offset) throws DotDataException,DotSecurityException {
        List<Contentlet> contentlets = contentFactory.findByStructure(structureInode, limit, offset);
        return permissionAPI.filterCollection(contentlets, PermissionAPI.PERMISSION_READ, respectFrontendRoles, user);
    }

    @Override
    public List<Contentlet> findByStructure(Structure structure, User user, boolean respectFrontendRoles, int limit, int offset) throws DotDataException,DotSecurityException {
        return findByStructure(structure.getInode(), user, respectFrontendRoles, limit, offset);
    }

    @CloseDBIfOpened
    @Override
    public Contentlet findContentletForLanguage(long languageId, Identifier contentletId) throws DotDataException, DotSecurityException {
        try {
            return findContentletByIdentifier(contentletId.getId(), false, languageId, APILocator.systemUser(), false);
        } catch (DotContentletStateException dcs) {
            Logger.debug(this, ()->String.format("No working contentlet found for language: %d and identifier: %s ", languageId, null != contentletId ? contentletId.getId() : "Unkown"));
        }
        return null;
    }



    @CloseDBIfOpened
    @Override
    public Contentlet findContentletByIdentifier(String identifier, boolean live, long languageId, User user, boolean respectFrontendRoles)throws DotDataException, DotSecurityException, DotContentletStateException {
        if(languageId<=0) {
            languageId=APILocator.getLanguageAPI().getDefaultLanguage().getId();
        }

        try {
            ContentletVersionInfo clvi = APILocator.getVersionableAPI().getContentletVersionInfo(identifier, languageId);
            if(clvi ==null){
                throw new DotContentletStateException("No contenlet found for given identifier");
            }
            if(live){
                return find(clvi.getLiveInode(), user, respectFrontendRoles);
            }
            else{
                return find(clvi.getWorkingInode(), user, respectFrontendRoles);
            }
        }catch (DotSecurityException se) {
            throw se;
        }catch (Exception e) {
            throw new DotContentletStateException("Can't find contentlet: " + identifier + " lang:" + languageId + " live:" + live,e);
        }

    }

    
    @CloseDBIfOpened
    @Override
    public Optional<Contentlet> findContentletByIdentifierOrFallback(final String identifier, final boolean live,
            final long incomingLangId, final User user, final boolean respectFrontendRoles) {
        
        final long defaultLanguageId = this.languageAPI.getDefaultLanguage().getId();
        final long tryLanguage       = incomingLangId <= 0? defaultLanguageId : incomingLangId;
        boolean    fallback          = false;

        try {

            // try the user language
            ContentletVersionInfo contentletVersionInfo =
                    APILocator.getVersionableAPI().getContentletVersionInfo(identifier, tryLanguage);

            // try the fallback if does not exists
            if (tryLanguage != defaultLanguageId && (contentletVersionInfo == null || (live && contentletVersionInfo.getLiveInode() == null))) {
                fallback              = true;  // using the fallback
                contentletVersionInfo = APILocator.getVersionableAPI().getContentletVersionInfo(identifier, defaultLanguageId);
            }

            if (contentletVersionInfo == null) {

                return Optional.empty();
            }

            final Contentlet contentlet =  live?
                    this.find(contentletVersionInfo.getLiveInode(), user, respectFrontendRoles) :
                    this.find(contentletVersionInfo.getWorkingInode(), user, respectFrontendRoles);

            if (null == contentlet) {

                return Optional.empty();
            }

            // if we are using the fallback, and it is not allowed, return empty
            if (fallback && tryLanguage != defaultLanguageId && !contentlet.getContentType().languageFallback()) {

                return Optional.empty();
            }

            return Optional.of(contentlet);
        } catch (Exception e) {

            throw new DotContentletStateException("Can't find contentlet: " + identifier + " lang:" + incomingLangId + " live:" + live, e);
        }
    }
    
    
    
    
    @CloseDBIfOpened
    @Override
    public Contentlet findContentletByIdentifierAnyLanguage(final String identifier) throws DotDataException, DotSecurityException {
        try {
            return contentFactory.findContentletByIdentifierAnyLanguage(identifier);
        } catch (DotSecurityException se) {
            throw se;
        } catch (Exception e) {
            throw new DotContentletStateException("Can't find contentlet: " + identifier, e);
        }
    }

    @CloseDBIfOpened
    @Override
    public List<Contentlet> findContentletsByIdentifiers(String[] identifiers, boolean live, long languageId, User user, boolean respectFrontendRoles)throws DotDataException, DotSecurityException, DotContentletStateException {
        List<Contentlet> l = new ArrayList<Contentlet>();

        for(String identifier : identifiers){
            Contentlet con = findContentletByIdentifier(identifier.trim(), live, languageId, user, respectFrontendRoles);
            l.add(con);
        }
        
        return l;
    }

    @CloseDBIfOpened
    @Override
    public List<Contentlet> findContentlets(List<String> inodes)throws DotDataException, DotSecurityException {
        return contentFactory.findContentlets(inodes);
    }

    @CloseDBIfOpened
    @Override
    public List<Contentlet> findContentletsByFolder(Folder parentFolder, User user, boolean respectFrontendRoles) throws DotDataException, DotSecurityException {

        try {
            return permissionAPI.filterCollection(search("+conFolder:" + parentFolder.getInode(), -1, 0, null , user, respectFrontendRoles), PermissionAPI.PERMISSION_READ, respectFrontendRoles, user);
        } catch (Exception e) {
            Logger.error(this.getClass(), e.getMessage(), e);
            throw new DotRuntimeException(e.getMessage(), e);
        }

    }

    @CloseDBIfOpened
    @Override
    public List<Contentlet> findContentletsByHost(Host parentHost, User user, boolean respectFrontendRoles) throws DotDataException, DotSecurityException {
        try {
            return permissionAPI.filterCollection(search("+conHost:" + parentHost.getIdentifier() + " +working:true", -1, 0, null , user, respectFrontendRoles), PermissionAPI.PERMISSION_READ, respectFrontendRoles, user);
        } catch (Exception e) {
            Logger.error(this.getClass(), e.getMessage(), e);
            throw new DotRuntimeException(e.getMessage(), e);
        }
    }

    @CloseDBIfOpened
    @Override
    public List<Contentlet> findContentletsByHost(Host parentHost, List<Integer> includingContentTypes, List<Integer> excludingContentTypes, User user, boolean respectFrontendRoles) throws DotDataException, DotSecurityException {
        try {
            StringBuilder query = new StringBuilder();
            query.append("+conHost:").append(parentHost.getIdentifier()).append(" +working:true");

            // Including content types
            if(includingContentTypes != null && !includingContentTypes.isEmpty()) {
                query.append(" +structureType:(").append(StringUtils.join(includingContentTypes, " ")).append(")");
            }

            // Excluding content types
            if(excludingContentTypes != null && !excludingContentTypes.isEmpty()) {
                query.append(" -structureType:(").append(StringUtils.join(excludingContentTypes, " ")).append(")");
            }

            return permissionAPI.filterCollection(search(query.toString(), -1, 0, null , user, respectFrontendRoles), PermissionAPI.PERMISSION_READ, respectFrontendRoles, user);
        } catch (Exception e) {
            Logger.error(this.getClass(), e.getMessage(), e);
            throw new DotRuntimeException(e.getMessage(), e);
        }
    }

    @CloseDBIfOpened
    @Override
    public List<Contentlet> findContentletsByHostBaseType(Host parentHost, List<Integer> includingBaseTypes, User user, boolean respectFrontendRoles) throws DotDataException, DotSecurityException {
        try {
            StringBuilder query = new StringBuilder();
            query.append("+conHost:").append(parentHost.getIdentifier()).append(" +working:true");

            // Including content types
            if(includingBaseTypes != null && !includingBaseTypes.isEmpty()) {
                query.append(" +baseType:(").append(StringUtils.join(includingBaseTypes, " ")).append(")");
            }

            return permissionAPI.filterCollection(search(query.toString(), -1, 0, null , user, respectFrontendRoles), PermissionAPI.PERMISSION_READ, respectFrontendRoles, user);
        } catch (Exception e) {
            Logger.error(this.getClass(), e.getMessage(), e);
            throw new DotRuntimeException(e.getMessage(), e);
        }
    }

    // note: is not annotated with WrapInTransaction b/c it handles his own transaction locally in the method
    @WrapInTransaction
    @Override
    public void publish(final Contentlet contentlet, final User user, final boolean respectFrontendRoles) throws DotSecurityException, DotDataException, DotStateException {

        String contentPushPublishDate = contentlet.getStringProperty("wfPublishDate");
        String contentPushExpireDate  = contentlet.getStringProperty("wfExpireDate");

        contentPushPublishDate = UtilMethods.isSet(contentPushPublishDate)?contentPushPublishDate:"N/D";
        contentPushExpireDate  = UtilMethods.isSet(contentPushExpireDate)?contentPushExpireDate:  "N/D";

        ActivityLogger.logInfo(getClass(), "Publishing Content", "StartDate: " +contentPushPublishDate+ "; "
                + "EndDate: " +contentPushExpireDate + "; User:" + (user != null ? user.getUserId() : "Unknown")
                + "; ContentIdentifier: " + (contentlet != null ? contentlet.getIdentifier() : "Unknown"), contentlet.getHost());

        try {

            if (this.checkAndRunPublishAsWorkflow(contentlet, user, respectFrontendRoles).isPresent()) {

                Logger.info(this, "A Workflow has been ran instead of publish the contentlet: " +
                        contentlet.getIdentifier());
                return;
            }

            this.internalPublish(contentlet, user, respectFrontendRoles);
        } catch(DotDataException | DotStateException | DotSecurityException e) {

            ActivityLogger.logInfo(getClass(), "Error Publishing Content", "StartDate: " +contentPushPublishDate+ "; "
                    + "EndDate: " +contentPushExpireDate + "; User:" + (user != null ? user.getUserId() : "Unknown")
                    + "; ContentIdentifier: " + (contentlet != null ? contentlet.getIdentifier() : "Unknown"), contentlet.getHost());
            throw e;
        }

        ActivityLogger.logInfo(getClass(), "Content Published", "StartDate: " + contentPushPublishDate + "; "
                + "EndDate: " + contentPushExpireDate + "; User:" + (user != null ? user.getUserId() : "Unknown")
                + "; ContentIdentifier: " + (contentlet != null ? contentlet.getIdentifier() : "Unknown"), contentlet.getHost());

        //Generate a System Event for this publish operation
        HibernateUtil.addCommitListener(
                () -> this.contentletSystemEventUtil.pushPublishEvent(contentlet), 1000);
    }

    private void internalPublish(final Contentlet contentlet, final User user, final boolean respectFrontendRoles) throws DotDataException, DotSecurityException {

        if(StringPool.BLANK.equals(contentlet.getInode())) {

            throw new DotContentletStateException(CAN_T_CHANGE_STATE_OF_CHECKED_OUT_CONTENT);
        }

        if(!permissionAPI.doesUserHavePermission(contentlet, PermissionAPI.PERMISSION_PUBLISH, user, respectFrontendRoles)) {

            Logger.debug(PublishFactory.class, ()-> "publishAsset: user = " + (user != null ? user.getEmailAddress() : "Unknown")
                    + ", don't have permissions to publish: " + (contentlet != null ? contentlet.getInode() : "Unknown"));

            //If the contentlet has CMS Owner Publish permission on it, the user creating the new contentlet is allowed to publish
            final List<Role> roles = permissionAPI.getRoles(contentlet.getPermissionId(),
                    PermissionAPI.PERMISSION_PUBLISH, "CMS Owner", 0, -1);
            final Role cmsOwner = APILocator.getRoleAPI().loadCMSOwnerRole();

            if(roles.size() > 0){
                final boolean isCMSOwner = roles.stream().anyMatch(cmsOwner::equals);

                if(!isCMSOwner) {

                    throw new DotSecurityException("User " + (user != null ? user.getUserId() : "Unknown")
                            + "does not have permission to publish contentlet with inode "
                            + (contentlet != null ? contentlet.getInode() : "Unknown"));
                }
            } else {
                throw new DotSecurityException("User " + (user != null ? user.getUserId() : "Unknown")
                        + "does not have permission to publish contentlet with inode "
                        + (contentlet != null ? contentlet.getInode() : "Unknown"));
            }
        }

        WorkflowProcessor workflow = null;
        if(contentlet.getMap().get(Contentlet.DISABLE_WORKFLOW)==null &&
                (null == contentlet.getMap().get(Contentlet.WORKFLOW_IN_PROGRESS) ||
                        Boolean.FALSE.equals(contentlet.getMap().get(Contentlet.WORKFLOW_IN_PROGRESS))
                ))  {
            workflow = APILocator.getWorkflowAPI().fireWorkflowPreCheckin(contentlet, user);
        }

        canLock(contentlet, user, respectFrontendRoles);

        //Set contentlet to live and unlocked
        APILocator.getVersionableAPI().setLive(contentlet);

        publishAssociated(contentlet, false);

        if(null != workflow) {

            workflow.setContentlet(contentlet);
            APILocator.getWorkflowAPI().fireWorkflowPostCheckin(workflow);
        }

        if(contentlet.getStructure().getStructureType() == Structure.STRUCTURE_TYPE_FILEASSET) {

            cleanFileAssetCache(contentlet, user, respectFrontendRoles);
        }

        //"Enable" and/or create a tag for this Persona key tag
        if ( Structure.STRUCTURE_TYPE_PERSONA == contentlet.getStructure().getStructureType() ) {
            //If not exist create a tag based on this persona key tag
            APILocator.getPersonaAPI().enableDisablePersonaTag(contentlet, true);
        }

        /*
        Triggers a local system event when this contentlet commit listener is executed,
        anyone who need it can subscribed to this commit listener event, on this case will be
        mostly use it in order to invalidate this contentlet cache.
         */
        triggerCommitListenerEvent(contentlet, user, true);

        // by now, the publish event is making a duplicate reload events on the site browser
        // so we decided to comment it out by now, and
        //contentletSystemEventUtil.pushPublishEvent(contentlet);
    }

    @Override
    public void publishAssociated(Contentlet contentlet, boolean isNew) throws DotSecurityException, DotDataException,
            DotContentletStateException, DotStateException {
        publishAssociated(contentlet, isNew, true);

    }

    @WrapInTransaction
    @Override
    public void publishAssociated(final Contentlet contentlet, final boolean isNew, final boolean isNewVersion) throws
            DotSecurityException, DotDataException, DotStateException {

        if (!contentlet.isWorking()) {

            throw new DotContentletStateException("Only the working version can be published");
        }

        ThreadContextUtil.ifReindex(()->indexAPI.addContentToIndex(contentlet, INCLUDE_DEPENDENCIES, false), INCLUDE_DEPENDENCIES);

        // Publishes the files associated with the Contentlet
        final List<Field> fields = FieldsCache.getFieldsByStructureInode(contentlet.getStructureInode());
        final Language defaultLang = languageAPI.getDefaultLanguage();
        final User systemUser = APILocator.getUserAPI().getSystemUser();

        for (final Field field : fields) {
            if (Field.FieldType.IMAGE.toString().equals(field.getFieldType()) ||
                    Field.FieldType.FILE.toString().equals(field.getFieldType())) {

                // NOTE: Keep in mind that at this moment the FILE ASSET could be in the same language or
                // default lang (DEFAULT_FILE_TO_DEFAULT_LANGUAGE=true)
                try {
                    // We need to get the Identifier from the field. (Image or File)
                    final String fieldValue = UtilMethods.isSet(getFieldValue(contentlet, field)) ?
                            getFieldValue(contentlet, field).toString() : StringUtils.EMPTY;
                    Identifier id = APILocator.getIdentifierAPI().find(fieldValue);

                    // If this is a new File Asset (Contentlet).
                    if (InodeUtils.isSet(id.getId()) && id.getAssetType().equals("contentlet")) {
                        Contentlet fileAssetCont;

                        // First we want to find the LIVE File Asset with same language of the parent Contentlet.
                        try {
                            findContentletByIdentifier( id.getId(), true, contentlet.getLanguageId(),
                                    systemUser, false );
                        } catch ( DotContentletStateException seLive ) {
                            // If we don't have results, we try to find the WORKING File Asset
                            // with same language of the parent Contentlet.
                            try{
                                fileAssetCont = findContentletByIdentifier( id.getId(), false, contentlet.getLanguageId(),
                                        systemUser, false );
                                publish( fileAssetCont, systemUser, false );
                            } catch ( DotContentletStateException seWorking ) {
                                // Now, if we still don't have resutls we should try to find de LIVE File Asset but
                                // with DEFAULT language. Note: no need to do repeat this is the language previously
                                // serched was already the default.
                                if ( defaultLang.getId() != contentlet.getLanguageId() ){
                                    try {
                                        findContentletByIdentifier( id.getId(), true, defaultLang.getId(),
                                                systemUser, false );
                                    } catch ( DotContentletStateException se ) {
                                        // Again, if we don't find anything LIVE, we try WORKING File Asset + DEFAULT lang.
                                        fileAssetCont = findContentletByIdentifier( id.getId(), false, defaultLang.getId(),
                                                systemUser, false );
                                        publish( fileAssetCont, systemUser, false );
                                    }
                                } else {
                                    // If we already were using the default language we need to throw
                                    // the DotContentletStateException.
                                    throw seWorking;
                                }
                            }

                        }
                    }
                } catch ( Exception ex ) {
                    Logger.debug( this, ex.getMessage(), ex );
                    throw new DotStateException( "Problem occurred while publishing file", ex );
                }
            }
        }

        this.publishRelatedLinks(contentlet, isNewVersion, systemUser);

        if (!isNew) {
            // writes the contentlet to a live directory under velocity folder

            new ContentletLoader().invalidate(contentlet);
            CacheLocator.getContentletCache().remove(contentlet.getInode());

            // Need to refresh the live pages that reference this piece of
            // content
            publishRelatedHtmlPages(contentlet);
        }

    }

    @CloseDBIfOpened
    private void publishRelatedLinks(final Contentlet contentlet,
                                     final boolean isNewVersion,
                                     final User systemUser) throws DotDataException, DotSecurityException {
        // gets all not live link children
        Logger.debug(this, "IM HERE BEFORE PUBLISHING LINKS FOR A CONTENTLET!!!!!!!");
        final List<Link> links = getRelatedLinks(contentlet, systemUser, false);

        for (Link link : links) {

            Logger.debug(this, "*****I'm a Contentlet -- Publishing my Link Child=" + link.getInode());
            try {

                PublishFactory.publishAsset(link, systemUser, false, isNewVersion);
            } catch (DotSecurityException e) {
                Logger.debug(this, "User has permissions to publish the content = " + contentlet.getIdentifier()
                        + " but not the related link = " + link.getIdentifier());
                throw new DotStateException("Problem occured while publishing link");
            } catch (Exception e) {
                throw new DotStateException("Problem occured while publishing file");
            }
        }
    } // publishRelatedLinks.

    @Override
    public List<Contentlet> search(String luceneQuery, int limit, int offset,String sortBy, User user, boolean respectFrontendRoles) throws DotDataException, DotSecurityException {
        return search(luceneQuery, limit, offset, sortBy, user, respectFrontendRoles, PermissionAPI.PERMISSION_READ);
    }

    @Override
    public List<Contentlet> search(String luceneQuery, int limit, int offset, String sortBy, User user, boolean respectFrontendRoles, int requiredPermission) throws DotDataException,DotSecurityException {
        PaginatedArrayList<Contentlet> contents = new PaginatedArrayList<Contentlet>();
        ArrayList<String> inodes = new ArrayList<String>();


        PaginatedArrayList <ContentletSearch> list =(PaginatedArrayList)searchIndex(luceneQuery, limit, offset, sortBy, user, respectFrontendRoles);
        contents.setTotalResults(list.getTotalResults());
        for(ContentletSearch conwrap: list){

            inodes.add(conwrap.getInode());
        }


        List<Contentlet> contentlets = findContentlets(inodes);
        Map<String, Contentlet> map = new HashMap<String, Contentlet>(contentlets.size());
        for (Contentlet contentlet : contentlets) {
            map.put(contentlet.getInode(), contentlet);
        }
        for (String inode : inodes) {
            if(map.get(inode) != null)
                contents.add(map.get(inode));
        }
        return contents;

    }

    @Override
    public List<Contentlet> searchByIdentifier(String luceneQuery, int limit, int offset,String sortBy, User user, boolean respectFrontendRoles) throws DotDataException, DotSecurityException {
        return searchByIdentifier(luceneQuery, limit, offset, sortBy, user, respectFrontendRoles, PermissionAPI.PERMISSION_READ);
    }

    @Override
    public List<Contentlet> searchByIdentifier(String luceneQuery, int limit, int offset, String sortBy, User user, boolean respectFrontendRoles, int requiredPermission) throws DotDataException,DotSecurityException {
        return searchByIdentifier(luceneQuery, limit, offset, sortBy, user, respectFrontendRoles, requiredPermission, false);
    }

    @CloseDBIfOpened
    @Override
    public List<Contentlet> searchByIdentifier(String luceneQuery, int limit, int offset, String sortBy, User user, boolean respectFrontendRoles, int requiredPermission, boolean anyLanguage) throws DotDataException,DotSecurityException {
        PaginatedArrayList<Contentlet> contents = new PaginatedArrayList<>();
        PaginatedArrayList <ContentletSearch> list =(PaginatedArrayList)searchIndex(luceneQuery, limit, offset, sortBy, user, respectFrontendRoles);
        contents.setTotalResults(list.getTotalResults());

        List<String> identifierList = new ArrayList<>();
        for(ContentletSearch conwrap: list){
            String ident=conwrap.getIdentifier();
            Identifier ii=APILocator.getIdentifierAPI().find(ident);
            if(ii!=null && UtilMethods.isSet(ii.getId()))
                identifierList.add(ident);
        }
        String[] identifiers=new String[identifierList.size()];
        identifiers=identifierList.toArray(identifiers);

        List<Contentlet> contentlets = new ArrayList<>();
        if(anyLanguage){
            for(String identifier : identifierList){
                for(Language lang : APILocator.getLanguageAPI().getLanguages()){
                    try{
                        Contentlet languageContentlet = null;
                        try{
                            languageContentlet = findContentletByIdentifier(identifier, false, lang.getId(), user, respectFrontendRoles);
                        }catch (DotContentletStateException e) {
                            Logger.debug(this,e.getMessage(),e);
                        }
                        if(languageContentlet != null && UtilMethods.isSet(languageContentlet.getInode())){
                            contentlets.add(languageContentlet);
                            break;
                        }
                    }catch(DotContentletStateException se){
                        Logger.debug(this, se.getMessage());
                    }
                }
            }
        }else{
            contentlets = findContentletsByIdentifiers(identifiers, false, APILocator.getLanguageAPI().getDefaultLanguage().getId(), user, respectFrontendRoles);
        }

        Map<String, Contentlet> map = new HashMap<>(contentlets.size());
        for (Contentlet contentlet : contentlets) {
            map.put(contentlet.getIdentifier(), contentlet);
        }
        for (String identifier : identifiers) {
            if(map.get(identifier) != null && !contents.contains(map.get(identifier))){
                contents.add(map.get(identifier));
            }
        }

        return contents;
    }

    @Override
    public void addPermissionsToQuery(StringBuffer buffy, User user, List<Role> roles, boolean respectFrontendRoles) throws DotSecurityException, DotDataException  {
        if(user != null)
            buffy.append(" +((+owner:" + user.getUserId() + " +ownerCanRead:true) ");
        else
            buffy.append(" +(");
        if (0 < roles.size()) {
            buffy.append(" (");
            for (Role role : roles) {
                buffy.append("permissions:p" + role.getId() + ".1p* ");
            }
            buffy.append(") ");
        }
        if(respectFrontendRoles) {
            buffy.append("(permissions:p" + APILocator.getRoleAPI().loadCMSAnonymousRole().getId() + ".1p*) ");
            if (user != null && !user.getUserId().equals("anonymous")) {
                buffy.append("(permissions:p" + APILocator.getRoleAPI().loadLoggedinSiteRole().getId() + ".1p*)");
            }
        }
        buffy.append(")");
        
        if(user==null || "anonymous".equals(user.getUserId())) {
            buffy.append(" +live:true ");
        }
        
        
    }

    @Override
    public List <ContentletSearch> searchIndex(String luceneQuery, int limit, int offset, String sortBy, User user, boolean respectFrontendRoles)throws DotSecurityException, DotDataException {
        boolean isAdmin = false;
        List<Role> roles = new ArrayList<Role>();
        if(user == null && !respectFrontendRoles){
            throw new DotSecurityException("You must specify a user if you are not respecting frontend roles");
        }
        if(user != null){
            if (!APILocator.getRoleAPI().doesUserHaveRole(user, APILocator.getRoleAPI().loadCMSAdminRole())) {
                roles = APILocator.getRoleAPI().loadRolesForUser(user.getUserId());
            }else{
                isAdmin = true;
            }
        }
        StringBuffer buffy = new StringBuffer(luceneQuery);

        // Permissions in the query
        if (!isAdmin)
            addPermissionsToQuery(buffy, user, roles, respectFrontendRoles);

        if(UtilMethods.isSet(sortBy) && sortBy.trim().equalsIgnoreCase("random")){
            sortBy="random";
        }
        if(limit>MAX_LIMIT || limit <=0){
            limit = MAX_LIMIT;
        }
        SearchHits lc = contentFactory.indexSearch(buffy.toString(), limit, offset, sortBy);
        PaginatedArrayList <ContentletSearch> list=new PaginatedArrayList<>();
        list.setTotalResults(lc.getTotalHits());

        for (SearchHit sh : lc.getHits()) {
            try{
                Map<String, Object> sourceMap = sh.getSourceAsMap();
                ContentletSearch conwrapper= new ContentletSearch();
                conwrapper.setId(sh.getId());
                conwrapper.setIndex(sh.getIndex());
                conwrapper.setIdentifier(sourceMap.get("identifier").toString());
                conwrapper.setInode(sourceMap.get("inode").toString());
                conwrapper.setScore(sh.getScore());

                list.add(conwrapper);
            }
            catch(Exception e){
                Logger.error(this,e.getMessage(),e);
            }

        }
        return list;
    }

    @CloseDBIfOpened
    @Override
    public void publishRelatedHtmlPages(final Contentlet contentlet) throws DotStateException, DotDataException{
        if(StringUtils.EMPTY.equals(contentlet.getInode())) {
            throw new DotContentletStateException(CAN_T_CHANGE_STATE_OF_CHECKED_OUT_CONTENT);
        }
        //Get the contentlet Identifier to gather the related pages
        final Identifier identifier = APILocator.getIdentifierAPI().find(contentlet);
        //Get the identifier's number of the related pages
        final List<MultiTree> multitrees = APILocator.getMultiTreeAPI().getMultiTreesByChild(identifier.getId());

        for(MultiTree multitree : multitrees)
        {
            //Get the Identifiers of the related pages
            final Identifier htmlPageIdentifier = APILocator.getIdentifierAPI().find(multitree.getParent1());
            Long languageId = -1L;
            IHTMLPage page = null;
            //Get the pages
            try{

                //Get the contenlet language in order to find the proper language page to invalidate
                languageId = contentlet.getLanguageId();
                //Search for the page with a given identifier and for a given language (in case of Pages as content)
                page = loadPageByIdentifier(htmlPageIdentifier.getId(), true, languageId, APILocator.getUserAPI().getSystemUser(), false);

                if(null != page && page.isLive()){
                    //Rebuild the pages' files
                    new PageLoader().invalidate(page);

                }
            } catch(Exception e) {
                final String htmlPageIdentifierId = null != htmlPageIdentifier ? htmlPageIdentifier.getId() : null;
                final String pageInode = null != page ? page.getInode() : null;
                Logger.warn(this.getClass(),
                                "Cannot publish related HTML Pages" + ". htmlPageIdentifier.getId() = [" + htmlPageIdentifierId
                                                + "], languageId = [" + languageId + "], pageInode = [" + pageInode
                                                + "]. This might happen if contents are being imported in batch.");
            }

        }

        // if it showOnMenu is checked changing publish status should remove nav on that folder
        if((contentlet.getStructure().getStructureType() == Structure.STRUCTURE_TYPE_FILEASSET
                || contentlet.getStructure().getStructureType() == Structure.STRUCTURE_TYPE_HTMLPAGE)
                && contentlet.getStringProperty("showOnMenu") != null
                && contentlet.getStringProperty("showOnMenu").contains("true")) {

            CacheLocator.getNavToolCache().removeNavByPath(identifier.getHostId(), identifier.getParentPath());
        }
    }

    @CloseDBIfOpened
    @Override
    public void cleanHostField(Structure structure, User user, boolean respectFrontendRoles)
            throws DotSecurityException, DotDataException, DotMappingException {

        if(!permissionAPI.doesUserHavePermission(structure, PermissionAPI.PERMISSION_PUBLISH, user, respectFrontendRoles)){
            throw new DotSecurityException("Must be able to publish structure to clean all the fields with user: "
                    + (user != null ? user.getUserId() : "Unknown"));
        }

        contentFactory.cleanIdentifierHostField(structure.getInode());

    }

    @Override
    public void cleanField(Structure structure, Field field, User user, boolean respectFrontendRoles) throws DotSecurityException, DotDataException {

        if(!permissionAPI.doesUserHavePermission(structure, PermissionAPI.PERMISSION_PUBLISH, user, respectFrontendRoles)){
            throw new DotSecurityException("Must be able to publish structure to clean all the fields with user: "
                    + (user != null ? user.getUserId() : "Unknown"));
        }

        String type = field.getFieldType();
        if(Field.FieldType.LINE_DIVIDER.toString().equals(type) ||
                Field.FieldType.TAB_DIVIDER.toString().equals(type) ||
                Field.FieldType.RELATIONSHIPS_TAB.toString().equals(type) ||
                Field.FieldType.RELATIONSHIP.toString().equals(type) ||
                Field.FieldType.CATEGORIES_TAB.toString().equals(type) ||
                Field.FieldType.PERMISSIONS_TAB.toString().equals(type))
        {
            throw new DotDataException("Unable to clean a " + type + " system field");
        }

        boolean localTransaction = false;
        boolean isNewConnection  = false;

        try {

            localTransaction = HibernateUtil.startLocalTransactionIfNeeded();
            isNewConnection  = !DbConnectionFactory.connectionExists();

            if(Field.FieldType.BINARY.toString().equals(field.getFieldType())){
                List<Contentlet> contentlets = contentFactory.findByStructure(structure.getInode(),0,0);

                HibernateUtil.addCommitListener(() -> moveBinaryFilesToTrash(contentlets,field));

                // Binary fields have nothing to do with database.
            } else if(Field.FieldType.TAG.toString().equals(field.getFieldType())){
                List<Contentlet> contentlets = contentFactory.findByStructure(structure.getInode(),0,0);

                for(Contentlet contentlet : contentlets) {
                    tagAPI.deleteTagInodesByInodeAndFieldVarName(contentlet.getInode(), field.getVelocityVarName());
                }

            } else {

                contentFactory.clearField(structure.getInode(), field);
            }

            if(localTransaction){
                HibernateUtil.commitTransaction();
            }
        } catch (Exception e) {
            if(localTransaction){
                HibernateUtil.rollbackTransaction();
            }
            throw e;
        } finally {

            if(localTransaction && isNewConnection){
                HibernateUtil.closeSessionSilently();
            }
        }
    }

    @Override
    public Date getNextReview(Contentlet content, User user, boolean respectFrontendRoles) throws DotSecurityException {

        Date baseDate = new Date();
        String reviewInterval = content.getReviewInterval();
        Pattern p = Pattern.compile("(\\d+)([dmy])");
        Matcher m = p.matcher(reviewInterval);
        boolean b = m.matches();
        GregorianCalendar cal = new GregorianCalendar();
        cal.setTime(baseDate);
        if (b) {
            int num = Integer.parseInt(m.group(1));
            String qual = m.group(2);
            if (qual.equals("d")) {
                cal.add(GregorianCalendar.DATE, num);
            }
            if (qual.equals("m")) {
                cal.add(GregorianCalendar.MONTH, num);
            }
            if (qual.equals("y")) {
                cal.add(GregorianCalendar.YEAR, num);
            }
        }
        return cal.getTime();
    }

    /**
     * Searches for a HTML Page with a given identifier and a given languageId, the languageId will be use only
     * the new HTML Pages (pages as content).
     *
     * @param ident
     * @param live
     * @param languageId
     * @param user
     * @param frontRoles
     * @return
     * @throws DotDataException
     * @throws DotContentletStateException
     * @throws DotSecurityException
     */
    private IHTMLPage loadPageByIdentifier ( String ident, boolean live, Long languageId, User user, boolean frontRoles ) throws DotDataException, DotContentletStateException, DotSecurityException {


        return APILocator.getHTMLPageAssetAPI().fromContentlet(this.findContentletByIdentifier(ident, live, languageId, user, frontRoles));
        
    }

    /**
     * @deprecated As of 2016-05-16, replaced by {@link #loadPageByIdentifier(String, boolean, Long, User, boolean)}
     */
    private IHTMLPage loadPageByIdentifier ( String ident, boolean live, User user, boolean frontRoles ) throws DotDataException, DotContentletStateException, DotSecurityException {
        return loadPageByIdentifier(ident, live, 0L, user, frontRoles);
    }

    @CloseDBIfOpened
    @Override
    public List<Map<String, Object>> getContentletReferences(final Contentlet contentlet, final User user, final boolean respectFrontendRoles)
            throws DotSecurityException, DotDataException, DotContentletStateException {

        final List<Map<String, Object>> results = new ArrayList<Map<String, Object>>();
        if(contentlet == null || !InodeUtils.isSet(contentlet.getInode())){
            throw new DotContentletStateException("Contentlet must exist");
        }
        if(!permissionAPI.doesUserHavePermission(contentlet, PermissionAPI.PERMISSION_READ, user, respectFrontendRoles)){
            throw new DotSecurityException("User " + (user != null ? user.getUserId() : "Unknown") + " cannot read Contentlet");
        }

        final Identifier id = APILocator.getIdentifierAPI().find(contentlet);
        if (!InodeUtils.isSet(id.getId())) {
            return results;
        }

        final List<MultiTree> trees = APILocator.getMultiTreeAPI().getMultiTreesByChild(id.getId());
        for (final MultiTree tree : trees) {
            final IHTMLPage page = loadPageByIdentifier(tree.getParent1(), false, contentlet.getLanguageId(), APILocator.getUserAPI().getSystemUser(), false);
            final Container container = APILocator.getContainerAPI().getWorkingContainerById(tree.getParent2(), APILocator.getUserAPI().getSystemUser(), false);
            if (InodeUtils.isSet(page.getInode()) && InodeUtils.isSet(container.getInode())) {
                final Map<String, Object> map = new HashMap<String, Object>();
                map.put("page", page);
                map.put("container", container);
                results.add(map);
            }
        }
        return results;
    }

    @CloseDBIfOpened
    @Override
    public Object getFieldValue(final Contentlet contentlet,
            final com.dotcms.contenttype.model.field.Field theField) {
        return getFieldValue(contentlet, theField, null, false);
    }

    @CloseDBIfOpened
    @Override
    public Object getFieldValue(final Contentlet contentlet,
            final com.dotcms.contenttype.model.field.Field theField, final User user, final boolean respectFrontEndRoles) {
        try {
            User currentUser = user;
            if (currentUser == null) {
                currentUser = APILocator.getUserAPI().getSystemUser();
            }
            if (theField instanceof ConstantField) {
                contentlet.getMap().put(theField.variable(), theField.values());
                return theField.values();
            }
            if (theField instanceof HostFolderField) {
                if (FolderAPI.SYSTEM_FOLDER.equals(contentlet.getFolder())) {
                    return contentlet.getHost();
                } else {
                    return contentlet.getFolder();
                }
            } else if (theField instanceof CategoryField) {
                final Category category = categoryAPI.find(theField.values(), currentUser, respectFrontEndRoles);
                // Get all the Contentlets Categories
                final List<Category> selectedCategories = categoryAPI
                        .getParents(contentlet, currentUser, respectFrontEndRoles);
                final Set<Category> categoryList = new HashSet<Category>();
                final List<Category> categoryTree = categoryAPI
                        .getAllChildren(category, currentUser, respectFrontEndRoles);
                if (selectedCategories.size() > 0 && categoryTree != null) {
                    for (int k = 0; k < categoryTree.size(); k++) {
                        final Category cat = categoryTree.get(k);
                        for (Category categ : selectedCategories) {
                            if (categ.getInode().equalsIgnoreCase(cat.getInode())) {
                                categoryList.add(cat);
                            }
                        }
                    }
                }
                return categoryList;

            } else if (theField instanceof RelationshipField) {
                final ContentletRelationships contentletRelationships = new ContentletRelationships(
                        contentlet);
                final Relationship relationship = relationshipAPI
                        .getRelationshipFromField(theField, currentUser);
                final ContentletRelationshipRecords records = contentletRelationships.new ContentletRelationshipRecords(
                        relationship,
                        relationshipAPI.isParent(relationship, contentlet.getContentType()));
                records.setRecords(contentlet.getRelated(theField.variable(), user));
                contentletRelationships.setRelationshipsRecords(CollectionsUtils.list(records));
                return contentletRelationships;
            } else {
                return contentlet.get(theField.variable());
            }
        } catch (DotDataException | DotSecurityException e) {
            throw new DotStateException(e);
        }
    }

    /**
     * @param theField a legacy field from the contentlet's parent Content Type
     * @deprecated Use {@link ESContentletAPIImpl#getFieldValue(Contentlet,
     * com.dotcms.contenttype.model.field.Field)} instead
     */
    @CloseDBIfOpened
    @Override
    @Deprecated
    public Object getFieldValue(final Contentlet contentlet, final Field theField) {
        try {
            return getFieldValue(contentlet, new LegacyFieldTransformer(theField).from());
        } catch (Exception e) {
            Logger.error(this, e.getMessage(), e);
            return null;
        }
    }

    @WrapInTransaction
    @Override
    public void addLinkToContentlet(Contentlet contentlet, String linkInode, String relationName, User user, boolean respectFrontendRoles)throws DotSecurityException, DotDataException {
        if(contentlet.getInode().equals(""))
            throw new DotContentletStateException(CAN_T_CHANGE_STATE_OF_CHECKED_OUT_CONTENT);
        if (InodeUtils.isSet(linkInode)) {
            Link link = (Link) InodeFactory.getInode(linkInode, Link.class);
            Identifier identifier = APILocator.getIdentifierAPI().find(link);
            relationshipAPI.addRelationship(contentlet.getInode(),identifier.getInode(), relationName);
            new ContentletLoader().invalidate(contentlet);
        }
    }

    @CloseDBIfOpened
    @Override
    public List<Contentlet> findPageContentlets(String HTMLPageIdentifier,String containerIdentifier, String orderby, boolean working, long languageId, User user, boolean respectFrontendRoles)    throws DotSecurityException, DotDataException {
        List<Contentlet> contentlets = contentFactory.findPageContentlets(HTMLPageIdentifier, containerIdentifier, orderby, working, languageId);
        return permissionAPI.filterCollection(contentlets, PermissionAPI.PERMISSION_READ, respectFrontendRoles, user);
    }

    /**
     * Get all relationships in a contentlet given its inode
     * @param contentletInode
     * @param user
     * @param respectFrontendRoles
     * @return
     * @throws DotDataException
     * @throws DotSecurityException
     */
    @Override
    public ContentletRelationships getAllRelationships(String contentletInode, User user,
            boolean respectFrontendRoles) throws DotDataException, DotSecurityException {

        return getAllRelationships(find(contentletInode, user, respectFrontendRoles));
    }

    /**
     * Get all relationships in a contentlet
     * @param contentlet
     * @return
     * @throws DotDataException
     */
    @CloseDBIfOpened
    @Override
    public ContentletRelationships getAllRelationships(final Contentlet contentlet)
            throws DotDataException {
        return getAllRelationships(contentlet, null);
    }

    /**
     * Get all relationships in a contentlet
     * @param contentlet
     * @param cRelationships If this param is set, all relationships on this object will be ignored
     * @return
     * @throws DotDataException
     */
    @CloseDBIfOpened
    private ContentletRelationships getAllRelationships(final Contentlet contentlet,
            ContentletRelationships cRelationships) throws DotDataException {

        if (cRelationships == null) {
            cRelationships = new ContentletRelationships(contentlet);
        }

        final ContentType contentType = contentlet.getContentType();
        final List<Relationship> relationships = FactoryLocator.getRelationshipFactory()
                .byContentType(contentType);

        for (Relationship relationship : relationships) {

            final List relatedByRelationship = cRelationships.getRelationshipsRecords().stream()
                    .filter(record -> record.getRelationship().getInode()
                            .equals(relationship.getInode())).collect(
                            Collectors.toList());

            if (relatedByRelationship.size() == 0) {
                if (FactoryLocator.getRelationshipFactory().sameParentAndChild(relationship)) {

                    //If it's a same structure kind of relationship we need to pull all related content
                    //on both roles as parent and a child of the relationship

                    //Pulling as child
                    pullRelated(contentlet, cRelationships, relationship, false);

                    //Pulling as parent
                    pullRelated(contentlet, cRelationships, relationship, true);

                } else {
                    pullRelated(contentlet, cRelationships, relationship,
                            FactoryLocator.getRelationshipFactory()
                                    .isParent(relationship, contentType));
                }
            }
        }

        return cRelationships;
    }

    private void pullRelated(Contentlet contentlet, ContentletRelationships cRelationships, Relationship relationship, boolean hasParent)
            throws DotDataException {

        final boolean selfRelated = FactoryLocator.getRelationshipFactory().sameParentAndChild(relationship);

        final List<Contentlet> contentletList = new ArrayList<>();
        final ContentletRelationshipRecords records = cRelationships.new ContentletRelationshipRecords(
                relationship, hasParent);

        try {
            if (selfRelated) {
                contentletList.addAll(getRelatedContent(contentlet, relationship, hasParent,
                        APILocator.getUserAPI().getSystemUser(), true));
            }else{
                contentletList.addAll(getRelatedContent(contentlet, relationship,
                        APILocator.getUserAPI().getSystemUser(), true));
            }
        } catch (DotSecurityException e) {
            Logger.error(this, "Unable to get system user", e);
        }
        records.setRecords(contentletList);
        cRelationships.getRelationshipsRecords().add(records);
    }

    @CloseDBIfOpened
    @Override
    public List<Contentlet> getAllLanguages(Contentlet contentlet, Boolean isLiveContent, User user, boolean respectFrontendRoles)
            throws DotDataException, DotSecurityException {

        if(!permissionAPI.doesUserHavePermission(contentlet, PermissionAPI.PERMISSION_READ, user, respectFrontendRoles)){
            throw new DotSecurityException("User: "+ (user != null ? user.getUserId() : "Unknown")+" cannot read Contentlet");
        }

        List<Contentlet> contentletList =  null;


        if(isLiveContent != null){
            contentletList = contentFactory.getContentletsByIdentifier(contentlet.getIdentifier(), isLiveContent);
        }else{
            contentletList = contentFactory.getContentletsByIdentifier(contentlet.getIdentifier(), null);
        }
        return contentletList;
    }

    @WrapInTransaction
    @Override
    public void unlock(final Contentlet contentlet, final User user, final boolean respectFrontendRoles) throws DotDataException, DotSecurityException {

        if(contentlet == null) {

            throw new DotContentletStateException("The contentlet cannot Be null");
        }

        final String contentPushPublishDate = UtilMethods.get(contentlet.getStringProperty("wfPublishDate"), ND_SUPPLIER);
        final String contentPushExpireDate  = UtilMethods.get(contentlet.getStringProperty("wfExpireDate"),  ND_SUPPLIER);

        ActivityLogger.logInfo(getClass(), "Unlocking Content", "StartDate: " +contentPushPublishDate+ "; "
                + "EndDate: " +contentPushExpireDate + "; User:" + (user != null ? user.getUserId() : "Unknown")
                + "; ContentIdentifier: " + (contentlet != null ? contentlet.getIdentifier() : "Unknown"), contentlet.getHost());

        try {
            canLock(contentlet, user, respectFrontendRoles);

            if(contentlet.isLocked() ){
                // persists the webasset
                APILocator.getVersionableAPI().setLocked(contentlet, false, user);
                ThreadContextUtil.ifReindex(()-> indexAPI.addContentToIndex(contentlet, false));
            }

        } catch(DotDataException | DotStateException| DotSecurityException e) {

            ActivityLogger.logInfo(getClass(), "Error Unlocking Content", "StartDate: " +contentPushPublishDate+ "; "
                    + "EndDate: " +contentPushExpireDate + "; User:" + (user != null ? user.getUserId() : "Unknown")
                    + "; ContentIdentifier: " + (contentlet != null ? contentlet.getIdentifier() : "Unknown"), contentlet.getHost());
            throw e;
        }

        ActivityLogger.logInfo(getClass(), "Content Unlocked", "StartDate: " +contentPushPublishDate+ "; "
                + "EndDate: " +contentPushExpireDate + "; User:" + (user != null ? user.getUserId() : "Unknown")
                + "; ContentIdentifier: " + (contentlet != null ? contentlet.getIdentifier() : "Unknown"), contentlet.getHost());
    }

    @CloseDBIfOpened
    @Override
    public Identifier getRelatedIdentifier(Contentlet contentlet,String relationshipType, User user, boolean respectFrontendRoles)throws DotDataException, DotSecurityException {
        if(!permissionAPI.doesUserHavePermission(contentlet, PermissionAPI.PERMISSION_READ, user, respectFrontendRoles)){
            throw new DotSecurityException("User: "+ (user != null ? user.getUserId() : "Unknown") +" cannot read Contentlet");
        }
        return contentFactory.getRelatedIdentifier(contentlet, relationshipType);
    }

    @CloseDBIfOpened
    @Override
    public List<Link> getRelatedLinks(Contentlet contentlet, User user, boolean respectFrontendRoles) throws DotDataException,DotSecurityException {
        return permissionAPI.filterCollection(contentFactory.getRelatedLinks(contentlet), PermissionAPI.PERMISSION_READ, respectFrontendRoles, user);
    }

    @CloseDBIfOpened
    @Override
    public List<Contentlet> filterRelatedContent(Contentlet contentlet, Relationship rel,
            User user, boolean respectFrontendRoles, Boolean pullByParent, int limit, int offset,
            String sortBy)
            throws DotDataException, DotSecurityException {

        if (!UtilMethods.isSet(contentlet.getIdentifier())) {
            return Collections.emptyList();
        }

        final boolean isSameStructureRelationship = FactoryLocator.getRelationshipFactory()
                .sameParentAndChild(rel);

        if (isSameStructureRelationship) {
            if (pullByParent == null) {
                return (List<Contentlet>) CollectionsUtils
                        .join(getRelatedChildren(contentlet, rel, user, respectFrontendRoles, limit,
                                offset, sortBy),
                                getRelatedParents(contentlet, rel, user, respectFrontendRoles,
                                        limit, offset, sortBy)).stream()
                        .collect(CollectionsUtils.toImmutableList());
            }
            if (pullByParent) {
                return getRelatedChildren(contentlet, rel, user, respectFrontendRoles, limit,
                        offset, sortBy).stream()
                        .collect(CollectionsUtils.toImmutableList());
            } else {
                return getRelatedParents(contentlet, rel, user, respectFrontendRoles, limit, offset,
                        sortBy).stream()
                        .collect(CollectionsUtils.toImmutableList());
            }
        } else {
            if (rel.getChildStructureInode().equals(contentlet.getContentTypeId())) {
                return getRelatedParents(contentlet, rel, user, respectFrontendRoles, limit, offset,
                        sortBy);
            } else {
                return getRelatedChildren(contentlet, rel, user, respectFrontendRoles, limit,
                        offset, sortBy);
            }
        }
    }

    @CloseDBIfOpened
    @Override
    public List<Contentlet> getRelatedContent(Contentlet contentlet, Relationship rel, User user,
            boolean respectFrontendRoles) throws DotDataException, DotSecurityException {

        try {
            return getRelatedContent(contentlet, rel, null, user, respectFrontendRoles);
        } catch (Exception e) {
            final String errorMessage =
                    "Unable to look up related content for contentlet with identifier "
                            + contentlet.getIdentifier() + " and title " + contentlet.getTitle()
                            + ". Relationship Name: " + rel.getRelationTypeValue();
            if (e instanceof SearchPhaseExecutionException || e
                    .getCause() instanceof SearchPhaseExecutionException) {
                Logger.warnAndDebug(ESContentletAPIImpl.class,
                        errorMessage + ". An empty list will be returned", e);
                return Collections.emptyList();
            }
            throw new DotDataException(errorMessage, e);
        }
    }

    private List<Contentlet> getRelatedChildren(final Contentlet contentlet, final Relationship rel,
            final User user, final boolean respectFrontendRoles, int limit, int offset,
            String sortBy)
            throws DotSecurityException, DotDataException {

        if (rel.isRelationshipField() && GET_RELATED_CONTENT_FROM_DB){
            return FactoryLocator.getRelationshipFactory()
                    .dbRelatedContent(rel, contentlet, true, false, "tree_order", limit, offset);
        } else{

            final List<Contentlet> result = new ArrayList<>();
            final String relationshipName = rel.getRelationTypeValue().toLowerCase();

            SearchResponse response = APILocator.getEsSearchAPI()
                    .esSearchRelated(contentlet.getIdentifier(), relationshipName, false,false, user,
                            respectFrontendRoles, limit, offset, sortBy);

            if (response.getHits() == null) {
                return result;
            }

            for (SearchHit sh : response.getHits()) {
                Map<String, Object> sourceMap = sh.getSourceAsMap();
                if (sourceMap.get(relationshipName) != null) {
                    List<String> relatedIdentifiers = ((ArrayList<String>) sourceMap.get(relationshipName));

                    if (limit > 0 && offset >= 0 && (offset + limit) <= relatedIdentifiers.size()) {
                        relatedIdentifiers = ((ArrayList<String>) sourceMap.get(relationshipName))
                                .subList(offset, offset + limit);
                    }

                    relatedIdentifiers.stream().forEach(child -> {
                        try {
                            result.add(findContentletByIdentifierAnyLanguage(
                                    child));
                        } catch (Exception e) {
                            throw new RuntimeException(e);
                        }
                    });
                }
            }
            return result;
        }

    }

    private List<Contentlet> getRelatedParents(final Contentlet contentlet, final Relationship rel,
            final User user, final boolean respectFrontendRoles, int limit, int offset, String sortBy)
            throws DotSecurityException, DotDataException {

        if (rel.isRelationshipField() && GET_RELATED_CONTENT_FROM_DB){
            return FactoryLocator.getRelationshipFactory()
                    .dbRelatedContent(rel, contentlet, false, false, "tree_order", limit, offset);
        } else{
            final List<Contentlet> result = new ArrayList<>();
            final String relationshipName = rel.getRelationTypeValue().toLowerCase();

            SearchResponse response = APILocator.getEsSearchAPI()
                    .esSearchRelated(contentlet.getIdentifier(), relationshipName, true,false, user,
                            respectFrontendRoles, limit, offset, sortBy);

            if (response.getHits() == null) {
                return result;
            }

            for (SearchHit sh : response.getHits()) {
                Map<String, Object> sourceMap = sh.getSourceAsMap();
                if (sourceMap.get("identifier") != null) {
                    result.add(findContentletByIdentifierAnyLanguage(sourceMap.get("identifier").toString()));
                }
            }

            return result;
        }
    }

    @CloseDBIfOpened
    @Override
    public List<Contentlet> getRelatedContent(Contentlet contentlet, Relationship rel,
            Boolean pullByParent, User user, boolean respectFrontendRoles, int limit, int offset,
            String sortBy)
            throws DotDataException {
        try {
            String fieldVariable = rel.getRelationTypeValue();

            if(rel.isRelationshipField()){
                if ((relationshipAPI.sameParentAndChild(rel) && pullByParent!= null && pullByParent) || (relationshipAPI
                        .isParent(rel, contentlet.getContentType()) && !relationshipAPI.sameParentAndChild(rel))) {
                    if(rel.getChildRelationName()!= null) {
                        fieldVariable = rel.getChildRelationName();
                    }
                } else if(rel.getParentRelationName() != null){
                    fieldVariable = rel.getParentRelationName();
                }
            }

            return getRelatedContent(contentlet, fieldVariable, user, respectFrontendRoles, pullByParent, limit,
                            offset, sortBy);
        } catch (Exception e) {
            final String errorMessage =
                    "Unable to look up related content for contentlet with identifier "
                            + contentlet.getIdentifier() + ". Relationship name: " + rel
                            .getRelationTypeValue();
            if (e instanceof SearchPhaseExecutionException || e
                    .getCause() instanceof SearchPhaseExecutionException) {
                Logger.warnAndDebug(ESContentletAPIImpl.class,
                        errorMessage + ". An empty list will be returned", e);
                return Collections.emptyList();
            }
            throw new DotDataException(errorMessage, e);
        }
    }

    @CloseDBIfOpened
    @Override
    public List<Contentlet> getRelatedContent(Contentlet contentlet, Relationship rel,
            Boolean pullByParent, User user, boolean respectFrontendRoles)
            throws DotDataException, DotSecurityException {
        return getRelatedContent(contentlet, rel, pullByParent, user, respectFrontendRoles, -1, -1,
                null);
    }

    /**
     * @deprecated Use {@link ContentletAPI#getRelatedContent(Contentlet, Relationship, Boolean, User, boolean)} instead
     * @param contentlet
     * @param rel
     * @param pullByParent
     * @param user
     * @param respectFrontendRoles
     * @return
     * @throws DotDataException
     * @throws DotSecurityException
     */
    @Deprecated
    public List<Contentlet> getRelatedContentFromIndex(Contentlet contentlet,Relationship rel, boolean pullByParent,
                                                       User user, boolean respectFrontendRoles)
            throws DotDataException, DotSecurityException {

        try {
            return getRelatedContent(contentlet, rel, pullByParent, user, respectFrontendRoles, -1, -1, null);
        } catch (Exception e){
            final String errorMessage = "Unable to look up related content for contentlet with identifier "
                    + contentlet.getIdentifier() + ". Relationship Name: " + rel.getRelationTypeValue();
            if (e instanceof SearchPhaseExecutionException || e
                    .getCause() instanceof SearchPhaseExecutionException) {
                Logger.warnAndDebug(ESContentletAPIImpl.class, errorMessage + ". An empty list will be returned", e);
                return Collections.emptyList();
            }
            throw new DotDataException(errorMessage, e);
        }
    }

    @Override
    public boolean delete(final Contentlet contentlet, final User user, final boolean respectFrontendRoles) throws DotDataException,DotSecurityException {
        boolean deleted = false;
        final List<Contentlet> contentlets = new ArrayList<Contentlet>();
        contentlets.add(contentlet);

        try {
            deleted = delete(contentlets, user, respectFrontendRoles);
            HibernateUtil.addCommitListener
                    (()-> this.localSystemEventsAPI.notify(new ContentletDeletedEvent(contentlet, user)));
        } catch(DotDataException | DotSecurityException e) {
            logContentletActivity(contentlets, "Error Deleting Content", user);
            throw e;
        }

        return deleted;
    }

    @Override
    public boolean delete(final Contentlet contentlet, final User user, final boolean respectFrontendRoles, final boolean allVersions) throws DotDataException,DotSecurityException {

        final List<Contentlet> contentlets = new ArrayList<Contentlet>();
        contentlets.add(contentlet);

        try {
            delete(contentlets, user, respectFrontendRoles, allVersions);
            HibernateUtil.addCommitListener
                    (()-> this.localSystemEventsAPI.notify(new ContentletDeletedEvent(contentlet, user)));
        } catch(DotDataException | DotSecurityException e) {
            logContentletActivity(contentlets, "Error Deleting Content", user);
            throw e;
        }

        return true;
    }


    @WrapInTransaction
    @Override
    public boolean deleteByHost(final Host host, final User user, final boolean respectFrontendRoles)
            throws DotDataException, DotSecurityException {

        
        final DotConnect db = new DotConnect();

        List<String> deleteMe = db.setSQL("select working_inode  from identifier, contentlet_version_info where identifier.id = contentlet_version_info.identifier and host_inode=? and asset_type='contentlet'")
                .addParam(host.getIdentifier())
                .setMaxRows(200)
                .loadObjectResults()
                .stream()
                .map(map->(String)map.get("working_inode"))
                .collect(Collectors.toList());

        while(deleteMe.size()>0) {
           final List<String> ids = deleteMe;
            LocalTransaction.wrapNoException(() ->{

                try {
                    
                    List<Contentlet> cons = findContentlets(ids);
                    
                    destroy(cons, user, respectFrontendRoles);
                    
                } catch (DotSecurityException e1) {
                    throw new DotStateException(e1);
                }
            });

            deleteMe = db.setSQL("select working_inode  from identifier, contentlet_version_info where identifier.id = contentlet_version_info.identifier and host_inode=? and asset_type='contentlet'")
                    .addParam(host.getIdentifier())
                    .setMaxRows(200)
                    .loadObjectResults()
                    .stream()
                    .map(map->(String)map.get("working_inode"))
                    .collect(Collectors.toList());
        }
        return true;

    }

    @WrapInTransaction
    @Override
    public boolean delete(List<Contentlet> contentlets, User user, boolean respectFrontendRoles)
            throws DotDataException, DotSecurityException {
        return deleteContentlets(contentlets, user, respectFrontendRoles, false);
    }

    @Override
    public boolean destroy(Contentlet contentlet, User user,boolean respectFrontendRoles) throws DotDataException,DotSecurityException {
        List<Contentlet> contentlets = new ArrayList<Contentlet>();
        contentlets.add(contentlet);
        try {
            return destroy(contentlets, user, respectFrontendRoles);
        } catch(DotDataException | DotSecurityException e) {
            logContentletActivity(contentlets, "Error Destroying Content", user);
            throw e;
        }
    }

    @WrapInTransaction
    @Override
    public boolean destroy(List<Contentlet> contentlets, User user, boolean respectFrontendRoles) throws DotDataException,
            DotSecurityException {
        if (contentlets == null || contentlets.size() == 0) {
            Logger.info(this, "No contents passed to delete so returning");
            return false;
        }
        logContentletActivity(contentlets, "Destroying Content", user);
        for (Contentlet contentlet : contentlets) {
            if (contentlet.getInode().equals("")) {
                logContentletActivity(contentlet, "Error Destroying Content", user);
                throw new DotContentletStateException(CAN_T_CHANGE_STATE_OF_CHECKED_OUT_CONTENT);
            }
            canLock(contentlet, user);
        }
        List<Contentlet> perCons = permissionAPI.filterCollection(contentlets, PermissionAPI.PERMISSION_PUBLISH,
                respectFrontendRoles, user);

        if (perCons.size() != contentlets.size()) {
            logContentletActivity(contentlets, "Error Destroying Content", user);
            throw new DotSecurityException("User: " + (user != null ? user.getUserId() : "Unknown")
                    + " does not have permission to destroy some or all of the contentlets");
        }
        return destroyContentlets(contentlets, user, respectFrontendRoles);
    }

    /**
     * Completely destroys the given list of {@link Contentlet} objects
     * (versions, relationships, associated contents, binary files) in all of
     * their languages.
     *
     * @param contentlets
     *            - The list of contentlets that will be completely destroyed.
     * @param user
     *            - The {@link User} performing this action.
     * @param respectFrontendRoles
     *            -
     * @return If the contentlets were successfully destroyed, returns
     *         {@code true}. Otherwise, returns {@code false}.
     * @throws DotDataException
     *             An error occurred when deleting the information from the
     *             database.
     * @throws DotSecurityException
     *             The specified user does not have the required permissions to
     *             perform this action.
     */
    private boolean destroyContentlets(List<Contentlet> contentlets, User user, boolean respectFrontendRoles)
            throws DotDataException, DotSecurityException {
        boolean noErrors = true;
        List<Contentlet> contentletsVersion = new ArrayList<Contentlet>();
        // Log contentlet identifiers that we are going to destroy
        HashSet<String> l = new HashSet<String>();
        for (Contentlet contentlet : contentlets) {

            l.add(contentlet.getIdentifier());
        }
        AdminLogger.log(this.getClass(), "destroy", "User trying to destroy the following contents: " + l.toString(), user);
        Iterator<Contentlet> itr = contentlets.iterator();
        while (itr.hasNext()) {
            Contentlet con = itr.next();
            con.getMap().put(Contentlet.DONT_VALIDATE_ME, true);

            // Force unpublishing and archiving the contentlet
            try{
                if (con.isLive()) {
                    unpublish(con, user, 0);
                }
                if (!con.isArchived()) {
                    archive(con, user, false, true);
                }
            }
            // make destroy more robust if we cannot find ContentletVersionInfo
            // keep going
            catch(DotStateException e){
                Logger.debug(this, e.getMessage());
            }
            // Remove Rules with this contentlet as Parent.
            try {
                APILocator.getRulesAPI().deleteRulesByParent(con, user, respectFrontendRoles);
            } catch (InvalidLicenseException ilexp) {
                Logger.warn(this, "An enterprise license is required to delete rules under pages.");
            }
            // Remove category associations
            categoryAPI.removeChildren(con, APILocator.getUserAPI().getSystemUser(), true);
            categoryAPI.removeParents(con, APILocator.getUserAPI().getSystemUser(), true);
            List<Relationship> rels = FactoryLocator.getRelationshipFactory().byContentType(con.getStructure());
            // Remove related contents
            for (Relationship relationship : rels) {
                deleteRelatedContent(con, relationship, user, respectFrontendRoles);
            }
            contentletsVersion.addAll(findAllVersions(APILocator.getIdentifierAPI().find(con.getIdentifier()), user,
                    respectFrontendRoles));
            contentletsVersion.forEach(contentletLanguage -> contentletLanguage.setIndexPolicy(con.getIndexPolicy()));
            // Remove page contents (if the content is a Content Page)
            List<MultiTree> mts = APILocator.getMultiTreeAPI().getMultiTreesByChild(con.getIdentifier());

            for (MultiTree mt : mts) {
                Identifier pageIdent = APILocator.getIdentifierAPI().find(mt.getParent1());
                if (pageIdent != null && UtilMethods.isSet(pageIdent.getInode())) {
                    try {
                    IHTMLPage page = loadPageByIdentifier(pageIdent.getId(), false, con.getLanguageId(), user, false);
                    if (page != null && UtilMethods.isSet(page.getIdentifier()))
                        new PageLoader().invalidate(page);
                    }
                    catch(DotStateException dcse) {
                        Logger.warn(this.getClass(), "Page with id:" +pageIdent.getId() +" does not exist" );
                    }
                }
                APILocator.getMultiTreeAPI().deleteMultiTree(mt);
            }
            logContentletActivity(con, "Content Destroyed", user);
        }
        if (contentlets.size() > 0) {
            XStream _xstream = new XStream(new DomDriver());
            File backupFolder = new File(backupPath);
            if (!backupFolder.exists()) {
                backupFolder.mkdirs();
            }
            for (Contentlet cont : contentlets) {
                Structure st = cont.getStructure();
                List<Field> fields = st.getFields();
                List<File> filelist = new ArrayList<File>();

                File file = null;
                for (Field field : fields) {
                    if (field.getFieldType().equals(Field.FieldType.BINARY.toString())) {
                        try {
                            file = getBinaryFile(cont.getInode(), field.getVelocityVarName(), user);
                        } catch (Exception ex) {
                            Logger.debug(this, ex.getMessage(), ex);
                        }
                        if (file != null) {
                            filelist.add(file);

                        }
                    }
                }
                
               File papa =  new File(backupPath + File.separator
                    + cont.getIdentifier());
               papa.mkdirs();
                  File _writingwbin = new File(papa,  cont.getIdentifier().toString()  + ".xml");

                  try (BufferedOutputStream _bout = new BufferedOutputStream(Files.newOutputStream(_writingwbin.toPath()))) {
                    _xstream.toXML(cont, _bout);
                    for(File f : filelist){
                      File child = new File(papa, f.getName());
                      FileUtil.move(f,child );
                    }
                  } catch (IOException e) {
                      Logger.error(this,
                              "Error processing the file for contentlet with Identifier: " + cont.getIdentifier(), e);
                  }
            }
        }
        // Delete all the versions of the contentlets to delete
        contentFactory.delete(contentletsVersion);
        // Remove the contentlets from the Elastic index and cache
        for (Contentlet contentlet : contentletsVersion) {
            CacheLocator.getIdentifierCache().removeFromCacheByVersionable(contentlet);
        }
        deleteBinaryFiles(contentletsVersion, null);
        for (Contentlet contentlet : contentlets) {
            try {
                PublisherAPI.getInstance().deleteElementFromPublishQueueTable(contentlet.getIdentifier());
            } catch (DotPublisherException e) {
                Logger.error(getClass(),
                        "Error destroying Contentlet from Publishing Queue with Identifier: " + contentlet.getIdentifier());
                Logger.debug(getClass(),
                        "Error destroying Contentlet from Publishing Queue with Identifier: " + contentlet.getIdentifier(),
                        e);
            }
        }
        return noErrors;
    }

    /**
     * Deletes the specified list of {@link Contentlet} objects ONLY in the
     * specified language. If any of the specified contentlets is not archived,
     * an exception will be thrown. If there's only one language for a given
     * contentlet, the object will be destroyed.
     *
     * @param contentlets
     *            - The list of contentlets that will be deleted.
     * @param user
     *            - The {@link User} performing this action.
     * @param respectFrontendRoles
     *            -
     * @param isDeletingAHost
     *            - If the code calling this method is trying to delete a given
     *            Site (host), set to {@code true}. Otherwise, set to
     *            {@code false}.
     * @return If the contentlets were successfully deleted, returns
     *         {@code true}. Otherwise, returns {@code false}.
     * @throws DotDataException
     *             An error occurred when deleting the information from the
     *             database.
     * @throws DotSecurityException
     *             The specified user does not have the required permissions to
     *             perform this action.
     * @throws DotStateException
     *             One of the specified contentlets is not archived.
     */
    private boolean deleteContentlets(List<Contentlet> contentlets, User user,
                                      boolean respectFrontendRoles, boolean isDeletingAHost) throws DotDataException,
            DotSecurityException {

        boolean noErrors = true;

        if(contentlets == null || contentlets.size() == 0){
            Logger.info(this, "No contents passed to delete so returning");
            noErrors = false;
            return noErrors;
        }
        logContentletActivity(contentlets, "Deleting Content", user);
        for (Contentlet contentlet : contentlets){
            if(!contentlet.isArchived() && contentlet.validateMe()){
                throw new DotContentletStateException(
                    getLocalizedMessageOrDefault(user, "Failed-to-delete-unarchived-content", FAILED_TO_DELETE_UNARCHIVED_CONTENT, getClass())
                );
            }

            if(contentlet.getInode().equals("")) {
                logContentletActivity(contentlet, "Error Deleting Content", user);
                throw new DotContentletStateException(CAN_T_CHANGE_STATE_OF_CHECKED_OUT_CONTENT);
            }
            canLock(contentlet, user);
        }
        List<Contentlet> perCons = permissionAPI.filterCollection(contentlets, PermissionAPI.PERMISSION_PUBLISH, respectFrontendRoles, user);

        if(perCons.size() != contentlets.size()){
            logContentletActivity(contentlets, "Error Deleting Content", user);
            throw new DotSecurityException("User: "+ (user != null ? user.getUserId() : "Unknown")
                    +" does not have permission to delete some or all of the contentlets");
        }

        // Log contentlet identifiers that we are going to delete
        HashSet<String> l = new HashSet();
        for (Contentlet contentlet : contentlets) {
            l.add(contentlet.getIdentifier());
        }
        AdminLogger.log(this.getClass(), "delete", "User trying to delete the following contents: " + l.toString(), user);

        HashSet<String> deletedIdentifiers = new HashSet();

        Iterator<Contentlet> itr = perCons.iterator();
        while( itr.hasNext() ) {
            final Contentlet con = itr.next();

            //If we are deleting a Site/Host, we can call directly the destroy method.
            //No need to validate anything.
            if ( isDeletingAHost ) {
                //We need to make sure that we only destroy a identifier once.
                //If the contentlet has several languages we could send same identifier several times.
                if( !deletedIdentifiers.contains(con.getIdentifier()) ){
                    con.setProperty(Contentlet.DONT_VALIDATE_ME, true);
                    destroyContentlets(Lists.newArrayList(con), user, false);
                }
            } else {

                if (con.isHTMLPage()){
                    unlinkRelatedContentType(user, con);
                }

                //If we are not deleting a site, the course of action will depend
                // on the amount of languages of each contentlet.

                // Find all multi-language working contentlets
                List<Contentlet> otherLanguageCons = contentFactory.getContentletsByIdentifier(con.getIdentifier());
                if (otherLanguageCons.size() == 1) {
                    destroyContentlets(Lists.newArrayList(con), user, false);

                } else if (otherLanguageCons.size() > 1) {
                    if(!con.isArchived() && con.getMap().get(Contentlet.DONT_VALIDATE_ME) == null){
                        logContentletActivity(con, "Error Deleting Content", user);
                        String errorMsg = "Contentlet with Inode " + con.getInode()
                                + " cannot be deleted because it's not archived. Please archive it first before deleting it.";
                        Logger.error(this, errorMsg);
                        APILocator.getNotificationAPI().generateNotification(errorMsg, NotificationLevel.INFO, user.getUserId());
                        throw new DotStateException(errorMsg);
                    }
                    //TODO we still have several things that need cleaning here:
                    //TODO https://github.com/dotCMS/core/issues/9146
                    Identifier identifier = APILocator.getIdentifierAPI().find(con.getIdentifier());
                    List<Contentlet> allVersionsList = findAllVersions(identifier,user,false);
                    List <Contentlet> contentletsLanguageList  = allVersionsList.stream().
                            filter(contentlet -> contentlet.getLanguageId()==con.getLanguageId()).collect(Collectors.toList());
                    contentletsLanguageList.forEach(contentletLanguage -> contentletLanguage.setIndexPolicy(con.getIndexPolicy()));
                    contentFactory.delete(contentletsLanguageList, false);

                    for (Contentlet contentlet : contentlets) {
                        try {
                            PublisherAPI.getInstance().deleteElementFromPublishQueueTable(contentlet.getIdentifier(), contentlet.getLanguageId());
                        } catch (DotPublisherException e) {
                            Logger.error(getClass(), "Error deleting Contentlet from Publishing Queue with Identifier: " + contentlet.getIdentifier());
                            Logger.debug(getClass(), "Error deleting Contentlet from Publishing Queue with Identifier: " + contentlet.getIdentifier(), e);
                        }
                    }
                }
            }

            deletedIdentifiers.add(con.getIdentifier());
            this.sendDeleteEvent(con);
        }

        return noErrors;
    }

    private void sendDeleteEvent (final Contentlet contentlet) throws DotHibernateException {
        HibernateUtil.addCommitListener(() -> this.contentletSystemEventUtil.pushDeleteEvent(contentlet), 1000);
    }

    /**
     * Verifies if a page is being used as a detail page for any content type
     * @param user
     * @param c
     * @throws DotDataException
     * @throws LanguageException
     */
    private void unlinkRelatedContentType(User user, Contentlet c)
            throws DotDataException{
        ContentTypeAPI contentTypeAPI = APILocator.getContentTypeAPI(user);
        List<ContentType> relatedContentTypes = contentTypeAPI.search("page_detail='" + c.getIdentifier() + "'");
        HTMLPageAssetAPI htmlPageAssetAPI = APILocator.getHTMLPageAssetAPI();
        String uri = htmlPageAssetAPI.fromContentlet(c).getURI();
        //Verifies if the page is related to any content type
        if (UtilMethods.isSet(relatedContentTypes)){

            //Unlinking url map and detail page
            relatedContentTypes.forEach((ContentType contentType) -> {
                try {
                    contentTypeAPI.unlinkPageFromContentType(contentType);
                } catch (DotSecurityException | DotDataException e) {
                    throw new RuntimeException(e);
                }
            });

            StringBuilder relatedPagesMessage = new StringBuilder();
            try {
                relatedPagesMessage.append(UtilMethods.escapeSingleQuotes(LanguageUtil.get(user,
                        "HTML-Page-related-content-type-delete-warning")));
            } catch (LanguageException e) {
                Logger.warn(this, e.getMessage());
            }

            relatedPagesMessage.append(relatedContentTypes.stream()
                    .map((ContentType t)  -> t.name() + " - Detail Page: " + uri)
                    .collect(Collectors.joining("<br/>")));



            Logger.warn(this, relatedPagesMessage.toString());
        }
    }

    @WrapInTransaction
    @Override
    public void deleteAllVersionsandBackup(List<Contentlet> contentlets, User user, boolean respectFrontendRoles) throws DotDataException,DotSecurityException {
        if(contentlets == null || contentlets.size() == 0){
            Logger.info(this, "No contents passed to delete so returning");
            return;
        }
        for (Contentlet con : contentlets)
            if(con.getInode().equals(""))
                throw new DotContentletStateException(CAN_T_CHANGE_STATE_OF_CHECKED_OUT_CONTENT);
        List<Contentlet> perCons = permissionAPI.filterCollection(contentlets, PermissionAPI.PERMISSION_PUBLISH, respectFrontendRoles, user);
        List<Contentlet> contentletsVersion = new ArrayList<Contentlet>();
        contentletsVersion.addAll(contentlets);

        if(perCons.size() != contentlets.size()){
            throw new DotSecurityException("User: "+ (user != null ? user.getUserId() : "Unknown")
                    +" does not have permission to delete some or all of the contentlets");
        }
        for (Contentlet con : contentlets) {
            categoryAPI.removeChildren(con, APILocator.getUserAPI().getSystemUser(), true);
            categoryAPI.removeParents(con, APILocator.getUserAPI().getSystemUser(), true);
            List<Relationship> rels = FactoryLocator.getRelationshipFactory().byContentType(con.getStructure());
            for(Relationship relationship :  rels){
                deleteRelatedContent(con,relationship,user,respectFrontendRoles);
            }

            contentletsVersion.addAll(findAllVersions(APILocator.getIdentifierAPI().find(con.getIdentifier()), user, respectFrontendRoles));
        }

        List<String> contentletInodes = new ArrayList<String>();
        for (Iterator<Contentlet> iter = contentletsVersion.iterator(); iter.hasNext();) {
            Contentlet element = iter.next();
            contentletInodes.add(element.getInode());
        }

        contentFactory.delete(contentletsVersion);

        for (Contentlet contentlet : perCons) {
            indexAPI.removeContentFromIndex(contentlet);
            CacheLocator.getIdentifierCache().removeFromCacheByVersionable(contentlet);
        }

        if (contentlets.size() > 0) {
            XStream _xstream = new XStream(new DomDriver());
            Date date = new Date();
            SimpleDateFormat sdf = new SimpleDateFormat("dd-MM-yyyy_HH-mm-ss");
            String lastmoddate = sdf.format(date);
            File _writing = null;

            File backupFolder = new File(backupPath);
            if (!backupFolder.exists()) {
                backupFolder.mkdirs();
            }
            _writing = new File(backupPath + File.separator + lastmoddate + "_" + "deletedcontentlets" + ".xml");

            BufferedOutputStream _bout = null;
            try {
                _bout = new BufferedOutputStream(Files.newOutputStream(_writing.toPath()));
            } catch (IOException e) {
                Logger.error(this, e.getMessage());
            } finally{
                try {
                    _bout.close();
                } catch (IOException e) {
                    Logger.error(this, e.getMessage());
                }
            }
            _xstream.toXML(contentlets, _bout);
        }
        deleteBinaryFiles(contentletsVersion,null);

    }

    @WrapInTransaction
    @Override
    public void delete(List<Contentlet> contentlets, User user, boolean respectFrontendRoles, boolean allVersions) throws DotDataException,DotSecurityException {
        for (Contentlet con : contentlets){
            if(con.getInode().equals("")) {
                throw new DotContentletStateException(CAN_T_CHANGE_STATE_OF_CHECKED_OUT_CONTENT);
            }
            if(!canLock(con, user)){
                throw new DotContentletStateException("Content Object is locked and cannot be deleted:" + con.getIdentifier());
            }
        }
        List<Contentlet> perCons = permissionAPI.filterCollection(contentlets, PermissionAPI.PERMISSION_PUBLISH, respectFrontendRoles, user);
        List<Contentlet> contentletsVersion = new ArrayList<Contentlet>();
        contentletsVersion.addAll(contentlets);

        if(perCons.size() != contentlets.size()){
            throw new DotSecurityException("User: "+ (user != null ? user.getUserId() : "Unknown")
                    + " does not have permission to delete some or all of the contentlets");
        }
        for (Contentlet con : contentlets) {
            categoryAPI.removeChildren(con, APILocator.getUserAPI().getSystemUser(), true);
            categoryAPI.removeParents(con, APILocator.getUserAPI().getSystemUser(), true);
            List<Relationship> rels = FactoryLocator.getRelationshipFactory().byContentType(con.getStructure());
            for(Relationship relationship :  rels){
                deleteRelatedContent(con,relationship,user,respectFrontendRoles);
            }

        }

        List<String> contentletInodes = new ArrayList<String>();
        for (Iterator<Contentlet> iter = contentletsVersion.iterator(); iter.hasNext();) {
            Contentlet element = iter.next();
            contentletInodes.add(element.getInode());
        }

        contentFactory.delete(contentletsVersion);

        for (Contentlet contentlet : perCons) {
            indexAPI.removeContentFromIndex(contentlet);
            CacheLocator.getIdentifierCache().removeFromCacheByVersionable(contentlet);
        }

        deleteBinaryFiles(contentletsVersion,null);

    }

    @WrapInTransaction
    @Override
    public void deleteVersion(Contentlet contentlet, User user,boolean respectFrontendRoles) throws DotDataException,DotSecurityException {
        if(contentlet == null){
            Logger.info(this, "No contents passed to delete so returning");
            return;
        }
        if(contentlet.getInode().equals(""))
            throw new DotContentletStateException(CAN_T_CHANGE_STATE_OF_CHECKED_OUT_CONTENT);
        if(!permissionAPI.doesUserHavePermission(contentlet, PermissionAPI.PERMISSION_PUBLISH, user)){
            throw new DotSecurityException("User: "+ (user != null ? user.getUserId() : "Unknown")
                    + " does not have permission to delete some or all of the contentlets");
        }

        ArrayList<Contentlet> contentlets = new ArrayList<Contentlet>();
        contentlets.add(contentlet);
        contentFactory.deleteVersion(contentlet);

        ContentletVersionInfo cinfo=APILocator.getVersionableAPI().getContentletVersionInfo(
                contentlet.getIdentifier(), contentlet.getLanguageId());

        if(cinfo.getWorkingInode().equals(contentlet.getInode()) ||
                (InodeUtils.isSet(cinfo.getLiveInode()) && cinfo.getLiveInode().equals(contentlet.getInode())))
            // we remove from index if it is the working or live version
            indexAPI.removeContentFromIndex(contentlet);

        CacheLocator.getIdentifierCache().removeFromCacheByVersionable(contentlet);

        deleteBinaryFiles(contentlets,null);
    }

    @WrapInTransaction
    @Override
    public void archive(final Contentlet contentlet, final User user, final boolean respectFrontendRoles) throws DotDataException,DotSecurityException, DotContentletStateException {
        archive(contentlet, user, respectFrontendRoles, false);
    }

    private void archive(final Contentlet contentlet, final User user, final boolean respectFrontendRoles, final boolean isDestroy) throws DotDataException,DotSecurityException, DotContentletStateException {
        logContentletActivity(contentlet, "Archiving Content", user);
        try {

            if(contentlet.getInode().equals("")) {
                throw new DotContentletStateException(CAN_T_CHANGE_STATE_OF_CHECKED_OUT_CONTENT);
            }
            if(!permissionAPI.doesUserHavePermission(contentlet, PermissionAPI.PERMISSION_EDIT, user, respectFrontendRoles)){
                throw new DotSecurityException("User: " + (user != null ? user.getUserId() : "Unknown") + " does not " +
                        "have permission to edit the contentlet with Identifier [" + contentlet.getIdentifier() + "]");
            }
            final IndexPolicy  indexPolicy             = contentlet.getIndexPolicy();
            final IndexPolicy  indexPolicyDependencies = contentlet.getIndexPolicyDependencies();
            final Contentlet workingContentlet = findContentletByIdentifier(contentlet.getIdentifier(), false, contentlet.getLanguageId(), user, respectFrontendRoles);
            Contentlet liveContentlet = null;
            try{
                liveContentlet = findContentletByIdentifier(contentlet.getIdentifier(), true, contentlet.getLanguageId(), user, respectFrontendRoles);
            }catch (DotContentletStateException ce) {
                Logger.debug(this,"No live contentlet found for identifier = " + contentlet.getIdentifier());
            }
            canLock(contentlet, user);
            User modUser = null;
            User systemUser = null;
            try{
                modUser = APILocator.getUserAPI().loadUserById(workingContentlet.getModUser(),APILocator.getUserAPI().getSystemUser(),false);
                systemUser = APILocator.getUserAPI().getSystemUser();
            }catch(Exception ex){
                if(ex instanceof NoSuchUserException){
                    modUser = APILocator.getUserAPI().getSystemUser();
                }
            }

            if(modUser != null){
                workingContentlet.setModUser(modUser.getUserId());
            }

            // If the user calling this method is System, no other condition is required.
            // Note: no need to validate this on DELETE SITE/HOST.
            if (contentlet.getMap().get(Contentlet.DONT_VALIDATE_ME) != null || canLock(contentlet, user)) {

                if (liveContentlet != null && InodeUtils.isSet(liveContentlet.getInode())) {
                    APILocator.getVersionableAPI().removeLive(liveContentlet);
                    if (!isDestroy) {
                        indexAPI.removeContentFromLiveIndex(liveContentlet);
                    }
                }

                // sets deleted to true
                APILocator.getVersionableAPI().setDeleted(workingContentlet, true);

                // Updating lucene index
                workingContentlet.setIndexPolicy(indexPolicy);
                workingContentlet.setIndexPolicyDependencies(indexPolicyDependencies);
                if (!isDestroy) {
                    indexAPI.addContentToIndex(workingContentlet);
                }

                if(contentlet.getStructure().getStructureType()==Structure.STRUCTURE_TYPE_FILEASSET) {
                    Identifier ident = APILocator.getIdentifierAPI().find(contentlet);
                    CacheLocator.getCSSCache().remove(ident.getHostId(), ident.getPath(), true);
                    CacheLocator.getCSSCache().remove(ident.getHostId(), ident.getPath(), false);
                    //remove from navtoolcache
                    IFileAsset fileAsset = APILocator.getFileAssetAPI().fromContentlet(contentlet);
                    if(fileAsset.isShowOnMenu()){
                        Folder folder = APILocator.getFolderAPI().findFolderByPath(ident.getParentPath(), ident.getHostId() , user, respectFrontendRoles);
                        RefreshMenus.deleteMenu(folder);
                        CacheLocator.getNavToolCache().removeNav(ident.getHostId(), folder.getInode());
                    }
                }
                new ContentletLoader().invalidate(contentlet);

                publishRelatedHtmlPages(contentlet);

                if (contentlet.isHTMLPage()) {
                    CacheLocator.getHTMLPageCache().remove(contentlet.getInode());
                }

                HibernateUtil.addCommitListener(() -> this.contentletSystemEventUtil.pushArchiveEvent(workingContentlet), 1000);
                HibernateUtil.addCommitListener(() -> localSystemEventsAPI.notify(new ContentletArchiveEvent(contentlet, user, true)));
            } else {
                throw new DotContentletStateException("Contentlet with Identifier '" + contentlet.getIdentifier() +
                        "' must be unlocked before being archived");
            }

        } catch(DotDataException | DotStateException| DotSecurityException e) {
            final String errorMsg = "Error archiving content with Identifier [" + contentlet.getIdentifier() + "]: "
                    + e.getMessage();
            Logger.warn(this, errorMsg);
            logContentletActivity(contentlet, errorMsg, user);
            throw e;
        }
        logContentletActivity(contentlet, "Content Archived", user);
    }

    // todo: everything should be in a transaction>????
    @Override
    public void archive(List<Contentlet> contentlets, User user,boolean respectFrontendRoles) throws DotDataException,DotSecurityException {
        boolean stateError = false;
        for (Contentlet contentlet : contentlets) {
            try{
                archive(contentlet, user, respectFrontendRoles);
            }catch (DotContentletStateException e) {
                stateError = true;
            }
        }
        if(stateError){
            throw new DotContentletStateException("Unable to archive contentlets because one or more are locked");
        }

    }

    @WrapInTransaction
    @Override
    public void lock(final Contentlet contentlet, final User user,  boolean respectFrontendRoles) throws DotContentletStateException, DotDataException,DotSecurityException {

        if(contentlet == null) {

            throw new DotContentletStateException("The contentlet cannot Be null");
        }


        final String contentPushPublishDate = UtilMethods.get(contentlet.getStringProperty("wfPublishDate"), ND_SUPPLIER);
        final String contentPushExpireDate  = UtilMethods.get(contentlet.getStringProperty("wfExpireDate"),  ND_SUPPLIER);

        ActivityLogger.logInfo(getClass(), "Locking Content", "StartDate: " +contentPushPublishDate+ "; "
                + "EndDate: " +contentPushExpireDate + "; User:" + (user != null ? user.getUserId() : "Unknown")
                + "; ContentIdentifier: " + (contentlet != null ? contentlet.getIdentifier() : "Unknown"), contentlet.getHost());

        try {

            if(StringPool.BLANK.equals(contentlet.getInode())) {

                throw new DotContentletStateException(CAN_T_CHANGE_STATE_OF_CHECKED_OUT_CONTENT);
            }

            if(!permissionAPI.doesUserHavePermission(contentlet, PermissionAPI.PERMISSION_WRITE, user, respectFrontendRoles)) {

                throw new DotSecurityException("User cannot edit Contentlet");
            }

            canLock(contentlet, user);

            // persists the webasset
            APILocator.getVersionableAPI().setLocked(contentlet, true, user);
            ThreadContextUtil.ifReindex(()-> indexAPI.addContentToIndex(contentlet, false));
        } catch(DotDataException | DotStateException| DotSecurityException e) {
            ActivityLogger.logInfo(getClass(), "Error Locking Content", "StartDate: " +contentPushPublishDate+ "; "
                    + "EndDate: " +contentPushExpireDate + "; User:" + (user != null ? user.getUserId() : "Unknown")
                    + "; ContentIdentifier: " + (contentlet != null ? contentlet.getIdentifier() : "Unknown"), contentlet.getHost());
            throw e;
        }

        ActivityLogger.logInfo(getClass(), "Content Locked", "StartDate: " +contentPushPublishDate+ "; "
                + "EndDate: " +contentPushExpireDate + "; User:" + (user != null ? user.getUserId() : "Unknown")
                + "; ContentIdentifier: " + (contentlet != null ? contentlet.getIdentifier() : "Unknown"), contentlet.getHost());
    }

    @Override
    public void reindex()throws DotReindexStateException {
        refreshAllContent();
    }

    @WrapInTransaction
    @Override
    public void reindex(Structure structure)throws DotReindexStateException {
        try {
            reindexQueueAPI.addStructureReindexEntries(structure.getInode());
        } catch (DotDataException e) {
            Logger.error(this, e.getMessage(), e);
            throw new DotReindexStateException("Unable to complete reindex",e);
        }
    }

    @Override
    public void reindex(Contentlet contentlet)throws DotReindexStateException, DotDataException{
        indexAPI.addContentToIndex(contentlet);
    }

    @WrapInTransaction
    @Override
    public void refresh(Structure structure) throws DotReindexStateException {
        try {
            reindexQueueAPI.addStructureReindexEntries(structure.getInode());
            //CacheLocator.getContentletCache().clearCache();
        } catch (DotDataException e) {
            Logger.error(this, e.getMessage(), e);
            throw new DotReindexStateException("Unable to complete reindex",e);
        }

    }

    /**
     *
     * @param contentlet
     * @throws DotReindexStateException
     * @throws DotDataException
     */
    private void refreshNoDeps(final Contentlet contentlet) throws DotReindexStateException,
            DotDataException {
        indexAPI.addContentToIndex(contentlet, false);

    }
    @CloseDBIfOpened
    @Override
    public void refresh(Contentlet contentlet) throws DotReindexStateException,
            DotDataException {
        indexAPI.addContentToIndex(contentlet);

    }

    @CloseDBIfOpened
    @Override
    public void refreshAllContent() throws DotReindexStateException {
        try {
            if(indexAPI.isInFullReindex()){
                return;
            }
            // we prepare the new index and aliases to point both old and new
            indexAPI.fullReindexStart();

            // delete failing records
            reindexQueueAPI.deleteFailedRecords();

            // new records to index
            reindexQueueAPI.addAllToReindexQueue();

        } catch (Exception e) {
            throw new DotReindexStateException(e.getMessage(),e);
        }

    }

    @WrapInTransaction
    @Override
    public void refreshContentUnderHost(Host host) throws DotReindexStateException {
        try {
            reindexQueueAPI.refreshContentUnderHost(host);
        } catch (DotDataException e) {
            Logger.error(this, e.getMessage(), e);
            throw new DotReindexStateException("Unable to complete reindex",e);
        }

    }

    @WrapInTransaction
    @Override
    public void refreshContentUnderFolder(Folder folder) throws DotReindexStateException {
        try {
            reindexQueueAPI.refreshContentUnderFolder(folder);
        } catch (DotDataException e) {
            Logger.error(this, e.getMessage(), e);
            throw new DotReindexStateException("Unable to complete reindex",e);
        }

    }

    @WrapInTransaction
    @Override
    public void refreshContentUnderFolderPath ( String hostId, String folderPath ) throws DotReindexStateException {
        try {
            reindexQueueAPI.refreshContentUnderFolderPath(hostId, folderPath);
        } catch ( DotDataException e ) {
            Logger.error(this, e.getMessage(), e);
            throw new DotReindexStateException("Unable to complete reindex", e);
        }
    }

    @WrapInTransaction
    @Override
    public void unpublish(Contentlet contentlet, User user,boolean respectFrontendRoles) throws DotDataException,DotSecurityException, DotContentletStateException {

        if(StringPool.BLANK.equals(contentlet.getInode())) {

            throw new DotContentletStateException(CAN_T_CHANGE_STATE_OF_CHECKED_OUT_CONTENT);
        }

        if(!permissionAPI.doesUserHavePermission(contentlet, PermissionAPI.PERMISSION_PUBLISH, user, respectFrontendRoles)) {

            throw new DotSecurityException("User: " + (user != null ? user.getUserId() : "Unknown") + " cannot unpublish Contentlet");
        }

        unpublish(contentlet, user, ThreadContextUtil.isReindex()?-1:0);
    }


    private void unpublish(final Contentlet contentlet, final User user, final int reindex) throws DotDataException,DotSecurityException, DotContentletStateException {

        if(contentlet == null || !UtilMethods.isSet(contentlet.getInode())) {

            throw new DotContentletStateException(CAN_T_CHANGE_STATE_OF_CHECKED_OUT_CONTENT);
        }

        final String contentPushPublishDate = UtilMethods.get(contentlet.getStringProperty("wfPublishDate"), ND_SUPPLIER);
        final String contentPushExpireDate  = UtilMethods.get(contentlet.getStringProperty("wfExpireDate"),  ND_SUPPLIER);

        ActivityLogger.logInfo(getClass(), "Unpublishing Content", "StartDate: " +contentPushPublishDate+ "; "
                + "EndDate: " +contentPushExpireDate + "; User:" + (user != null ? user.getUserId() : "Unknown")
                + "; ContentIdentifier: " + (contentlet != null ? contentlet.getIdentifier() : "Unknown"), contentlet.getHost());

        try {

            canLock(contentlet, user);

            APILocator.getVersionableAPI().removeLive(contentlet);

            //"Disable" the tag created for this Persona key tag
            if ( Structure.STRUCTURE_TYPE_PERSONA == contentlet.getStructure().getStructureType() ) {
                //Mark the tag created based in the Persona tag key as a regular tag
                APILocator.getPersonaAPI().enableDisablePersonaTag(contentlet, false);
            }

            if (reindex == -1) {
                indexAPI.addContentToIndex(contentlet);
            }

            indexAPI.removeContentFromLiveIndex(contentlet);

            if(contentlet.getStructure().getStructureType()==Structure.STRUCTURE_TYPE_FILEASSET) {

                cleanFileAssetCache(contentlet, user, false);
            }

            new ContentletLoader().invalidate(contentlet, PageMode.LIVE);
            publishRelatedHtmlPages(contentlet);

            HibernateUtil.addCommitListener(() -> this.contentletSystemEventUtil.pushUnpublishEvent(contentlet), 1000);

            /*
            Triggers a local system event when this contentlet commit listener is executed,
            anyone who need it can subscribed to this commit listener event, on this case will be
            mostly use it in order to invalidate this contentlet cache.
             */
            triggerCommitListenerEvent(contentlet, user, false);

        } catch(DotDataException | DotStateException| DotSecurityException e) {
            ActivityLogger.logInfo(getClass(), "Error Unpublishing Content", "StartDate: " +contentPushPublishDate+ "; "
                    + "EndDate: " +contentPushExpireDate + "; User:" + (user != null ? user.getUserId() : "Unknown")
                    + "; ContentIdentifier: " + (contentlet != null ? contentlet.getIdentifier() : "Unknown"), contentlet.getHost());
            throw e;
        }

        ActivityLogger.logInfo(getClass(), "Content Unpublished", "StartDate: " +contentPushPublishDate+ "; "
                + "EndDate: " +contentPushExpireDate + "; User:" + (user != null ? user.getUserId() : "Unknown")
                + "; ContentIdentifier: " + (contentlet != null ? contentlet.getIdentifier() : "Unknown"), contentlet.getHost());
    }

    private void cleanFileAssetCache(final Contentlet contentlet, final User user,
                                     final boolean respectFrontEndPermissions) throws DotDataException, DotSecurityException {

        final Identifier ident = APILocator.getIdentifierAPI().find(contentlet);
        CacheLocator.getCSSCache().remove(ident.getHostId(), ident.getPath(), true);
        //remove from navCache
        final IFileAsset fileAsset = APILocator.getFileAssetAPI().fromContentlet(contentlet);
        if (fileAsset.isShowOnMenu()) {
            final Folder folder = APILocator.getFolderAPI().findFolderByPath(ident.getParentPath(), ident.getHostId(), user, respectFrontEndPermissions);
            RefreshMenus.deleteMenu(folder);
            CacheLocator.getNavToolCache().removeNav(ident.getHostId(), folder.getInode());
        }
    }

    // todo:should be in a transaction?
    @Override
    public void unpublish(List<Contentlet> contentlets, User user,boolean respectFrontendRoles) throws DotDataException,    DotSecurityException, DotContentletStateException {
        boolean stateError = false;
        for (Contentlet contentlet : contentlets) {
            try{
                unpublish(contentlet, user, respectFrontendRoles);
            }catch (DotContentletStateException e) {
                stateError = true;
            }
        }
        if(stateError){
            throw new DotContentletStateException("Unable to unpublish one or more contentlets because it is locked");
        }
    }

    @WrapInTransaction
    @Override
    public void unarchive(final Contentlet contentlet, final User user, final boolean respectFrontendRoles) throws DotDataException,DotSecurityException, DotContentletStateException {

        final String contentPushPublishDate = UtilMethods.get(contentlet.getStringProperty("wfPublishDate"), ND_SUPPLIER);
        final String contentPushExpireDate  = UtilMethods.get(contentlet.getStringProperty("wfExpireDate"),  ND_SUPPLIER);

        ActivityLogger.logInfo(getClass(), "Unarchiving Content", "StartDate: " +contentPushPublishDate+ "; "
                + "EndDate: " +contentPushExpireDate + "; User:" + (user != null ? user.getUserId() : "Unknown")
                + "; ContentIdentifier: " + (contentlet != null ? contentlet.getIdentifier() : "Unknown"), contentlet.getHost());

        try {

            if(StringPool.BLANK.equals(contentlet.getInode())) {

                throw new DotContentletStateException(CAN_T_CHANGE_STATE_OF_CHECKED_OUT_CONTENT);
            }

            if(!permissionAPI.doesUserHavePermission(contentlet, PermissionAPI.PERMISSION_PUBLISH, user, respectFrontendRoles)) {

                throw new DotSecurityException("User: " + (user != null ? user.getUserId() : "Unknown") + " cannot unpublish Contentlet");
            }

            Contentlet workingContentlet = findContentletByIdentifier(contentlet.getIdentifier(), false, contentlet.getLanguageId(), user, respectFrontendRoles);
            Contentlet liveContentlet = null;
            canLock(contentlet, user);
            try{
                liveContentlet = findContentletByIdentifier(contentlet.getIdentifier(), true, contentlet.getLanguageId(), user, respectFrontendRoles);
            }catch (DotContentletStateException ce) {
                Logger.debug(this,"No live contentlet found for identifier = " + contentlet.getIdentifier());
            }
            if(liveContentlet != null && liveContentlet.getInode().equalsIgnoreCase(workingContentlet.getInode()) && !workingContentlet.isArchived()) {
                throw new DotContentletStateException("Contentlet is unarchivable");
            }

            APILocator.getVersionableAPI().setDeleted(workingContentlet, false);

            indexAPI.addContentToIndex(workingContentlet);

            // we don't want to reindex this twice when it is the same version
            if(liveContentlet!=null && UtilMethods.isSet(liveContentlet.getInode())
                    && !liveContentlet.getInode().equalsIgnoreCase(workingContentlet.getInode()))
                indexAPI.addContentToIndex(liveContentlet);

            new ContentletLoader().invalidate(contentlet);
            publishRelatedHtmlPages(contentlet);

            HibernateUtil.addCommitListener(() -> this.sendUnArchiveContentSystemEvent(contentlet), 1000);
            HibernateUtil.addCommitListener(() -> localSystemEventsAPI.notify(new ContentletArchiveEvent(contentlet, user, false)));
        } catch(DotDataException | DotStateException| DotSecurityException e) {
            ActivityLogger.logInfo(getClass(), "Error Unarchiving Content", "StartDate: " +contentPushPublishDate+ "; "
                    + "EndDate: " +contentPushExpireDate + "; User:" + (user != null ? user.getUserId() : "Unknown")
                    + "; ContentIdentifier: " + (contentlet != null ? contentlet.getIdentifier() : "Unknown"), contentlet.getHost());
            throw e;
        }

        ActivityLogger.logInfo(getClass(), "Content Unarchived", "StartDate: " +contentPushPublishDate+ "; "
                + "EndDate: " +contentPushExpireDate + "; User:" + (user != null ? user.getUserId() : "Unknown")
                + "; ContentIdentifier: " + (contentlet != null ? contentlet.getIdentifier() : "Unknown"), contentlet.getHost());
    }

    private void sendUnArchiveContentSystemEvent (final Contentlet contentlet) {

            this.contentletSystemEventUtil.pushUnArchiveEvent(contentlet);
    }

    // todo: should be in a transaction.
    @Override
    public void unarchive(List<Contentlet> contentlets, User user,boolean respectFrontendRoles) throws DotDataException,DotSecurityException, DotContentletStateException {
        boolean stateError = false;
        for (Contentlet contentlet : contentlets) {
            try{
                unarchive(contentlet, user, respectFrontendRoles);
            }catch (DotContentletStateException e) {
                stateError = true;
            }
        }
        if(stateError){
            throw new DotContentletStateException("Unable to unarchive one or more contentlets because it is locked");
        }
    }

    @Override
    public void deleteRelatedContent(Contentlet contentlet, Relationship relationship, User user,
            boolean respectFrontendRoles)
            throws DotDataException, DotSecurityException, DotContentletStateException {
        deleteRelatedContent(contentlet, relationship, FactoryLocator.getRelationshipFactory()
                .isParent(relationship, contentlet.getStructure()), user, respectFrontendRoles);
    }

    @Override
    public void deleteRelatedContent(final Contentlet contentlet, final Relationship relationship,
            final boolean hasParent, final User user, final boolean respectFrontendRoles) throws DotDataException, DotSecurityException, DotContentletStateException {
        deleteRelatedContent(contentlet, relationship, hasParent, user, respectFrontendRoles, Collections.emptyList());
    }

    @WrapInTransaction
    @Override
    public void deleteRelatedContent(final Contentlet contentlet, final Relationship relationship,
            final boolean hasParent, final User user, final boolean respectFrontendRoles, final List<Contentlet> contentletsToBeRelated)
            throws DotDataException, DotSecurityException, DotContentletStateException {
        if (!permissionAPI.doesUserHavePermission(contentlet, PermissionAPI.PERMISSION_EDIT, user,
                respectFrontendRoles)) {
            throw new DotSecurityException("User: " + (user != null ? user.getUserId() : "Unknown")
                    + " cannot edit Contentlet with identifier " + contentlet.getIdentifier());
        }
        List<Relationship> rels = FactoryLocator.getRelationshipFactory()
                .byContentType(contentlet.getContentType());
        if (!rels.contains(relationship)) {
            throw new DotContentletStateException(
                    "Error deleting existing relationships in contentlet: " + (contentlet != null
                            ? contentlet.getInode() : "Unknown"));
        }

        List<Contentlet> cons = relationshipAPI
                .dbRelatedContent(relationship, contentlet, hasParent);
        cons = permissionAPI
                .filterCollection(cons, PermissionAPI.PERMISSION_READ, respectFrontendRoles, user);
        FactoryLocator.getRelationshipFactory().deleteByContent(contentlet, relationship, cons);

        final List<String> identifiersToBeRelated = contentletsToBeRelated.stream().map(
                Contentlet::getIdentifier).collect(Collectors.toList());

        // We need to refresh related parents, because currently the system does not
        // update the contentlets that lost the relationship (when the user remove a relationship).
        if (cons != null) {
            for (final Contentlet relatedContentlet : cons) {
                //Only deleted parents will be reindexed
                if (!hasParent && !identifiersToBeRelated
                        .contains(relatedContentlet.getIdentifier())) {
                    relatedContentlet.setIndexPolicy(contentlet.getIndexPolicyDependencies());
                    relatedContentlet
                            .setIndexPolicyDependencies(
                                    contentlet.getIndexPolicyDependencies());
                    refreshNoDeps(relatedContentlet);
                }
                //If relationship field, related content cache must be invalidated
                invalidateRelatedContentCache(relatedContentlet, relationship, !hasParent);
            }
        }

        // Refresh the parent only if the contentlet is not already in the checkin
        if (!contentlet.getBoolProperty(CHECKIN_IN_PROGRESS)) {
            refreshNoDeps(contentlet);
        }
    }

    private void invalidateRelatedContentCache(Contentlet contentlet, Relationship relationship,
            boolean hasParent) {

        String fieldVariable = null;
        try {
            //If relationship field, related content cache must be invalidated
            if (relationship.isRelationshipField()) {

                if (relationshipAPI.sameParentAndChild(relationship)) {
                    if (relationship.getParentRelationName() != null) {
                        fieldVariable = relationship.getParentRelationName();
                        contentlet.setRelated(relationship.getParentRelationName(), null);
                        CacheLocator.getRelationshipCache()
                                .removeRelatedContentFromMap(contentlet.getIdentifier(),
                                        relationship.getParentRelationName());
                    }

                    if (relationship.getChildRelationName() != null) {
                        fieldVariable = relationship.getChildRelationName();
                        contentlet.setRelated(relationship.getChildRelationName(), null);
                        CacheLocator.getRelationshipCache()
                                .removeRelatedContentFromMap(contentlet.getIdentifier(),
                                        relationship.getChildRelationName());
                    }
                } else {
                    if (!hasParent && relationship.getParentRelationName() != null) {
                        fieldVariable = relationship.getParentRelationName();
                        contentlet.setRelated(relationship.getParentRelationName(), null);
                        CacheLocator.getRelationshipCache()
                                .removeRelatedContentFromMap(contentlet.getIdentifier(),
                                        relationship.getParentRelationName());
                    } else if (hasParent && relationship.getChildRelationName() != null) {
                        fieldVariable = relationship.getChildRelationName();
                        contentlet.setRelated(relationship.getChildRelationName(), null);
                        CacheLocator.getRelationshipCache()
                                .removeRelatedContentFromMap(contentlet.getIdentifier(),
                                        relationship.getChildRelationName());
                    }
                }
            }

        } catch (DotCacheException e) {
            Logger.debug(this, String.format(
                    "Cache entry with key %s was not found for contentlet with identifier %s.",
                    fieldVariable, contentlet.getIdentifier()),
                    e);
        }
    }

    @CloseDBIfOpened
    @Override
    public List<Contentlet> getRelatedContent(final Contentlet contentlet, final String variableName,
            final User user,
            final boolean respectFrontendRoles, Boolean pullByParents, final int limit,
            final int offset,
            final String sortBy) {

        if (variableName == null){
            return Collections.EMPTY_LIST;
        }

        final String contentletIdentifier = contentlet.getIdentifier();
        Map<String, List<String>> relatedIds = null;
        try {
            if (UtilMethods.isSet(CacheLocator.getRelationshipCache()
                    .getRelatedContentMap(contentletIdentifier))) {

                //Get mutable map
                relatedIds = new ConcurrentHashMap<>(CacheLocator.getRelationshipCache()
                        .getRelatedContentMap(contentletIdentifier));
            }
        } catch (DotCacheException e) {
            Logger.debug(this,
                    String.format("Cache entry with key %s was not found.", contentletIdentifier),
                    e);
        }

        if (relatedIds == null) {
            relatedIds = Maps.newConcurrentMap();
        }

        try {
            User currentUser;

            if (user != null){
                currentUser = user;
            } else{
                currentUser = APILocator.getUserAPI().getAnonymousUser();
            }

            final List<Contentlet> relatedContentlet;

            if (relatedIds.containsKey(variableName)) {
                relatedContentlet = getCachedRelatedContentlets(relatedIds, variableName);
            } else {
                relatedContentlet = getNonCachedRelatedContentlets(contentlet, relatedIds,
                        variableName, pullByParents,
                        limit, offset, sortBy);
            }

            //Restricts contentlet according to user permissions
            return APILocator.getPermissionAPI().filterCollection(relatedContentlet, PermissionAPI.PERMISSION_READ,
                    currentUser.equals(APILocator.getUserAPI().getAnonymousUser())
                            ? true : respectFrontendRoles, currentUser);

        } catch (DotDataException | DotSecurityException e) {
            Logger.warn(this, "Error getting related content for field " + variableName, e);
            throw new DotStateException(e);
        }
    }

    /**
     *
     * @param contentlet
     * @param relatedIds
     * @param variableName
     * @param pullByParent
     * @param limit
     * @param offset
     * @param sortBy
     * @return
     * @throws DotDataException
     * @throws DotSecurityException
     */
    @Nullable
    private List<Contentlet> getNonCachedRelatedContentlets(final Contentlet contentlet,
            final Map<String, List<String>> relatedIds, final String variableName,
            final Boolean pullByParent, final int limit, final int offset,
            final String sortBy)
            throws DotDataException, DotSecurityException {

        final User systemUser = APILocator.getUserAPI().getSystemUser();
        com.dotcms.contenttype.model.field.Field field = null;
        final List<Contentlet> relatedList;
        Relationship relationship;

        try {
            field = APILocator
                    .getContentTypeFieldAPI()
                    .byContentTypeIdAndVar(contentlet.getContentTypeId(), variableName);

            relationship = relationshipAPI.getRelationshipFromField(field, systemUser);


        }catch(NotFoundInDbException e){
            //Search for legacy relationships
            relationship =  relationshipAPI.byTypeValue(variableName);
        }

        if (relationship == null){
            throw new DotStateException("No relationship found");
        }
        relatedList = filterRelatedContent(contentlet, relationship, systemUser, false,
                pullByParent, limit, offset, sortBy);


        //Cache related content only if it is a relationship field
        if (field != null && limit == -1 && offset == 0 && sortBy == null) {
            if (UtilMethods.isSet(relatedList)) {
                relatedIds.put(variableName,
                        relatedList.stream().map(cont -> cont.getIdentifier())
                                .collect(
                                        CollectionsUtils.toImmutableList()));
            } else {
                relatedIds.put(variableName, Collections.emptyList());
            }
            //refreshing cache when related content map is updated
            CacheLocator.getRelationshipCache().putRelatedContentMap(contentlet.getIdentifier(), relatedIds);
        }

        return relatedList;
    }

    /**
     *
     * @param relatedIds
     * @param variableName
     * @return
     */
    @NotNull
    private List<Contentlet> getCachedRelatedContentlets(final Map<String, List<String>> relatedIds,
            final String variableName) {
        final List<Contentlet> relatedList = relatedIds
                .get(variableName).stream()
                .map(identifier -> {
                    try {
                        return APILocator.getContentletAPI()
                                .findContentletByIdentifierAnyLanguage(identifier);
                    } catch (DotDataException | DotSecurityException e) {
                        Logger.warn(this, "No content found with id " + identifier,
                                e);
                        throw new DotStateException(e);
                    }
                }).collect(Collectors.toList());

        return relatedList;
    }

    @WrapInTransaction
    @Override
    public void relateContent(Contentlet contentlet, Relationship rel, List<Contentlet> records, User user, boolean respectFrontendRoles)throws DotDataException, DotSecurityException, DotContentletStateException {
        Structure st = CacheLocator.getContentTypeCache().getStructureByInode(contentlet.getStructureInode());
        boolean hasParent = FactoryLocator.getRelationshipFactory().isParent(rel, st);
        ContentletRelationshipRecords related = new ContentletRelationships(contentlet).new ContentletRelationshipRecords(rel, hasParent);
        related.setRecords(records);
        relateContent(contentlet, related, user, respectFrontendRoles);
    }

    @CloseDBIfOpened
    private List<Relationship> getRelationships (final ContentTypeIf type) throws DotDataException {

        return FactoryLocator.getRelationshipFactory().byContentType(type);
    }

    @CloseDBIfOpened
    private List<Tree> getContentParents (final String inode) throws DotDataException {

        return TreeFactory.getTreesByChild(inode);
    }

    @Override
    public void relateContent(Contentlet contentlet, ContentletRelationshipRecords related, User user, boolean respectFrontendRoles)throws DotDataException, DotSecurityException, DotContentletStateException {
        if(!permissionAPI.doesUserHavePermission(contentlet, PermissionAPI.PERMISSION_EDIT, user, respectFrontendRoles)){
            throw new DotSecurityException("User: " + (user != null ? user.getUserId() : "Unknown")
                    + " cannot edit Contentlet: " + (contentlet != null ? contentlet.getInode() : "Unknown"));
        }

        //do not perform any changes on related records
        if (related.getRecords() == null){
            return;
        }

        final ContentType contentType = contentlet.getContentType();
        final List<Relationship> relationships = this.getRelationships(contentType);
        final Relationship relationship = related.getRelationship();

        if(!relationships.contains(related.getRelationship())){
            throw new DotContentletStateException(
                    "Error adding relationships in contentlet:  " + (contentlet != null ? contentlet
                            .getInode() : "Unknown"));
        }

        boolean child = !related.isHasParent();

        List<Tree> contentParents = null;
        if (child)
            contentParents = this.getContentParents(contentlet.getIdentifier());

        boolean localTransaction = false;
        final boolean isNewConnection    = !DbConnectionFactory.connectionExists();
        try{
            try {
                localTransaction = HibernateUtil.startLocalTransactionIfNeeded();
            }
            catch(Exception e){
                throw new DotDataException(e.getMessage(),e);
            }

            deleteRelatedContent(contentlet, relationship, related.isHasParent(), user,
                    respectFrontendRoles, related.getRecords());

            Tree newTree;
            Set<Tree> uniqueRelationshipSet = new HashSet<>();

            List<Contentlet> conRels = getRelatedContentFromIndex(contentlet,relationship,
                    related.isHasParent(), user,respectFrontendRoles) ;

            int treePosition = (conRels != null && conRels.size() != 0) ? conRels.size() : 1 ;
            int positionInParent = 1;

            for (Contentlet c : related.getRecords()) {
                if (child) {
                    for (Tree currentTree: contentParents) {
                        if (currentTree.getRelationType().equals(relationship.getRelationTypeValue()) && c.getIdentifier().equals(currentTree.getParent())) {
                            positionInParent = currentTree.getTreeOrder();
                        }
                    }

                    newTree = new Tree(c.getIdentifier(), contentlet.getIdentifier(), relationship.getRelationTypeValue(), positionInParent);
                } else {
                    newTree = new Tree(contentlet.getIdentifier(), c.getIdentifier(), relationship.getRelationTypeValue(), treePosition);
                }
                positionInParent=positionInParent+1;

                if( uniqueRelationshipSet.add(newTree) ) {
                    final int newTreePosition = newTree.getTreeOrder();
                    final Tree treeToUpdate = TreeFactory.getTree(newTree);
                    treeToUpdate.setTreeOrder(newTreePosition);

                    TreeFactory.saveTree(treeToUpdate != null && UtilMethods.isSet(treeToUpdate.getRelationType())?treeToUpdate:newTree);

                    treePosition++;
                }
                invalidateRelatedContentCache(c, relationship, !related.isHasParent());
            }

            //If relationship field, related content cache must be invalidated
            invalidateRelatedContentCache(contentlet, relationship, related.isHasParent());

            if(localTransaction){
                HibernateUtil.commitTransaction();
            }
        } catch(Exception exception){
            Logger.debug(this.getClass(), "Failed to relate content. : " + exception.toString(), exception);
            if(localTransaction){
                HibernateUtil.rollbackTransaction();
            }
            throw new DotDataException(exception.getMessage(), exception);
        } finally {
            if(localTransaction && isNewConnection){
                HibernateUtil.closeSessionSilently();
            }
        }
    }

    // todo: should be in a transaction.????
    @Override
    public void publish(List<Contentlet> contentlets, User user,    boolean respectFrontendRoles) throws DotSecurityException,DotDataException, DotContentletStateException {
        boolean stateError = false;
        for (Contentlet contentlet : contentlets) {
            try{
                publish(contentlet, user, respectFrontendRoles);
            }catch (DotContentletStateException e) {
                stateError = true;
            }
        }
        if(stateError){
            throw new DotContentletStateException("Unable to publish one or more contentlets because it is locked");
        }
    }

    @CloseDBIfOpened
    @Override
    public boolean isContentEqual(Contentlet contentlet1,Contentlet contentlet2, User user, boolean respectFrontendRoles)throws DotSecurityException, DotDataException {
        if(!permissionAPI.doesUserHavePermission(contentlet1, PermissionAPI.PERMISSION_READ, user, respectFrontendRoles)){
            throw new DotSecurityException("User: " + (user != null ? user.getUserId() : "Unknown")
                    + " cannot read Contentlet: " + (contentlet1 != null ? contentlet1.getInode() : "Unknown"));
        }
        if(!permissionAPI.doesUserHavePermission(contentlet2, PermissionAPI.PERMISSION_READ, user, respectFrontendRoles)){
            throw new DotSecurityException("User: " + (user != null ? user.getUserId() : "Unknown")
                    + " cannot read Contentlet: " + (contentlet2 != null ? contentlet1.getInode() : "Unknown"));
        }
        if(contentlet1.getInode().equalsIgnoreCase(contentlet2.getInode())){
            return true;
        }
        return false;
    }

    @CloseDBIfOpened
    @Override
    public List<Contentlet> getSiblings(String identifier)throws DotDataException, DotSecurityException {
        List<Contentlet> contentletList = contentFactory.getContentletsByIdentifier(identifier );

        return contentletList;
    }

    @CloseDBIfOpened
    @Override
    public Contentlet checkin(Contentlet contentlet, List<Category> cats, List<Permission> permissions, User user,
                              boolean respectFrontendRoles)
        throws IllegalArgumentException,DotDataException, DotSecurityException,DotContentletStateException {
        return checkin(contentlet, (Map<Relationship, List<Contentlet>>) null, cats, permissions, user,
            respectFrontendRoles);
    }

    @CloseDBIfOpened
    @Override
    public Contentlet checkin(Contentlet contentlet, List<Permission> permissions, User user,
                              boolean respectFrontendRoles)
        throws IllegalArgumentException,DotDataException, DotSecurityException,DotContentletStateException {
        return checkin(contentlet, (ContentletRelationships) null, null, permissions, user, respectFrontendRoles);
    }

    @CloseDBIfOpened
    @Override
    public Contentlet checkin(Contentlet contentlet,Map<Relationship, List<Contentlet>> contentRelationships,
                              List<Category> cats, User user, boolean respectFrontendRoles)
        throws IllegalArgumentException, DotDataException,DotSecurityException, DotContentletStateException {
        return checkin(contentlet, contentRelationships, cats, user, respectFrontendRoles, false);
    }

    @CloseDBIfOpened
    @Override
    public Contentlet checkin(Contentlet contentlet,Map<Relationship, List<Contentlet>> contentRelationships,User user,
                              boolean respectFrontendRoles)
        throws IllegalArgumentException, DotDataException, DotSecurityException, DotContentletStateException {
        return checkin(contentlet, contentRelationships, null, user, respectFrontendRoles);
    }

    @CloseDBIfOpened
    @Override
    public Contentlet checkin(Contentlet contentlet, User user,boolean respectFrontendRoles)
            throws IllegalArgumentException,DotDataException, DotSecurityException {
        return checkin(contentlet, (ContentletRelationships) null, null, null, user,
            respectFrontendRoles, false);
    }

    @CloseDBIfOpened
    @Override
    public Contentlet checkin(Contentlet contentlet, User user,boolean respectFrontendRoles, List<Category> cats)
        throws IllegalArgumentException, DotDataException,DotSecurityException {
        return checkin(contentlet, null, cats, user, respectFrontendRoles);
    }

    @Override
    public Contentlet checkin(Contentlet contentlet, Map<Relationship, List<Contentlet>> contentRelationships,
                              List<Category> cats , List<Permission> permissions, User user,
                              boolean respectFrontendRoles)
        throws DotDataException,DotSecurityException, DotContentletStateException, DotContentletValidationException {
        return checkin(contentlet, contentRelationships, cats, user, respectFrontendRoles, false);
    }

    /**
     *
     * @param contentlet
     * @param contentRelationships
     * @param cats
     * @param user
     * @param respectFrontendRoles
     * @param generateSystemEvent
     * @return
     * @throws DotDataException
     * @throws DotSecurityException
     * @throws DotContentletStateException
     * @throws DotContentletValidationException
     */
    @CloseDBIfOpened
    private Contentlet checkin(Contentlet contentlet, Map<Relationship, List<Contentlet>> contentRelationships,
                               List<Category> cats, User user, boolean respectFrontendRoles,
                               boolean generateSystemEvent)
            throws DotDataException, DotSecurityException, DotContentletStateException {

        ContentletRelationships relationshipsData = getContentletRelationshipsFromMap(contentlet, contentRelationships);

        return checkin(contentlet, relationshipsData, cats, user, respectFrontendRoles, true, generateSystemEvent);
    }

    @Override
    public Contentlet checkin(Contentlet contentlet, ContentletRelationships contentRelationships, List<Category> cats,
                              List<Permission> permissions, User user,boolean respectFrontendRoles)
        throws DotDataException,DotSecurityException, DotContentletStateException {
        return checkin(contentlet, contentRelationships, cats, user, respectFrontendRoles, true, false);
    }

    private ContentletRelationships getContentletRelationshipsFromMap(final Contentlet contentlet,
                                                                      final Map<Relationship, List<Contentlet>> contentRelationships) {

        return new ContentletRelationshipsTransformer(contentlet, contentRelationships).findFirst();
    }

    @CloseDBIfOpened
    @Override
    public Contentlet checkinWithoutVersioning(Contentlet contentlet, Map<Relationship, List<Contentlet>> contentRelationships, List<Category> cats ,List<Permission> permissions, User user,boolean respectFrontendRoles) throws DotDataException,DotSecurityException, DotContentletStateException, DotContentletValidationException {
        ContentletRelationships relationshipsData = getContentletRelationshipsFromMap(contentlet, contentRelationships);
        return checkin(contentlet, relationshipsData, cats , user, respectFrontendRoles, false, false);
    }

    /**
     *
     * @param contentletIn
     * @param contentRelationships
     * @param categories
     * @param user
     * @param respectFrontendRoles
     * @param createNewVersion
     * @return
     * @throws DotDataException
     * @throws DotSecurityException
     * @throws DotContentletStateException
     * @throws DotContentletValidationException
     */
    @WrapInTransaction
    private Contentlet checkin(final Contentlet contentletIn, final ContentletRelationships contentRelationships,
            final List<Category> categories, final User user, boolean respectFrontendRoles,
            final boolean createNewVersion,  final boolean generateSystemEvent) throws DotDataException, DotSecurityException {

        Contentlet contentletOut = null;
        try {

            String wfPublishDate = contentletIn.getStringProperty("wfPublishDate");
            String wfExpireDate = contentletIn.getStringProperty("wfExpireDate");

            final String contentPushPublishDateBefore = UtilMethods.isSet(wfPublishDate) ? wfPublishDate : "N/D";
            final String contentPushExpireDateBefore = UtilMethods.isSet(wfExpireDate) ? wfExpireDate : "N/D";

            ActivityLogger.logInfo(getClass(), "Saving Content",
                    "StartDate: " + contentPushPublishDateBefore + "; "
                            + "EndDate: " + contentPushExpireDateBefore + "; User:" + (user != null ? user
                            .getUserId() : "Unknown")
                            + "; ContentIdentifier: " + (contentletIn != null ? contentletIn
                            .getIdentifier() : "Unknown"), contentletIn.getHost());

            final String lockKey =
                    "ContentletIdentifier:" + (UtilMethods.isSet(contentletIn.getIdentifier()) ? contentletIn.getIdentifier() : UUIDGenerator.generateUuid());
            try {

                final Optional<Contentlet> workflowContentletOpt =
<<<<<<< HEAD
                        this.checkAndRunAsWorkflow(contentletIn, contentRelationships,
=======
                        this.validateWorkflowStateOrRunAsWorkflow(contentletIn, contentRelationships,
>>>>>>> 97c15310
                                categories, user, respectFrontendRoles, createNewVersion, generateSystemEvent);

                if (workflowContentletOpt.isPresent()) {

                    Logger.info(this, "A Workflow has been ran instead of checkin the contentlet: " +
                            workflowContentletOpt.get().getIdentifier());
                    return workflowContentletOpt.get();
                }

                contentletOut = lockManager.tryLock(lockKey,
                                () -> internalCheckin(
                                        contentletIn, contentRelationships, categories, user,
                                        respectFrontendRoles, createNewVersion
                                )
                        ); // end synchronized block
            } catch (final Throwable t) {
                 bubbleUpException(t);
            }

            wfPublishDate = contentletOut.getStringProperty("wfPublishDate");
            wfExpireDate = contentletOut.getStringProperty("wfExpireDate");

            final String contentPushPublishDateAfter = UtilMethods.isSet(wfPublishDate) ? wfPublishDate : "N/D";
            final String contentPushExpireDateAfter = UtilMethods.isSet(wfExpireDate) ? wfExpireDate : "N/D";

            ActivityLogger.logInfo(getClass(), "Content Saved",
                    "StartDate: " + contentPushPublishDateAfter + "; "
                            + "EndDate: " + contentPushExpireDateAfter + "; User:" + (user != null ? user
                            .getUserId() : "Unknown")
                            + "; ContentIdentifier: " + contentletOut.getIdentifier(),
                    contentletOut.getHost());

            // Creates the Local System event
            this.createLocalCheckinEvent (contentletOut, user, createNewVersion);

            //Create a System event for this contentlet
            if (generateSystemEvent) {
                this.pushSaveEvent(contentletOut, createNewVersion);
            }

            return contentletOut;
        } finally {
            this.cleanup(contentletOut);
        }
    }

<<<<<<< HEAD
    private Optional<Contentlet> checkAndRunPublishAsWorkflow(final Contentlet contentletIn, final User user,
                                                       final boolean respectFrontendRoles) throws DotSecurityException, DotDataException {

        // if already on workflow or has an actionid skip this method.
        if (this.disableWorkflow(contentletIn) || this.isWorkflowInProgress(contentletIn) || UtilMethods.isSet(contentletIn.getActionId())) {

            return Optional.empty();
        }

        final WorkflowAPI workflowAPI = APILocator.getWorkflowAPI();
        final Optional<WorkflowAction> workflowActionOpt =
                workflowAPI.findActionMappedBySystemActionContentlet
                        (contentletIn, WorkflowAPI.SystemAction.PUBLISH, user);

        if (workflowActionOpt.isPresent()) {

            final String title    = contentletIn.getTitle();
            final String actionId = workflowActionOpt.get().getId();

            Logger.info(this, () -> "The contentlet: " + title + " hasn't action id set"
                    + " using the default action: " + actionId);

            // if the action has a save action, we skip the current checkin
            if (workflowAPI.hasPublishActionlet(workflowActionOpt.get())) {

                Logger.info(this, () -> "The action: " + actionId + " has a publish contentlet actionlet"
                        + " so firing a workflow and skipping the current publish for the contentlet: " + title);

                return Optional.ofNullable(workflowAPI.fireContentWorkflow(contentletIn,
                        new ContentletDependencies.Builder().workflowActionId(actionId)
                                .modUser(user)
                                .respectAnonymousPermissions(respectFrontendRoles)
                                .build()
                ));
            }

            Logger.info(this, () -> "The action: " + actionId + " hasn't a publish contentlet actionlet"
                    + " so including just the action to the contentlet: " + title);

            contentletIn.setActionId(actionId);
        }

        return Optional.empty();
    }

    private Optional<Contentlet> checkAndRunAsWorkflow(final Contentlet contentletIn,      final ContentletRelationships contentRelationships,
                                                       final List<Category> categories,    final User user,
                                                       final boolean respectFrontendRoles, final boolean createNewVersion,
                                                       boolean generateSystemEvent) throws DotSecurityException, DotDataException {

        // if already on workflow or has an actionid skip this method.
        if (this.disableWorkflow(contentletIn) || this.isWorkflowInProgress(contentletIn) || UtilMethods.isSet(contentletIn.getActionId())) {
=======
    private Optional<Contentlet> validateWorkflowStateOrRunAsWorkflow(final Contentlet contentletIn, final ContentletRelationships contentRelationships,
                                                                      final List<Category> categories, final User user,
                                                                      final boolean respectFrontendRoles, final boolean createNewVersion,
                                                                      boolean generateSystemEvent) throws DotSecurityException, DotDataException {

        // if already on workflow or has an actionid skip this method.
        if (this.isDisableWorkflow(contentletIn) || this.isWorkflowInProgress(contentletIn) || UtilMethods.isSet(contentletIn.getActionId())) {
>>>>>>> 97c15310

            return Optional.empty();
        }

        final WorkflowAPI workflowAPI = APILocator.getWorkflowAPI();
        // note: by now we are just using the new system action, even if the contentlet already exists.
        // in the future if the contentlet exist, EDIT should be catch
        final Optional<WorkflowAction> workflowActionOpt =
                workflowAPI.findActionMappedBySystemActionContentlet
                        (contentletIn, UtilMethods.isSet(contentletIn.getIdentifier())?WorkflowAPI.SystemAction.NEW:WorkflowAPI.SystemAction.EDIT, user);

        if (workflowActionOpt.isPresent()) {

            final String title = contentletIn.getTitle();
            final String actionId = workflowActionOpt.get().getId();
            Logger.info(this, () -> "The contentlet: " + title + " hasn't action id set"
                    + " using the default action: " + actionId);

            // if the action has a save action, we skip the current checkin
            if (workflowAPI.hasSaveActionlet(workflowActionOpt.get())) {

                Logger.info(this, () -> "The action: " + actionId + " has a save contentlet actionlet"
                        + " so firing a workflow and skipping the current checkin for the contentlet: " + title);

                return Optional.ofNullable(workflowAPI.fireContentWorkflow(contentletIn,
                        new ContentletDependencies.Builder().workflowActionId(actionId)
                                .modUser(user).categories(categories).relationships(contentRelationships)
                                .respectAnonymousPermissions(respectFrontendRoles)
                                .generateSystemEvent(generateSystemEvent)
                                .build()
                ));
            }

            Logger.info(this, () -> "The action: " + actionId + " hasn't a save contentlet actionlet"
                    + " so including just the action to the contentlet: " + title);

            contentletIn.setActionId(actionId);
        }

        return Optional.empty();
    }

<<<<<<< HEAD
    private boolean disableWorkflow(final Contentlet contentlet) {
        return null != contentlet.getMap().get(Contentlet.DISABLE_WORKFLOW) &&
                Boolean.TRUE.equals(contentlet.getMap().get(Contentlet.DISABLE_WORKFLOW));
    }

    private boolean isWorkflowInProgress (final Contentlet contentlet) {

        return null != contentlet.getMap().get(Contentlet.WORKFLOW_IN_PROGRESS) &&
                Boolean.TRUE.equals(contentlet.getMap().get(Contentlet.WORKFLOW_IN_PROGRESS));
=======
    private boolean isDisableWorkflow(final Contentlet contentlet) {
        return contentlet.isDisableWorkflow();
    }

    private boolean isWorkflowInProgress (final Contentlet contentlet) {
        return contentlet.isWorkflowInProgress();
>>>>>>> 97c15310
    }

    private Contentlet internalCheckin(Contentlet contentlet,
            ContentletRelationships contentRelationships, List<Category> cats,
            final User user,
            final boolean respectFrontendRoles,
            boolean createNewVersion
    ) throws DotDataException, DotSecurityException {
        
        final boolean validateEmptyFile =
                contentlet.getMap().get("_validateEmptyFile_") == null;

        if(contentRelationships == null) {

            //Obtain all relationships
            contentRelationships =  getContentletRelationships(contentlet, user);

            if (contentRelationships!=null) {
                getAllRelationships(contentlet, contentRelationships);
            }
        }

        if(cats == null) {
            cats = getExistingContentCategories(contentlet);
        }
        final ContentType contentType = contentlet.getContentType();
        boolean saveWithExistingID = false;
        String existingInode = null, existingIdentifier = null;
        boolean changedURI = false;
        
        Contentlet workingContentlet = contentlet;
        try {
          
          
          // if we have incoming temp files set as binaryFields, lets populate the contentlet with them
          for ( com.dotcms.contenttype.model.field.Field field : contentType.fields(BinaryField.class) ) {
            final Object fileObject = contentlet.get(field.variable());
            if(fileObject instanceof String && tempApi.isTempResource(contentlet.getStringProperty(field.variable()))) {

              final HttpServletRequest request = HttpServletRequestThreadLocal.INSTANCE.getRequest();

              final DotTempFile tempFile = tempApi.getTempFile(request, contentlet.getStringProperty(field.variable())).get();
              contentlet.setBinary(field, tempFile.file);
            }
          }
          
          
            if (createNewVersion && contentlet != null && InodeUtils.isSet(contentlet.getInode())) {
                // maybe the user want to save new content with existing inode & identifier comming from somewhere
                // we need to check that the inode doesn't exists
                DotConnect dc=new DotConnect();
                dc.setSQL("select inode from contentlet where inode=?");
                dc.addParam(contentlet.getInode());
                if(dc.loadResults().size()>0){
                    if(contentlet.getMap().get(Contentlet.DONT_VALIDATE_ME) != null){
                        Logger.debug(this, "forcing checking with no version as the _dont_validate_me is set and inode exists");
                        createNewVersion = false;
                    }else{
                        throw new DotContentletStateException("Contentlet must not exist already");
                    }
                } else {
                    saveWithExistingID=true;
                    existingInode=contentlet.getInode();
                    contentlet.setInode(null);

                    Identifier ident=APILocator.getIdentifierAPI().find(contentlet.getIdentifier());
                    if(ident==null || !UtilMethods.isSet(ident.getId())) {
                        existingIdentifier=contentlet.getIdentifier();
                        contentlet.setIdentifier(null);
                    }
                }
            }
            if (!createNewVersion && contentlet != null && !InodeUtils.isSet(contentlet.getInode()))
                throw new DotContentletStateException("Contentlet must exist already");
            if (contentlet != null && contentlet.isArchived() && contentlet.getMap().get(Contentlet.DONT_VALIDATE_ME) == null)
                throw new DotContentletStateException("Unable to checkin an archived piece of content, please un-archive first");
            if (!permissionAPI.doesUserHavePermission(InodeUtils.isSet(contentlet.getIdentifier()) ? contentlet : contentlet.getStructure(),
                    PermissionAPI.PERMISSION_WRITE, user, respectFrontendRoles)) {
                List<Role> rolesPublish = permissionAPI.getRoles(contentlet.getStructure().getPermissionId(), PermissionAPI.PERMISSION_PUBLISH, "CMS Owner", 0, -1);
                List<Role> rolesWrite = permissionAPI.getRoles(contentlet.getStructure().getPermissionId(), PermissionAPI.PERMISSION_WRITE, "CMS Owner", 0, -1);
                Role cmsOwner = APILocator.getRoleAPI().loadCMSOwnerRole();
                boolean isCMSOwner = false;
                if (rolesPublish.size() > 0 || rolesWrite.size() > 0) {
                    for (Role role : rolesPublish) {
                        if (role.getId().equals(cmsOwner.getId())) {
                            isCMSOwner = true;
                            break;
                        }
                    }
                    if (!isCMSOwner) {
                        for (Role role : rolesWrite) {
                            if (role.getId().equals(cmsOwner.getId())) {
                                isCMSOwner = true;
                                break;
                            }
                        }
                    }
                    if (!isCMSOwner) {
                        this.throwSecurityException(contentlet, user);
                    }
                } else {

                    this.throwSecurityException(contentlet, user);
                }
            }
            if (createNewVersion && cats == null)
                throw new IllegalArgumentException(
                        "The categories cannot be null when trying to checkin. The method was called improperly");
            try {
                validateContentlet(contentlet, contentRelationships, cats);

            } catch (DotContentletValidationException ve) {
                throw ve;
            }

            if(contentlet.getMap().get(Contentlet.DONT_VALIDATE_ME) == null) {
                canLock(contentlet, user, respectFrontendRoles);
            }
            contentlet.setModUser(user.getUserId());
            // start up workflow
            WorkflowAPI wapi  = APILocator.getWorkflowAPI();
            WorkflowProcessor workflow=null;

            if(contentlet.getMap().get(Contentlet.DISABLE_WORKFLOW)==null &&
                    (null == contentlet.getMap().get(Contentlet.WORKFLOW_IN_PROGRESS) ||
                            Boolean.FALSE.equals(contentlet.getMap().get(Contentlet.WORKFLOW_IN_PROGRESS))
                    ))  {
                workflow = wapi.fireWorkflowPreCheckin(contentlet,user);
            }

            workingContentlet = contentlet;
            if(createNewVersion){
                workingContentlet = findWorkingContentlet(contentlet);
            }
            String workingContentletInode = (workingContentlet==null) ? "" : workingContentlet.getInode();

            boolean priority = contentlet.isLowIndexPriority();

            Boolean dontValidateMe = (Boolean)contentlet.getMap().get(Contentlet.DONT_VALIDATE_ME);
            Boolean disableWorkflow = (Boolean)contentlet.getMap().get(Contentlet.DISABLE_WORKFLOW);

            boolean isNewContent = false;
            if(!InodeUtils.isSet(workingContentletInode)){
                isNewContent = true;
            }

            if (contentlet.getLanguageId() == 0) {
                Language defaultLanguage = languageAPI.getDefaultLanguage();
                contentlet.setLanguageId(defaultLanguage.getId());
            }

            contentlet.setModUser(user != null ? user.getUserId() : "");

            if (contentlet.getOwner() == null || contentlet.getOwner().length() < 1) {
                contentlet.setOwner(user.getUserId());
            }

            User sysuser = APILocator.getUserAPI().getSystemUser();

            Contentlet contentletRaw = populateHost(contentlet);

            if ( contentlet.getMap().get( "_use_mod_date" ) != null ) {
                    /*
                     When a content is sent using the remote push publishing we want to respect the modification
                     dates the content already had.
                     */
                contentlet.setModDate( (Date) contentlet.getMap().get( "_use_mod_date" ) );
            } else {
                contentlet.setModDate( new Date() );
            }

            // Keep the 5 properties BEFORE store the contentlet on DB.
            final String contentPushPublishDate = contentlet.getStringProperty("wfPublishDate");
            final String contentPushPublishTime = contentlet.getStringProperty("wfPublishTime");
            final String contentPushExpireDate = contentlet.getStringProperty("wfExpireDate");
            final String contentPushExpireTime = contentlet.getStringProperty("wfExpireTime");
            final String contentPushNeverExpire = contentlet.getStringProperty("wfNeverExpire");
            final String contentWhereToSend = contentlet.getStringProperty("whereToSend");
            final String forcePush = contentlet.getStringProperty("forcePush");

                /*
                 For HTMLPages get the url of the page sent by the user, we use the Contentlet object to
                 move around that url but we DON'T want what url saved in the contentlet table, the URL
                 for HTMLPages must be retrieve it from the Identifier.
                 */
            String htmlPageURL = null;

            if ( contentlet.getStructure().getStructureType() == Structure.STRUCTURE_TYPE_HTMLPAGE ) {
                //Getting the URL saved on the contentlet form
                htmlPageURL = contentletRaw.getStringProperty( HTMLPageAssetAPI.URL_FIELD );
                //Clean-up the contentlet object, we don' want to persist this URL in the db
                removeURLFromContentlet( contentlet );

                //Verify if the template needs to be update for all versions of the content page
                updateTemplateInAllLanguageVersions(contentlet, user);
            }

            boolean structureHasAHostField = hasAHostField(contentlet.getStructureInode());

            //Preparing the tags info to be related to this contentlet
            HashMap<String, String> tagsValues = new HashMap<>();
            String tagsHost = Host.SYSTEM_HOST;


            
            

            for ( com.dotcms.contenttype.model.field.Field field : contentType.fields(TagField.class) ) {
                String value = null;
                if ( contentlet.getStringProperty(field.variable()) != null ) {
                    value = contentlet.getStringProperty(field.variable()).trim();
                }

                if ( UtilMethods.isSet(value) ) {

                    if ( structureHasAHostField || UtilMethods.isSet(contentlet.getHost())) {
                        Host host = null;
                        try {
                            host = APILocator.getHostAPI().find(contentlet.getHost(), user, true);
                        } catch ( Exception e ) {
                            Logger.error(this, "Unable to get contentlet host", e);
                        }
                        if ( (!UtilMethods.isSet(host) || !UtilMethods.isSet(host.getInode()))
                                || host.getIdentifier().equals(Host.SYSTEM_HOST) ) {
                            tagsHost = Host.SYSTEM_HOST;
                        } else {
                            tagsHost = host.getIdentifier();
                        }
                    }

                    //Add these tags to a temporal list in order to relate them later to this contentlet
                    tagsValues.put(field.variable(), value);

                    //We should not store the tags inside the field, the relation must only exist on the tag_inode table
                    contentlet.setStringProperty(field.variable(), "");
                }
            }
            

            final IndexPolicy indexPolicy             = contentlet.getIndexPolicy();
            final IndexPolicy indexPolicyDependencies = contentlet.getIndexPolicyDependencies();
            contentlet = applyNullProperties(contentlet);
            if(saveWithExistingID) {
                contentlet = contentFactory.save(contentlet, existingInode);
            } else {
                contentlet = contentFactory.save(contentlet);
            }

            contentlet.setIndexPolicy(indexPolicy);
            contentlet.setIndexPolicyDependencies(indexPolicyDependencies);


            //Relate the tags with the saved contentlet
            for ( Entry<String, String> tagEntry : tagsValues.entrySet() ) {
                //From the given CSV tags names list search for the tag objects and if does not exist create them
                List<Tag> list = tagAPI.getTagsInText(tagEntry.getValue(), tagsHost);
                for ( Tag tag : list ) {
                    //Relate the found/created tag with this contentlet
                    tagAPI.addContentletTagInode(tag, contentlet.getInode(), tagEntry.getKey());
                }
            }

            if (!InodeUtils.isSet(contentlet.getIdentifier())) {

                //Adding back temporarily the page URL to the contentlet, is needed in order to create a proper Identifier
                addURLToContentlet( contentlet, htmlPageURL );

                Treeable parent;
                if ( UtilMethods.isSet( contentletRaw.getFolder() ) && !contentletRaw.getFolder().equals( FolderAPI.SYSTEM_FOLDER ) ) {
                    parent = APILocator.getFolderAPI().find( contentletRaw.getFolder(), sysuser, false );
                } else {
                    parent = APILocator.getHostAPI().find( contentlet.getHost(), sysuser, false );
                }

                final Contentlet contPar=contentlet.getStructure().getStructureType()==Structure.STRUCTURE_TYPE_FILEASSET?contentletRaw:contentlet;
                final Identifier identifier = existingIdentifier != null ?
                        APILocator.getIdentifierAPI().createNew(contPar, parent, existingIdentifier) :
                        APILocator.getIdentifierAPI().createNew(contPar, parent);

                //Clean-up the contentlet object again..., we don' want to persist this URL in the db
                removeURLFromContentlet( contentlet );

                contentlet.setIdentifier(identifier.getId() );
                contentlet = contentFactory.save(contentlet);
                contentlet.setIndexPolicy(indexPolicy);
                contentlet.setIndexPolicyDependencies(indexPolicyDependencies);
            } else {

                Identifier identifier = APILocator.getIdentifierAPI().find(contentlet);

                String oldURI = identifier.getURI();

                // make sure the identifier is removed from cache
                // because changes here may affect URI then IdentifierCache
                // can't remove it
                CacheLocator.getIdentifierCache().removeFromCacheByVersionable(contentlet);

                identifier.setHostId(contentlet.getHost());
                if(contentlet.getStructure().getStructureType()==Structure.STRUCTURE_TYPE_FILEASSET){
                    try {
                        if(contentletRaw.getBinary(FileAssetAPI.BINARY_FIELD) == null){
                            String binaryIdentifier = contentletRaw.getIdentifier() != null ? contentletRaw.getIdentifier() : StringPool.BLANK;
                            String binarynode = contentletRaw.getInode() != null ? contentletRaw.getInode() : StringPool.BLANK;
                            throw new FileAssetValidationException("Unable to validate field: " + FileAssetAPI.BINARY_FIELD
                                    + " identifier: " + binaryIdentifier
                                    + " inode: " + binarynode);
                        } else {
                            //We no longer use the old BinaryField to recover the file name.
                            //From now on we'll recover such value from the field "fileName" presented on the screen.
                            //The physical file asset is just an internal piece that is mapped to the system asset-name.
                            //The file per-se no longer can be renamed. We can only modify the asset-name that refers to it.
                            final String assetName = String.class.cast(contentletRaw.getMap().get(FileAssetAPI.FILE_NAME_FIELD));
                            identifier.setAssetName(UtilMethods.isSet(assetName) ?
                              assetName :
                              contentletRaw.getBinary(FileAssetAPI.BINARY_FIELD).getName()
                            );
                        }
                    } catch (IOException e) {
                        Logger.error( this.getClass(), "Error handling Binary Field.", e );
                    }
                } else if ( contentlet.getStructure().getStructureType() == Structure.STRUCTURE_TYPE_HTMLPAGE ) {
                    //For HTML Pages - The asset name maps to the page URL
                    identifier.setAssetName( htmlPageURL );
                }
                if(UtilMethods.isSet(contentletRaw.getFolder()) && !contentletRaw.getFolder().equals(FolderAPI.SYSTEM_FOLDER)){
                    Folder folder = APILocator.getFolderAPI().find(contentletRaw.getFolder(), sysuser, false);
                    Identifier folderIdent = APILocator.getIdentifierAPI().find(folder);
                    identifier.setParentPath(folderIdent.getPath());
                }
                else {
                    identifier.setParentPath("/");
                }
                identifier = APILocator.getIdentifierAPI().save(identifier);

                changedURI = ! oldURI.equals(identifier.getURI());
            }

            APILocator.getVersionableAPI().setWorking(contentlet);


            if (workingContentlet == null) {
                workingContentlet = contentlet;
            }

            if (createNewVersion || (!createNewVersion && (contentRelationships != null || cats != null))) {
                contentlet.setBoolProperty(CHECKIN_IN_PROGRESS, Boolean.TRUE);
                moveContentDependencies(workingContentlet, contentlet, contentRelationships, cats, user, respectFrontendRoles);
            }

            // Refreshing permissions
            if (hasAHostField(contentlet.getStructureInode()) && !isNewContent) {
                permissionAPI.resetPermissionReferences(contentlet);
            }

            // Publish once if needed and reindex once if needed. The publish
            // method reindexes.
            contentlet.setLowIndexPriority(priority);

            //set again the don't validate me and disable workflow properties
            //if they were set
            if(dontValidateMe != null){
                contentlet.setProperty(Contentlet.DONT_VALIDATE_ME, dontValidateMe);
            }

            if(disableWorkflow != null){
                contentlet.setProperty(Contentlet.DISABLE_WORKFLOW, disableWorkflow);
            }

            // http://jira.dotmarketing.net/browse/DOTCMS-1073
            // storing binary files in file system.
            Logger.debug(this, "ContentletAPIImpl : storing binary files in file system.");


            // Binary Files
            String newInode = contentlet.getInode();
            String oldInode = workingContentlet.getInode();


            File newDir = new File(APILocator.getFileAssetAPI().getRealAssetsRootPath() + File.separator
                    + newInode.charAt(0)
                    + File.separator
                    + newInode.charAt(1) + File.separator + newInode);
            newDir.mkdirs();

            File oldDir = null;
            if(UtilMethods.isSet(oldInode)) {
                oldDir = new File(APILocator.getFileAssetAPI().getRealAssetsRootPath()
                        + File.separator + oldInode.charAt(0)
                        + File.separator + oldInode.charAt(1)
                        + File.separator + oldInode);
            }

            File tmpDir = null;
            if(UtilMethods.isSet(oldInode)) {
                tmpDir = new File(APILocator.getFileAssetAPI().getRealAssetPathTmpBinary()
                        + File.separator + oldInode.charAt(0)
                        + File.separator + oldInode.charAt(1)
                        + File.separator + oldInode);
            }

            // List of files that we need to delete after iterate over all the fields.
            Set<File> fileListToDelete = Sets.newHashSet();

            // loop over the new field values
            // if we have a new temp file or a deleted file
            // do it to the new inode directory
            for ( com.dotcms.contenttype.model.field.Field field : contentType.fields(BinaryField.class) ) {
                try {


                    final String velocityVarNm = field.variable();
                    File incomingFile = contentletRaw.getBinary(velocityVarNm);
                    if(validateEmptyFile && incomingFile!=null && incomingFile.length()==0 && !Config.getBooleanProperty("CONTENT_ALLOW_ZERO_LENGTH_FILES", false)){
                        throw new DotContentletStateException("Cannot checkin 0 length file: " + incomingFile );
                    }
                    final File binaryFieldFolder = new File(newDir.getAbsolutePath() + File.separator + velocityVarNm);

                    final File metadata=(contentType instanceof FileAssetContentType) ? 
                        APILocator.getFileAssetAPI().getContentMetadataFile(contentlet.getInode()) : null;
                    

                    // if the user has removed this  file via the ui
                    if (incomingFile == null  || incomingFile.getAbsolutePath().contains("-removed-")){
                        FileUtil.deltree(binaryFieldFolder);
                        contentlet.setBinary(velocityVarNm, null);
                        if(metadata!=null && metadata.exists())
                            metadata.delete();
                        continue;
                    }

                    // if we have an incoming file
                    else if (incomingFile.exists() ){
                        //The physical file name is preserved across versions.
                        //No need to update the name. We will only reference the file through the logical asset-name
                        final String oldFileName  = incomingFile.getName();

                        File oldFile = null;
                        if(UtilMethods.isSet(oldInode)) {
                            //get old file
                            oldFile = new File(oldDir.getAbsolutePath()  + File.separator + velocityVarNm + File.separator +  oldFileName);

                            // do we have an inline edited file, if so use that
                            File editedFile = new File(tmpDir.getAbsolutePath()  + File.separator + velocityVarNm + File.separator + WebKeys.TEMP_FILE_PREFIX + oldFileName);
                            if(editedFile.exists()){
                                incomingFile = editedFile;
                            }
                        }

                        //The file name must be preserved so it remains the same across versions.
                        File newFile = new File(newDir.getAbsolutePath()  + File.separator + velocityVarNm + File.separator +  oldFileName);
                        binaryFieldFolder.mkdirs();

                        // we move files that have been newly uploaded or edited
                        if(oldFile==null || !oldFile.equals(incomingFile)){
                            if(!createNewVersion){
                                // If we're calling a checkinWithoutVersioning method,
                                // then folder needs to be cleaned up in order to add the new file in it.
                                // Otherwise we will have the old file and incoming file at the same time
                                FileUtil.deltree(binaryFieldFolder);
                                binaryFieldFolder.mkdirs();
                            }
                            // We want to copy (not move) cause the same file could be in
                            // another field and we don't want to delete it in the first time.
                            final boolean content_version_hard_link = Config
                                    .getBooleanProperty("CONTENT_VERSION_HARD_LINK", true);
                            FileUtil.copyFile(incomingFile, newFile, content_version_hard_link, validateEmptyFile);


                            // delete old content metadata if exists
                            if(metadata!=null && metadata.exists()){
                                metadata.delete();
                            }

                        } else if (oldFile.exists()) {
                            // otherwise, we copy the files as hardlinks
                            FileUtil.copyFile(oldFile, newFile);

                            // try to get the content metadata from the old version
                            if (metadata != null) {
                                File oldMeta = APILocator.getFileAssetAPI()
                                        .getContentMetadataFile(oldInode);
                                if (oldMeta.exists() && !oldMeta.equals(metadata)) {
                                    if (metadata
                                            .exists()) {// unlikely to happend. deleting just in case
                                        metadata.delete();
                                    }
                                    metadata.getParentFile().mkdirs();
                                    FileUtil.copyFile(oldMeta, metadata);
                                }
                            }
                        }
                        contentlet.setBinary(velocityVarNm, newFile);
                    }
                } catch (FileNotFoundException e) {
                    throw new DotContentletValidationException("Error occurred while processing the file:" + e.getMessage(),e);
                } catch (IOException e) {
                    throw new DotContentletValidationException("Error occurred while processing the file:" + e.getMessage(),e);
                }
            }

            // These are the incomingFiles that were copied to a new location
            // (cause new content inode) and now we need to delete to avoid duplicates.
            for (File fileToDelete : fileListToDelete) {
                fileToDelete.delete();
            }

            // lets update identifier's syspubdate & sysexpiredate
            if ((contentlet != null) && InodeUtils.isSet(contentlet.getIdentifier())) {
                final Structure st=contentlet.getStructure();
                if(UtilMethods.isSet(st.getPublishDateVar()) || UtilMethods.isSet(st.getExpireDateVar())) {
                    Identifier ident=APILocator.getIdentifierAPI().find(contentlet);
                    boolean save=false;
                    if(UtilMethods.isSet(st.getPublishDateVar())) {
                        Date pdate=contentletRaw.getDateProperty(st.getPublishDateVar());
                        contentlet.setDateProperty(st.getPublishDateVar(), pdate);
                        if((ident.getSysPublishDate()==null && pdate!=null) || // was null and now we have a value
                                (ident.getSysPublishDate()!=null && //wasn't null and now is null or different
                                        (pdate==null || !pdate.equals(ident.getSysPublishDate())))) {
                            ident.setSysPublishDate(pdate);
                            save=true;
                        }
                    }
                    if(UtilMethods.isSet(st.getExpireDateVar())) {
                        Date edate=contentletRaw.getDateProperty(st.getExpireDateVar());
                        contentlet.setDateProperty(st.getExpireDateVar(), edate);
                        if((ident.getSysExpireDate()==null && edate!=null) || // was null and now we have a value
                                (ident.getSysExpireDate()!=null && //wasn't null and now is null or different
                                        (edate==null || !edate.equals(ident.getSysExpireDate())))) {
                            ident.setSysExpireDate(edate);
                            save=true;
                        }
                    }
                    if (!contentlet.isLive() && UtilMethods.isSet( st.getExpireDateVar() ) ) {//Verify if the structure have a Expire Date Field set
                        if(contentlet.getMap().get(Contentlet.DONT_VALIDATE_ME) == null || !(Boolean)contentlet.getMap().get(Contentlet.DONT_VALIDATE_ME)){
                            if(UtilMethods.isSet(ident.getSysExpireDate()) && ident.getSysExpireDate().before( new Date())) {
                                throw new DotContentletValidationException( "message.contentlet.expired" );
                            }
                        }
                    }
                    if(save) {

                        // publish/expire dates changed
                        APILocator.getIdentifierAPI().save(ident);

                        // we take all inodes associated with that identifier
                        // remove them from cache and then reindex them
                        final HibernateUtil hu = new HibernateUtil(ContentletVersionInfo.class);
                        hu.setQuery("from "+ContentletVersionInfo.class.getCanonicalName()+" where identifier=?");
                        hu.setParam(ident.getId());
                        final List<ContentletVersionInfo> list = hu.list();
                        final List<String> inodes = new ArrayList<>();
                        for(final ContentletVersionInfo cvi : list) {
                            inodes.add(cvi.getWorkingInode());
                            if(UtilMethods.isSet(cvi.getLiveInode()) && !cvi.getWorkingInode().equals(cvi.getLiveInode())){
                                inodes.add(cvi.getLiveInode());
                            }
                        }
                        for(final String inode : inodes) {
                            CacheLocator.getContentletCache().remove(inode);
                            final Contentlet ct = APILocator.getContentletAPI().find(inode, sysuser, false);
                            APILocator.getContentletIndexAPI().addContentToIndex(ct,false);
                        }
                    }
                }
            }

            final Structure hostStructure = CacheLocator.getContentTypeCache().getStructureByVelocityVarName("Host");
            if ((contentlet != null) && InodeUtils.isSet(contentlet.getIdentifier()) && contentlet.getStructureInode().equals(hostStructure.getInode())) {
                final HostAPI hostAPI = APILocator.getHostAPI();
                hostAPI.updateCache(new Host(contentlet));

                final ContentletCache cc = CacheLocator.getContentletCache();
                final Identifier ident=APILocator.getIdentifierAPI().find(contentlet);
                final List<Contentlet> contentlets = findAllVersions(ident, sysuser, respectFrontendRoles);
                for (final Contentlet c : contentlets) {
                    final Host h = new Host(c);
                    cc.remove(h.getHostname());
                    cc.remove(h.getIdentifier());
                }

                hostAPI.updateMenuLinks(new Host(workingContentlet), new Host(contentlet));

                //update tag references
                String oldTagStorageId = "SYSTEM_HOST";
                if(workingContentlet.getMap().get("tagStorage")!=null) {
                    oldTagStorageId = workingContentlet.getMap().get("tagStorage").toString();
                }

                String newTagStorageId = "SYSTEM_HOST";
                if(contentlet.getMap().get("tagStorage")!=null) {
                    newTagStorageId = contentlet.getMap().get("tagStorage").toString();
                }
                tagAPI.updateTagReferences(contentlet.getIdentifier(), oldTagStorageId, newTagStorageId);
            }

            final Identifier contIdent = APILocator.getIdentifierAPI().find(contentlet);
            if(contentlet.getStructure().getStructureType() == Structure.STRUCTURE_TYPE_FILEASSET){
                //Parse file META-DATA
                final File binFile =  getBinaryFile(contentlet.getInode(), FileAssetAPI.BINARY_FIELD, user);
                if(binFile != null){
                    contentlet.setProperty(FileAssetAPI.FILE_NAME_FIELD, binFile.getName());
                    if(!UtilMethods.isSet(contentlet.getStringProperty(FileAssetAPI.DESCRIPTION))){
                        String desc = UtilMethods.getFileName(binFile.getName());
                        contentlet.setProperty(FileAssetAPI.DESCRIPTION, desc);
                    }
                    final Map<String, String> metaMap = APILocator.getFileAssetAPI().getMetaDataMap(contentlet, binFile);

                    if(metaMap != null) {
                        final Gson gson = new GsonBuilder().disableHtmlEscaping().create();
                        contentlet.setProperty(FileAssetAPI.META_DATA_FIELD, gson.toJson(metaMap));
                        contentlet = contentFactory.save(contentlet);
                        contentlet.setIndexPolicy(indexPolicy);
                        contentlet.setIndexPolicyDependencies(indexPolicyDependencies);
                    }
                }

                // clear possible CSS cache
                CacheLocator.getCSSCache().remove(contIdent.getHostId(), contIdent.getURI(), true);
                CacheLocator.getCSSCache().remove(contIdent.getHostId(), contIdent.getURI(), false);
            }

            // both file & page as content might trigger a menu cache flush
            if(contentlet.getStructure().getStructureType()==Structure.STRUCTURE_TYPE_FILEASSET
                    || contentlet.getStructure().getStructureType()==Structure.STRUCTURE_TYPE_HTMLPAGE ) {
                final Host host = APILocator.getHostAPI().find(contIdent.getHostId(), APILocator.getUserAPI().getSystemUser(), false);
                final Folder folder = APILocator.getFolderAPI().findFolderByPath(contIdent.getParentPath(), host , APILocator.getUserAPI().getSystemUser(), false);

                final boolean shouldRefresh=
                        (contentlet.getStructure().getStructureType()==Structure.STRUCTURE_TYPE_FILEASSET
                                && RefreshMenus.shouldRefreshMenus(APILocator.getFileAssetAPI().fromContentlet(workingContentlet)
                                ,APILocator.getFileAssetAPI().fromContentlet(contentlet), isNewContent))
                                ||
                                (contentlet.getStructure().getStructureType()==Structure.STRUCTURE_TYPE_HTMLPAGE
                                        && RefreshMenus.shouldRefreshMenus(APILocator.getHTMLPageAssetAPI().fromContentlet(workingContentlet)
                                        ,APILocator.getHTMLPageAssetAPI().fromContentlet(contentlet), isNewContent));

                if(shouldRefresh){
                    RefreshMenus.deleteMenu(folder);
                    CacheLocator.getNavToolCache().removeNav(host.getIdentifier(), folder.getInode());
                }
            }
            boolean isLive = false;
            if (contentlet.getStructure().getStructureType() == Structure.STRUCTURE_TYPE_HTMLPAGE) {
                try {
                    isLive = contentlet.isLive();
                } catch (DotStateException e) {
                    // Cache miss, remove HTML page entry
                    CacheLocator.getIdentifierCache()
                            .removeFromCacheByIdentifier(
                                    contentlet.getIdentifier());
                }

                new PageLoader().invalidate(contentlet);

            } else {
                isLive = contentlet.isLive();
            }
            if (isLive) {
                publishAssociated(contentlet, isNewContent, createNewVersion);
            } else {
                if (!isNewContent) {
                    new ContentletLoader().invalidate(contentlet);

                }

                if (ThreadContextUtil.isReindex()) {
                    indexAPI.addContentToIndex(contentlet, false);
                }
            }

            if(contentlet != null && contentlet.isVanityUrl()){
                //remove from cache
                VanityUrlServices.getInstance().invalidateVanityUrl(contentlet);
            }

            if(contentlet != null && contentlet.isKeyValue()){
                //remove from cache
                CacheLocator.getKeyValueCache().remove(contentlet);
            }

            //If the URI changed and we're looking at FileAsset we need to evict all other language instances
            if (contentlet != null && contentlet.isFileAsset() && changedURI) {
                final Contentlet contentletRef = contentlet;
                HibernateUtil.addCommitListener(() -> {
                    cleanupCacheOnChangedURI(contentletRef);
                });
            }

            if(structureHasAHostField && changedURI) {
                final DotConnect dc = new DotConnect();
                dc.setSQL("select working_inode,live_inode from contentlet_version_info where identifier=? and lang<>?");
                dc.addParam(contentlet.getIdentifier());
                dc.addParam(contentlet.getLanguageId());
                final List<Map<String,Object>> others = dc.loadResults();
                for(final Map<String,Object> other : others) {
                    final String workingi=(String)other.get("working_inode");
                    indexAPI.addContentToIndex(find(workingi,user,false));
                    final String livei=(String)other.get("live_inode");
                    if(UtilMethods.isSet(livei) && !livei.equals(workingi)){
                        indexAPI.addContentToIndex(find(livei,user,false));
                    }
                }
            }

            // Set the properties again after the store on DB and before the fire on an Actionlet.
            contentlet.setStringProperty("wfPublishDate", contentPushPublishDate);
            contentlet.setStringProperty("wfPublishTime", contentPushPublishTime);
            contentlet.setStringProperty("wfExpireDate", contentPushExpireDate);
            contentlet.setStringProperty("wfExpireTime", contentPushExpireTime);
            contentlet.setStringProperty("wfNeverExpire", contentPushNeverExpire);
            contentlet.setStringProperty("whereToSend", contentWhereToSend);
            contentlet.setStringProperty("forcePush", forcePush);

            //wapi.
            if(workflow!=null) {
                workflow.setContentlet(contentlet);
                wapi.fireWorkflowPostCheckin(workflow);
            }

            new ContentletLoader().invalidate(contentlet);

        } catch (Exception e) {
            if(createNewVersion && workingContentlet!= null && UtilMethods.isSet(workingContentlet.getInode())){
                APILocator.getVersionableAPI().setWorking(workingContentlet);
            }
            Logger.error(this, e.getMessage(), e);

            bubbleUpException(e);
        }
        return contentlet;
    }

    /**
     * Return a ContentletRelationships with all relationships found on the contentlet map
     * @param contentlet
     * @param user
     * @return
     * @throws DotDataException
     * @throws DotSecurityException
     */
    private ContentletRelationships getContentletRelationships(final Contentlet contentlet,
            final User user)
            throws DotDataException, DotSecurityException {
        ContentletRelationships contentRelationships = null;

        //Get all relationship fields
        final List<com.dotcms.contenttype.model.field.Field> relationshipFields = contentlet
                .getContentType().fields().stream()
                .filter(field -> field instanceof RelationshipField)
                .collect(Collectors.toList());

        if (contentlet.getMap() != null) {
            //verify if the contentlet map contains related content for each relationship field
            //and add it to the ContentletRelationships to be persisted
            for (final com.dotcms.contenttype.model.field.Field field : relationshipFields) {
                if (contentlet.getMap().containsKey(field.variable())) {
                    final Relationship relationship = relationshipAPI
                            .getRelationshipFromField(field, user);
                    final boolean hasParent;
                    if (relationshipAPI.sameParentAndChild(relationship)) {
                        hasParent = relationship.getParentRelationName() == null || !relationship
                                .getParentRelationName().equals(field.variable());
                    } else {
                        hasParent = relationshipAPI
                                .isParent(relationship, contentlet.getContentType());
                    }

                    if (contentRelationships == null){
                        contentRelationships = new ContentletRelationships(contentlet);
                    }
                    final ContentletRelationshipRecords relationshipRecords = contentRelationships.new ContentletRelationshipRecords(
                            relationship, hasParent);
                    relationshipRecords.getRecords()
                            .addAll((List<Contentlet>) contentlet.get(field.variable()));

                    contentRelationships.getRelationshipsRecords().add(relationshipRecords);
                }
            }
        }
        return contentRelationships;
    }

    private void cleanupCacheOnChangedURI(final Contentlet contentlet){
        CacheLocator.getIdentifierCache().removeFromCacheByIdentifier(contentlet.getIdentifier());
        //Need both live and working contentlets for they all need to be evicted from cache.
        try {
            final Set<Contentlet> allLangContentlets = new ImmutableSet.Builder<Contentlet>()
                    .addAll(getAllLanguages(contentlet, true,
                            APILocator.systemUser(), false))
                    .addAll(getAllLanguages(contentlet, false,
                            APILocator.systemUser(), false)).build();
            final ContentletCache contentletCache = CacheLocator.getContentletCache();
            for (final Contentlet content : allLangContentlets) {
                contentletCache.remove(content);
            }

        } catch (DotDataException | DotSecurityException e) {
            Logger.error(getClass(),
                    "Unable to cleanup cache fo"
                    + "r fileAsset identifier " + contentlet
                            .getIdentifier(), e);
        }
    }

    private void cleanup(final Contentlet contentlet) {
       if(null != contentlet){
          contentlet.getMap().remove(CHECKIN_IN_PROGRESS);
          contentlet.cleanup();
        }
    }

    private void createLocalCheckinEvent(Contentlet contentlet, User user, boolean createNewVersion) throws DotHibernateException {

        HibernateUtil.addCommitListener
                (()-> this.localSystemEventsAPI.notify(new ContentletCheckinEvent(contentlet, createNewVersion, user)));
    }

    private void updateTemplateInAllLanguageVersions(final Contentlet contentlet, final User user)
            throws DotDataException, DotSecurityException{
        
        final String DO_NOT_UPDATE_TEMPLATES= "DO_NOT_UPDATE_TEMPLATES";
        
        if(contentlet.getBoolProperty(DO_NOT_UPDATE_TEMPLATES)){
            return;
        }
        if (UtilMethods.isSet(contentlet.getIdentifier())){
            final Field fieldVar = contentlet.getStructure()
                    .getFieldVar(HTMLPageAssetAPI.TEMPLATE_FIELD);
            final String identifier = contentlet.getIdentifier();
            final String newTemplate = contentlet.get(HTMLPageAssetAPI.TEMPLATE_FIELD).toString();
            final String existingTemplate = loadField(
                    findContentletByIdentifierAnyLanguage(contentlet.getIdentifier())
                            .getInode(), fieldVar).toString();
            if (!existingTemplate.equals(newTemplate)){
                List<ContentletVersionInfo> vers = APILocator.getVersionableAPI().findContentletVersionInfos(identifier);
                
                for(ContentletVersionInfo ver : vers) {
                    Contentlet c = find(ver.getWorkingInode(), user, false);
                    if(contentlet.getInode().equals(c.getInode())) {
                        continue;
                    }

                    //Create a new working version with the template when the page version is live and working
                    Contentlet newPageVersion = checkout(c.getInode(), user, false);
                    newPageVersion.setBoolProperty(DO_NOT_UPDATE_TEMPLATES, true);
                    newPageVersion.setStringProperty(HTMLPageAssetAPI.TEMPLATE_FIELD, newTemplate);
                    newPageVersion.setBoolProperty(Contentlet.DONT_VALIDATE_ME, true);
                    checkin(newPageVersion,  user, false);
                }
   


            }
        }
    }

    private void pushSaveEvent (final Contentlet eventContentlet, final boolean eventCreateNewVersion) throws DotHibernateException {

        HibernateUtil.addCommitListener(() -> this.contentletSystemEventUtil.pushSaveEvent(eventContentlet, eventCreateNewVersion), 100);
    }

    private List<Category> getExistingContentCategories(Contentlet contentlet)
        throws DotSecurityException, DotDataException {
        List<Category> cats = new ArrayList<>();
        Contentlet workingCon = findWorkingContentlet(contentlet);

        if(workingCon!=null) {
            cats = categoryAPI.getParents(workingCon, APILocator.getUserAPI().getSystemUser(), true);
        }
        return cats;
    }

    private void throwSecurityException(final Contentlet contentlet,
                                              final User user) throws DotSecurityException {

        final String userName = (user != null ? user.getUserId() : "Unknown");
        final String message  = UtilMethods.isSet(contentlet.getIdentifier())?
                "User: " + userName +" doesn't have write permissions to Contentlet: " + contentlet.getIdentifier():
                "User: " + userName +" doesn't have write permissions to create the Contentlet";

        throw new DotSecurityException(message);
    }

    // todo: should be this in a transaction???
    @Override
    public List<Contentlet> checkout(List<Contentlet> contentlets, User user,   boolean respectFrontendRoles) throws DotDataException,DotSecurityException, DotContentletStateException {
        List<Contentlet> result = new ArrayList<Contentlet>();
        for (Contentlet contentlet : contentlets) {
            result.add(checkout(contentlet.getInode(), user, respectFrontendRoles));
        }
        return result;
    }

    // todo: should be this in a transaction???
    @Override
    public List<Contentlet> checkoutWithQuery(String luceneQuery, User user,boolean respectFrontendRoles) throws DotDataException,DotSecurityException, DotContentletStateException {
        List<Contentlet> result = new ArrayList<Contentlet>();
        List<Contentlet> cons = search(luceneQuery, 0, -1, "", user, respectFrontendRoles);
        for (Contentlet contentlet : cons) {
            result.add(checkout(contentlet.getInode(), user, respectFrontendRoles));
        }
        return result;
    }

    // todo: should be this in a transaction???
    @Override
    public List<Contentlet> checkout(String luceneQuery, User user,boolean respectFrontendRoles, int offset, int limit) throws DotDataException,DotSecurityException, DotContentletStateException {
        List<Contentlet> result = new ArrayList<Contentlet>();
        List<Contentlet> cons = search(luceneQuery, limit, offset, "", user, respectFrontendRoles);
        for (Contentlet contentlet : cons) {
            result.add(checkout(contentlet.getInode(), user, respectFrontendRoles));
        }
        return result;
    }

    @WrapInTransaction
    @Override
    public Contentlet checkout(final String contentletInode, final User user, final boolean respectFrontendRoles) throws DotDataException,DotSecurityException, DotContentletStateException {
        //return new version
        final Contentlet contentlet = find(contentletInode, user, respectFrontendRoles);

        canLock(contentlet, user);
        lock(contentlet, user, respectFrontendRoles);
        final Contentlet workingContentlet = new Contentlet();
        Map<String, Object> cmap = contentlet.getMap();
        workingContentlet.setStructureInode(contentlet.getStructureInode());
        workingContentlet.setInode(contentletInode);
        copyProperties(workingContentlet, cmap);
        workingContentlet.setInode("");

        /*
        The checkin is assuming that HTMLPages are going to have an URL field as it
        is always sent from the UI, but if we checkout the content and then save (checkin) we
        fail as the checkout is not populating that field.
        We need to remember the URL field in pages is a calculated value and should not be stored.
         */
        if (workingContentlet.getContentType().baseType() == BaseContentType.HTMLPAGE
                && UtilMethods.isSet(workingContentlet.getIdentifier())) {

            final Identifier htmlPageIdentifier = APILocator.getIdentifierAPI()
                    .find(workingContentlet.getIdentifier());
            workingContentlet
                    .setStringProperty(HTMLPageAssetAPI.URL_FIELD, htmlPageIdentifier.getAssetName());
        }

        return workingContentlet;
    }

    /**
     * This method moves categories and relationships dependencies
     * @param fromContentlet
     * @param toContentlet
     * @param contentRelationships
     * @param categories
     * @param user
     * @param respect
     * @throws DotDataException
     * @throws DotSecurityException
     */
    private void moveContentDependencies(final Contentlet fromContentlet, final Contentlet toContentlet, ContentletRelationships contentRelationships, List<Category> categories, final User user, final boolean respect) throws DotDataException, DotSecurityException{

        //Handles Categories
        moveContentCategories(fromContentlet, toContentlet, categories, user, respect);

        //Handle Relationships
        moveContentRelationships(fromContentlet, toContentlet, contentRelationships, user);
    }

    /**
     *
     * @param fromContentlet
     * @param toContentlet
     * @param contentRelationships
     * @param user
     * @throws DotDataException
     * @throws DotSecurityException
     */
    private void moveContentRelationships(final Contentlet fromContentlet, final Contentlet toContentlet,
            ContentletRelationships contentRelationships, final User user)
            throws DotDataException, DotSecurityException {

        if (contentRelationships == null) {
            return;
        }

        final ContentType contentType = fromContentlet.getContentType();
        final RelationshipAPI relationshipAPI = APILocator.getRelationshipAPI();
        if (contentRelationships.getRelationshipsRecords().isEmpty()) {
            getWipeOutRelationships(contentRelationships, contentType, relationshipAPI);
        } else {
            //keep relationships as they are, but add related content limited by permissions
            addRestrictedContentForLimitedUser(fromContentlet, contentRelationships, user,
                    contentType,
                    relationshipAPI);
        }

        for (final ContentletRelationshipRecords cr : contentRelationships.getRelationshipsRecords()) {
            relateContent(toContentlet, cr, APILocator.getUserAPI().getSystemUser(), true);
        }
    }

    /**
     * This method keeps relationships as they are but also includes restricted content to the list to avoid deleting it
     * @param fromContentlet
     * @param contentRelationships
     * @param user
     * @param contentType
     * @param relationshipAPI
     * @throws DotDataException
     * @throws DotSecurityException
     */
    private void addRestrictedContentForLimitedUser(final Contentlet fromContentlet,
            final ContentletRelationships contentRelationships, final User user, final ContentType contentType,
            final RelationshipAPI relationshipAPI) throws DotDataException, DotSecurityException {
        for (ContentletRelationshipRecords contentletRelationshipRecords : contentRelationships
                .getRelationshipsRecords()) {
            if (contentletRelationshipRecords.getRecords() != null) {
                final Relationship relationship = contentletRelationshipRecords
                        .getRelationship();
                final UserAPI userAPI = APILocator.getUserAPI();
                if (relationshipAPI.sameParentAndChild(relationship)) {
                    //from parent
                    addContentLimitedByPermissions(user, contentletRelationshipRecords,
                            getRelatedContentFromIndex(
                                    fromContentlet, relationship, true, userAPI.getSystemUser(),
                                    true));

                    //from child
                    addContentLimitedByPermissions(user, contentletRelationshipRecords,
                            getRelatedContentFromIndex(
                                    fromContentlet, relationship, false,
                                    userAPI.getSystemUser(),
                                    true));

                } else {
                    addContentLimitedByPermissions(user, contentletRelationshipRecords,
                            getRelatedContentFromIndex(
                                    fromContentlet, relationship,
                                    relationshipAPI.isParent(relationship, contentType),
                                    userAPI.getSystemUser(),
                                    true));
                }
            }
        }
    }

    /**
     * This method creates a list of all relationships that will be wiped out
     * @param contentRelationships
     * @param contentType
     * @param relationshipAPI
     */
    private void getWipeOutRelationships(final ContentletRelationships contentRelationships,
            final ContentType contentType, final RelationshipAPI relationshipAPI) {
        //wipe out all relationships
        final List<Relationship> relationships = FactoryLocator.getRelationshipFactory()
                .byContentType(contentType);
        relationships.forEach(relationship -> {
            //add empty list to each relationship
            if (relationshipAPI.sameParentAndChild(relationship)) {
                //add empty list as parent
                contentRelationships.getRelationshipsRecords()
                        .add(contentRelationships.new ContentletRelationshipRecords(
                                relationship, true));
                //add empty list as child
                contentRelationships.getRelationshipsRecords()
                        .add(contentRelationships.new ContentletRelationshipRecords(
                                relationship, false));
            } else {
                contentRelationships.getRelationshipsRecords()
                        .add(contentRelationships.new ContentletRelationshipRecords(
                                relationship,
                                relationshipAPI.isParent(relationship, contentType)));
            }
        });
    }

    /**
     * This method adds restricted content to the list of related content to be updated
     * @param user
     * @param contentletRelationshipRecords
     * @param relatedContentlets
     */
    private void addContentLimitedByPermissions(User user,
            ContentletRelationshipRecords contentletRelationshipRecords,
            List<Contentlet> relatedContentlets) {

        //consider immutable collections
        contentletRelationshipRecords.setRecords(new ArrayList<>(contentletRelationshipRecords.getRecords()));
        contentletRelationshipRecords.getRecords()
                .addAll(relatedContentlets.stream()
                        .filter(contentlet -> {
                            try {
                                return !permissionAPI
                                        .doesUserHavePermission(contentlet,
                                                PermissionAPI.PERMISSION_READ, user,
                                                false);
                            } catch (DotDataException e) {
                               return false;
                            }
                        }).collect(Collectors.toList()));
    }

    /**
     *
     * @param fromContentlet
     * @param toContentlet
     * @param categories
     * @param user
     * @param respect
     * @throws DotDataException
     * @throws DotSecurityException
     */
    private void moveContentCategories(final Contentlet fromContentlet, final Contentlet toContentlet,
            List<Category> categories, final User user, final boolean respect)
            throws DotDataException, DotSecurityException {
        final List<Category> categoriesUserCannotRemove = new ArrayList<>();
        if(categories == null){
            categories = new ArrayList<>();
        }
        //Find categories which the user can't use.  A user cannot remove a category they cannot use
        final List<Category> cats = categoryAPI.getParents(fromContentlet, APILocator.getUserAPI().getSystemUser(), true);
        for (final Category category : cats) {
            if(!categoryAPI.canUseCategory(category, user, false)){
                if(!categories.contains(category)){
                    categoriesUserCannotRemove.add(category);
                }
            }
        }

        categories = permissionAPI.filterCollection(categories, PermissionAPI.PERMISSION_USE, respect, user);
        categories.addAll(categoriesUserCannotRemove);

        categoryAPI.setParents(toContentlet, categories, user, respect);
    }

    @CloseDBIfOpened
    @Override
    public void restoreVersion(Contentlet contentlet, User user,boolean respectFrontendRoles) throws DotSecurityException, DotContentletStateException, DotDataException {
        if(contentlet.getInode().equals(""))
            throw new DotContentletStateException(CAN_T_CHANGE_STATE_OF_CHECKED_OUT_CONTENT);
        if(!permissionAPI.doesUserHavePermission(contentlet, PermissionAPI.PERMISSION_EDIT, user, respectFrontendRoles)){
            throw new DotSecurityException("User: " + (user != null ? user.getUserId() : "Unknown")
                    + " cannot edit Contentlet: " + (contentlet != null ? contentlet.getIdentifier() : "Unknown"));
        }
        if(contentlet == null){
            throw new DotContentletStateException("The contentlet was null");
        }
        canLock(contentlet, user);
        Contentlet currentWorkingCon = findContentletByIdentifier(contentlet.getIdentifier(), false, contentlet.getLanguageId(), user, respectFrontendRoles);
        APILocator.getVersionableAPI().setWorking(contentlet);
        // Updating lucene index
        new ContentletLoader().invalidate(contentlet);
        // Updating lucene index
        indexAPI.addContentToIndex(currentWorkingCon);
        indexAPI.addContentToIndex(contentlet);
    }

    @CloseDBIfOpened
    @Override
    public List<Contentlet> findAllUserVersions(Identifier identifier,User user, boolean respectFrontendRoles) throws DotSecurityException, DotDataException, DotStateException {
        List<Contentlet> contentlets = contentFactory.findAllUserVersions(identifier);
        if(contentlets.isEmpty())
            return new ArrayList<Contentlet>();
        if(!permissionAPI.doesUserHavePermission(contentlets.get(0), PermissionAPI.PERMISSION_READ, user, respectFrontendRoles)){
            throw new DotSecurityException("User: " + (user != null ? user.getUserId() : "Unknown")
                    + " cannot read Contentlet: "+ (identifier != null ? identifier.getId() : "Unknown")
                    + ".So Unable to View Versions");
        }
        return contentlets;
    }

    @CloseDBIfOpened
    @Override
    public List<Contentlet> findAllVersions(Identifier identifier, User user, boolean respectFrontendRoles) throws DotSecurityException,DotDataException, DotStateException {
        return findAllVersions(identifier, true, user, respectFrontendRoles);
    }

    @CloseDBIfOpened
    @Override
    public List<Contentlet> findAllVersions(Identifier identifier, boolean bringOldVersions, User user, boolean respectFrontendRoles) throws DotSecurityException,DotDataException, DotStateException {
        List<Contentlet> contentlets = contentFactory.findAllVersions(identifier, bringOldVersions);
        if(contentlets.isEmpty())
            return new ArrayList<Contentlet>();
        if(!permissionAPI.doesUserHavePermission(contentlets.get(0), PermissionAPI.PERMISSION_READ, user, respectFrontendRoles)){
            throw new DotSecurityException("User: " + (identifier != null ? identifier.getId() : "Unknown")
                    + " cannot read Contentlet So Unable to View Versions");
        }
        return contentlets;
    }

    @CloseDBIfOpened
    @Override
    public String getName(Contentlet contentlet, User user, boolean respectFrontendRoles) throws DotSecurityException,DotContentletStateException, DotDataException {

        Preconditions.checkNotNull(contentlet, "The contentlet is null");

        if(!permissionAPI.doesUserHavePermission(contentlet, PermissionAPI.PERMISSION_READ, user, respectFrontendRoles)){
            Logger.error(this.getClass(),"User: " + (user != null ? user.getUserId() : "Unknown")
                    + " cannot read Contentlet: " + contentlet.getIdentifier());
            throw new DotSecurityException("User: " + (user != null ? user.getUserId() : "Unknown")
                    + " cannot read Contentlet: " + contentlet.getIdentifier());
        }

        if (UtilMethods.isSet(contentlet.getIdentifier()) && contentlet.isFileAsset()) {
           try {
               final String assetName = APILocator.getIdentifierAPI().find(contentlet.getIdentifier()).getAssetName();
               contentlet.setStringProperty(Contentlet.DOT_NAME_KEY, assetName);
           }catch (Exception e){
               Logger.warn(this.getClass(), "Unable to get assetName for contentlet with identifier: " + contentlet.getIdentifier(), e);
           }
        }

        String returnValue = (String) contentlet.getMap().get(Contentlet.DOT_NAME_KEY);
        if(UtilMethods.isSet(returnValue)){
            return returnValue;
        }


        List<Field> fields = FieldsCache.getFieldsByStructureInode(contentlet.getStructureInode());

        for (Field fld : fields) {

            try{

                if(fld.isListed() && contentlet.getMap().get(fld.getVelocityVarName())!=null){
                    returnValue = contentlet.getMap().get(fld.getVelocityVarName()).toString();
                    returnValue = returnValue.length() > 250 ? returnValue.substring(0,250) : returnValue;
                    if(UtilMethods.isSet(returnValue)){
                        contentlet.setStringProperty(Contentlet.DOT_NAME_KEY, returnValue);
                        return returnValue;
                    }
                }
            }
            catch(Exception e){
                Logger.warn(this.getClass(), "unable to get field value " + fld.getVelocityVarName() + " " + e, e);
            }
        }
        contentlet.setStringProperty("__NAME__", contentlet.getIdentifier());
        return contentlet.getIdentifier();
    }

    /**
     * This is the original method that copy the properties of one contentlet to another, this is tge original firm and call the overloaded firm with checkIsUnique false
     */
    @Override
    public void copyProperties(Contentlet contentlet,Map<String, Object> properties) throws DotContentletStateException,DotSecurityException {
        boolean checkIsUnique = false;
        copyProperties(contentlet,properties, checkIsUnique);
    }

    /**
     * This is the new method of the copyProperties that copy one contentlet to another, the checkIsUnique should be by default false, it check if a String value is
     * unique and add a (Copy) string to the end of the field value, this method is called several times, so is important to call it with checkIsUnique false all the times
     * @param contentlet the new contentlet to the filled
     * @param properties the map with the fields and values of the old contentlet
     * @param checkIsUnique the variable that establish if the unique string values should be modified or not
     * @throws DotContentletStateException
     * @throws DotSecurityException
     */
    @CloseDBIfOpened
    public void copyProperties(final Contentlet contentlet, final Map<String, Object> properties, boolean checkIsUnique) throws DotContentletStateException,DotSecurityException {
        if(!InodeUtils.isSet(contentlet.getStructureInode())){
            Logger.warn(this,"Cannot copy properties to contentlet where structure inode < 1 : You must set the structure's inode");
            return;
        }
        List<Field> fields = FieldsCache.getFieldsByStructureInode(contentlet.getStructureInode());
        List<String> fieldNames = new ArrayList<String>();
        Map<String, Field> velFieldmap = new HashMap<String, Field>();

        for (Field field : fields) {
            if(!field.getFieldType().equals(Field.FieldType.LINE_DIVIDER.toString()) && !field.getFieldType().equals(Field.FieldType.TAB_DIVIDER.toString())){
                fieldNames.add(field.getFieldName());
                velFieldmap.put(field.getVelocityVarName(),field);
            }
        }
        for (final Map.Entry<String, Object> property : properties.entrySet()) {

            if(fieldNames.contains(property.getKey())) {

                Logger.debug(this, "The map found a field not within the contentlet's structure");
            }

            if(property.getValue() == null) {
                continue;
            }

            if((!property.getKey().equals("recurrence")) &&
                    !(
                         property.getValue() instanceof Set   || property.getValue() instanceof Map        || property.getValue() instanceof String || property.getValue() instanceof Boolean || property.getValue() instanceof File ||
                         property.getValue() instanceof Float || property.getValue() instanceof Integer    || property.getValue() instanceof Date   || property.getValue() instanceof Long    ||
                         property.getValue() instanceof List  || property.getValue() instanceof BigDecimal || property.getValue() instanceof Short  || property.getValue() instanceof Double
                    )
            ){
                throw new DotContentletStateException("The map contains an invalid value: " + property.getValue().getClass());
            }
        }


        for (Map.Entry<String, Object> property : properties.entrySet()) {
            String conVariable = property.getKey();
            Object value = property.getValue();
            try{
                if(conVariable.equals(Contentlet.NULL_PROPERTIES)) {
                    continue;
                }
                if(conVariable.equals(Contentlet.INODE_KEY)){
                    contentlet.setInode((String)value);
                }else if(conVariable.equals(Contentlet.LANGUAGEID_KEY)){
                    contentlet.setLanguageId((Long)value);
                }else if(conVariable.equals(Contentlet.STRUCTURE_INODE_KEY)){
                    contentlet.setStructureInode((String)value);
                }else if(conVariable.equals(Contentlet.LAST_REVIEW_KEY)){
                    contentlet.setLastReview((Date)value);
                }else if(conVariable.equals(Contentlet.NEXT_REVIEW_KEY)){
                    contentlet.setNextReview((Date)value);
                }else if(conVariable.equals(Contentlet.REVIEW_INTERNAL_KEY)){
                    contentlet.setReviewInterval((String)value);
                }else if(conVariable.equals(Contentlet.DISABLED_WYSIWYG_KEY)){
                    contentlet.setDisabledWysiwyg((List<String>)value);
                }else if(conVariable.equals(Contentlet.MOD_DATE_KEY)){
                    contentlet.setModDate((Date)value);
                }else if(conVariable.equals(Contentlet.MOD_USER_KEY)){
                    contentlet.setModUser((String)value);
                }else if(conVariable.equals(Contentlet.OWNER_KEY)){
                    contentlet.setOwner((String)value);
                }else if(conVariable.equals(Contentlet.IDENTIFIER_KEY)){
                    contentlet.setIdentifier((String)value);
                }else if(conVariable.equals(Contentlet.SORT_ORDER_KEY)){
                    contentlet.setSortOrder((Long)value);
                }else if(conVariable.equals(Contentlet.HOST_KEY)){
                    contentlet.setHost((String)value);
                }else if(conVariable.equals(Contentlet.FOLDER_KEY)){
                    contentlet.setFolder((String)value);
                }else if(isSetPropertyVariable(conVariable)){
                    contentlet.setProperty(conVariable, value);
                } else if(velFieldmap.get(conVariable) != null){
                    Field field = velFieldmap.get(conVariable);
                    if(isFieldTypeString(field))
                    {
                        if(checkIsUnique && field.isUnique())
                        {
                            value = value +
                                new StringBuilder(" (COPY_")
                                        .append(System.currentTimeMillis()).append(')').toString();
                        }
                        contentlet.setStringProperty(conVariable, value != null ? (String)value : null);
                    }else if(isFieldTypeBoolean(field)){
                        contentlet.setBoolProperty(conVariable, value != null ? (Boolean)value : null);
                    }else if(isFieldTypeFloat(field)){
                        contentlet.setFloatProperty(conVariable, value != null ? (Float)value : null);
                    }else if(isFieldTypeDate(field)){
                        contentlet.setDateProperty(conVariable,value != null ? (Date)value : null);
                    }else if(isFieldTypeLong(field)){
                        contentlet.setLongProperty(conVariable,value != null ? ((Number)value).longValue(): null);
                    }else if(isFieldTypeBinary(field)){
                        contentlet.setBinary(conVariable,(java.io.File)value);
                    } else {
                        contentlet.setProperty(conVariable, value);
                    }
                }else{
                    Logger.debug(this,"Value " + value + " in map cannot be set to contentlet");
                }
            }catch (ClassCastException cce) {
                Logger.error(this,"Value in map cannot be set to contentlet", cce);
            } catch (IOException ioe) {
                Logger.error(this,"IO Error in copying Binary File object ", ioe);
            }

        }

         //if we have a nullProperties variable, it needs to be the last one set
        if(UtilMethods.isSet(properties.get(Contentlet.NULL_PROPERTIES))) {
            contentlet.setProperty(Contentlet.NULL_PROPERTIES,
                    properties.get(Contentlet.NULL_PROPERTIES));
        }

        // workflow
        copyWorkflowProperties(contentlet, properties);
    }

    private boolean isSetPropertyVariable(String conVariable) {
        return conVariable.equals(Contentlet.NULL_PROPERTIES)
            || conVariable.equals(NEVER_EXPIRE)
            || conVariable.equals(Contentlet.CONTENT_TYPE_KEY)
            || conVariable.equals(Contentlet.BASE_TYPE_KEY)
            || conVariable.equals(Contentlet.LIVE_KEY)
            || conVariable.equals(Contentlet.WORKING_KEY)
            || conVariable.equals(Contentlet.LOCKED_KEY)
            || conVariable.equals(Contentlet.ARCHIVED_KEY)
            || conVariable.equals(ESMappingConstants.URL_MAP);
    }

    private void copyWorkflowProperties(Contentlet contentlet, Map<String, Object> properties) {
        contentlet.setActionId(
                (String) properties.get(Contentlet.WORKFLOW_ACTION_KEY));
        contentlet.setStringProperty(Contentlet.WORKFLOW_COMMENTS_KEY,
                (String) properties.get(Contentlet.WORKFLOW_COMMENTS_KEY));
        contentlet.setStringProperty(Contentlet.WORKFLOW_ASSIGN_KEY,
                (String) properties.get(Contentlet.WORKFLOW_ASSIGN_KEY));

        contentlet.setStringProperty(Contentlet.WORKFLOW_PUBLISH_DATE,
                (String) properties.get(Contentlet.WORKFLOW_PUBLISH_DATE));
        contentlet.setStringProperty(Contentlet.WORKFLOW_PUBLISH_TIME,
                (String) properties.get(Contentlet.WORKFLOW_PUBLISH_TIME));
        contentlet.setStringProperty(Contentlet.WORKFLOW_EXPIRE_DATE,
                (String) properties.get(Contentlet.WORKFLOW_EXPIRE_DATE));
        contentlet.setStringProperty(Contentlet.WORKFLOW_EXPIRE_TIME,
                (String) properties.get(Contentlet.WORKFLOW_EXPIRE_TIME));
        contentlet.setStringProperty(Contentlet.WORKFLOW_NEVER_EXPIRE,
                (String) properties.get(Contentlet.WORKFLOW_NEVER_EXPIRE));
    }

    @Override
    public List<Contentlet> find(Category category, long languageId,boolean live,String orderBy,User user, boolean respectFrontendRoles) throws DotDataException,DotContentletStateException, DotSecurityException {
        List<Category> cats  = new ArrayList<Category>();
        return find(cats,languageId, live, orderBy, user, respectFrontendRoles);
    }

    @Override
    public List<Contentlet> find(List<Category> categories,long languageId, boolean live, String orderBy, User user, boolean respectFrontendRoles)  throws DotDataException, DotContentletStateException,DotSecurityException {
        if(categories == null || categories.size() < 1)
            return new ArrayList<Contentlet>();
        StringBuffer buffy = new StringBuffer();
        buffy.append("+type:content +deleted:false");
        if(live)
            buffy.append(" +live:true");
        else
            buffy.append(" +working:true");
        if(languageId > 0)
            buffy.append(" +languageId:" + languageId);
        for (Category category : categories) {
            buffy.append(" +c" + category.getInode() + "c:on");
        }
        try {
            return search(buffy.toString(), 0, -1, orderBy, user, respectFrontendRoles);
        } catch (Exception pe) {
            Logger.error(this,"Unable to search for contentlets" ,pe);
            throw new DotContentletStateException("Unable to search for contentlets", pe);
        }
    }

    @Override
    public void setContentletProperty(Contentlet contentlet,Field field, Object value)throws DotContentletStateException {
        String[] dateFormats = new String[] { "yyyy-MM-dd HH:mm:ss", "yyyy-MM-dd HH:mm", "d-MMM-yy", "MMM-yy", "MMMM-yy", "d-MMM", "dd-MMM-yyyy", "MM/dd/yyyy hh:mm:ss aa", "MM/dd/yyyy hh:mm aa", "MM/dd/yy HH:mm:ss", "MM/dd/yy HH:mm:ss", "MM/dd/yy HH:mm", "MM/dd/yy hh:mm:ss aa", "MM/dd/yy hh:mm:ss",
                "MM/dd/yyyy HH:mm:ss", "MM/dd/yyyy HH:mm", "MMMM dd, yyyy", "M/d/y", "M/d", "EEEE, MMMM dd, yyyy", "MM/dd/yyyy",
                "hh:mm:ss aa", "hh:mm aa", "HH:mm:ss", "HH:mm", "yyyy-MM-dd"};
        if(contentlet == null){
            throw new DotContentletValidationException("The contentlet must not be null");
        }
        String contentTypeInode = contentlet.getContentTypeId();
        if(!InodeUtils.isSet(contentTypeInode)){
            throw new DotContentletValidationException("The contentlet's Content Type Inode must be set");
        }

        if(value == null || !UtilMethods.isSet(value.toString())) {
            contentlet.setProperty(field.getVelocityVarName(), null);
            return;
        }

        if(field.getFieldType().equals(Field.FieldType.CATEGORY.toString()) || field.getFieldType().equals(Field.FieldType.CATEGORIES_TAB.toString())){

        }else if(fieldAPI.isElementConstant(field)){
            Logger.debug(this, "Cannot set contentlet field value on field type constant. Value is saved to the field not the contentlet");
        }else if(field.getFieldContentlet().startsWith("text")){
            try{
                contentlet.setStringProperty(field.getVelocityVarName(), (String)value);
            }catch (Exception e) {
                contentlet.setStringProperty(field.getVelocityVarName(),value.toString());
            }
        }else if(field.getFieldContentlet().startsWith("long_text")){
            try{
                contentlet.setStringProperty(field.getVelocityVarName(), (String)value);
            }catch (Exception e) {
                contentlet.setStringProperty(field.getVelocityVarName(),value.toString());
            }
        }else if(field.getFieldContentlet().startsWith("date")){
            if(value instanceof Date){
                contentlet.setDateProperty(field.getVelocityVarName(), (Date)value);
            }else if(value instanceof String){
                if(((String) value).trim().length()>0) {
                    try {
                        contentlet.setDateProperty(field.getVelocityVarName(),
                                DateUtil.convertDate((String)value, dateFormats));
                    }catch (Exception e) {
                        throw new DotContentletStateException("Unable to convert string to date " + value);
                    }
                }
                else {
                    contentlet.setDateProperty(field.getVelocityVarName(), null);
                }
            }else if(field.isRequired() && value==null){
                throw new DotContentletStateException("Date fields must either be of type String or Date");
            }
        }else if(field.getFieldContentlet().startsWith("bool")){
            if(value instanceof Boolean){
                contentlet.setBoolProperty(field.getVelocityVarName(), (Boolean)value);
            }else if(value instanceof String){
                try{
                    String auxValue = (String) value;
                    Boolean auxBoolean = (auxValue.equalsIgnoreCase("1") || auxValue.equalsIgnoreCase("true") || auxValue.equalsIgnoreCase("t")) ? Boolean.TRUE : Boolean.FALSE;
                    contentlet.setBoolProperty(field.getVelocityVarName(), auxBoolean);
                }catch (Exception e) {
                    throw new DotContentletStateException("Unable to set string value as a Boolean");
                }
            }else{
                throw new DotContentletStateException("Boolean fields must either be of type String or Boolean");
            }
        }else if(field.getFieldContentlet().startsWith("float")){
            if(value instanceof Number){
                contentlet.setFloatProperty(field.getVelocityVarName(),((Number)value).floatValue());
            }else if(value instanceof String){
                try{
                    contentlet.setFloatProperty(field.getVelocityVarName(),new Float((String)value));
                }catch (Exception e) {
                    if(value != null && value.toString().length() != 0){
                        contentlet.getMap().put(field.getVelocityVarName(),(String)value);
                    }
                    throw new DotContentletStateException("Unable to set string value as a Float");
                }
            }
        }else if(field.getFieldContentlet().startsWith("integer")){
            if(value instanceof Number){
                contentlet.setLongProperty(field.getVelocityVarName(),((Number)value).longValue());
            }else if(value instanceof String){
                try{
                    contentlet.setLongProperty(field.getVelocityVarName(),new Long((String)value));
                }catch (Exception e) {
                    //If we throw this exception here.. the contentlet will never get to the validateContentlet Method
                    throw new DotContentletStateException("Unable to set string value as a Long");
                }
            }
            // setBinary
        }else if(Field.FieldType.BINARY.toString().equals(field.getFieldType())){
            try{

           
                // only if the value is a file or a tempFile
                if(value.getClass()==File.class){
                    contentlet.setBinary(field.getVelocityVarName(), (java.io.File) value);
                }
                // if this value is a String and a temp resource, use it to populate the 
                // binary field
                else if(value instanceof String && tempApi.isTempResource((String) value)) {
                  final HttpServletRequest request = HttpServletRequestThreadLocal.INSTANCE.getRequest();
                  // we use the session to verify access to the temp resource
                  final DotTempFile tempFile = tempApi.getTempFile(request, (String) value).get();
                  contentlet.setBinary(field.getVelocityVarName(), tempFile.file);

                }
            }catch (Exception e) {
                throw new DotContentletStateException("Unable to set binary file Object",e);
            }
        }else if(field.getFieldContentlet().startsWith("system_field")){
            if(value.getClass()==java.lang.String.class){
                try{
                    contentlet.setStringProperty(field.getVelocityVarName(), (String)value);
                }catch (Exception e) {
                    contentlet.setStringProperty(field.getVelocityVarName(),value.toString());
                }
            }
        }else{
            throw new DotContentletStateException("Unable to set value : Unknown field type");
        }
    }

    private static final String[] SPECIAL_CHARS = new String[] { "+", "-", "&&", "||", "!", "(", ")", "{", "}", "[",
            "]", "^", "\"", "?", ":", "\\" };

    /**
     *
     * @param text
     * @return
     */
    private static String escape(String text) {
        for (int i = SPECIAL_CHARS.length - 1; i >= 0; i--) {
            text = StringUtils.replace(text, SPECIAL_CHARS[i], "\\" + SPECIAL_CHARS[i]);
        }

        return text;
    }

    /**
     * This method takes the incoming contentlet and determines if the new fileName we're receiving
     * is the same already stored on the identifier.fileAsset
     * This So we enforce validation only of new incoming files
     * @param contentletIn
     * @return
     * @throws DotDataException
     * @throws DotSecurityException
     * @throws IOException
     */
    private boolean hasNewIncomingFile(final Contentlet contentletIn) throws DotContentletStateException{
        if(!contentletIn.isFileAsset()){
           throw new IllegalArgumentException("Contentlet isn't a subtype of FileAsset");
        }
        try {
            final String identifierStr = contentletIn.getIdentifier();
            if(!UtilMethods.isSet(identifierStr)){
                // if no identifier is set, we're dealing with a brand new contentlet then we enforce validation
                return true;
            }

            final Identifier identifier = APILocator.getIdentifierAPI().find(identifierStr);
            final File incomingFile = contentletIn.getBinary(FileAssetAPI.BINARY_FIELD);
            String incomingFileName = null != incomingFile ? incomingFile.getName() : StringPool.BLANK;
            if(UtilMethods.isSet(contentletIn.getStringProperty(FileAssetAPI.FILE_NAME_FIELD))){
                incomingFileName = contentletIn.getStringProperty(FileAssetAPI.FILE_NAME_FIELD);
            }
            return !incomingFileName.equals(identifier.getAssetName());
        } catch (Exception e) {
            throw new DotContentletStateException("Exception trying to determine if there's a new incoming file.",e);
        }
    }

    @CloseDBIfOpened
    @Override
    public void validateContentlet(final Contentlet contentlet, final List<Category> cats)throws DotContentletValidationException {
        if(null == contentlet){
            throw new DotContentletValidationException("The contentlet must not be null.");
        }
        final String contentTypeId = contentlet.getContentTypeId();
        final String contentIdentifier = (UtilMethods.isSet(contentlet.getIdentifier()) ? contentlet.getIdentifier()
                : "Unknown/New");
        if(!InodeUtils.isSet(contentTypeId)){
            throw new DotContentletValidationException("Contentlet [" + contentIdentifier + "] is not associated to " +
                    "any Content Type.");
        }
        final ContentType contentType = Sneaky.sneak(() -> APILocator.getContentTypeAPI(APILocator.systemUser()).find
                (contentTypeId));
        if (BaseContentType.FILEASSET.getType() == contentType.baseType().getType()) {
            if(contentlet.getHost()!=null && contentlet.getHost().equals(Host.SYSTEM_HOST) && (!UtilMethods.isSet(contentlet.getFolder()) || contentlet.getFolder().equals(FolderAPI.SYSTEM_FOLDER))){
                final DotContentletValidationException cve = new FileAssetValidationException("message.contentlet.fileasset.invalid.hostfolder");
                Logger.warn(this, "File Asset [" + contentIdentifier + "] cannot be created directly under System " +
                        "Host");
                cve.addBadTypeField(new LegacyFieldTransformer(contentType.fieldMap().get(FileAssetAPI
                        .HOST_FOLDER_FIELD)).asOldField());
                throw cve;
            }

            //Enforce validation only if the file name isn't the same we've already got
            if(hasNewIncomingFile(contentlet)){
                boolean fileNameExists = false;
                try {
                    final Host site = APILocator.getHostAPI ().find(contentlet.getHost(), APILocator.getUserAPI().getSystemUser(), false);
                    final Folder folder = UtilMethods.isSet(contentlet.getFolder())?
                            APILocator.getFolderAPI().find(contentlet.getFolder(), APILocator.getUserAPI().getSystemUser(), false):
                            APILocator.getFolderAPI().findSystemFolder();

                    String fileName = contentlet.getBinary(FileAssetAPI.BINARY_FIELD) != null ? contentlet.getBinary(FileAssetAPI.BINARY_FIELD).getName() : StringPool.BLANK;
                    if(UtilMethods.isSet(contentlet.getStringProperty("fileName"))){
                        fileName = contentlet.getStringProperty("fileName");
                    }
                    if(UtilMethods.isSet(fileName)){
                        fileNameExists = APILocator.getFileAssetAPI().fileNameExists(site, folder, fileName, contentlet.getIdentifier());
                        if(!APILocator.getFolderAPI().matchFilter(folder, fileName)) {
                            final DotContentletValidationException cve = new FileAssetValidationException("message.file_asset.error.filename.filters");
                            Logger.warn(this, "File Asset [" + contentIdentifier + "] does not match specified folder" +
                                    " file filters");
                            cve.addBadTypeField(new LegacyFieldTransformer(contentType.fieldMap().get(FileAssetAPI
                                    .HOST_FOLDER_FIELD)).asOldField());
                            throw cve;
                        }
                    }

                } catch (final Exception e) {
                    if(e instanceof FileAssetValidationException) {
                        throw (FileAssetValidationException) e;
                    }
                    final String errorMsg = "Unable to validate field: " + FileAssetAPI.BINARY_FIELD + " in " +
                            "contentlet [" + contentIdentifier + "]";
                    Logger.warn(this, errorMsg);
                    throw new FileAssetValidationException(errorMsg, e);
                }
                if(fileNameExists){
                    final DotContentletValidationException cve = new FileAssetValidationException("message.contentlet.fileasset.filename.already.exists");
                    Logger.warn(this, "Name of File Asset [" + contentIdentifier + "] already exists");
                    cve.addBadTypeField(new LegacyFieldTransformer(contentType.fieldMap().get(FileAssetAPI
                            .HOST_FOLDER_FIELD)).asOldField());
                    throw cve;
                }
            }
        }

        if (BaseContentType.HTMLPAGE.getType() == contentType.baseType().getType()) {
            if(contentlet.getHost()!=null && contentlet.getHost().equals(Host.SYSTEM_HOST) && (!UtilMethods.isSet(contentlet.getFolder()) || contentlet.getFolder().equals(FolderAPI.SYSTEM_FOLDER))){
                final DotContentletValidationException cve = new FileAssetValidationException("message.contentlet.fileasset.invalid.hostfolder");
                Logger.warn(this, "HTML Page [" + contentIdentifier + "] cannot be created directly under System " +
                        "Host");
                cve.addBadTypeField(new LegacyFieldTransformer(contentType.fieldMap().get(FileAssetAPI
                        .HOST_FOLDER_FIELD)).asOldField());
                throw cve;
            }
            try{
                final Host site = APILocator.getHostAPI().find(contentlet.getHost(), APILocator.getUserAPI().getSystemUser(), false);
                Folder folder = null;
                if(UtilMethods.isSet(contentlet.getFolder())){
                    folder=APILocator.getFolderAPI().find(contentlet.getFolder(), APILocator.getUserAPI().getSystemUser(), false);
                }
                else{
                    folder=APILocator.getFolderAPI().findSystemFolder();
                }

                //Get the URL from Identifier if it is not in Contentlet
                String url = contentlet.getStringProperty(HTMLPageAssetAPI.URL_FIELD);

                if(!UtilMethods.isSet(url)){

                    if (InodeUtils.isSet(contentlet.getVersionId()) || InodeUtils.isSet(contentlet.getInode())) {
                        Identifier identifier = APILocator.getIdentifierAPI().find(contentlet);
                        if (UtilMethods.isSet(identifier) && UtilMethods.isSet(identifier.getAssetName())) {

                            url = identifier.getAssetName();
                        }
                    }
                }

                if(UtilMethods.isSet(url)){
                    contentlet.setProperty(HTMLPageAssetAPI.URL_FIELD, url);
                    Identifier folderId = APILocator.getIdentifierAPI().find(folder);
                    String path = folder.getInode().equals(FolderAPI.SYSTEM_FOLDER)?"/"+url:folderId.getPath()+url;
                    Identifier htmlpage = APILocator.getIdentifierAPI().find(site, path);
                    if(htmlpage!=null && InodeUtils.isSet(htmlpage.getId()) && !htmlpage.getId().equals(contentlet.getIdentifier()) ){
                        final String errorMsg = "Page URL [" + path + "] already exists with content ID [" + htmlpage
                                .getId() + "]";
                        final DotContentletValidationException cve = new FileAssetValidationException(errorMsg);
                        Logger.warn(this, errorMsg);
                        cve.addBadTypeField(new LegacyFieldTransformer(contentType.fieldMap().get(HTMLPageAssetAPI
                                .URL_FIELD)).asOldField());
                        throw cve;
                    }
                    UtilMethods.validateFileName(url);
                }

            } catch (final DotDataException | DotSecurityException | IllegalArgumentException e) {
                final String errorMsg = "Contentlet [" + contentIdentifier + "] has an invalid URL: " + contentlet
                        .getStringProperty(HTMLPageAssetAPI.URL_FIELD);
                final DotContentletValidationException cve = new FileAssetValidationException(errorMsg);
                Logger.warn(this, errorMsg);
                cve.addBadTypeField(new LegacyFieldTransformer(contentType.fieldMap().get(HTMLPageAssetAPI
                        .URL_FIELD)).asOldField());
                throw cve;
            }
        }
        boolean hasError = false;
        final DotContentletValidationException cve = new DotContentletValidationException("Contentlet [" +
                contentIdentifier + "] has invalid / missing field(s).");
        final List<Field> fields = FieldsCache.getFieldsByStructureInode(contentTypeId);
        final Map<String, Object> conMap = contentlet.getMap();
        final Set<String> nullValueProperties = contentlet.getNullProperties();
        for (final Field field : fields) {
            final Object o = (nullValueProperties.contains(field.getVelocityVarName()) ? null : conMap.get(field.getVelocityVarName()));
            if(o != null){
                if(isFieldTypeString(field)){
                    if(!(o instanceof String)){
                        cve.addBadTypeField(field);
                        Logger.warn(this, "Value of field [" + field.getVelocityVarName() + "] must be of type String");
                        hasError = true;
                        continue;
                    }
                }else if(isFieldTypeDate(field)){
                    if(!(o instanceof Date)){
                        cve.addBadTypeField(field);
                        Logger.warn(this, "Value of field [" + field.getVelocityVarName() + "] must be of type Date");
                        hasError = true;
                        continue;
                    }
                }else if(isFieldTypeBoolean(field)){
                    if(!(o instanceof Boolean)){
                        cve.addBadTypeField(field);
                        Logger.warn(this, "Value of field [" + field.getVelocityVarName() + "] must be of type Boolean");
                        hasError = true;
                        continue;
                    }
                }else if(isFieldTypeFloat(field)){
                    if(!(o instanceof Float)){
                        cve.addBadTypeField(field);
                        Logger.warn(this, "Value of field [" + field.getVelocityVarName() + "] must be of type Float");
                        hasError = true;
                        continue;
                    }
                }else if(isFieldTypeLong(field)){
                    if(!(o instanceof Long || o instanceof Integer)){
                        cve.addBadTypeField(field);
                        Logger.warn(this, "Value of field [" + field.getVelocityVarName() + "] must be of type Long or Integer");
                        hasError = true;
                        continue;
                    }
                    //  binary field validation
                }else if(isFieldTypeBinary(field)){
                    if(!(o instanceof java.io.File)){
                        cve.addBadTypeField(field);
                        Logger.warn(this, "Value of field [" + field.getVelocityVarName() + "] must be of type File");
                        hasError = true;
                        continue;
                    }
                }else if(isFieldTypeSystem(field) || isFieldTypeConstant(field)){
                	// Do not validate system or constant field values
                }else{
                    Logger.warn(this,"Found an unknown field type : This should never happen!!!");
                    throw new DotContentletStateException("Field [" + field.getVelocityVarName() + "] has an unknown type");
                }
            }
            if (field.isRequired()) {
                if(o instanceof String){
                    String s1 = (String)o;
                    if(!UtilMethods.isSet(s1.trim()) || (field.getFieldType().equals(Field.FieldType.KEY_VALUE.toString())) && s1.equals("{}")) {
                        cve.addRequiredField(field);
                        hasError = true;
                        Logger.warn(this, "String Field [" + field.getVelocityVarName() + "] is required");
                        continue;
                    }
                }
                else if(o instanceof java.io.File){
                    String s1 = ((java.io.File) o).getPath();
                    if(!UtilMethods.isSet(s1.trim())||s1.trim().contains("-removed-")) {
                        cve.addRequiredField(field);
                        hasError = true;
                        Logger.warn(this, "File Field [" + field.getVelocityVarName() + "] is required");
                        continue;
                    }
                }
                else if(field.getFieldType().equals(Field.FieldType.DATE_TIME.toString())){
                    if(!UtilMethods.isSet(o)){
                        if (null != contentType.expireDateVar()) {
                            if(field.getVelocityVarName().equals(contentType.expireDateVar())){
                                if(NEVER_EXPIRE.equals(conMap.get(NEVER_EXPIRE))){
                                    continue;
                                }else{
                                    cve.addRequiredField(field);
                                    hasError = true;
                                    Logger.warn(this, "Date/Time in CT Field [" + field.getVelocityVarName() + "] is" +
                                            " required");
                                    continue;
                                }
                            }else{
                                cve.addRequiredField(field);
                                hasError = true;
                                Logger.warn(this, "Date/Time expire Field [" + field.getVelocityVarName() + "] is required");
                                continue;
                            }
                        }else{
                            cve.addRequiredField(field);
                            hasError = true;
                            Logger.warn(this, "Date/Time Field [" + field.getVelocityVarName() + "] is required");
                            continue;
                        }
                    }
                } else if(field.getFieldType().equals(FieldType.RELATIONSHIP.toString()) ) {
                    continue;
                } else if( field.getFieldType().equals(Field.FieldType.CATEGORY.toString()) ) {
                    if( cats == null || cats.size() == 0 ) {
                        cve.addRequiredField(field);
                        hasError = true;
                        Logger.warn(this, "Category Field [" + field.getVelocityVarName() + "] is required (empty)");
                        continue;
                    }
                    try {
                        User systemUser = APILocator.getUserAPI().getSystemUser();
                        if (field.getFieldType().equals(Field.FieldType.CATEGORY.toString())) {
                            CategoryAPI catAPI = APILocator.getCategoryAPI();
                            Category baseCat = catAPI.find(field.getValues(), systemUser, false);
                            List<Category> childrenCats = catAPI.getAllChildren(baseCat, systemUser, false);
                            boolean found = false;
                            for(Category cat : childrenCats) {
                                for(Category passedCat : cats) {
                                    try {
                                        if(passedCat.getInode().equalsIgnoreCase(cat.getInode()))
                                            found = true;
                                    } catch (NumberFormatException e) { }
                                }
                            }
                            if(!found) {
                                cve.addRequiredField(field);
                                hasError = true;
                                Logger.warn(this, "Category Field [" + field.getVelocityVarName() + "] is required (values not found)");
                                continue;
                            }
                        }
                    } catch (DotDataException e) {
                        Logger.warn(this, "Unable to validate a category field [" + field.getVelocityVarName() + "]", e);
                        throw new DotContentletValidationException("Unable to validate a category field: " + field.getVelocityVarName(), e);
                    } catch (DotSecurityException e) {
                        Logger.warn(this, "Unable to validate a category field [" + field.getVelocityVarName() + "]", e);
                        throw new DotContentletValidationException("Unable to validate a category field: " + field.getVelocityVarName(), e);
                    }
                } else if (field.getFieldType().equals(Field.FieldType.HOST_OR_FOLDER.toString())) {
                    if (!UtilMethods.isSet(contentlet.getHost()) && !UtilMethods.isSet(contentlet.getFolder())) {
                        cve.addRequiredField(field);
                        hasError = true;
                        Logger.warn(this, "Site or Folder Field [" + field.getVelocityVarName() + "] is required");
                        continue;
                    }
                } else if(!UtilMethods.isSet(o)) {
                    cve.addRequiredField(field);
                    hasError = true;
                    Logger.warn(this, "Field [" + field.getVelocityVarName() + "] is required");
                    continue;
                }
                if(field.getFieldType().equals(Field.FieldType.IMAGE.toString()) || field.getFieldType().equals(Field.FieldType.FILE.toString())){
                    if(o instanceof Number){
                        Number n = (Number)o;
                        if(n.longValue() == 0){
                            cve.addRequiredField(field);
                            hasError = true;
                            Logger.warn(this, "Image Field (as number) [" + field.getVelocityVarName() + "] is required");
                            continue;
                        }
                    }else if(o instanceof String){
                        String s = (String)o;
                        if(s.trim().equals("0")){
                            cve.addRequiredField(field);
                            hasError = true;
                            Logger.warn(this, "Image Field (as String) [" + field.getVelocityVarName() + "] is required");
                            continue;
                        }
                    }
                    //WYSIWYG patch for blank content
                }else if(field.getFieldType().equals(Field.FieldType.WYSIWYG.toString())){
                    if(o instanceof String){
                        String s = (String)o;
                        if (s.trim().toLowerCase().equals("<br>")){
                            cve.addRequiredField(field);
                            hasError = true;
                            Logger.warn(this, "WYSIWYG Field [" + field.getVelocityVarName() + "] is required");
                            continue;
                        }
                    }
                }
            }
            if(field.isUnique()){
                try{
                    StringBuilder buffy = new StringBuilder();
                    buffy.append(" +structureInode:" + contentlet.getStructureInode());
                    if(UtilMethods.isSet(contentlet.getIdentifier())){
                        buffy.append(" -(identifier:" + contentlet.getIdentifier() + ")");
                    }

                    buffy.append(" +languageId:" + contentlet.getLanguageId());

                    buffy.append(" +" + contentlet.getContentType().variable() + StringPool.PERIOD + field
                            .getVelocityVarName() + StringPool.COLON);
                    buffy.append(getFieldValue(contentlet, new LegacyFieldTransformer(field).from()));

                    List<ContentletSearch> contentlets = new ArrayList<ContentletSearch>();
                    try {
                        contentlets.addAll(searchIndex(buffy.toString() + " +working:true", -1, 0, "inode", APILocator.getUserAPI().getSystemUser(), false));
                        contentlets.addAll(searchIndex(buffy.toString() + " +live:true", -1, 0, "inode", APILocator.getUserAPI().getSystemUser(), false));
                    } catch (Exception e) {
                    	final String errorMsg = "Unique field [" + field.getVelocityVarName() + "] could not be validated: " + e.getMessage();
                        Logger.warn(this, errorMsg, e);
                        throw new DotContentletValidationException(errorMsg, e);
                    }
                    int size = contentlets.size();
                    if(size > 0 && !hasError){

                        Boolean unique = true;
                        for (ContentletSearch contentletSearch : contentlets) {
                            Contentlet c = contentFactory.find(contentletSearch.getInode());
                            Map<String, Object> cMap = c.getMap();
                            Object obj = cMap.get(field.getVelocityVarName());

                            boolean isDataTypeNumber = field.getDataType().contains(DataTypes.INTEGER.toString())
                                    || field.getDataType().contains(DataTypes.FLOAT.toString());

                            if ( ( isDataTypeNumber && o.equals(obj) ) ||
                                    ( !isDataTypeNumber && ((String) obj).equalsIgnoreCase(((String) o)) ) )  {
                                unique = false;
                                break;
                            }

                        }
                        if(!unique) {
                            if(UtilMethods.isSet(contentlet.getIdentifier())){
                                Iterator<ContentletSearch> contentletsIter = contentlets.iterator();
                                while (contentletsIter.hasNext()) {
                                    ContentletSearch cont = (ContentletSearch) contentletsIter.next();
                                    if(!contentlet.getIdentifier().equalsIgnoreCase(cont.getIdentifier()))
                                    {
                                        cve.addUniqueField(field);
                                        hasError = true;
                                        Logger.warn(this, "Field [" + field.getVelocityVarName() + "] must be unique");
                                        break;
                                    }
                                }
                            }else{
                                cve.addUniqueField(field);
                                hasError = true;
                                Logger.warn(this, "Field [" + field.getVelocityVarName() + "] must be unique");
                                break;
                            }
                        }
                    }
                } catch (DotDataException e) {
                    Logger.warn(this,"Unable to get contentlets for Content Type: " + contentlet.getStructure().getName(), e);
                } catch (DotSecurityException e) {
                    Logger.warn(this,"Unable to get contentlets for Content Type: " + contentlet.getStructure().getName(), e);
                }
            }
            String dataType = (field.getFieldContentlet() != null) ? field.getFieldContentlet().replaceAll("[0-9]*", "") : "";
            if (UtilMethods.isSet(o) && dataType.equals("text")) {
                String s = "";
                try{
                    s = (String)o;
                }catch (Exception e) {
                    Logger.warn(this, "Unable to get string value from text field [" + field.getVelocityVarName() +
                            "] in contentlet", e);
                    continue;
                }
                if (s.length() > 255) {
                    hasError = true;
                    cve.addMaxLengthField(field);
                    Logger.warn(this, "Value of String field [" + field.getVelocityVarName() + "] is greater than 255" +
                            " characters");
                    continue;
                }
            }
            String regext = field.getRegexCheck();
            if (UtilMethods.isSet(regext)) {
                if (UtilMethods.isSet(o)) {
                    if(o instanceof Number){
                        Number n = (Number)o;
                        String s = n.toString();
                        boolean match = Pattern.matches(regext, s);
                        if (!match) {
                            hasError = true;
                            cve.addPatternField(field);
                            Logger.warn(this, "Field with number regex [" + field.getVelocityVarName() + "] does not " +
                                    "match");
                            continue;
                        }
                    }else if(o instanceof String && UtilMethods.isSet(((String)o).trim())){
                        String s = ((String)o).trim();
                        boolean match = Pattern.matches(regext, s);
                        if (!match) {
                            hasError = true;
                            cve.addPatternField(field);
                            Logger.warn(this, "Field with string regex [" + field.getVelocityVarName() + "] does not " +
                                    "match");
                            continue;
                        }
                    }
                }
            }
        }
        if(hasError){
            throw cve;
        }
    }

    @CloseDBIfOpened
    @Override
    public void validateContentlet(Contentlet contentlet,Map<Relationship, List<Contentlet>> contentRelationships,List<Category> cats)throws DotContentletValidationException {
        Structure st = CacheLocator.getContentTypeCache().getStructureByInode(contentlet.getStructureInode());
        ContentletRelationships relationshipsData = new ContentletRelationships(contentlet);
        List<ContentletRelationshipRecords> relationshipsRecords = new ArrayList<ContentletRelationshipRecords> ();
        relationshipsData.setRelationshipsRecords(relationshipsRecords);
        for(Entry<Relationship, List<Contentlet>> relEntry : contentRelationships.entrySet()) {
            Relationship relationship = relEntry.getKey();
            boolean hasParent = FactoryLocator.getRelationshipFactory().isParent(relationship, st);
            ContentletRelationshipRecords records = relationshipsData.new ContentletRelationshipRecords(relationship, hasParent);
            records.setRecords(relEntry.getValue());
        }
        validateContentlet(contentlet, relationshipsData, cats);
    }

    @CloseDBIfOpened
    @Override
    public void validateContentlet(final Contentlet contentlet, final ContentletRelationships contentRelationships,
                                   final List<Category> cats) throws DotContentletValidationException {
        if (null != contentlet.getMap().get(Contentlet.DONT_VALIDATE_ME)) {
            return;
        }
        final String contentTypeId = contentlet.getContentTypeId();
        if (!InodeUtils.isSet(contentTypeId)) {
            final String errorMsg = "Contentlet [" + contentlet.getIdentifier() + "] has an empty Content Type ID";
            Logger.error(this, errorMsg);
            throw new DotContentletValidationException(errorMsg);
        }
        try {
            validateContentlet(contentlet, cats);
            if (BaseContentType.PERSONA.getType() == contentlet.getContentType().baseType().getType()) {
                APILocator.getPersonaAPI().validatePersona(contentlet);
            }
            if (null != contentlet && contentlet.isVanityUrl()) {
                APILocator.getVanityUrlAPI().validateVanityUrl(contentlet);
            }
        } catch (final DotContentletValidationException ve) {
            throw ve;
        } catch (final DotSecurityException | DotDataException e) {
            Logger.error(this, "Error validating contentlet [" + contentlet.getIdentifier() + "]: " + e.getMessage(),
                    e);
        }
        validateRelationships(contentlet, contentRelationships);
    }

    /**
     * Validates that the relationships where the specified {@code contentlet} is involved are correct in terms of
     * cardinality and Content Type match.
     *
     * @param contentlet           The {@link Contentlet} object whose relationships will be validated, if any.
     * @param contentRelationships The {@link ContentletRelationships} containing the information of the Contentlet's
     *                             relationships and associated Contentlets.
     *
     * @throws DotContentletValidationException An error occurred during the validation. This usually means a problem
     *                                          with the data being sent by the user.
     */
    private void validateRelationships(final Contentlet contentlet,
            final ContentletRelationships contentRelationships) throws DotContentletValidationException {

        boolean hasError = false;
        final String contentletId = (UtilMethods.isSet(contentlet.getIdentifier()) ? contentlet.getIdentifier() :
                "Unknown/New");
        final ContentType contentType = contentlet.getContentType();
        final DotContentletValidationException cve = new DotContentletValidationException("Contentlet [" +
                contentletId + "] has invalid/missing relationships");

        if (null != contentRelationships) {
            final List<ContentletRelationshipRecords> records = contentRelationships.getRelationshipsRecords();

            for (final ContentletRelationshipRecords cr : records) {
                final Relationship relationship = cr.getRelationship();
                List<Contentlet> contentsInRelationship = cr.getRecords();
                if (null == contentsInRelationship) {
                    contentsInRelationship = new ArrayList<>();
                }

                if (relationship.getCardinality() == RELATIONSHIP_CARDINALITY.ONE_TO_ONE
                        .ordinal() && contentsInRelationship.size() > 1){
                    Logger.error(this, "Error in Contentlet [" + contentletId + "]: Relationship [" + relationship
                            .getRelationTypeValue() + "] has been defined as One to One");
                    cve.addBadCardinalityRelationship(relationship, contentsInRelationship);
                    hasError = true;
                    continue;
                }
                //There is a case when the Relationship is between same structures
                //We need to validate that case
                boolean isRelationshipParent = true;
                if(FactoryLocator.getRelationshipFactory().sameParentAndChild(relationship)){
                    if (contentsInRelationship.stream().anyMatch(con -> contentlet.getIdentifier().equals(con.getIdentifier()))) {
                        Logger.error(this, "Cannot relate content [" + contentletId + "] to itself");
                        hasError = true;
                        cve.addInvalidContentRelationship(relationship, contentsInRelationship);
                    }
                    if(!cr.isHasParent()){
                        isRelationshipParent = false;
                    }
                }

                // if i am the parent
                if (FactoryLocator.getRelationshipFactory().isParent(relationship,contentType) && isRelationshipParent) {
                    if (relationship.isChildRequired() && contentsInRelationship.isEmpty()) {
                        hasError = true;
                        Logger.error(this, "Error in Contentlet [" + contentletId + "]: Child relationship [" + relationship
                                .getRelationTypeValue() + "] is required.");
                        cve.addRequiredRelationship(relationship, contentsInRelationship);
                    }
                    for (final Contentlet contentInRelationship : contentsInRelationship) {
                        try {
                            // In order to get the related content we should use method getRelatedContent
                            // that has -boolean pullByParent- as parameter so we can pass -false-
                            // to get related content where we are parents.
                            final List<Contentlet> relatedContents = getRelatedContentFromIndex(
                                    contentInRelationship, relationship, false, APILocator.getUserAPI()
                                            .getSystemUser(), true);
                            // If there's a 1-N relationship and the parent
                            // content is relating to a child that already has
                            // a parent...
                            if (relationship.getCardinality() == RELATIONSHIP_CARDINALITY.ONE_TO_MANY.ordinal()
                                    && relatedContents.size() > 0
                                    && !relatedContents.get(0).getIdentifier()
                                    .equals(contentlet.getIdentifier())) {
                                final StringBuilder error = new StringBuilder();
                                error.append("ERROR! Parent content [").append(contentletId)
                                        .append("] cannot be related to child content [").append(contentInRelationship.getIdentifier())
                                        .append("] because it is already related to parent content [")
                                        .append(relatedContents.get(0).getIdentifier()).append("]");
                                Logger.error(this, error.toString());
                                hasError = true;
                                cve.addBadCardinalityRelationship(relationship, contentsInRelationship);
                            } else if (relationship.getCardinality() == RELATIONSHIP_CARDINALITY.ONE_TO_ONE
                                    .ordinal() && relatedContents.size() > 0 && !relatedContents.get(0).getIdentifier()
                                    .equals(contentlet.getIdentifier())){
                                Logger.error(this, "Error in related Contentlet [" + relatedContents.get(0).getIdentifier
                                        () + "]: Relationship [" + relationship.getRelationTypeValue() + "] has been defined " +
                                        "as One to One");
                                cve.addBadCardinalityRelationship(relationship, contentsInRelationship);
                                hasError = true;
                            }

                            if (!contentInRelationship.getContentTypeId().equalsIgnoreCase(relationship.getChildStructureInode())) {
                                hasError = true;
                                Logger.error(this, "Content Type of Contentlet [" + contentInRelationship
                                        .getIdentifier() + "] does not match the Content Type in child relationship [" +
                                        relationship.getRelationTypeValue() + "]");
                                cve.addInvalidContentRelationship(relationship, contentsInRelationship);
                            }
                        } catch (final DotSecurityException | DotDataException e) {
                            Logger.error(this, "An error occurred when retrieving information from related Contentlet" +
                                    " [" + contentInRelationship.getIdentifier() + "]", e);
                        }
                    }
                } else if (FactoryLocator.getRelationshipFactory().isChild(relationship, contentType)) {
                    if (relationship.isParentRequired() && contentsInRelationship.isEmpty()) {
                        hasError = true;
                        Logger.error(this, "Error in Contentlet [" + contentletId + "]: Parent relationship [" + relationship
                                .getRelationTypeValue() + "] is required.");
                        cve.addRequiredRelationship(relationship, contentsInRelationship);
                    }
                    // If there's a 1-N relationship and the child content is
                    // trying to relate to one more parent...
                    if (relationship.getCardinality() == RELATIONSHIP_CARDINALITY.ONE_TO_MANY.ordinal() && contentsInRelationship.size() > 1) {
                        final StringBuilder error = new StringBuilder();
                        error.append("ERROR! Child content [").append(contentletId)
                                .append("] is already related to another parent content [");
                        for (final Contentlet con : contentsInRelationship) {
                            error.append(con.getIdentifier()).append(", ");
                        }
                        error.append("]");
                        Logger.error(this, error.toString());
                        hasError = true;
                        cve.addBadCardinalityRelationship(relationship, contentsInRelationship);
                    }

                    for (final Contentlet contentInRelationship : contentsInRelationship) {
                        if (!UtilMethods.isSet(contentInRelationship.getContentTypeId())) {
                            hasError = true;
                            Logger.error(this, "Contentlet with Identifier [" + contentletId + "] has an empty " +
                                    "Content Type Inode");
                            cve.addInvalidContentRelationship(relationship, contentsInRelationship);
                            continue;
                        }
                        if (null != relationship.getParentStructureInode() && !contentInRelationship.getContentTypeId().equalsIgnoreCase(
                                relationship.getParentStructureInode())) {
                            hasError = true;
                            Logger.error(this, "Content Type of Contentlet [" + contentletId + "] does not match the " +
                                    "Content Type in relationship [" + relationship.getRelationTypeValue() + "]");
                            cve.addInvalidContentRelationship(relationship, contentsInRelationship);
                        }
                    }
                } else {
                    hasError = true;
                    Logger.error(this, "Relationship [" + relationship.getRelationTypeValue() + "] is neither parent nor child" +
                            " of Contentlet [" + contentletId + "]");
                    cve.addBadRelationship(relationship, contentsInRelationship);
                }
            }
        }
        if (hasError){
            throw cve;
        }
    }

    @Override
    public boolean isFieldTypeBoolean(Field field) {
        if(field.getFieldContentlet().startsWith("bool")){
            return true;
        }
        return false;
    }

    @Override
    public boolean isFieldTypeDate(Field field) {
        if(field.getFieldContentlet().startsWith("date")){
            return true;
        }
        return false;
    }

    @Override
    public boolean isFieldTypeFloat(Field field) {
        if(field.getFieldContentlet().startsWith("float")){
            return true;
        }
        return false;
    }

    @Override
    public boolean isFieldTypeLong(Field field) {
        if(field.getFieldContentlet().startsWith("integer")){
            return true;
        }
        return false;
    }

    @Override
    public boolean isFieldTypeString(Field field) {
        if(field.getFieldContentlet().startsWith("text")){
            return true;
        }
        return false;
    }

    /**
     *
     * @param field
     * @return
     */
    public boolean isFieldTypeBinary(Field field) {
        if(Field.FieldType.BINARY.toString().equals(field.getFieldType())){
            return true;
        }
        return false;
    }

    /**
     *
     * @param field
     * @return
     */
    public boolean isFieldTypeSystem(Field field) {
        if(field.getFieldContentlet().startsWith("system")){
            return true;
        }
        return false;
    }

    /**
     *
     * @param field
     * @return
     */
    public boolean isFieldTypeConstant(Field field) {
        if(field.getFieldContentlet().startsWith("constant")){
            return true;
        }
        return false;
    }

    @CloseDBIfOpened
    @Override
    public com.dotmarketing.portlets.contentlet.business.Contentlet convertContentletToFatContentlet(
            Contentlet cont,
            com.dotmarketing.portlets.contentlet.business.Contentlet fatty)
            throws DotDataException {
        return contentFactory.convertContentletToFatContentlet(cont, fatty);
    }

    @CloseDBIfOpened
    @Override
    public Contentlet convertFatContentletToContentlet(
            com.dotmarketing.portlets.contentlet.business.Contentlet fatty)
            throws DotDataException, DotSecurityException {
        return contentFactory.convertFatContentletToContentlet(fatty);
    }

    /**
     *
     * @param content
     * @return
     * @throws DotSecurityException
     * @throws DotDataException
     * @throws DotContentletStateException
     */
    private Contentlet findWorkingContentlet(Contentlet content)throws DotSecurityException, DotDataException, DotContentletStateException{
        Contentlet con = null;
        List<Contentlet> workingCons = new ArrayList<Contentlet>();
        if(InodeUtils.isSet(content.getIdentifier())){
            workingCons = contentFactory.findContentletsByIdentifier(content.getIdentifier(), false, content.getLanguageId());
        }
        if(workingCons.size() > 0)
            con = workingCons.get(0);
        if(workingCons.size()>1)
            Logger.warn(this, "Multiple working contentlets found for identifier:" + content.getIdentifier() + " with languageid:" + content.getLanguageId() + " returning the lastest modified.");
        return con;
    }

    /**
     *
     * @param contentlet
     * @return
     * @throws DotDataException
     * @throws DotSecurityException
     */
    private Map<Relationship, List<Contentlet>> findContentRelationships(Contentlet contentlet)
            throws DotDataException {
        Map<Relationship, List<Contentlet>> contentRelationships = new HashMap<>();
        if(contentlet == null)
            return contentRelationships;
        List<Relationship> rels = FactoryLocator.getRelationshipFactory().byContentType(contentlet.getStructure());
        for (Relationship r : rels) {
            if(!contentRelationships.containsKey(r)){
                contentRelationships.put(r, new ArrayList<>());
            }
            List<Contentlet> cons = relationshipAPI.dbRelatedContent(r, contentlet);

            for (Contentlet c : cons) {
                List<Contentlet> l = contentRelationships.get(r);
                l.add(c);
            }
        }
        return contentRelationships;
    }

    @WrapInTransaction
    @Override
    public int deleteOldContent(Date deleteFrom) throws DotDataException {
        int results = 0;
        if(deleteFrom == null){
            throw new DotDataException("Date to delete from must not be null");
        }
        results = contentFactory.deleteOldContent(deleteFrom);
        return results;
    }

    @CloseDBIfOpened
    @Override
    public List<String> findFieldValues(String structureInode, Field field, User user, boolean respectFrontEndRoles) throws DotDataException {
        List<String> result = new ArrayList<String>();

        List<Contentlet> contentlets;
        if (field.isIndexed()) {
            contentlets = new ArrayList<Contentlet>();
            List<Contentlet> tempContentlets = new ArrayList<Contentlet>();
            int limit = 500;

            StringBuilder query = new StringBuilder("+deleted:false +live:true +structureInode:" + structureInode);

            try {
                tempContentlets = search(query.toString(), limit, 0, field.getFieldContentlet(), user, respectFrontEndRoles, PermissionAPI.PERMISSION_READ);
                if (0 < tempContentlets.size())
                    contentlets.addAll(tempContentlets);

                for (int offset = limit; 0 < tempContentlets.size(); offset+=limit) {
                    tempContentlets = search(query.toString(), limit, offset, field.getFieldContentlet(), user, respectFrontEndRoles, PermissionAPI.PERMISSION_READ);
                    if (0 < tempContentlets.size())
                        contentlets.addAll(tempContentlets);
                }
            } catch (Exception e) {
                Logger.debug(this, e.toString());
            }
        } else {
            contentlets = contentFactory.findContentletsWithFieldValue(structureInode, field);
            try {
                contentlets = permissionAPI.filterCollection(contentlets, PermissionAPI.PERMISSION_READ, respectFrontEndRoles, user);
            } catch (Exception e) {
                Logger.debug(this, e.toString());
            }
        }

        String value;
        for (Contentlet contentlet: contentlets) {
            try {
                value = null;
                if (field.getFieldType().equals(Field.DataType.BOOL))
                    value = "" + contentlet.getBoolProperty(field.getVelocityVarName());
                else if (field.getFieldType().equals(Field.DataType.DATE))
                    value = "" + contentlet.getDateProperty(field.getVelocityVarName());
                else if (field.getFieldType().equals(Field.DataType.FLOAT))
                    value = "" + contentlet.getFloatProperty(field.getVelocityVarName());
                else if (field.getFieldType().equals(Field.DataType.INTEGER))
                    value = "" + contentlet.getLongProperty(field.getVelocityVarName());
                else if (field.getFieldType().equals(Field.DataType.LONG_TEXT))
                    value = contentlet.getStringProperty(field.getVelocityVarName());
                else
                    value = contentlet.getStringProperty(field.getVelocityVarName());

                if (UtilMethods.isSet(value))
                    result.add(value);
            } catch (Exception e) {
                Logger.debug(this, e.toString());
            }
        }

        return result;
    }

    /**
     *
     * @param contentlets
     * @param field
     */
    private void deleteBinaryFiles(List<Contentlet> contentlets,Field field) {
        contentlets.stream().forEach(con -> {

            String contentletAssetPath = getContentletAssetPath(con, field);
            String contentletAssetCachePath = getContentletCacheAssetPath(con, field);

            // To delete binary files
            FileUtil.deltree(new File(contentletAssetPath));

            // To delete resized images
            FileUtil.deltree(new File(contentletAssetCachePath));
        });
    }

    /**
     *
     * @param contentlets
     * @param field
     */
    private void moveBinaryFilesToTrash(List<Contentlet> contentlets,Field field) {
        contentlets.stream().forEach(con -> {

            String contentletAssetPath = getContentletAssetPath(con, field);
            String contentletAssetCachePath = getContentletCacheAssetPath(con, field);

            try {
                // To delete binary files
                new TrashUtils().moveFileToTrash(new File(contentletAssetPath), "binaries/asset/"+con.getInode());

                // To delete resized images
                new TrashUtils().moveFileToTrash(new File(contentletAssetCachePath), "binaries/cache/"+con.getInode());

            } catch (IOException e) {
                Logger.error(this, "Error moving files to trash: '"+contentletAssetPath+"', '"+ contentletAssetCachePath +"'" );
            }
        });
    }

    /**
     *
     * @param con
     * @param field
     * @return
     */
    private String getContentletAssetPath(Contentlet con, Field field) {
        String inode = con.getInode();

        String result = APILocator.getFileAssetAPI().getRealAssetsRootPath()
                + File.separator
                + inode.charAt(0)
                + File.separator
                + inode.charAt(1)
                + File.separator
                + inode;

        if(field != null){
            result += File.separator + field.getVelocityVarName();
        }

        return result;
    }

    /**
     *
     * @param con
     * @param field
     * @return
     */
    private String getContentletCacheAssetPath(Contentlet con, Field field) {
        String inode = con.getInode();

        String result = APILocator.getFileAssetAPI().getRealAssetsRootPath()
                + File.separator
                + "cache"
                + File.separator
                + inode.charAt(0)
                + File.separator
                + inode.charAt(1)
                + File.separator
                + inode;

        if(field != null){
            result += File.separator + field.getVelocityVarName();
        }

        return result;
    }

    @CloseDBIfOpened
    @Override
    public File getBinaryFile(final String contentletInode, final String velocityVariableName,
                                      final User user) throws DotDataException,DotSecurityException {

        Logger.debug(this,"Retrieving binary file name : getBinaryFileName()." );

        Contentlet con = contentFactory.find(contentletInode);

        if(!permissionAPI.doesUserHavePermission(con,PermissionAPI.PERMISSION_READ,user))
            throw new DotSecurityException("Unauthorized Access");


        File binaryFile = null;
        String binaryFilePath = null;
        /*** THIS LOGIC IS DUPED IN THE CONTENTLET POJO.  IF YOU CHANGE HERE, CHANGE THERE **/
        try {

            binaryFilePath = APILocator.getFileAssetAPI().getRealAssetsRootPath()
                    + File.separator
                    + contentletInode.charAt(0)
                    + File.separator
                    + contentletInode.charAt(1)
                    + File.separator
                    + contentletInode
                    + File.separator
                    + velocityVariableName;
            File binaryFilefolder = new File(binaryFilePath);

            if ( binaryFilefolder.exists() ) {
                java.io.File[] files = binaryFilefolder.listFiles(new BinaryFileFilter());

                if ( files.length > 0 ) {
                    binaryFile = files[0];
                }
            }
        } catch (Exception e) {
            Logger.error(this, "Error occured while retrieving binary file name : getBinaryFileName(). ContentletInode : " + contentletInode
                    + "  velocityVaribleName : " + velocityVariableName
                    + "  path : " + binaryFilePath);
            throw new DotDataException("File System error.", e);
        }
        return binaryFile;
    }

    @CloseDBIfOpened
    @Override
    public long contentletCount() throws DotDataException {
        return contentFactory.contentletCount();
    }

    @CloseDBIfOpened
    @Override
    public long contentletIdentifierCount() throws DotDataException {
        return contentFactory.contentletIdentifierCount();
    }

    @CloseDBIfOpened
    @Override
    public List<Map<String, Serializable>> DBSearch(Query query, User user,boolean respectFrontendRoles) throws ValidationException,DotDataException {

        List<com.dotcms.contenttype.model.field.Field> fields;
        try {
            fields = APILocator.getContentTypeAPI(APILocator.systemUser()).find(query.getFromClause()).fields();
        } catch (DotSecurityException e) {
            throw new DotStateException(e);
        }
        if(fields == null || fields.size() < 1){
            throw new ValidationException("No Fields found for Content");
        }
        Map<String, String> dbColToObjectAttribute = new HashMap<String, String>();
        for (com.dotcms.contenttype.model.field.Field field : fields) {
            dbColToObjectAttribute.put(field.dbColumn(), field.variable());
        }

        String title = "inode";
        for (com.dotcms.contenttype.model.field.Field f : fields) {
            if(f.listed()){
                title = f.dbColumn();
                break;
            }
        }
        if(UtilMethods.isSet(query.getSelectAttributes())){

            if(!query.getSelectAttributes().contains(title)){
                query.getSelectAttributes().add(title);
            }
        }else{
            List<String> atts = new ArrayList<String>();
            atts.add("*");
            atts.add(title);
            query.setSelectAttributes(atts);
        }

        return QueryUtil.DBSearch(query, dbColToObjectAttribute, "structure_inode = '" + fields.get(0).contentTypeId() + "'", user, true,respectFrontendRoles);
    }

    /**
     * Copies a contentlet, including all its fields including binary files,
     * image and file fields are pointers and the are preserved as the are so if
     * source contentlet points to image A and resulting new contentlet will
     * point to same image A as well, also copies source permissions.
     *
     * @param contentletToCopy
     *            - The contentlet that will be copied to the new destination.
     * @param host
     *            - The destination host.
     * @param folder
     *            - The destination folder.
     * @param user
     *            - The user performing this action.
     * @param copySuffix
     *            - A name suffix when there is a contentlet that already has
     *            the same URL.
     * @param respectFrontendRoles
     *            -
     * @return The {@link Contentlet} object that was created. Its inode
     *         represents the latest version of such a contentlet.
     * @throws DotDataException
     *             An error occurred when accessing the database.
     * @throws DotSecurityException
     *             The {@code user} object does not have the permissions to
     *             perform this action.
     * @throws DotContentletStateException
     *             The contentlet object could not be saved.
     */
    @WrapInTransaction
    @Override
    public Contentlet copyContentlet(Contentlet contentletToCopy, Host host, Folder folder, User user, final String copySuffix, boolean respectFrontendRoles) throws DotDataException, DotSecurityException, DotContentletStateException {
        Contentlet resultContentlet = new Contentlet();
        String newIdentifier = StringPool.BLANK;
        ArrayList<Contentlet> versionsToCopy = new ArrayList<>();
        List<Contentlet> versionsToMarkWorking = new ArrayList<>();
        Map<String, Map<String, Contentlet>> contentletsToCopyRules = Maps.newHashMap();
        final Identifier sourceContentletIdentifier = APILocator.getIdentifierAPI().find(contentletToCopy.getIdentifier());
        versionsToCopy.addAll(findAllVersions(sourceContentletIdentifier, false, user, respectFrontendRoles));

        // we need to save the versions from older-to-newer to make sure the last save
        // is the current version
        Collections.sort(versionsToCopy, Comparator.comparing(Contentlet::getModDate));

        for(Contentlet contentlet : versionsToCopy){

            boolean isContentletLive = false;
            boolean isContentletWorking = false;

            if (user == null) {
                throw new DotSecurityException("A user must be specified.");
            }

            if (!permissionAPI.doesUserHavePermission(contentlet, PermissionAPI.PERMISSION_READ, user, respectFrontendRoles)) {
                throw new DotSecurityException("You don't have permission to read the source file.");
            }

            // gets the new information for the template from the request object
            Contentlet newContentlet = new Contentlet();
            newContentlet.setStructureInode(contentlet.getStructureInode());
            copyProperties(newContentlet, contentlet.getMap(),true);

            if(contentlet.isLive())
                isContentletLive = true;
            if(contentlet.isWorking())
                isContentletWorking = true;

            newContentlet.setInode(StringPool.BLANK);
            newContentlet.setIdentifier(StringPool.BLANK);
            newContentlet.setHost(host != null?host.getIdentifier(): (folder!=null? folder.getHostId() : contentlet.getHost()));
            newContentlet.setFolder(folder != null?folder.getInode(): null);
            newContentlet.setLowIndexPriority(contentlet.isLowIndexPriority());
            final boolean copyingSite = (!newContentlet.getHost().equals(contentletToCopy.getHost()));
            if(contentlet.isFileAsset()){
                final String newName = generateCopyName(newContentlet.getStringProperty(FileAssetAPI.FILE_NAME_FIELD), copySuffix);
                newContentlet.setStringProperty(FileAssetAPI.FILE_NAME_FIELD, newName);

                final String newIdentifierName;
                if(copyingSite){
                  //if we're copying a site.. re-using the asset-name is a safe strategy (it's supposed to be unique).
                  newIdentifierName = sourceContentletIdentifier.getAssetName();
                } else {
                  //otherwise we generate a suffixed asset-name out of the original identifier.
                  final Identifier identifier = APILocator.getIdentifierAPI().find(contentlet);
                  newIdentifierName = generateCopyName(identifier.getAssetName(), copySuffix);
                }
                newContentlet.setStringProperty(Contentlet.CONTENTLET_ASSET_NAME_COPY, newIdentifierName);
            }

            List <Field> fields = FieldsCache.getFieldsByStructureInode(contentlet.getStructureInode());
            File srcFile;
            File destFile = new File(APILocator.getFileAssetAPI().getRealAssetPathTmpBinary() + File.separator + user.getUserId());
            if (!destFile.exists())
                destFile.mkdirs();

            String fieldValue;
            for (Field tempField: fields) {
                if (tempField.getFieldType().equals(Field.FieldType.BINARY.toString())) {
                    fieldValue = "";
                    try {
                        srcFile = getBinaryFile(contentlet.getInode(), tempField.getVelocityVarName(), user);
                        if(srcFile != null) {
                            if(BaseContentType.FILEASSET.equals(contentlet.getContentType().baseType())){
                                fieldValue = generateCopyName(srcFile.getName(), copySuffix);
                            }else{
                                fieldValue=srcFile.getName();
                            }
                            destFile = new File(APILocator.getFileAssetAPI().getRealAssetPathTmpBinary() + File.separator + user.getUserId() + File.separator + fieldValue);
                            if (!destFile.exists())
                                destFile.createNewFile();

                            FileUtils.copyFile(srcFile, destFile);
                            newContentlet.setBinary(tempField.getVelocityVarName(), destFile);
                        }
                    } catch (Exception e) {
                        throw new DotDataException("Error copying binary file: '" + fieldValue + "'", e);
                    }
                }

                if (tempField.getFieldType().equals(Field.FieldType.HOST_OR_FOLDER.toString())) {
                    if (folder != null || host != null){
                        newContentlet.setStringProperty(tempField.getVelocityVarName(), folder != null?folder.getInode():host.getIdentifier());
                    }else{
                        if(contentlet.getFolder().equals(FolderAPI.SYSTEM_FOLDER)){
                            newContentlet.setStringProperty(tempField.getVelocityVarName(), contentlet.getFolder());
                        }else{
                            newContentlet.setStringProperty(tempField.getVelocityVarName(), contentlet.getHost());
                        }
                    }
                }
            }

            List<Category> parentCats = categoryAPI.getParents(contentlet, false, user, respectFrontendRoles);
            Map<Relationship, List<Contentlet>> rels = new HashMap<Relationship, List<Contentlet>>();
            String destinationHostId = "";
            if(host != null && UtilMethods.isSet(host.getIdentifier())){
                destinationHostId = host.getIdentifier();
            } else if(folder!=null){
                destinationHostId = folder.getHostId();
            } else{
                destinationHostId = contentlet.getHost();
            }
            if(contentletToCopy.getHost().equals(destinationHostId)){
                ContentletRelationships cr = getAllRelationships(contentlet);
                List<ContentletRelationshipRecords> rr = cr.getRelationshipsRecords();
                for (ContentletRelationshipRecords crr : rr) {
                    rels.put(crr.getRelationship(), crr.getRecords());
                }
            }



            //Set URL in the new contentlet because is needed to create Identifier in EscontentletAPI.
            if(contentlet.isHTMLPage()){
                final Template template = APILocator.getTemplateAPI().findWorkingTemplate(contentlet.getStringProperty(HTMLPageAssetAPI.TEMPLATE_FIELD),user,false);
                if(template.isAnonymous()){//If the Template has a custom layout we need to create a copy of it, so when is modified it does not modify the other pages.
                    final Template copiedTemplate = APILocator.getTemplateAPI().copy(template,user);
                    newContentlet.setStringProperty(HTMLPageAssetAPI.TEMPLATE_FIELD, copiedTemplate.getIdentifier());
                }
                Identifier identifier = APILocator.getIdentifierAPI().find(contentlet);
                if(UtilMethods.isSet(identifier) && UtilMethods.isSet(identifier.getAssetName())){
                    final String newAssetName = generateCopyName(identifier.getAssetName(), copySuffix);
                    newContentlet.setProperty(HTMLPageAssetAPI.URL_FIELD, newAssetName);
                } else {
                    Logger.warn(this, "Unable to get URL from Contentlet " + contentlet);
                }
            }

            newContentlet.getMap().put(Contentlet.DISABLE_WORKFLOW, true);
            newContentlet.getMap().put(Contentlet.DONT_VALIDATE_ME, true);
            newContentlet.getMap().put(Contentlet.IS_COPY_CONTENTLET, true);
            // Use the generated identifier if one version of this contentlet
            // has already been checked in
            if (UtilMethods.isSet(newIdentifier)) {
                newContentlet.setIdentifier(newIdentifier);
            }
            newContentlet = checkin(newContentlet, rels, parentCats, permissionAPI.getPermissions(contentlet), user, respectFrontendRoles);
            if(!UtilMethods.isSet(newIdentifier))
                newIdentifier = newContentlet.getIdentifier();

            permissionAPI.copyPermissions(contentlet, newContentlet);


            //Using a map to make sure one identifier per page.
            //Avoiding multi languages pages.
            if (!contentletsToCopyRules.containsKey(contentlet.getIdentifier())){
                Map<String, Contentlet> contentletMap = Maps.newHashMap();
                contentletMap.put("contentlet", contentlet);
                contentletMap.put("newContentlet", newContentlet);
                contentletsToCopyRules.put(contentlet.getIdentifier(), contentletMap);
            }

            if(isContentletLive)
                APILocator.getVersionableAPI().setLive(newContentlet);

            if(isContentletWorking)
                versionsToMarkWorking.add(newContentlet);


            if(contentlet.getInode().equals(contentletToCopy.getInode()))
                resultContentlet = newContentlet;
        }

        for (Map<String, Contentlet> stringContentletMap : contentletsToCopyRules.values()) {
            try{
                Contentlet contentlet = stringContentletMap.get("contentlet");
                Contentlet newContentlet = stringContentletMap.get("newContentlet");
                APILocator.getRulesAPI().copyRulesByParent(contentlet, newContentlet, user, respectFrontendRoles);
            } catch (InvalidLicenseException ilexp){
                Logger.warn(this, "License is required to copy rules under pages") ;
            }
        }

        for(Contentlet con : versionsToMarkWorking){
            APILocator.getVersionableAPI().setWorking(con);
        }

        if (contentletToCopy.isHTMLPage()) {
            // If the content is an HTML Page then copy page associated contentlets
            final List<MultiTree> pageContents = APILocator.getMultiTreeAPI().getMultiTrees(contentletToCopy.getIdentifier());
            for (final MultiTree multitree : pageContents) {

                APILocator.getMultiTreeAPI().saveMultiTree(new MultiTree(resultContentlet.getIdentifier(),
                        multitree.getContainer(),
                        multitree.getContentlet(),
                        MultiTree.LEGACY_RELATION_TYPE,
                        multitree.getTreeOrder()));
            }
        }

        // copy the workflow state
        WorkflowTask task = APILocator.getWorkflowAPI().findTaskByContentlet(contentletToCopy);
        if(task!=null) {
            WorkflowTask newTask=new WorkflowTask();
            BeanUtils.copyProperties(task, newTask);
            newTask.setId(null);
            newTask.setWebasset(resultContentlet.getIdentifier());
            newTask.setLanguageId(resultContentlet.getLanguageId());

            APILocator.getWorkflowAPI().saveWorkflowTask(newTask);

            for(WorkflowComment comment : APILocator.getWorkflowAPI().findWorkFlowComments(task)) {
                WorkflowComment newComment=new WorkflowComment();
                BeanUtils.copyProperties(comment, newComment);
                newComment.setId(null);
                newComment.setWorkflowtaskId(newTask.getId());
                APILocator.getWorkflowAPI().saveComment(newComment);
            }

            for(WorkflowHistory history : APILocator.getWorkflowAPI().findWorkflowHistory(task)) {
                WorkflowHistory newHistory=new WorkflowHistory();
                BeanUtils.copyProperties(history, newHistory);
                newHistory.setId(null);
                newHistory.setWorkflowtaskId(newTask.getId());
                APILocator.getWorkflowAPI().saveWorkflowHistory(newHistory);
            }

            List<IFileAsset> files = APILocator.getWorkflowAPI().findWorkflowTaskFilesAsContent(task, APILocator.getUserAPI().getSystemUser());
            for(IFileAsset f : files) {
                APILocator.getWorkflowAPI().attachFileToTask(newTask, f.getInode());
            }
        }

        this.sendCopyEvent(resultContentlet);

        return resultContentlet;
    }

    private String generateCopyName(final String originalName, final String copySuffix) {
        final String copyName;
        if (StringUtils.isBlank(copySuffix)) {
            copyName = originalName;
        } else {
            final String assetNameNoExt = UtilMethods.getFileName(originalName);
            final String assetNameExt = UtilMethods.getFileExtension(originalName);
            if (UtilMethods.isSet(assetNameExt)) {
                copyName = assetNameNoExt + copySuffix.trim() + "." + assetNameExt;
            } else {
                copyName = originalName + copySuffix;
            }
        }
        Logger.debug(this,"new copy file will be named: "+copyName);
        return copyName;
    }

    private void sendCopyEvent (final Contentlet contentlet) throws DotHibernateException {

        HibernateUtil.addCommitListener(() -> this.contentletSystemEventUtil.pushCopyEvent(contentlet), 1000);
    }

    @WrapInTransaction
    @Override
    public Contentlet copyContentlet(Contentlet contentlet, User user, boolean respectFrontendRoles) throws DotDataException, DotSecurityException, DotContentletStateException {
        HostAPI hostAPI = APILocator.getHostAPI();
        FolderAPI folderAPI = APILocator.getFolderAPI();

        final String hostIdentfier = contentlet.getHost();
        Identifier contIdentifier = APILocator.getIdentifierAPI().find(contentlet);

        Host host = hostAPI.find(hostIdentfier, user, respectFrontendRoles);
        if(host == null)
            host = new Host();
        Folder folder = folderAPI.findFolderByPath(contIdentifier.getParentPath(), host, user, false);

        return copyContentlet(contentlet, host, folder, user, generateCopySuffix(contentlet, host, folder), respectFrontendRoles);
    }

    @WrapInTransaction
    @Override
    public Contentlet copyContentlet(Contentlet contentlet, Host host, User user, boolean respectFrontendRoles) throws DotDataException, DotSecurityException, DotContentletStateException {
        return copyContentlet(contentlet, host, null, user, generateCopySuffix(contentlet, host, null), respectFrontendRoles);
    }

    @WrapInTransaction
    @Override
    public Contentlet copyContentlet(Contentlet contentlet, Folder folder, User user, boolean respectFrontendRoles) throws DotDataException, DotSecurityException, DotContentletStateException {
        return copyContentlet(contentlet, null, folder, user, generateCopySuffix(contentlet, null, folder), respectFrontendRoles);
    }

    @WrapInTransaction
    @Override
    public Contentlet copyContentlet(Contentlet contentlet, Folder folder, User user, boolean appendCopyToFileName, boolean respectFrontendRoles) throws DotDataException, DotSecurityException, DotContentletStateException {
        // Suffix that we need to apply to append in content name
        final String copySuffix = appendCopyToFileName ? "_copy" : StringPool.BLANK;

        return copyContentlet(contentlet, null, folder, user, copySuffix, respectFrontendRoles);
    }

    /**
     * This method generates the copy suffix when there is a contentlet that
     * already has the same URL.
     * <ul>
     * <li>if the new contentlet URL is NOT used then returns an empty suffix.</li>
     * <li>if the new contentlet URL without "_copy" is used then returns a
     * "_copy" suffix.</li>
     * <li>if the new contentlet URL with or without "_copy" is used then
     * returns a "_copy" plus timestamp in millis (example: "_copy_2122313123")
     * suffix.</li>
     * </ul>
     *
     * @param contentlet
     *            the contentlet that we are going to copy or move
     * @param host
     * @param folder
     *            the destination folder
     * @return the generated contentlet asset name suffix
     * @throws DotDataException
     * @throws DotStateException
     * @throws DotSecurityException
     */
    private String generateCopySuffix(Contentlet contentlet, Host host, Folder folder) throws DotDataException, DotStateException, DotSecurityException {
        String assetNameSuffix = StringPool.BLANK;

        final boolean diffHost = ((host != null && contentlet.getHost() != null) && !contentlet.getHost()
                .equalsIgnoreCase(host.getIdentifier()));

        // if different host we really don't need to
        if ((!contentlet.isFileAsset() && !contentlet.isHTMLPage()) && (
                diffHost || (folder != null && contentlet.getHost() != null) && !folder.getHostId()
                        .equalsIgnoreCase(contentlet.getHost()))){
            return assetNameSuffix;
        }

        final String sourcef = (UtilMethods.isSet(contentlet.getFolder())) ? contentlet.getFolder() : APILocator.getFolderAPI().findSystemFolder().getInode();
        final String destf = (UtilMethods.isSet(folder)) ? folder.getInode() : APILocator.getFolderAPI().findSystemFolder().getInode();


        if(!diffHost && sourcef.equals(destf)) { // is copying in the same folder and samehost?
            assetNameSuffix = "_copy";

            // We need to verify if already exist a content with suffix "_copy",
            // if already exists we need to append a timestamp
            if(isContentletUrlAlreadyUsed(contentlet, host, folder, assetNameSuffix)) {
                assetNameSuffix += "_" + System.currentTimeMillis();
            }
        } else {
            if(isContentletUrlAlreadyUsed(contentlet, host, folder, assetNameSuffix)) {
                throw new DotDataException("error.copy.url.conflict");
            }
        }

        return assetNameSuffix;
    }

    /**
     * This method verifies if the contentlet that we are going to copy or cut
     * into a folder doesn't have conflict with other contentlet that has the
     * same URL.
     *
     * @param contentlet
     *            the contentlet that we are going to copy or move
     * @param destinationHost
     *            the destination host
     * @param destinationFolder
     *            the destination folder
     * @param assetNameSuffix
     *            the suffix string that we will append in the asset name.
     *            Sometimes you need to know if a asset name with a suffix is
     *            used or not
     * @return true if the contentlet URL is already used otherwise returns
     *         false
     * @throws DotStateException
     * @throws DotDataException
     * @throws DotSecurityException
     */
    private boolean isContentletUrlAlreadyUsed(Contentlet contentlet, Host destinationHost, Folder destinationFolder, final String assetNameSuffix) throws DotStateException, DotDataException, DotSecurityException {
        Identifier contentletId = APILocator.getIdentifierAPI().find(contentlet);

        // Create new asset name
        final String contentletIdAssetName = contentletId.getAssetName();
        String fileExtension = StringPool.BLANK;
        if(contentlet.hasAssetNameExtension()){
           final String ext = UtilMethods.getFileExtension(contentletIdAssetName);
           if(UtilMethods.isSet(ext)){
              fileExtension = '.' + ext;
           }
        }
        final String futureAssetNameWithSuffix = UtilMethods.getFileName(contentletIdAssetName) + assetNameSuffix + fileExtension;

        // Check if page url already exist
        Identifier identifierWithSameUrl = null;
        if(UtilMethods.isSet(destinationFolder) && InodeUtils.isSet(destinationFolder.getInode())) { // Folders
            // Create new path
            Identifier folderId = APILocator.getIdentifierAPI().find(destinationFolder);
            final String path = (destinationFolder.getInode().equals(FolderAPI.SYSTEM_FOLDER) ? "/" : folderId.getPath()) + futureAssetNameWithSuffix;

            final Host host =
                    destinationFolder.getInode().equals(FolderAPI.SYSTEM_FOLDER) ? destinationHost
                            : APILocator.getHostAPI()
                                    .find(destinationFolder.getHostId(),
                                            APILocator.getUserAPI().getSystemUser(), false);
            identifierWithSameUrl = APILocator.getIdentifierAPI().find(host, path);
        } else if(UtilMethods.isSet(destinationHost) && InodeUtils.isSet(destinationHost.getInode())) { // Hosts
            identifierWithSameUrl = APILocator.getIdentifierAPI()
                    .find(destinationHost, "/" + futureAssetNameWithSuffix);
        } else {
            // Host or folder object MUST be define
            Logger.error(this, "Host or folder destination are invalid, please check that one of those values are set propertly.");
            throw new DotDataException("Host or folder destination are invalid, please check that one of those values are set propertly.");
        }

        return InodeUtils.isSet(identifierWithSameUrl.getId());
    }

    /**
     *
     * @param structureInode
     * @return
     */
    private boolean hasAHostField(String structureInode) {
        List<Field> fields = FieldsCache.getFieldsByStructureInode(structureInode);
        for(Field f : fields) {
            if(f.getFieldType().equals("host or folder"))
                return true;
        }
        return false;
    }

    @Override
    public boolean isInodeIndexed(String inode) {
        return isInodeIndexed(inode,false);
    }

    @Override
    public boolean isInodeIndexed(String inode,boolean live) {
        if(!UtilMethods.isSet(inode)){
            Logger.warn(this, "Requested Inode is not indexed because Inode is not set");
        }

        return isInodeIndexedWithQuery("+inode:" + inode + (live ? " +live:true" : ""));
    }

    @Override
    public boolean isInodeIndexed(String inode, boolean live, int secondsToWait) {
        if (!UtilMethods.isSet(inode)) {
            Logger.warn(this, "Requested Inode is not indexed because Inode is not set");
        }

        return isInodeIndexedWithQuery("+inode:" + inode + (live ? " +live:true" : ""),
                secondsToWait);
    }

    @Override
    public boolean isInodeIndexed(String inode, boolean live, boolean working) {
        if (!UtilMethods.isSet(inode)) {
            Logger.warn(this, "Requested Inode is not indexed because Inode is not set");
        }

        return isInodeIndexedWithQuery(
                "+inode:" + inode + String.format(" +live:%s +working:%s", live, working));
    }

    @Override
    public boolean isInodeIndexed(String inode, int secondsToWait) {

        if (!UtilMethods.isSet(inode)) {
            Logger.warn(this, "Requested Inode is not indexed because Inode is not set");
        }

        return isInodeIndexedWithQuery("+inode:" + inode, secondsToWait);
    }

    @Override
    public boolean isInodeIndexedArchived(String inode){

        return isInodeIndexedArchived(inode, -1);
    }

    @Override
    public boolean isInodeIndexedArchived(String inode, int secondsToWait) {

        if (!UtilMethods.isSet(inode)) {
            Logger.warn(this, "Requested Inode is not indexed because Inode is not set");
        }

        return isInodeIndexedWithQuery("+inode:" + inode + String.format(" +deleted:%s",true), secondsToWait);
    }

    private boolean isInodeIndexedWithQuery(String luceneQuery) {
        return isInodeIndexedWithQuery(luceneQuery, -1);
    }

    private final List<Integer> fibonacciMapping = Arrays.asList(1, 2, 3, 5, 8, 13, 21, 34, 55); // it is around 14 + 9 (by the timeout delay) seconds, enough to wait

    private boolean isInodeIndexedWithQuery(final String luceneQuery,
                                            final int milliSecondsToWait) {

        final long indexTimeOut    = Config.getLongProperty("TIMEOUT_INDEX_COUNT", 1000);
        final long millistoWait    = Config.getLongProperty("IS_NODE_INDEXED_INDEX_MILLIS_WAIT", 100);
        final int limit            = - 1 != milliSecondsToWait?milliSecondsToWait: 300;
        boolean   found            = false;
        int       counter          = 0;
        int       fibonacciIndex   = 0;

        if (this.contentFactory.indexCount(luceneQuery, indexTimeOut) > 0) {

            if (ConfigUtils.isDevMode()) {
                Logger.info(this, ()-> "******>>>>>> Index count found in the fist hit for the query: " + luceneQuery);
            }
            found = true;
        } else {

            while (counter < limit && fibonacciIndex < this.fibonacciMapping.size()) {

                counter += millistoWait * this.fibonacciMapping.get(fibonacciIndex++); // 100, 200, 300, 500, 800, 1300, 2100, 3400 ...
                DateUtil.sleep(counter);

                try {

                    found = this.contentFactory.indexCount(luceneQuery, indexTimeOut) > 0;
                } catch (Exception e) {
                    Logger.error(this.getClass(), e.getMessage(), e);
                    return false;
                }

                if (found) {
                    break;
                }
            }
        }

        return found;
    }

    @CloseDBIfOpened
    @Override
    public void UpdateContentWithSystemHost(String hostIdentifier)throws DotDataException, DotSecurityException {
        contentFactory.UpdateContentWithSystemHost(hostIdentifier);
    }

    @CloseDBIfOpened
    @Override
    public void removeUserReferences(String userId)throws DotDataException, DotSecurityException {
        contentFactory.removeUserReferences(userId);
    }

    @WrapInTransaction
    @Override
    public void updateUserReferences(User userToReplace, String replacementUserId, User user) throws DotDataException, DotSecurityException{
        contentFactory.updateUserReferences(userToReplace, replacementUserId, user);
    }

    @CloseDBIfOpened
    @Override
    public String getUrlMapForContentlet(Contentlet contentlet, User user, boolean respectFrontendRoles) throws DotSecurityException, DotDataException {
        // no structure, no inode, no workee
        if (!InodeUtils.isSet(contentlet.getInode()) || !InodeUtils.isSet(contentlet.getStructureInode())) {
            return null;
        }

        final String CONTENTLET_URL_MAP_FOR_CONTENT_404 = "URL_MAP_FOR_CONTENT_404";
        String result = (String) contentlet.getMap().get(URL_MAP_FOR_CONTENT_KEY);
        if(result != null){
            if(CONTENTLET_URL_MAP_FOR_CONTENT_404.equals(result) ){
                return null;
            }
            return result;
        }

        // if there is no detail page, return
        Structure structure = CacheLocator.getContentTypeCache().getStructureByInode(contentlet.getStructureInode());
        if(!UtilMethods.isSet(structure.getDetailPage())) {
            return null;
        }

        Identifier id = APILocator.getIdentifierAPI().find(contentlet.getIdentifier());
        Host host = APILocator.getHostAPI().find(id.getHostId(), user, respectFrontendRoles);

        // URL MAPPed
        if (UtilMethods.isSet(structure.getUrlMapPattern())) {
            List<RegExMatch> matches = RegEX.find(structure.getUrlMapPattern(), "({[^{}]+})");
            String urlMapField;
            String urlMapFieldValue;
            result = structure.getUrlMapPattern();
            for (RegExMatch match: matches) {
                urlMapField = match.getMatch();
                urlMapFieldValue = contentlet.getStringProperty(urlMapField.substring(1, (urlMapField.length() - 1)));

                //Clean up the contents before to replace the values
                urlMapFieldValue = sanitizeForURLMap(urlMapFieldValue);
                urlMapField = sanitizeForURLMap(urlMapField);

                if (UtilMethods.isSet(urlMapFieldValue)){
                    result = result.replaceAll(urlMapField, urlMapFieldValue);
                }
                else{
                    result = result.replaceAll(urlMapField, "");
                }
            }
        }

        // or Detail page with id=uuid
        else{
            IHTMLPage p = loadPageByIdentifier(structure.getDetailPage(), false, user, respectFrontendRoles);
            if(p != null && UtilMethods.isSet(p.getIdentifier())){
                result = p.getURI() + "?id=" + contentlet.getInode();
            }
        }

        // we send the host of the content, not the detail page (is this right?)
        if ((host != null) && !host.isSystemHost() && ! respectFrontendRoles && result !=null) {
            if(result.indexOf("?") <0){
                result = result + "?host_id=" + host.getIdentifier();
            }
            else{
                result = result + "&host_id=" + host.getIdentifier();
            }
        }

        if(result == null){
            result = CONTENTLET_URL_MAP_FOR_CONTENT_404;
        }
        contentlet.setStringProperty(URL_MAP_FOR_CONTENT_KEY, result);
        return result;
    }

    /**
     * Sanitizes a given value in order to be properly use when replacing url mapping values
     *
     * @param value
     * @return
     */
    private String sanitizeForURLMap ( String value ) {

        if ( UtilMethods.isSet(value) ) {
            value = value.replaceFirst("\\{", "\\\\{");
            value = value.replaceFirst("\\}", "\\\\}");
            value = value.replaceFirst("\\$", "\\\\\\$");
        }

        return value;
    }

    @WrapInTransaction
    @Override
    public Contentlet saveDraft(final Contentlet contentlet,
                                final ContentletRelationships contentletRelationships,
                                final List<Category> cats,
                                final List<Permission> permissions,
                                final User user,boolean respectFrontendRoles)
            throws IllegalArgumentException,DotDataException,DotSecurityException, DotContentletStateException, DotContentletValidationException {

        if (!InodeUtils.isSet(contentlet.getInode())) {
            return checkin(contentlet, contentletRelationships, cats, permissions, user, false);
        } else {
            canLock(contentlet, user);
            //get the latest and greatest from db
            final Contentlet working = contentFactory
                    .findContentletByIdentifier(contentlet.getIdentifier(), false,
                            contentlet.getLanguageId());

            /*
             * Only draft if there is a working version that is not live
             * and always create a new version if the user is different
             */
            if (null != working &&
                    !working.isLive() && working.getModUser().equals(contentlet.getModUser())) {

                // if we are the latest and greatest and are a draft
                if (working.getInode().equals(contentlet.getInode())) {

                    return checkin(contentlet, contentletRelationships, cats ,
                            user, false, false, false);

                } else {
                    final String workingInode = working.getInode();
                    copyProperties(working, contentlet.getMap());
                    working.setInode(workingInode);
                    working.setModUser(user.getUserId());
                    return checkin(contentlet, contentletRelationships, cats ,
                            user, false, false, false);
                }
            }

            contentlet.setInode(null);
            return checkin(contentlet, contentletRelationships,
                    cats,
                    permissions, user, false);
        }
    }

    @WrapInTransaction
    @Override
    public Contentlet saveDraft(Contentlet contentlet,
            Map<Relationship, List<Contentlet>> contentRelationships, List<Category> cats,
            List<Permission> permissions, User user, boolean respectFrontendRoles)
            throws IllegalArgumentException, DotDataException, DotSecurityException, DotContentletStateException, DotContentletValidationException {
        if (!InodeUtils.isSet(contentlet.getInode())) {
            return checkin(contentlet, contentRelationships, cats, permissions, user, false);
        } else {
            canLock(contentlet, user);
            //get the latest and greatest from db
            Contentlet working = contentFactory
                    .findContentletByIdentifier(contentlet.getIdentifier(), false,
                            contentlet.getLanguageId());

        /*
         * Only draft if there is a working version that is not live
         * and always create a new version if the user is different
         */
            if (null != working &&
                    !working.isLive() && working.getModUser().equals(contentlet.getModUser())) {

                // if we are the latest and greatest and are a draft
                if (working.getInode().equals(contentlet.getInode())) {

                    return checkinWithoutVersioning(contentlet, contentRelationships,
                            cats,
                            permissions, user, false);

                } else {
                    String workingInode = working.getInode();
                    copyProperties(working, contentlet.getMap());
                    working.setInode(workingInode);
                    working.setModUser(user.getUserId());
                    return checkinWithoutVersioning(working, contentRelationships,
                            cats,
                            permissions, user, false);
                }
            }

            contentlet.setInode(null);
            return checkin(contentlet, contentRelationships,
                    cats,
                    permissions, user, false);
        }
    }

    @WrapInTransaction
    @Override
    public void removeFolderReferences(Folder folder)throws DotDataException, DotSecurityException {
        contentFactory.removeFolderReferences(folder);
    }

    @Override
    public boolean canLock(Contentlet contentlet, User user)
            throws DotLockException {
        return canLock(contentlet, user, false);
    }

    @CloseDBIfOpened
    @Override
    public boolean canLock(Contentlet contentlet, User user, boolean respectFrontendRoles) throws   DotLockException {
        if(contentlet ==null || !UtilMethods.isSet(contentlet.getIdentifier())){
            return true;
        }
        if(user ==null){
            throw new DotLockException("null User cannot lock content");
        }

        try{
            if(APILocator.getRoleAPI().doesUserHaveRole(user, APILocator.getRoleAPI().loadCMSAdminRole())){
                return true;
            }
            else if(!APILocator.getPermissionAPI().doesUserHavePermission(contentlet, PermissionAPI.PERMISSION_EDIT, user, respectFrontendRoles)){
                throw new DotLockException("User: "+ (user != null ? user.getUserId() : "Unknown")
                        +" does not have Edit Permissions to lock content: " + (contentlet != null ? contentlet.getIdentifier() : "Unknown"));
            }
        }catch(DotDataException dde){
            throw new DotLockException("User: "+ (user != null ? user.getUserId() : "Unknown")
                    +" does not have Edit Permissions to lock content: " + (contentlet != null ? contentlet.getIdentifier() : "Unknown"));
        }


        String lockedBy =null;
        try{
            lockedBy=APILocator.getVersionableAPI().getLockedBy(contentlet);
        }
        catch(Exception e){

        }
        if(lockedBy != null && !user.getUserId().equals(lockedBy)){
            throw new DotLockException(CANT_GET_LOCK_ON_CONTENT);
        }
        return true;

    }

    @CloseDBIfOpened
    @Override
    public Map<Relationship, List<Contentlet>> findContentRelationships(
            Contentlet contentlet, User user) throws DotDataException,
            DotSecurityException {

        if(!APILocator.getPermissionAPI().doesUserHavePermission(contentlet, PermissionAPI.PERMISSION_EDIT, user)){
            throw new DotLockException("User: " + (user != null ? user.getUserId() : "Unknown")
                    + " does not have Edit Permissions on the content: " + (contentlet != null ? contentlet.getIdentifier() : "Unknown"));
        }

        return findContentRelationships(contentlet);
    }

    @Override
    public long indexCount(String luceneQuery, User user, boolean respectFrontendRoles) throws DotDataException, DotSecurityException {
        boolean isAdmin = false;
        List<Role> roles = new ArrayList<Role>();
        if(user == null && !respectFrontendRoles){
            throw new DotSecurityException("You must specify a user if you are not respecting frontend roles");
        }
        if(user != null){
            if (!APILocator.getRoleAPI().doesUserHaveRole(user, APILocator.getRoleAPI().loadCMSAdminRole())) {
                roles = APILocator.getRoleAPI().loadRolesForUser(user.getUserId());
            }else{
                isAdmin = true;
            }
        }
        StringBuffer buffy = new StringBuffer(luceneQuery);

        // Permissions in the query
        if (!isAdmin)
            addPermissionsToQuery(buffy, user, roles, respectFrontendRoles);

        return contentFactory.indexCount(buffy.toString());
    }

    @CloseDBIfOpened
    @Override
    public List<Map<String, String>> getMostViewedContent(String structureVariableName, String startDateStr, String endDateStr, User user) {

        String[] dateFormats = new String[] { "yyyy-MM-dd HH:mm", "d-MMM-yy", "MMM-yy", "MMMM-yy", "d-MMM", "dd-MMM-yyyy", "MM/dd/yyyy hh:mm aa", "MM/dd/yy HH:mm",
                "MM/dd/yyyy HH:mm", "MMMM dd, yyyy", "M/d/y", "M/d", "EEEE, MMMM dd, yyyy", "MM/dd/yyyy",
                "hh:mm:ss aa", "HH:mm:ss", "yyyy-MM-dd"};

        List<Map<String, String>> result = new ArrayList<Map<String, String>>();

        String structureInode = CacheLocator.getContentTypeCache().getStructureByVelocityVarName(structureVariableName).getInode();
        if(!UtilMethods.isSet(structureInode))
            return result;

        GregorianCalendar gCal = new GregorianCalendar();
        Date endDate = gCal.getTime();
        gCal.add(2, -3);
        Date startDate = gCal.getTime();// Default interval

        if(!UtilMethods.isSet(startDateStr) && !UtilMethods.isSet(endDateStr)){
            GregorianCalendar gc = new GregorianCalendar();
            endDate = gc.getTime();
            gc.add(2, -3);
            startDate = gc.getTime();
        }else if(!UtilMethods.isSet(startDateStr)){
            try {
                endDate = DateUtil.convertDate(endDateStr, dateFormats);
                Calendar gc = new GregorianCalendar();
                gc.setTime(endDate);
                gc.add(2, -3);
                startDate = gc.getTime();
            } catch (java.text.ParseException e) {
                GregorianCalendar gc = new GregorianCalendar();
                endDate = gc.getTime();
                gc.add(2, -3);
                startDate = gc.getTime();
            }
        }else if(!UtilMethods.isSet(endDateStr)){
            try {
                startDate = DateUtil.convertDate(endDateStr, dateFormats);
                Calendar gc = new GregorianCalendar();
                gc.setTime(startDate);
                gc.add(2, +3);
                endDate = gc.getTime();
            } catch (java.text.ParseException e) {
                GregorianCalendar gc = new GregorianCalendar();
                endDate = gc.getTime();
                gc.add(2, -3);
                startDate = gc.getTime();
            }
        }else{
            try {
                startDate = DateUtil.convertDate(startDateStr, dateFormats);
                endDate = DateUtil.convertDate(endDateStr, dateFormats);
            } catch (java.text.ParseException e) {}
        }

        try {
            result = contentFactory.getMostViewedContent(structureInode, startDate, endDate , user);
        } catch (Exception e) {}
        return result;
    }

    /**
     * Utility method used to log the different operations performed on a list
     * of {@link Contentlet} objects. The information of the operation will be
     * logged in the Activity Logger file.
     *
     * @param contentlets
     *            - List of {@link Contentlet} objects whose information will be
     *            logged.
     * @param description
     *            - A small description of the operation being performed. E.g.,
     *            "Deleting Content", "Error Publishing Content", etc.
     * @param user
     *            - The currently logged in user.
     */
    private void logContentletActivity(List<Contentlet> contentlets,
                                       String description, User user) {
        for (Contentlet content : contentlets) {
            logContentletActivity(content, description, user);
        }
    }

    /**
     * Utility method used to log the different operations performed on
     * {@link Contentlet} objects. The information of the operation will be
     * logged in the Activity Logger file.
     *
     * @param contentlet
     *            - The {@link Contentlet} whose information will be logged.
     * @param description
     *            - A small description of the operation being performed. E.g.,
     *            "Deleting Content", "Error Publishing Content", etc.
     * @param user
     *            - The currently logged in user.
     */
    private void logContentletActivity(Contentlet contentlet,
                                       String description, User user) {
        String contentPushPublishDate = contentlet
                .getStringProperty("wfPublishDate");
        String contentPushPublishTime = contentlet
                .getStringProperty("wfPublishTime");
        String contentPushExpireDate = contentlet
                .getStringProperty("wfExpireDate");
        String contentPushExpireTime = contentlet
                .getStringProperty("wfExpireTime");
        contentPushPublishDate = UtilMethods.isSet(contentPushPublishDate) ? contentPushPublishDate
                : "N/A";
        contentPushPublishTime = UtilMethods.isSet(contentPushPublishTime) ? contentPushPublishTime
                : "N/A";
        contentPushExpireDate = UtilMethods.isSet(contentPushExpireDate) ? contentPushExpireDate
                : "N/A";
        contentPushExpireTime = UtilMethods.isSet(contentPushExpireTime) ? contentPushExpireTime
                : "N/A";
        ActivityLogger.logInfo(getClass(), description,
                "StartDate: "
                        + contentPushPublishDate
                        + "; "
                        + "EndDate: "
                        + contentPushExpireDate
                        + "; User:"
                        + (user != null ? user.getUserId() : "Unknown")
                        + "; ContentIdentifier: "
                        + (contentlet != null ? contentlet.getIdentifier()
                        : "Unknown"), contentlet.getHost());
    }

    /**
     * Utility method that removes from a given contentlet the URL field as it should never be saved on the DB.
     * The URL of a HTMLPage should always been retrieved from the Identifier.
     *
     * @param contentlet
     */
    private void removeURLFromContentlet ( Contentlet contentlet ) {

        if ( contentlet.getStructure().getStructureType() == Structure.STRUCTURE_TYPE_HTMLPAGE ) {
            contentlet.setProperty( HTMLPageAssetAPI.URL_FIELD, null );
        }
    }

    /**
     * Utility method that adds to a given contentlet a given URL, remember that we just use the URL field to move aroung the value
     * but we never save it into the DB for HTMLPages, the URL of a HTMLPage should always been retrieved from the Identifier.
     *
     * @param contentlet
     * @param url
     */
    private void addURLToContentlet ( Contentlet contentlet, String url ) {

        if ( contentlet.getStructure().getStructureType() == Structure.STRUCTURE_TYPE_HTMLPAGE ) {
            contentlet.setProperty( HTMLPageAssetAPI.URL_FIELD, url );
        }
    }

    @Override
    public Contentlet checkin(Contentlet contentlet, ContentletRelationships contentRelationships,
                              List<Category> cats, List<Permission> selectedPermissions, User user,
                              boolean respectFrontendRoles, boolean generateSystemEvent) throws IllegalArgumentException,
            DotDataException, DotSecurityException, DotContentletStateException, DotContentletValidationException {
        return checkin(contentlet, contentRelationships, cats, user, respectFrontendRoles, true, generateSystemEvent);
    }

    @Override
    public Contentlet checkin(final Contentlet contentlet, final ContentletDependencies contentletDependencies) throws DotSecurityException, DotDataException {

        if (null != contentletDependencies.getIndexPolicy()) {

            contentlet.setIndexPolicy(contentletDependencies.getIndexPolicy());
        }

        if (null != contentletDependencies.getIndexPolicyDependencies()) {

            contentlet.setIndexPolicyDependencies(contentletDependencies.getIndexPolicyDependencies());
        }

        return checkin(contentlet, contentletDependencies.getRelationships(), contentletDependencies.getCategories(), contentletDependencies.getPermissions(), contentletDependencies.getModUser(),
                contentletDependencies.isRespectAnonymousPermissions(), contentletDependencies.isGenerateSystemEvent());
    }

    /**
     * Triggers a local system event when this contentlet commit listener is executed,
     * anyone who need it can subscribed to this commit listener event, on this case will be
     * mostly use it in order to invalidate this contentlet cache.
     *
     * @param contentlet Contentlet to be processed by the Commit listener event
     * @param user       User that triggered the event
     * @param publish    true if it is publish, false unpublish
     */
    private void triggerCommitListenerEvent(final Contentlet contentlet, final User user, final boolean publish) {

        try {
            if (!contentlet.getBoolProperty(Contentlet.IS_TEST_MODE)) {

                HibernateUtil.addCommitListener(new FlushCacheRunnable() {
                    public void run() {
                        //Triggering event listener when this commit listener is executed
                        localSystemEventsAPI
                                .asyncNotify(new CommitListenerEvent(contentlet));
                    }
                });
            } else {

                HibernateUtil.addCommitListener(new FlushCacheRunnable() {
                    public void run() {
                        //Triggering event listener when this commit listener is executed
                        localSystemEventsAPI
                            .notify(new CommitListenerEvent(contentlet));
                    }
                });
            }

            HibernateUtil.addCommitListener(()-> {
                //Triggering event listener when this commit listener is executed
                localSystemEventsAPI
                        .notify(new ContentletPublishEvent(contentlet, user, publish));
            });
        } catch (DotHibernateException e) {
            throw new DotRuntimeException(e);
        }
    }

    /**
     * Basically this method updates the mod_date on a piece of content
     * @param inodes
     * @param user
     * @return
     * @throws DotDataException
     */
    @WrapInTransaction
    @Override
    public int updateModDate(final Set<String> inodes, final User user) throws DotDataException {
       return contentFactory.updateModDate(inodes, user);
    }

    /**
     * This method takes the properties that were once set as null an nullify the real properties
     * By doing this right before save. We Will null the field values on the desired entries.
     * @param contentlet
     * @return
     */
    private Contentlet applyNullProperties(final Contentlet contentlet){
        contentlet.getNullProperties().forEach(s -> {
            contentlet.getMap().put(s, null);
        });
        return contentlet;
    }

    /**
     * sets the host / folder if it is not set
     * to either a sibling's host/folder or 
     * the content type's host folder
     * @param contentlet
     * @return
     * @throws DotDataException
     * @throws DotSecurityException
     */
    protected Contentlet populateHost(final Contentlet contentlet) throws DotDataException, DotSecurityException {
        // check contentlet Host
        // If host and folder are not set yet
        if (!UtilMethods.isSet(contentlet.getHost()) && !UtilMethods.isSet(contentlet.getFolder())) {
            // Try to get host from sibling
            final Contentlet crownPrince = findContentletByIdentifierAnyLanguage(contentlet.getIdentifier());
            // if has a viable sibling, take siblings host/folder
            if (UtilMethods.isSet(crownPrince) && UtilMethods.isSet(crownPrince.getHost()) && UtilMethods.isSet(crownPrince.getFolder())) {
                contentlet.setHost(crownPrince.getHost());
                contentlet.setFolder(crownPrince.getFolder());
            } else { // Try to get host from Content Type
                contentlet.setHost(contentlet.getContentType().host());
                contentlet.setFolder(contentlet.getContentType().folder());
            }
        }
        if (!UtilMethods.isSet(contentlet.getHost())) {
            contentlet.setHost(APILocator.systemHost().getIdentifier());
        }
        if (!UtilMethods.isSet(contentlet.getFolder())) {
            contentlet.setFolder(FolderAPI.SYSTEM_FOLDER);
        }
        return contentlet;
    }

    
}<|MERGE_RESOLUTION|>--- conflicted
+++ resolved
@@ -3216,11 +3216,7 @@
             try {
 
                 final Optional<Contentlet> workflowContentletOpt =
-<<<<<<< HEAD
-                        this.checkAndRunAsWorkflow(contentletIn, contentRelationships,
-=======
                         this.validateWorkflowStateOrRunAsWorkflow(contentletIn, contentRelationships,
->>>>>>> 97c15310
                                 categories, user, respectFrontendRoles, createNewVersion, generateSystemEvent);
 
                 if (workflowContentletOpt.isPresent()) {
@@ -3267,12 +3263,11 @@
         }
     }
 
-<<<<<<< HEAD
     private Optional<Contentlet> checkAndRunPublishAsWorkflow(final Contentlet contentletIn, final User user,
                                                        final boolean respectFrontendRoles) throws DotSecurityException, DotDataException {
 
         // if already on workflow or has an actionid skip this method.
-        if (this.disableWorkflow(contentletIn) || this.isWorkflowInProgress(contentletIn) || UtilMethods.isSet(contentletIn.getActionId())) {
+        if (this.isDisableWorkflow(contentletIn) || this.isWorkflowInProgress(contentletIn) || UtilMethods.isSet(contentletIn.getActionId())) {
 
             return Optional.empty();
         }
@@ -3313,14 +3308,6 @@
         return Optional.empty();
     }
 
-    private Optional<Contentlet> checkAndRunAsWorkflow(final Contentlet contentletIn,      final ContentletRelationships contentRelationships,
-                                                       final List<Category> categories,    final User user,
-                                                       final boolean respectFrontendRoles, final boolean createNewVersion,
-                                                       boolean generateSystemEvent) throws DotSecurityException, DotDataException {
-
-        // if already on workflow or has an actionid skip this method.
-        if (this.disableWorkflow(contentletIn) || this.isWorkflowInProgress(contentletIn) || UtilMethods.isSet(contentletIn.getActionId())) {
-=======
     private Optional<Contentlet> validateWorkflowStateOrRunAsWorkflow(final Contentlet contentletIn, final ContentletRelationships contentRelationships,
                                                                       final List<Category> categories, final User user,
                                                                       final boolean respectFrontendRoles, final boolean createNewVersion,
@@ -3328,7 +3315,6 @@
 
         // if already on workflow or has an actionid skip this method.
         if (this.isDisableWorkflow(contentletIn) || this.isWorkflowInProgress(contentletIn) || UtilMethods.isSet(contentletIn.getActionId())) {
->>>>>>> 97c15310
 
             return Optional.empty();
         }
@@ -3371,24 +3357,12 @@
         return Optional.empty();
     }
 
-<<<<<<< HEAD
-    private boolean disableWorkflow(final Contentlet contentlet) {
-        return null != contentlet.getMap().get(Contentlet.DISABLE_WORKFLOW) &&
-                Boolean.TRUE.equals(contentlet.getMap().get(Contentlet.DISABLE_WORKFLOW));
-    }
-
-    private boolean isWorkflowInProgress (final Contentlet contentlet) {
-
-        return null != contentlet.getMap().get(Contentlet.WORKFLOW_IN_PROGRESS) &&
-                Boolean.TRUE.equals(contentlet.getMap().get(Contentlet.WORKFLOW_IN_PROGRESS));
-=======
     private boolean isDisableWorkflow(final Contentlet contentlet) {
         return contentlet.isDisableWorkflow();
     }
 
     private boolean isWorkflowInProgress (final Contentlet contentlet) {
         return contentlet.isWorkflowInProgress();
->>>>>>> 97c15310
     }
 
     private Contentlet internalCheckin(Contentlet contentlet,
