--- conflicted
+++ resolved
@@ -4786,6 +4786,7 @@
             List<Permission> permissions, User user,
             boolean respectFrontendRoles)
             throws IllegalArgumentException, DotDataException, DotSecurityException, DotContentletStateException {
+
         return checkin(contentlet, (Map<Relationship, List<Contentlet>>) null, cats, permissions,
                 user,
                 respectFrontendRoles);
@@ -4796,6 +4797,7 @@
     public Contentlet checkin(Contentlet contentlet, List<Permission> permissions, User user,
             boolean respectFrontendRoles)
             throws IllegalArgumentException, DotDataException, DotSecurityException, DotContentletStateException {
+
         return checkin(contentlet, (ContentletRelationships) null, null, permissions, user,
                 respectFrontendRoles);
     }
@@ -4842,18 +4844,13 @@
             Map<Relationship, List<Contentlet>> contentRelationships,
             List<Category> cats, List<Permission> permissions, User user,
             boolean respectFrontendRoles)
-<<<<<<< HEAD
-            throws DotDataException,DotSecurityException, DotContentletStateException, DotContentletValidationException {
-        final Contentlet contentletReturned =
-                checkin(contentlet, contentRelationships, cats, user, respectFrontendRoles, false);
+            throws DotDataException, DotSecurityException, DotContentletStateException, DotContentletValidationException {
+
+        final Contentlet contentletReturned = checkin(contentlet, contentRelationships, cats, user, respectFrontendRoles, false);
 
         this.handlePermissions(permissions, user, respectFrontendRoles, contentletReturned);
 
         return contentletReturned;
-=======
-            throws DotDataException, DotSecurityException, DotContentletStateException, DotContentletValidationException {
-        return checkin(contentlet, contentRelationships, cats, user, respectFrontendRoles, false);
->>>>>>> 4d158c92
     }
 
     /**
@@ -4884,24 +4881,18 @@
     }
 
     @Override
-<<<<<<< HEAD
-    public Contentlet checkin(Contentlet contentlet, ContentletRelationships contentRelationships, List<Category> cats,
-            List<Permission> permissions, User user,boolean respectFrontendRoles)
-            throws DotDataException,DotSecurityException, DotContentletStateException {
-
-        final Contentlet contentletReturned = checkin(contentlet, contentRelationships, cats, user, respectFrontendRoles, true, false);
-
-        this.handlePermissions(permissions, user, respectFrontendRoles, contentletReturned);
-
-        return contentletReturned;
-=======
     public Contentlet checkin(Contentlet contentlet, ContentletRelationships contentRelationships,
             List<Category> cats,
             List<Permission> permissions, User user, boolean respectFrontendRoles)
             throws DotDataException, DotSecurityException, DotContentletStateException {
-        return checkin(contentlet, contentRelationships, cats, user, respectFrontendRoles, true,
+
+        final Contentlet contentletReturned =
+                    checkin(contentlet, contentRelationships, cats, user, respectFrontendRoles, true,
                 false);
->>>>>>> 4d158c92
+
+        this.handlePermissions(permissions, user, respectFrontendRoles, contentletReturned);
+
+        return contentletReturned;
     }
 
     private ContentletRelationships getContentletRelationshipsFromMap(final Contentlet contentlet,
@@ -4916,10 +4907,15 @@
             Map<Relationship, List<Contentlet>> contentRelationships, List<Category> cats,
             List<Permission> permissions, User user, boolean respectFrontendRoles)
             throws DotDataException, DotSecurityException, DotContentletStateException, DotContentletValidationException {
-        ContentletRelationships relationshipsData = getContentletRelationshipsFromMap(contentlet,
+
+        final ContentletRelationships relationshipsData = getContentletRelationshipsFromMap(contentlet,
                 contentRelationships);
-        return checkin(contentlet, relationshipsData, cats, user, respectFrontendRoles, false,
+        final Contentlet contentletReturned = checkin(contentlet, relationshipsData, cats, user, respectFrontendRoles, false,
                 false);
+
+        this.handlePermissions(permissions, user, respectFrontendRoles, contentletReturned);
+
+        return contentletReturned;
     }
 
     @CloseDBIfOpened
@@ -5720,15 +5716,10 @@
             //Existing contentlet getting updated.
             identifier = identifierAPI.find(contentlet);
 
-<<<<<<< HEAD
-            if (null == identifier || !UtilMethods.isSet(identifier.getId())){
-                throw new DotDataException(new DoesNotExistException(String.format("Contentlet with ID '%s' has not been found.", contentlet.getIdentifier())));
-=======
             if (null == identifier || !UtilMethods.isSet(identifier.getId())) {
                 throw new DotDataException(
                         String.format("Contentlet with ID '%s' has not been found.",
                                 contentlet.getIdentifier()));
->>>>>>> 4d158c92
             }
 
             final String oldURI = identifier.getURI();
@@ -9609,87 +9600,23 @@
                 // if we are the latest and greatest and are a draft
                 if (working.getInode().equals(contentlet.getInode())) {
 
-<<<<<<< HEAD
-                    final Contentlet contentletReturned = checkin(contentlet, contentletRelationships, cats ,
-=======
                     return checkin(contentlet, contentletRelationships, cats,
->>>>>>> 4d158c92
                             user, respectFrontendRoles, false, false);
-
-                    this.handlePermissions(permissions, user, respectFrontendRoles, contentletReturned);
-
-                    return contentletReturned;
 
                 } else {
                     final String workingInode = working.getInode();
                     copyProperties(working, contentlet.getMap());
                     working.setInode(workingInode);
                     working.setModUser(user.getUserId());
-<<<<<<< HEAD
-                    final Contentlet contentletReturned = checkin(contentlet, contentletRelationships, cats ,
-=======
                     return checkin(contentlet, contentletRelationships, cats,
->>>>>>> 4d158c92
                             user, respectFrontendRoles, false, false);
-
-                    this.handlePermissions(permissions, user, respectFrontendRoles, contentletReturned);
-
-                    return contentletReturned;
                 }
             }
 
             contentlet.setInode(null);
-            final Contentlet contentletReturned = checkin(contentlet, contentletRelationships,
-                    cats, permissions, user, respectFrontendRoles);
-
-            this.handlePermissions(permissions, user, respectFrontendRoles, contentletReturned);
-
-            return contentletReturned;
-        }
-    }
-
-    private void handlePermissions(final List<Permission> selectedPermissions,
-                                   final User user,
-                                   final boolean respectFrontendRoles,
-                                   final Contentlet contentlet) {
-
-        if (InodeUtils.isSet(contentlet.getInode()) && null != selectedPermissions) {
-
-            final Runnable savePermissions = () -> {
-
-                try {
-
-                    Logger.debug(this, ()-> "Removing the permissions for: "  + contentlet.getTitle() +
-                            ", id: " + contentlet.getIdentifier());
-                    this.permissionAPI.removePermissions(contentlet);
-
-                    Logger.debug(this, ()-> "Saving the permissions for: "  + contentlet.getTitle() +
-                            ", id: " + contentlet.getIdentifier());
-
-                    selectedPermissions.stream()
-                            .map(permission -> new Permission(contentlet.getPermissionId(), permission.getRoleId(), permission.getPermission()))
-                            .forEach(permission -> {
-                                try {
-                                    Logger.debug(this, ()-> "Adding permission: " + permission);
-                                    this.permissionAPI.save(permission, contentlet, user, respectFrontendRoles);
-                                } catch (Exception e) {
-                                    Logger.error(this, "contentletId: " + contentlet.getIdentifier() +
-                                            "roleId: " + permission.getRoleId() +
-                                            "permissionId: " + contentlet.getPermissionId() +
-                                            ", msg:" + e.getMessage());
-                                }
-                            });
-
-                } catch (Exception e) {
-
-                    Logger.error(this, "Could not save the permissions for: " + contentlet.getTitle() +
-                            ", id: " + contentlet.getIdentifier() + ", msg: " + e.getMessage(), e);
-                }
-            };
-
-            FunctionUtils.ifOrElse(DbConnectionFactory.inTransaction(),
-                    ()-> HibernateUtil.addCommitListener(contentlet.getInode(), savePermissions),
-                    ()-> savePermissions.run());
+            return checkin(contentlet, contentletRelationships,
+                    cats,
+                    permissions, user, respectFrontendRoles);
         }
     }
 
@@ -10010,7 +9937,17 @@
         final Contentlet contentletReturned = checkin(contentlet, contentRelationships, cats, user,
                 respectFrontendRoles, true, generateSystemEvent);
 
-        if (InodeUtils.isSet(contentletReturned.getInode()) && UtilMethods.isSet(
+        handlePermissions(selectedPermissions, user, respectFrontendRoles, contentletReturned);
+
+        return contentletReturned;
+    }
+
+    private void handlePermissions(final List<Permission> selectedPermissions,
+                                   final User user,
+                                   final boolean respectFrontendRoles,
+                                   final Contentlet contentlet) {
+
+        if (InodeUtils.isSet(contentlet.getInode()) && UtilMethods.isSet(
                 selectedPermissions)) {
 
             final Runnable savePermissions = () -> {
@@ -10020,14 +9957,14 @@
                     Logger.debug(this,
                             () -> "Removing the permissions for: " + contentlet.getTitle() +
                                     ", id: " + contentlet.getIdentifier());
-                    this.permissionAPI.removePermissions(contentletReturned);
+                    this.permissionAPI.removePermissions(contentlet);
                     Logger.debug(this,
                             () -> "Saving the permissions for: " + contentlet.getTitle() +
                                     ", id: " + contentlet.getIdentifier());
                     this.permissionAPI.save(selectedPermissions.stream()
-                                    .map(permission -> new Permission(contentletReturned.getPermissionId(),
+                                    .map(permission -> new Permission(contentlet.getPermissionId(),
                                             permission.getRoleId(), permission.getPermission()))
-                                    .collect(Collectors.toList()), contentletReturned, user,
+                                    .collect(Collectors.toList()), contentlet, user,
                             respectFrontendRoles);
                 } catch (Exception e) {
 
@@ -10039,12 +9976,9 @@
             };
 
             FunctionUtils.ifOrElse(DbConnectionFactory.inTransaction(),
-                    () -> HibernateUtil.addCommitListener(contentletReturned.getInode(),
-                            savePermissions),
+                    () -> HibernateUtil.addCommitListener(contentlet.getInode(), savePermissions),
                     () -> savePermissions.run());
         }
-
-        return contentletReturned;
     }
 
     @Override
