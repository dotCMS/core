--- conflicted
+++ resolved
@@ -294,7 +294,7 @@
                     .toShortString(contentlet));
         }
     }
-    
+
     @CloseDBIfOpened
     @Override
     public Optional<Contentlet> findInDb(final String inode) {
@@ -302,7 +302,7 @@
         return contentFactory.findInDb(inode);
 
     }
-    
+
     @CloseDBIfOpened
     @Override
     public List<Contentlet> findByStructure(String structureInode, User user,   boolean respectFrontendRoles, int limit, int offset) throws DotDataException,DotSecurityException {
@@ -2383,7 +2383,7 @@
 
         } catch (Exception e) {
             throw new DotReindexStateException(e.getMessage(),e);
-        } 
+        }
 
     }
 
@@ -2438,11 +2438,7 @@
     }
 
 
-<<<<<<< HEAD
-    private void unpublish(final Contentlet contentlet, final User user) throws DotDataException,DotSecurityException, DotContentletStateException {
-=======
-    private void unpublish(Contentlet contentlet, User user, int reindex) throws DotDataException,DotSecurityException, DotContentletStateException {
->>>>>>> 9d61cd06
+    private void unpublish(final Contentlet contentlet, final User user, int reindex) throws DotDataException,DotSecurityException, DotContentletStateException {
 
         if(contentlet == null || !UtilMethods.isSet(contentlet.getInode())) {
 
