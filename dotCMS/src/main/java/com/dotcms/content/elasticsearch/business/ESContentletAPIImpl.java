--- conflicted
+++ resolved
@@ -4845,15 +4845,10 @@
 
             boolean changedURI = addOrUpdateContentletIdentifier(contentlet, contentletRaw, existingIdentifier, existingInode, htmlPageURL);
 
-<<<<<<< HEAD
             if(shouldRemoveOldHostCache(contentlet, oldHostId)) {
                 CacheLocator.getVanityURLCache().remove(oldHostId, contentlet.getLanguageId());
             }
 
-            //Include system fields to generate a json representation - these fields are later removed before contentlet gets saved
-            contentlet = includeSystemFields(contentlet, contentletRaw, tagsValues, categories, user);
-=======
->>>>>>> 3e82c301
             contentlet = applyNullProperties(contentlet);
 
             //This is executed first hand to create the inode-contentlet relationship.
@@ -5058,13 +5053,8 @@
             //Existing contentlet getting updated.
             identifier = identifierAPI.find(contentlet);
 
-<<<<<<< HEAD
             if (null == identifier || !UtilMethods.isSet(identifier.getId())){
                 throw new DotDataException(String.format("Contentlet with ID '%s' has not been found.", contentlet.getIdentifier()));
-=======
-            if (!UtilMethods.isSet(identifier) || !UtilMethods.isSet(identifier.getId())){
-                throw new DotDataException("The identifier %s does not exists", contentlet.getIdentifier());
->>>>>>> 3e82c301
             }
 
             final String oldURI = identifier.getURI();
