--- conflicted
+++ resolved
@@ -261,15 +261,8 @@
                         .getIdentifier());
                 throw new DotDataException(errorMsg);
             }
-<<<<<<< HEAD
-			final ContentletVersionInfo versionInfo = APILocator.getVersionableAPI().getContentletVersionInfo(contentIdentifier.getId(), contentlet.getLanguageId());
-
-
-            if (null == versionInfo || !UtilMethods.isSet(versionInfo.getIdentifier())) {
-=======
 			final Optional<ContentletVersionInfo> versionInfo = APILocator.getVersionableAPI().getContentletVersionInfo(contentIdentifier.getId(), contentlet.getLanguageId());
             if (!versionInfo.isPresent()) {
->>>>>>> 1ed0ccf4
                 final String errorMsg = String.format("Version Info for Identifier '%s' and Language '%s' was not" +
                         " found via API.", contentIdentifier.getId(), contentlet.getLanguageId());
                 throw new DotDataException(errorMsg);
@@ -280,7 +273,6 @@
                         contentlet.getContentTypeId());
                 throw new DotDataException(errorMsg);
             }
-
 			final Folder contentFolder = APILocator.getFolderAPI().findFolderByPath(contentIdentifier.getParentPath(), contentIdentifier.getHostId(), systemUser, false);
             if (null == contentFolder || !UtilMethods.isSet(contentFolder.getIdentifier())) {
                 final String errorMsg = String.format("Parent folder '%s' in Site '%s' was not found via API. Please " +
